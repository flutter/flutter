--- conflicted
+++ resolved
@@ -201,11 +201,7 @@
   webview_flutter: 4.9.0
   webview_flutter_android: 3.16.9
   webview_flutter_platform_interface: 2.14.0
-<<<<<<< HEAD
-  webview_flutter_wkwebview: 3.23.1
-=======
   webview_flutter_wkwebview: 3.23.4
->>>>>>> 8147c3ab
   xdg_directories: 1.1.0
   xml: 6.5.0
   yaml: 3.1.3
@@ -218,8 +214,4 @@
   pedantic: 1.11.1
   quiver: 3.2.2
   yaml_edit: 2.2.2
-<<<<<<< HEAD
-# PUBSPEC CHECKSUM: scit2n
-=======
-# PUBSPEC CHECKSUM: ckq11n
->>>>>>> 8147c3ab
+# PUBSPEC CHECKSUM: ckq11n