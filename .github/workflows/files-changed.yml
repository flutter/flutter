--- conflicted
+++ resolved
@@ -15,11 +15,7 @@
     runs-on: ubuntu-latest
     steps:
       - name: Checkout code
-<<<<<<< HEAD
-        uses: actions/checkout@93cb6efe18208431cddfb8368fd83d5badbf9bfd # v5.0.1
-=======
-        uses: actions/checkout@v6
->>>>>>> 0b191ba1
+        uses: actions/checkout@1af3b93b6815bc44a9784bd300feb67ff0d1eeb3 # v6.0.0
 
       - name: Fetch base commit and origin/master
         # Fetch what to compare the commit against
