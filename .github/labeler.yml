# Copyright 2013 The Flutter Authors. All rights reserved.
# Use of this source code is governed by a BSD-style license that can be
# found in the LICENSE file.

# See https://github.com/actions/labeler/blob/main/README.md for docs.
'a: accessibility':
  - changed-files:
    - any-glob-to-any-file:
      - '**/accessibility/*'
      - '**/*accessibility*'
      - '**/semantics/*'
      - '**/*semantics*'

'a: animation':
  - changed-files:
    - any-glob-to-any-file:
      - '**/animation/*'
      - '**/*animation*'

'a: desktop':
  - changed-files:
    - any-glob-to-any-file:
      - '**/linux/**/*'
      - '**/macos/**/*'
      - '**/windows/**/*'

'a: internationalization':
  - changed-files:
    - any-glob-to-any-file:
      - packages/flutter_localizations/**/*

'a: tests':
  - changed-files:
    - any-glob-to-any-file:
      - packages/flutter_driver/**/*
      - packages/flutter_goldens/**/*
      - packages/flutter_test/**/*
      - packages/integration_test/**/*

'a: text input':
  - changed-files:
    - any-glob-to-any-file:
      - '**/text/*'
      - '**/*text*'

'd: api docs':
  - changed-files:
    - any-glob-to-any-file:
      - examples/api/**/*

'd: docs/':
  - changed-files:
    - any-glob-to-any-file:
      - docs/**/*

'd: examples':
  - changed-files:
    - any-glob-to-any-file:
      - examples/**/*

engine:
  - changed-files:
    - any-glob-to-any-file:
      - bin/internal/engine.version
      - docs/engine/**/*

'f: cupertino':
  - changed-files:
    - any-glob-to-any-file:
      - '**/cupertino/*'
      - '**/*cupertino*'
      - docs/libraries/cupertino/**/*

'f: focus':
  - changed-files:
    - any-glob-to-any-file:
      - '**/focus/*'
      - '**/*focus*'

'f: gestures':
  - changed-files:
    - any-glob-to-any-file:
      - '**/gestures/*'
      - '**/*gestures*'

'f: material design':
  - changed-files:
    - any-glob-to-any-file:
      - '**/material/*'
      - '**/*material*'
      - docs/libraries/material/**/*

'f: routes':
  - changed-files:
    - any-glob-to-any-file:
      - '**/navigator/*'
      - '**/*navigator*'
      - '**/route/*'
      - '**/*route*'

'f: scrolling':
  - changed-files:
    - any-glob-to-any-file:
      - '**/*scroll*'
      - '**/scroll/*'
      - '**/*sliver*'
      - '**/sliver/*'
      - '**/*viewport*'
      - '**/viewport/*'

framework:
  - changed-files:
    - any-glob-to-any-file:
      - packages/flutter/**/*
      - packages/flutter_driver/**/*
      - packages/flutter_goldens/**/*
      - packages/flutter_localizations/**/*
      - packages/flutter_test/**/*
      - packages/integration_test/**/*
      - examples/api/**/*
      - docs/about/**/*
      - docs/contributing/**/*
      - docs/libraries/**/*

'f: integration_test':
  - changed-files:
    - any-glob-to-any-file:
      - packages/integration_test/**/*

package:
  - changed-files:
    - any-glob-to-any-file:
      - docs/ecosystem/**/*

platform-android:
  - changed-files:
    - any-glob-to-any-file:
      - docs/platform/android/**/*

platform-ios:
  - changed-files:
    - any-glob-to-any-file:
      - packages/flutter_tools/lib/src/ios/**/*

platform-web:
  - changed-files:
    - any-glob-to-any-file:
      - packages/flutter_web_plugins/**/*

'customer: gallery':
  - changed-files:
    - any-glob-to-any-file:
      - examples/flutter_gallery/**/*

'c: tech-debt':
  - changed-files:
    - any-glob-to-any-file:
      - '**/fix_data.yaml'
      - '**/*.expect'
      - '**/*test_fixes*'

team:
  - changed-files:
    - any-glob-to-any-file:
<<<<<<< HEAD
      - docs/about/**/*
=======
      - docs/postmortems/**/*
>>>>>>> 4c929f0f

team-android:
  - changed-files:
    - any-glob-to-any-file:
      - docs/platform/android/**/*

team-ecosystem:
  - changed-files:
    - any-glob-to-any-file:
      - docs/ecosystem/**/*

team-engine:
  - changed-files:
    - any-glob-to-any-file:
      - docs/engine/**/*

team-infra:
  - changed-files:
    - any-glob-to-any-file:
      - docs/infra/**/*

team-release:
  - changed-files:
    - any-glob-to-any-file:
      - docs/releases/**/*

team-tool:
  - changed-files:
    - any-glob-to-any-file:
      - docs/tool/**/*

tool:
  - changed-files:
    - any-glob-to-any-file:
      - packages/flutter_tools/**/*
      - packages/fuchsia_remote_debug_protocol/**/*
      - docs/tool/**/*<|MERGE_RESOLUTION|>--- conflicted
+++ resolved
@@ -162,11 +162,8 @@
 team:
   - changed-files:
     - any-glob-to-any-file:
-<<<<<<< HEAD
       - docs/about/**/*
-=======
       - docs/postmortems/**/*
->>>>>>> 4c929f0f
 
 team-android:
   - changed-files:
