# Copyright 2013 The Flutter Authors. All rights reserved.
# Use of this source code is governed by a BSD-style license that can be
# found in the LICENSE file.

# See https://github.com/actions/labeler/blob/main/README.md for docs.
'a: accessibility':
  - changed-files:
    - any-glob-to-any-file:
      - '**/accessibility/*'
      - '**/*accessibility*'
      - '**/semantics/*'
      - '**/*semantics*'

'a: animation':
  - changed-files:
    - any-glob-to-any-file:
      - '**/animation/*'
      - '**/*animation*'

'a: desktop':
  - changed-files:
    - any-glob-to-any-file:
      - '**/linux/**/*'
      - '**/macos/**/*'
      - '**/windows/**/*'

'a: internationalization':
  - changed-files:
    - any-glob-to-any-file:
      - packages/flutter_localizations/**/*

'a: tests':
  - changed-files:
    - any-glob-to-any-file:
      - packages/flutter_driver/**/*
      - packages/flutter_goldens/**/*
      - packages/flutter_test/**/*
      - packages/integration_test/**/*

'a: text input':
  - changed-files:
    - any-glob-to-any-file:
      - '**/text/*'
      - '**/*text*'

'd: api docs':
  - changed-files:
    - any-glob-to-any-file:
      - examples/api/**/*

'd: examples':
  - changed-files:
    - any-glob-to-any-file:
      - examples/**/*

engine:
  - changed-files:
    - any-glob-to-any-file:
      - bin/internal/engine.version
      - docs/engine/**/*

'f: cupertino':
  - changed-files:
    - any-glob-to-any-file:
      - '**/cupertino/*'
      - '**/*cupertino*'

'f: focus':
  - changed-files:
    - any-glob-to-any-file:
      - '**/focus/*'
      - '**/*focus*'

'f: gestures':
  - changed-files:
    - any-glob-to-any-file:
      - '**/gestures/*'
      - '**/*gestures*'

'f: material design':
  - changed-files:
    - any-glob-to-any-file:
      - '**/material/*'
      - '**/*material*'

'f: routes':
  - changed-files:
    - any-glob-to-any-file:
      - '**/navigator/*'
      - '**/*navigator*'
      - '**/route/*'
      - '**/*route*'

'f: scrolling':
  - changed-files:
    - any-glob-to-any-file:
      - '**/*scroll*'
      - '**/scroll/*'
      - '**/*sliver*'
      - '**/sliver/*'
      - '**/*viewport*'
      - '**/viewport/*'

framework:
  - changed-files:
    - any-glob-to-any-file:
      - packages/flutter/**/*
      - packages/flutter_driver/**/*
      - packages/flutter_goldens/**/*
      - packages/flutter_localizations/**/*
      - packages/flutter_test/**/*
      - packages/integration_test/**/*
      - examples/api/**/*

'f: integration_test':
  - changed-files:
    - any-glob-to-any-file:
      - packages/integration_test/**/*

package:
  - changed-files:
    - any-glob-to-any-file:
      - docs/ecosystem/**/*

platform-ios:
  - changed-files:
    - any-glob-to-any-file:
      - packages/flutter_tools/lib/src/ios/**/*

platform-web:
  - changed-files:
    - any-glob-to-any-file:
      - packages/flutter_web_plugins/**/*

'customer: gallery':
  - changed-files:
    - any-glob-to-any-file:
      - examples/flutter_gallery/**/*

'c: tech-debt':
  - changed-files:
    - any-glob-to-any-file:
      - '**/fix_data.yaml'
      - '**/*.expect'
      - '**/*test_fixes*'

<<<<<<< HEAD
team-engine:
  - changed-files:
    - any-glob-to-any-file:
      - docs/engine/**/*
=======
team-ecosystem:
  - changed-files:
    - any-glob-to-any-file:
      - docs/ecosystem/**/*
>>>>>>> d9cf0661

tool:
  - changed-files:
    - any-glob-to-any-file:
      - packages/flutter_tools/**/*
      - packages/fuchsia_remote_debug_protocol/**/*<|MERGE_RESOLUTION|>--- conflicted
+++ resolved
@@ -144,17 +144,15 @@
       - '**/*.expect'
       - '**/*test_fixes*'
 
-<<<<<<< HEAD
+team-ecosystem:
+  - changed-files:
+    - any-glob-to-any-file:
+      - docs/ecosystem/**/*
+
 team-engine:
   - changed-files:
     - any-glob-to-any-file:
       - docs/engine/**/*
-=======
-team-ecosystem:
-  - changed-files:
-    - any-glob-to-any-file:
-      - docs/ecosystem/**/*
->>>>>>> d9cf0661
 
 tool:
   - changed-files:
