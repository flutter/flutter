# Describes the targets run in continuous integration environment.
#
# Flutter infra uses this file to generate a checklist of tasks to be performed
# for every commit.
#
# The recipes mentioned below refer to those in this repo:
#   https://flutter.googlesource.com/recipes/+/refs/heads/main/recipes/
#
# The "flutter_drone" recipe just defers to dev/bots/test.dart in this repo,
# with the shard set according to the "shard" key in this file.
#
# More information at:
#  * https://github.com/flutter/cocoon/blob/main/CI_YAML.md
enabled_branches:
  - master
  - flutter-\d+\.\d+-candidate\.\d+

platform_properties:
  staging_build_linux:
    properties:
      dependencies: >-
        [
          {"dependency": "curl", "version": "version:7.64.0"}
        ]
      os: Ubuntu
      cores: "8"
      device_type: none
      ignore_flakiness: "true"
  linux:
    properties:
      dependencies: >-
        [
          {"dependency": "curl", "version": "version:7.64.0"}
        ]
      os: Ubuntu
      cores: "8"
      device_type: none
  # The current android emulator config names can be found here:
  # https://chromium.googlesource.com/chromium/src.git/+/HEAD/tools/android/avd/proto
  # You may use those names for the android_virtual_device version. You may find the
  # avd_cipd_version by clicking on the latest available instance and looking for the
  # build_id:<Identifier#> here:
  # https://chrome-infra-packages.appspot.com/p/chromium/tools/android/avd/linux-amd64.
  linux_android_emu:
    properties:
      contexts: >-
        [
          "android_virtual_device"
        ]
      dependencies: >-
        [
          {"dependency": "android_sdk", "version": "version:35v1"},
          {"dependency": "android_virtual_device", "version": "android_35_google_apis_x64.textpb"},
          {"dependency": "avd_cipd_version", "version": "build_id:8733065022087935185"},
          {"dependency": "open_jdk", "version": "version:17"}
        ]
      os: Ubuntu
      cores: "8"
      device_type: none
      kvm: "1"
  # linux_android_emu_unstable is intended to be how flutter-android proves the stability
  # of new combinations of dependencies.
  linux_android_emu_unstable:
    properties:
      contexts: >-
        [
          "android_virtual_device"
        ]
      dependencies: >-
        [
          {"dependency": "android_sdk", "version": "version:35v1"},
          {"dependency": "android_virtual_device", "version": "android_35_google_apis_x64.textpb"},
          {"dependency": "avd_cipd_version", "version": "build_id:8723189955818532721"},
          {"dependency": "open_jdk", "version": "version:17"}
        ]
      os: Ubuntu
      cores: "8"
      device_type: none
      kvm: "1"
  linux_build_test:
    properties:
      dependencies: >-
        [
          {"dependency": "android_sdk", "version": "version:35v1"},
          {"dependency": "open_jdk", "version": "version:17"},
          {"dependency": "curl", "version": "version:7.64.0"}
        ]
      os: Ubuntu
      cores: "8"
      device_type: none
  linux_android:
    properties:
      dependencies: >-
        [
          {"dependency": "android_sdk", "version": "version:35v1"},
          {"dependency": "open_jdk", "version": "version:17"},
          {"dependency": "curl", "version": "version:7.64.0"}
        ]
      os: Linux
      device_type: "msm8952"

  linux_pixel_7pro:
    properties:
      dependencies: >-
        [
          {"dependency": "android_sdk", "version": "version:35v1"},
          {"dependency": "open_jdk", "version": "version:17"},
          {"dependency": "curl", "version": "version:7.64.0"}
        ]
      os: Linux
      device_type: "Pixel 7 Pro"

  linux_mokey:
    properties:
      dependencies: >-
        [
          {"dependency": "android_sdk", "version": "version:35v1"},
          {"dependency": "open_jdk", "version": "version:17"},
          {"dependency": "curl", "version": "version:7.64.0"}
        ]
      os: Linux
      device_type: "mokey"

  linux_galaxy_s24:
    properties:
      dependencies: >-
        [
          {"dependency": "android_sdk", "version": "version:35v1"},
          {"dependency": "open_jdk", "version": "version:17"},
          {"dependency": "curl", "version": "version:7.64.0"}
        ]
      os: Linux
      device_type: "SM-S921U1"

  mac:
    properties:
      contexts: >-
        [
          "osx_sdk"
        ]
      dependencies: >-
        [
          {"dependency": "apple_signing", "version": "version:to_2025"}
        ]
      os: Mac-14
      device_type: none
      $flutter/osx_sdk : >-
        {
          "sdk_version": "16c5032a"
        }
  mac_arm64:
    properties:
      contexts: >-
        [
          "osx_sdk"
        ]
      dependencies: >-
        [
          {"dependency": "apple_signing", "version": "version:to_2025"}
        ]
      os: Mac-14
      device_type: none
      cpu: arm64
      $flutter/osx_sdk : >-
        {
          "sdk_version": "16c5032a"
        }
  mac_benchmark:
    properties:
      contexts: >-
        [
          "osx_sdk"
        ]
      dependencies: >-
        [
          {"dependency": "apple_signing", "version": "version:to_2025"}
        ]
      device_type: none
      mac_model: "Macmini8,1"
      os: Mac-14
      tags: >
        ["devicelab", "hostonly", "mac"]
      $flutter/osx_sdk : >-
        {
          "sdk_version": "16c5032a"
        }
  mac_x64:
    properties:
      contexts: >-
        [
          "osx_sdk"
        ]
      dependencies: >-
        [
          {"dependency": "apple_signing", "version": "version:to_2025"}
        ]
      os: Mac-14
      device_type: none
      cpu: x86
      $flutter/osx_sdk : >-
        {
          "sdk_version": "16c5032a"
        }
  mac_build_test:
    properties:
      contexts: >-
        [
          "osx_sdk"
        ]
      dependencies: >-
        [
          {"dependency": "ruby", "version": "ruby_3.1-pod_1.13"},
          {"dependency": "apple_signing", "version": "version:to_2025"}
        ]
      os: Mac-14
      device_type: none
      cpu: x86
      $flutter/osx_sdk : >-
        {
          "sdk_version": "16c5032a"
        }
  mac_android:
    properties:
      dependencies: >-
        [
          {"dependency": "android_sdk", "version": "version:35v1"},
          {"dependency": "chrome_and_driver", "version": "version:125.0.6422.141"},
          {"dependency": "open_jdk", "version": "version:17"}
        ]
      os: Mac-14
      cpu: x86
      device_type: "msm8952"
  mac_arm64_android:
    properties:
      dependencies: >-
        [
          {"dependency": "android_sdk", "version": "version:35v1"},
          {"dependency": "open_jdk", "version": "version:17"}
        ]
      os: Mac-14
      cpu: arm64
      device_type: "msm8952"

  mac_mokey:
    properties:
      dependencies: >-
        [
          {"dependency": "android_sdk", "version": "version:35v1"},
          {"dependency": "chrome_and_driver", "version": "version:125.0.6422.141"},
          {"dependency": "open_jdk", "version": "version:17"}
        ]
      os: Mac-14
      cpu: x86
      device_type: "mokey"
  mac_arm64_mokey:
    properties:
      dependencies: >-
        [
          {"dependency": "android_sdk", "version": "version:35v1"},
          {"dependency": "open_jdk", "version": "version:17"}
        ]
      os: Mac-14
      cpu: arm64
      device_type: "mokey"

  mac_pixel_7pro:
    properties:
      dependencies: >-
        [
          {"dependency": "android_sdk", "version": "version:35v1"},
          {"dependency": "open_jdk", "version": "version:17"}
        ]
      os: Mac-14
      cpu: x86
      device_type: "Pixel 7 Pro"
  mac_ios:
    properties:
      contexts: >-
        [
          "osx_sdk_devicelab"
        ]
      dependencies: >-
        [
          {"dependency": "ruby", "version": "ruby_3.1-pod_1.13"},
          {"dependency": "apple_signing", "version": "version:to_2025"}
        ]
      os: Mac-14
      cpu: x86
      device_os: iOS-17
      $flutter/osx_sdk : >-
        {
          "sdk_version": "16c5032a"
        }
  mac_x64_ios:
    properties:
      contexts: >-
        [
          "osx_sdk_devicelab"
        ]
      dependencies: >-
        [
          {"dependency": "ruby", "version": "ruby_3.1-pod_1.13"},
          {"dependency": "apple_signing", "version": "version:to_2025"}
        ]
      os: Mac-14
      cpu: x86
      device_os: iOS-17
      $flutter/osx_sdk : >-
        {
          "sdk_version": "16c5032a"
        }
  mac_arm64_ios:
    properties:
      contexts: >-
        [
          "osx_sdk_devicelab"
        ]
      dependencies: >-
        [
          {"dependency": "ruby", "version": "ruby_3.1-pod_1.13"},
          {"dependency": "apple_signing", "version": "none"}
        ]
      os: Mac-14
      cpu: arm64
      device_os: iOS-17
      $flutter/osx_sdk : >-
        {
          "sdk_version": "16c5032a"
        }
  windows:
    properties:
      os: Windows-10
      device_type: none
  windows_arm64:
    properties:
      # The arch can be removed after https://github.com/flutter/flutter/issues/135722.
      arch: arm
      os: Windows
      cpu: arm64
  windows_android:
    properties:
      dependencies: >-
        [
          {"dependency": "android_sdk", "version": "version:35v1"},
          {"dependency": "chrome_and_driver", "version": "version:125.0.6422.141"},
          {"dependency": "open_jdk", "version": "version:17"}
        ]
      os: Windows-10
      device_type: "msm8952"
  windows_mokey:
    properties:
      dependencies: >-
        [
          {"dependency": "android_sdk", "version": "version:35v1"},
          {"dependency": "chrome_and_driver", "version": "version:125.0.6422.141"},
          {"dependency": "open_jdk", "version": "version:17"}
        ]
      os: Windows-10
      device_type: "mokey"

targets:
  - name: Linux analyze
    recipe: flutter/flutter_drone
    timeout: 60
    properties:
      shard: analyze
      dependencies: >-
        [
          {"dependency": "ktlint", "version": "version_1_5_0"}
        ]
      tags: >
        ["framework","hostonly","shard","linux"]

  # This is a benchmark that does not require an attached device. However, we
  # are intentionally running it in the devicelab to ensure that it does not
  # run on a VM in order to avoid noisy results from the benchmark.
  - name: Linux analyzer_benchmark
    bringup: true # Flaky https://github.com/flutter/flutter/issues/161306
    recipe: devicelab/devicelab_drone
    timeout: 60
    properties:
      os: Linux
      device_type: "mokey"
      test_timeout_secs: "3600" # 1 hour
      dependencies: >-
        [
          {"dependency": "android_sdk", "version": "version:35v1"},
          {"dependency": "open_jdk", "version": "version:17"},
          {"dependency": "curl", "version": "version:7.64.0"}
        ]
      tags: >
        ["devicelab", "android", "linux", "mokey"]
      task_name: analyzer_benchmark

  - name: Linux coverage
    presubmit: false
    recipe: flutter/coverage
    timeout: 120
    enabled_branches:
      # Don't run this on release branches
      - master
    properties:
      tags: >
        ["framework", "hostonly", "shard", "linux"]

  - name: Linux packages_autoroller
    presubmit: false
    recipe: pub_autoroller/pub_autoroller
    # This takes a while because we need to fetch network dependencies and run
    # Gradle for every android app in the repo
    timeout: 45
    enabled_branches:
      # Don't run this on release branches
      - master
    properties:
      tags: >
        ["framework","hostonly","linux"]
      # Requires Android SDK since we may re-generate Gradle lockfiles
      dependencies: >-
        [
          {"dependency": "android_sdk", "version": "version:35v1"},
          {"dependency": "gh_cli", "version": "version:2.8.0-2-g32256d38"},
          {"dependency": "open_jdk", "version": "version:17"}
        ]

  - name: Linux_android_emu android views
    recipe: devicelab/devicelab_drone
    properties:
      tags: >
        ["framework","hostonly","linux"]
      task_name: android_views
      presubmit_max_attempts: "2"
    timeout: 60

  - name: Linux build_aar_module_test
    recipe: devicelab/devicelab_drone
    timeout: 60
    properties:
      add_recipes_cq: "true"
      dependencies: >-
        [
          {"dependency": "android_sdk", "version": "version:35v1"},
          {"dependency": "chrome_and_driver", "version": "version:125.0.6422.141"},
          {"dependency": "open_jdk", "version": "version:17"}
        ]
      tags: >
        ["devicelab","hostonly"]
      task_name: build_aar_module_test
    runIf:
      - dev/**
      - packages/flutter_tools/**
      - bin/**
      - .ci.yaml
      - engine/**
      - DEPS

  - name: Linux build_tests_1_5
    recipe: flutter/flutter_drone
    timeout: 60
    properties:
      dependencies: >-
        [
          {"dependency": "android_sdk", "version": "version:35v1"},
          {"dependency": "chrome_and_driver", "version": "version:125.0.6422.141"},
          {"dependency": "open_jdk", "version": "version:17"},
          {"dependency": "goldctl", "version": "git_revision:2387d6fff449587eecbb7e45b2692ca0710b63b9"},
          {"dependency": "clang", "version": "git_revision:5d5aba78dbbee75508f01bcaa69aedb2ab79065a"},
          {"dependency": "cmake", "version": "build_id:8787856497187628321"},
          {"dependency": "ninja", "version": "version:1.9.0"}
        ]
      shard: build_tests
      subshard: "1_5"
      tags: >
        ["framework", "hostonly", "shard", "linux"]

  - name: Linux build_tests_2_5
    recipe: flutter/flutter_drone
    timeout: 60
    properties:
      dependencies: >-
        [
          {"dependency": "android_sdk", "version": "version:35v1"},
          {"dependency": "chrome_and_driver", "version": "version:125.0.6422.141"},
          {"dependency": "open_jdk", "version": "version:17"},
          {"dependency": "goldctl", "version": "git_revision:2387d6fff449587eecbb7e45b2692ca0710b63b9"},
          {"dependency": "clang", "version": "git_revision:5d5aba78dbbee75508f01bcaa69aedb2ab79065a"},
          {"dependency": "cmake", "version": "build_id:8787856497187628321"},
          {"dependency": "ninja", "version": "version:1.9.0"}
        ]
      shard: build_tests
      subshard: "2_5"
      tags: >
        ["framework", "hostonly", "shard", "linux"]

  - name: Linux build_tests_3_5
    recipe: flutter/flutter_drone
    timeout: 60
    properties:
      dependencies: >-
        [
          {"dependency": "android_sdk", "version": "version:35v1"},
          {"dependency": "chrome_and_driver", "version": "version:125.0.6422.141"},
          {"dependency": "open_jdk", "version": "version:17"},
          {"dependency": "goldctl", "version": "git_revision:2387d6fff449587eecbb7e45b2692ca0710b63b9"},
          {"dependency": "clang", "version": "git_revision:5d5aba78dbbee75508f01bcaa69aedb2ab79065a"},
          {"dependency": "cmake", "version": "build_id:8787856497187628321"},
          {"dependency": "ninja", "version": "version:1.9.0"}
        ]
      shard: build_tests
      subshard: "3_5"
      tags: >
        ["framework", "hostonly", "shard", "linux"]

  - name: Linux build_tests_4_5
    recipe: flutter/flutter_drone
    timeout: 60
    properties:
      dependencies: >-
        [
          {"dependency": "android_sdk", "version": "version:35v1"},
          {"dependency": "chrome_and_driver", "version": "version:125.0.6422.141"},
          {"dependency": "open_jdk", "version": "version:17"},
          {"dependency": "goldctl", "version": "git_revision:2387d6fff449587eecbb7e45b2692ca0710b63b9"},
          {"dependency": "clang", "version": "git_revision:5d5aba78dbbee75508f01bcaa69aedb2ab79065a"},
          {"dependency": "cmake", "version": "build_id:8787856497187628321"},
          {"dependency": "ninja", "version": "version:1.9.0"}
        ]
      shard: build_tests
      subshard: "4_5"
      tags: >
        ["framework", "hostonly", "shard", "linux"]

  - name: Linux build_tests_5_5
    recipe: flutter/flutter_drone
    timeout: 60
    properties:
      dependencies: >-
        [
          {"dependency": "android_sdk", "version": "version:35v1"},
          {"dependency": "chrome_and_driver", "version": "version:125.0.6422.141"},
          {"dependency": "open_jdk", "version": "version:17"},
          {"dependency": "goldctl", "version": "git_revision:2387d6fff449587eecbb7e45b2692ca0710b63b9"},
          {"dependency": "clang", "version": "git_revision:5d5aba78dbbee75508f01bcaa69aedb2ab79065a"},
          {"dependency": "cmake", "version": "build_id:8787856497187628321"},
          {"dependency": "ninja", "version": "version:1.9.0"}
        ]
      shard: build_tests
      subshard: "5_5"
      tags: >
        ["framework", "hostonly", "shard", "linux"]

  - name: Linux ci_yaml flutter roller
    recipe: infra/ci_yaml
    presubmit: false
    timeout: 30
    enabled_branches:
      # Don't run this on release branches
      - master
    properties:
      tags: >
        ["framework", "hostonly", "shard", "linux"]
    runIf:
      - .ci.yaml
      - DEPS
      - engine/**

  - name: Linux customer_testing
    # This really just runs dev/bots/customer_testing/ci.sh,
    # but it does so indirectly via the flutter_drone recipe
    # calling the dev/bots/test.dart script.
    enabled_branches:
      - master
    recipe: flutter/flutter_drone
    # Timeout in minutes for the whole task.
    timeout: 60
    properties:
      shard: customer_testing
      tags: >
        ["framework", "hostonly", "shard", "linux"]
      # TODO(flutter/flutter#164140): Reduce timeout once customer
      # tests are sharded.
      test_timeout_secs: "3600" # Allows 60 minutes (up from 30 default)

  - name: Linux docs_publish
    recipe: flutter/docs
    presubmit: false
    timeout: 60
    dimensions:
      os: "Linux"
    enabled_branches:
      # Produces docs for main-api.flutter.dev
      # stable and beta are managed by the targets:
      #   - Linux docs_deploy_beta
      #   - Linux docs_deploy_stable
      - master
    properties:
      cores: "32"
      dependencies: >-
        [
          {"dependency": "dashing", "version": "0.4.0"},
          {"dependency": "firebase", "version": "v11.0.1"}
        ]
      tags: >
        ["framework", "hostonly", "linux"]
      backfill: "false"
      validation: docs
      validation_name: Docs
      firebase_project: main-docs-flutter-prod
      release_ref: refs/heads/master
    drone_dimensions:
      - os=Linux

  - name: Linux docs_test
    recipe: flutter/flutter_drone
    timeout: 90 # https://github.com/flutter/flutter/issues/120901
    properties:
      cores: "32"
      dependencies: >-
        [
          {"dependency": "dashing", "version": "0.4.0"}
        ]
      firebase_project: ""
      release_ref: ""
      tags: >
        ["framework", "hostonly", "shard", "linux"]
      shard: docs
    runIf:
      - bin/**
      - dev/**
      - packages/flutter/**
      - packages/flutter_drive/**
      - packages/flutter_localizations/**
      - packages/flutter_test/**
      - packages/flutter_web_plugins/**
      - packages/integration_test/**
      - .ci.yaml
      - engine/**
      - DEPS
      - dartdoc_options.yaml

  - name: Linux engine_dependency_proxy_test
    recipe: devicelab/devicelab_drone
    timeout: 60
    properties:
      dependencies: >-
        [
          {"dependency": "android_sdk", "version": "version:35v1"},
          {"dependency": "chrome_and_driver", "version": "version:125.0.6422.141"},
          {"dependency": "open_jdk", "version": "version:17"}
        ]
      tags: >
        ["devicelab", "hostonly", "linux"]
      task_name: engine_dependency_proxy_test
    runIf:
      - dev/**
      - bin/**
      - .ci.yaml
      - engine/**
      - DEPS

  - name: Linux firebase_release_smoke_test
    recipe: firebaselab/firebaselab
    timeout: 60
    properties:
      dependencies: >-
        [
          {"dependency": "android_sdk", "version": "version:35v1"},
          {"dependency": "open_jdk", "version": "version:17"}
        ]
      tags: >
        ["firebaselab"]
      task_name: release_smoke_test
      physical_devices: >-
        [
          "--device", "model=shiba,version=34",
          "--device", "model=redfin,version=30",
          "--device", "model=griffin,version=24"
        ]
      # TODO(flutter/flutter#123331): This device is flaking.
      # "--device", "model=Nexus6P,version=25"
      virtual_devices: >-
        [
          "--device", "model=Nexus5.gce_x86,version=21",
          "--device", "model=Nexus5.gce_x86,version=22",
          "--device", "model=Nexus5.gce_x86,version=23",
          "--device", "model=Nexus6P,version=25",
          "--device", "model=Nexus6P,version=26",
          "--device", "model=Nexus6P,version=27",
          "--device", "model=NexusLowRes,version=29"
        ]

  - name: Linux flutter_packaging_test
    recipe: packaging/packaging
    presubmit: false
    enabled_branches:
      - master
    timeout: 60 # TODO(https://github.com/flutter/flutter/issues/162654)
    properties:
      task_name: flutter_packaging
      tags: >
        ["framework", "hostonly", "shard", "linux"]
      test_timeout_secs: "3600" # TODO(https://github.com/flutter/flutter/issues/162654)
    runIf:
      - .ci.yaml
      - engine/**
      - DEPS
      - dev/bots/**

  - name: Linux flutter_plugins
    recipe: flutter/flutter_drone
    enabled_branches:
      - master
    timeout: 60
    properties:
      shard: flutter_plugins
      subshard: analyze
      tags: >
        ["framework", "hostonly", "shard", "linux"]

  - name: Linux framework_tests_libraries
    recipe: flutter/flutter_drone
    timeout: 60
    properties:
      dependencies: >-
        [
          {"dependency": "goldctl", "version": "git_revision:2387d6fff449587eecbb7e45b2692ca0710b63b9"}
        ]
      shard: framework_tests
      subshard: libraries
      tags: >
        ["framework","hostonly","shard", "linux"]
    runIf:
      - dev/**
      - packages/flutter/**
      - packages/flutter_driver/**
      - packages/integration_test/**
      - packages/flutter_localizations/**
      - packages/fuchsia_remote_debug_protocol/**
      - packages/flutter_test/**
      - packages/flutter_goldens/**
      - packages/flutter_tools/**
      - bin/**
      - .ci.yaml
      - engine/**
      - DEPS

  - name: Linux framework_tests_slow
    recipe: flutter/flutter_drone
    timeout: 60
    properties:
      dependencies: >-
        [
          {"dependency": "android_sdk", "version": "version:35v1"},
          {"dependency": "open_jdk", "version": "version:17"}
        ]
      shard: framework_tests
      subshard: slow
      tags: >
        ["framework", "hostonly", "shard", "linux"]
    runIf:
      - dev/**
      - packages/flutter/**
      - packages/flutter_driver/**
      - packages/integration_test/**
      - packages/flutter_localizations/**
      - packages/fuchsia_remote_debug_protocol/**
      - packages/flutter_test/**
      - packages/flutter_goldens/**
      - packages/flutter_tools/**
      - bin/**
      - .ci.yaml
      - engine/**
      - DEPS

  - name: Linux framework_tests_misc
    recipe: flutter/flutter_drone
    timeout: 60
    properties:
      dependencies: >-
        [
          {"dependency": "goldctl", "version": "git_revision:2387d6fff449587eecbb7e45b2692ca0710b63b9"},
          {"dependency": "clang", "version": "git_revision:5d5aba78dbbee75508f01bcaa69aedb2ab79065a"},
          {"dependency": "cmake", "version": "build_id:8787856497187628321"},
          {"dependency": "ninja", "version": "version:1.9.0"},
          {"dependency": "open_jdk", "version": "version:17"},
          {"dependency": "android_sdk", "version": "version:35v1"}
        ]
      shard: framework_tests
      subshard: misc
      tags: >
        ["framework", "hostonly", "shard", "linux"]
    runIf:
      - dev/**
      - examples/api/**
      - packages/flutter/**
      - packages/flutter_driver/**
      - packages/integration_test/**
      - packages/flutter_localizations/**
      - packages/fuchsia_remote_debug_protocol/**
      - packages/flutter_test/**
      - packages/flutter_goldens/**
      - packages/flutter_tools/**
      - bin/**
      - .ci.yaml
      - engine/**
      - DEPS

  - name: Linux framework_tests_widgets
    recipe: flutter/flutter_drone
    timeout: 60
    properties:
      dependencies: >-
        [
          {"dependency": "goldctl", "version": "git_revision:2387d6fff449587eecbb7e45b2692ca0710b63b9"}
        ]
      shard: framework_tests
      subshard: widgets
      tags: >
        ["framework","hostonly","shard", "linux"]
    runIf:
      - dev/**
      - packages/flutter/**
      - packages/flutter_driver/**
      - packages/integration_test/**
      - packages/flutter_localizations/**
      - packages/fuchsia_remote_debug_protocol/**
      - packages/flutter_test/**
      - packages/flutter_goldens/**
      - packages/flutter_tools/**
      - bin/**
      - .ci.yaml
      - engine/**
      - DEPS

  - name: Linux fuchsia_precache
    recipe: flutter/flutter_drone
    timeout: 60
    presubmit: false
    properties:
      shard: fuchsia_precache
      tags: >
        ["framework", "hostonly", "shard", "linux"]
    runIf:
      - engine/**
      - DEPS
      - .ci.yaml

  - name: Linux gradle_desugar_classes_test
    recipe: devicelab/devicelab_drone
    timeout: 60
    properties:
      dependencies: >-
        [
          {"dependency": "android_sdk", "version": "version:35v1"},
          {"dependency": "chrome_and_driver", "version": "version:125.0.6422.141"},
          {"dependency": "open_jdk", "version": "version:17"}
        ]
      tags: >
        ["devicelab", "hostonly", "linux"]
      task_name: gradle_desugar_classes_test
    runIf:
      - dev/**
      - bin/**
      - .ci.yaml
      - engine/**
      - DEPS

  - name: Linux gradle_java8_compile_test
    recipe: devicelab/devicelab_drone
    timeout: 60
    properties:
      dependencies: >-
        [
          {"dependency": "android_sdk", "version": "version:35v1"},
          {"dependency": "chrome_and_driver", "version": "version:125.0.6422.141"},
          {"dependency": "open_jdk", "version": "version:17"}
        ]
      tags: >
        ["devicelab", "hostonly", "linux"]
      task_name: gradle_java8_compile_test
    runIf:
      - dev/**
      - bin/**
      - .ci.yaml
      - engine/**
      - DEPS

  - name: Linux gradle_plugin_bundle_test
    recipe: devicelab/devicelab_drone
    timeout: 60
    properties:
      dependencies: >-
        [
          {"dependency": "android_sdk", "version": "version:35v1"},
          {"dependency": "chrome_and_driver", "version": "version:125.0.6422.141"},
          {"dependency": "open_jdk", "version": "version:17"}
        ]
      tags: >
        ["devicelab", "hostonly", "linux"]
      task_name: gradle_plugin_bundle_test
    runIf:
      - dev/**
      - bin/**
      - .ci.yaml
      - engine/**
      - DEPS

  - name: Linux gradle_plugin_fat_apk_test
    recipe: devicelab/devicelab_drone
    timeout: 60
    properties:
      dependencies: >-
        [
          {"dependency": "android_sdk", "version": "version:35v1"},
          {"dependency": "chrome_and_driver", "version": "version:125.0.6422.141"},
          {"dependency": "open_jdk", "version": "version:17"}
        ]
      tags: >
        ["devicelab", "hostonly", "linux"]
      task_name: gradle_plugin_fat_apk_test
    runIf:
      - dev/**
      - packages/flutter_tools/**
      - bin/**
      - .ci.yaml
      - engine/**
      - DEPS

  - name: Linux gradle_plugin_light_apk_test
    recipe: devicelab/devicelab_drone
    timeout: 60
    properties:
      dependencies: >-
        [
          {"dependency": "android_sdk", "version": "version:35v1"},
          {"dependency": "chrome_and_driver", "version": "version:125.0.6422.141"},
          {"dependency": "open_jdk", "version": "version:17"}
        ]
      tags: >
        ["devicelab", "hostonly", "linux"]
      task_name: gradle_plugin_light_apk_test
    runIf:
      - dev/**
      - packages/flutter_tools/**
      - bin/**
      - .ci.yaml
      - engine/**
      - DEPS

  - name: Linux module_custom_host_app_name_test
    recipe: devicelab/devicelab_drone
    timeout: 60
    properties:
      dependencies: >-
        [
          {"dependency": "android_sdk", "version": "version:35v1"},
          {"dependency": "chrome_and_driver", "version": "version:125.0.6422.141"},
          {"dependency": "open_jdk", "version": "version:17"}
        ]
      tags: >
        ["devicelab", "hostonly", "linux"]
      task_name: module_custom_host_app_name_test
    runIf:
      - dev/**
      - packages/flutter_tools/**
      - bin/**
      - .ci.yaml
      - engine/**
      - DEPS

  - name: Linux module_host_with_custom_build_test
    recipe: devicelab/devicelab_drone
    timeout: 60
    properties:
      dependencies: >-
        [
          {"dependency": "android_sdk", "version": "version:35v1"},
          {"dependency": "chrome_and_driver", "version": "version:125.0.6422.141"},
          {"dependency": "open_jdk", "version": "version:17"}
        ]
      tags: >
        ["devicelab", "hostonly", "linux"]
      task_name: module_host_with_custom_build_test
    runIf:
      - dev/**
      - packages/flutter_tools/**
      - bin/**
      - .ci.yaml
      - engine/**
      - DEPS

  - name: Linux build_android_host_app_with_module_aar
    recipe: devicelab/devicelab_drone
    timeout: 60
    properties:
      dependencies: >-
        [
          {"dependency": "android_sdk", "version": "version:35v1"},
          {"dependency": "chrome_and_driver", "version": "version:125.0.6422.141"},
          {"dependency": "open_jdk", "version": "version:17"}
        ]
      tags: >
        ["devicelab", "hostonly", "linux"]
      task_name: build_android_host_app_with_module_aar
    runIf:
      - dev/**
      - packages/flutter_tools/**
      - bin/**
      - .ci.yaml
      - engine/**
      - DEPS

  - name: Linux build_android_host_app_with_module_source
    recipe: devicelab/devicelab_drone
    timeout: 60
    presubmit: false
    properties:
      dependencies: >-
        [
          {"dependency": "android_sdk", "version": "version:35v1"},
          {"dependency": "chrome_and_driver", "version": "version:125.0.6422.141"},
          {"dependency": "open_jdk", "version": "version:17"}
        ]
      tags: >
        ["devicelab", "hostonly", "linux"]
      task_name: build_android_host_app_with_module_source
    runIf:
      - dev/**
      - packages/flutter_tools/**
      - bin/**
      - .ci.yaml
      - engine/**
      - DEPS

  - name: Linux plugin_dependencies_test
    recipe: devicelab/devicelab_drone
    timeout: 60
    properties:
      dependencies: >-
        [
          {"dependency": "android_sdk", "version": "version:35v1"},
          {"dependency": "chrome_and_driver", "version": "version:125.0.6422.141"},
          {"dependency": "open_jdk", "version": "version:17"}
        ]
      tags: >
        ["devicelab", "hostonly", "linux"]
      task_name: plugin_dependencies_test
    runIf:
      - dev/**
      - packages/flutter_tools/**
      - bin/**
      - .ci.yaml
      - engine/**
      - DEPS

  - name: Linux plugin_test
    recipe: devicelab/devicelab_drone
    timeout: 60
    properties:
      dependencies: >-
        [
          {"dependency": "android_sdk", "version": "version:35v1"},
          {"dependency": "chrome_and_driver", "version": "version:125.0.6422.141"},
          {"dependency": "open_jdk", "version": "version:17"}
        ]
      # TODO(fujino): delete once propagation from
      # https://github.com/flutter/flutter/issues/158521 completes.
      drone_dimensions: >
        ["os=Linux", "os=Ubuntu-20"]
      tags: >
        ["devicelab", "hostonly", "linux"]
      task_name: plugin_test
    runIf:
      - dev/**
      - packages/flutter_tools/**
      - bin/**
      - .ci.yaml
      - engine/**
      - DEPS

  - name: Linux plugin_test_linux
    recipe: devicelab/devicelab_drone
    timeout: 60
    properties:
      dependencies: >-
        [
          {"dependency": "clang", "version": "git_revision:5d5aba78dbbee75508f01bcaa69aedb2ab79065a"},
          {"dependency": "cmake", "version": "build_id:8787856497187628321"},
          {"dependency": "ninja", "version": "version:1.9.0"},
          {"dependency": "curl", "version": "version:7.64.0"}
        ]
      tags: >
        ["devicelab", "hostonly", "linux"]
      task_name: plugin_test_linux
    runIf:
      - dev/**
      - packages/flutter_tools/**
      - bin/**
      - .ci.yaml
      - engine/**
      - DEPS

  - name: Linux run_debug_test_linux
    recipe: devicelab/devicelab_drone
    timeout: 60
    properties:
      xvfb: "1"
      dependencies: >-
        [
          {"dependency": "clang", "version": "git_revision:5d5aba78dbbee75508f01bcaa69aedb2ab79065a"},
          {"dependency": "cmake", "version": "build_id:8787856497187628321"},
          {"dependency": "ninja", "version": "version:1.9.0"}
        ]
      tags: >
        ["devicelab", "hostonly", "linux"]
      task_name: run_debug_test_linux
    runIf:
      - dev/**
      - packages/flutter_tools/**
      - bin/**
      - .ci.yaml
      - engine/**
      - DEPS

  - name: Linux linux_desktop_impeller
    recipe: devicelab/devicelab_drone
    timeout: 60
    presubmit: false
    properties:
      xvfb: "1"
      dependencies: >-
        [
          {"dependency": "clang", "version": "git_revision:5d5aba78dbbee75508f01bcaa69aedb2ab79065a"},
          {"dependency": "cmake", "version": "build_id:8787856497187628321"},
          {"dependency": "ninja", "version": "version:1.9.0"}
        ]
      tags: >
        ["devicelab", "hostonly", "linux"]
      task_name: linux_desktop_impeller

  - name: Linux_android_emu android_display_cutout
    recipe: devicelab/devicelab_drone
    timeout: 60
    properties:
      tags: >
        ["devicelab", "linux"]
      task_name: android_display_cutout
      presubmit_max_attempts: "2"

  - name: Linux android_release_builds_exclude_dev_dependencies_test
    recipe: devicelab/devicelab_drone
    timeout: 60
    properties:
      dependencies: >-
        [
          {"dependency": "android_sdk", "version": "version:35v1"},
          {"dependency": "chrome_and_driver", "version": "version:125.0.6422.141"},
          {"dependency": "open_jdk", "version": "version:17"}
        ]
      tags: >
        ["devicelab", "hostonly", "linux"]
      task_name: android_release_builds_exclude_dev_dependencies_test
    runIf:
      - dev/**
      - packages/flutter_tools/**
      - bin/**
      - .ci.yaml
      - engine/**
      - DEPS

  - name: Linux run_release_test_linux
    recipe: devicelab/devicelab_drone
    timeout: 60
    properties:
      xvfb: "1"
      dependencies: >-
        [
          {"dependency": "clang", "version": "git_revision:5d5aba78dbbee75508f01bcaa69aedb2ab79065a"},
          {"dependency": "cmake", "version": "build_id:8787856497187628321"},
          {"dependency": "ninja", "version": "version:1.9.0"}
        ]
      tags: >
        ["devicelab", "hostonly", "linux"]
      task_name: run_release_test_linux
    runIf:
      - dev/**
      - packages/flutter_tools/**
      - bin/**
      - .ci.yaml
      - engine/**
      - DEPS

  - name: Linux skp_generator
    enabled_branches:
      - main
      - master
    recipe: flutter/flutter_drone
    timeout: 60
    properties:
      shard: skp_generator
      subshard: "0"
      tags: >
        ["framework", "hostonly", "shard", "linux"]
    runIf:
      - dev/**
      - packages/flutter/**
      - packages/flutter_tools/**
      - bin/**
      - .ci.yaml
      - engine/**
      - DEPS

  - name: Linux technical_debt__cost
    recipe: devicelab/devicelab_drone
    presubmit: false
    timeout: 60
    properties:
      dependencies: >-
        [
          {"dependency": "android_sdk", "version": "version:35v1"},
          {"dependency": "chrome_and_driver", "version": "version:125.0.6422.141"}
        ]
      tags: >
        ["devicelab", "hostonly", "linux"]
      task_name: technical_debt__cost

  - name: Linux test_ownership
    recipe: infra/test_ownership
    enabled_branches:
      - main
      - master
    properties:
      tags: >
        ["framework", "hostonly", "shard", "linux"]
    runIf:
      - engine/**
      - DEPS
      - .ci.yaml
      - engine/**
      - DEPS

  - name: Linux tool_integration_tests_1_7
    bringup: true
<<<<<<< HEAD
=======
    recipe: flutter/flutter_drone
    timeout: 60
    properties:
      add_recipes_cq: "true"
      dependencies: >-
        [
          {"dependency": "android_sdk", "version": "version:35v1"},
          {"dependency": "chrome_and_driver", "version": "version:125.0.6422.141"},
          {"dependency": "clang", "version": "git_revision:5d5aba78dbbee75508f01bcaa69aedb2ab79065a"},
          {"dependency": "cmake", "version": "build_id:8787856497187628321"},
          {"dependency": "goldctl", "version": "git_revision:2387d6fff449587eecbb7e45b2692ca0710b63b9"},
          {"dependency": "ninja", "version": "version:1.9.0"},
          {"dependency": "open_jdk", "version": "version:17"}
        ]
      shard: tool_integration_tests
      subshard: "1_7"
      tags: >
        ["framework", "hostonly", "shard", "linux"]
      test_timeout_secs: "2700"
    runIf:
      - dev/**
      - packages/flutter_tools/**
      - bin/**
      - .ci.yaml
      - engine/**
      - DEPS

  - name: Linux tool_integration_tests_2_7
    bringup: true
>>>>>>> a79e7a98
    recipe: flutter/flutter_drone
    timeout: 60
    properties:
      add_recipes_cq: "true"
      dependencies: >-
        [
          {"dependency": "android_sdk", "version": "version:35v1"},
          {"dependency": "chrome_and_driver", "version": "version:125.0.6422.141"},
          {"dependency": "clang", "version": "git_revision:5d5aba78dbbee75508f01bcaa69aedb2ab79065a"},
          {"dependency": "cmake", "version": "build_id:8787856497187628321"},
          {"dependency": "goldctl", "version": "git_revision:2387d6fff449587eecbb7e45b2692ca0710b63b9"},
          {"dependency": "ninja", "version": "version:1.9.0"},
          {"dependency": "open_jdk", "version": "version:17"}
        ]
      shard: tool_integration_tests
<<<<<<< HEAD
      subshard: "1_7"
=======
      subshard: "2_7"
>>>>>>> a79e7a98
      tags: >
        ["framework", "hostonly", "shard", "linux"]
      test_timeout_secs: "2700"
    runIf:
      - dev/**
      - packages/flutter_tools/**
      - bin/**
      - .ci.yaml
      - engine/**
      - DEPS

<<<<<<< HEAD
  - name: Linux tool_integration_tests_2_7
=======
  - name: Linux tool_integration_tests_3_7
>>>>>>> a79e7a98
    bringup: true
    recipe: flutter/flutter_drone
    timeout: 60
    properties:
      add_recipes_cq: "true"
      dependencies: >-
        [
          {"dependency": "android_sdk", "version": "version:35v1"},
          {"dependency": "chrome_and_driver", "version": "version:125.0.6422.141"},
          {"dependency": "clang", "version": "git_revision:5d5aba78dbbee75508f01bcaa69aedb2ab79065a"},
          {"dependency": "cmake", "version": "build_id:8787856497187628321"},
          {"dependency": "goldctl", "version": "git_revision:2387d6fff449587eecbb7e45b2692ca0710b63b9"},
          {"dependency": "ninja", "version": "version:1.9.0"},
          {"dependency": "open_jdk", "version": "version:17"}
        ]
      shard: tool_integration_tests
<<<<<<< HEAD
      subshard: "2_7"
=======
      subshard: "3_7"
>>>>>>> a79e7a98
      tags: >
        ["framework", "hostonly", "shard", "linux"]
      test_timeout_secs: "2700"
    runIf:
      - dev/**
      - packages/flutter_tools/**
      - bin/**
      - .ci.yaml
      - engine/**
      - DEPS

<<<<<<< HEAD
  - name: Linux tool_integration_tests_3_7
    bringup: true
=======
  - name: Linux tool_integration_tests_4_7
>>>>>>> a79e7a98
    recipe: flutter/flutter_drone
    timeout: 60
    properties:
      add_recipes_cq: "true"
      dependencies: >-
        [
          {"dependency": "android_sdk", "version": "version:35v1"},
          {"dependency": "chrome_and_driver", "version": "version:125.0.6422.141"},
          {"dependency": "clang", "version": "git_revision:5d5aba78dbbee75508f01bcaa69aedb2ab79065a"},
          {"dependency": "cmake", "version": "build_id:8787856497187628321"},
          {"dependency": "goldctl", "version": "git_revision:2387d6fff449587eecbb7e45b2692ca0710b63b9"},
          {"dependency": "ninja", "version": "version:1.9.0"},
          {"dependency": "open_jdk", "version": "version:17"}
        ]
      shard: tool_integration_tests
<<<<<<< HEAD
      subshard: "3_7"
=======
      subshard: "4_7"
>>>>>>> a79e7a98
      tags: >
        ["framework", "hostonly", "shard", "linux"]
      test_timeout_secs: "2700"
    runIf:
      - dev/**
      - packages/flutter_tools/**
      - bin/**
      - .ci.yaml
      - engine/**
      - DEPS

<<<<<<< HEAD
  - name: Linux tool_integration_tests_4_7
    bringup: true
=======
  - name: Linux tool_integration_tests_5_7
>>>>>>> a79e7a98
    recipe: flutter/flutter_drone
    timeout: 60
    properties:
      add_recipes_cq: "true"
      dependencies: >-
        [
          {"dependency": "android_sdk", "version": "version:35v1"},
          {"dependency": "chrome_and_driver", "version": "version:125.0.6422.141"},
          {"dependency": "clang", "version": "git_revision:5d5aba78dbbee75508f01bcaa69aedb2ab79065a"},
          {"dependency": "cmake", "version": "build_id:8787856497187628321"},
          {"dependency": "goldctl", "version": "git_revision:2387d6fff449587eecbb7e45b2692ca0710b63b9"},
          {"dependency": "ninja", "version": "version:1.9.0"},
          {"dependency": "open_jdk", "version": "version:17"}
        ]
      shard: tool_integration_tests
<<<<<<< HEAD
      subshard: "4_7"
=======
      subshard: "5_7"
>>>>>>> a79e7a98
      tags: >
        ["framework", "hostonly", "shard", "linux"]
      test_timeout_secs: "2700"
    runIf:
      - dev/**
      - packages/flutter_tools/**
      - bin/**
      - .ci.yaml
      - engine/**
      - DEPS

<<<<<<< HEAD
  - name: Linux tool_integration_tests_5_7
    bringup: true
=======
  - name: Linux tool_integration_tests_6_7
>>>>>>> a79e7a98
    recipe: flutter/flutter_drone
    timeout: 60
    properties:
      add_recipes_cq: "true"
      dependencies: >-
        [
          {"dependency": "android_sdk", "version": "version:35v1"},
          {"dependency": "chrome_and_driver", "version": "version:125.0.6422.141"},
          {"dependency": "clang", "version": "git_revision:5d5aba78dbbee75508f01bcaa69aedb2ab79065a"},
          {"dependency": "cmake", "version": "build_id:8787856497187628321"},
          {"dependency": "goldctl", "version": "git_revision:2387d6fff449587eecbb7e45b2692ca0710b63b9"},
          {"dependency": "ninja", "version": "version:1.9.0"},
          {"dependency": "open_jdk", "version": "version:17"}
        ]
      shard: tool_integration_tests
<<<<<<< HEAD
      subshard: "5_7"
=======
      subshard: "6_7"
>>>>>>> a79e7a98
      tags: >
        ["framework", "hostonly", "shard", "linux"]
      test_timeout_secs: "2700"
    runIf:
      - dev/**
      - packages/flutter_tools/**
      - bin/**
      - .ci.yaml
      - engine/**
      - DEPS

<<<<<<< HEAD
  - name: Linux tool_integration_tests_6_7
=======
  - name: Linux tool_integration_tests_7_7
>>>>>>> a79e7a98
    bringup: true
    recipe: flutter/flutter_drone
    timeout: 60
    properties:
      add_recipes_cq: "true"
      dependencies: >-
        [
          {"dependency": "android_sdk", "version": "version:35v1"},
          {"dependency": "chrome_and_driver", "version": "version:125.0.6422.141"},
          {"dependency": "clang", "version": "git_revision:5d5aba78dbbee75508f01bcaa69aedb2ab79065a"},
          {"dependency": "cmake", "version": "build_id:8787856497187628321"},
          {"dependency": "goldctl", "version": "git_revision:2387d6fff449587eecbb7e45b2692ca0710b63b9"},
          {"dependency": "ninja", "version": "version:1.9.0"},
          {"dependency": "open_jdk", "version": "version:17"}
        ]
      shard: tool_integration_tests
<<<<<<< HEAD
      subshard: "6_7"
      tags: >
        ["framework", "hostonly", "shard", "linux"]
      test_timeout_secs: "2700"
    runIf:
      - dev/**
      - packages/flutter_tools/**
      - bin/**
      - .ci.yaml
      - engine/**
      - DEPS

  - name: Linux tool_integration_tests_7_7
    bringup: true
    recipe: flutter/flutter_drone
    timeout: 60
    properties:
      add_recipes_cq: "true"
      dependencies: >-
        [
          {"dependency": "android_sdk", "version": "version:35v1"},
          {"dependency": "chrome_and_driver", "version": "version:125.0.6422.141"},
          {"dependency": "clang", "version": "git_revision:5d5aba78dbbee75508f01bcaa69aedb2ab79065a"},
          {"dependency": "cmake", "version": "build_id:8787856497187628321"},
          {"dependency": "goldctl", "version": "git_revision:2387d6fff449587eecbb7e45b2692ca0710b63b9"},
          {"dependency": "ninja", "version": "version:1.9.0"},
          {"dependency": "open_jdk", "version": "version:17"}
        ]
      shard: tool_integration_tests
=======
>>>>>>> a79e7a98
      subshard: "7_7"
      tags: >
        ["framework", "hostonly", "shard", "linux"]
      test_timeout_secs: "2700"
    runIf:
      - dev/**
      - packages/flutter_tools/**
      - bin/**
      - .ci.yaml
      - engine/**
      - DEPS

  - name: Linux android_preview_tool_integration_tests
    recipe: flutter/flutter_drone
    timeout: 60
    properties:
      add_recipes_cq: "true"
      # This makes use of UpsideDownCake, a preview version of android. Preview versions eventually
      # get removed from the sdk manager, so it is hosted on CIPD to ensure integration testing
      # doesn't flake when that happens.
      # https://chrome-infra-packages.appspot.com/p/flutter/android/sdk/all/linux-amd64/+/version:udcv1
      dependencies: >-
        [
          {"dependency": "android_sdk", "version": "version:udcv1"},
          {"dependency": "chrome_and_driver", "version": "version:125.0.6422.141"},
          {"dependency": "clang", "version": "git_revision:5d5aba78dbbee75508f01bcaa69aedb2ab79065a"},
          {"dependency": "cmake", "version": "build_id:8787856497187628321"},
          {"dependency": "goldctl", "version": "git_revision:2387d6fff449587eecbb7e45b2692ca0710b63b9"},
          {"dependency": "ninja", "version": "version:1.9.0"},
          {"dependency": "open_jdk", "version": "version:17"}
        ]
      shard: android_preview_tool_integration_tests
      tags: >
        ["framework", "hostonly", "shard", "linux"]
      test_timeout_secs: "2700"
    runIf:
      - dev/**
      - packages/flutter_tools/**
      - bin/**
      - .ci.yaml
      - engine/**
      - DEPS

  - name: Linux android_java11_tool_integration_tests
    recipe: flutter/flutter_drone
    timeout: 60
    properties:
      add_recipes_cq: "true"
      dependencies: >-
        [
          {"dependency": "android_sdk", "version": "version:35v1"},
          {"dependency": "chrome_and_driver", "version": "version:125.0.6422.141"},
          {"dependency": "clang", "version": "git_revision:5d5aba78dbbee75508f01bcaa69aedb2ab79065a"},
          {"dependency": "cmake", "version": "build_id:8787856497187628321"},
          {"dependency": "goldctl", "version": "git_revision:2387d6fff449587eecbb7e45b2692ca0710b63b9"},
          {"dependency": "ninja", "version": "version:1.9.0"},
          {"dependency": "open_jdk", "version": "version:11"}
        ]
      shard: android_java11_tool_integration_tests
      tags: >
        ["framework", "hostonly", "shard", "linux"]
      test_timeout_secs: "2700"
    runIf:
      - dev/**
      - packages/flutter_tools/**
      - bin/**
      - .ci.yaml
      - engine/**
      - DEPS

  - name: Linux android_java11_dependency_smoke_tests
    recipe: devicelab/devicelab_drone
    timeout: 60
    properties:
      add_recipes_cq: "true"
      dependencies: >-
        [
          {"dependency": "android_sdk", "version": "version:35v1"},
          {"dependency": "chrome_and_driver", "version": "version:125.0.6422.141"},
          {"dependency": "open_jdk", "version": "version:11"}
        ]
      task_name: android_java11_dependency_smoke_tests
      tags: >
        ["devicelab", "hostonly", "linux"]
      test_timeout_secs: "2700"
    runIf:
      - packages/flutter_tools/templates/**
      - .ci.yaml
      - engine/**
      - DEPS
      - dev/devicelab/bin/tasks/android_java11_dependency_smoke_tests.dart

  - name: Linux android_java17_dependency_smoke_tests
    recipe: devicelab/devicelab_drone
    timeout: 60
    properties:
      add_recipes_cq: "true"
      dependencies: >-
        [
          {"dependency": "android_sdk", "version": "version:35v1"},
          {"dependency": "chrome_and_driver", "version": "version:125.0.6422.141"},
          {"dependency": "open_jdk", "version": "version:17"}
        ]
      task_name: android_java17_dependency_smoke_tests
      tags: >
        ["devicelab", "hostonly", "linux"]
      test_timeout_secs: "2700"
    runIf:
      - packages/flutter_tools/templates/**
      - .ci.yaml
      - engine/**
      - DEPS
      - dev/devicelab/bin/tasks/android_java17_dependency_smoke_tests.dart

  - name: Linux tool_tests_commands
    recipe: flutter/flutter_drone
    timeout: 60
    properties:
      add_recipes_cq: "true"
      dependencies: >-
        [
          {"dependency": "android_sdk", "version": "version:35v1"},
          {"dependency": "open_jdk", "version": "version:17"},
          {"dependency": "clang", "version": "git_revision:5d5aba78dbbee75508f01bcaa69aedb2ab79065a"},
          {"dependency": "cmake", "version": "build_id:8787856497187628321"},
          {"dependency": "ninja", "version": "version:1.9.0"}
        ]
      shard: tool_tests
      subshard: commands
      tags: >
        ["framework", "hostonly", "shard", "linux"]
    runIf:
      - dev/**
      - packages/flutter_tools/**
      - bin/**
      - .ci.yaml
      - engine/**
      - DEPS

  - name: Linux tool_tests_general
    recipe: flutter/flutter_drone
    timeout: 60
    properties:
      add_recipes_cq: "true"
      dependencies: >-
        [
          {"dependency": "android_sdk", "version": "version:35v1"},
          {"dependency": "open_jdk", "version": "version:17"}
        ]
      shard: tool_tests
      subshard: general
      tags: >
        ["framework", "hostonly", "shard", "linux"]
    runIf:
      - dev/**
      - packages/flutter_tools/**
      - bin/**
      - .ci.yaml
      - engine/**
      - DEPS

  - name: Linux_android_emu android_engine_vulkan_tests
    recipe: flutter/flutter_drone
    timeout: 60
    properties:
      shard: android_engine_vulkan_tests
      tags: >
         ["framework", "hostonly", "shard", "linux"]
      dependencies: >-
        [
          {"dependency": "goldctl", "version": "git_revision:2387d6fff449587eecbb7e45b2692ca0710b63b9"}
        ]

  - name: Linux_mokey android_engine_vulkan_tests
    recipe: flutter/flutter_drone
    # TODO(matanlurey): https://github.com/flutter/flutter/issues/163025.
    bringup: true
    timeout: 60
    properties:
      shard: android_engine_vulkan_tests
      tags: >
         ["framework", "hostonly", "shard", "linux"]
      dependencies: >-
        [
          {"dependency": "goldctl", "version": "git_revision:2387d6fff449587eecbb7e45b2692ca0710b63b9"}
        ]

  - name: Linux_android_emu android_engine_opengles_tests
    recipe: flutter/flutter_drone
    timeout: 60
    properties:
      shard: android_engine_opengles_tests
      tags: >
         ["framework", "hostonly", "shard", "linux"]
      dependencies: >-
        [
          {"dependency": "goldctl", "version": "git_revision:2387d6fff449587eecbb7e45b2692ca0710b63b9"}
        ]

  - name: Linux web_benchmarks_canvaskit
    recipe: devicelab/devicelab_drone
    presubmit: false
    timeout: 60
    properties:
      dependencies: >-
        [
          {"dependency": "android_sdk", "version": "version:35v1"},
          {"dependency": "chrome_and_driver", "version": "version:125.0.6422.141"}
        ]
      tags: >
        ["devicelab","hostonly", "linux"]
      task_name: web_benchmarks_canvaskit

  - name: Linux web_benchmarks_skwasm
    recipe: devicelab/devicelab_drone
    presubmit: false
    timeout: 60
    properties:
      dependencies: >-
        [
          {"dependency": "android_sdk", "version": "version:35v1"},
          {"dependency": "chrome_and_driver", "version": "version:125.0.6422.141"}
        ]
      tags: >
        ["devicelab"]
      task_name: web_benchmarks_skwasm
    runIf:
      - dev/**
      - bin/**
      - .ci.yaml
      - engine/**
      - DEPS

  - name: Linux web_benchmarks_skwasm_st
    recipe: devicelab/devicelab_drone
    presubmit: false
    timeout: 60
    properties:
      dependencies: >-
        [
          {"dependency": "android_sdk", "version": "version:35v1"},
          {"dependency": "chrome_and_driver", "version": "version:125.0.6422.141"}
        ]
      tags: >
        ["devicelab"]
      task_name: web_benchmarks_skwasm_st
    runIf:
      - dev/**
      - bin/**
      - .ci.yaml
      - engine/**
      - DEPS

  - name: Linux web_long_running_tests_1_5
    recipe: flutter/flutter_drone
    timeout: 60
    properties:
      dependencies: >-
        [
          {"dependency": "android_sdk", "version": "version:35v1"},
          {"dependency": "chrome_and_driver", "version": "version:125.0.6422.141"},
          {"dependency": "goldctl", "version": "git_revision:2387d6fff449587eecbb7e45b2692ca0710b63b9"}
        ]
      shard: web_long_running_tests
      subshard: "1_5"
      tags: >
        ["framework", "hostonly", "shard", "linux"]
      # Retry for flakes caused by https://github.com/flutter/flutter/issues/132654
      presubmit_max_attempts: "2"
    runIf:
      - dev/**
      - packages/**
      - bin/**
      - .ci.yaml
      - engine/**
      - DEPS

  - name: Linux web_long_running_tests_2_5
    recipe: flutter/flutter_drone
    timeout: 60
    properties:
      dependencies: >-
        [
          {"dependency": "android_sdk", "version": "version:35v1"},
          {"dependency": "chrome_and_driver", "version": "version:125.0.6422.141"},
          {"dependency": "goldctl", "version": "git_revision:2387d6fff449587eecbb7e45b2692ca0710b63b9"}
        ]
      shard: web_long_running_tests
      subshard: "2_5"
      tags: >
        ["framework", "hostonly", "shard", "linux"]
      # Retry for flakes caused by https://github.com/flutter/flutter/issues/132654
      presubmit_max_attempts: "2"
    runIf:
      - dev/**
      - packages/**
      - bin/**
      - .ci.yaml
      - engine/**
      - DEPS

  - name: Linux web_long_running_tests_3_5
    recipe: flutter/flutter_drone
    timeout: 60
    properties:
      dependencies: >-
        [
          {"dependency": "android_sdk", "version": "version:35v1"},
          {"dependency": "chrome_and_driver", "version": "version:125.0.6422.141"},
          {"dependency": "goldctl", "version": "git_revision:2387d6fff449587eecbb7e45b2692ca0710b63b9"}
        ]
      shard: web_long_running_tests
      subshard: "3_5"
      tags: >
        ["framework", "hostonly", "shard", "linux"]
      # Retry for flakes caused by https://github.com/flutter/flutter/issues/132654
      presubmit_max_attempts: "2"
    runIf:
      - dev/**
      - packages/**
      - bin/**
      - .ci.yaml
      - engine/**
      - DEPS

  - name: Linux web_long_running_tests_4_5
    recipe: flutter/flutter_drone
    timeout: 60
    properties:
      dependencies: >-
        [
          {"dependency": "android_sdk", "version": "version:35v1"},
          {"dependency": "chrome_and_driver", "version": "version:125.0.6422.141"},
          {"dependency": "goldctl", "version": "git_revision:2387d6fff449587eecbb7e45b2692ca0710b63b9"}
        ]
      shard: web_long_running_tests
      subshard: "4_5"
      tags: >
        ["framework", "hostonly", "shard", "linux"]
      # Retry for flakes caused by https://github.com/flutter/flutter/issues/132654
      presubmit_max_attempts: "2"
    runIf:
      - dev/**
      - packages/**
      - bin/**
      - .ci.yaml
      - engine/**
      - DEPS

  - name: Linux web_long_running_tests_5_5
    recipe: flutter/flutter_drone
    timeout: 60
    properties:
      dependencies: >-
        [
          {"dependency": "android_sdk", "version": "version:35v1"},
          {"dependency": "chrome_and_driver", "version": "version:125.0.6422.141"},
          {"dependency": "goldctl", "version": "git_revision:2387d6fff449587eecbb7e45b2692ca0710b63b9"}
        ]
      shard: web_long_running_tests
      subshard: "5_5"
      tags: >
        ["framework", "hostonly", "shard", "linux"]
      # Retry for flakes caused by https://github.com/flutter/flutter/issues/132654
      presubmit_max_attempts: "2"
    runIf:
      - dev/**
      - packages/**
      - bin/**
      - .ci.yaml
      - engine/**
      - DEPS

  - name: Linux web_canvaskit_tests_0
    recipe: flutter/flutter_drone
    timeout: 60
    properties:
      dependencies: >-
        [
          {"dependency": "android_sdk", "version": "version:35v1"},
          {"dependency": "chrome_and_driver", "version": "version:125.0.6422.141"},
          {"dependency": "goldctl", "version": "git_revision:2387d6fff449587eecbb7e45b2692ca0710b63b9"}
        ]
      shard: web_canvaskit_tests
      subshard: "0"
      tags: >
        ["framework", "hostonly", "shard", "linux"]
      # Retry for flakes caused by https://github.com/flutter/flutter/issues/132654
      presubmit_max_attempts: "2"
    runIf:
      - dev/**
      - packages/**
      - bin/**
      - .ci.yaml
      - engine/**
      - DEPS

  - name: Linux web_canvaskit_tests_1
    recipe: flutter/flutter_drone
    timeout: 60
    properties:
      dependencies: >-
        [
          {"dependency": "android_sdk", "version": "version:35v1"},
          {"dependency": "chrome_and_driver", "version": "version:125.0.6422.141"},
          {"dependency": "goldctl", "version": "git_revision:2387d6fff449587eecbb7e45b2692ca0710b63b9"}
        ]
      shard: web_canvaskit_tests
      subshard: "1"
      tags: >
        ["framework", "hostonly", "shard", "linux"]
      # Retry for flakes caused by https://github.com/flutter/flutter/issues/132654
      presubmit_max_attempts: "2"
    runIf:
      - dev/**
      - packages/**
      - bin/**
      - .ci.yaml
      - engine/**
      - DEPS

  - name: Linux web_canvaskit_tests_2
    recipe: flutter/flutter_drone
    timeout: 60
    properties:
      dependencies: >-
        [
          {"dependency": "android_sdk", "version": "version:35v1"},
          {"dependency": "chrome_and_driver", "version": "version:125.0.6422.141"},
          {"dependency": "goldctl", "version": "git_revision:2387d6fff449587eecbb7e45b2692ca0710b63b9"}
        ]
      shard: web_canvaskit_tests
      subshard: "2"
      tags: >
        ["framework", "hostonly", "shard", "linux"]
      # Retry for flakes caused by https://github.com/flutter/flutter/issues/132654
      presubmit_max_attempts: "2"
    runIf:
      - dev/**
      - packages/**
      - bin/**
      - .ci.yaml
      - engine/**
      - DEPS

  - name: Linux web_canvaskit_tests_3
    recipe: flutter/flutter_drone
    timeout: 60
    properties:
      dependencies: >-
        [
          {"dependency": "android_sdk", "version": "version:35v1"},
          {"dependency": "chrome_and_driver", "version": "version:125.0.6422.141"},
          {"dependency": "goldctl", "version": "git_revision:2387d6fff449587eecbb7e45b2692ca0710b63b9"}
        ]
      shard: web_canvaskit_tests
      subshard: "3"
      tags: >
        ["framework", "hostonly", "shard", "linux"]
      # Retry for flakes caused by https://github.com/flutter/flutter/issues/132654
      presubmit_max_attempts: "2"
    runIf:
      - dev/**
      - packages/**
      - bin/**
      - .ci.yaml
      - engine/**
      - DEPS

  - name: Linux web_canvaskit_tests_4
    recipe: flutter/flutter_drone
    timeout: 60
    properties:
      dependencies: >-
        [
          {"dependency": "android_sdk", "version": "version:35v1"},
          {"dependency": "chrome_and_driver", "version": "version:125.0.6422.141"},
          {"dependency": "goldctl", "version": "git_revision:2387d6fff449587eecbb7e45b2692ca0710b63b9"}
        ]
      shard: web_canvaskit_tests
      subshard: "4"
      tags: >
        ["framework", "hostonly", "shard", "linux"]
      # Retry for flakes caused by https://github.com/flutter/flutter/issues/132654
      presubmit_max_attempts: "2"
    runIf:
      - dev/**
      - packages/**
      - bin/**
      - .ci.yaml
      - engine/**
      - DEPS

  - name: Linux web_canvaskit_tests_5
    recipe: flutter/flutter_drone
    timeout: 60
    properties:
      dependencies: >-
        [
          {"dependency": "android_sdk", "version": "version:35v1"},
          {"dependency": "chrome_and_driver", "version": "version:125.0.6422.141"},
          {"dependency": "goldctl", "version": "git_revision:2387d6fff449587eecbb7e45b2692ca0710b63b9"}
        ]
      shard: web_canvaskit_tests
      subshard: "5"
      tags: >
        ["framework", "hostonly", "shard", "linux"]
      # Retry for flakes caused by https://github.com/flutter/flutter/issues/132654
      presubmit_max_attempts: "2"
    runIf:
      - dev/**
      - packages/**
      - bin/**
      - .ci.yaml
      - engine/**
      - DEPS

  - name: Linux web_canvaskit_tests_6
    recipe: flutter/flutter_drone
    timeout: 60
    properties:
      dependencies: >-
        [
          {"dependency": "android_sdk", "version": "version:35v1"},
          {"dependency": "chrome_and_driver", "version": "version:125.0.6422.141"},
          {"dependency": "goldctl", "version": "git_revision:2387d6fff449587eecbb7e45b2692ca0710b63b9"}
        ]
      shard: web_canvaskit_tests
      subshard: "6"
      tags: >
        ["framework", "hostonly", "shard", "linux"]
      # Retry for flakes caused by https://github.com/flutter/flutter/issues/132654
      presubmit_max_attempts: "2"
    runIf:
      - dev/**
      - packages/**
      - bin/**
      - .ci.yaml
      - engine/**
      - DEPS

  - name: Linux web_canvaskit_tests_7_last
    recipe: flutter/flutter_drone
    timeout: 60
    properties:
      dependencies: >-
        [
          {"dependency": "android_sdk", "version": "version:35v1"},
          {"dependency": "chrome_and_driver", "version": "version:125.0.6422.141"},
          {"dependency": "goldctl", "version": "git_revision:2387d6fff449587eecbb7e45b2692ca0710b63b9"}
        ]
      shard: web_canvaskit_tests
      subshard: "7_last"
      tags: >
        ["framework", "hostonly", "shard", "linux"]
      # Retry for flakes caused by https://github.com/flutter/flutter/issues/132654
      presubmit_max_attempts: "2"
    runIf:
      - dev/**
      - packages/**
      - bin/**
      - .ci.yaml
      - engine/**
      - DEPS

  - name: Linux web_skwasm_tests_0
    recipe: flutter/flutter_drone
    timeout: 60
    properties:
      dependencies: >-
        [
          {"dependency": "android_sdk", "version": "version:35v1"},
          {"dependency": "chrome_and_driver", "version": "version:125.0.6422.141"},
          {"dependency": "goldctl", "version": "git_revision:2387d6fff449587eecbb7e45b2692ca0710b63b9"}
        ]
      shard: web_skwasm_tests
      subshard: "0"
      tags: >
        ["framework", "hostonly", "shard", "linux"]
      # Retry for flakes caused by https://github.com/flutter/flutter/issues/132654
      presubmit_max_attempts: "2"
    runIf:
      - dev/**
      - packages/**
      - bin/**
      - .ci.yaml
      - engine/**
      - DEPS

  - name: Linux web_skwasm_tests_1
    recipe: flutter/flutter_drone
    timeout: 60
    properties:
      dependencies: >-
        [
          {"dependency": "android_sdk", "version": "version:35v1"},
          {"dependency": "chrome_and_driver", "version": "version:125.0.6422.141"},
          {"dependency": "goldctl", "version": "git_revision:2387d6fff449587eecbb7e45b2692ca0710b63b9"}
        ]
      shard: web_skwasm_tests
      subshard: "1"
      tags: >
        ["framework", "hostonly", "shard", "linux"]
      # Retry for flakes caused by https://github.com/flutter/flutter/issues/132654
      presubmit_max_attempts: "2"
    runIf:
      - dev/**
      - packages/**
      - bin/**
      - .ci.yaml
      - engine/**
      - DEPS

  - name: Linux web_skwasm_tests_2
    recipe: flutter/flutter_drone
    timeout: 60
    properties:
      dependencies: >-
        [
          {"dependency": "android_sdk", "version": "version:35v1"},
          {"dependency": "chrome_and_driver", "version": "version:125.0.6422.141"},
          {"dependency": "goldctl", "version": "git_revision:2387d6fff449587eecbb7e45b2692ca0710b63b9"}
        ]
      shard: web_skwasm_tests
      subshard: "2"
      tags: >
        ["framework", "hostonly", "shard", "linux"]
      # Retry for flakes caused by https://github.com/flutter/flutter/issues/132654
      presubmit_max_attempts: "2"
    runIf:
      - dev/**
      - packages/**
      - bin/**
      - .ci.yaml
      - engine/**
      - DEPS

  - name: Linux web_skwasm_tests_3
    recipe: flutter/flutter_drone
    timeout: 60
    properties:
      dependencies: >-
        [
          {"dependency": "android_sdk", "version": "version:35v1"},
          {"dependency": "chrome_and_driver", "version": "version:125.0.6422.141"},
          {"dependency": "goldctl", "version": "git_revision:2387d6fff449587eecbb7e45b2692ca0710b63b9"}
        ]
      shard: web_skwasm_tests
      subshard: "3"
      tags: >
        ["framework", "hostonly", "shard", "linux"]
      # Retry for flakes caused by https://github.com/flutter/flutter/issues/132654
      presubmit_max_attempts: "2"
    runIf:
      - dev/**
      - packages/**
      - bin/**
      - .ci.yaml
      - engine/**
      - DEPS

  - name: Linux web_skwasm_tests_4
    recipe: flutter/flutter_drone
    timeout: 60
    properties:
      dependencies: >-
        [
          {"dependency": "android_sdk", "version": "version:35v1"},
          {"dependency": "chrome_and_driver", "version": "version:125.0.6422.141"},
          {"dependency": "goldctl", "version": "git_revision:2387d6fff449587eecbb7e45b2692ca0710b63b9"}
        ]
      shard: web_skwasm_tests
      subshard: "4"
      tags: >
        ["framework", "hostonly", "shard", "linux"]
      # Retry for flakes caused by https://github.com/flutter/flutter/issues/132654
      presubmit_max_attempts: "2"
    runIf:
      - dev/**
      - packages/**
      - bin/**
      - .ci.yaml
      - DEPS
      - engine/**

  - name: Linux web_skwasm_tests_5
    recipe: flutter/flutter_drone
    timeout: 60
    properties:
      dependencies: >-
        [
          {"dependency": "android_sdk", "version": "version:35v1"},
          {"dependency": "chrome_and_driver", "version": "version:125.0.6422.141"},
          {"dependency": "goldctl", "version": "git_revision:2387d6fff449587eecbb7e45b2692ca0710b63b9"}
        ]
      shard: web_skwasm_tests
      subshard: "5"
      tags: >
        ["framework", "hostonly", "shard", "linux"]
      # Retry for flakes caused by https://github.com/flutter/flutter/issues/132654
      presubmit_max_attempts: "2"
    runIf:
      - dev/**
      - packages/**
      - bin/**
      - .ci.yaml
      - engine/**
      - DEPS

  - name: Linux web_skwasm_tests_6
    recipe: flutter/flutter_drone
    timeout: 60
    properties:
      dependencies: >-
        [
          {"dependency": "android_sdk", "version": "version:35v1"},
          {"dependency": "chrome_and_driver", "version": "version:125.0.6422.141"},
          {"dependency": "goldctl", "version": "git_revision:2387d6fff449587eecbb7e45b2692ca0710b63b9"}
        ]
      shard: web_skwasm_tests
      subshard: "6"
      tags: >
        ["framework", "hostonly", "shard", "linux"]
      # Retry for flakes caused by https://github.com/flutter/flutter/issues/132654
      presubmit_max_attempts: "2"
    runIf:
      - dev/**
      - packages/**
      - bin/**
      - .ci.yaml
      - engine/**
      - DEPS

  - name: Linux web_skwasm_tests_7_last
    recipe: flutter/flutter_drone
    timeout: 60
    properties:
      dependencies: >-
        [
          {"dependency": "android_sdk", "version": "version:35v1"},
          {"dependency": "chrome_and_driver", "version": "version:125.0.6422.141"},
          {"dependency": "goldctl", "version": "git_revision:2387d6fff449587eecbb7e45b2692ca0710b63b9"}
        ]
      shard: web_skwasm_tests
      subshard: "7_last"
      tags: >
        ["framework", "hostonly", "shard", "linux"]
      # Retry for flakes caused by https://github.com/flutter/flutter/issues/132654
      presubmit_max_attempts: "2"
    runIf:
      - dev/**
      - packages/**
      - bin/**
      - .ci.yaml
      - engine/**
      - DEPS

  - name: Linux web_tool_tests
    recipe: flutter/flutter_drone
    timeout: 60
    properties:
      dependencies: >-
        [
          {"dependency": "android_sdk", "version": "version:35v1"},
          {"dependency": "chrome_and_driver", "version": "version:125.0.6422.141"},
          {"dependency": "open_jdk", "version": "version:17"},
          {"dependency": "goldctl", "version": "git_revision:2387d6fff449587eecbb7e45b2692ca0710b63b9"}
        ]
      shard: web_tool_tests
      subshard: "1_1"
      tags: >
        ["framework", "hostonly", "shard", "linux"]
      # Retry for flakes caused by https://github.com/flutter/flutter/issues/132654
      presubmit_max_attempts: "2"
      test_timeout_secs: "3600" # https://github.com/flutter/flutter/issues/162714
    runIf:
      - dev/**
      - packages/flutter_tools/**
      - bin/**
      - .ci.yaml
      - engine/**
      - DEPS

  - name: Linux_android_emu android_defines_test
    recipe: devicelab/devicelab_drone
    timeout: 60
    properties:
      tags: >
        ["devicelab", "linux"]
      task_name: android_defines_test
      presubmit_max_attempts: "2"

  - name: Linux_android_emu_unstable android_defines_test
    recipe: devicelab/devicelab_drone
    timeout: 60
    bringup: true
    properties:
      tags: >
        ["devicelab", "linux"]
      task_name: android_defines_test

  - name: Linux_pixel_7pro android_obfuscate_test
    recipe: devicelab/devicelab_drone
    presubmit: false
    timeout: 60
    properties:
      tags: >
        ["devicelab", "android", "linux", "pixel", "7pro"]
      task_name: android_obfuscate_test

  - name: Linux_pixel_7pro android_semantics_integration_test
    recipe: devicelab/devicelab_drone
    bringup: true # Failing: https://github.com/flutter/flutter/issues/153594
    presubmit: false
    timeout: 60
    properties:
      tags: >
        ["devicelab", "android", "linux", "pixel", "7pro"]
      task_name: android_semantics_integration_test

  # linux mokey benchmark
  - name: Linux_mokey android_view_scroll_perf__timeline_summary
    recipe: devicelab/devicelab_drone
    presubmit: false
    timeout: 60
    properties:
      tags: >
        ["devicelab", "android", "linux", "mokey"]
      task_name: android_view_scroll_perf__timeline_summary

  # linux mokey benchmark
  - name: Linux_mokey animated_image_gc_perf
    recipe: devicelab/devicelab_drone
    presubmit: false
    timeout: 60
    properties:
      tags: >
        ["devicelab", "android", "linux", "mokey"]
      task_name: animated_image_gc_perf

  # linux mokey benchmark
  - name: Linux_mokey animated_complex_opacity_perf__e2e_summary
    recipe: devicelab/devicelab_drone
    presubmit: false
    timeout: 60
    properties:
      tags: >
        ["devicelab", "android", "linux", "mokey"]
      task_name: animated_complex_opacity_perf__e2e_summary

  # linux mokey benchmark
  - name: Linux_mokey animated_complex_image_filtered_perf__e2e_summary
    recipe: devicelab/devicelab_drone
    presubmit: false
    timeout: 60
    properties:
      tags: >
        ["devicelab", "android", "linux", "mokey"]
      task_name: animated_complex_image_filtered_perf__e2e_summary

  # linux mokey benchmark
  - name: Linux_mokey animated_placeholder_perf__e2e_summary
    recipe: devicelab/devicelab_drone
    presubmit: false
    timeout: 60
    properties:
      tags: >
        ["devicelab", "android", "linux", "mokey"]
      task_name: animated_placeholder_perf__e2e_summary

  # linux mokey benchmark
  - name: Linux_mokey backdrop_filter_perf__e2e_summary
    recipe: devicelab/devicelab_drone
    presubmit: false
    timeout: 60
    properties:
      tags: >
        ["devicelab", "android", "linux", "mokey"]
      task_name: backdrop_filter_perf__e2e_summary

  - name: Linux_pixel_7pro backdrop_filter_perf__timeline_summary
    recipe: devicelab/devicelab_drone
    presubmit: false
    timeout: 60
    properties:
      tags: >
        ["devicelab", "android", "linux", "pixel", "7pro"]
      task_name: backdrop_filter_perf__timeline_summary

  # Uses Impeller.
  - name: Linux_pixel_7pro draw_atlas_perf_opengles__timeline_summary
    recipe: devicelab/devicelab_drone
    presubmit: false
    timeout: 60
    properties:
      tags: >
        ["devicelab", "android", "linux", "pixel", "7pro"]
      task_name: draw_atlas_perf_opengles__timeline_summary

  # Uses Impeller.
  - name: Linux_pixel_7pro draw_atlas_perf__timeline_summary
    recipe: devicelab/devicelab_drone
    presubmit: false
    timeout: 60
    properties:
      tags: >
        ["devicelab", "android", "linux", "pixel", "7pro"]
      task_name: draw_atlas_perf__timeline_summary

  # Uses Impeller.
  - name: Linux_pixel_7pro dynamic_path_tessellation_perf__timeline_summary
    recipe: devicelab/devicelab_drone
    presubmit: false
    timeout: 60
    properties:
      tags: >
        ["devicelab", "android", "linux", "pixel", "7pro"]
      task_name: dynamic_path_tessellation_perf__timeline_summary

  # Uses Impeller.
  - name: Linux_pixel_7pro static_path_tessellation_perf__timeline_summary
    recipe: devicelab/devicelab_drone
    presubmit: false
    timeout: 60
    properties:
      tags: >
        ["devicelab", "android", "linux", "pixel", "7pro"]
      task_name: static_path_tessellation_perf__timeline_summary

  # Uses Impeller.
  - name: Linux_pixel_7pro hello_world_impeller
    recipe: devicelab/devicelab_drone
    presubmit: false
    timeout: 60
    properties:
      tags: >
        ["devicelab", "android", "linux", "pixel", "7pro"]
      task_name: hello_world_impeller

  - name: Linux_pixel_7pro basic_material_app_android__compile
    recipe: devicelab/devicelab_drone
    presubmit: false
    timeout: 60
    properties:
      tags: >
        ["devicelab", "android", "linux", "pixel", "7pro"]
      task_name: basic_material_app_android__compile

  - name: Linux_pixel_7pro channels_integration_test
    recipe: devicelab/devicelab_drone
    presubmit: false
    timeout: 60
    properties:
      tags: >
        ["devicelab", "android", "linux", "pixel", "7pro"]
      task_name: channels_integration_test

  # linux mokey benchmark
  - name: Linux_mokey clipper_cache_perf__e2e_summary
    recipe: devicelab/devicelab_drone
    presubmit: false
    timeout: 60
    properties:
      tags: >
        ["devicelab","android","linux","mokey"]
      task_name: clipper_cache_perf__e2e_summary

  # linux mokey benchmark
  - name: Linux_mokey color_filter_and_fade_perf__e2e_summary
    recipe: devicelab/devicelab_drone
    presubmit: false
    timeout: 60
    properties:
      tags: >
        ["devicelab", "android", "linux", "mokey"]
      task_name: color_filter_and_fade_perf__e2e_summary

  # linux mokey benchmark
  - name: Linux_mokey color_filter_cache_perf__e2e_summary
    recipe: devicelab/devicelab_drone
    presubmit: false
    timeout: 60
    properties:
      tags: >
        ["devicelab", "android", "linux", "mokey"]
      task_name: color_filter_cache_perf__e2e_summary

  # linux mokey benchmark
  - name: Linux_mokey color_filter_with_unstable_child_perf__e2e_summary
    recipe: devicelab/devicelab_drone
    presubmit: false
    timeout: 60
    properties:
      tags: >
        ["devicelab","android","linux","mokey"]
      task_name: color_filter_with_unstable_child_perf__e2e_summary

  # linux mokey benchmark
  - name: Linux_mokey shader_mask_cache_perf__e2e_summary
    recipe: devicelab/devicelab_drone
    presubmit: false
    timeout: 60
    properties:
      tags: >
        ["devicelab", "android", "linux", "mokey"]
      task_name: shader_mask_cache_perf__e2e_summary

  # linux mokey benchmark
  - name: Linux_mokey complex_layout_android__scroll_smoothness
    recipe: devicelab/devicelab_drone
    presubmit: false
    timeout: 60
    properties:
      tags: >
        ["devicelab", "android", "linux", "mokey"]
      task_name: complex_layout_android__scroll_smoothness
      dependencies: >-
        [
          {"dependency": "open_jdk", "version": "version:17"}
        ]

  # linux mokey benchmark
  - name: Linux_mokey complex_layout_scroll_perf__devtools_memory
    recipe: devicelab/devicelab_drone
    presubmit: false
    timeout: 60
    properties:
      tags: >
        ["devicelab","android","linux","mokey"]
      task_name: complex_layout_scroll_perf__devtools_memory
      dependencies: >-
        [
          {"dependency": "open_jdk", "version": "version:17"}
        ]

  # linux mokey benchmark
  - name: Linux_mokey complex_layout_scroll_perf__memory
    recipe: devicelab/devicelab_drone
    presubmit: false
    timeout: 60
    properties:
      tags: >
        ["devicelab","android","linux","mokey"]
      task_name: complex_layout_scroll_perf__memory
      dependencies: >-
        [
          {"dependency": "open_jdk", "version": "version:17"}
        ]

  # linux mokey benchmark
  - name: Linux_mokey complex_layout_scroll_perf__timeline_summary
    recipe: devicelab/devicelab_drone
    presubmit: false
    timeout: 60
    properties:
      tags: >
        ["devicelab","android","linux","mokey"]
      task_name: complex_layout_scroll_perf__timeline_summary
      dependencies: >-
        [
          {"dependency": "open_jdk", "version": "version:17"}
        ]

  - name: Linux_pixel_7pro complex_layout_scroll_perf__timeline_summary
    recipe: devicelab/devicelab_drone
    presubmit: false
    timeout: 60
    properties:
      tags: >
        ["devicelab", "android", "linux", "pixel", "7pro"]
      task_name: complex_layout_scroll_perf__timeline_summary
      dependencies: >-
        [
          {"dependency": "open_jdk", "version": "version:17"}
        ]

  - name: Linux_pixel_7pro complex_layout_scroll_perf_impeller__timeline_summary
    recipe: devicelab/devicelab_drone
    presubmit: false
    timeout: 60
    properties:
      tags: >
        ["devicelab", "android", "linux", "pixel", "7pro"]
      task_name: complex_layout_scroll_perf_impeller__timeline_summary
      dependencies: >-
        [
          {"dependency": "open_jdk", "version": "version:17"}
        ]

  - name: Linux_pixel_7pro complex_layout_scroll_perf_impeller_gles__timeline_summary
    recipe: devicelab/devicelab_drone
    presubmit: false
    timeout: 60
    properties:
      tags: >
        ["devicelab", "android", "linux", "pixel", "7pro"]
      task_name: complex_layout_scroll_perf_impeller_gles__timeline_summary
      dependencies: >-
        [
          {"dependency": "open_jdk", "version": "version:17"}
        ]

  # linux mokey benchmark
  - name: Linux_mokey complex_layout_semantics_perf
    recipe: devicelab/devicelab_drone
    presubmit: false
    timeout: 60
    properties:
      tags: >
        ["devicelab", "android", "linux", "mokey"]
      task_name: complex_layout_semantics_perf
      dependencies: >-
        [
          {"dependency": "open_jdk", "version": "version:17"}
        ]

  # linux mokey benchmark
  - name: Linux_mokey complex_layout__start_up
    recipe: devicelab/devicelab_drone
    presubmit: false
    timeout: 60
    properties:
      tags: >
        ["devicelab", "android", "linux", "mokey"]
      task_name: complex_layout__start_up
      dependencies: >-
        [
          {"dependency": "open_jdk", "version": "version:17"}
        ]

  # linux mokey benchmark
  - name: Linux_mokey cubic_bezier_perf__e2e_summary
    recipe: devicelab/devicelab_drone
    presubmit: false
    timeout: 60
    properties:
      tags: >
        ["devicelab", "android", "linux", "mokey"]
      task_name: cubic_bezier_perf__e2e_summary

  - name: Linux_pixel_7pro cubic_bezier_perf__timeline_summary
    recipe: devicelab/devicelab_drone
    presubmit: false
    timeout: 60
    properties:
      tags: >
        ["devicelab", "android", "linux", "pixel", "7pro"]
      task_name: cubic_bezier_perf__timeline_summary

  # linux mokey benchmark
  - name: Linux_mokey cull_opacity_perf__e2e_summary
    recipe: devicelab/devicelab_drone
    presubmit: false
    timeout: 60
    properties:
      tags: >
        ["devicelab", "android", "linux", "mokey"]
      task_name: cull_opacity_perf__e2e_summary

  - name: Linux_pixel_7pro cull_opacity_perf__timeline_summary
    recipe: devicelab/devicelab_drone
    presubmit: false
    timeout: 60
    properties:
      tags: >
        ["devicelab", "android", "linux", "pixel", "7pro"]
      task_name: cull_opacity_perf__timeline_summary

  # linux mokey benchmark
  - name: Linux_mokey devtools_profile_start_test
    recipe: devicelab/devicelab_drone
    presubmit: false
    timeout: 60
    properties:
      tags: >
        ["devicelab", "android", "linux", "mokey"]
      task_name: devtools_profile_start_test

  - name: Linux_pixel_7pro drive_perf_debug_warning
    recipe: devicelab/devicelab_drone
    presubmit: false
    timeout: 60
    properties:
      tags: >
        ["devicelab", "android", "linux", "pixel", "7pro"]
      task_name: drive_perf_debug_warning

  - name: Linux_pixel_7pro embedded_android_views_integration_test
    recipe: devicelab/devicelab_drone
    presubmit: false
    timeout: 60
    properties:
      tags: >
        ["devicelab", "android", "linux", "pixel", "7pro"]
      task_name: embedded_android_views_integration_test

  - name: Linux_android_emu external_textures_integration_test
    recipe: devicelab/devicelab_drone
    bringup: true
    timeout: 60
    # Functionally the same as "presubmit: false", except that we will run on
    # presubmit during engine rolls. This test is the *only* automated e2e
    # test for external textures for the engine, it should never break.
    runIf:
      - engine/**
      - DEPS
      - .ci.yaml
    properties:
      tags: >
        ["devicelab", "linux"]
      task_name: external_textures_integration_test
      presubmit_max_attempts: "2"

  # linux mokey benchmark
  - name: Linux_mokey fading_child_animation_perf__timeline_summary
    recipe: devicelab/devicelab_drone
    presubmit: false
    timeout: 60
    properties:
      tags: >
        ["devicelab", "android", "linux"]
      task_name: fading_child_animation_perf__timeline_summary

  # linux mokey benchmark
  - name: Linux_mokey fast_scroll_heavy_gridview__memory
    recipe: devicelab/devicelab_drone
    presubmit: false
    timeout: 60
    properties:
      tags: >
        ["devicelab", "android", "linux", "mokey"]
      task_name: fast_scroll_heavy_gridview__memory

  # linux mokey benchmark
  - name: Linux_mokey fast_scroll_large_images__memory
    recipe: devicelab/devicelab_drone
    presubmit: false
    timeout: 60
    properties:
      tags: >
        ["devicelab", "android", "linux", "mokey"]
      task_name: fast_scroll_large_images__memory

  - name: Linux_pixel_7pro flavors_test
    recipe: devicelab/devicelab_drone
    presubmit: false
    timeout: 60
    properties:
      tags: >
        ["devicelab", "android", "linux", "pixel", "7pro"]
      task_name: flavors_test

  # linux mokey benchmark
  - name: Linux_mokey flutter_engine_group_performance
    recipe: devicelab/devicelab_drone
    bringup: true # https://github.com/flutter/flutter/issues/149666
    presubmit: false
    timeout: 60
    properties:
      tags: >
        ["devicelab", "android", "linux", "mokey"]
      task_name: flutter_engine_group_performance

  # linux mokey benchmark
  - name: Linux_mokey flutter_gallery__back_button_memory
    recipe: devicelab/devicelab_drone
    presubmit: false
    timeout: 60
    properties:
      tags: >
        ["devicelab", "android", "linux", "mokey"]
      task_name: flutter_gallery__back_button_memory

  # linux mokey benchmark
  - name: Linux_mokey flutter_gallery__image_cache_memory
    recipe: devicelab/devicelab_drone
    presubmit: false
    timeout: 60
    properties:
      tags: >
        ["devicelab", "android", "linux", "mokey"]
      task_name: flutter_gallery__image_cache_memory

  # linux mokey benchmark
  - name: Linux_mokey flutter_gallery__memory_nav
    recipe: devicelab/devicelab_drone
    presubmit: false
    timeout: 60
    properties:
      tags: >
        ["devicelab" ,"android", "linux", "mokey"]
      task_name: flutter_gallery__memory_nav

  # linux mokey benchmark
  - name: Linux_mokey flutter_gallery__start_up
    recipe: devicelab/devicelab_drone
    presubmit: false
    timeout: 60
    properties:
      tags: >
        ["devicelab", "android", "linux"]
      task_name: flutter_gallery__start_up

  # linux mokey benchmark
  - name: Linux_mokey flutter_gallery__start_up_delayed
    recipe: devicelab/devicelab_drone
    presubmit: false
    timeout: 60
    properties:
      tags: >
        ["devicelab", "android", "linux", "mokey"]
      task_name: flutter_gallery__start_up_delayed

  - name: Linux_pixel_7pro flutter_gallery_android__compile
    recipe: devicelab/devicelab_drone
    presubmit: false
    timeout: 60
    properties:
      tags: >
        ["devicelab", "android", "linux", "pixel", "7pro"]
      task_name: flutter_gallery_android__compile

  - name: Linux_pixel_7pro flutter_gallery_v2_chrome_run_test
    recipe: devicelab/devicelab_drone
    presubmit: false
    timeout: 60
    properties:
      tags: >
        ["devicelab", "android", "linux", "pixel", "7pro"]
      task_name: flutter_gallery_v2_chrome_run_test

  - name: Linux flutter_gallery_v2_web_compile_test
    recipe: devicelab/devicelab_drone
    presubmit: false
    timeout: 60
    properties:
      tags: >
        ["devicelab", "hostonly", "linux"]
      task_name: flutter_gallery_v2_web_compile_test

  # linux mokey benchmark
  - name: Linux_mokey flutter_test_performance
    recipe: devicelab/devicelab_drone
    presubmit: false
    timeout: 60
    properties:
      tags: >
        ["devicelab", "android", "linux"]
      task_name: flutter_test_performance

  # linux mokey benchmark
  - name: Linux_mokey flutter_view__start_up
    recipe: devicelab/devicelab_drone
    presubmit: false
    timeout: 60
    properties:
      tags: >
        ["devicelab", "android", "linux", "mokey"]
      task_name: flutter_view__start_up

  # linux mokey benchmark
  - name: Linux_mokey fullscreen_textfield_perf
    recipe: devicelab/devicelab_drone
    presubmit: false
    timeout: 60
    properties:
      tags: >
        ["devicelab", "android", "linux", "mokey"]
      task_name: fullscreen_textfield_perf

  # linux mokey benchmark
  - name: Linux_mokey fullscreen_textfield_perf__e2e_summary
    recipe: devicelab/devicelab_drone
    presubmit: false
    timeout: 60
    properties:
      tags: >
        ["devicelab", "android", "linux", "mokey"]
      task_name: fullscreen_textfield_perf__e2e_summary

  # linux mokey benchmark
  - name: Linux_mokey very_long_picture_scrolling_perf__e2e_summary
    recipe: devicelab/devicelab_drone
    presubmit: false
    timeout: 120
    properties:
      tags: >
        ["devicelab", "android", "linux", "mokey"]
      task_name: very_long_picture_scrolling_perf__e2e_summary

  # linux mokey benchmark
  - name: Linux_mokey hello_world__memory
    recipe: devicelab/devicelab_drone
    presubmit: false
    timeout: 60
    properties:
      tags: >
        ["devicelab", "android", "linux", "mokey"]
      task_name: hello_world__memory

  # linux mokey benchmark
  - name: Linux_mokey home_scroll_perf__timeline_summary
    recipe: devicelab/devicelab_drone
    presubmit: false
    timeout: 60
    properties:
      tags: >
        ["devicelab", "android", "linux", "mokey"]
      task_name: home_scroll_perf__timeline_summary

  # linux mokey benchmark
  - name: Linux_mokey hot_mode_dev_cycle_linux__benchmark
    recipe: devicelab/devicelab_drone
    presubmit: false
    timeout: 60
    properties:
      tags: >
        ["devicelab", "android", "linux", "mokey"]
      task_name: hot_mode_dev_cycle_linux__benchmark
    runIf:
      - .ci.yaml
      - dev/**
      - DEPS
      - engine/**

  # linux mokey test
  - name: Linux_mokey hybrid_android_views_integration_test
    recipe: devicelab/devicelab_drone
    presubmit: false
    bringup: true # https://github.com/flutter/flutter/issues/148085
    timeout: 60
    properties:
      tags: >
        ["devicelab", "android", "linux", "mokey"]
      task_name: hybrid_android_views_integration_test

  # linux mokey benchmark
  - name: Linux_mokey image_list_jit_reported_duration
    recipe: devicelab/devicelab_drone
    presubmit: false
    timeout: 60
    properties:
      tags: >
        ["devicelab", "android", "linux", "mokey"]
      task_name: image_list_jit_reported_duration

  # linux mokey benchmark
  - name: Linux_mokey imagefiltered_transform_animation_perf__timeline_summary
    recipe: devicelab/devicelab_drone
    presubmit: false
    timeout: 60
    properties:
      tags: >
        ["devicelab", "android", "linux", "mokey"]
      task_name: imagefiltered_transform_animation_perf__timeline_summary

  - name: Linux_pixel_7pro imagefiltered_transform_animation_perf__timeline_summary
    recipe: devicelab/devicelab_drone
    presubmit: false
    timeout: 60
    properties:
      tags: >
        ["devicelab", "android", "linux", "pixel", "7pro"]
      task_name: imagefiltered_transform_animation_perf__timeline_summary

  # linux mokey benchmark
  - name: Linux_mokey image_list_reported_duration
    recipe: devicelab/devicelab_drone
    presubmit: false
    timeout: 60
    properties:
      tags: >
        ["devicelab", "android", "linux", "mokey"]
      task_name: image_list_reported_duration

  - name: Linux_pixel_7pro integration_ui_driver
    recipe: devicelab/devicelab_drone
    presubmit: false
    timeout: 60
    properties:
      tags: >
        ["devicelab", "android", "linux", "pixel", "7pro"]
      task_name: integration_ui_driver

  - name: Linux_pixel_7pro integration_ui_keyboard_resize
    recipe: devicelab/devicelab_drone
    presubmit: false
    timeout: 60
    properties:
      tags: >
        ["devicelab", "android", "linux", "pixel", "7pro"]
      task_name: integration_ui_keyboard_resize

  - name: Linux_pixel_7pro integration_ui_textfield
    recipe: devicelab/devicelab_drone
    presubmit: false
    timeout: 60
    properties:
      tags: >
        ["devicelab", "android", "linux", "pixel", "7pro"]
      task_name: integration_ui_textfield

  # linux mokey benchmark
  - name: Linux_mokey large_image_changer_perf_android
    recipe: devicelab/devicelab_drone
    presubmit: false
    timeout: 60
    properties:
      tags: >
        ["devicelab", "android", "linux", "mokey"]
      task_name: large_image_changer_perf_android

  - name: Linux_pixel_7pro linux_chrome_dev_mode
    recipe: devicelab/devicelab_drone
    presubmit: false
    timeout: 60
    properties:
      tags: >
        ["devicelab", "android", "linux", "pixel", "7pro"]
      task_name: linux_chrome_dev_mode

  # linux mokey benchmark
  - name: Linux_mokey multi_widget_construction_perf__e2e_summary
    recipe: devicelab/devicelab_drone
    presubmit: false
    timeout: 60
    properties:
      tags: >
        ["devicelab", "android", "linux", "mokey"]
      task_name: multi_widget_construction_perf__e2e_summary

  # linux mokey benchmark
  - name: Linux_mokey list_text_layout_perf__e2e_summary
    recipe: devicelab/devicelab_drone
    presubmit: false
    timeout: 60
    properties:
      tags: >
        ["devicelab", "android", "linux", "mokey"]
      task_name: list_text_layout_perf__e2e_summary

  # linux mokey benchmark
  - name: Linux_mokey list_text_layout_impeller_perf__e2e_summary
    recipe: devicelab/devicelab_drone
    presubmit: false
    timeout: 60
    properties:
      ignore_flakiness: "true"
      tags: >
        ["devicelab", "android", "linux", "mokey"]
      task_name: list_text_layout_impeller_perf__e2e_summary

  - name: Linux_pixel_7pro native_assets_android
    recipe: devicelab/devicelab_drone
    presubmit: false
    timeout: 60
    properties:
      tags: >
        ["devicelab", "android", "linux", "pixel", "7pro"]
      task_name: native_assets_android

  # linux mokey benchmark
  - name: Linux_mokey new_gallery__crane_perf
    recipe: devicelab/devicelab_drone
    presubmit: false
    timeout: 60
    properties:
      tags: >
        ["devicelab", "android", "linux", "mokey"]
      task_name: new_gallery__crane_perf

  # linux mokey benchmark
  - name: Linux_mokey old_gallery__transition_perf
    recipe: devicelab/devicelab_drone
    presubmit: false
    timeout: 60
    properties:
      tags: >
        ["devicelab", "android", "linux", "mokey"]
      task_name: old_gallery__transition_perf

  - name: Linux_build_test flutter_gallery__transition_perf
    recipe: devicelab/devicelab_drone_build_test
    presubmit: false
    timeout: 60
    properties:
      tags: >
        ["devicelab", "android", "linux", "mokey"]
      task_name: flutter_gallery__transition_perf
      artifact: gallery__transition_perf
      drone_dimensions: >
        ["device_os=U","os=Linux", "device_type=mokey"]

  - name: Linux_build_test flutter_gallery__transition_perf_e2e
    recipe: devicelab/devicelab_drone_build_test
    presubmit: false
    timeout: 60
    properties:
      tags: >
        ["devicelab", "android", "linux", "mokey"]
      task_name: flutter_gallery__transition_perf_e2e
      artifact: gallery__transition_perf_e2e
      drone_dimensions: >
        ["device_os=U","os=Linux", "device_type=mokey"]

  - name: Linux_build_test flutter_gallery__transition_perf_hybrid
    recipe: devicelab/devicelab_drone_build_test
    presubmit: false
    timeout: 60
    properties:
      tags: >
        ["devicelab", "android", "linux", "mokey"]
      task_name: flutter_gallery__transition_perf_hybrid
      artifact: gallery__transition_perf_hybrid
      drone_dimensions: >
        ["device_os=U","os=Linux", "device_type=mokey"]

  # linux mokey benchmark
  - name: Linux_mokey flutter_gallery__transition_perf_with_semantics
    recipe: devicelab/devicelab_drone
    presubmit: false
    timeout: 60
    properties:
      tags: >
        ["devicelab", "android", "linux", "mokey"]
      task_name: flutter_gallery__transition_perf_with_semantics

  # Mokey, Impeller
  - name: Linux_mokey new_gallery_impeller__transition_perf
    recipe: devicelab/devicelab_drone
    presubmit: false
    timeout: 60
    properties:
      tags: >
        ["devicelab", "android", "linux", "mokey"]
      task_name: new_gallery_impeller__transition_perf

  # Mokey, Impeller (OpenGL)
  - name: Linux_mokey new_gallery_opengles_impeller__transition_perf
    recipe: devicelab/devicelab_drone
    presubmit: false
    timeout: 60
    properties:
      tags: >
        ["devicelab", "android", "linux", "mokey"]
      task_name: new_gallery_opengles_impeller__transition_perf

  # Mokey, Skia
  - name: Linux_mokey new_gallery__transition_perf
    recipe: devicelab/devicelab_drone
    presubmit: false
    timeout: 60
    properties:
      tags: >
        ["devicelab", "android", "linux", "mokey"]
      task_name: new_gallery__transition_perf

  # Pixel 7 Pro, Skia
  - name: Linux_pixel_7pro new_gallery__transition_perf
    recipe: devicelab/devicelab_drone
    presubmit: false
    timeout: 60
    properties:
      tags: >
        ["devicelab", "android", "linux", "pixel", "7pro"]
      task_name: new_gallery__transition_perf

  # Pixel 7 Pro, Impeller (Vulkan)
  - name: Linux_pixel_7pro new_gallery_impeller_old_zoom__transition_perf
    recipe: devicelab/devicelab_drone
    presubmit: false
    timeout: 60
    properties:
      tags: >
        ["devicelab", "android", "linux", "pixel", "7pro"]
      task_name: new_gallery_impeller_old_zoom__transition_perf

  # Pixel 7 Pro, Impeller (Vulkan)
  - name: Linux_pixel_7pro new_gallery_impeller__transition_perf
    recipe: devicelab/devicelab_drone
    presubmit: false
    timeout: 60
    properties:
      tags: >
        ["devicelab", "android", "linux", "pixel", "7pro"]
      task_name: new_gallery_impeller__transition_perf

  # Samsung Galaxy S24, Impeller (Vulkan)
  - name: Linux_galaxy_s24 new_gallery_impeller__transition_perf
    recipe: devicelab/devicelab_drone
    presubmit: false
    timeout: 60
    properties:
      tags: >
        ["devicelab", "android", "linux", "samsung", "s24"]
      task_name: new_gallery_impeller__transition_perf

  # Pixel 7 Pro, Impeller (OpenGL)
  - name: Linux_pixel_7pro new_gallery_opengles_impeller__transition_perf
    recipe: devicelab/devicelab_drone
    presubmit: false
    timeout: 60
    properties:
      tags: >
        ["devicelab", "android", "linux", "pixel", "7pro"]
      task_name: new_gallery_opengles_impeller__transition_perf

  # linux mokey benchmark
  - name: Linux_mokey picture_cache_perf__e2e_summary
    recipe: devicelab/devicelab_drone
    presubmit: false
    timeout: 60
    properties:
      tags: >
        ["devicelab", "android", "linux", "mokey"]
      task_name: picture_cache_perf__e2e_summary

  - name: Linux_pixel_7pro picture_cache_perf__timeline_summary
    recipe: devicelab/devicelab_drone
    presubmit: false
    timeout: 60
    properties:
      tags: >
        ["devicelab", "android", "linux", "pixel", "7pro"]
      task_name: picture_cache_perf__timeline_summary

  # linux mokey benchmark
  - name: Linux_mokey android_picture_cache_complexity_scoring_perf__timeline_summary
    recipe: devicelab/devicelab_drone
    presubmit: false
    timeout: 60
    properties:
      tags: >
        ["devicelab", "android", "linux", "mokey"]
      task_name: android_picture_cache_complexity_scoring_perf__timeline_summary

  # linux mokey benchmark
  - name: Linux_mokey slider_perf_android
    recipe: devicelab/devicelab_drone
    presubmit: false
    timeout: 60
    properties:
      tags: >
        ["devicelab", "android", "linux", "mokey"]
      task_name: slider_perf_android

  # linux mokey benchmark
  - name: Linux_mokey platform_channels_benchmarks
    recipe: devicelab/devicelab_drone
    presubmit: false
    timeout: 60
    properties:
      tags: >
        ["devicelab", "android", "linux", "mokey"]
      task_name: platform_channels_benchmarks

  - name: Linux_pixel_7pro platform_channels_benchmarks
    recipe: devicelab/devicelab_drone
    presubmit: false
    timeout: 60
    properties:
      tags: >
        ["devicelab", "android", "linux", "pixel", "7pro"]
      task_name: platform_channels_benchmarks

  - name: Linux_pixel_7pro platform_channel_sample_test
    recipe: devicelab/devicelab_drone
    presubmit: false
    timeout: 60
    properties:
      tags: >
        ["devicelab", "android", "linux", "pixel", "7pro"]
      task_name: platform_channel_sample_test

  - name: Linux_pixel_7pro platform_interaction_test
    recipe: devicelab/devicelab_drone
    presubmit: false
    timeout: 60
    properties:
      tags: >
        ["devicelab", "android", "linux", "pixel", "7pro"]
      task_name: platform_interaction_test

  # linux mokey benchmark
  - name: Linux_mokey platform_views_scroll_perf__timeline_summary
    recipe: devicelab/devicelab_drone
    presubmit: false
    timeout: 60
    properties:
      tags: >
        ["devicelab", "android", "linux", "mokey"]
      task_name: platform_views_scroll_perf__timeline_summary

  - name: Linux_pixel_7pro platform_views_scroll_perf__timeline_summary
    recipe: devicelab/devicelab_drone
    presubmit: false
    timeout: 60
    properties:
      tags: >
        ["devicelab", "android", "linux", "pixel", "7pro"]
      task_name: platform_views_scroll_perf__timeline_summary

  # linux mokey benchmark
  - name: Linux_mokey platform_views_scroll_perf_impeller__timeline_summary
    recipe: devicelab/devicelab_drone
    presubmit: false
    timeout: 60
    properties:
      ignore_flakiness: "true"
      tags: >
        ["devicelab", "android", "linux", "mokey"]
      task_name: platform_views_scroll_perf_impeller__timeline_summary

  - name: Linux_pixel_7pro platform_views_scroll_perf_impeller__timeline_summary
    recipe: devicelab/devicelab_drone
    presubmit: false
    timeout: 60
    properties:
      tags: >
        ["devicelab", "android", "linux", "pixel", "7pro"]
      task_name: platform_views_scroll_perf_impeller__timeline_summary

  - name: Linux_pixel_7pro platform_views_hcpp_scroll_perf__timeline_summary
    recipe: devicelab/devicelab_drone
    presubmit: false
    timeout: 60
    properties:
      tags: >
        ["devicelab", "android", "linux", "pixel", "7pro"]
      task_name: platform_views_hcpp_scroll_perf__timeline_summary

  # linux mokey benchmark
  - name: Linux_mokey platform_view__start_up
    recipe: devicelab/devicelab_drone
    presubmit: false
    timeout: 60
    properties:
      tags: >
        ["devicelab", "android", "linux", "mokey"]
      task_name: platform_view__start_up

  - name: Linux_pixel_7pro routing_test
    recipe: devicelab/devicelab_drone
    presubmit: false
    timeout: 60
    properties:
      tags: >
        ["devicelab", "android", "linux", "pixel", "7pro"]
      task_name: routing_test

  - name: Linux_pixel_7pro service_extensions_test
    recipe: devicelab/devicelab_drone
    presubmit: false
    timeout: 60
    properties:
      tags: >
        ["devicelab", "android", "linux", "pixel", "7pro"]
      task_name: service_extensions_test

  # linux mokey benchmark
  - name: Linux_mokey textfield_perf__e2e_summary
    recipe: devicelab/devicelab_drone
    presubmit: false
    timeout: 60
    properties:
      tags: >
        ["devicelab", "android", "linux", "mokey"]
      task_name: textfield_perf__e2e_summary

  - name: Linux_pixel_7pro textfield_perf__timeline_summary
    recipe: devicelab/devicelab_drone
    presubmit: false
    timeout: 60
    properties:
      tags: >
        ["devicelab", "android", "linux", "pixel", "7pro"]
      task_name: textfield_perf__timeline_summary

  # linux mokey benchmark
  - name: Linux_mokey tiles_scroll_perf__timeline_summary
    recipe: devicelab/devicelab_drone
    presubmit: false
    timeout: 60
    properties:
      tags: >
        ["devicelab","android","linux", "mokey"]
      task_name: tiles_scroll_perf__timeline_summary
      dependencies: >-
        [
          {"dependency": "open_jdk", "version": "version:17"}
        ]

  - name: Linux web_size__compile_test
    recipe: devicelab/devicelab_drone
    presubmit: false
    timeout: 60
    properties:
      tags: >
        ["devicelab", "hostonly", "linux"]
      task_name: web_size__compile_test

  # linux mokey benchmark
  - name: Linux_mokey opacity_peephole_one_rect_perf__e2e_summary
    recipe: devicelab/devicelab_drone
    presubmit: false
    timeout: 60
    properties:
      tags: >
        ["devicelab", "android", "linux", "mokey"]
      task_name: opacity_peephole_one_rect_perf__e2e_summary

  # linux mokey benchmark
  - name: Linux_mokey opacity_peephole_col_of_rows_perf__e2e_summary
    recipe: devicelab/devicelab_drone
    presubmit: false
    timeout: 60
    properties:
      tags: >
        ["devicelab", "android", "linux", "mokey"]
      task_name: opacity_peephole_col_of_rows_perf__e2e_summary

  # linux mokey benchmark
  - name: Linux_mokey opacity_peephole_opacity_of_grid_perf__e2e_summary
    recipe: devicelab/devicelab_drone
    presubmit: false
    timeout: 60
    properties:
      tags: >
        ["devicelab", "android", "linux", "mokey"]
      task_name: opacity_peephole_opacity_of_grid_perf__e2e_summary

  # linux mokey benchmark
  - name: Linux_mokey opacity_peephole_grid_of_opacity_perf__e2e_summary
    recipe: devicelab/devicelab_drone
    presubmit: false
    timeout: 60
    properties:
      tags: >
        ["devicelab", "android", "linux", "mokey"]
      task_name: opacity_peephole_grid_of_opacity_perf__e2e_summary

  # linux mokey benchmark
  - name: Linux_mokey opacity_peephole_fade_transition_text_perf__e2e_summary
    recipe: devicelab/devicelab_drone
    presubmit: false
    timeout: 60
    properties:
      tags: >
        ["devicelab", "android", "linux", "mokey"]
      task_name: opacity_peephole_fade_transition_text_perf__e2e_summary

  # linux mokey benchmark
  - name: Linux_mokey opacity_peephole_grid_of_alpha_savelayers_perf__e2e_summary
    recipe: devicelab/devicelab_drone
    presubmit: false
    timeout: 60
    properties:
      tags: >
        ["devicelab", "android", "linux", "mokey"]
      task_name: opacity_peephole_grid_of_alpha_savelayers_perf__e2e_summary

  # linux mokey benchmark
  - name: Linux_mokey opacity_peephole_col_of_alpha_savelayer_rows_perf__e2e_summary
    recipe: devicelab/devicelab_drone
    presubmit: false
    timeout: 60
    properties:
      tags: >
        ["devicelab", "android", "linux", "mokey"]
      task_name: opacity_peephole_col_of_alpha_savelayer_rows_perf__e2e_summary

  # linux mokey benchmark
  - name: Linux_mokey gradient_dynamic_perf__e2e_summary
    recipe: devicelab/devicelab_drone
    presubmit: false
    timeout: 60
    properties:
      tags: >
        ["devicelab", "android", "linux", "mokey"]
      task_name: gradient_dynamic_perf__e2e_summary

  # linux mokey benchmark
  - name: Linux_mokey gradient_consistent_perf__e2e_summary
    recipe: devicelab/devicelab_drone
    presubmit: false
    timeout: 60
    properties:
      tags: >
        ["devicelab", "android", "linux", "mokey"]
      task_name: gradient_consistent_perf__e2e_summary

  # linux mokey benchmark
  - name: Linux_mokey gradient_static_perf__e2e_summary
    recipe: devicelab/devicelab_drone
    presubmit: false
    timeout: 60
    properties:
      tags: >
        ["devicelab", "android", "linux", "mokey"]
      task_name: gradient_static_perf__e2e_summary

  - name: Linux_pixel_7pro android_choreographer_do_frame_test
    recipe: devicelab/devicelab_drone
    presubmit: false
    timeout: 60
    properties:
      tags: >
        ["devicelab", "android", "linux", "pixel", "7pro"]
      task_name: android_choreographer_do_frame_test

  # linux mokey benchmark
  - name: Linux_mokey animated_blur_backdrop_filter_perf__timeline_summary
    recipe: devicelab/devicelab_drone
    presubmit: false
    timeout: 60
    properties:
      tags: >
        ["devicelab", "android", "linux", "mokey"]
      task_name: animated_blur_backdrop_filter_perf__timeline_summary

  # Uses Impeller.
  - name: Linux_pixel_7pro animated_blur_backdrop_filter_perf__timeline_summary
    recipe: devicelab/devicelab_drone
    presubmit: false
    timeout: 60
    properties:
      tags: >
        ["devicelab", "android", "linux", "pixel", "7pro"]
      task_name: animated_blur_backdrop_filter_perf__timeline_summary

  # Uses Impeller.
  - name: Linux_pixel_7pro animated_advanced_blend_perf_opengles__timeline_summary
    recipe: devicelab/devicelab_drone
    presubmit: false
    timeout: 60
    properties:
      tags: >
        ["devicelab", "android", "linux", "pixel", "7pro"]
      task_name: animated_advanced_blend_perf_opengles__timeline_summary

  # Uses Impeller.
  - name: Linux_pixel_7pro animated_advanced_blend_perf__timeline_summary
    recipe: devicelab/devicelab_drone
    presubmit: false
    timeout: 60
    properties:
      tags: >
        ["devicelab", "android", "linux", "pixel", "7pro"]
      task_name: animated_advanced_blend_perf__timeline_summary

  - name: Mac_ios animated_advanced_blend_perf_ios__timeline_summary
    recipe: devicelab/devicelab_drone
    presubmit: false
    timeout: 60
    properties:
      tags: >
        ["devicelab", "ios", "mac"]
      task_name: animated_advanced_blend_perf_ios__timeline_summary

  # Uses Impeller.
  - name: Linux_pixel_7pro rrect_blur_perf__timeline_summary
    recipe: devicelab/devicelab_drone
    presubmit: false
    timeout: 60
    properties:
      tags: >
        ["devicelab", "android", "linux", "pixel", "7pro"]
      task_name: rrect_blur_perf__timeline_summary

  - name: Mac_ios rrect_blur_perf_ios__timeline_summary
    recipe: devicelab/devicelab_drone
    presubmit: false
    timeout: 60
    properties:
      tags: >
        ["devicelab", "ios", "mac"]
      task_name: rrect_blur_perf_ios__timeline_summary

  # Uses Impeller.
  - name: Linux_pixel_7pro animated_blur_backdrop_filter_perf_opengles__timeline_summary
    recipe: devicelab/devicelab_drone
    presubmit: false
    timeout: 60
    properties:
      tags: >
        ["devicelab", "android", "linux", "pixel", "7pro"]
      task_name: animated_blur_backdrop_filter_perf_opengles__timeline_summary

  # Uses Impeller.
  - name: Linux_pixel_7pro draw_vertices_perf_opengles__timeline_summary
    recipe: devicelab/devicelab_drone
    presubmit: false
    timeout: 60
    properties:
      tags: >
        ["devicelab", "android", "linux", "pixel", "7pro"]
      task_name: draw_vertices_perf_opengles__timeline_summary

  # Uses Impeller.
  - name: Linux_pixel_7pro draw_vertices_perf__timeline_summary
    recipe: devicelab/devicelab_drone
    presubmit: false
    timeout: 60
    properties:
      tags: >
        ["devicelab", "android", "linux", "pixel", "7pro"]
      task_name: draw_vertices_perf__timeline_summary

  - name: Mac_ios draw_vertices_perf_ios__timeline_summary
    recipe: devicelab/devicelab_drone
    presubmit: false
    timeout: 60
    properties:
      tags: >
        ["devicelab", "ios", "mac"]
      task_name: draw_vertices_perf_ios__timeline_summary

  - name: Mac_ios draw_atlas_perf_ios__timeline_summary
    recipe: devicelab/devicelab_drone
    presubmit: false
    timeout: 60
    properties:
      tags: >
        ["devicelab", "ios", "mac"]
      task_name: draw_atlas_perf_ios__timeline_summary

  - name: Mac_ios static_path_tessellation_perf_ios__timeline_summary
    recipe: devicelab/devicelab_drone
    presubmit: false
    timeout: 60
    properties:
      tags: >
        ["devicelab", "ios", "mac"]
      task_name: static_path_tessellation_perf_ios__timeline_summary

  - name: Mac_ios dynamic_path_tessellation_perf_ios__timeline_summary
    recipe: devicelab/devicelab_drone
    presubmit: false
    timeout: 60
    properties:
      tags: >
        ["devicelab", "ios", "mac"]
      task_name: dynamic_path_tessellation_perf_ios__timeline_summary

  - name: Staging_build_linux analyze
    presubmit: false
    bringup: true
    recipe: flutter/flutter_drone
    timeout: 60
    properties:
      shard: analyze
      ignore_flakiness: "true"
      tags: >
        ["framework","hostonly","shard","linux"]

  - name: Mac_benchmark animated_complex_opacity_perf_macos__e2e_summary
    presubmit: false
    recipe: devicelab/devicelab_drone
    timeout: 60
    properties:
      dependencies: >-
        [
          {"dependency": "ruby", "version": "ruby_3.1-pod_1.13"}
        ]
      task_name: animated_complex_opacity_perf_macos__e2e_summary

  - name: Mac_benchmark basic_material_app_macos__compile
    presubmit: false
    recipe: devicelab/devicelab_drone
    timeout: 60
    properties:
      task_name: basic_material_app_macos__compile

  - name: Mac build_ios_framework_module_test
    recipe: devicelab/devicelab_drone
    timeout: 60
    properties:
      add_recipes_cq: "true"
      dependencies: >-
        [
          {"dependency": "ruby", "version": "ruby_3.1-pod_1.13"}
        ]
      tags: >
        ["devicelab", "hostonly", "mac"]
      task_name: build_ios_framework_module_test
    runIf:
      - dev/**
      - packages/flutter_tools/**
      - bin/**
      - .ci.yaml
      - engine/**
      - DEPS

  - name: Mac_arm64 build_ios_framework_module_test
    recipe: devicelab/devicelab_drone
    presubmit: false
    timeout: 60
    properties:
      dependencies: >-
        [
          {"dependency": "ruby", "version": "ruby_3.1-pod_1.13"}
        ]
      tags: >
        ["devicelab", "hostonly", "mac", "arm64"]
      task_name: build_ios_framework_module_test
    runIf:
      - dev/**
      - packages/flutter_tools/**
      - bin/**
      - .ci.yaml
      - engine/**
      - DEPS

  - name: Mac_x64 build_tests_1_4
    recipe: flutter/flutter_drone
    presubmit: false # Rely on Mac_arm build_tests in presubmit.
    timeout: 60
    properties:
      add_recipes_cq: "true"
      dependencies: >-
        [
          {"dependency": "android_sdk", "version": "version:35v1"},
          {"dependency": "chrome_and_driver", "version": "version:125.0.6422.141"},
          {"dependency": "open_jdk", "version": "version:17"},
          {"dependency": "ruby", "version": "ruby_3.1-pod_1.13"},
          {"dependency": "goldctl", "version": "git_revision:2387d6fff449587eecbb7e45b2692ca0710b63b9"}
        ]
      shard: build_tests
      subshard: "1_4"
      tags: >
        ["framework", "hostonly", "shard", "mac"]

  - name: Mac_x64 build_tests_2_4
    recipe: flutter/flutter_drone
    presubmit: false # Rely on Mac_arm build_tests in presubmit.
    timeout: 60
    properties:
      add_recipes_cq: "true"
      dependencies: >-
        [
          {"dependency": "android_sdk", "version": "version:35v1"},
          {"dependency": "chrome_and_driver", "version": "version:125.0.6422.141"},
          {"dependency": "open_jdk", "version": "version:17"},
          {"dependency": "ruby", "version": "ruby_3.1-pod_1.13"},
          {"dependency": "goldctl", "version": "git_revision:2387d6fff449587eecbb7e45b2692ca0710b63b9"}
        ]
      shard: build_tests
      subshard: "2_4"
      tags: >
        ["framework", "hostonly", "shard", "mac"]

  - name: Mac_x64 build_tests_3_4
    recipe: flutter/flutter_drone
    presubmit: false # Rely on Mac_arm build_tests in presubmit.
    timeout: 60
    properties:
      add_recipes_cq: "true"
      dependencies: >-
        [
          {"dependency": "android_sdk", "version": "version:35v1"},
          {"dependency": "chrome_and_driver", "version": "version:125.0.6422.141"},
          {"dependency": "open_jdk", "version": "version:17"},
          {"dependency": "ruby", "version": "ruby_3.1-pod_1.13"},
          {"dependency": "goldctl", "version": "git_revision:2387d6fff449587eecbb7e45b2692ca0710b63b9"}
        ]
      shard: build_tests
      subshard: "3_4"
      tags: >
        ["framework", "hostonly", "shard", "mac"]

  - name: Mac_x64 build_tests_4_4
    recipe: flutter/flutter_drone
    presubmit: false # Rely on Mac_arm build_tests in presubmit.
    timeout: 60
    properties:
      add_recipes_cq: "true"
      dependencies: >-
        [
          {"dependency": "android_sdk", "version": "version:35v1"},
          {"dependency": "chrome_and_driver", "version": "version:125.0.6422.141"},
          {"dependency": "open_jdk", "version": "version:17"},
          {"dependency": "ruby", "version": "ruby_3.1-pod_1.13"},
          {"dependency": "goldctl", "version": "git_revision:2387d6fff449587eecbb7e45b2692ca0710b63b9"}
        ]
      shard: build_tests
      subshard: "4_4"
      tags: >
        ["framework", "hostonly", "shard", "mac"]

  - name: Mac_arm64 build_tests_1_4
    recipe: flutter/flutter_drone
    timeout: 60
    # Flake rate of >2.5% in presubmit
    presubmit: false # https://github.com/flutter/flutter/issues/150642
    properties:
      add_recipes_cq: "true"
      dependencies: >-
        [
          {"dependency": "android_sdk", "version": "version:35v1"},
          {"dependency": "chrome_and_driver", "version": "version:125.0.6422.141"},
          {"dependency": "open_jdk", "version": "version:17"},
          {"dependency": "ruby", "version": "ruby_3.1-pod_1.13"},
          {"dependency": "goldctl", "version": "git_revision:2387d6fff449587eecbb7e45b2692ca0710b63b9"}
        ]
      shard: build_tests
      subshard: "1_4"
      tags: >
        ["framework", "hostonly", "shard", "mac"]

  - name: Mac_arm64 build_tests_2_4
    recipe: flutter/flutter_drone
    timeout: 60
    properties:
      add_recipes_cq: "true"
      dependencies: >-
        [
          {"dependency": "android_sdk", "version": "version:35v1"},
          {"dependency": "chrome_and_driver", "version": "version:125.0.6422.141"},
          {"dependency": "open_jdk", "version": "version:17"},
          {"dependency": "ruby", "version": "ruby_3.1-pod_1.13"},
          {"dependency": "goldctl", "version": "git_revision:2387d6fff449587eecbb7e45b2692ca0710b63b9"}
        ]
      shard: build_tests
      subshard: "2_4"
      tags: >
        ["framework", "hostonly", "shard", "mac"]

  - name: Mac_arm64 build_tests_3_4
    recipe: flutter/flutter_drone
    timeout: 60
    properties:
      add_recipes_cq: "true"
      dependencies: >-
        [
          {"dependency": "android_sdk", "version": "version:35v1"},
          {"dependency": "chrome_and_driver", "version": "version:125.0.6422.141"},
          {"dependency": "open_jdk", "version": "version:17"},
          {"dependency": "ruby", "version": "ruby_3.1-pod_1.13"},
          {"dependency": "goldctl", "version": "git_revision:2387d6fff449587eecbb7e45b2692ca0710b63b9"}
        ]
      shard: build_tests
      subshard: "3_4"
      tags: >
        ["framework", "hostonly", "shard", "mac"]

  - name: Mac_arm64 build_tests_4_4
    recipe: flutter/flutter_drone
    timeout: 60
    properties:
      add_recipes_cq: "true"
      dependencies: >-
        [
          {"dependency": "android_sdk", "version": "version:35v1"},
          {"dependency": "chrome_and_driver", "version": "version:125.0.6422.141"},
          {"dependency": "open_jdk", "version": "version:17"},
          {"dependency": "ruby", "version": "ruby_3.1-pod_1.13"},
          {"dependency": "goldctl", "version": "git_revision:2387d6fff449587eecbb7e45b2692ca0710b63b9"}
        ]
      shard: build_tests
      subshard: "4_4"
      tags: >
        ["framework", "hostonly", "shard", "mac"]

  - name: Mac_benchmark complex_layout_macos__start_up
    presubmit: false
    recipe: devicelab/devicelab_drone
    timeout: 60
    properties:
      dependencies: >-
        [
          {"dependency": "ruby", "version": "ruby_3.1-pod_1.13"}
        ]
      task_name: complex_layout_macos__start_up

  - name: Mac_benchmark complex_layout_scroll_perf_macos__timeline_summary
    presubmit: false
    recipe: devicelab/devicelab_drone
    timeout: 60
    properties:
      dependencies: >-
        [
          {"dependency": "ruby", "version": "ruby_3.1-pod_1.13"}
        ]
      task_name: complex_layout_scroll_perf_macos__timeline_summary

  - name: Mac customer_testing
    enabled_branches:
      - master
    recipe: flutter/flutter_drone
    # Timeout in minutes for the whole task.
    timeout: 60
    properties:
      shard: customer_testing
      tags: >
        ["framework", "hostonly", "shard", "mac"]
      test_timeout_secs: "2700" # Allows 45 minutes (up from 30 default)

  - name: Mac dart_plugin_registry_test
    recipe: devicelab/devicelab_drone
    timeout: 60
    properties:
      dependencies: >-
        [
          {"dependency": "ruby", "version": "ruby_3.1-pod_1.13"}
        ]
      tags: >
        ["devicelab", "hostonly", "mac"]
      task_name: dart_plugin_registry_test
    runIf:
      - dev/**
      - packages/flutter_tools/**
      - bin/**
      - .ci.yaml
      - engine/**
      - DEPS

  - name: Mac flavors_test_macos
    presubmit: false
    recipe: devicelab/devicelab_drone
    timeout: 60
    properties:
      dependencies: >-
        [
          {"dependency": "ruby", "version": "ruby_3.1-pod_1.13"}
        ]
      tags: >
        ["devicelab", "hostonly", "mac"]
      task_name: flavors_test_macos

  - name: Mac_benchmark flutter_gallery_macos__compile
    presubmit: false
    recipe: devicelab/devicelab_drone
    timeout: 60
    properties:
      dependencies: >-
        [
          {"dependency": "ruby", "version": "ruby_3.1-pod_1.13"}
        ]
      task_name: flutter_gallery_macos__compile

  - name: Mac flutter_packaging_test
    recipe: packaging/packaging
    presubmit: false
    enabled_branches:
      - master
    properties:
      task_name: flutter_packaging
      tags: >
        ["framework", "hostonly", "shard", "mac"]
    runIf:
      - .ci.yaml
      - engine/**
      - DEPS
      - dev/bots/**

  - name: Mac_arm64 flutter_packaging_test
    recipe: packaging/packaging
    presubmit: false
    enabled_branches:
      - master
    properties:
      task_name: flutter_packaging
      tags: >
        ["framework", "hostonly", "shard", "mac"]
    runIf:
      - .ci.yaml
      - engine/**
      - DEPS
      - dev/bots/**

  - name: Mac_benchmark flutter_view_macos__start_up
    presubmit: false
    recipe: devicelab/devicelab_drone
    timeout: 60
    properties:
      task_name: flutter_view_macos__start_up

  - name: Mac framework_tests_libraries
    recipe: flutter/flutter_drone
    timeout: 60
    properties:
      cpu: x86 # https://github.com/flutter/flutter/issues/119880
      dependencies: >-
        [
          {"dependency": "goldctl", "version": "git_revision:2387d6fff449587eecbb7e45b2692ca0710b63b9"}
        ]
      shard: framework_tests
      subshard: libraries
      tags: >
        ["framework", "hostonly", "shard", "mac"]
    runIf:
      - dev/**
      - packages/flutter/**
      - packages/flutter_driver/**
      - packages/integration_test/**
      - packages/flutter_localizations/**
      - packages/fuchsia_remote_debug_protocol/**
      - packages/flutter_test/**
      - packages/flutter_goldens/**
      - packages/flutter_tools/**
      - bin/**
      - .ci.yaml
      - engine/**
      - DEPS

  - name: Mac framework_tests_impeller
    recipe: flutter/flutter_drone
    timeout: 60
    properties:
      cpu: x86 # https://github.com/flutter/flutter/issues/119880
      dependencies: >-
        [
          {"dependency": "goldctl", "version": "git_revision:2387d6fff449587eecbb7e45b2692ca0710b63b9"}
        ]
      shard: framework_tests
      subshard: impeller
      tags: >
        ["framework", "hostonly", "shard", "mac"]
    runIf:
      - dev/**
      - packages/flutter/**
      - packages/flutter_driver/**
      - packages/integration_test/**
      - packages/flutter_localizations/**
      - packages/fuchsia_remote_debug_protocol/**
      - packages/flutter_test/**
      - packages/flutter_goldens/**
      - packages/flutter_tools/**
      - bin/**
      - .ci.yaml
      - engine/**
      - DEPS

  - name: Mac_x64 framework_tests_misc
    recipe: flutter/flutter_drone
    timeout: 60
    properties:
      dependencies: >-
        [
          {"dependency": "goldctl", "version": "git_revision:2387d6fff449587eecbb7e45b2692ca0710b63b9"},
          {"dependency": "ruby", "version": "ruby_3.1-pod_1.13"},
          {"dependency": "open_jdk", "version": "version:17"},
          {"dependency": "android_sdk", "version": "version:35v1"}
        ]
      shard: framework_tests
      subshard: misc
      tags: >
        ["framework", "hostonly", "shard", "mac"]
    runIf:
      - dev/**
      - examples/api/**
      - packages/flutter/**
      - packages/flutter_driver/**
      - packages/integration_test/**
      - packages/flutter_localizations/**
      - packages/fuchsia_remote_debug_protocol/**
      - packages/flutter_test/**
      - packages/flutter_goldens/**
      - packages/flutter_tools/**
      - bin/**
      - .ci.yaml
      - engine/**
      - DEPS

  - name: Mac_arm64 framework_tests_misc
    recipe: flutter/flutter_drone
    timeout: 60
    properties:
      dependencies: >-
        [
          {"dependency": "goldctl", "version": "git_revision:2387d6fff449587eecbb7e45b2692ca0710b63b9"},
          {"dependency": "ruby", "version": "ruby_3.1-pod_1.13"},
          {"dependency": "open_jdk", "version": "version:17"},
          {"dependency": "android_sdk", "version": "version:35v1"}
        ]
      shard: framework_tests
      subshard: misc
      tags: >
        ["framework", "hostonly", "shard", "mac"]
    runIf:
      - dev/**
      - examples/api/**
      - packages/flutter/**
      - packages/flutter_driver/**
      - packages/integration_test/**
      - packages/flutter_localizations/**
      - packages/fuchsia_remote_debug_protocol/**
      - packages/flutter_test/**
      - packages/flutter_goldens/**
      - packages/flutter_tools/**
      - bin/**
      - .ci.yaml
      - engine/**
      - DEPS

  - name: Mac framework_tests_widgets
    recipe: flutter/flutter_drone
    timeout: 60
    properties:
      cpu: x86 # https://github.com/flutter/flutter/issues/119880
      dependencies: >-
        [
          {"dependency": "goldctl", "version": "git_revision:2387d6fff449587eecbb7e45b2692ca0710b63b9"}
        ]
      shard: framework_tests
      subshard: widgets
      tags: >
        ["framework", "hostonly", "shard", "mac"]
    runIf:
      - dev/**
      - packages/flutter/**
      - packages/flutter_driver/**
      - packages/integration_test/**
      - packages/flutter_localizations/**
      - packages/fuchsia_remote_debug_protocol/**
      - packages/flutter_test/**
      - packages/flutter_goldens/**
      - packages/flutter_tools/**
      - bin/**
      - .ci.yaml
      - engine/**
      - DEPS

  - name: Mac gradle_plugin_bundle_test
    recipe: devicelab/devicelab_drone
    timeout: 60
    properties:
      dependencies: >-
        [
          {"dependency": "android_sdk", "version": "version:35v1"},
          {"dependency": "open_jdk", "version": "version:17"}
        ]
      tags: >
        ["devicelab", "hostonly", "mac"]
      task_name: gradle_plugin_bundle_test
    runIf:
      - dev/**
      - bin/**
      - .ci.yaml
      - engine/**
      - DEPS

  - name: Mac_benchmark hello_world_macos__compile
    presubmit: false
    recipe: devicelab/devicelab_drone
    timeout: 60
    properties:
      task_name: hello_world_macos__compile

  - name: Mac integration_ui_test_test_macos
    recipe: devicelab/devicelab_drone
    presubmit: false
    timeout: 60
    properties:
      dependencies: >-
        [
          {"dependency": "ruby", "version": "ruby_3.1-pod_1.13"}
        ]
      tags: >
        ["devicelab", "mac"]
      task_name: integration_ui_test_test_macos

  - name: Mac module_custom_host_app_name_test
    recipe: devicelab/devicelab_drone
    timeout: 60
    properties:
      dependencies: >-
        [
          {"dependency": "android_sdk", "version": "version:35v1"},
          {"dependency": "open_jdk", "version": "version:17"}
        ]
      tags: >
        ["devicelab", "hostonly", "mac"]
      task_name: module_custom_host_app_name_test
    runIf:
      - dev/**
      - packages/flutter_tools/**
      - bin/**
      - .ci.yaml
      - engine/**
      - DEPS

  - name: Mac module_host_with_custom_build_test
    recipe: devicelab/devicelab_drone
    timeout: 60
    properties:
      dependencies: >-
        [
          {"dependency": "android_sdk", "version": "version:35v1"},
          {"dependency": "open_jdk", "version": "version:17"}
        ]
      tags: >
        ["devicelab", "hostonly", "mac"]
      task_name: module_host_with_custom_build_test
    runIf:
      - dev/**
      - packages/flutter_tools/**
      - bin/**
      - .ci.yaml
      - engine/**
      - DEPS

  - name: Mac build_android_host_app_with_module_aar
    recipe: devicelab/devicelab_drone
    timeout: 60
    properties:
      dependencies: >-
        [
          {"dependency": "android_sdk", "version": "version:35v1"},
          {"dependency": "open_jdk", "version": "version:17"}
        ]
      tags: >
        ["devicelab", "hostonly", "mac"]
      task_name: build_android_host_app_with_module_aar
    runIf:
      - dev/**
      - packages/flutter_tools/**
      - bin/**
      - .ci.yaml
      - engine/**
      - DEPS

  - name: Mac build_android_host_app_with_module_source
    recipe: devicelab/devicelab_drone
    timeout: 60
    presubmit: false
    properties:
      dependencies: >-
        [
          {"dependency": "android_sdk", "version": "version:35v1"},
          {"dependency": "open_jdk", "version": "version:17"}
        ]
      tags: >
        ["devicelab", "hostonly", "mac"]
      task_name: build_android_host_app_with_module_source
    runIf:
      - dev/**
      - packages/flutter_tools/**
      - bin/**
      - .ci.yaml
      - engine/**
      - DEPS

  - name: Mac_arm64 module_test_ios
    recipe: devicelab/devicelab_drone
    timeout: 60
    properties:
      dependencies: >-
        [
          {"dependency": "ruby", "version": "ruby_3.1-pod_1.13"}
        ]
      tags: >
        ["devicelab", "hostonly", "mac"]
      task_name: module_test_ios
    runIf:
      - dev/**
      - packages/flutter_tools/**
      - bin/**
      - .ci.yaml
      - engine/**
      - DEPS

  - name: Mac_benchmark platform_view_macos__start_up
    presubmit: false
    recipe: devicelab/devicelab_drone
    timeout: 60
    properties:
      task_name: platform_view_macos__start_up

  - name: Mac platform_channel_sample_test_macos
    recipe: devicelab/devicelab_drone
    presubmit: false
    timeout: 60
    properties:
      tags: >
        ["devicelab", "hostonly", "mac"]
      task_name: platform_channel_sample_test_macos

  - name: Mac plugin_dependencies_test
    recipe: devicelab/devicelab_drone
    timeout: 60
    properties:
      dependencies: >-
        [
          {"dependency": "android_sdk", "version": "version:35v1"},
          {"dependency": "open_jdk", "version": "version:17"},
          {"dependency": "ruby", "version": "ruby_3.1-pod_1.13"}
        ]
      tags: >
        ["devicelab", "hostonly", "mac"]
      task_name: plugin_dependencies_test
    runIf:
      - dev/**
      - packages/flutter_tools/**
      - bin/**
      - .ci.yaml
      - engine/**
      - DEPS

  - name: Mac_x64 plugin_lint_mac
    recipe: devicelab/devicelab_drone
    timeout: 60
    properties:
      dependencies: >-
        [
          {"dependency": "ruby", "version": "ruby_3.1-pod_1.13"}
        ]
      tags: >
        ["devicelab", "hostonly", "mac"]
      task_name: plugin_lint_mac
    runIf:
      - dev/**
      - packages/flutter_tools/**
      - packages/integration_test/**
      - bin/**
      - .ci.yaml
      - engine/**
      - DEPS

  - name: Mac_arm64 plugin_lint_mac
    recipe: devicelab/devicelab_drone
    presubmit: false
    timeout: 60
    properties:
      dependencies: >-
        [
          {"dependency": "ruby", "version": "ruby_3.1-pod_1.13"}
        ]
      tags: >
        ["devicelab", "hostonly", "mac", "arm64"]
      task_name: plugin_lint_mac
    runIf:
      - dev/**
      - packages/flutter_tools/**
      - packages/integration_test/**
      - bin/**
      - .ci.yaml
      - engine/**
      - DEPS

  - name: Mac plugin_test
    recipe: devicelab/devicelab_drone
    timeout: 60
    properties:
      dependencies: >-
        [
          {"dependency": "android_sdk", "version": "version:35v1"},
          {"dependency": "open_jdk", "version": "version:17"}
        ]
      tags: >
        ["devicelab", "hostonly", "mac"]
      task_name: plugin_test
    runIf:
      - dev/**
      - packages/flutter_tools/**
      - bin/**
      - .ci.yaml
      - engine/**
      - DEPS

  - name: Mac plugin_test_ios
    recipe: devicelab/devicelab_drone
    timeout: 60
    properties:
      dependencies: >-
        [
          {"dependency": "ruby", "version": "ruby_3.1-pod_1.13"}
        ]
      tags: >
        ["devicelab", "hostonly", "mac"]
      task_name: plugin_test_ios
      # Retry for flakes caused by https://github.com/flutter/flutter/issues/151772
      presubmit_max_attempts: "2"
      test_timeout_secs: "3600"
    runIf:
      - dev/**
      - packages/flutter_tools/**
      - bin/**
      - .ci.yaml
      - engine/**
      - DEPS

  - name: Mac plugin_test_macos
    recipe: devicelab/devicelab_drone
    timeout: 60
    properties:
      dependencies: >-
        [
          {"dependency": "ruby", "version": "ruby_3.1-pod_1.13"}
        ]
      tags: >
        ["devicelab", "hostonly", "mac"]
      task_name: plugin_test_macos
    runIf:
      - dev/**
      - packages/flutter_tools/**
      - bin/**
      - .ci.yaml
      - engine/**
      - DEPS

  - name: Mac_x64 tool_host_cross_arch_tests
    recipe: flutter/flutter_drone
    timeout: 60
    properties:
      dependencies: >-
        [
          {"dependency": "ruby", "version": "ruby_3.1-pod_1.13"}
        ]
      shard: tool_host_cross_arch_tests
      tags: >
        ["framework", "hostonly", "shard", "mac"]
      test_timeout_secs: "2700"
    runIf:
      - dev/**
      - packages/flutter_tools/**
      - bin/**
      - .ci.yaml
      - engine/**
      - DEPS

  - name: Mac_arm64 tool_host_cross_arch_tests
    recipe: flutter/flutter_drone
    timeout: 60
    properties:
      dependencies: >-
        [
          {"dependency": "ruby", "version": "ruby_3.1-pod_1.13"}
        ]
      shard: tool_host_cross_arch_tests
      tags: >
        ["framework", "hostonly", "shard", "mac"]
      test_timeout_secs: "2700"
    runIf:
      - dev/**
      - packages/flutter_tools/**
      - bin/**
      - .ci.yaml
      - engine/**
      - DEPS

  - name: Mac tool_integration_tests_1_5
    recipe: flutter/flutter_drone
    timeout: 60
    properties:
      cpu: arm64
      add_recipes_cq: "true"
      dependencies: >-
        [
          {"dependency": "android_sdk", "version": "version:35v1"},
          {"dependency": "chrome_and_driver", "version": "version:125.0.6422.141"},
          {"dependency": "open_jdk", "version": "version:17"},
          {"dependency": "ruby", "version": "ruby_3.1-pod_1.13"},
          {"dependency": "goldctl", "version": "git_revision:2387d6fff449587eecbb7e45b2692ca0710b63b9"}
        ]
      shard: tool_integration_tests
      subshard: "1_5"
      tags: >
        ["framework", "hostonly", "shard", "mac"]
      test_timeout_secs: "2700"
    runIf:
      - dev/**
      - packages/flutter_tools/**
      - bin/**
      - .ci.yaml
      - engine/**
      - DEPS

  - name: Mac tool_integration_tests_2_5
    recipe: flutter/flutter_drone
    timeout: 60
    properties:
      cpu: arm64
      add_recipes_cq: "true"
      dependencies: >-
        [
          {"dependency": "android_sdk", "version": "version:35v1"},
          {"dependency": "chrome_and_driver", "version": "version:125.0.6422.141"},
          {"dependency": "open_jdk", "version": "version:17"},
          {"dependency": "ruby", "version": "ruby_3.1-pod_1.13"},
          {"dependency": "goldctl", "version": "git_revision:2387d6fff449587eecbb7e45b2692ca0710b63b9"}
        ]
      shard: tool_integration_tests
      subshard: "2_5"
      tags: >
        ["framework", "hostonly", "shard", "mac"]
      test_timeout_secs: "2700"
    runIf:
      - dev/**
      - packages/flutter_tools/**
      - bin/**
      - .ci.yaml
      - engine/**
      - DEPS

  - name: Mac tool_integration_tests_3_5
    recipe: flutter/flutter_drone
    timeout: 60
    properties:
      cpu: arm64
      add_recipes_cq: "true"
      dependencies: >-
        [
          {"dependency": "android_sdk", "version": "version:35v1"},
          {"dependency": "chrome_and_driver", "version": "version:125.0.6422.141"},
          {"dependency": "open_jdk", "version": "version:17"},
          {"dependency": "ruby", "version": "ruby_3.1-pod_1.13"},
          {"dependency": "goldctl", "version": "git_revision:2387d6fff449587eecbb7e45b2692ca0710b63b9"}
        ]
      shard: tool_integration_tests
      subshard: "3_5"
      tags: >
        ["framework", "hostonly", "shard", "mac"]
      test_timeout_secs: "2700"
    runIf:
      - dev/**
      - packages/flutter_tools/**
      - bin/**
      - .ci.yaml
      - engine/**
      - DEPS

  - name: Mac tool_integration_tests_4_5
    recipe: flutter/flutter_drone
    timeout: 60
    properties:
      cpu: arm64
      add_recipes_cq: "true"
      dependencies: >-
        [
          {"dependency": "android_sdk", "version": "version:35v1"},
          {"dependency": "chrome_and_driver", "version": "version:125.0.6422.141"},
          {"dependency": "open_jdk", "version": "version:17"},
          {"dependency": "ruby", "version": "ruby_3.1-pod_1.13"},
          {"dependency": "goldctl", "version": "git_revision:2387d6fff449587eecbb7e45b2692ca0710b63b9"}
        ]
      shard: tool_integration_tests
      subshard: "4_5"
      tags: >
        ["framework", "hostonly", "shard", "mac"]
      test_timeout_secs: "2700"
    runIf:
      - dev/**
      - packages/flutter_tools/**
      - bin/**
      - .ci.yaml
      - engine/**
      - DEPS

  - name: Mac tool_integration_tests_5_5
    recipe: flutter/flutter_drone
    timeout: 60
    properties:
      cpu: arm64
      add_recipes_cq: "true"
      dependencies: >-
        [
          {"dependency": "android_sdk", "version": "version:35v1"},
          {"dependency": "chrome_and_driver", "version": "version:125.0.6422.141"},
          {"dependency": "open_jdk", "version": "version:17"},
          {"dependency": "ruby", "version": "ruby_3.1-pod_1.13"},
          {"dependency": "goldctl", "version": "git_revision:2387d6fff449587eecbb7e45b2692ca0710b63b9"}
        ]
      shard: tool_integration_tests
      subshard: "5_5"
      tags: >
        ["framework", "hostonly", "shard", "mac"]
      test_timeout_secs: "2700"
    runIf:
      - dev/**
      - packages/flutter_tools/**
      - bin/**
      - .ci.yaml
      - engine/**
      - DEPS

  - name: Mac_x64 tool_tests_commands
    recipe: flutter/flutter_drone
    timeout: 60
    properties:
      add_recipes_cq: "true"
      dependencies: >-
        [
          {"dependency": "android_sdk", "version": "version:35v1"},
          {"dependency": "open_jdk", "version": "version:17"}
        ]
      shard: tool_tests
      subshard: commands
      tags: >
        ["framework", "hostonly", "shard", "mac"]

  - name: Mac_arm64 tool_tests_commands
    recipe: flutter/flutter_drone
    timeout: 60
    properties:
      add_recipes_cq: "true"
      dependencies: >-
        [
          {"dependency": "android_sdk", "version": "version:35v1"},
          {"dependency": "open_jdk", "version": "version:17"}
        ]
      shard: tool_tests
      subshard: commands
      tags: >
        ["framework", "hostonly", "shard", "mac"]

  - name: Mac tool_tests_general
    recipe: flutter/flutter_drone
    timeout: 60
    properties:
      add_recipes_cq: "true"
      dependencies: >-
        [
          {"dependency": "android_sdk", "version": "version:35v1"},
          {"dependency": "open_jdk", "version": "version:17"}
        ]
      shard: tool_tests
      subshard: general
      tags: >
        ["framework", "hostonly", "shard", "mac"]
    runIf:
      - dev/**
      - packages/flutter_tools/**
      - bin/**
      - .ci.yaml
      - engine/**
      - DEPS

  - name: Mac_x64 verify_binaries_codesigned
    enabled_branches:
      - flutter-\d+\.\d+-candidate\.\d+
    recipe: flutter/flutter_drone
    presubmit: false
    timeout: 60
    properties:
      tags: >
        ["framework", "hostonly", "shard", "mac"]
      shard: verify_binaries_codesigned

  - name: Mac_arm64 verify_binaries_codesigned
    enabled_branches:
      - flutter-\d+\.\d+-candidate\.\d+
    recipe: flutter/flutter_drone
    presubmit: false
    timeout: 60
    properties:
      tags: >
        ["framework", "hostonly", "shard", "mac"]
      shard: verify_binaries_codesigned

  - name: Mac web_tool_tests
    recipe: flutter/flutter_drone
    timeout: 60
    properties:
      dependencies: >-
        [
          {"dependency": "android_sdk", "version": "version:35v1"},
          {"dependency": "chrome_and_driver", "version": "version:125.0.6422.141"},
          {"dependency": "open_jdk", "version": "version:17"},
          {"dependency": "goldctl", "version": "git_revision:2387d6fff449587eecbb7e45b2692ca0710b63b9"}
        ]
      shard: web_tool_tests
      subshard: "1_1"
      tags: >
        ["framework", "hostonly", "shard", "mac"]
      test_timeout_secs: "2700" # Allows 45 minutes (up from 30 default)
    runIf:
      - dev/**
      - packages/flutter_tools/**
      - bin/**
      - .ci.yaml
      - engine/**
      - DEPS

  # mac mokey test
  - name: Mac_arm64_mokey entrypoint_dart_registrant
    recipe: devicelab/devicelab_drone
    presubmit: false
    timeout: 60
    properties:
      tags: >
        ["devicelab", "android", "mac", "arm64", "mokey"]
      task_name: entrypoint_dart_registrant
    runIf:
      - dev/**
      - packages/flutter_tools/**
      - bin/**
      - .ci.yaml
      - engine/**
      - DEPS

  # mac mokey benchmark
  - name: Mac_mokey hello_world_android__compile
    recipe: devicelab/devicelab_drone
    presubmit: false
    timeout: 60
    properties:
      tags: >
        ["devicelab", "android", "mac", "mokey"]
      task_name: hello_world_android__compile

  # mac mokey test
  - name: Mac_arm64_mokey hello_world_android__compile
    recipe: devicelab/devicelab_drone
    presubmit: false
    timeout: 60
    properties:
      tags: >
        ["devicelab", "android", "mac", "arm64", "mokey"]
      task_name: hello_world_android__compile

  # mac mokey benchmark
  - name: Mac_mokey hot_mode_dev_cycle__benchmark
    recipe: devicelab/devicelab_drone
    presubmit: false
    timeout: 60
    properties:
      tags: >
        ["devicelab", "android", "mac", "mokey"]
      task_name: hot_mode_dev_cycle__benchmark

  # mac mokey test
  - name: Mac_mokey integration_test_test
    recipe: devicelab/devicelab_drone
    presubmit: false
    timeout: 60
    properties:
      tags: >
        ["devicelab", "android", "mac", "mokey"]
      task_name: integration_test_test

  # mac mokey test
  - name: Mac_arm64_mokey integration_test_test
    recipe: devicelab/devicelab_drone
    presubmit: false
    timeout: 60
    properties:
      tags: >
        ["devicelab", "android", "mac", "arm64", "mokey"]
      task_name: integration_test_test

  # mac mokey test
  - name: Mac_arm64_mokey integration_ui_frame_number
    recipe: devicelab/devicelab_drone
    presubmit: false
    timeout: 60
    properties:
      tags: >
        ["devicelab", "android", "mac", "arm64", "mokey"]
      task_name: integration_ui_frame_number

  # mac mokey benchmark
  - name: Mac_mokey microbenchmarks
    recipe: devicelab/devicelab_drone
    presubmit: false
    bringup: true # TODO(codefu): https://github.com/flutter/flutter/issues/156506
    timeout: 60
    properties:
      tags: >
        ["devicelab", "android", "mac", "mokey"]
      task_name: microbenchmarks

  # mac mokey test
  - name: Mac_arm64_mokey native_assets_android
    recipe: devicelab/devicelab_drone
    presubmit: false
    timeout: 60
    properties:
      tags: >
        ["devicelab", "android", "mac", "arm64", "mokey"]
      task_name: native_assets_android

  # mac mokey test
  - name: Mac_mokey run_debug_test_android
    bringup: true # Flaky https://github.com/flutter/flutter/issues/161655
    recipe: devicelab/devicelab_drone
    presubmit: false
    runIf:
      - .ci.yaml
      - dev/**
      - DEPS
      - engine/**
    timeout: 60
    properties:
      tags: >
        ["devicelab", "android", "mac", "mokey"]
      task_name: run_debug_test_android

  # mac mokey test
  - name: Mac_arm64_mokey run_debug_test_android
    recipe: devicelab/devicelab_drone
    presubmit: false
    runIf:
      - .ci.yaml
      - engine/**
      - DEPS
      - dev/**
    timeout: 60
    properties:
      tags: >
        ["devicelab", "android", "mac", "arm64", "mokey"]
      task_name: run_debug_test_android

  # mac mokey test
  - name: Mac_mokey run_release_test
    bringup: true # Flaky https://github.com/flutter/flutter/issues/153830
    recipe: devicelab/devicelab_drone
    presubmit: false
    runIf:
      - .ci.yaml
      - engine/**
      - DEPS
      - dev/**
    timeout: 60
    properties:
      tags: >
        ["devicelab", "android", "mac", "mokey"]
      task_name: run_release_test

  # mac mokey test
  - name: Mac_arm64_mokey run_release_test
    recipe: devicelab/devicelab_drone
    presubmit: false
    runIf:
      - .ci.yaml
      - engine/**
      - DEPS
      - dev/**
    timeout: 60
    properties:
      tags: >
        ["devicelab", "android", "mac", "arm64", "mokey"]
      task_name: run_release_test

  - name: Mac_ios animation_with_microtasks_perf_ios__timeline_summary
    recipe: devicelab/devicelab_drone
    presubmit: false
    timeout: 60
    properties:
      tags: >
        ["devicelab", "ios", "mac"]
      task_name: animation_with_microtasks_perf_ios__timeline_summary

  - name: Mac_ios backdrop_filter_perf_ios__timeline_summary
    recipe: devicelab/devicelab_drone
    presubmit: false
    timeout: 60
    properties:
      tags: >
        ["devicelab", "ios", "mac"]
      task_name: backdrop_filter_perf_ios__timeline_summary

  - name: Mac_arm64_ios basic_material_app_ios__compile
    recipe: devicelab/devicelab_drone
    presubmit: false
    timeout: 60
    properties:
      tags: >
        ["devicelab", "ios", "mac"]
      task_name: basic_material_app_ios__compile

  - name: Mac_ios channels_integration_test_ios
    recipe: devicelab/devicelab_drone
    presubmit: false
    timeout: 60
    properties:
      tags: >
        ["devicelab", "ios", "mac"]
      task_name: channels_integration_test_ios

  - name: Mac_ios complex_layout_ios__start_up
    recipe: devicelab/devicelab_drone
    presubmit: false
    timeout: 60
    properties:
      tags: >
        ["devicelab", "ios", "mac"]
      task_name: complex_layout_ios__start_up

  - name: Mac_ios complex_layout_scroll_perf_ios__timeline_summary
    recipe: devicelab/devicelab_drone
    presubmit: false
    timeout: 60
    properties:
      tags: >
        ["devicelab", "ios", "mac"]
      task_name: complex_layout_scroll_perf_ios__timeline_summary

  - name: Mac_ios complex_layout_scroll_perf_bad_ios__timeline_summary
    recipe: devicelab/devicelab_drone
    presubmit: false
    timeout: 60
    properties:
      tags: >
        ["devicelab", "ios", "mac"]
      task_name: complex_layout_scroll_perf_bad_ios__timeline_summary

  - name: Mac_ios color_filter_and_fade_perf_ios__e2e_summary
    recipe: devicelab/devicelab_drone
    presubmit: false
    timeout: 60
    properties:
      tags: >
        ["devicelab", "ios", "mac"]
      task_name: color_filter_and_fade_perf_ios__e2e_summary

  - name: Mac_ios imagefiltered_transform_animation_perf_ios__timeline_summary
    recipe: devicelab/devicelab_drone
    presubmit: false
    timeout: 60
    properties:
      tags: >
        ["devicelab", "ios", "mac"]
      task_name: imagefiltered_transform_animation_perf_ios__timeline_summary

  # TODO(https://github.com/flutter/flutter/issues/106806): Find a way to
  # re-enable this without "ignore_flakiness: "true"", likely by loostening the
  # test assertions, or potentially not running the frame rate tests at all on
  # iOS (for example, doing pixel-tests instead).
  #
  # Also, rename this to "external_textures_integration_test" to be consistent
  # with the Android test, but that can wait until we've figured out the flake.
  - name: Mac_ios external_ui_integration_test_ios
    recipe: devicelab/devicelab_drone
    presubmit: false
    timeout: 60
    properties:
      tags: >
        ["devicelab", "ios", "mac"]
      task_name: external_textures_integration_test_ios
      ignore_flakiness: "true"

  - name: Mac_ios route_test_ios
    recipe: devicelab/devicelab_drone
    presubmit: false
    timeout: 60
    properties:
      tags: >
        ["devicelab", "ios", "mac"]
      task_name: route_test_ios

  - name: Mac_ios flavors_test_ios
    recipe: devicelab/devicelab_drone
    presubmit: false
    timeout: 60
    properties:
      tags: >
        ["devicelab", "ios", "mac"]
      task_name: flavors_test_ios

  - name: Mac_arm64_ios flutter_gallery_ios__compile
    recipe: devicelab/devicelab_drone
    presubmit: false
    timeout: 60
    properties:
      tags: >
        ["devicelab", "ios", "mac", "arm64"]
      task_name: flutter_gallery_ios__compile

  - name: Mac_ios flutter_gallery_ios__start_up
    recipe: devicelab/devicelab_drone
    presubmit: false
    timeout: 60
    properties:
      tags: >
        ["devicelab", "ios", "mac"]
      task_name: flutter_gallery_ios__start_up

  - name: Mac_ios flutter_view_ios__start_up
    recipe: devicelab/devicelab_drone
    presubmit: false
    timeout: 60
    properties:
      tags: >
        ["devicelab", "ios", "mac"]
      task_name: flutter_view_ios__start_up

  - name: Mac_arm64_ios hello_world_ios__compile
    recipe: devicelab/devicelab_drone
    presubmit: false
    timeout: 60
    properties:
      tags: >
        ["devicelab", "ios", "mac", "arm64"]
      task_name: hello_world_ios__compile

  - name: Mac_arm64_ios imitation_game_flutter
    recipe: devicelab/devicelab_drone
    presubmit: false
    bringup: true
    timeout: 60
    properties:
      tags: >
        ["devicelab", "ios", "mac", "arm64"]
      task_name: imitation_game_swiftui__compile

  - name: Mac_arm64_ios imitation_game_swiftui
    recipe: devicelab/devicelab_drone
    presubmit: false
    bringup: true
    timeout: 60
    properties:
      tags: >
        ["devicelab", "ios", "mac", "arm64"]
      task_name: imitation_game_flutter__compile

  - name: Mac_x64 hot_mode_dev_cycle_macos_target__benchmark
    recipe: devicelab/devicelab_drone
    timeout: 60
    properties:
      dependencies: >-
        [
          {"dependency": "ruby", "version": "ruby_3.1-pod_1.13"}
        ]
      tags: >
        ["devicelab", "hostonly", "mac"]
      task_name: hot_mode_dev_cycle_macos_target__benchmark
    runIf:
      - dev/**
      - .ci.yaml
      - engine/**
      - DEPS

  - name: Mac_arm64 hot_mode_dev_cycle_macos_target__benchmark
    recipe: devicelab/devicelab_drone
    presubmit: false
    timeout: 60
    properties:
      dependencies: >-
        [
          {"dependency": "ruby", "version": "ruby_3.1-pod_1.13"}
        ]
      tags: >
        ["devicelab", "hostonly", "mac", "arm64"]
      task_name: hot_mode_dev_cycle_macos_target__benchmark
    runIf:
      - .ci.yaml
      - engine/**
      - DEPS
      - dev/**

  - name: Mac_x64_ios integration_test_test_ios
    recipe: devicelab/devicelab_drone
    presubmit: false
    timeout: 60
    properties:
      tags: >
        ["devicelab", "ios", "mac"]
      task_name: integration_test_test_ios

  - name: Mac_arm64_ios integration_test_test_ios
    recipe: devicelab/devicelab_drone
    presubmit: false
    timeout: 60
    properties:
      tags: >
        ["devicelab", "ios", "mac"]
      task_name: integration_test_test_ios

  - name: Mac_ios integration_ui_ios_driver
    recipe: devicelab/devicelab_drone
    presubmit: false
    timeout: 60
    properties:
      tags: >
        ["devicelab", "ios", "mac"]
      task_name: integration_ui_ios_driver

  - name: Mac_ios integration_ui_ios_frame_number
    recipe: devicelab/devicelab_drone
    presubmit: false
    timeout: 60
    properties:
      tags: >
        ["devicelab", "ios", "mac"]
      task_name: integration_ui_ios_frame_number

  - name: Mac_ios integration_ui_ios_keyboard_resize
    recipe: devicelab/devicelab_drone
    presubmit: false
    timeout: 60
    properties:
      tags: >
        ["devicelab", "ios", "mac"]
      task_name: integration_ui_ios_keyboard_resize

  - name: Mac_ios integration_ui_ios_textfield
    recipe: devicelab/devicelab_drone
    presubmit: false
    timeout: 60
    properties:
      tags: >
        ["devicelab", "ios", "mac"]
      task_name: integration_ui_ios_textfield

  - name: Mac_x64 ios_app_with_extensions_test
    recipe: devicelab/devicelab_drone
    presubmit: false
    timeout: 60
    properties:
      dependencies: >-
        [
          {"dependency": "ruby", "version": "ruby_3.1-pod_1.13"}
        ]
      tags: >
        ["devicelab", "hostonly", "mac"]
      task_name: ios_app_with_extensions_test

  - name: Mac_arm64 ios_app_with_extensions_test
    recipe: devicelab/devicelab_drone
    presubmit: false
    timeout: 60
    properties:
      dependencies: >-
        [
          {"dependency": "ruby", "version": "ruby_3.1-pod_1.13"}
        ]
      tags: >
        ["devicelab", "hostonly", "mac", "arm64"]
      task_name: ios_app_with_extensions_test

  - name: Mac_ios ios_defines_test
    recipe: devicelab/devicelab_drone
    presubmit: false
    timeout: 60
    properties:
      tags: >
        ["devicelab", "ios", "mac"]
      task_name: ios_defines_test

  - name: Mac_ios ios_platform_view_tests
    recipe: devicelab/devicelab_drone
    presubmit: false
    timeout: 60
    properties:
      tags: >
        ["devicelab", "ios", "mac"]
      task_name: ios_platform_view_tests

  - name: Mac_ios large_image_changer_perf_ios
    recipe: devicelab/devicelab_drone
    presubmit: false
    timeout: 60
    properties:
      tags: >
        ["devicelab", "ios", "mac"]
      task_name: large_image_changer_perf_ios

  - name: Mac_x64 macos_chrome_dev_mode
    recipe: devicelab/devicelab_drone
    presubmit: false
    timeout: 60
    properties:
      dependencies: >-
        [
          {"dependency": "ruby", "version": "ruby_3.1-pod_1.13"}
        ]
      tags: >
        ["devicelab", "hostonly", "mac"]
      task_name: macos_chrome_dev_mode

  - name: Mac_arm64 macos_chrome_dev_mode
    recipe: devicelab/devicelab_drone
    presubmit: false
    timeout: 60
    properties:
      dependencies: >-
        [
          {"dependency": "ruby", "version": "ruby_3.1-pod_1.13"}
        ]
      tags: >
        ["devicelab", "hostonly", "mac", "arm64"]
      task_name: macos_chrome_dev_mode

  - name: Mac_ios microbenchmarks_ios
    bringup: true # Flakey https://github.com/flutter/flutter/issues/156457
    recipe: devicelab/devicelab_drone
    presubmit: false
    timeout: 60
    properties:
      tags: >
        ["devicelab", "ios", "mac"]
      task_name: microbenchmarks_ios

  - name: Mac native_assets_ios_simulator
    recipe: devicelab/devicelab_drone
    presubmit: false
    timeout: 60
    properties:
      dependencies: >-
        [
          {"dependency": "ruby", "version": "ruby_3.1-pod_1.13"}
        ]
      tags: >
        ["devicelab", "hostonly", "mac"]
      task_name: native_assets_ios_simulator

  - name: Mac_ios native_assets_ios
    recipe: devicelab/devicelab_drone
    presubmit: false
    timeout: 60
    properties:
      tags: >
        ["devicelab", "ios", "mac"]
      task_name: native_assets_ios

  - name: Mac_ios native_platform_view_ui_tests_ios
    recipe: devicelab/devicelab_drone
    presubmit: false
    timeout: 60
    properties:
      tags: >
        ["devicelab", "ios", "mac"]
      task_name: native_platform_view_ui_tests_ios

  - name: Mac_ios new_gallery_ios__transition_perf
    recipe: devicelab/devicelab_drone
    presubmit: false
    timeout: 60
    properties:
      tags: >
        ["devicelab", "ios", "mac"]
      task_name: new_gallery_ios__transition_perf

  - name: Mac_ios new_gallery_skia_ios__transition_perf
    recipe: devicelab/devicelab_drone
    presubmit: false
    timeout: 60
    properties:
      tags: >
        ["devicelab", "ios", "mac"]
      task_name: new_gallery_skia_ios__transition_perf

  - name: Mac_ios platform_channel_sample_test_ios
    recipe: devicelab/devicelab_drone
    presubmit: false
    timeout: 60
    properties:
      tags: >
        ["devicelab", "ios", "mac"]
      task_name: platform_channel_sample_test_ios

  - name: Mac_ios platform_channel_sample_test_swift
    recipe: devicelab/devicelab_drone
    presubmit: false
    timeout: 60
    properties:
      tags: >
        ["devicelab", "ios", "mac"]
      task_name: platform_channel_sample_test_swift

  - name: Mac_ios platform_channels_benchmarks_ios
    recipe: devicelab/devicelab_drone
    presubmit: false
    timeout: 60
    properties:
      tags: >
        ["devicelab", "ios", "mac"]
      task_name: platform_channels_benchmarks_ios

  - name: Mac_ios platform_interaction_test_ios
    recipe: devicelab/devicelab_drone
    presubmit: false
    timeout: 60
    properties:
      tags: >
        ["devicelab", "ios", "mac"]
      task_name: platform_interaction_test_ios

  - name: Mac_ios platform_view_ios__start_up
    recipe: devicelab/devicelab_drone
    presubmit: false
    timeout: 60
    properties:
      tags: >
        ["devicelab", "ios", "mac"]
      task_name: platform_view_ios__start_up

  - name: Mac_ios platform_views_scroll_perf_ios__timeline_summary
    recipe: devicelab/devicelab_drone
    presubmit: false
    timeout: 60
    properties:
      tags: >
        ["devicelab", "ios", "mac"]
      task_name: platform_views_scroll_perf_ios__timeline_summary

  - name: Mac_ios platform_views_scroll_perf_ad_banners__timeline_summary
    recipe: devicelab/devicelab_drone
    presubmit: false
    timeout: 60
    properties:
      tags: >
        ["devicelab", "ios", "mac"]
      task_name: platform_views_scroll_perf_ad_banners__timeline_summary

  - name: Mac_ios platform_views_scroll_perf_bottom_ad_banner__timeline_summary
    recipe: devicelab/devicelab_drone
    presubmit: false
    timeout: 60
    properties:
      tags: >
        ["devicelab", "ios", "mac"]
      task_name: platform_views_scroll_perf_bottom_ad_banner__timeline_summary

  - name: Mac_ios platform_views_scroll_perf_non_intersecting_impeller_ios__timeline_summary
    recipe: devicelab/devicelab_drone
    presubmit: false
    timeout: 60
    properties:
      tags: >
        ["devicelab", "ios", "mac"]
      task_name: platform_views_scroll_perf_non_intersecting_impeller_ios__timeline_summary

  - name: Mac_ios post_backdrop_filter_perf_ios__timeline_summary
    recipe: devicelab/devicelab_drone
    presubmit: false
    timeout: 60
    properties:
      tags: >
        ["devicelab", "ios", "mac"]
      task_name: post_backdrop_filter_perf_ios__timeline_summary

  - name: Mac_ios simple_animation_perf_ios
    recipe: devicelab/devicelab_drone
    presubmit: false
    timeout: 60
    properties:
      tags: >
        ["devicelab", "ios", "mac"]
      task_name: simple_animation_perf_ios

  - name: Mac_ios wide_gamut_ios
    recipe: devicelab/devicelab_drone
    presubmit: false
    timeout: 60
    properties:
      tags: >
        ["devicelab", "ios", "mac"]
      task_name: wide_gamut_ios

  - name: Mac_x64_ios hot_mode_dev_cycle_ios__benchmark
    recipe: devicelab/devicelab_drone
    presubmit: false
    timeout: 60
    properties:
      tags: >
        ["devicelab", "ios", "mac"]
      task_name: hot_mode_dev_cycle_ios__benchmark

  - name: Mac_arm64_ios hot_mode_dev_cycle_ios_beta__benchmark
    recipe: devicelab/devicelab_drone
    presubmit: false
    bringup: true
    timeout: 60
    properties:
      os: Mac-15
      device_os: iOS-18.4
      $flutter/osx_sdk : >-
        {
          "sdk_version": "16e5104o"
        }
      tags: >
        ["devicelab", "ios", "mac"]
      task_name: hot_mode_dev_cycle_ios__benchmark

  - name: Mac_arm64_ios hot_mode_dev_cycle_ios__benchmark
    recipe: devicelab/devicelab_drone
    presubmit: false
    timeout: 60
    properties:
      tags: >
        ["devicelab", "ios", "mac"]
      # TODO(vashworth): Use "hot_mode_dev_cycle_ios__benchmark" once https://github.com/flutter/flutter/issues/142305 is fixed.
      task_name: hot_mode_dev_cycle_ios__benchmark_no_dds

  - name: Mac_x64 hot_mode_dev_cycle_ios_simulator
    recipe: devicelab/devicelab_drone
    presubmit: false
    timeout: 60
    properties:
      dependencies: >-
        [
          {"dependency": "ruby", "version": "ruby_3.1-pod_1.13"}
        ]
      tags: >
        ["devicelab", "hostonly", "mac"]
      task_name: hot_mode_dev_cycle_ios_simulator

  - name: Mac_ios fullscreen_textfield_perf_ios__e2e_summary
    recipe: devicelab/devicelab_drone
    presubmit: false
    timeout: 60
    properties:
      tags: >
        ["devicelab", "ios", "mac"]
      task_name: fullscreen_textfield_perf_ios__e2e_summary

  - name: Mac_ios very_long_picture_scrolling_perf_ios__e2e_summary
    recipe: devicelab/devicelab_drone
    presubmit: false
    timeout: 120
    properties:
      tags: >
        ["devicelab", "ios", "mac"]
      task_name: very_long_picture_scrolling_perf_ios__e2e_summary

  - name: Mac_ios tiles_scroll_perf_ios__timeline_summary
    recipe: devicelab/devicelab_drone
    presubmit: false
    timeout: 60
    properties:
      tags: >
        ["devicelab", "ios", "mac"]
      task_name: tiles_scroll_perf_ios__timeline_summary

  - name: Mac_build_test flutter_gallery__transition_perf_e2e_ios
    recipe: devicelab/devicelab_drone_build_test
    presubmit: false
    timeout: 60
    properties:
      tags: >
        ["devicelab", "ios", "mac"]
      task_name: flutter_gallery__transition_perf_e2e_ios
      drone_dimensions: >
        ["device_os=iOS-17","os=Mac-14", "cpu=x86"]

  - name: Mac_ios animated_blur_backdrop_filter_perf_ios__timeline_summary
    recipe: devicelab/devicelab_drone
    presubmit: false
    timeout: 60
    properties:
      tags: >
        ["devicelab", "ios", "mac"]
      task_name: animated_blur_backdrop_filter_perf_ios__timeline_summary

  - name: Mac_ios draw_points_perf_ios__timeline_summary
    recipe: devicelab/devicelab_drone
    presubmit: false
    timeout: 60
    properties:
      tags: >
        ["devicelab", "ios", "mac"]
      task_name: draw_points_perf_ios__timeline_summary

  - name: Mac_ios spell_check_test
    recipe: devicelab/devicelab_drone
    presubmit: false
    timeout: 60
    properties:
      tags: >
        ["devicelab", "ios", "mac"]
      task_name: spell_check_test_ios

  - name: Mac_x64 native_ui_tests_macos
    recipe: devicelab/devicelab_drone
    timeout: 60
    properties:
      dependencies: >-
        [
          {"dependency": "ruby", "version": "ruby_3.1-pod_1.13"}
        ]
      tags: >
        ["devicelab", "hostonly", "mac"]
      task_name: native_ui_tests_macos
    runIf:
      - dev/**
      - packages/flutter_tools/**
      - bin/**
      - .ci.yaml
      - engine/**
      - DEPS

  - name: Mac_arm64 native_ui_tests_macos
    recipe: devicelab/devicelab_drone
    timeout: 60
    properties:
      dependencies: >-
        [
          {"dependency": "ruby", "version": "ruby_3.1-pod_1.13"}
        ]
      tags: >
        ["devicelab", "hostonly", "mac"]
      task_name: native_ui_tests_macos
    runIf:
      - dev/**
      - packages/flutter_tools/**
      - bin/**
      - .ci.yaml
      - engine/**
      - DEPS

  - name: Mac channels_integration_test
    recipe: devicelab/devicelab_drone
    timeout: 60
    properties:
      dependencies: >-
        [
          {"dependency": "ruby", "version": "ruby_3.1-pod_1.13"}
        ]
      tags: >
        ["devicelab", "hostonly", "mac"]
      task_name: channels_integration_test_macos
    runIf:
      - dev/**
      - packages/flutter_tools/**
      - bin/**
      - .ci.yaml
      - engine/**
      - DEPS

  - name: Mac run_debug_test_macos
    recipe: devicelab/devicelab_drone
    timeout: 60
    properties:
      dependencies: >-
        [
          {"dependency": "ruby", "version": "ruby_3.1-pod_1.13"}
        ]
      tags: >
        ["devicelab", "hostonly", "mac"]
      task_name: run_debug_test_macos
    runIf:
      - dev/**
      - packages/flutter_tools/**
      - bin/**
      - .ci.yaml
      - engine/**
      - DEPS

  - name: Mac_arm64 run_debug_test_macos
    recipe: devicelab/devicelab_drone
    timeout: 60
    properties:
      dependencies: >-
        [
          {"dependency": "ruby", "version": "ruby_3.1-pod_1.13"}
        ]
      tags: >
        ["devicelab", "hostonly", "mac", "arm64"]
      task_name: run_debug_test_macos
    runIf:
      - dev/**
      - packages/flutter_tools/**
      - bin/**
      - .ci.yaml
      - engine/**
      - DEPS

  - name: Mac_arm64 run_release_test_macos
    recipe: devicelab/devicelab_drone
    presubmit: false
    timeout: 60
    properties:
      dependencies: >-
        [
          {"dependency": "ruby", "version": "ruby_3.1-pod_1.13"}
        ]
      tags: >
        ["devicelab", "hostonly", "mac", "arm64"]
      task_name: run_release_test_macos
    runIf:
      - dev/**
      - packages/flutter_tools/**
      - bin/**
      - .ci.yaml
      - engine/**
      - DEPS

  - name: Mac_arm64 mac_desktop_impeller
    recipe: devicelab/devicelab_drone
    presubmit: false
    timeout: 60
    properties:
      dependencies: >-
        [
          {"dependency": "ruby", "version": "ruby_3.1-pod_1.13"}
        ]
      tags: >
        ["devicelab", "hostonly", "mac", "arm64"]
      task_name: run_release_test_macos

  - name: Windows build_tests_1_9
    recipe: flutter/flutter_drone
    timeout: 60
    properties:
      add_recipes_cq: "true"
      dependencies: >-
        [
          {"dependency": "android_sdk", "version": "version:35v1"},
          {"dependency": "chrome_and_driver", "version": "version:125.0.6422.141"},
          {"dependency": "open_jdk", "version": "version:17"},
          {"dependency": "goldctl", "version": "git_revision:2387d6fff449587eecbb7e45b2692ca0710b63b9"},
          {"dependency": "vs_build", "version": "version:vs2019"}
        ]
      shard: build_tests
      subshard: "1_9"
      tags: >
        ["framework", "hostonly", "shard", "windows"]

  - name: Windows build_tests_2_9
    recipe: flutter/flutter_drone
    timeout: 60
    properties:
      add_recipes_cq: "true"
      dependencies: >-
        [
          {"dependency": "android_sdk", "version": "version:35v1"},
          {"dependency": "chrome_and_driver", "version": "version:125.0.6422.141"},
          {"dependency": "open_jdk", "version": "version:17"},
          {"dependency": "goldctl", "version": "git_revision:2387d6fff449587eecbb7e45b2692ca0710b63b9"},
          {"dependency": "vs_build", "version": "version:vs2019"}
        ]
      shard: build_tests
      subshard: "2_9"
      tags: >
        ["framework", "hostonly", "shard", "windows"]

  - name: Windows build_tests_3_9
    recipe: flutter/flutter_drone
    timeout: 60
    properties:
      add_recipes_cq: "true"
      dependencies: >-
        [
          {"dependency": "android_sdk", "version": "version:35v1"},
          {"dependency": "chrome_and_driver", "version": "version:125.0.6422.141"},
          {"dependency": "open_jdk", "version": "version:17"},
          {"dependency": "goldctl", "version": "git_revision:2387d6fff449587eecbb7e45b2692ca0710b63b9"},
          {"dependency": "vs_build", "version": "version:vs2019"}
        ]
      shard: build_tests
      subshard: "3_9"
      tags: >
        ["framework", "hostonly", "shard", "windows"]

  - name: Windows build_tests_4_9
    recipe: flutter/flutter_drone
    timeout: 60
    properties:
      add_recipes_cq: "true"
      dependencies: >-
        [
          {"dependency": "android_sdk", "version": "version:35v1"},
          {"dependency": "chrome_and_driver", "version": "version:125.0.6422.141"},
          {"dependency": "open_jdk", "version": "version:17"},
          {"dependency": "goldctl", "version": "git_revision:2387d6fff449587eecbb7e45b2692ca0710b63b9"},
          {"dependency": "vs_build", "version": "version:vs2019"}
        ]
      shard: build_tests
      subshard: "4_9"
      tags: >
        ["framework", "hostonly", "shard", "windows"]

  - name: Windows build_tests_5_9
    recipe: flutter/flutter_drone
    timeout: 60
    properties:
      add_recipes_cq: "true"
      dependencies: >-
        [
          {"dependency": "android_sdk", "version": "version:35v1"},
          {"dependency": "chrome_and_driver", "version": "version:125.0.6422.141"},
          {"dependency": "open_jdk", "version": "version:17"},
          {"dependency": "goldctl", "version": "git_revision:2387d6fff449587eecbb7e45b2692ca0710b63b9"},
          {"dependency": "vs_build", "version": "version:vs2019"}
        ]
      shard: build_tests
      subshard: "5_9"
      tags: >
        ["framework", "hostonly", "shard", "windows"]

  - name: Windows build_tests_6_9
    recipe: flutter/flutter_drone
    timeout: 60
    properties:
      add_recipes_cq: "true"
      dependencies: >-
        [
          {"dependency": "android_sdk", "version": "version:35v1"},
          {"dependency": "chrome_and_driver", "version": "version:125.0.6422.141"},
          {"dependency": "open_jdk", "version": "version:17"},
          {"dependency": "goldctl", "version": "git_revision:2387d6fff449587eecbb7e45b2692ca0710b63b9"},
          {"dependency": "vs_build", "version": "version:vs2019"}
        ]
      shard: build_tests
      subshard: "6_9"
      tags: >
        ["framework", "hostonly", "shard", "windows"]

  - name: Windows build_tests_7_9
    recipe: flutter/flutter_drone
    timeout: 60
    properties:
      add_recipes_cq: "true"
      dependencies: >-
        [
          {"dependency": "android_sdk", "version": "version:35v1"},
          {"dependency": "chrome_and_driver", "version": "version:125.0.6422.141"},
          {"dependency": "open_jdk", "version": "version:17"},
          {"dependency": "goldctl", "version": "git_revision:2387d6fff449587eecbb7e45b2692ca0710b63b9"},
          {"dependency": "vs_build", "version": "version:vs2019"}
        ]
      shard: build_tests
      subshard: "7_9"
      tags: >
        ["framework", "hostonly", "shard", "windows"]

  - name: Windows build_tests_8_9
    recipe: flutter/flutter_drone
    timeout: 60
    properties:
      add_recipes_cq: "true"
      dependencies: >-
        [
          {"dependency": "android_sdk", "version": "version:35v1"},
          {"dependency": "chrome_and_driver", "version": "version:125.0.6422.141"},
          {"dependency": "open_jdk", "version": "version:17"},
          {"dependency": "goldctl", "version": "git_revision:2387d6fff449587eecbb7e45b2692ca0710b63b9"},
          {"dependency": "vs_build", "version": "version:vs2019"}
        ]
      shard: build_tests
      subshard: "8_9"
      tags: >
        ["framework", "hostonly", "shard", "windows"]

  - name: Windows build_tests_9_9
    recipe: flutter/flutter_drone
    timeout: 60
    properties:
      add_recipes_cq: "true"
      dependencies: >-
        [
          {"dependency": "android_sdk", "version": "version:35v1"},
          {"dependency": "chrome_and_driver", "version": "version:125.0.6422.141"},
          {"dependency": "open_jdk", "version": "version:17"},
          {"dependency": "goldctl", "version": "git_revision:2387d6fff449587eecbb7e45b2692ca0710b63b9"},
          {"dependency": "vs_build", "version": "version:vs2019"}
        ]
      shard: build_tests
      subshard: "9_9"
      tags: >
        ["framework", "hostonly", "shard", "windows"]

  - name: Windows customer_testing
    enabled_branches:
      - master
    recipe: flutter/flutter_drone
    # Timeout in minutes for the whole task.
    timeout: 60
    properties:
      shard: customer_testing
      tags: >
        ["framework", "hostonly", "shard", "windows"]
      test_timeout_secs: "2700" # Allows 45 minutes (up from 30 default)

  - name: Windows framework_tests_libraries
    recipe: flutter/flutter_drone
    timeout: 60
    properties:
      dependencies: >-
        [
          {"dependency": "goldctl", "version": "git_revision:2387d6fff449587eecbb7e45b2692ca0710b63b9"}
        ]
      shard: framework_tests
      subshard: libraries
      tags: >
        ["framework", "hostonly", "shard", "windows"]
    runIf:
      - dev/**
      - packages/flutter/**
      - packages/flutter_driver/**
      - packages/integration_test/**
      - packages/flutter_localizations/**
      - packages/fuchsia_remote_debug_protocol/**
      - packages/flutter_test/**
      - packages/flutter_goldens/**
      - packages/flutter_tools/**
      - bin/**
      - .ci.yaml
      - engine/**
      - DEPS

  - name: Windows framework_tests_libraries_leak_tracking
    recipe: flutter/flutter_drone
    timeout: 120
    properties:
      test_timeout_secs: "3600" # 1 hour
      dependencies: >-
        [
          {"dependency": "goldctl", "version": "git_revision:2387d6fff449587eecbb7e45b2692ca0710b63b9"}
        ]
      shard: framework_tests
      subshard: libraries
      tags: >
        ["framework", "hostonly", "shard", "windows"]
      env_variables: >-
        {
          "LEAK_TRACKING": "true",
          "TEST_RANDOMIZATION_OFF": "true"
        }
    runIf:
      - dev/**
      - packages/flutter/**
      - packages/flutter_driver/**
      - packages/integration_test/**
      - packages/flutter_localizations/**
      - packages/fuchsia_remote_debug_protocol/**
      - packages/flutter_test/**
      - packages/flutter_goldens/**
      - packages/flutter_tools/**
      - bin/**
      - .ci.yaml
      - engine/**
      - DEPS

  - name: Windows framework_tests_misc
    recipe: flutter/flutter_drone
    timeout: 60
    properties:
      dependencies: >-
        [
          {"dependency": "goldctl", "version": "git_revision:2387d6fff449587eecbb7e45b2692ca0710b63b9"},
          {"dependency": "vs_build", "version": "version:vs2019"},
          {"dependency": "open_jdk", "version": "version:17"},
          {"dependency": "android_sdk", "version": "version:35v1"}
        ]
      shard: framework_tests
      subshard: misc
      tags: >
        ["framework", "hostonly", "shard", "windows"]
    runIf:
      - dev/**
      - examples/api/**
      - packages/flutter/**
      - packages/flutter_driver/**
      - packages/integration_test/**
      - packages/flutter_localizations/**
      - packages/fuchsia_remote_debug_protocol/**
      - packages/flutter_test/**
      - packages/flutter_goldens/**
      - packages/flutter_tools/**
      - bin/**
      - .ci.yaml
      - engine/**
      - DEPS

  - name: Windows framework_tests_widgets
    recipe: flutter/flutter_drone
    timeout: 60
    properties:
      dependencies: >-
        [
          {"dependency": "goldctl", "version": "git_revision:2387d6fff449587eecbb7e45b2692ca0710b63b9"}
        ]
      shard: framework_tests
      subshard: widgets
      tags: >
        ["framework", "hostonly", "shard", "windows"]
    runIf:
      - dev/**
      - packages/flutter/**
      - packages/flutter_driver/**
      - packages/integration_test/**
      - packages/flutter_localizations/**
      - packages/fuchsia_remote_debug_protocol/**
      - packages/flutter_test/**
      - packages/flutter_goldens/**
      - packages/flutter_tools/**
      - bin/**
      - .ci.yaml
      - engine/**
      - DEPS

  - name: Windows framework_tests_widgets_leak_tracking
    recipe: flutter/flutter_drone
    timeout: 120
    properties:
      test_timeout_secs: "3600" # 1 hour
      dependencies: >-
        [
          {"dependency": "goldctl", "version": "git_revision:2387d6fff449587eecbb7e45b2692ca0710b63b9"}
        ]
      shard: framework_tests
      subshard: widgets
      tags: >
        ["framework", "hostonly", "shard", "windows"]
      env_variables: >-
        {
          "LEAK_TRACKING": "true",
          "TEST_RANDOMIZATION_OFF": "true"
        }
    runIf:
      - dev/**
      - packages/flutter/**
      - packages/flutter_driver/**
      - packages/integration_test/**
      - packages/flutter_localizations/**
      - packages/fuchsia_remote_debug_protocol/**
      - packages/flutter_test/**
      - packages/flutter_goldens/**
      - packages/flutter_tools/**
      - bin/**
      - .ci.yaml
      - engine/**
      - DEPS

  - name: Windows gradle_plugin_bundle_test
    recipe: devicelab/devicelab_drone
    timeout: 60
    properties:
      dependencies: >-
        [
          {"dependency": "android_sdk", "version": "version:35v1"},
          {"dependency": "chrome_and_driver", "version": "version:125.0.6422.141"},
          {"dependency": "open_jdk", "version": "version:17"}
        ]
      tags: >
        ["devicelab", "hostonly", "windows"]
      task_name: gradle_plugin_bundle_test
    runIf:
      - dev/**
      - bin/**
      - .ci.yaml
      - engine/**
      - DEPS

  - name: Windows hot_mode_dev_cycle_win_target__benchmark
    recipe: devicelab/devicelab_drone
    presubmit: false
    timeout: 60
    properties:
      dependencies: >-
        [
          {"dependency": "vs_build", "version": "version:vs2019"}
        ]
      tags: >
        ["devicelab", "hostonly", "windows"]
      task_name: hot_mode_dev_cycle_win_target__benchmark

  - name: Windows_arm64 hot_mode_dev_cycle_win_target__benchmark
    recipe: devicelab/devicelab_drone
    presubmit: false
    timeout: 60
    properties:
      dependencies: >-
        [
          {"dependency": "vs_build", "version": "version:vs2019"}
        ]
      tags: >
        ["devicelab", "hostonly", "windows", "arm64"]
      task_name: hot_mode_dev_cycle_win_target__benchmark

  - name: Windows module_custom_host_app_name_test
    recipe: devicelab/devicelab_drone
    timeout: 60
    properties:
      dependencies: >-
        [
          {"dependency": "android_sdk", "version": "version:35v1"},
          {"dependency": "chrome_and_driver", "version": "version:125.0.6422.141"},
          {"dependency": "open_jdk", "version": "version:17"}
        ]
      tags: >
        ["devicelab", "hostonly", "windows"]
      task_name: module_custom_host_app_name_test
    runIf:
      - dev/**
      - packages/flutter_tools/**
      - bin/**
      - .ci.yaml
      - engine/**
      - DEPS

  - name: Windows module_host_with_custom_build_test
    recipe: devicelab/devicelab_drone
    timeout: 60
    properties:
      dependencies: >-
        [
          {"dependency": "android_sdk", "version": "version:35v1"},
          {"dependency": "chrome_and_driver", "version": "version:125.0.6422.141"},
          {"dependency": "open_jdk", "version": "version:17"}
        ]
      tags: >
        ["devicelab", "hostonly", "windows"]
      task_name: module_host_with_custom_build_test
    runIf:
      - dev/**
      - packages/flutter_tools/**
      - bin/**
      - .ci.yaml
      - engine/**
      - DEPS

  - name: Windows build_android_host_app_with_module_aar
    recipe: devicelab/devicelab_drone
    timeout: 60
    properties:
      dependencies: >-
        [
          {"dependency": "android_sdk", "version": "version:35v1"},
          {"dependency": "chrome_and_driver", "version": "version:125.0.6422.141"},
          {"dependency": "open_jdk", "version": "version:17"}
        ]
      tags: >
        ["devicelab", "hostonly", "windows"]
      task_name: build_android_host_app_with_module_aar
      test_timeout_secs: "2700" # Allows 45 minutes (up from 30 default)
    runIf:
      - dev/**
      - packages/flutter_tools/**
      - bin/**
      - .ci.yaml
      - engine/**
      - DEPS

  - name: Windows build_android_host_app_with_module_source
    recipe: devicelab/devicelab_drone
    timeout: 60
    presubmit: false
    properties:
      dependencies: >-
        [
          {"dependency": "android_sdk", "version": "version:35v1"},
          {"dependency": "chrome_and_driver", "version": "version:125.0.6422.141"},
          {"dependency": "open_jdk", "version": "version:17"}
        ]
      tags: >
        ["devicelab", "hostonly", "windows"]
      task_name: build_android_host_app_with_module_source
    runIf:
      - dev/**
      - packages/flutter_tools/**
      - bin/**
      - .ci.yaml
      - engine/**
      - DEPS

  - name: Windows platform_channel_sample_test_windows
    recipe: devicelab/devicelab_drone
    presubmit: false
    timeout: 60
    properties:
      dependencies: >-
        [
          {"dependency": "vs_build", "version": "version:vs2019"}
        ]
      tags: >
        ["devicelab", "hostonly", "windows"]
      task_name: platform_channel_sample_test_windows

  - name: Windows_arm64 platform_channel_sample_test_windows
    recipe: devicelab/devicelab_drone
    presubmit: false
    timeout: 60
    properties:
      dependencies: >-
        [
          {"dependency": "vs_build", "version": "version:vs2019"}
        ]
      tags: >
        ["devicelab", "hostonly", "windows", "arm64"]
      task_name: platform_channel_sample_test_windows

  - name: Windows plugin_dependencies_test
    recipe: devicelab/devicelab_drone
    timeout: 60
    properties:
      dependencies: >-
        [
          {"dependency": "android_sdk", "version": "version:35v1"},
          {"dependency": "chrome_and_driver", "version": "version:125.0.6422.141"},
          {"dependency": "open_jdk", "version": "version:17"}
        ]
      tags: >
        ["devicelab", "hostonly", "windows"]
      task_name: plugin_dependencies_test
    runIf:
      - dev/**
      - packages/flutter_tools/**
      - bin/**
      - .ci.yaml
      - engine/**
      - DEPS

  - name: Windows plugin_test
    bringup: true # Flaky https://github.com/flutter/flutter/issues/148834
    recipe: devicelab/devicelab_drone
    timeout: 60
    properties:
      dependencies: >-
        [
          {"dependency": "android_sdk", "version": "version:35v1"},
          {"dependency": "chrome_and_driver", "version": "version:125.0.6422.141"},
          {"dependency": "open_jdk", "version": "version:17"}
        ]
      tags: >
        ["devicelab", "hostonly", "windows"]
      task_name: plugin_test
    runIf:
      - dev/**
      - packages/flutter_tools/**
      - bin/**
      - .ci.yaml
      - engine/**
      - DEPS

  - name: Windows plugin_test_windows
    recipe: devicelab/devicelab_drone
    timeout: 60
    properties:
      dependencies: >-
        [
          {"dependency": "vs_build", "version": "version:vs2019"}
        ]
      tags: >
        ["devicelab", "hostonly", "windows"]
      task_name: plugin_test_windows
    runIf:
      - dev/**
      - packages/flutter_tools/**
      - bin/**
      - .ci.yaml
      - engine/**
      - DEPS

  - name: Windows_arm64 plugin_test_windows
    bringup: true # Flaky https://github.com/flutter/flutter/issues/163122
    recipe: devicelab/devicelab_drone
    presubmit: false
    timeout: 60
    properties:
      dependencies: >-
        [
          {"dependency": "vs_build", "version": "version:vs2019"}
        ]
      tags: >
        ["devicelab", "hostonly", "windows", "arm64"]
      task_name: plugin_test_windows
      test_timeout_secs: "900" # 15 minutes
    runIf:
      - dev/**
      - packages/flutter_tools/**
      - bin/**
      - .ci.yaml
      - engine/**
      - DEPS

  - name: Windows run_debug_test_windows
    recipe: devicelab/devicelab_drone
    presubmit: false
    timeout: 60
    properties:
      dependencies: >-
        [
          {"dependency": "vs_build", "version": "version:vs2019"}
        ]
      tags: >
        ["devicelab", "hostonly", "windows"]
      task_name: run_debug_test_windows
    runIf:
      - dev/**
      - packages/flutter_tools/**
      - bin/**
      - .ci.yaml
      - engine/**
      - DEPS

  - name: Windows_arm64 run_debug_test_windows
    recipe: devicelab/devicelab_drone
    presubmit: false
    timeout: 60
    properties:
      dependencies: >-
        [
          {"dependency": "vs_build", "version": "version:vs2019"}
        ]
      tags: >
        ["devicelab", "hostonly", "windows", "arm64"]
      task_name: run_debug_test_windows
    runIf:
      - dev/**
      - packages/flutter_tools/**
      - bin/**
      - .ci.yaml
      - engine/**
      - DEPS

  - name: Windows run_release_test_windows
    recipe: devicelab/devicelab_drone
    presubmit: false
    timeout: 60
    properties:
      dependencies: >-
        [
          {"dependency": "vs_build", "version": "version:vs2019"}
        ]
      tags: >
        ["devicelab", "hostonly", "windows"]
      task_name: run_release_test_windows
    runIf:
      - dev/**
      - packages/flutter_tools/**
      - bin/**
      - .ci.yaml
      - engine/**
      - DEPS

  - name: Windows_arm64 run_release_test_windows
    recipe: devicelab/devicelab_drone
    presubmit: false
    timeout: 60
    properties:
      dependencies: >-
        [
          {"dependency": "vs_build", "version": "version:vs2019"}
        ]
      tags: >
        ["devicelab", "hostonly", "windows", "arm64"]
      task_name: run_release_test_windows
    runIf:
      - dev/**
      - packages/flutter_tools/**
      - bin/**
      - .ci.yaml
      - engine/**
      - DEPS

  - name: Windows tool_integration_tests_1_9
    recipe: flutter/flutter_drone
    timeout: 60
    properties:
      add_recipes_cq: "true"
      dependencies: >-
        [
          {"dependency": "android_sdk", "version": "version:35v1"},
          {"dependency": "chrome_and_driver", "version": "version:125.0.6422.141"},
          {"dependency": "open_jdk", "version": "version:17"},
          {"dependency": "goldctl", "version": "git_revision:2387d6fff449587eecbb7e45b2692ca0710b63b9"},
          {"dependency": "vs_build", "version": "version:vs2019"}
        ]
      shard: tool_integration_tests
      subshard: "1_9"
      tags: >
        ["framework", "hostonly", "shard", "windows"]
      test_timeout_secs: "2700"
    runIf:
      - dev/**
      - packages/flutter_tools/**
      - bin/**
      - .ci.yaml
      - engine/**
      - DEPS

  - name: Windows tool_integration_tests_2_9
    recipe: flutter/flutter_drone
    timeout: 60
    properties:
      add_recipes_cq: "true"
      dependencies: >-
        [
          {"dependency": "android_sdk", "version": "version:35v1"},
          {"dependency": "chrome_and_driver", "version": "version:125.0.6422.141"},
          {"dependency": "open_jdk", "version": "version:17"},
          {"dependency": "goldctl", "version": "git_revision:2387d6fff449587eecbb7e45b2692ca0710b63b9"},
          {"dependency": "vs_build", "version": "version:vs2019"}
        ]
      shard: tool_integration_tests
      subshard: "2_9"
      tags: >
        ["framework", "hostonly", "shard", "windows"]
      test_timeout_secs: "2700"
    runIf:
      - dev/**
      - packages/flutter_tools/**
      - bin/**
      - .ci.yaml
      - engine/**
      - DEPS

  - name: Windows tool_integration_tests_3_9
    recipe: flutter/flutter_drone
    timeout: 60
    properties:
      add_recipes_cq: "true"
      dependencies: >-
        [
          {"dependency": "android_sdk", "version": "version:35v1"},
          {"dependency": "chrome_and_driver", "version": "version:125.0.6422.141"},
          {"dependency": "open_jdk", "version": "version:17"},
          {"dependency": "goldctl", "version": "git_revision:2387d6fff449587eecbb7e45b2692ca0710b63b9"},
          {"dependency": "vs_build", "version": "version:vs2019"}
        ]
      shard: tool_integration_tests
      subshard: "3_9"
      tags: >
        ["framework", "hostonly", "shard", "windows"]
      test_timeout_secs: "2700"
    runIf:
      - dev/**
      - packages/flutter_tools/**
      - bin/**
      - .ci.yaml
      - engine/**
      - DEPS

  - name: Windows tool_integration_tests_4_9
    recipe: flutter/flutter_drone
    timeout: 60
    properties:
      add_recipes_cq: "true"
      dependencies: >-
        [
          {"dependency": "android_sdk", "version": "version:35v1"},
          {"dependency": "chrome_and_driver", "version": "version:125.0.6422.141"},
          {"dependency": "open_jdk", "version": "version:17"},
          {"dependency": "goldctl", "version": "git_revision:2387d6fff449587eecbb7e45b2692ca0710b63b9"},
          {"dependency": "vs_build", "version": "version:vs2019"}
        ]
      shard: tool_integration_tests
      subshard: "4_9"
      tags: >
        ["framework", "hostonly", "shard", "windows"]
      test_timeout_secs: "2700"
    runIf:
      - dev/**
      - packages/flutter_tools/**
      - bin/**
      - .ci.yaml
      - engine/**
      - DEPS

  - name: Windows tool_integration_tests_5_9
    recipe: flutter/flutter_drone
    timeout: 60
    properties:
      add_recipes_cq: "true"
      dependencies: >-
        [
          {"dependency": "android_sdk", "version": "version:35v1"},
          {"dependency": "chrome_and_driver", "version": "version:125.0.6422.141"},
          {"dependency": "open_jdk", "version": "version:17"},
          {"dependency": "goldctl", "version": "git_revision:2387d6fff449587eecbb7e45b2692ca0710b63b9"},
          {"dependency": "vs_build", "version": "version:vs2019"}
        ]
      shard: tool_integration_tests
      subshard: "5_9"
      tags: >
        ["framework", "hostonly", "shard", "windows"]
      test_timeout_secs: "2700"
    runIf:
      - dev/**
      - packages/flutter_tools/**
      - bin/**
      - .ci.yaml
      - engine/**
      - DEPS

  - name: Windows tool_integration_tests_6_9
    recipe: flutter/flutter_drone
    timeout: 60
    properties:
      add_recipes_cq: "true"
      dependencies: >-
        [
          {"dependency": "android_sdk", "version": "version:35v1"},
          {"dependency": "chrome_and_driver", "version": "version:125.0.6422.141"},
          {"dependency": "open_jdk", "version": "version:17"},
          {"dependency": "goldctl", "version": "git_revision:2387d6fff449587eecbb7e45b2692ca0710b63b9"},
          {"dependency": "vs_build", "version": "version:vs2019"}
        ]
      shard: tool_integration_tests
      subshard: "6_9"
      tags: >
        ["framework", "hostonly", "shard", "windows"]
      test_timeout_secs: "2700"
    runIf:
      - dev/**
      - packages/flutter_tools/**
      - bin/**
      - .ci.yaml
      - engine/**
      - DEPS

  - name: Windows tool_integration_tests_7_9
    recipe: flutter/flutter_drone
    timeout: 60
    properties:
      add_recipes_cq: "true"
      dependencies: >-
        [
          {"dependency": "android_sdk", "version": "version:35v1"},
          {"dependency": "chrome_and_driver", "version": "version:125.0.6422.141"},
          {"dependency": "open_jdk", "version": "version:17"},
          {"dependency": "goldctl", "version": "git_revision:2387d6fff449587eecbb7e45b2692ca0710b63b9"},
          {"dependency": "vs_build", "version": "version:vs2019"}
        ]
      shard: tool_integration_tests
      subshard: "7_9"
      tags: >
        ["framework", "hostonly", "shard", "windows"]
      test_timeout_secs: "2700"
    runIf:
      - dev/**
      - packages/flutter_tools/**
      - bin/**
      - .ci.yaml
      - engine/**
      - DEPS

  - name: Windows tool_integration_tests_8_9
    recipe: flutter/flutter_drone
    timeout: 60
    properties:
      add_recipes_cq: "true"
      dependencies: >-
        [
          {"dependency": "android_sdk", "version": "version:35v1"},
          {"dependency": "chrome_and_driver", "version": "version:125.0.6422.141"},
          {"dependency": "open_jdk", "version": "version:17"},
          {"dependency": "goldctl", "version": "git_revision:2387d6fff449587eecbb7e45b2692ca0710b63b9"},
          {"dependency": "vs_build", "version": "version:vs2019"}
        ]
      shard: tool_integration_tests
      subshard: "8_9"
      tags: >
        ["framework", "hostonly", "shard", "windows"]
      test_timeout_secs: "2700"
    runIf:
      - dev/**
      - packages/flutter_tools/**
      - bin/**
      - .ci.yaml
      - engine/**
      - DEPS

  - name: Windows tool_integration_tests_9_9
    recipe: flutter/flutter_drone
    timeout: 60
    properties:
      add_recipes_cq: "true"
      dependencies: >-
        [
          {"dependency": "android_sdk", "version": "version:35v1"},
          {"dependency": "chrome_and_driver", "version": "version:125.0.6422.141"},
          {"dependency": "open_jdk", "version": "version:17"},
          {"dependency": "goldctl", "version": "git_revision:2387d6fff449587eecbb7e45b2692ca0710b63b9"},
          {"dependency": "vs_build", "version": "version:vs2019"}
        ]
      shard: tool_integration_tests
      subshard: "9_9"
      tags: >
        ["framework", "hostonly", "shard", "windows"]
      test_timeout_secs: "2700"
    runIf:
      - dev/**
      - packages/flutter_tools/**
      - bin/**
      - .ci.yaml
      - engine/**
      - DEPS

  - name: Windows tool_tests_commands
    recipe: flutter/flutter_drone
    timeout: 60
    properties:
      add_recipes_cq: "true"
      dependencies: >-
        [
          {"dependency": "android_sdk", "version": "version:35v1"},
          {"dependency": "open_jdk", "version": "version:17"},
          {"dependency": "vs_build", "version": "version:vs2019"}
        ]
      shard: tool_tests
      subshard: commands
      tags: >
        ["framework", "hostonly", "shard", "windows"]
    runIf:
      - dev/**
      - packages/flutter_tools/**
      - bin/**
      - .ci.yaml
      - engine/**
      - DEPS

  - name: Windows tool_tests_general
    recipe: flutter/flutter_drone
    timeout: 60
    properties:
      add_recipes_cq: "true"
      dependencies: >-
        [
          {"dependency": "android_sdk", "version": "version:35v1"},
          {"dependency": "open_jdk", "version": "version:17"}
        ]
      shard: tool_tests
      subshard: general
      tags: >
        ["framework", "hostonly", "shard", "windows"]
    runIf:
      - dev/**
      - packages/flutter_tools/**
      - bin/**
      - .ci.yaml
      - engine/**
      - DEPS

  - name: Windows web_tool_tests_1_2
    recipe: flutter/flutter_drone
    timeout: 60
    properties:
      dependencies: >-
        [
          {"dependency": "android_sdk", "version": "version:35v1"},
          {"dependency": "chrome_and_driver", "version": "version:125.0.6422.141"},
          {"dependency": "open_jdk", "version": "version:17"},
          {"dependency": "goldctl", "version": "git_revision:2387d6fff449587eecbb7e45b2692ca0710b63b9"}
        ]
      shard: web_tool_tests
      subshard: "1_2"
      tags: >
        ["framework", "hostonly", "shard", "windows"]
      test_timeout_secs: "2700"
    runIf:
      - dev/**
      - packages/flutter_tools/**
      - bin/**
      - .ci.yaml
      - engine/**
      - DEPS

  - name: Windows web_tool_tests_2_2
    recipe: flutter/flutter_drone
    timeout: 60
    properties:
      dependencies: >-
        [
          {"dependency": "android_sdk", "version": "version:35v1"},
          {"dependency": "chrome_and_driver", "version": "version:125.0.6422.141"},
          {"dependency": "open_jdk", "version": "version:17"},
          {"dependency": "goldctl", "version": "git_revision:2387d6fff449587eecbb7e45b2692ca0710b63b9"}
        ]
      shard: web_tool_tests
      subshard: "2_2"
      tags: >
        ["framework", "hostonly", "shard"]
    runIf:
    - dev/**
    - packages/flutter_tools/**
    - bin/**
    - .ci.yaml
    - engine/**
    - DEPS

  - name: Windows windows_home_scroll_perf__timeline_summary
    recipe: devicelab/devicelab_drone
    presubmit: false
    timeout: 60
    properties:
      tags: >
        ["devicelab", "hostonly", "windows"]
      dependencies: >-
        [
          {"dependency": "vs_build", "version": "version:vs2019"}
        ]
      task_name: windows_home_scroll_perf__timeline_summary

  - name: Windows_arm64 windows_home_scroll_perf__timeline_summary
    recipe: devicelab/devicelab_drone
    presubmit: false
    timeout: 60
    properties:
      tags: >
        ["devicelab", "hostonly", "windows", "arm64"]
      dependencies: >-
        [
          {"dependency": "vs_build", "version": "version:vs2019"}
        ]
      task_name: windows_home_scroll_perf__timeline_summary


  - name: Windows hello_world_win_desktop__compile
    recipe: devicelab/devicelab_drone
    presubmit: false
    timeout: 60
    properties:
      tags: >
        ["devicelab", "hostonly", "windows"]
      dependencies: >-
        [
          {"dependency": "vs_build", "version": "version:vs2019"}
        ]
      task_name: hello_world_win_desktop__compile

  - name: Windows windows_desktop_impeller
    recipe: devicelab/devicelab_drone
    presubmit: false
    timeout: 60
    properties:
      tags: >
        ["devicelab", "hostonly", "windows"]
      dependencies: >-
        [
          {"dependency": "vs_build", "version": "version:vs2019"}
        ]
      task_name: windows_desktop_impeller

  - name: Windows_arm64 hello_world_win_desktop__compile
    recipe: devicelab/devicelab_drone
    presubmit: false
    timeout: 60
    properties:
      tags: >
        ["devicelab", "hostonly", "windows", "arm64"]
      dependencies: >-
        [
          {"dependency": "vs_build", "version": "version:vs2019"}
        ]
      task_name: hello_world_win_desktop__compile

  - name: Windows flutter_gallery_win_desktop__compile
    recipe: devicelab/devicelab_drone
    presubmit: false
    timeout: 60
    properties:
      tags: >
        ["devicelab", "hostonly", "windows"]
      dependencies: >-
        [
          {"dependency": "vs_build", "version": "version:vs2019"}
        ]
      task_name: flutter_gallery_win_desktop__compile

  - name: Windows_arm64 flutter_gallery_win_desktop__compile
    recipe: devicelab/devicelab_drone
    presubmit: false
    timeout: 60
    properties:
      tags: >
        ["devicelab", "hostonly", "windows", "arm64"]
      dependencies: >-
        [
          {"dependency": "vs_build", "version": "version:vs2019"}
        ]
      task_name: flutter_gallery_win_desktop__compile

  - name: Windows flutter_gallery_win_desktop__start_up
    recipe: devicelab/devicelab_drone
    presubmit: false
    timeout: 60
    properties:
      tags: >
        ["devicelab", "hostonly", "windows"]
      dependencies: >-
        [
          {"dependency": "vs_build", "version": "version:vs2019"}
        ]
      task_name: flutter_gallery_win_desktop__start_up

  - name: Windows_arm64 flutter_gallery_win_desktop__start_up
    recipe: devicelab/devicelab_drone
    presubmit: false
    timeout: 60
    properties:
      tags: >
        ["devicelab", "hostonly", "windows", "arm64"]
      dependencies: >-
        [
          {"dependency": "vs_build", "version": "version:vs2019"}
        ]
      task_name: flutter_gallery_win_desktop__start_up

  - name: Windows complex_layout_win_desktop__start_up
    recipe: devicelab/devicelab_drone
    presubmit: false
    timeout: 60
    properties:
      tags: >
        ["devicelab", "hostonly", "windows"]
      dependencies: >-
        [
          {"dependency": "vs_build", "version": "version:vs2019"}
        ]
      task_name: complex_layout_win_desktop__start_up

  - name: Windows_arm64 complex_layout_win_desktop__start_up
    recipe: devicelab/devicelab_drone
    presubmit: false
    timeout: 60
    properties:
      tags: >
        ["devicelab", "hostonly", "windows", "arm64"]
      dependencies: >-
        [
          {"dependency": "vs_build", "version": "version:vs2019"}
        ]
      task_name: complex_layout_win_desktop__start_up

  - name: Windows flutter_view_win_desktop__start_up
    recipe: devicelab/devicelab_drone
    presubmit: false
    timeout: 60
    properties:
      tags: >
        ["devicelab", "hostonly", "windows"]
      dependencies: >-
        [
          {"dependency": "vs_build", "version": "version:vs2019"}
        ]
      task_name: flutter_view_win_desktop__start_up

  - name: Windows_arm64 flutter_view_win_desktop__start_up
    recipe: devicelab/devicelab_drone
    presubmit: false
    timeout: 60
    properties:
      tags: >
        ["devicelab", "hostonly", "windows", "arm64"]
      dependencies: >-
        [
          {"dependency": "vs_build", "version": "version:vs2019"}
        ]
      task_name: flutter_view_win_desktop__start_up

  - name: Windows platform_view_win_desktop__start_up
    recipe: devicelab/devicelab_drone
    presubmit: false
    timeout: 60
    properties:
      tags: >
        ["devicelab", "hostonly", "windows"]
      dependencies: >-
        [
          {"dependency": "vs_build", "version": "version:vs2019"}
        ]
      task_name: platform_view_win_desktop__start_up

  - name: Windows_arm64 platform_view_win_desktop__start_up
    recipe: devicelab/devicelab_drone
    presubmit: false
    timeout: 60
    properties:
      tags: >
        ["devicelab", "hostonly", "windows", "arm64"]
      dependencies: >-
        [
          {"dependency": "vs_build", "version": "version:vs2019"}
        ]
      task_name: platform_view_win_desktop__start_up

  # windows mokey test
  - name: Windows_mokey basic_material_app_win__compile
    recipe: devicelab/devicelab_drone
    presubmit: false
    timeout: 60
    properties:
      tags: >
        ["devicelab", "android", "windows", "mokey"]
      task_name: basic_material_app_win__compile

  # windows mokey test
  - name: Windows_mokey channels_integration_test_win
    recipe: devicelab/devicelab_drone
    presubmit: false
    timeout: 60
    properties:
      tags: >
        ["devicelab", "android", "windows", "mokey"]
      task_name: channels_integration_test_win

  # windows mokey test
  - name: Windows_mokey flavors_test_win
    recipe: devicelab/devicelab_drone
    presubmit: false
    timeout: 60
    properties:
      tags: >
        ["devicelab", "android", "windows", "mokey"]
      task_name: flavors_test

  # windows mokey test
  - name: Windows_mokey flutter_gallery_win__compile
    recipe: devicelab/devicelab_drone
    presubmit: false
    timeout: 60
    properties:
      tags: >
        ["devicelab", "android", "windows", "mokey"]
      task_name: flutter_gallery_win__compile

  # windows mokey benchmark
  - name: Windows_mokey hot_mode_dev_cycle_win__benchmark
    recipe: devicelab/devicelab_drone
    presubmit: false
    timeout: 60
    properties:
      tags: >
        ["devicelab", "android", "windows", "mokey"]
      task_name: hot_mode_dev_cycle_win__benchmark

  # windows mokey test
  - name: Windows_mokey native_assets_android
    recipe: devicelab/devicelab_drone
    presubmit: false
    timeout: 60
    properties:
      tags: >
        ["devicelab", "android", "windows", "mokey"]
      task_name: native_assets_android

  # windows mokey test
  - name: Windows_mokey windows_chrome_dev_mode
    recipe: devicelab/devicelab_drone
    presubmit: false
    timeout: 60
    properties:
      tags: >
        ["devicelab", "android", "windows", "mokey"]
      task_name: windows_chrome_dev_mode

  - name: Windows flutter_packaging_test
    recipe: packaging/packaging
    presubmit: false
    enabled_branches:
      - master
    properties:
      task_name: flutter_packaging
      tags: >
        ["framework", "hostonly", "shard", "windows"]
    runIf:
      - .ci.yaml
      - engine/**
      - DEPS
      - dev/bots/**

  - name: Windows windows_startup_test
    recipe: devicelab/devicelab_drone
    presubmit: false
    timeout: 60
    properties:
      dependencies: >-
        [
          {"dependency": "vs_build", "version": "version:vs2019"}
        ]
      tags: >
        ["devicelab", "hostonly", "windows"]
      task_name: windows_startup_test

  - name: Windows_arm64 windows_startup_test
    recipe: devicelab/devicelab_drone
    presubmit: false
    timeout: 60
    properties:
      dependencies: >-
        [
          {"dependency": "vs_build", "version": "version:vs2019"}
        ]
      tags: >
        ["devicelab", "hostonly", "windows", "arm64"]
      task_name: windows_startup_test

  - name: Windows flutter_tool_startup__windows
    recipe: devicelab/devicelab_drone
    presubmit: false
    timeout: 60
    properties:
      tags: >
        ["devicelab", "hostonly", "windows"]
      task_name: flutter_tool_startup

  - name: Windows_arm64 flutter_tool_startup__windows
    recipe: devicelab/devicelab_drone
    presubmit: false
    timeout: 60
    properties:
      tags: >
        ["devicelab", "hostonly", "windows", "arm64"]
      task_name: flutter_tool_startup

  - name: Linux flutter_tool_startup__linux
    recipe: devicelab/devicelab_drone
    presubmit: false
    timeout: 60
    properties:
      tags: >
        ["devicelab", "hostonly", "linux"]
      task_name: flutter_tool_startup

  - name: Mac_benchmark flutter_tool_startup__macos
    presubmit: false
    recipe: devicelab/devicelab_drone
    timeout: 60
    properties:
      task_name: flutter_tool_startup

  - name: Linux flutter_packaging
    recipe: packaging/packaging
    timeout: 60
    scheduler: release
    bringup: true # https://github.com/flutter/flutter/issues/126286
    enabled_branches:
      - beta
      - stable
    properties:
      task_name: flutter_packaging
      tags: >
        ["framework", "hostonly", "shard", "linux"]
    drone_dimensions:
      - os=Linux

  - name: Mac flutter_packaging
    recipe: packaging/packaging
    timeout: 60
    scheduler: release
    enabled_branches:
      - beta
      - stable
    properties:
      task_name: flutter_packaging
      tags: >
        ["framework", "hostonly", "shard", "mac"]
    drone_dimensions:
      - os=Mac
      - cpu=x86


  - name: Mac_arm64 flutter_packaging
    recipe: packaging/packaging
    timeout: 60
    scheduler: release
    enabled_branches:
      - beta
      - stable
    properties:
      task_name: flutter_packaging
      tags: >
        ["framework", "hostonly", "shard", "mac"]
    drone_dimensions:
      - os=Mac
      - cpu=arm64

  - name: Windows flutter_packaging
    recipe: packaging/packaging
    timeout: 60
    scheduler: release
    bringup: true
    enabled_branches:
      - beta
      - stable
    properties:
      task_name: flutter_packaging
      tags: >
        ["framework", "hostonly", "shard", "windows"]
    drone_dimensions:
      - os=Windows


  - name: Linux docs_deploy_beta
    recipe: flutter/docs
    scheduler: release
    bringup: true
    enabled_branches:
      - beta
    presubmit: false
    timeout: 60
    properties:
      cores: "32"
      dependencies: >-
        [
          {"dependency": "dashing", "version": "0.4.0"},
          {"dependency": "firebase", "version": "v11.0.1"}
        ]
      tags: >
        ["framework", "hostonly", "linux"]
      validation: docs_deploy
      validation_name: Docs_deploy
      firebase_project: master-docs-flutter-dev
    drone_dimensions:
      - os=Linux

  - name: Linux docs_deploy_stable
    recipe: flutter/docs
    scheduler: release
    bringup: true
    enabled_branches:
      - stable
    presubmit: false
    timeout: 60
    properties:
      cores: "32"
      dependencies: >-
        [
          {"dependency": "dashing", "version": "0.4.0"},
          {"dependency": "firebase", "version": "v11.0.1"}
        ]
      tags: >
        ["framework", "hostonly", "linux"]
      validation: docs_deploy
      validation_name: Docs_deploy
      firebase_project: docs-flutter-dev
    drone_dimensions:
      - os=Linux<|MERGE_RESOLUTION|>--- conflicted
+++ resolved
@@ -1241,8 +1241,6 @@
 
   - name: Linux tool_integration_tests_1_7
     bringup: true
-<<<<<<< HEAD
-=======
     recipe: flutter/flutter_drone
     timeout: 60
     properties:
@@ -1272,7 +1270,6 @@
 
   - name: Linux tool_integration_tests_2_7
     bringup: true
->>>>>>> a79e7a98
     recipe: flutter/flutter_drone
     timeout: 60
     properties:
@@ -1288,11 +1285,7 @@
           {"dependency": "open_jdk", "version": "version:17"}
         ]
       shard: tool_integration_tests
-<<<<<<< HEAD
-      subshard: "1_7"
-=======
       subshard: "2_7"
->>>>>>> a79e7a98
       tags: >
         ["framework", "hostonly", "shard", "linux"]
       test_timeout_secs: "2700"
@@ -1304,11 +1297,7 @@
       - engine/**
       - DEPS
 
-<<<<<<< HEAD
-  - name: Linux tool_integration_tests_2_7
-=======
   - name: Linux tool_integration_tests_3_7
->>>>>>> a79e7a98
     bringup: true
     recipe: flutter/flutter_drone
     timeout: 60
@@ -1325,11 +1314,7 @@
           {"dependency": "open_jdk", "version": "version:17"}
         ]
       shard: tool_integration_tests
-<<<<<<< HEAD
-      subshard: "2_7"
-=======
       subshard: "3_7"
->>>>>>> a79e7a98
       tags: >
         ["framework", "hostonly", "shard", "linux"]
       test_timeout_secs: "2700"
@@ -1341,12 +1326,7 @@
       - engine/**
       - DEPS
 
-<<<<<<< HEAD
-  - name: Linux tool_integration_tests_3_7
-    bringup: true
-=======
   - name: Linux tool_integration_tests_4_7
->>>>>>> a79e7a98
     recipe: flutter/flutter_drone
     timeout: 60
     properties:
@@ -1362,11 +1342,7 @@
           {"dependency": "open_jdk", "version": "version:17"}
         ]
       shard: tool_integration_tests
-<<<<<<< HEAD
-      subshard: "3_7"
-=======
       subshard: "4_7"
->>>>>>> a79e7a98
       tags: >
         ["framework", "hostonly", "shard", "linux"]
       test_timeout_secs: "2700"
@@ -1378,12 +1354,7 @@
       - engine/**
       - DEPS
 
-<<<<<<< HEAD
-  - name: Linux tool_integration_tests_4_7
-    bringup: true
-=======
   - name: Linux tool_integration_tests_5_7
->>>>>>> a79e7a98
     recipe: flutter/flutter_drone
     timeout: 60
     properties:
@@ -1399,11 +1370,7 @@
           {"dependency": "open_jdk", "version": "version:17"}
         ]
       shard: tool_integration_tests
-<<<<<<< HEAD
-      subshard: "4_7"
-=======
       subshard: "5_7"
->>>>>>> a79e7a98
       tags: >
         ["framework", "hostonly", "shard", "linux"]
       test_timeout_secs: "2700"
@@ -1415,12 +1382,7 @@
       - engine/**
       - DEPS
 
-<<<<<<< HEAD
-  - name: Linux tool_integration_tests_5_7
-    bringup: true
-=======
   - name: Linux tool_integration_tests_6_7
->>>>>>> a79e7a98
     recipe: flutter/flutter_drone
     timeout: 60
     properties:
@@ -1436,11 +1398,7 @@
           {"dependency": "open_jdk", "version": "version:17"}
         ]
       shard: tool_integration_tests
-<<<<<<< HEAD
-      subshard: "5_7"
-=======
       subshard: "6_7"
->>>>>>> a79e7a98
       tags: >
         ["framework", "hostonly", "shard", "linux"]
       test_timeout_secs: "2700"
@@ -1452,11 +1410,7 @@
       - engine/**
       - DEPS
 
-<<<<<<< HEAD
-  - name: Linux tool_integration_tests_6_7
-=======
   - name: Linux tool_integration_tests_7_7
->>>>>>> a79e7a98
     bringup: true
     recipe: flutter/flutter_drone
     timeout: 60
@@ -1473,38 +1427,6 @@
           {"dependency": "open_jdk", "version": "version:17"}
         ]
       shard: tool_integration_tests
-<<<<<<< HEAD
-      subshard: "6_7"
-      tags: >
-        ["framework", "hostonly", "shard", "linux"]
-      test_timeout_secs: "2700"
-    runIf:
-      - dev/**
-      - packages/flutter_tools/**
-      - bin/**
-      - .ci.yaml
-      - engine/**
-      - DEPS
-
-  - name: Linux tool_integration_tests_7_7
-    bringup: true
-    recipe: flutter/flutter_drone
-    timeout: 60
-    properties:
-      add_recipes_cq: "true"
-      dependencies: >-
-        [
-          {"dependency": "android_sdk", "version": "version:35v1"},
-          {"dependency": "chrome_and_driver", "version": "version:125.0.6422.141"},
-          {"dependency": "clang", "version": "git_revision:5d5aba78dbbee75508f01bcaa69aedb2ab79065a"},
-          {"dependency": "cmake", "version": "build_id:8787856497187628321"},
-          {"dependency": "goldctl", "version": "git_revision:2387d6fff449587eecbb7e45b2692ca0710b63b9"},
-          {"dependency": "ninja", "version": "version:1.9.0"},
-          {"dependency": "open_jdk", "version": "version:17"}
-        ]
-      shard: tool_integration_tests
-=======
->>>>>>> a79e7a98
       subshard: "7_7"
       tags: >
         ["framework", "hostonly", "shard", "linux"]
