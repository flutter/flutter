# Describes the targets run in continuous integration environment.
#
# Flutter infra uses this file to generate a checklist of tasks to be performed
# for every commit.
#
# The recipes mentioned below refer to those in this repo:
#   https://flutter.googlesource.com/recipes/+/refs/heads/main/recipes/
#
# The "flutter_drone" recipe just defers to dev/bots/test.dart in this repo,
# with the shard set according to the "shard" key in this file.
#
# More information at:
#  * https://github.com/flutter/cocoon/blob/main/CI_YAML.md
enabled_branches:
  - master
  - flutter-\d+\.\d+-candidate\.\d+

platform_properties:
  staging_build_linux:
    properties:
      dependencies: >-
        [
          {"dependency": "curl", "version": "version:7.64.0"}
        ]
      os: Ubuntu
      cores: "8"
      device_type: none
      ignore_flakiness: "true"

  linux:
    properties:
      dependencies: >-
        [
          {"dependency": "curl", "version": "version:7.64.0"}
        ]
      os: Ubuntu
      cores: "8"
      device_type: none

  # The current android emulator config names can be found here:
  # https://chromium.googlesource.com/chromium/src.git/+/HEAD/tools/android/avd/proto
  # You may use those names for the android_virtual_device version. You may find the
  # avd_cipd_version by clicking on the latest available instance and looking for the
  # build_id:<Identifier#> here:
  # https://chrome-infra-packages.appspot.com/p/chromium/tools/android/avd/linux-amd64.
  linux_android_emu:
    properties:
      contexts: >-
        [
          "android_virtual_device"
        ]
      dependencies: >-
        [
          {"dependency": "android_sdk", "version": "version:36v4"},
          {"dependency": "android_virtual_device", "version": "android_36_google_apis_x64.textpb"},
          {"dependency": "avd_cipd_version", "version": "build_id:8719362231152674241"},
          {"dependency": "open_jdk", "version": "version:21"},
          {"dependency": "clang", "version": "git_revision:5d5aba78dbbee75508f01bcaa69aedb2ab79065a"},
          {"dependency": "cmake", "version": "build_id:8787856497187628321"},
          {"dependency": "ninja", "version": "version:1.9.0"}
        ]
      os: Ubuntu
      cores: "8"
      device_type: none
      kvm: "1"

  # linux_android_emu_unstable is intended to be how flutter-android proves the stability
  # of new combinations of dependencies.
  linux_android_emu_unstable:
    properties:
      contexts: >-
        [
          "android_virtual_device"
        ]
      dependencies: >-
        [
          {"dependency": "android_sdk", "version": "version:36v4"},
          {"dependency": "android_virtual_device", "version": "android_36_google_apis_x64.textpb"},
          {"dependency": "avd_cipd_version", "version": "build_id:8699815938758639089"},
          {"dependency": "open_jdk", "version": "version:21"},
          {"dependency": "clang", "version": "git_revision:5d5aba78dbbee75508f01bcaa69aedb2ab79065a"},
          {"dependency": "cmake", "version": "build_id:8787856497187628321"},
          {"dependency": "ninja", "version": "version:1.9.0"}
        ]
      os: Ubuntu
      cores: "8"
      device_type: none
      kvm: "1"

  # linux_android_emu_vulkan_stable temporarily depends on an API 35 AVD while all
  # other linux_android_emu test targets depend on an API 36 AVD due to a potential issue with
  # virtual display on API 36: https://github.com/flutter/flutter/issues/170024.
  linux_android_emu_vulkan_stable:
    properties:
      contexts: >-
        [
          "android_virtual_device"
        ]
      dependencies: >-
        [
          {"dependency": "android_sdk", "version": "version:36v4"},
          {"dependency": "android_virtual_device", "version": "android_35_google_apis_x64.textpb"},
          {"dependency": "avd_cipd_version", "version": "build_id:8733065022087935185"},
          {"dependency": "open_jdk", "version": "version:21"},
          {"dependency": "clang", "version": "git_revision:5d5aba78dbbee75508f01bcaa69aedb2ab79065a"},
          {"dependency": "cmake", "version": "build_id:8787856497187628321"},
          {"dependency": "ninja", "version": "version:1.9.0"}
        ]
      os: Ubuntu
      cores: "8"
      device_type: none
      kvm: "1"

  linux_build_test:
    properties:
      dependencies: >-
        [
          {"dependency": "android_sdk", "version": "version:36v4"},
          {"dependency": "open_jdk", "version": "version:21"},
          {"dependency": "curl", "version": "version:7.64.0"}
        ]
      os: Ubuntu
      cores: "8"
      device_type: none

  linux_pixel_7pro:
    properties:
      dependencies: >-
        [
          {"dependency": "android_sdk", "version": "version:36v4"},
          {"dependency": "open_jdk", "version": "version:21"},
          {"dependency": "curl", "version": "version:7.64.0"}
        ]
      os: Linux
      device_type: "Pixel 7 Pro"

  linux_mokey:
    properties:
      dependencies: >-
        [
          {"dependency": "android_sdk", "version": "version:36v4"},
          {"dependency": "open_jdk", "version": "version:21"},
          {"dependency": "curl", "version": "version:7.64.0"}
        ]
      os: Linux
      device_type: "mokey"

  linux_galaxy_s24:
    properties:
      dependencies: >-
        [
          {"dependency": "android_sdk", "version": "version:36v4"},
          {"dependency": "open_jdk", "version": "version:21"},
          {"dependency": "curl", "version": "version:7.64.0"}
        ]
      os: Linux
      device_type: "SM-S921U1"

  mac:
    properties:
      contexts: >-
        [
          "osx_sdk"
        ]
      dependencies: >-
        [
          {"dependency": "apple_signing", "version": "version:to_2026"}
        ]
      os: Mac-15.5
      device_type: none
      $flutter/osx_sdk : >-
        {
          "sdk_version": "16c5032a"
        }

  mac_arm64:
    properties:
      contexts: >-
        [
          "osx_sdk"
        ]
      dependencies: >-
        [
          {"dependency": "apple_signing", "version": "version:to_2026"}
        ]
      os: Mac-15.5
      device_type: none
      cpu: arm64
      $flutter/osx_sdk : >-
        {
          "sdk_version": "16c5032a"
        }

  mac_benchmark:
    properties:
      contexts: >-
        [
          "osx_sdk"
        ]
      dependencies: >-
        [
          {"dependency": "apple_signing", "version": "version:to_2026"}
        ]
      device_type: none
      mac_model: "Macmini8,1"
      os: Mac-15.5
      tags: >
        ["devicelab", "hostonly", "mac"]
      $flutter/osx_sdk : >-
        {
          "sdk_version": "16c5032a"
        }

  mac_x64:
    properties:
      contexts: >-
        [
          "osx_sdk"
        ]
      dependencies: >-
        [
          {"dependency": "apple_signing", "version": "version:to_2026"}
        ]
      os: Mac-15.5
      device_type: none
      cpu: x86
      $flutter/osx_sdk : >-
        {
          "sdk_version": "16c5032a"
        }

  mac_build_test:
    properties:
      contexts: >-
        [
          "osx_sdk"
        ]
      dependencies: >-
        [
          {"dependency": "ruby", "version": "ruby_3.1-pod_1.13"},
          {"dependency": "apple_signing", "version": "version:to_2026"}
        ]
      os: Mac-15.5
      device_type: none
      cpu: x86
      $flutter/osx_sdk : >-
        {
          "sdk_version": "16c5032a"
        }

  mac_mokey:
    properties:
      dependencies: >-
        [
          {"dependency": "android_sdk", "version": "version:36v4"},
          {"dependency": "chrome_and_driver", "version": "version:125.0.6422.141"},
          {"dependency": "open_jdk", "version": "version:21"}
        ]
      os: Mac-15.1|Mac-15.5|Mac-15.6|Mac-15.7
      cpu: x86
      device_type: "mokey"

  mac_arm64_mokey:
    properties:
      dependencies: >-
        [
          {"dependency": "android_sdk", "version": "version:36v4"},
          {"dependency": "open_jdk", "version": "version:21"}
        ]
      os: Mac-15.1|Mac-15.5|Mac-15.6
      cpu: arm64
      device_type: "mokey"

  mac_ios:
    properties:
      contexts: >-
        [
          "osx_sdk_devicelab"
        ]
      dependencies: >-
        [
          {"dependency": "ruby", "version": "ruby_3.1-pod_1.13"},
          {"dependency": "apple_signing", "version": "version:to_2026"}
        ]
      os: Mac-15.1|Mac-15.5|Mac-15.6
      device_os: iOS-18
      $flutter/osx_sdk : >-
        {
          "sdk_version": "16c5032a"
        }

  mac_x64_ios:
    properties:
      contexts: >-
        [
          "osx_sdk_devicelab"
        ]
      dependencies: >-
        [
          {"dependency": "ruby", "version": "ruby_3.1-pod_1.13"},
          {"dependency": "apple_signing", "version": "version:to_2026"}
        ]
      os: Mac-15.1|Mac-15.5|Mac-15.6
      cpu: x86
      device_os: iOS-18
      $flutter/osx_sdk : >-
        {
          "sdk_version": "16c5032a"
        }

  mac_arm64_ios:
    properties:
      contexts: >-
        [
          "osx_sdk_devicelab"
        ]
      dependencies: >-
        [
          {"dependency": "ruby", "version": "ruby_3.1-pod_1.13"},
          {"dependency": "apple_signing", "version": "none"}
        ]
      os: Mac-15.1|Mac-15.5|Mac-15.6
      cpu: arm64
      device_os: iOS-18
      $flutter/osx_sdk : >-
        {
          "sdk_version": "16c5032a"
        }

  windows:
    properties:
      os: Windows-10
      device_type: none

  windows_arm64:
    properties:
      arch: arm
      os: Windows
      cpu: arm64

  windows_mokey:
    properties:
      dependencies: >-
        [
          {"dependency": "android_sdk", "version": "version:36v4"},
          {"dependency": "chrome_and_driver", "version": "version:125.0.6422.141"},
          {"dependency": "open_jdk", "version": "version:21"}
        ]
      os: Windows-10
      device_type: "mokey"

targets:
  - name: Linux analyze
    recipe: flutter/flutter_drone
    timeout: 60
    properties:
      shard: analyze
      dependencies: >-
        [
          {"dependency": "ktlint", "version": "version_1_5_0"},
          {"dependency": "open_jdk", "version": "version:21"}
        ]
      tags: >
        ["framework","hostonly","shard","linux"]

  # This is a benchmark that does not require an attached device. However, we
  # are intentionally running it in the devicelab to ensure that it does not
  # run on a VM in order to avoid noisy results from the benchmark.
  - name: Linux analyzer_benchmark
    recipe: devicelab/devicelab_drone
    timeout: 60
    properties:
      os: Linux
      device_type: "mokey"
      test_timeout_secs: "3600" # 1 hour
      dependencies: >-
        [
          {"dependency": "android_sdk", "version": "version:36v4"},
          {"dependency": "open_jdk", "version": "version:21"},
          {"dependency": "curl", "version": "version:7.64.0"}
        ]
      tags: >
        ["devicelab", "android", "linux", "mokey"]
      task_name: analyzer_benchmark

  - name: Linux coverage
    # Because this only runs every 6 commits, it being flaky takes a long time to recover.
    bringup: true
    presubmit: false
    recipe: flutter/coverage
    timeout: 90
    enabled_branches:
      # Don't run this on release branches
      - master
    properties:
      tags: >
        ["framework", "hostonly", "shard", "linux"]

  - name: Linux packages_autoroller
    presubmit: false
    recipe: pub_autoroller/pub_autoroller
    # This takes a while because we need to fetch network dependencies and run
    # Gradle for every android app in the repo
    timeout: 45
    enabled_branches:
      # Don't run this on release branches
      - master
    properties:
      tags: >
        ["framework","hostonly","linux"]
      # Requires Android SDK since we may re-generate Gradle lockfiles
      dependencies: >-
        [
          {"dependency": "android_sdk", "version": "version:36v4"},
          {"dependency": "gh_cli", "version": "version:2.8.0-2-g32256d38"},
          {"dependency": "open_jdk", "version": "version:21"}
        ]

  - name: Linux_android_emu android views
    recipe: devicelab/devicelab_drone
    properties:
      tags: >
        ["framework","hostonly","linux"]
      task_name: android_views
      presubmit_max_attempts: "2"
    timeout: 60

  - name: Linux build_aar_module_test
    recipe: devicelab/devicelab_drone
    timeout: 60
    properties:
      add_recipes_cq: "true"
      dependencies: >-
        [
          {"dependency": "android_sdk", "version": "version:36v4"},
          {"dependency": "open_jdk", "version": "version:21"},
          {"dependency": "clang", "version": "git_revision:5d5aba78dbbee75508f01bcaa69aedb2ab79065a"},
          {"dependency": "cmake", "version": "build_id:8787856497187628321"},
          {"dependency": "ninja", "version": "version:1.9.0"}
        ]
      tags: >
        ["devicelab","hostonly"]
      task_name: build_aar_module_test
    runIf:
      - dev/**
      - packages/flutter_tools/**
      - bin/**
      - .ci.yaml
      - engine/**
      - DEPS

  - name: Linux build_tests_1_5
    recipe: flutter/flutter_drone
    timeout: 60
    properties:
      dependencies: >-
        [
          {"dependency": "android_sdk", "version": "version:36v4"},
          {"dependency": "open_jdk", "version": "version:21"},
          {"dependency": "goldctl", "version": "git_revision:2387d6fff449587eecbb7e45b2692ca0710b63b9"},
          {"dependency": "clang", "version": "git_revision:5d5aba78dbbee75508f01bcaa69aedb2ab79065a"},
          {"dependency": "cmake", "version": "build_id:8787856497187628321"},
          {"dependency": "ninja", "version": "version:1.9.0"}
        ]
      shard: build_tests
      subshard: "1_5"
      tags: >
        ["framework", "hostonly", "shard", "linux"]

  - name: Linux build_tests_2_5
    recipe: flutter/flutter_drone
    timeout: 60
    properties:
      dependencies: >-
        [
          {"dependency": "android_sdk", "version": "version:36v4"},
          {"dependency": "open_jdk", "version": "version:21"},
          {"dependency": "goldctl", "version": "git_revision:2387d6fff449587eecbb7e45b2692ca0710b63b9"},
          {"dependency": "clang", "version": "git_revision:5d5aba78dbbee75508f01bcaa69aedb2ab79065a"},
          {"dependency": "cmake", "version": "build_id:8787856497187628321"},
          {"dependency": "ninja", "version": "version:1.9.0"}
        ]
      shard: build_tests
      subshard: "2_5"
      tags: >
        ["framework", "hostonly", "shard", "linux"]

  - name: Linux build_tests_3_5
    recipe: flutter/flutter_drone
    timeout: 60
    properties:
      dependencies: >-
        [
          {"dependency": "android_sdk", "version": "version:36v4"},
          {"dependency": "open_jdk", "version": "version:21"},
          {"dependency": "goldctl", "version": "git_revision:2387d6fff449587eecbb7e45b2692ca0710b63b9"},
          {"dependency": "clang", "version": "git_revision:5d5aba78dbbee75508f01bcaa69aedb2ab79065a"},
          {"dependency": "cmake", "version": "build_id:8787856497187628321"},
          {"dependency": "ninja", "version": "version:1.9.0"}
        ]
      shard: build_tests
      subshard: "3_5"
      tags: >
        ["framework", "hostonly", "shard", "linux"]

  - name: Linux build_tests_4_5
    recipe: flutter/flutter_drone
    timeout: 60
    properties:
      dependencies: >-
        [
          {"dependency": "android_sdk", "version": "version:36v4"},
          {"dependency": "open_jdk", "version": "version:21"},
          {"dependency": "goldctl", "version": "git_revision:2387d6fff449587eecbb7e45b2692ca0710b63b9"},
          {"dependency": "clang", "version": "git_revision:5d5aba78dbbee75508f01bcaa69aedb2ab79065a"},
          {"dependency": "cmake", "version": "build_id:8787856497187628321"},
          {"dependency": "ninja", "version": "version:1.9.0"}
        ]
      shard: build_tests
      subshard: "4_5"
      tags: >
        ["framework", "hostonly", "shard", "linux"]

  - name: Linux build_tests_5_5
    recipe: flutter/flutter_drone
    timeout: 60
    properties:
      dependencies: >-
        [
          {"dependency": "android_sdk", "version": "version:36v4"},
          {"dependency": "open_jdk", "version": "version:21"},
          {"dependency": "goldctl", "version": "git_revision:2387d6fff449587eecbb7e45b2692ca0710b63b9"},
          {"dependency": "clang", "version": "git_revision:5d5aba78dbbee75508f01bcaa69aedb2ab79065a"},
          {"dependency": "cmake", "version": "build_id:8787856497187628321"},
          {"dependency": "ninja", "version": "version:1.9.0"}
        ]
      shard: build_tests
      subshard: "5_5"
      tags: >
        ["framework", "hostonly", "shard", "linux"]

  - name: Linux ci_yaml flutter roller
    recipe: infra/ci_yaml
    presubmit: false
    timeout: 30
    enabled_branches:
      # Don't run this on release branches
      - master
    properties:
      tags: >
        ["framework", "hostonly", "shard", "linux"]
    runIf:
      - .ci.yaml
      - DEPS
      - engine/**

  - name: Linux customer_testing
    # This really just runs dev/bots/customer_testing/ci.sh,
    # but it does so indirectly via the flutter_drone recipe
    # calling the dev/bots/test.dart script.
    enabled_branches:
      - master
    recipe: flutter/flutter_drone
    # Timeout in minutes for the whole task.
    timeout: 60
    properties:
      shard: customer_testing
      tags: >
        ["framework", "hostonly", "shard", "linux"]
      # TODO(flutter/flutter#164140): Reduce timeout once customer
      # tests are sharded.
      test_timeout_secs: "3600" # Allows 60 minutes (up from 30 default)

  # Despite the name, this really means "generate api_docs.zip", and "upload zip
  # to GCS", and conditionally on the "master" channel will also deploy the docs
  # to Firebase (https://main-api.flutter.dev/).
  #
  # See "Linux docs_generate_release" for how docs are built (but not published)
  # and "Linux docs_deploy_stable" for how docs deployed for the stable branch
  # (we do not deploy docs for beta).
  - name: Linux docs_publish
    recipe: flutter/docs
    presubmit: false
    backfill: false
    enabled_branches:
      - master
    timeout: 60
    dimensions:
      os: "Linux"
    properties:
      cores: "32"
      dependencies: >-
        [
          {"dependency": "dashing", "version": "0.4.0"},
          {"dependency": "firebase", "version": "v11.0.1"}
        ]
      tags: >
        ["framework", "hostonly", "linux"]
      docs: >
        {"build": "master", "deploy": "main-docs-flutter-prod"}
    drone_dimensions:
      - os=Linux

  - name: Linux docs_generate_release
    recipe: flutter/docs
    scheduler: release
    presubmit: false
    postsubmit: false
    enabled_branches:
      - flutter-\d+\.\d+-candidate\.\d+
    timeout: 60
    dimensions:
      os: "Linux"
    properties:
      cores: "32"
      dependencies: >-
        [
          {"dependency": "dashing", "version": "0.4.0"},
          {"dependency": "firebase", "version": "v11.0.1"}
        ]
      tags: >
        ["framework", "hostonly", "linux"]
      docs: >
        {"build": "stable"}
    drone_dimensions:
      - os=Linux


  # This step runs on the release channel "stable", after the same commit SHA
  # has been run and built by Linux flutter_release_builder as part of a release
  # candidate branch (i.e. /flutter-\d+\.\d+-candidate\.\d+/) in the previous
  # target, "Linux docs_generate_release".
  - name: Linux docs_deploy_stable
    recipe: flutter/docs
    scheduler: release
    presubmit: false
    postsubmit: false
    enabled_branches:
      - stable
    timeout: 60
    properties:
      cores: "32"
      dependencies: >-
        [
          {"dependency": "dashing", "version": "0.4.0"},
          {"dependency": "firebase", "version": "v11.0.1"}
        ]
      tags: >
        ["framework", "hostonly", "linux"]
      docs: >
        {"post_process": "stable", "deploy": "docs-flutter-dev"}
    drone_dimensions:
      - os=Linux

  - name: Linux docs_test
    recipe: flutter/flutter_drone
    timeout: 30
    properties:
      cores: "32"
      dependencies: >-
        [
          {"dependency": "dashing", "version": "0.4.0"}
        ]
      firebase_project: ""
      release_ref: ""
      tags: >
        ["framework", "hostonly", "shard", "linux"]
      shard: docs
    runIf:
      - bin/**
      - dev/**
      - packages/flutter/**
      - packages/flutter_drive/**
      - packages/flutter_localizations/**
      - packages/flutter_test/**
      - packages/flutter_web_plugins/**
      - packages/integration_test/**
      - .ci.yaml
      - engine/**
      - DEPS
      - dartdoc_options.yaml

  - name: Linux engine_dependency_proxy_test
    recipe: devicelab/devicelab_drone
    timeout: 60
    properties:
      dependencies: >-
        [
          {"dependency": "android_sdk", "version": "version:36v4"},
          {"dependency": "open_jdk", "version": "version:21"}
        ]
      tags: >
        ["devicelab", "hostonly", "linux"]
      task_name: engine_dependency_proxy_test
    runIf:
      - dev/**
      - bin/**
      - .ci.yaml
      - engine/**
      - DEPS

  - name: Linux firebase_release_smoke_test
    bringup: true # https://github.com/flutter/flutter/issues/176042
    recipe: firebaselab/firebaselab
    timeout: 60
    properties:
      dependencies: >-
        [
          {"dependency": "android_sdk", "version": "version:36v4"},
          {"dependency": "open_jdk", "version": "version:21"},
          {"dependency": "clang", "version": "git_revision:5d5aba78dbbee75508f01bcaa69aedb2ab79065a"},
          {"dependency": "cmake", "version": "build_id:8787856497187628321"},
          {"dependency": "ninja", "version": "version:1.9.0"}
        ]
      tags: >
        ["firebaselab"]
      task_name: release_smoke_test
      physical_devices: >-
        [
          "--device", "model=tokay,version=36",
          "--device", "model=shiba,version=34",
          "--device", "model=redfin,version=30",
          "--device", "model=griffin,version=24"
        ]
      virtual_devices: >-
        [
          "--device", "model=Nexus5.gce_x86,version=21",
          "--device", "model=Nexus5.gce_x86,version=22",
          "--device", "model=Nexus5.gce_x86,version=23",
          "--device", "model=Nexus6P,version=25",
          "--device", "model=MediumPhone.arm,version=26",
          "--device", "model=MediumPhone.arm,version=27",
          "--device", "model=SmallPhone.arm,version=29"
        ]

  - name: Linux flutter_packaging_test
    recipe: packaging/packaging
    presubmit: false
    enabled_branches:
      - master
    timeout: 60 # TODO(https://github.com/flutter/flutter/issues/162654)
    properties:
      task_name: flutter_packaging
      tags: >
        ["framework", "hostonly", "shard", "linux"]
      test_timeout_secs: "3600" # TODO(https://github.com/flutter/flutter/issues/162654)
    runIf:
      - .ci.yaml
      - engine/**
      - DEPS
      - dev/bots/**

  - name: Linux flutter_plugins
    recipe: flutter/flutter_drone
    enabled_branches:
      - master
    timeout: 60
    properties:
      shard: flutter_plugins
      subshard: analyze
      tags: >
        ["framework", "hostonly", "shard", "linux"]

  - name: Linux framework_tests_libraries
    recipe: flutter/flutter_drone
    timeout: 60
    properties:
      dependencies: >-
        [
          {"dependency": "goldctl", "version": "git_revision:2387d6fff449587eecbb7e45b2692ca0710b63b9"}
        ]
      shard: framework_tests
      subshard: libraries
      tags: >
        ["framework","hostonly","shard", "linux"]
    runIf:
      - dev/**
      - packages/flutter/**
      - packages/flutter_driver/**
      - packages/integration_test/**
      - packages/flutter_localizations/**
      - packages/fuchsia_remote_debug_protocol/**
      - packages/flutter_test/**
      - packages/flutter_goldens/**
      - packages/flutter_tools/**
      - bin/**
      - .ci.yaml
      - engine/**
      - DEPS

  - name: Linux framework_tests_slow
    recipe: flutter/flutter_drone
    timeout: 60
    properties:
      dependencies: >-
        [
          {"dependency": "android_sdk", "version": "version:36v4"},
          {"dependency": "open_jdk", "version": "version:21"},
          {"dependency": "clang", "version": "git_revision:5d5aba78dbbee75508f01bcaa69aedb2ab79065a"},
          {"dependency": "cmake", "version": "build_id:8787856497187628321"},
          {"dependency": "ninja", "version": "version:1.9.0"}
        ]
      shard: framework_tests
      subshard: slow
      tags: >
        ["framework", "hostonly", "shard", "linux"]
    runIf:
      - dev/**
      - packages/flutter/**
      - packages/flutter_driver/**
      - packages/integration_test/**
      - packages/flutter_localizations/**
      - packages/fuchsia_remote_debug_protocol/**
      - packages/flutter_test/**
      - packages/flutter_goldens/**
      - packages/flutter_tools/**
      - bin/**
      - .ci.yaml
      - engine/**
      - DEPS

  - name: Linux framework_tests_misc
    recipe: flutter/flutter_drone
    timeout: 60
    properties:
      dependencies: >-
        [
          {"dependency": "goldctl", "version": "git_revision:2387d6fff449587eecbb7e45b2692ca0710b63b9"},
          {"dependency": "clang", "version": "git_revision:5d5aba78dbbee75508f01bcaa69aedb2ab79065a"},
          {"dependency": "cmake", "version": "build_id:8787856497187628321"},
          {"dependency": "ninja", "version": "version:1.9.0"},
          {"dependency": "open_jdk", "version": "version:21"},
          {"dependency": "android_sdk", "version": "version:36v4"}
        ]
      shard: framework_tests
      subshard: misc
      tags: >
        ["framework", "hostonly", "shard", "linux"]
    runIf:
      - dev/**
      - examples/api/**
      - packages/flutter/**
      - packages/flutter_driver/**
      - packages/integration_test/**
      - packages/flutter_localizations/**
      - packages/fuchsia_remote_debug_protocol/**
      - packages/flutter_test/**
      - packages/flutter_goldens/**
      - packages/flutter_tools/**
      - bin/**
      - .ci.yaml
      - engine/**
      - DEPS

  - name: Linux framework_tests_widgets
    recipe: flutter/flutter_drone
    timeout: 60
    properties:
      dependencies: >-
        [
          {"dependency": "goldctl", "version": "git_revision:2387d6fff449587eecbb7e45b2692ca0710b63b9"}
        ]
      shard: framework_tests
      subshard: widgets
      tags: >
        ["framework","hostonly","shard", "linux"]
    runIf:
      - dev/**
      - packages/flutter/**
      - packages/flutter_driver/**
      - packages/integration_test/**
      - packages/flutter_localizations/**
      - packages/fuchsia_remote_debug_protocol/**
      - packages/flutter_test/**
      - packages/flutter_goldens/**
      - packages/flutter_tools/**
      - bin/**
      - .ci.yaml
      - engine/**
      - DEPS

  - name: Linux fuchsia_precache
    recipe: flutter/flutter_drone
    timeout: 60
    enabled_branches:
      # Don't run this on release branches
      - master
    presubmit: false
    properties:
      shard: fuchsia_precache
      tags: >
        ["framework", "hostonly", "shard", "linux"]
    runIf:
      - engine/**
      - DEPS
      - .ci.yaml

  - name: Linux gradle_desugar_classes_test
    recipe: devicelab/devicelab_drone
    timeout: 60
    properties:
      dependencies: >-
        [
          {"dependency": "android_sdk", "version": "version:36v4"},
          {"dependency": "open_jdk", "version": "version:21"},
          {"dependency": "clang", "version": "git_revision:5d5aba78dbbee75508f01bcaa69aedb2ab79065a"},
          {"dependency": "cmake", "version": "build_id:8787856497187628321"},
          {"dependency": "ninja", "version": "version:1.9.0"}
        ]
      tags: >
        ["devicelab", "hostonly", "linux"]
      task_name: gradle_desugar_classes_test
    runIf:
      - dev/**
      - bin/**
      - .ci.yaml
      - engine/**
      - DEPS

  - name: Linux gradle_java8_compile_test
    recipe: devicelab/devicelab_drone
    timeout: 60
    properties:
      dependencies: >-
        [
          {"dependency": "android_sdk", "version": "version:36v4"},
          {"dependency": "open_jdk", "version": "version:21"},
          {"dependency": "clang", "version": "git_revision:5d5aba78dbbee75508f01bcaa69aedb2ab79065a"},
          {"dependency": "cmake", "version": "build_id:8787856497187628321"},
          {"dependency": "ninja", "version": "version:1.9.0"}
        ]
      tags: >
        ["devicelab", "hostonly", "linux"]
      task_name: gradle_java8_compile_test
    runIf:
      - dev/**
      - bin/**
      - .ci.yaml
      - engine/**
      - DEPS

  - name: Linux gradle_plugin_bundle_test
    recipe: devicelab/devicelab_drone
    timeout: 60
    properties:
      dependencies: >-
        [
          {"dependency": "android_sdk", "version": "version:36v4"},
          {"dependency": "open_jdk", "version": "version:21"},
          {"dependency": "clang", "version": "git_revision:5d5aba78dbbee75508f01bcaa69aedb2ab79065a"},
          {"dependency": "cmake", "version": "build_id:8787856497187628321"},
          {"dependency": "ninja", "version": "version:1.9.0"}
        ]
      tags: >
        ["devicelab", "hostonly", "linux"]
      task_name: gradle_plugin_bundle_test
    runIf:
      - dev/**
      - bin/**
      - .ci.yaml
      - engine/**
      - DEPS

  - name: Linux gradle_plugin_fat_apk_test
    recipe: devicelab/devicelab_drone
    timeout: 60
    properties:
      dependencies: >-
        [
          {"dependency": "android_sdk", "version": "version:36v4"},
          {"dependency": "open_jdk", "version": "version:21"},
          {"dependency": "clang", "version": "git_revision:5d5aba78dbbee75508f01bcaa69aedb2ab79065a"},
          {"dependency": "cmake", "version": "build_id:8787856497187628321"},
          {"dependency": "ninja", "version": "version:1.9.0"}
        ]
      tags: >
        ["devicelab", "hostonly", "linux"]
      task_name: gradle_plugin_fat_apk_test
    runIf:
      - dev/**
      - packages/flutter_tools/**
      - bin/**
      - .ci.yaml
      - engine/**
      - DEPS

  - name: Linux gradle_plugin_light_apk_test
    recipe: devicelab/devicelab_drone
    timeout: 60
    properties:
      dependencies: >-
        [
          {"dependency": "android_sdk", "version": "version:36v4"},
          {"dependency": "open_jdk", "version": "version:21"},
          {"dependency": "clang", "version": "git_revision:5d5aba78dbbee75508f01bcaa69aedb2ab79065a"},
          {"dependency": "cmake", "version": "build_id:8787856497187628321"},
          {"dependency": "ninja", "version": "version:1.9.0"}
        ]
      tags: >
        ["devicelab", "hostonly", "linux"]
      task_name: gradle_plugin_light_apk_test
    runIf:
      - dev/**
      - packages/flutter_tools/**
      - bin/**
      - .ci.yaml
      - engine/**
      - DEPS

  - name: Linux module_custom_host_app_name_test
    recipe: devicelab/devicelab_drone
    timeout: 60
    properties:
      dependencies: >-
        [
          {"dependency": "android_sdk", "version": "version:36v4"},
          {"dependency": "open_jdk", "version": "version:21"},
          {"dependency": "clang", "version": "git_revision:5d5aba78dbbee75508f01bcaa69aedb2ab79065a"},
          {"dependency": "cmake", "version": "build_id:8787856497187628321"},
          {"dependency": "ninja", "version": "version:1.9.0"}
        ]
      tags: >
        ["devicelab", "hostonly", "linux"]
      task_name: module_custom_host_app_name_test
    runIf:
      - dev/**
      - packages/flutter_tools/**
      - bin/**
      - .ci.yaml
      - engine/**
      - DEPS

  - name: Linux module_host_with_custom_build_test
    recipe: devicelab/devicelab_drone
    timeout: 60
    properties:
      dependencies: >-
        [
          {"dependency": "android_sdk", "version": "version:36v4"},
          {"dependency": "open_jdk", "version": "version:21"},
          {"dependency": "clang", "version": "git_revision:5d5aba78dbbee75508f01bcaa69aedb2ab79065a"},
          {"dependency": "cmake", "version": "build_id:8787856497187628321"},
          {"dependency": "ninja", "version": "version:1.9.0"}
        ]
      tags: >
        ["devicelab", "hostonly", "linux"]
      task_name: module_host_with_custom_build_test
    runIf:
      - dev/**
      - packages/flutter_tools/**
      - bin/**
      - .ci.yaml
      - engine/**
      - DEPS

  - name: Linux build_android_host_app_with_module_aar
    bringup: true # Flaky https://github.com/flutter/flutter/issues/172630
    recipe: devicelab/devicelab_drone
    timeout: 60
    properties:
      dependencies: >-
        [
          {"dependency": "android_sdk", "version": "version:36v4"},
<<<<<<< HEAD
          {"dependency": "open_jdk", "version": "version:21"}
=======
          {"dependency": "chrome_and_driver", "version": "version:125.0.6422.141"},
          {"dependency": "open_jdk", "version": "version:21"},
          {"dependency": "clang", "version": "git_revision:5d5aba78dbbee75508f01bcaa69aedb2ab79065a"},
          {"dependency": "cmake", "version": "build_id:8787856497187628321"},
          {"dependency": "ninja", "version": "version:1.9.0"}
>>>>>>> 3a28b6e2
        ]
      tags: >
        ["devicelab", "hostonly", "linux"]
      task_name: build_android_host_app_with_module_aar
    runIf:
      - dev/**
      - packages/flutter_tools/**
      - bin/**
      - .ci.yaml
      - engine/**
      - DEPS

  - name: Linux build_android_host_app_with_module_source
    recipe: devicelab/devicelab_drone
    timeout: 60
    presubmit: false
    properties:
      dependencies: >-
        [
          {"dependency": "android_sdk", "version": "version:36v4"},
          {"dependency": "open_jdk", "version": "version:21"},
          {"dependency": "clang", "version": "git_revision:5d5aba78dbbee75508f01bcaa69aedb2ab79065a"},
          {"dependency": "cmake", "version": "build_id:8787856497187628321"},
          {"dependency": "ninja", "version": "version:1.9.0"}
        ]
      tags: >
        ["devicelab", "hostonly", "linux"]
      task_name: build_android_host_app_with_module_source
      test_timeout_secs: "2700"
    runIf:
      - dev/**
      - packages/flutter_tools/**
      - bin/**
      - .ci.yaml
      - engine/**
      - DEPS

  - name: Linux plugin_dependencies_test
    recipe: devicelab/devicelab_drone
    timeout: 60
    properties:
      dependencies: >-
        [
          {"dependency": "android_sdk", "version": "version:36v4"},
          {"dependency": "open_jdk", "version": "version:21"},
          {"dependency": "clang", "version": "git_revision:5d5aba78dbbee75508f01bcaa69aedb2ab79065a"},
          {"dependency": "cmake", "version": "build_id:8787856497187628321"},
          {"dependency": "ninja", "version": "version:1.9.0"}
        ]
      tags: >
        ["devicelab", "hostonly", "linux"]
      task_name: plugin_dependencies_test
    runIf:
      - dev/**
      - packages/flutter_tools/**
      - bin/**
      - .ci.yaml
      - engine/**
      - DEPS

  - name: Linux plugin_test_android_variants
    recipe: devicelab/devicelab_drone
    timeout: 45
    properties:
      dependencies: >-
        [
          {"dependency": "android_sdk", "version": "version:36v4"},
          {"dependency": "open_jdk", "version": "version:21"},
          {"dependency": "clang", "version": "git_revision:5d5aba78dbbee75508f01bcaa69aedb2ab79065a"},
          {"dependency": "cmake", "version": "build_id:8787856497187628321"},
          {"dependency": "ninja", "version": "version:1.9.0"}
        ]
      # TODO(fujino): delete once propagation from
      # https://github.com/flutter/flutter/issues/158521 completes.
      drone_dimensions: >
        ["os=Linux", "os=Ubuntu-20"]
      tags: >
        ["devicelab", "hostonly", "linux"]
      task_name: plugin_test_android_variants
    runIf:
      - dev/**
      - packages/flutter_tools/**
      - bin/**
      - .ci.yaml
      - engine/**
      - DEPS

  - name: Linux plugin_test_android_standard
    recipe: devicelab/devicelab_drone
    timeout: 45
    properties:
      dependencies: >-
        [
          {"dependency": "android_sdk", "version": "version:36v4"},
          {"dependency": "open_jdk", "version": "version:21"},
          {"dependency": "clang", "version": "git_revision:5d5aba78dbbee75508f01bcaa69aedb2ab79065a"},
          {"dependency": "cmake", "version": "build_id:8787856497187628321"},
          {"dependency": "ninja", "version": "version:1.9.0"}
        ]
      tags: >
        ["devicelab", "hostonly", "windows"]
      task_name: plugin_test_android_standard
    runIf:
      - dev/**
      - packages/flutter_tools/**
      - bin/**
      - .ci.yaml
      - engine/**
      - DEPS

  - name: Linux plugin_test_linux
    recipe: devicelab/devicelab_drone
    timeout: 60
    properties:
      dependencies: >-
        [
          {"dependency": "clang", "version": "git_revision:5d5aba78dbbee75508f01bcaa69aedb2ab79065a"},
          {"dependency": "cmake", "version": "build_id:8787856497187628321"},
          {"dependency": "ninja", "version": "version:1.9.0"},
          {"dependency": "curl", "version": "version:7.64.0"}
        ]
      tags: >
        ["devicelab", "hostonly", "linux"]
      task_name: plugin_test_linux
    runIf:
      - dev/**
      - packages/flutter_tools/**
      - bin/**
      - .ci.yaml
      - engine/**
      - DEPS

  - name: Linux run_debug_test_linux
    recipe: devicelab/devicelab_drone
    timeout: 60
    properties:
      xvfb: "1"
      dependencies: >-
        [
          {"dependency": "clang", "version": "git_revision:5d5aba78dbbee75508f01bcaa69aedb2ab79065a"},
          {"dependency": "cmake", "version": "build_id:8787856497187628321"},
          {"dependency": "ninja", "version": "version:1.9.0"}
        ]
      tags: >
        ["devicelab", "hostonly", "linux"]
      task_name: run_debug_test_linux
    runIf:
      - dev/**
      - packages/flutter_tools/**
      - bin/**
      - .ci.yaml
      - engine/**
      - DEPS

  - name: Linux linux_desktop_impeller
    recipe: devicelab/devicelab_drone
    timeout: 60
    presubmit: false
    properties:
      xvfb: "1"
      dependencies: >-
        [
          {"dependency": "clang", "version": "git_revision:5d5aba78dbbee75508f01bcaa69aedb2ab79065a"},
          {"dependency": "cmake", "version": "build_id:8787856497187628321"},
          {"dependency": "ninja", "version": "version:1.9.0"}
        ]
      tags: >
        ["devicelab", "hostonly", "linux"]
      task_name: linux_desktop_impeller

  - name: Linux linux_feature_flags_test
    recipe: devicelab/devicelab_drone
    timeout: 60
    presubmit: false
    properties:
      xvfb: "1"
      dependencies: >-
        [
          {"dependency": "clang", "version": "git_revision:5d5aba78dbbee75508f01bcaa69aedb2ab79065a"},
          {"dependency": "cmake", "version": "build_id:8787856497187628321"},
          {"dependency": "ninja", "version": "version:1.9.0"}
        ]
      tags: >
        ["devicelab", "hostonly", "linux"]
      task_name: linux_feature_flags_test

  - name: Linux_android_emu android_display_cutout
    recipe: devicelab/devicelab_drone
    timeout: 60
    properties:
      tags: >
        ["devicelab", "linux"]
      task_name: android_display_cutout
      presubmit_max_attempts: "2"

  - name: Linux android_release_builds_exclude_dev_dependencies_test
    recipe: devicelab/devicelab_drone
    timeout: 60
    properties:
      dependencies: >-
        [
          {"dependency": "android_sdk", "version": "version:36v4"},
          {"dependency": "open_jdk", "version": "version:21"}
        ]
      tags: >
        ["devicelab", "hostonly", "linux"]
      task_name: android_release_builds_exclude_dev_dependencies_test
    runIf:
      - dev/**
      - packages/flutter_tools/**
      - bin/**
      - .ci.yaml
      - engine/**
      - DEPS

  - name: Linux run_release_test_linux
    recipe: devicelab/devicelab_drone
    timeout: 60
    properties:
      xvfb: "1"
      dependencies: >-
        [
          {"dependency": "clang", "version": "git_revision:5d5aba78dbbee75508f01bcaa69aedb2ab79065a"},
          {"dependency": "cmake", "version": "build_id:8787856497187628321"},
          {"dependency": "ninja", "version": "version:1.9.0"}
        ]
      tags: >
        ["devicelab", "hostonly", "linux"]
      task_name: run_release_test_linux
    runIf:
      - dev/**
      - packages/flutter_tools/**
      - bin/**
      - .ci.yaml
      - engine/**
      - DEPS

  - name: Linux skp_generator
    enabled_branches:
      - main
      - master
    recipe: flutter/flutter_drone
    timeout: 60
    properties:
      shard: skp_generator
      subshard: "0"
      tags: >
        ["framework", "hostonly", "shard", "linux"]
    runIf:
      - dev/**
      - packages/flutter/**
      - packages/flutter_tools/**
      - bin/**
      - .ci.yaml
      - engine/**
      - DEPS

  - name: Linux technical_debt__cost
    recipe: devicelab/devicelab_drone
    presubmit: false
    timeout: 60
    properties:
      dependencies: >-
        [
          {"dependency": "android_sdk", "version": "version:36v4"}
        ]
      tags: >
        ["devicelab", "hostonly", "linux"]
      task_name: technical_debt__cost

  - name: Linux test_ownership
    recipe: infra/test_ownership
    enabled_branches:
      - main
      - master
    properties:
      tags: >
        ["framework", "hostonly", "shard", "linux"]
    runIf:
      - engine/**
      - DEPS
      - .ci.yaml
      - engine/**
      - DEPS

  - name: Linux tool_integration_tests_1_7
    recipe: flutter/flutter_drone
    timeout: 60
    properties:
      add_recipes_cq: "true"
      dependencies: >-
        [
          {"dependency": "android_sdk", "version": "version:36v4"},
          {"dependency": "chrome_and_driver", "version": "version:125.0.6422.141"},
          {"dependency": "clang", "version": "git_revision:5d5aba78dbbee75508f01bcaa69aedb2ab79065a"},
          {"dependency": "cmake", "version": "build_id:8787856497187628321"},
          {"dependency": "goldctl", "version": "git_revision:2387d6fff449587eecbb7e45b2692ca0710b63b9"},
          {"dependency": "ninja", "version": "version:1.9.0"},
          {"dependency": "open_jdk", "version": "version:21"}
        ]
      shard: tool_integration_tests
      subshard: "1_7"
      tags: >
        ["framework", "hostonly", "shard", "linux"]
      test_timeout_secs: "2700"
    runIf:
      - dev/**
      - packages/flutter_tools/**
      - bin/**
      - .ci.yaml
      - engine/**
      - DEPS

  - name: Linux tool_integration_tests_2_7
    recipe: flutter/flutter_drone
    timeout: 60
    properties:
      add_recipes_cq: "true"
      dependencies: >-
        [
          {"dependency": "android_sdk", "version": "version:36v4"},
          {"dependency": "chrome_and_driver", "version": "version:125.0.6422.141"},
          {"dependency": "clang", "version": "git_revision:5d5aba78dbbee75508f01bcaa69aedb2ab79065a"},
          {"dependency": "cmake", "version": "build_id:8787856497187628321"},
          {"dependency": "goldctl", "version": "git_revision:2387d6fff449587eecbb7e45b2692ca0710b63b9"},
          {"dependency": "ninja", "version": "version:1.9.0"},
          {"dependency": "open_jdk", "version": "version:21"}
        ]
      shard: tool_integration_tests
      subshard: "2_7"
      tags: >
        ["framework", "hostonly", "shard", "linux"]
      test_timeout_secs: "2700"
    runIf:
      - dev/**
      - packages/flutter_tools/**
      - bin/**
      - .ci.yaml
      - engine/**
      - DEPS

  - name: Linux tool_integration_tests_3_7
    recipe: flutter/flutter_drone
    timeout: 60
    properties:
      add_recipes_cq: "true"
      dependencies: >-
        [
          {"dependency": "android_sdk", "version": "version:36v4"},
          {"dependency": "chrome_and_driver", "version": "version:125.0.6422.141"},
          {"dependency": "clang", "version": "git_revision:5d5aba78dbbee75508f01bcaa69aedb2ab79065a"},
          {"dependency": "cmake", "version": "build_id:8787856497187628321"},
          {"dependency": "goldctl", "version": "git_revision:2387d6fff449587eecbb7e45b2692ca0710b63b9"},
          {"dependency": "ninja", "version": "version:1.9.0"},
          {"dependency": "open_jdk", "version": "version:21"}
        ]
      shard: tool_integration_tests
      subshard: "3_7"
      tags: >
        ["framework", "hostonly", "shard", "linux"]
      test_timeout_secs: "2700"
    runIf:
      - dev/**
      - packages/flutter_tools/**
      - bin/**
      - .ci.yaml
      - engine/**
      - DEPS

  - name: Linux tool_integration_tests_4_7
    recipe: flutter/flutter_drone
    timeout: 60
    properties:
      add_recipes_cq: "true"
      dependencies: >-
        [
          {"dependency": "android_sdk", "version": "version:36v4"},
          {"dependency": "chrome_and_driver", "version": "version:125.0.6422.141"},
          {"dependency": "clang", "version": "git_revision:5d5aba78dbbee75508f01bcaa69aedb2ab79065a"},
          {"dependency": "cmake", "version": "build_id:8787856497187628321"},
          {"dependency": "goldctl", "version": "git_revision:2387d6fff449587eecbb7e45b2692ca0710b63b9"},
          {"dependency": "ninja", "version": "version:1.9.0"},
          {"dependency": "open_jdk", "version": "version:21"}
        ]
      shard: tool_integration_tests
      subshard: "4_7"
      tags: >
        ["framework", "hostonly", "shard", "linux"]
      test_timeout_secs: "2700"
    runIf:
      - dev/**
      - packages/flutter_tools/**
      - bin/**
      - .ci.yaml
      - engine/**
      - DEPS

  - name: Linux tool_integration_tests_5_7
    recipe: flutter/flutter_drone
    timeout: 60
    properties:
      add_recipes_cq: "true"
      dependencies: >-
        [
          {"dependency": "android_sdk", "version": "version:36v4"},
          {"dependency": "chrome_and_driver", "version": "version:125.0.6422.141"},
          {"dependency": "clang", "version": "git_revision:5d5aba78dbbee75508f01bcaa69aedb2ab79065a"},
          {"dependency": "cmake", "version": "build_id:8787856497187628321"},
          {"dependency": "goldctl", "version": "git_revision:2387d6fff449587eecbb7e45b2692ca0710b63b9"},
          {"dependency": "ninja", "version": "version:1.9.0"},
          {"dependency": "open_jdk", "version": "version:21"}
        ]
      shard: tool_integration_tests
      subshard: "5_7"
      tags: >
        ["framework", "hostonly", "shard", "linux"]
      test_timeout_secs: "2700"
    runIf:
      - dev/**
      - packages/flutter_tools/**
      - bin/**
      - .ci.yaml
      - engine/**
      - DEPS

  - name: Linux tool_integration_tests_6_7
    recipe: flutter/flutter_drone
    timeout: 60
    properties:
      add_recipes_cq: "true"
      dependencies: >-
        [
          {"dependency": "android_sdk", "version": "version:36v4"},
          {"dependency": "chrome_and_driver", "version": "version:125.0.6422.141"},
          {"dependency": "clang", "version": "git_revision:5d5aba78dbbee75508f01bcaa69aedb2ab79065a"},
          {"dependency": "cmake", "version": "build_id:8787856497187628321"},
          {"dependency": "goldctl", "version": "git_revision:2387d6fff449587eecbb7e45b2692ca0710b63b9"},
          {"dependency": "ninja", "version": "version:1.9.0"},
          {"dependency": "open_jdk", "version": "version:21"}
        ]
      shard: tool_integration_tests
      subshard: "6_7"
      tags: >
        ["framework", "hostonly", "shard", "linux"]
      test_timeout_secs: "2700"
    runIf:
      - dev/**
      - packages/flutter_tools/**
      - bin/**
      - .ci.yaml
      - engine/**
      - DEPS

  - name: Linux tool_integration_tests_7_7
    recipe: flutter/flutter_drone
    timeout: 60
    properties:
      add_recipes_cq: "true"
      dependencies: >-
        [
          {"dependency": "android_sdk", "version": "version:36v4"},
          {"dependency": "chrome_and_driver", "version": "version:125.0.6422.141"},
          {"dependency": "clang", "version": "git_revision:5d5aba78dbbee75508f01bcaa69aedb2ab79065a"},
          {"dependency": "cmake", "version": "build_id:8787856497187628321"},
          {"dependency": "goldctl", "version": "git_revision:2387d6fff449587eecbb7e45b2692ca0710b63b9"},
          {"dependency": "ninja", "version": "version:1.9.0"},
          {"dependency": "open_jdk", "version": "version:21"}
        ]
      shard: tool_integration_tests
      subshard: "7_7"
      tags: >
        ["framework", "hostonly", "shard", "linux"]
      test_timeout_secs: "2700"
    runIf:
      - dev/**
      - packages/flutter_tools/**
      - bin/**
      - .ci.yaml
      - engine/**
      - DEPS

  - name: Linux android_preview_tool_integration_tests
    recipe: flutter/flutter_drone
    timeout: 60
    properties:
      add_recipes_cq: "true"
      # This makes use of UpsideDownCake, a preview version of android. Preview versions eventually
      # get removed from the sdk manager, so it is hosted on CIPD to ensure integration testing
      # doesn't flake when that happens.
      # https://chrome-infra-packages.appspot.com/p/flutter/android/sdk/all/linux-amd64/+/version:udcv1
      dependencies: >-
        [
          {"dependency": "android_sdk", "version": "version:udcv1"},
          {"dependency": "clang", "version": "git_revision:5d5aba78dbbee75508f01bcaa69aedb2ab79065a"},
          {"dependency": "cmake", "version": "build_id:8787856497187628321"},
          {"dependency": "goldctl", "version": "git_revision:2387d6fff449587eecbb7e45b2692ca0710b63b9"},
          {"dependency": "ninja", "version": "version:1.9.0"},
          {"dependency": "open_jdk", "version": "version:21"}
        ]
      shard: android_preview_tool_integration_tests
      tags: >
        ["framework", "hostonly", "shard", "linux"]
      test_timeout_secs: "2700"
    runIf:
      - dev/**
      - packages/flutter_tools/**
      - bin/**
      - .ci.yaml
      - engine/**
      - DEPS

  - name: Linux android_java17_tool_integration_tests
    recipe: flutter/flutter_drone
    timeout: 60
    properties:
      add_recipes_cq: "true"
      dependencies: >-
        [
          {"dependency": "android_sdk", "version": "version:36v4"},
          {"dependency": "clang", "version": "git_revision:5d5aba78dbbee75508f01bcaa69aedb2ab79065a"},
          {"dependency": "cmake", "version": "build_id:8787856497187628321"},
          {"dependency": "goldctl", "version": "git_revision:2387d6fff449587eecbb7e45b2692ca0710b63b9"},
          {"dependency": "ninja", "version": "version:1.9.0"},
          {"dependency": "open_jdk", "version": "version:17"}
        ]
      shard: android_java17_tool_integration_tests
      tags: >
        ["framework", "hostonly", "shard", "linux"]
      test_timeout_secs: "2700"
    runIf:
      - dev/**
      - packages/flutter_tools/**
      - bin/**
      - .ci.yaml
      - engine/**
      - DEPS

  - name: Linux android_java11_dependency_smoke_tests
    recipe: devicelab/devicelab_drone
    timeout: 60
    properties:
      add_recipes_cq: "true"
      dependencies: >-
        [
          {"dependency": "android_sdk", "version": "version:36v4"},
          {"dependency": "open_jdk", "version": "version:11"}
        ]
      task_name: android_java11_dependency_smoke_tests
      tags: >
        ["devicelab", "hostonly", "linux"]
      test_timeout_secs: "2700"
    runIf:
      - packages/flutter_tools/templates/**
      - packages/flutter_tools/gradle/**
      - .ci.yaml
      - engine/**
      - DEPS
      - dev/devicelab/bin/tasks/android_java11_dependency_smoke_tests.dart
      - dev/devicelab/lib/framework/dependency_smoke_test_task_definition.dart

  - name: Linux android_java17_dependency_smoke_tests
    recipe: devicelab/devicelab_drone
    timeout: 60
    properties:
      add_recipes_cq: "true"
      dependencies: >-
        [
          {"dependency": "android_sdk", "version": "version:36v4"},
          {"dependency": "open_jdk", "version": "version:17"},
          {"dependency": "clang", "version": "git_revision:5d5aba78dbbee75508f01bcaa69aedb2ab79065a"},
          {"dependency": "cmake", "version": "build_id:8787856497187628321"},
          {"dependency": "ninja", "version": "version:1.9.0"}
        ]
      task_name: android_java17_dependency_smoke_tests
      tags: >
        ["devicelab", "hostonly", "linux"]
      test_timeout_secs: "2700"
    runIf:
      - packages/flutter_tools/templates/**
      - packages/flutter_tools/gradle/**
      - .ci.yaml
      - engine/**
      - DEPS
      - dev/devicelab/bin/tasks/android_java17_dependency_smoke_tests.dart
      - dev/devicelab/lib/framework/dependency_smoke_test_task_definition.dart

  - name: Linux tool_tests_commands
    recipe: flutter/flutter_drone
    timeout: 60
    properties:
      add_recipes_cq: "true"
      dependencies: >-
        [
          {"dependency": "android_sdk", "version": "version:36v4"},
          {"dependency": "open_jdk", "version": "version:21"},
          {"dependency": "clang", "version": "git_revision:5d5aba78dbbee75508f01bcaa69aedb2ab79065a"},
          {"dependency": "cmake", "version": "build_id:8787856497187628321"},
          {"dependency": "ninja", "version": "version:1.9.0"}
        ]
      shard: tool_tests
      subshard: commands
      tags: >
        ["framework", "hostonly", "shard", "linux"]
    runIf:
      - dev/**
      - packages/flutter_tools/**
      - bin/**
      - .ci.yaml
      - engine/**
      - DEPS

  - name: Linux tool_tests_general
    recipe: flutter/flutter_drone
    timeout: 60
    properties:
      add_recipes_cq: "true"
      dependencies: >-
        [
          {"dependency": "android_sdk", "version": "version:36v4"},
          {"dependency": "open_jdk", "version": "version:21"}
        ]
      shard: tool_tests
      subshard: general
      tags: >
        ["framework", "hostonly", "shard", "linux"]
    runIf:
      - dev/**
      - packages/flutter_tools/**
      - bin/**
      - .ci.yaml
      - engine/**
      - DEPS

  - name: Linux tool_tests_widget_preview_scaffold
    recipe: flutter/flutter_drone
    timeout: 60
    properties:
      add_recipes_cq: "true"
      dependencies: >-
        [
          {"dependency": "android_sdk", "version": "version:36v4"},
          {"dependency": "open_jdk", "version": "version:21"}
        ]
      shard: tool_tests
      subshard: widget_preview_scaffold
      tags: >
        ["framework", "hostonly", "shard", "linux"]
    runIf:
      - dev/**
      - packages/flutter_tools/**
      - bin/**
      - .ci.yaml
      - engine/**
      - DEPS

  - name: linux_android_emu_unstable android_engine_vulkan_tests
    recipe: flutter/flutter_drone
    bringup: true
    timeout: 60
    properties:
      shard: android_engine_vulkan_tests
      tags: >
        ["framework", "hostonly", "shard", "linux"]
      dependencies: >-
        [
          {"dependency": "goldctl", "version": "git_revision:2387d6fff449587eecbb7e45b2692ca0710b63b9"}
        ]

  - name: Linux_android_emu_vulkan_stable android_engine_vulkan_tests
    recipe: flutter/flutter_drone
    bringup: true
    timeout: 60
    properties:
      shard: android_engine_vulkan_tests
      tags: >
         ["framework", "hostonly", "shard", "linux"]
      dependencies: >-
        [
          {"dependency": "goldctl", "version": "git_revision:2387d6fff449587eecbb7e45b2692ca0710b63b9"}
        ]

  - name: Linux_android_emu android_engine_opengles_tests
    recipe: flutter/flutter_drone
    timeout: 60
    properties:
      shard: android_engine_opengles_tests
      tags: >
         ["framework", "hostonly", "shard", "linux"]
      dependencies: >-
        [
          {"dependency": "goldctl", "version": "git_revision:2387d6fff449587eecbb7e45b2692ca0710b63b9"}
        ]

  - name: Linux web_benchmarks_canvaskit
    recipe: devicelab/devicelab_drone
    presubmit: false
    timeout: 60
    properties:
      dependencies: >-
        [
          {"dependency": "chrome_and_driver", "version": "version:125.0.6422.141"}
        ]
      tags: >
        ["devicelab","hostonly", "linux"]
      task_name: web_benchmarks_canvaskit

  - name: Linux web_benchmarks_ddc
    recipe: devicelab/devicelab_drone
    presubmit: false
    timeout: 60
    properties:
      dependencies: >-
        [
          {"dependency": "chrome_and_driver", "version": "version:125.0.6422.141"}
        ]
      tags: >
        ["devicelab","hostonly", "linux"]
      task_name: web_benchmarks_ddc
      test_timeout_secs: "3600" # Allows 60 minutes (up from 30 default)

  - name: Linux web_benchmarks_ddc_hot_reload
    recipe: devicelab/devicelab_drone
    presubmit: false
    timeout: 60
    properties:
      dependencies: >-
        [
          {"dependency": "chrome_and_driver", "version": "version:125.0.6422.141"}
        ]
      tags: >
        ["devicelab","hostonly", "linux"]
      task_name: web_benchmarks_ddc_hot_reload
      test_timeout_secs: "3600" # Allows 60 minutes (up from 30 default)

  - name: Linux web_benchmarks_skwasm
    recipe: devicelab/devicelab_drone
    presubmit: false
    timeout: 60
    properties:
      dependencies: >-
        [
          {"dependency": "chrome_and_driver", "version": "version:125.0.6422.141"}
        ]
      tags: >
        ["devicelab"]
      task_name: web_benchmarks_skwasm
    runIf:
      - dev/**
      - bin/**
      - .ci.yaml
      - engine/**
      - DEPS

  - name: Linux web_benchmarks_skwasm_st
    recipe: devicelab/devicelab_drone
    presubmit: false
    timeout: 60
    properties:
      dependencies: >-
        [
          {"dependency": "chrome_and_driver", "version": "version:125.0.6422.141"}
        ]
      tags: >
        ["devicelab"]
      task_name: web_benchmarks_skwasm_st
    runIf:
      - dev/**
      - bin/**
      - .ci.yaml
      - engine/**
      - DEPS

  - name: Linux web_long_running_tests_1_5
    recipe: flutter/flutter_drone
    timeout: 60
    properties:
      dependencies: >-
        [
          {"dependency": "chrome_and_driver", "version": "version:125.0.6422.141"},
          {"dependency": "goldctl", "version": "git_revision:2387d6fff449587eecbb7e45b2692ca0710b63b9"}
        ]
      shard: web_long_running_tests
      subshard: "1_5"
      tags: >
        ["framework", "hostonly", "shard", "linux"]
    runIf:
      - dev/**
      - packages/**
      - bin/**
      - .ci.yaml
      - engine/**
      - DEPS

  - name: Linux web_long_running_tests_2_5
    recipe: flutter/flutter_drone
    timeout: 60
    properties:
      dependencies: >-
        [
          {"dependency": "chrome_and_driver", "version": "version:125.0.6422.141"},
          {"dependency": "goldctl", "version": "git_revision:2387d6fff449587eecbb7e45b2692ca0710b63b9"}
        ]
      shard: web_long_running_tests
      subshard: "2_5"
      tags: >
        ["framework", "hostonly", "shard", "linux"]
    runIf:
      - dev/**
      - packages/**
      - bin/**
      - .ci.yaml
      - engine/**
      - DEPS

  - name: Linux web_long_running_tests_3_5
    recipe: flutter/flutter_drone
    timeout: 60
    properties:
      dependencies: >-
        [
          {"dependency": "chrome_and_driver", "version": "version:125.0.6422.141"},
          {"dependency": "goldctl", "version": "git_revision:2387d6fff449587eecbb7e45b2692ca0710b63b9"}
        ]
      shard: web_long_running_tests
      subshard: "3_5"
      tags: >
        ["framework", "hostonly", "shard", "linux"]
    runIf:
      - dev/**
      - packages/**
      - bin/**
      - .ci.yaml
      - engine/**
      - DEPS

  - name: Linux web_long_running_tests_4_5
    recipe: flutter/flutter_drone
    timeout: 60
    properties:
      dependencies: >-
        [
          {"dependency": "chrome_and_driver", "version": "version:125.0.6422.141"},
          {"dependency": "goldctl", "version": "git_revision:2387d6fff449587eecbb7e45b2692ca0710b63b9"}
        ]
      shard: web_long_running_tests
      subshard: "4_5"
      tags: >
        ["framework", "hostonly", "shard", "linux"]
    runIf:
      - dev/**
      - packages/**
      - bin/**
      - .ci.yaml
      - engine/**
      - DEPS

  - name: Linux web_long_running_tests_5_5
    recipe: flutter/flutter_drone
    timeout: 60
    properties:
      dependencies: >-
        [
          {"dependency": "chrome_and_driver", "version": "version:125.0.6422.141"},
          {"dependency": "goldctl", "version": "git_revision:2387d6fff449587eecbb7e45b2692ca0710b63b9"}
        ]
      shard: web_long_running_tests
      subshard: "5_5"
      tags: >
        ["framework", "hostonly", "shard", "linux"]
    runIf:
      - dev/**
      - packages/**
      - bin/**
      - .ci.yaml
      - engine/**
      - DEPS

  - name: Linux web_canvaskit_tests_0
    recipe: flutter/flutter_drone
    timeout: 60
    properties:
      dependencies: >-
        [
          {"dependency": "chrome_and_driver", "version": "version:125.0.6422.141"},
          {"dependency": "goldctl", "version": "git_revision:2387d6fff449587eecbb7e45b2692ca0710b63b9"}
        ]
      shard: web_canvaskit_tests
      subshard: "0"
      tags: >
        ["framework", "hostonly", "shard", "linux"]
      test_timeout_secs: "3600" # 60 minutes to match the global `timeout` property.
    runIf:
      - dev/**
      - packages/**
      - bin/**
      - .ci.yaml
      - engine/**
      - DEPS

  - name: Linux web_canvaskit_tests_1
    recipe: flutter/flutter_drone
    timeout: 60
    properties:
      dependencies: >-
        [
          {"dependency": "chrome_and_driver", "version": "version:125.0.6422.141"},
          {"dependency": "goldctl", "version": "git_revision:2387d6fff449587eecbb7e45b2692ca0710b63b9"}
        ]
      shard: web_canvaskit_tests
      subshard: "1"
      tags: >
        ["framework", "hostonly", "shard", "linux"]
      test_timeout_secs: "3600" # 60 minutes to match the global `timeout` property.
    runIf:
      - dev/**
      - packages/**
      - bin/**
      - .ci.yaml
      - engine/**
      - DEPS

  - name: Linux web_canvaskit_tests_2
    recipe: flutter/flutter_drone
    timeout: 60
    properties:
      dependencies: >-
        [
          {"dependency": "chrome_and_driver", "version": "version:125.0.6422.141"},
          {"dependency": "goldctl", "version": "git_revision:2387d6fff449587eecbb7e45b2692ca0710b63b9"}
        ]
      shard: web_canvaskit_tests
      subshard: "2"
      tags: >
        ["framework", "hostonly", "shard", "linux"]
      test_timeout_secs: "3600" # 60 minutes to match the global `timeout` property.
    runIf:
      - dev/**
      - packages/**
      - bin/**
      - .ci.yaml
      - engine/**
      - DEPS

  - name: Linux web_canvaskit_tests_3
    recipe: flutter/flutter_drone
    timeout: 60
    properties:
      dependencies: >-
        [
          {"dependency": "chrome_and_driver", "version": "version:125.0.6422.141"},
          {"dependency": "goldctl", "version": "git_revision:2387d6fff449587eecbb7e45b2692ca0710b63b9"}
        ]
      shard: web_canvaskit_tests
      subshard: "3"
      tags: >
        ["framework", "hostonly", "shard", "linux"]
      test_timeout_secs: "3600" # 60 minutes to match the global `timeout` property.
    runIf:
      - dev/**
      - packages/**
      - bin/**
      - .ci.yaml
      - engine/**
      - DEPS

  - name: Linux web_canvaskit_tests_4
    recipe: flutter/flutter_drone
    timeout: 60
    properties:
      dependencies: >-
        [
          {"dependency": "chrome_and_driver", "version": "version:125.0.6422.141"},
          {"dependency": "goldctl", "version": "git_revision:2387d6fff449587eecbb7e45b2692ca0710b63b9"}
        ]
      shard: web_canvaskit_tests
      subshard: "4"
      tags: >
        ["framework", "hostonly", "shard", "linux"]
      test_timeout_secs: "3600" # 60 minutes to match the global `timeout` property.
    runIf:
      - dev/**
      - packages/**
      - bin/**
      - .ci.yaml
      - engine/**
      - DEPS

  - name: Linux web_canvaskit_tests_5
    recipe: flutter/flutter_drone
    timeout: 60
    properties:
      dependencies: >-
        [
          {"dependency": "chrome_and_driver", "version": "version:125.0.6422.141"},
          {"dependency": "goldctl", "version": "git_revision:2387d6fff449587eecbb7e45b2692ca0710b63b9"}
        ]
      shard: web_canvaskit_tests
      subshard: "5"
      tags: >
        ["framework", "hostonly", "shard", "linux"]
      test_timeout_secs: "3600" # 60 minutes to match the global `timeout` property.
    runIf:
      - dev/**
      - packages/**
      - bin/**
      - .ci.yaml
      - engine/**
      - DEPS

  - name: Linux web_canvaskit_tests_6
    recipe: flutter/flutter_drone
    timeout: 60
    properties:
      dependencies: >-
        [
          {"dependency": "chrome_and_driver", "version": "version:125.0.6422.141"},
          {"dependency": "goldctl", "version": "git_revision:2387d6fff449587eecbb7e45b2692ca0710b63b9"}
        ]
      shard: web_canvaskit_tests
      subshard: "6"
      tags: >
        ["framework", "hostonly", "shard", "linux"]
      test_timeout_secs: "3600" # 60 minutes to match the global `timeout` property.
    runIf:
      - dev/**
      - packages/**
      - bin/**
      - .ci.yaml
      - engine/**
      - DEPS

  - name: Linux web_canvaskit_tests_7_last
    recipe: flutter/flutter_drone
    timeout: 60
    properties:
      dependencies: >-
        [
          {"dependency": "chrome_and_driver", "version": "version:125.0.6422.141"},
          {"dependency": "goldctl", "version": "git_revision:2387d6fff449587eecbb7e45b2692ca0710b63b9"}
        ]
      shard: web_canvaskit_tests
      subshard: "7_last"
      tags: >
        ["framework", "hostonly", "shard", "linux"]
      test_timeout_secs: "3600" # 60 minutes to match the global `timeout` property.
    runIf:
      - dev/**
      - packages/**
      - bin/**
      - .ci.yaml
      - engine/**
      - DEPS

  - name: Linux web_skwasm_tests_0
    recipe: flutter/flutter_drone
    timeout: 30
    properties:
      dependencies: >-
        [
          {"dependency": "chrome_and_driver", "version": "version:125.0.6422.141"},
          {"dependency": "goldctl", "version": "git_revision:2387d6fff449587eecbb7e45b2692ca0710b63b9"}
        ]
      shard: web_skwasm_tests
      subshard: "0"
      tags: >
        ["framework", "hostonly", "shard", "linux"]
      test_timeout_secs: "1800" # 30 minutes to match the global `timeout` property.
    runIf:
      - dev/**
      - packages/**
      - bin/**
      - .ci.yaml
      - engine/**
      - DEPS

  - name: Linux web_skwasm_tests_1
    recipe: flutter/flutter_drone
    timeout: 30
    properties:
      dependencies: >-
        [
          {"dependency": "chrome_and_driver", "version": "version:125.0.6422.141"},
          {"dependency": "goldctl", "version": "git_revision:2387d6fff449587eecbb7e45b2692ca0710b63b9"}
        ]
      shard: web_skwasm_tests
      subshard: "1_last"
      tags: >
        ["framework", "hostonly", "shard", "linux"]
      test_timeout_secs: "1800" # 30 minutes to match the global `timeout` property.
    runIf:
      - dev/**
      - packages/**
      - bin/**
      - .ci.yaml
      - engine/**
      - DEPS

  - name: Linux web_tool_tests
    recipe: flutter/flutter_drone
    timeout: 60
    properties:
      dependencies: >-
        [
          {"dependency": "chrome_and_driver", "version": "version:125.0.6422.141"},
          {"dependency": "goldctl", "version": "git_revision:2387d6fff449587eecbb7e45b2692ca0710b63b9"}
        ]
      shard: web_tool_tests
      subshard: "1_1"
      tags: >
        ["framework", "hostonly", "shard", "linux"]
      test_timeout_secs: "3600" # 60 minutes to match the global `timeout` property.
    runIf:
      - dev/**
      - packages/flutter_tools/**
      - bin/**
      - .ci.yaml
      - engine/**
      - DEPS

  - name: Linux_android_emu android_defines_test
    recipe: devicelab/devicelab_drone
    timeout: 60
    properties:
      tags: >
        ["devicelab", "linux"]
      task_name: android_defines_test
      presubmit_max_attempts: "2"

  - name: Linux_android_emu_unstable android_defines_test
    recipe: devicelab/devicelab_drone
    timeout: 60
    properties:
      tags: >
        ["devicelab", "linux"]
      task_name: android_defines_test

  - name: Linux_pixel_7pro android_semantics_integration_test
    recipe: devicelab/devicelab_drone
    bringup: true # Failing: https://github.com/flutter/flutter/issues/153594
    presubmit: false
    timeout: 60
    properties:
      tags: >
        ["devicelab", "android", "linux", "pixel", "7pro"]
      task_name: android_semantics_integration_test

  # linux mokey benchmark
  - name: Linux_mokey android_view_scroll_perf__timeline_summary
    recipe: devicelab/devicelab_drone
    presubmit: false
    timeout: 60
    properties:
      tags: >
        ["devicelab", "android", "linux", "mokey"]
      task_name: android_view_scroll_perf__timeline_summary

  # linux mokey benchmark
  - name: Linux_mokey animated_image_gc_perf
    recipe: devicelab/devicelab_drone
    presubmit: false
    timeout: 60
    properties:
      tags: >
        ["devicelab", "android", "linux", "mokey"]
      task_name: animated_image_gc_perf

  # linux mokey benchmark
  - name: Linux_mokey animated_complex_opacity_perf__e2e_summary
    recipe: devicelab/devicelab_drone
    presubmit: false
    timeout: 60
    properties:
      tags: >
        ["devicelab", "android", "linux", "mokey"]
      task_name: animated_complex_opacity_perf__e2e_summary

  # linux mokey benchmark
  - name: Linux_mokey animated_complex_image_filtered_perf__e2e_summary
    recipe: devicelab/devicelab_drone
    presubmit: false
    timeout: 60
    properties:
      tags: >
        ["devicelab", "android", "linux", "mokey"]
      task_name: animated_complex_image_filtered_perf__e2e_summary

  # linux mokey benchmark
  - name: Linux_mokey animated_placeholder_perf__e2e_summary
    recipe: devicelab/devicelab_drone
    presubmit: false
    timeout: 60
    properties:
      tags: >
        ["devicelab", "android", "linux", "mokey"]
      task_name: animated_placeholder_perf__e2e_summary

  # linux mokey benchmark
  - name: Linux_mokey backdrop_filter_perf__e2e_summary
    recipe: devicelab/devicelab_drone
    presubmit: false
    timeout: 60
    properties:
      tags: >
        ["devicelab", "android", "linux", "mokey"]
      task_name: backdrop_filter_perf__e2e_summary

  - name: Linux_pixel_7pro backdrop_filter_perf__timeline_summary
    recipe: devicelab/devicelab_drone
    presubmit: false
    timeout: 60
    properties:
      tags: >
        ["devicelab", "android", "linux", "pixel", "7pro"]
      task_name: backdrop_filter_perf__timeline_summary

  # Uses Impeller.
  - name: Linux_pixel_7pro draw_atlas_perf_opengles__timeline_summary
    recipe: devicelab/devicelab_drone
    presubmit: false
    timeout: 60
    properties:
      tags: >
        ["devicelab", "android", "linux", "pixel", "7pro"]
      task_name: draw_atlas_perf_opengles__timeline_summary

  # Uses Impeller.
  - name: Linux_pixel_7pro draw_atlas_perf__timeline_summary
    recipe: devicelab/devicelab_drone
    presubmit: false
    timeout: 60
    properties:
      tags: >
        ["devicelab", "android", "linux", "pixel", "7pro"]
      task_name: draw_atlas_perf__timeline_summary

  # Uses Impeller.
  - name: Linux_pixel_7pro dynamic_path_tessellation_perf__timeline_summary
    recipe: devicelab/devicelab_drone
    presubmit: false
    timeout: 60
    properties:
      tags: >
        ["devicelab", "android", "linux", "pixel", "7pro"]
      task_name: dynamic_path_tessellation_perf__timeline_summary

  # Uses Impeller.
  - name: Linux_pixel_7pro static_path_tessellation_perf__timeline_summary
    recipe: devicelab/devicelab_drone
    presubmit: false
    timeout: 60
    properties:
      tags: >
        ["devicelab", "android", "linux", "pixel", "7pro"]
      task_name: static_path_tessellation_perf__timeline_summary


  # Uses Impeller.
  - name: Linux_pixel_7pro dynamic_path_stroke_tessellation_perf__timeline_summary
    recipe: devicelab/devicelab_drone
    presubmit: false
    timeout: 60
    properties:
      tags: >
        ["devicelab", "android", "linux", "pixel", "7pro"]
      task_name: dynamic_path_stroke_tessellation_perf__timeline_summary

  # Uses Impeller.
  - name: Linux_pixel_7pro static_path_stroke_tessellation_perf__timeline_summary
    recipe: devicelab/devicelab_drone
    presubmit: false
    timeout: 60
    properties:
      tags: >
        ["devicelab", "android", "linux", "pixel", "7pro"]
      task_name: static_path_stroke_tessellation_perf__timeline_summary

  # Uses Impeller.
  - name: Linux_pixel_7pro hello_world_impeller
    bringup: true # Flaky https://github.com/flutter/flutter/issues/173698
    recipe: devicelab/devicelab_drone
    presubmit: false
    timeout: 60
    properties:
      tags: >
        ["devicelab", "android", "linux", "pixel", "7pro"]
      task_name: hello_world_impeller

  - name: Linux_pixel_7pro basic_material_app_android__compile
    recipe: devicelab/devicelab_drone
    presubmit: false
    timeout: 60
    properties:
      tags: >
        ["devicelab", "android", "linux", "pixel", "7pro"]
      task_name: basic_material_app_android__compile

  - name: Linux_pixel_7pro android_verified_input_test
    bringup: true
    recipe: devicelab/devicelab_drone
    presubmit: false
    timeout: 60
    properties:
      tags: >
        ["devicelab", "android", "linux", "pixel", "7pro"]
      task_name: android_verified_input_test

  - name: Linux_pixel_7pro channels_integration_test
    recipe: devicelab/devicelab_drone
    presubmit: false
    timeout: 60
    properties:
      tags: >
        ["devicelab", "android", "linux", "pixel", "7pro"]
      task_name: channels_integration_test

  # linux mokey benchmark
  - name: Linux_mokey clipper_cache_perf__e2e_summary
    recipe: devicelab/devicelab_drone
    presubmit: false
    timeout: 60
    properties:
      tags: >
        ["devicelab","android","linux","mokey"]
      task_name: clipper_cache_perf__e2e_summary

  # linux mokey benchmark
  - name: Linux_mokey color_filter_and_fade_perf__e2e_summary
    recipe: devicelab/devicelab_drone
    presubmit: false
    timeout: 60
    properties:
      tags: >
        ["devicelab", "android", "linux", "mokey"]
      task_name: color_filter_and_fade_perf__e2e_summary

  # linux mokey benchmark
  - name: Linux_mokey color_filter_cache_perf__e2e_summary
    recipe: devicelab/devicelab_drone
    presubmit: false
    timeout: 60
    properties:
      tags: >
        ["devicelab", "android", "linux", "mokey"]
      task_name: color_filter_cache_perf__e2e_summary

  # linux mokey benchmark
  - name: Linux_mokey color_filter_with_unstable_child_perf__e2e_summary
    recipe: devicelab/devicelab_drone
    presubmit: false
    timeout: 60
    properties:
      tags: >
        ["devicelab","android","linux","mokey"]
      task_name: color_filter_with_unstable_child_perf__e2e_summary

  # linux mokey benchmark
  - name: Linux_mokey shader_mask_cache_perf__e2e_summary
    recipe: devicelab/devicelab_drone
    presubmit: false
    timeout: 60
    properties:
      tags: >
        ["devicelab", "android", "linux", "mokey"]
      task_name: shader_mask_cache_perf__e2e_summary

  # linux mokey benchmark
  - name: Linux_mokey complex_layout_android__scroll_smoothness
    recipe: devicelab/devicelab_drone
    presubmit: false
    timeout: 60
    properties:
      tags: >
        ["devicelab", "android", "linux", "mokey"]
      task_name: complex_layout_android__scroll_smoothness
      dependencies: >-
        [
          {"dependency": "open_jdk", "version": "version:21"}
        ]

  # linux mokey benchmark
  - name: Linux_mokey complex_layout_scroll_perf__devtools_memory
    recipe: devicelab/devicelab_drone
    presubmit: false
    timeout: 60
    properties:
      tags: >
        ["devicelab","android","linux","mokey"]
      task_name: complex_layout_scroll_perf__devtools_memory
      dependencies: >-
        [
          {"dependency": "open_jdk", "version": "version:21"}
        ]

  # linux mokey benchmark
  - name: Linux_mokey complex_layout_scroll_perf__memory
    recipe: devicelab/devicelab_drone
    presubmit: false
    timeout: 60
    properties:
      tags: >
        ["devicelab","android","linux","mokey"]
      task_name: complex_layout_scroll_perf__memory
      dependencies: >-
        [
          {"dependency": "open_jdk", "version": "version:21"}
        ]

  # linux mokey benchmark
  - name: Linux_mokey complex_layout_scroll_perf__timeline_summary
    recipe: devicelab/devicelab_drone
    presubmit: false
    timeout: 60
    properties:
      tags: >
        ["devicelab","android","linux","mokey"]
      task_name: complex_layout_scroll_perf__timeline_summary
      dependencies: >-
        [
          {"dependency": "open_jdk", "version": "version:21"}
        ]

  - name: Linux_pixel_7pro complex_layout_scroll_perf__timeline_summary
    recipe: devicelab/devicelab_drone
    presubmit: false
    timeout: 60
    properties:
      tags: >
        ["devicelab", "android", "linux", "pixel", "7pro"]
      task_name: complex_layout_scroll_perf__timeline_summary
      dependencies: >-
        [
          {"dependency": "open_jdk", "version": "version:21"}
        ]

  - name: Linux_pixel_7pro complex_layout_scroll_perf_impeller__timeline_summary
    recipe: devicelab/devicelab_drone
    presubmit: false
    timeout: 60
    properties:
      tags: >
        ["devicelab", "android", "linux", "pixel", "7pro"]
      task_name: complex_layout_scroll_perf_impeller__timeline_summary
      dependencies: >-
        [
          {"dependency": "open_jdk", "version": "version:21"}
        ]

  - name: Linux_pixel_7pro complex_layout_scroll_perf_impeller_gles__timeline_summary
    recipe: devicelab/devicelab_drone
    presubmit: false
    timeout: 60
    properties:
      tags: >
        ["devicelab", "android", "linux", "pixel", "7pro"]
      task_name: complex_layout_scroll_perf_impeller_gles__timeline_summary
      dependencies: >-
        [
          {"dependency": "open_jdk", "version": "version:21"}
        ]

  # linux mokey benchmark
  - name: Linux_mokey complex_layout_semantics_perf
    recipe: devicelab/devicelab_drone
    presubmit: false
    timeout: 60
    properties:
      tags: >
        ["devicelab", "android", "linux", "mokey"]
      task_name: complex_layout_semantics_perf
      dependencies: >-
        [
          {"dependency": "open_jdk", "version": "version:21"}
        ]

  # linux mokey benchmark
  - name: Linux_mokey complex_layout__start_up
    bringup: true # Flaky https://github.com/flutter/flutter/issues/173691
    recipe: devicelab/devicelab_drone
    presubmit: false
    timeout: 60
    properties:
      tags: >
        ["devicelab", "android", "linux", "mokey"]
      task_name: complex_layout__start_up
      dependencies: >-
        [
          {"dependency": "open_jdk", "version": "version:21"}
        ]

  # linux mokey benchmark
  - name: Linux_mokey cubic_bezier_perf__e2e_summary
    recipe: devicelab/devicelab_drone
    presubmit: false
    timeout: 60
    properties:
      tags: >
        ["devicelab", "android", "linux", "mokey"]
      task_name: cubic_bezier_perf__e2e_summary

  - name: Linux_pixel_7pro cubic_bezier_perf__timeline_summary
    recipe: devicelab/devicelab_drone
    presubmit: false
    timeout: 60
    properties:
      tags: >
        ["devicelab", "android", "linux", "pixel", "7pro"]
      task_name: cubic_bezier_perf__timeline_summary

  # linux mokey benchmark
  - name: Linux_mokey cull_opacity_perf__e2e_summary
    recipe: devicelab/devicelab_drone
    presubmit: false
    timeout: 60
    properties:
      tags: >
        ["devicelab", "android", "linux", "mokey"]
      task_name: cull_opacity_perf__e2e_summary

  - name: Linux_pixel_7pro cull_opacity_perf__timeline_summary
    recipe: devicelab/devicelab_drone
    presubmit: false
    timeout: 60
    properties:
      tags: >
        ["devicelab", "android", "linux", "pixel", "7pro"]
      task_name: cull_opacity_perf__timeline_summary

  # linux mokey benchmark
  - name: Linux_mokey devtools_profile_start_test
    recipe: devicelab/devicelab_drone
    presubmit: false
    timeout: 60
    properties:
      tags: >
        ["devicelab", "android", "linux", "mokey"]
      task_name: devtools_profile_start_test

  - name: Linux_pixel_7pro drive_perf_debug_warning
    bringup: true # Flaky https://github.com/flutter/flutter/issues/174111
    recipe: devicelab/devicelab_drone
    presubmit: false
    timeout: 60
    properties:
      tags: >
        ["devicelab", "android", "linux", "pixel", "7pro"]
      task_name: drive_perf_debug_warning

  - name: Linux_android_emu external_textures_integration_test
    recipe: devicelab/devicelab_drone
    bringup: true
    timeout: 60
    # Functionally the same as "presubmit: false", except that we will run on
    # presubmit during engine rolls. This test is the *only* automated e2e
    # test for external textures for the engine, it should never break.
    runIf:
      - engine/**
      - DEPS
      - .ci.yaml
    properties:
      tags: >
        ["devicelab", "linux"]
      task_name: external_textures_integration_test
      presubmit_max_attempts: "2"

  # linux mokey benchmark
  - name: Linux_mokey fading_child_animation_perf__timeline_summary
    recipe: devicelab/devicelab_drone
    presubmit: false
    timeout: 60
    properties:
      tags: >
        ["devicelab", "android", "linux"]
      task_name: fading_child_animation_perf__timeline_summary

  # linux mokey benchmark
  - name: Linux_mokey fast_scroll_heavy_gridview__memory
    recipe: devicelab/devicelab_drone
    presubmit: false
    timeout: 60
    properties:
      tags: >
        ["devicelab", "android", "linux", "mokey"]
      task_name: fast_scroll_heavy_gridview__memory

  # linux mokey benchmark
  - name: Linux_mokey fast_scroll_large_images__memory
    recipe: devicelab/devicelab_drone
    presubmit: false
    timeout: 60
    properties:
      tags: >
        ["devicelab", "android", "linux", "mokey"]
      task_name: fast_scroll_large_images__memory

  - name: Linux_pixel_7pro flavors_test
    recipe: devicelab/devicelab_drone
    presubmit: false
    timeout: 60
    properties:
      tags: >
        ["devicelab", "android", "linux", "pixel", "7pro"]
      task_name: flavors_test

  # linux mokey benchmark
  - name: Linux_mokey flutter_engine_group_performance
    recipe: devicelab/devicelab_drone
    presubmit: false
    timeout: 60
    properties:
      tags: >
        ["devicelab", "android", "linux", "mokey"]
      task_name: flutter_engine_group_performance

  # linux mokey benchmark
  - name: Linux_mokey flutter_gallery__back_button_memory
    recipe: devicelab/devicelab_drone
    presubmit: false
    timeout: 60
    properties:
      tags: >
        ["devicelab", "android", "linux", "mokey"]
      task_name: flutter_gallery__back_button_memory

  # linux mokey benchmark
  - name: Linux_mokey flutter_gallery__image_cache_memory
    recipe: devicelab/devicelab_drone
    presubmit: false
    timeout: 60
    properties:
      tags: >
        ["devicelab", "android", "linux", "mokey"]
      task_name: flutter_gallery__image_cache_memory

  # linux mokey benchmark
  - name: Linux_mokey flutter_gallery__memory_nav
    recipe: devicelab/devicelab_drone
    presubmit: false
    timeout: 60
    properties:
      tags: >
        ["devicelab" ,"android", "linux", "mokey"]
      task_name: flutter_gallery__memory_nav

  # linux mokey benchmark
  - name: Linux_mokey flutter_gallery__start_up
    recipe: devicelab/devicelab_drone
    presubmit: false
    timeout: 60
    properties:
      tags: >
        ["devicelab", "android", "linux"]
      task_name: flutter_gallery__start_up

  # linux mokey benchmark
  - name: Linux_mokey flutter_gallery_lazy__start_up
    recipe: devicelab/devicelab_drone
    presubmit: false
    timeout: 60
    properties:
      tags: >
        ["devicelab", "android", "linux"]
      task_name: flutter_gallery_lazy__start_up

  # linux mokey benchmark
  - name: Linux_mokey flutter_gallery__start_up_delayed
    recipe: devicelab/devicelab_drone
    presubmit: false
    timeout: 60
    properties:
      tags: >
        ["devicelab", "android", "linux", "mokey"]
      task_name: flutter_gallery__start_up_delayed

  - name: Linux_pixel_7pro flutter_gallery_android__compile
    recipe: devicelab/devicelab_drone
    presubmit: false
    timeout: 60
    properties:
      tags: >
        ["devicelab", "android", "linux", "pixel", "7pro"]
      task_name: flutter_gallery_android__compile

  - name: Linux_pixel_7pro flutter_gallery_v2_chrome_run_test
    recipe: devicelab/devicelab_drone
    presubmit: false
    timeout: 60
    properties:
      tags: >
        ["devicelab", "android", "linux", "pixel", "7pro"]
      task_name: flutter_gallery_v2_chrome_run_test

  - name: Linux flutter_gallery_v2_web_compile_test
    recipe: devicelab/devicelab_drone
    presubmit: false
    timeout: 60
    properties:
      tags: >
        ["devicelab", "hostonly", "linux"]
      task_name: flutter_gallery_v2_web_compile_test

  # linux mokey benchmark
  - name: Linux_mokey flutter_test_performance
    recipe: devicelab/devicelab_drone
    presubmit: false
    timeout: 60
    properties:
      tags: >
        ["devicelab", "android", "linux"]
      task_name: flutter_test_performance

  # linux mokey benchmark
  - name: Linux_mokey flutter_view__start_up
    recipe: devicelab/devicelab_drone
    presubmit: false
    timeout: 60
    properties:
      tags: >
        ["devicelab", "android", "linux", "mokey"]
      task_name: flutter_view__start_up

  # linux mokey benchmark
  - name: Linux_mokey fullscreen_textfield_perf
    recipe: devicelab/devicelab_drone
    presubmit: false
    timeout: 60
    properties:
      tags: >
        ["devicelab", "android", "linux", "mokey"]
      task_name: fullscreen_textfield_perf

  # linux mokey benchmark
  - name: Linux_mokey fullscreen_textfield_perf__e2e_summary
    recipe: devicelab/devicelab_drone
    presubmit: false
    timeout: 60
    properties:
      tags: >
        ["devicelab", "android", "linux", "mokey"]
      task_name: fullscreen_textfield_perf__e2e_summary

  # linux mokey benchmark
  - name: Linux_mokey very_long_picture_scrolling_perf__e2e_summary
    recipe: devicelab/devicelab_drone
    presubmit: false
    timeout: 120
    properties:
      tags: >
        ["devicelab", "android", "linux", "mokey"]
      task_name: very_long_picture_scrolling_perf__e2e_summary

  # linux mokey benchmark
  - name: Linux_mokey hello_world__memory
    recipe: devicelab/devicelab_drone
    presubmit: false
    timeout: 60
    properties:
      tags: >
        ["devicelab", "android", "linux", "mokey"]
      task_name: hello_world__memory

  # linux mokey benchmark
  - name: Linux_mokey home_scroll_perf__timeline_summary
    recipe: devicelab/devicelab_drone
    presubmit: false
    timeout: 60
    properties:
      tags: >
        ["devicelab", "android", "linux", "mokey"]
      task_name: home_scroll_perf__timeline_summary

  # linux mokey benchmark
  - name: Linux_mokey hot_mode_dev_cycle_linux__benchmark
    recipe: devicelab/devicelab_drone
    presubmit: false
    timeout: 60
    properties:
      tags: >
        ["devicelab", "android", "linux", "mokey"]
      task_name: hot_mode_dev_cycle_linux__benchmark
    runIf:
      - .ci.yaml
      - dev/**
      - DEPS
      - engine/**

  # linux mokey test
  - name: Linux_mokey hybrid_android_views_integration_test
    recipe: devicelab/devicelab_drone
    presubmit: false
    bringup: true # https://github.com/flutter/flutter/issues/148085
    timeout: 60
    properties:
      tags: >
        ["devicelab", "android", "linux", "mokey"]
      task_name: hybrid_android_views_integration_test

  # linux mokey benchmark
  - name: Linux_mokey image_list_jit_reported_duration
    recipe: devicelab/devicelab_drone
    presubmit: false
    timeout: 60
    properties:
      tags: >
        ["devicelab", "android", "linux", "mokey"]
      task_name: image_list_jit_reported_duration

  # linux mokey benchmark
  - name: Linux_mokey imagefiltered_transform_animation_perf__timeline_summary
    recipe: devicelab/devicelab_drone
    presubmit: false
    timeout: 60
    properties:
      tags: >
        ["devicelab", "android", "linux", "mokey"]
      task_name: imagefiltered_transform_animation_perf__timeline_summary

  - name: Linux_pixel_7pro imagefiltered_transform_animation_perf__timeline_summary
    recipe: devicelab/devicelab_drone
    presubmit: false
    timeout: 60
    properties:
      tags: >
        ["devicelab", "android", "linux", "pixel", "7pro"]
      task_name: imagefiltered_transform_animation_perf__timeline_summary

  # linux mokey benchmark
  - name: Linux_mokey image_list_reported_duration
    recipe: devicelab/devicelab_drone
    presubmit: false
    timeout: 60
    properties:
      tags: >
        ["devicelab", "android", "linux", "mokey"]
      task_name: image_list_reported_duration

  - name: Linux_pixel_7pro integration_ui_driver
    recipe: devicelab/devicelab_drone
    presubmit: false
    timeout: 60
    properties:
      tags: >
        ["devicelab", "android", "linux", "pixel", "7pro"]
      task_name: integration_ui_driver

  - name: Linux_pixel_7pro integration_ui_keyboard_resize
    recipe: devicelab/devicelab_drone
    presubmit: false
    timeout: 60
    properties:
      tags: >
        ["devicelab", "android", "linux", "pixel", "7pro"]
      task_name: integration_ui_keyboard_resize

  - name: Linux_pixel_7pro integration_ui_textfield
    recipe: devicelab/devicelab_drone
    presubmit: false
    timeout: 60
    properties:
      tags: >
        ["devicelab", "android", "linux", "pixel", "7pro"]
      task_name: integration_ui_textfield

  # linux mokey benchmark
  - name: Linux_mokey large_image_changer_perf_android
    recipe: devicelab/devicelab_drone
    presubmit: false
    timeout: 60
    properties:
      tags: >
        ["devicelab", "android", "linux", "mokey"]
      task_name: large_image_changer_perf_android

  - name: Linux_pixel_7pro linux_chrome_dev_mode
    bringup: true
    recipe: devicelab/devicelab_drone
    presubmit: false
    timeout: 60
    properties:
      dependencies: >-
        [
          {"dependency": "chrome_and_driver", "version": "version:125.0.6422.141"}
        ]
      tags: >
        ["devicelab", "android", "linux", "pixel", "7pro"]
      task_name: linux_chrome_dev_mode

  # linux mokey benchmark
  - name: Linux_mokey multi_widget_construction_perf__e2e_summary
    recipe: devicelab/devicelab_drone
    presubmit: false
    timeout: 60
    properties:
      tags: >
        ["devicelab", "android", "linux", "mokey"]
      task_name: multi_widget_construction_perf__e2e_summary

  # linux mokey benchmark
  - name: Linux_mokey list_text_layout_perf__e2e_summary
    recipe: devicelab/devicelab_drone
    presubmit: false
    timeout: 60
    properties:
      tags: >
        ["devicelab", "android", "linux", "mokey"]
      task_name: list_text_layout_perf__e2e_summary

  # linux mokey benchmark
  - name: Linux_mokey list_text_layout_impeller_perf__e2e_summary
    recipe: devicelab/devicelab_drone
    presubmit: false
    timeout: 60
    properties:
      ignore_flakiness: "true"
      tags: >
        ["devicelab", "android", "linux", "mokey"]
      task_name: list_text_layout_impeller_perf__e2e_summary

  - name: Linux_android_emu native_assets_android
    recipe: devicelab/devicelab_drone
    timeout: 60
    properties:
      tags: >
        ["devicelab", "linux"]
      task_name: native_assets_android

  # linux mokey benchmark
  - name: Linux_mokey new_gallery__crane_perf
    recipe: devicelab/devicelab_drone
    presubmit: false
    timeout: 60
    properties:
      tags: >
        ["devicelab", "android", "linux", "mokey"]
      task_name: new_gallery__crane_perf

  # linux mokey benchmark
  - name: Linux_mokey old_gallery__transition_perf
    recipe: devicelab/devicelab_drone
    presubmit: false
    timeout: 60
    properties:
      tags: >
        ["devicelab", "android", "linux", "mokey"]
      task_name: old_gallery__transition_perf

  - name: Linux_build_test flutter_gallery__transition_perf
    recipe: devicelab/devicelab_drone_build_test
    presubmit: false
    timeout: 60
    properties:
      tags: >
        ["devicelab", "android", "linux", "mokey"]
      task_name: flutter_gallery__transition_perf
      artifact: gallery__transition_perf
      drone_dimensions: >
        ["device_os=U","os=Linux", "device_type=mokey"]
      dependencies: >-
        [
          {"dependency": "clang", "version": "git_revision:5d5aba78dbbee75508f01bcaa69aedb2ab79065a"},
          {"dependency": "cmake", "version": "build_id:8787856497187628321"},
          {"dependency": "ninja", "version": "version:1.9.0"}
        ]

  - name: Linux_build_test flutter_gallery__transition_perf_e2e
    recipe: devicelab/devicelab_drone_build_test
    presubmit: false
    timeout: 60
    properties:
      tags: >
        ["devicelab", "android", "linux", "mokey"]
      task_name: flutter_gallery__transition_perf_e2e
      artifact: gallery__transition_perf_e2e
      drone_dimensions: >
        ["device_os=U","os=Linux", "device_type=mokey"]
      dependencies: >-
        [
          {"dependency": "clang", "version": "git_revision:5d5aba78dbbee75508f01bcaa69aedb2ab79065a"},
          {"dependency": "cmake", "version": "build_id:8787856497187628321"},
          {"dependency": "ninja", "version": "version:1.9.0"}
        ]

  - name: Linux_build_test flutter_gallery__transition_perf_hybrid
    recipe: devicelab/devicelab_drone_build_test
    presubmit: false
    timeout: 60
    properties:
      tags: >
        ["devicelab", "android", "linux", "mokey"]
      task_name: flutter_gallery__transition_perf_hybrid
      artifact: gallery__transition_perf_hybrid
      drone_dimensions: >
        ["device_os=U","os=Linux", "device_type=mokey"]
      dependencies: >-
        [
          {"dependency": "clang", "version": "git_revision:5d5aba78dbbee75508f01bcaa69aedb2ab79065a"},
          {"dependency": "cmake", "version": "build_id:8787856497187628321"},
          {"dependency": "ninja", "version": "version:1.9.0"}
        ]

  # linux mokey benchmark
  - name: Linux_mokey flutter_gallery__transition_perf_with_semantics
    recipe: devicelab/devicelab_drone
    presubmit: false
    timeout: 60
    properties:
      tags: >
        ["devicelab", "android", "linux", "mokey"]
      task_name: flutter_gallery__transition_perf_with_semantics

  # Mokey, Impeller
  - name: Linux_mokey new_gallery_impeller__transition_perf
    recipe: devicelab/devicelab_drone
    presubmit: false
    timeout: 60
    properties:
      tags: >
        ["devicelab", "android", "linux", "mokey"]
      task_name: new_gallery_impeller__transition_perf

  # Mokey, Impeller (OpenGL)
  - name: Linux_mokey new_gallery_opengles_impeller__transition_perf
    recipe: devicelab/devicelab_drone
    presubmit: false
    timeout: 60
    properties:
      tags: >
        ["devicelab", "android", "linux", "mokey"]
      task_name: new_gallery_opengles_impeller__transition_perf

  # Mokey, Skia
  - name: Linux_mokey new_gallery__transition_perf
    recipe: devicelab/devicelab_drone
    presubmit: false
    timeout: 60
    properties:
      tags: >
        ["devicelab", "android", "linux", "mokey"]
      task_name: new_gallery__transition_perf

  # Pixel 7 Pro, Skia
  - name: Linux_pixel_7pro new_gallery__transition_perf
    bringup: true # Flaky https://github.com/flutter/flutter/issues/174105
    recipe: devicelab/devicelab_drone
    presubmit: false
    timeout: 60
    properties:
      tags: >
        ["devicelab", "android", "linux", "pixel", "7pro"]
      task_name: new_gallery__transition_perf

  # Pixel 7 Pro, Impeller (Vulkan)
  - name: Linux_pixel_7pro new_gallery_impeller_old_zoom__transition_perf
    recipe: devicelab/devicelab_drone
    presubmit: false
    timeout: 60
    properties:
      tags: >
        ["devicelab", "android", "linux", "pixel", "7pro"]
      task_name: new_gallery_impeller_old_zoom__transition_perf

  # Pixel 7 Pro, Impeller (Vulkan)
  - name: Linux_pixel_7pro new_gallery_impeller__transition_perf
    recipe: devicelab/devicelab_drone
    presubmit: false
    timeout: 60
    properties:
      tags: >
        ["devicelab", "android", "linux", "pixel", "7pro"]
      task_name: new_gallery_impeller__transition_perf

  # Samsung Galaxy S24, Impeller (Vulkan)
  - name: Linux_galaxy_s24 new_gallery_impeller__transition_perf
    recipe: devicelab/devicelab_drone
    presubmit: false
    timeout: 60
    properties:
      tags: >
        ["devicelab", "android", "linux", "samsung", "s24"]
      task_name: new_gallery_impeller__transition_perf

  # Pixel 7 Pro, Impeller (OpenGL)
  - name: Linux_pixel_7pro new_gallery_opengles_impeller__transition_perf
    bringup: true # Flaky https://github.com/flutter/flutter/issues/173337
    recipe: devicelab/devicelab_drone
    presubmit: false
    timeout: 60
    properties:
      tags: >
        ["devicelab", "android", "linux", "pixel", "7pro"]
      task_name: new_gallery_opengles_impeller__transition_perf

  # linux mokey benchmark
  - name: Linux_mokey picture_cache_perf__e2e_summary
    recipe: devicelab/devicelab_drone
    presubmit: false
    timeout: 60
    properties:
      tags: >
        ["devicelab", "android", "linux", "mokey"]
      task_name: picture_cache_perf__e2e_summary

  - name: Linux_pixel_7pro picture_cache_perf__timeline_summary
    recipe: devicelab/devicelab_drone
    presubmit: false
    timeout: 60
    properties:
      tags: >
        ["devicelab", "android", "linux", "pixel", "7pro"]
      task_name: picture_cache_perf__timeline_summary

  # linux mokey benchmark
  - name: Linux_mokey android_picture_cache_complexity_scoring_perf__timeline_summary
    recipe: devicelab/devicelab_drone
    presubmit: false
    timeout: 60
    properties:
      tags: >
        ["devicelab", "android", "linux", "mokey"]
      task_name: android_picture_cache_complexity_scoring_perf__timeline_summary

  # linux mokey benchmark
  - name: Linux_mokey slider_perf_android
    recipe: devicelab/devicelab_drone
    presubmit: false
    timeout: 60
    properties:
      tags: >
        ["devicelab", "android", "linux", "mokey"]
      task_name: slider_perf_android

  # linux mokey benchmark
  - name: Linux_mokey platform_channels_benchmarks
    recipe: devicelab/devicelab_drone
    presubmit: false
    timeout: 60
    properties:
      tags: >
        ["devicelab", "android", "linux", "mokey"]
      task_name: platform_channels_benchmarks

  - name: Linux_pixel_7pro platform_channels_benchmarks
    recipe: devicelab/devicelab_drone
    presubmit: false
    timeout: 60
    properties:
      tags: >
        ["devicelab", "android", "linux", "pixel", "7pro"]
      task_name: platform_channels_benchmarks

  - name: Linux_pixel_7pro platform_channel_sample_test
    recipe: devicelab/devicelab_drone
    presubmit: false
    timeout: 60
    properties:
      tags: >
        ["devicelab", "android", "linux", "pixel", "7pro"]
      task_name: platform_channel_sample_test

  - name: Linux_pixel_7pro platform_interaction_test
    recipe: devicelab/devicelab_drone
    presubmit: false
    timeout: 60
    properties:
      tags: >
        ["devicelab", "android", "linux", "pixel", "7pro"]
      task_name: platform_interaction_test

  # linux mokey benchmark
  - name: Linux_mokey platform_views_scroll_perf__timeline_summary
    recipe: devicelab/devicelab_drone
    presubmit: false
    timeout: 60
    properties:
      tags: >
        ["devicelab", "android", "linux", "mokey"]
      task_name: platform_views_scroll_perf__timeline_summary

  - name: Linux_pixel_7pro platform_views_scroll_perf__timeline_summary
    recipe: devicelab/devicelab_drone
    presubmit: false
    timeout: 60
    properties:
      tags: >
        ["devicelab", "android", "linux", "pixel", "7pro"]
      task_name: platform_views_scroll_perf__timeline_summary

  # linux mokey benchmark
  - name: Linux_mokey platform_views_scroll_perf_impeller__timeline_summary
    recipe: devicelab/devicelab_drone
    presubmit: false
    timeout: 60
    properties:
      ignore_flakiness: "true"
      tags: >
        ["devicelab", "android", "linux", "mokey"]
      task_name: platform_views_scroll_perf_impeller__timeline_summary

  - name: Linux_pixel_7pro platform_views_scroll_perf_impeller__timeline_summary
    bringup: true # Flaky https://github.com/flutter/flutter/issues/172210
    recipe: devicelab/devicelab_drone
    presubmit: false
    timeout: 60
    properties:
      tags: >
        ["devicelab", "android", "linux", "pixel", "7pro"]
      task_name: platform_views_scroll_perf_impeller__timeline_summary

  - name: Linux_pixel_7pro platform_views_hcpp_scroll_perf__timeline_summary
    recipe: devicelab/devicelab_drone
    presubmit: false
    timeout: 60
    properties:
      tags: >
        ["devicelab", "android", "linux", "pixel", "7pro"]
      task_name: platform_views_hcpp_scroll_perf__timeline_summary

  # linux mokey benchmark
  - name: Linux_mokey platform_view__start_up
    recipe: devicelab/devicelab_drone
    presubmit: false
    timeout: 60
    properties:
      tags: >
        ["devicelab", "android", "linux", "mokey"]
      task_name: platform_view__start_up

  - name: Linux_pixel_7pro routing_test
    recipe: devicelab/devicelab_drone
    presubmit: false
    timeout: 60
    properties:
      tags: >
        ["devicelab", "android", "linux", "pixel", "7pro"]
      task_name: routing_test

  - name: Linux_pixel_7pro service_extensions_test
    recipe: devicelab/devicelab_drone
    presubmit: false
    timeout: 60
    properties:
      tags: >
        ["devicelab", "android", "linux", "pixel", "7pro"]
      task_name: service_extensions_test

  # linux mokey benchmark
  - name: Linux_mokey textfield_perf__e2e_summary
    recipe: devicelab/devicelab_drone
    presubmit: false
    timeout: 60
    properties:
      tags: >
        ["devicelab", "android", "linux", "mokey"]
      task_name: textfield_perf__e2e_summary

  - name: Linux_pixel_7pro textfield_perf__timeline_summary
    recipe: devicelab/devicelab_drone
    presubmit: false
    timeout: 60
    properties:
      tags: >
        ["devicelab", "android", "linux", "pixel", "7pro"]
      task_name: textfield_perf__timeline_summary

  # linux mokey benchmark
  - name: Linux_mokey tiles_scroll_perf__timeline_summary
    recipe: devicelab/devicelab_drone
    presubmit: false
    timeout: 60
    properties:
      tags: >
        ["devicelab","android","linux", "mokey"]
      task_name: tiles_scroll_perf__timeline_summary
      dependencies: >-
        [
          {"dependency": "open_jdk", "version": "version:21"}
        ]

  - name: Linux web_size__compile_test
    recipe: devicelab/devicelab_drone
    presubmit: false
    timeout: 60
    properties:
      tags: >
        ["devicelab", "hostonly", "linux"]
      task_name: web_size__compile_test

  # linux mokey benchmark
  - name: Linux_mokey opacity_peephole_one_rect_perf__e2e_summary
    recipe: devicelab/devicelab_drone
    presubmit: false
    timeout: 60
    properties:
      tags: >
        ["devicelab", "android", "linux", "mokey"]
      task_name: opacity_peephole_one_rect_perf__e2e_summary

  # linux mokey benchmark
  - name: Linux_mokey opacity_peephole_col_of_rows_perf__e2e_summary
    recipe: devicelab/devicelab_drone
    presubmit: false
    timeout: 60
    properties:
      tags: >
        ["devicelab", "android", "linux", "mokey"]
      task_name: opacity_peephole_col_of_rows_perf__e2e_summary

  # linux mokey benchmark
  - name: Linux_mokey opacity_peephole_opacity_of_grid_perf__e2e_summary
    recipe: devicelab/devicelab_drone
    presubmit: false
    timeout: 60
    properties:
      tags: >
        ["devicelab", "android", "linux", "mokey"]
      task_name: opacity_peephole_opacity_of_grid_perf__e2e_summary

  # linux mokey benchmark
  - name: Linux_mokey opacity_peephole_grid_of_opacity_perf__e2e_summary
    recipe: devicelab/devicelab_drone
    presubmit: false
    timeout: 60
    properties:
      tags: >
        ["devicelab", "android", "linux", "mokey"]
      task_name: opacity_peephole_grid_of_opacity_perf__e2e_summary

  # linux mokey benchmark
  - name: Linux_mokey opacity_peephole_fade_transition_text_perf__e2e_summary
    recipe: devicelab/devicelab_drone
    presubmit: false
    timeout: 60
    properties:
      tags: >
        ["devicelab", "android", "linux", "mokey"]
      task_name: opacity_peephole_fade_transition_text_perf__e2e_summary

  # linux mokey benchmark
  - name: Linux_mokey opacity_peephole_grid_of_alpha_savelayers_perf__e2e_summary
    recipe: devicelab/devicelab_drone
    presubmit: false
    timeout: 60
    properties:
      tags: >
        ["devicelab", "android", "linux", "mokey"]
      task_name: opacity_peephole_grid_of_alpha_savelayers_perf__e2e_summary

  # linux mokey benchmark
  - name: Linux_mokey opacity_peephole_col_of_alpha_savelayer_rows_perf__e2e_summary
    recipe: devicelab/devicelab_drone
    presubmit: false
    timeout: 60
    properties:
      tags: >
        ["devicelab", "android", "linux", "mokey"]
      task_name: opacity_peephole_col_of_alpha_savelayer_rows_perf__e2e_summary

  # linux mokey benchmark
  - name: Linux_mokey gradient_dynamic_perf__e2e_summary
    recipe: devicelab/devicelab_drone
    presubmit: false
    timeout: 60
    properties:
      tags: >
        ["devicelab", "android", "linux", "mokey"]
      task_name: gradient_dynamic_perf__e2e_summary

  # linux mokey benchmark
  - name: Linux_mokey gradient_consistent_perf__e2e_summary
    recipe: devicelab/devicelab_drone
    presubmit: false
    timeout: 60
    properties:
      tags: >
        ["devicelab", "android", "linux", "mokey"]
      task_name: gradient_consistent_perf__e2e_summary

  # linux mokey benchmark
  - name: Linux_mokey gradient_static_perf__e2e_summary
    recipe: devicelab/devicelab_drone
    presubmit: false
    timeout: 60
    properties:
      tags: >
        ["devicelab", "android", "linux", "mokey"]
      task_name: gradient_static_perf__e2e_summary

  - name: Linux_pixel_7pro android_choreographer_do_frame_test
    recipe: devicelab/devicelab_drone
    presubmit: false
    timeout: 60
    properties:
      tags: >
        ["devicelab", "android", "linux", "pixel", "7pro"]
      task_name: android_choreographer_do_frame_test

  # linux mokey benchmark
  - name: Linux_mokey animated_blur_backdrop_filter_perf__timeline_summary
    recipe: devicelab/devicelab_drone
    presubmit: false
    timeout: 60
    properties:
      tags: >
        ["devicelab", "android", "linux", "mokey"]
      task_name: animated_blur_backdrop_filter_perf__timeline_summary

  # Uses Impeller.
  - name: Linux_pixel_7pro animated_blur_backdrop_filter_perf__timeline_summary
    recipe: devicelab/devicelab_drone
    presubmit: false
    timeout: 60
    properties:
      tags: >
        ["devicelab", "android", "linux", "pixel", "7pro"]
      task_name: animated_blur_backdrop_filter_perf__timeline_summary

  # Uses Impeller.
  - name: Linux_pixel_7pro animated_advanced_blend_perf_opengles__timeline_summary
    recipe: devicelab/devicelab_drone
    presubmit: false
    timeout: 60
    properties:
      tags: >
        ["devicelab", "android", "linux", "pixel", "7pro"]
      task_name: animated_advanced_blend_perf_opengles__timeline_summary

  # Uses Impeller.
  - name: Linux_pixel_7pro animated_advanced_blend_perf__timeline_summary
    recipe: devicelab/devicelab_drone
    presubmit: false
    timeout: 60
    properties:
      tags: >
        ["devicelab", "android", "linux", "pixel", "7pro"]
      task_name: animated_advanced_blend_perf__timeline_summary

  - name: Mac_ios animated_advanced_blend_perf_ios__timeline_summary
    recipe: devicelab/devicelab_drone
    presubmit: false
    timeout: 60
    properties:
      tags: >
        ["devicelab", "ios", "mac"]
      task_name: animated_advanced_blend_perf_ios__timeline_summary

  # Uses Impeller.
  - name: Linux_pixel_7pro rrect_blur_perf__timeline_summary
    recipe: devicelab/devicelab_drone
    presubmit: false
    timeout: 60
    properties:
      tags: >
        ["devicelab", "android", "linux", "pixel", "7pro"]
      task_name: rrect_blur_perf__timeline_summary

  - name: Mac_ios rrect_blur_perf_ios__timeline_summary
    recipe: devicelab/devicelab_drone
    presubmit: false
    timeout: 60
    properties:
      tags: >
        ["devicelab", "ios", "mac"]
      task_name: rrect_blur_perf_ios__timeline_summary

  # Uses Impeller.
  - name: Linux_pixel_7pro animated_blur_backdrop_filter_perf_opengles__timeline_summary
    recipe: devicelab/devicelab_drone
    presubmit: false
    timeout: 60
    properties:
      tags: >
        ["devicelab", "android", "linux", "pixel", "7pro"]
      task_name: animated_blur_backdrop_filter_perf_opengles__timeline_summary

  # Uses Impeller.
  - name: Linux_pixel_7pro draw_vertices_perf_opengles__timeline_summary
    recipe: devicelab/devicelab_drone
    presubmit: false
    timeout: 60
    properties:
      tags: >
        ["devicelab", "android", "linux", "pixel", "7pro"]
      task_name: draw_vertices_perf_opengles__timeline_summary

  # Uses Impeller.
  - name: Linux_pixel_7pro draw_vertices_perf__timeline_summary
    recipe: devicelab/devicelab_drone
    presubmit: false
    timeout: 60
    properties:
      tags: >
        ["devicelab", "android", "linux", "pixel", "7pro"]
      task_name: draw_vertices_perf__timeline_summary

  - name: Mac_ios draw_vertices_perf_ios__timeline_summary
    recipe: devicelab/devicelab_drone
    presubmit: false
    timeout: 60
    properties:
      tags: >
        ["devicelab", "ios", "mac"]
      task_name: draw_vertices_perf_ios__timeline_summary

  - name: Mac_ios draw_atlas_perf_ios__timeline_summary
    recipe: devicelab/devicelab_drone
    presubmit: false
    timeout: 60
    properties:
      tags: >
        ["devicelab", "ios", "mac"]
      task_name: draw_atlas_perf_ios__timeline_summary

  - name: Mac_ios static_path_tessellation_perf_ios__timeline_summary
    recipe: devicelab/devicelab_drone
    presubmit: false
    timeout: 60
    properties:
      tags: >
        ["devicelab", "ios", "mac"]
      task_name: static_path_tessellation_perf_ios__timeline_summary

  - name: Mac_ios dynamic_path_tessellation_perf_ios__timeline_summary
    recipe: devicelab/devicelab_drone
    presubmit: false
    timeout: 60
    properties:
      tags: >
        ["devicelab", "ios", "mac"]
      task_name: dynamic_path_tessellation_perf_ios__timeline_summary

  - name: Mac_ios static_path_stroke_tessellation_perf_ios__timeline_summary
    recipe: devicelab/devicelab_drone
    presubmit: false
    timeout: 60
    properties:
      tags: >
        ["devicelab", "ios", "mac"]
      task_name: static_path_stroke_tessellation_perf_ios__timeline_summary

  - name: Mac_ios dynamic_path_stroke_tessellation_perf_ios__timeline_summary
    recipe: devicelab/devicelab_drone
    presubmit: false
    timeout: 60
    properties:
      tags: >
        ["devicelab", "ios", "mac"]
      task_name: dynamic_path_stroke_tessellation_perf_ios__timeline_summary

  - name: Mac_benchmark animated_complex_opacity_perf_macos__e2e_summary
    presubmit: false
    recipe: devicelab/devicelab_drone
    timeout: 60
    properties:
      dependencies: >-
        [
          {"dependency": "ruby", "version": "ruby_3.1-pod_1.13"}
        ]
      task_name: animated_complex_opacity_perf_macos__e2e_summary

  - name: Mac_benchmark basic_material_app_macos__compile
    presubmit: false
    recipe: devicelab/devicelab_drone
    timeout: 60
    properties:
      task_name: basic_material_app_macos__compile

  - name: Mac_arm64 build_ios_framework_module_test
    recipe: devicelab/devicelab_drone
    presubmit: false
    timeout: 60
    properties:
      dependencies: >-
        [
          {"dependency": "ruby", "version": "ruby_3.1-pod_1.13"}
        ]
      tags: >
        ["devicelab", "hostonly", "mac", "arm64"]
      task_name: build_ios_framework_module_test
    runIf:
      - dev/**
      - packages/flutter_tools/**
      - bin/**
      - .ci.yaml
      - engine/**
      - DEPS

  - name: Mac_x64 build_tests_1_4
    recipe: flutter/flutter_drone
    presubmit: false # Rely on Mac_arm build_tests in presubmit.
    timeout: 60
    properties:
      add_recipes_cq: "true"
      dependencies: >-
        [
          {"dependency": "android_sdk", "version": "version:36v4"},
          {"dependency": "open_jdk", "version": "version:21"},
          {"dependency": "ruby", "version": "ruby_3.1-pod_1.13"},
          {"dependency": "goldctl", "version": "git_revision:2387d6fff449587eecbb7e45b2692ca0710b63b9"}
        ]
      shard: build_tests
      subshard: "1_4"
      tags: >
        ["framework", "hostonly", "shard", "mac"]

  - name: Mac_x64 build_tests_2_4
    recipe: flutter/flutter_drone
    presubmit: false # Rely on Mac_arm build_tests in presubmit.
    timeout: 60
    properties:
      add_recipes_cq: "true"
      dependencies: >-
        [
          {"dependency": "android_sdk", "version": "version:36v4"},
          {"dependency": "open_jdk", "version": "version:21"},
          {"dependency": "ruby", "version": "ruby_3.1-pod_1.13"},
          {"dependency": "goldctl", "version": "git_revision:2387d6fff449587eecbb7e45b2692ca0710b63b9"}
        ]
      shard: build_tests
      subshard: "2_4"
      tags: >
        ["framework", "hostonly", "shard", "mac"]

  - name: Mac_x64 build_tests_3_4
    recipe: flutter/flutter_drone
    presubmit: false # Rely on Mac_arm build_tests in presubmit.
    timeout: 60
    properties:
      add_recipes_cq: "true"
      dependencies: >-
        [
          {"dependency": "android_sdk", "version": "version:36v4"},
          {"dependency": "open_jdk", "version": "version:21"},
          {"dependency": "ruby", "version": "ruby_3.1-pod_1.13"},
          {"dependency": "goldctl", "version": "git_revision:2387d6fff449587eecbb7e45b2692ca0710b63b9"}
        ]
      shard: build_tests
      subshard: "3_4"
      tags: >
        ["framework", "hostonly", "shard", "mac"]

  - name: Mac_x64 build_tests_4_4
    recipe: flutter/flutter_drone
    presubmit: false # Rely on Mac_arm build_tests in presubmit.
    timeout: 60
    properties:
      add_recipes_cq: "true"
      dependencies: >-
        [
          {"dependency": "android_sdk", "version": "version:36v4"},
          {"dependency": "open_jdk", "version": "version:21"},
          {"dependency": "ruby", "version": "ruby_3.1-pod_1.13"},
          {"dependency": "goldctl", "version": "git_revision:2387d6fff449587eecbb7e45b2692ca0710b63b9"}
        ]
      shard: build_tests
      subshard: "4_4"
      tags: >
        ["framework", "hostonly", "shard", "mac"]

  - name: Mac_arm64 build_tests_1_4
    recipe: flutter/flutter_drone
    timeout: 60
    # Flake rate of >2.5% in presubmit
    presubmit: false # https://github.com/flutter/flutter/issues/150642
    properties:
      add_recipes_cq: "true"
      dependencies: >-
        [
          {"dependency": "android_sdk", "version": "version:36v4"},
          {"dependency": "open_jdk", "version": "version:21"},
          {"dependency": "ruby", "version": "ruby_3.1-pod_1.13"},
          {"dependency": "goldctl", "version": "git_revision:2387d6fff449587eecbb7e45b2692ca0710b63b9"}
        ]
      shard: build_tests
      subshard: "1_4"
      tags: >
        ["framework", "hostonly", "shard", "mac"]

  - name: Mac_arm64 build_tests_2_4
    recipe: flutter/flutter_drone
    timeout: 60
    properties:
      add_recipes_cq: "true"
      dependencies: >-
        [
          {"dependency": "android_sdk", "version": "version:36v4"},
          {"dependency": "open_jdk", "version": "version:21"},
          {"dependency": "ruby", "version": "ruby_3.1-pod_1.13"},
          {"dependency": "goldctl", "version": "git_revision:2387d6fff449587eecbb7e45b2692ca0710b63b9"}
        ]
      shard: build_tests
      subshard: "2_4"
      tags: >
        ["framework", "hostonly", "shard", "mac"]

  - name: Mac_arm64 build_tests_3_4
    recipe: flutter/flutter_drone
    timeout: 60
    properties:
      add_recipes_cq: "true"
      dependencies: >-
        [
          {"dependency": "android_sdk", "version": "version:36v4"},
          {"dependency": "open_jdk", "version": "version:21"},
          {"dependency": "ruby", "version": "ruby_3.1-pod_1.13"},
          {"dependency": "goldctl", "version": "git_revision:2387d6fff449587eecbb7e45b2692ca0710b63b9"}
        ]
      shard: build_tests
      subshard: "3_4"
      tags: >
        ["framework", "hostonly", "shard", "mac"]

  - name: Mac_arm64 build_tests_4_4
    recipe: flutter/flutter_drone
    timeout: 60
    properties:
      add_recipes_cq: "true"
      dependencies: >-
        [
          {"dependency": "android_sdk", "version": "version:36v4"},
          {"dependency": "open_jdk", "version": "version:21"},
          {"dependency": "ruby", "version": "ruby_3.1-pod_1.13"},
          {"dependency": "goldctl", "version": "git_revision:2387d6fff449587eecbb7e45b2692ca0710b63b9"}
        ]
      shard: build_tests
      subshard: "4_4"
      tags: >
        ["framework", "hostonly", "shard", "mac"]

  - name: Mac_benchmark complex_layout_macos__start_up
    presubmit: false
    recipe: devicelab/devicelab_drone
    timeout: 60
    properties:
      dependencies: >-
        [
          {"dependency": "ruby", "version": "ruby_3.1-pod_1.13"}
        ]
      task_name: complex_layout_macos__start_up

  - name: Mac_benchmark complex_layout_scroll_perf_macos__timeline_summary
    presubmit: false
    recipe: devicelab/devicelab_drone
    timeout: 60
    properties:
      dependencies: >-
        [
          {"dependency": "ruby", "version": "ruby_3.1-pod_1.13"}
        ]
      task_name: complex_layout_scroll_perf_macos__timeline_summary

  - name: Mac customer_testing
    enabled_branches:
      - master
    recipe: flutter/flutter_drone
    # Timeout in minutes for the whole task.
    timeout: 60
    properties:
      shard: customer_testing
      tags: >
        ["framework", "hostonly", "shard", "mac"]
      test_timeout_secs: "2700" # Allows 45 minutes (up from 30 default)

  - name: Mac dart_plugin_registry_test
    recipe: devicelab/devicelab_drone
    timeout: 60
    properties:
      dependencies: >-
        [
          {"dependency": "ruby", "version": "ruby_3.1-pod_1.13"}
        ]
      tags: >
        ["devicelab", "hostonly", "mac"]
      task_name: dart_plugin_registry_test
    runIf:
      - dev/**
      - packages/flutter_tools/**
      - bin/**
      - .ci.yaml
      - engine/**
      - DEPS

  - name: Mac flavors_test_macos
    presubmit: false
    recipe: devicelab/devicelab_drone
    timeout: 60
    properties:
      dependencies: >-
        [
          {"dependency": "ruby", "version": "ruby_3.1-pod_1.13"}
        ]
      tags: >
        ["devicelab", "hostonly", "mac"]
      task_name: flavors_test_macos

  - name: Mac_benchmark flutter_gallery_macos__compile
    presubmit: false
    recipe: devicelab/devicelab_drone
    timeout: 60
    properties:
      dependencies: >-
        [
          {"dependency": "ruby", "version": "ruby_3.1-pod_1.13"}
        ]
      task_name: flutter_gallery_macos__compile

  - name: Mac flutter_packaging_test
    recipe: packaging/packaging
    presubmit: false
    enabled_branches:
      - master
    properties:
      task_name: flutter_packaging
      tags: >
        ["framework", "hostonly", "shard", "mac"]
    runIf:
      - .ci.yaml
      - engine/**
      - DEPS
      - dev/bots/**

  - name: Mac_arm64 flutter_packaging_test
    recipe: packaging/packaging
    presubmit: false
    enabled_branches:
      - master
    properties:
      task_name: flutter_packaging
      tags: >
        ["framework", "hostonly", "shard", "mac"]
    runIf:
      - .ci.yaml
      - engine/**
      - DEPS
      - dev/bots/**

  - name: Mac_benchmark flutter_view_macos__start_up
    presubmit: false
    recipe: devicelab/devicelab_drone
    timeout: 60
    properties:
      task_name: flutter_view_macos__start_up

  - name: Mac framework_tests_libraries
    recipe: flutter/flutter_drone
    timeout: 60
    properties:
      cpu: x86 # https://github.com/flutter/flutter/issues/119880
      dependencies: >-
        [
          {"dependency": "goldctl", "version": "git_revision:2387d6fff449587eecbb7e45b2692ca0710b63b9"}
        ]
      shard: framework_tests
      subshard: libraries
      tags: >
        ["framework", "hostonly", "shard", "mac"]
    runIf:
      - dev/**
      - packages/flutter/**
      - packages/flutter_driver/**
      - packages/integration_test/**
      - packages/flutter_localizations/**
      - packages/fuchsia_remote_debug_protocol/**
      - packages/flutter_test/**
      - packages/flutter_goldens/**
      - packages/flutter_tools/**
      - bin/**
      - .ci.yaml
      - engine/**
      - DEPS

  - name: Mac framework_tests_impeller
    recipe: flutter/flutter_drone
    timeout: 60
    properties:
      cpu: x86 # https://github.com/flutter/flutter/issues/119880
      dependencies: >-
        [
          {"dependency": "goldctl", "version": "git_revision:2387d6fff449587eecbb7e45b2692ca0710b63b9"}
        ]
      shard: framework_tests
      subshard: impeller
      tags: >
        ["framework", "hostonly", "shard", "mac"]
    runIf:
      - dev/**
      - packages/flutter/**
      - packages/flutter_driver/**
      - packages/integration_test/**
      - packages/flutter_localizations/**
      - packages/fuchsia_remote_debug_protocol/**
      - packages/flutter_test/**
      - packages/flutter_goldens/**
      - packages/flutter_tools/**
      - bin/**
      - .ci.yaml
      - engine/**
      - DEPS

  - name: Mac_x64 framework_tests_misc
    recipe: flutter/flutter_drone
    timeout: 60
    properties:
      dependencies: >-
        [
          {"dependency": "goldctl", "version": "git_revision:2387d6fff449587eecbb7e45b2692ca0710b63b9"},
          {"dependency": "ruby", "version": "ruby_3.1-pod_1.13"},
          {"dependency": "open_jdk", "version": "version:21"},
          {"dependency": "android_sdk", "version": "version:36v4"}
        ]
      shard: framework_tests
      subshard: misc
      tags: >
        ["framework", "hostonly", "shard", "mac"]
    runIf:
      - dev/**
      - examples/api/**
      - packages/flutter/**
      - packages/flutter_driver/**
      - packages/integration_test/**
      - packages/flutter_localizations/**
      - packages/fuchsia_remote_debug_protocol/**
      - packages/flutter_test/**
      - packages/flutter_goldens/**
      - packages/flutter_tools/**
      - bin/**
      - .ci.yaml
      - engine/**
      - DEPS

  - name: Mac_arm64 framework_tests_misc
    recipe: flutter/flutter_drone
    timeout: 60
    properties:
      dependencies: >-
        [
          {"dependency": "goldctl", "version": "git_revision:2387d6fff449587eecbb7e45b2692ca0710b63b9"},
          {"dependency": "ruby", "version": "ruby_3.1-pod_1.13"},
          {"dependency": "open_jdk", "version": "version:21"},
          {"dependency": "android_sdk", "version": "version:36v4"}
        ]
      shard: framework_tests
      subshard: misc
      tags: >
        ["framework", "hostonly", "shard", "mac"]
    runIf:
      - dev/**
      - examples/api/**
      - packages/flutter/**
      - packages/flutter_driver/**
      - packages/integration_test/**
      - packages/flutter_localizations/**
      - packages/fuchsia_remote_debug_protocol/**
      - packages/flutter_test/**
      - packages/flutter_goldens/**
      - packages/flutter_tools/**
      - bin/**
      - .ci.yaml
      - engine/**
      - DEPS

  - name: Mac framework_tests_widgets
    recipe: flutter/flutter_drone
    timeout: 60
    properties:
      cpu: x86 # https://github.com/flutter/flutter/issues/119880
      dependencies: >-
        [
          {"dependency": "goldctl", "version": "git_revision:2387d6fff449587eecbb7e45b2692ca0710b63b9"}
        ]
      shard: framework_tests
      subshard: widgets
      tags: >
        ["framework", "hostonly", "shard", "mac"]
    runIf:
      - dev/**
      - packages/flutter/**
      - packages/flutter_driver/**
      - packages/integration_test/**
      - packages/flutter_localizations/**
      - packages/fuchsia_remote_debug_protocol/**
      - packages/flutter_test/**
      - packages/flutter_goldens/**
      - packages/flutter_tools/**
      - bin/**
      - .ci.yaml
      - engine/**
      - DEPS

  - name: Mac gradle_plugin_bundle_test
    recipe: devicelab/devicelab_drone
    timeout: 60
    properties:
      dependencies: >-
        [
          {"dependency": "android_sdk", "version": "version:36v4"},
          {"dependency": "open_jdk", "version": "version:21"}
        ]
      tags: >
        ["devicelab", "hostonly", "mac"]
      task_name: gradle_plugin_bundle_test
    runIf:
      - dev/**
      - bin/**
      - .ci.yaml
      - engine/**
      - DEPS

  - name: Mac_benchmark hello_world_macos__compile
    presubmit: false
    recipe: devicelab/devicelab_drone
    timeout: 60
    properties:
      task_name: hello_world_macos__compile

  - name: Mac integration_ui_test_test_macos
    recipe: devicelab/devicelab_drone
    presubmit: false
    timeout: 60
    properties:
      dependencies: >-
        [
          {"dependency": "ruby", "version": "ruby_3.1-pod_1.13"}
        ]
      tags: >
        ["devicelab", "mac"]
      task_name: integration_ui_test_test_macos

  - name: Mac module_custom_host_app_name_test
    recipe: devicelab/devicelab_drone
    timeout: 60
    properties:
      dependencies: >-
        [
          {"dependency": "android_sdk", "version": "version:36v4"},
          {"dependency": "open_jdk", "version": "version:21"}
        ]
      tags: >
        ["devicelab", "hostonly", "mac"]
      task_name: module_custom_host_app_name_test
    runIf:
      - dev/**
      - packages/flutter_tools/**
      - bin/**
      - .ci.yaml
      - engine/**
      - DEPS

  - name: Mac module_host_with_custom_build_test
    recipe: devicelab/devicelab_drone
    timeout: 60
    properties:
      dependencies: >-
        [
          {"dependency": "android_sdk", "version": "version:36v4"},
          {"dependency": "open_jdk", "version": "version:21"}
        ]
      tags: >
        ["devicelab", "hostonly", "mac"]
      task_name: module_host_with_custom_build_test
    runIf:
      - dev/**
      - packages/flutter_tools/**
      - bin/**
      - .ci.yaml
      - engine/**
      - DEPS

  - name: Mac build_android_host_app_with_module_aar
    recipe: devicelab/devicelab_drone
    timeout: 60
    properties:
      dependencies: >-
        [
          {"dependency": "android_sdk", "version": "version:36v4"},
          {"dependency": "open_jdk", "version": "version:21"}
        ]
      tags: >
        ["devicelab", "hostonly", "mac"]
      task_name: build_android_host_app_with_module_aar
    runIf:
      - dev/**
      - packages/flutter_tools/**
      - bin/**
      - .ci.yaml
      - engine/**
      - DEPS

  - name: Mac build_android_host_app_with_module_source
    recipe: devicelab/devicelab_drone
    timeout: 60
    presubmit: false
    properties:
      dependencies: >-
        [
          {"dependency": "android_sdk", "version": "version:36v4"},
          {"dependency": "open_jdk", "version": "version:21"}
        ]
      tags: >
        ["devicelab", "hostonly", "mac"]
      task_name: build_android_host_app_with_module_source
      test_timeout_secs: "2700"
    runIf:
      - dev/**
      - packages/flutter_tools/**
      - bin/**
      - .ci.yaml
      - engine/**
      - DEPS

  - name: Mac_arm64 module_test_ios
    recipe: devicelab/devicelab_drone
    timeout: 60
    properties:
      dependencies: >-
        [
          {"dependency": "ruby", "version": "ruby_3.1-pod_1.13"}
        ]
      tags: >
        ["devicelab", "hostonly", "mac"]
      task_name: module_test_ios
    runIf:
      - dev/**
      - packages/flutter_tools/**
      - bin/**
      - .ci.yaml
      - engine/**
      - DEPS

  - name: Mac module_uiscene_test_ios
    recipe: devicelab/devicelab_drone
    timeout: 60
    properties:
      dependencies: >-
        [
          {"dependency": "ruby", "version": "ruby_3.1-pod_1.13"}
        ]
      tags: >
        ["devicelab", "hostonly", "mac"]
      task_name: module_uiscene_test_ios
    runIf:
      - dev/**
      - packages/flutter_tools/**
      - bin/**
      - .ci.yaml
      - engine/**
      - DEPS

  - name: Mac_benchmark platform_view_macos__start_up
    presubmit: false
    recipe: devicelab/devicelab_drone
    timeout: 60
    properties:
      task_name: platform_view_macos__start_up

  - name: Mac platform_channel_sample_test_macos
    recipe: devicelab/devicelab_drone
    presubmit: false
    timeout: 60
    properties:
      tags: >
        ["devicelab", "hostonly", "mac"]
      task_name: platform_channel_sample_test_macos

  - name: Mac plugin_dependencies_test
    recipe: devicelab/devicelab_drone
    timeout: 60
    properties:
      dependencies: >-
        [
          {"dependency": "android_sdk", "version": "version:36v4"},
          {"dependency": "open_jdk", "version": "version:21"},
          {"dependency": "ruby", "version": "ruby_3.1-pod_1.13"}
        ]
      tags: >
        ["devicelab", "hostonly", "mac"]
      task_name: plugin_dependencies_test
    runIf:
      - dev/**
      - packages/flutter_tools/**
      - bin/**
      - .ci.yaml
      - engine/**
      - DEPS

  - name: Mac_x64 plugin_lint_mac
    recipe: devicelab/devicelab_drone
    timeout: 60
    properties:
      dependencies: >-
        [
          {"dependency": "ruby", "version": "ruby_3.1-pod_1.13"}
        ]
      tags: >
        ["devicelab", "hostonly", "mac"]
      task_name: plugin_lint_mac
    runIf:
      - dev/**
      - packages/flutter_tools/**
      - packages/integration_test/**
      - bin/**
      - .ci.yaml
      - engine/**
      - DEPS

  - name: Mac_arm64 plugin_lint_mac
    recipe: devicelab/devicelab_drone
    presubmit: false
    timeout: 60
    properties:
      dependencies: >-
        [
          {"dependency": "ruby", "version": "ruby_3.1-pod_1.13"}
        ]
      tags: >
        ["devicelab", "hostonly", "mac", "arm64"]
      task_name: plugin_lint_mac
    runIf:
      - dev/**
      - packages/flutter_tools/**
      - packages/integration_test/**
      - bin/**
      - .ci.yaml
      - engine/**
      - DEPS

  - name: Mac plugin_test_android_variants
    recipe: devicelab/devicelab_drone
    timeout: 45
    properties:
      dependencies: >-
        [
          {"dependency": "android_sdk", "version": "version:36v4"},
          {"dependency": "open_jdk", "version": "version:21"}
        ]
      tags: >
        ["devicelab", "hostonly", "mac"]
      task_name: plugin_test_android_variants
    runIf:
      - dev/**
      - packages/flutter_tools/**
      - bin/**
      - .ci.yaml
      - engine/**
      - DEPS

  - name: Mac plugin_test_android_standard
    recipe: devicelab/devicelab_drone
    timeout: 45
    properties:
      dependencies: >-
        [
          {"dependency": "android_sdk", "version": "version:36v4"},
          {"dependency": "open_jdk", "version": "version:21"}
        ]
      tags: >
        ["devicelab", "hostonly", "windows"]
      task_name: plugin_test_android_standard
    runIf:
      - dev/**
      - packages/flutter_tools/**
      - bin/**
      - .ci.yaml
      - engine/**
      - DEPS

  - name: Mac plugin_test_ios
    recipe: devicelab/devicelab_drone
    timeout: 60
    properties:
      dependencies: >-
        [
          {"dependency": "ruby", "version": "ruby_3.1-pod_1.13"}
        ]
      tags: >
        ["devicelab", "hostonly", "mac"]
      task_name: plugin_test_ios
      # Retry for flakes caused by https://github.com/flutter/flutter/issues/151772
      presubmit_max_attempts: "2"
      test_timeout_secs: "3600"
    runIf:
      - dev/**
      - packages/flutter_tools/**
      - bin/**
      - .ci.yaml
      - engine/**
      - DEPS

  - name: Mac plugin_test_macos
    recipe: devicelab/devicelab_drone
    timeout: 60
    properties:
      dependencies: >-
        [
          {"dependency": "ruby", "version": "ruby_3.1-pod_1.13"}
        ]
      tags: >
        ["devicelab", "hostonly", "mac"]
      task_name: plugin_test_macos
    runIf:
      - dev/**
      - packages/flutter_tools/**
      - bin/**
      - .ci.yaml
      - engine/**
      - DEPS

  - name: Mac_x64 tool_host_cross_arch_tests
    recipe: flutter/flutter_drone
    timeout: 60
    properties:
      dependencies: >-
        [
          {"dependency": "ruby", "version": "ruby_3.1-pod_1.13"}
        ]
      shard: tool_host_cross_arch_tests
      tags: >
        ["framework", "hostonly", "shard", "mac"]
      test_timeout_secs: "2700"
    runIf:
      - dev/**
      - packages/flutter_tools/**
      - bin/**
      - .ci.yaml
      - engine/**
      - DEPS

  - name: Mac_arm64 tool_host_cross_arch_tests
    recipe: flutter/flutter_drone
    timeout: 60
    properties:
      dependencies: >-
        [
          {"dependency": "ruby", "version": "ruby_3.1-pod_1.13"}
        ]
      shard: tool_host_cross_arch_tests
      tags: >
        ["framework", "hostonly", "shard", "mac"]
      test_timeout_secs: "2700"
    runIf:
      - dev/**
      - packages/flutter_tools/**
      - bin/**
      - .ci.yaml
      - engine/**
      - DEPS

  - name: Mac tool_integration_tests_1_5
    recipe: flutter/flutter_drone
    timeout: 60
    properties:
      cpu: arm64
      add_recipes_cq: "true"
      dependencies: >-
        [
          {"dependency": "android_sdk", "version": "version:36v4"},
          {"dependency": "chrome_and_driver", "version": "version:125.0.6422.141"},
          {"dependency": "open_jdk", "version": "version:21"},
          {"dependency": "ruby", "version": "ruby_3.1-pod_1.13"},
          {"dependency": "goldctl", "version": "git_revision:2387d6fff449587eecbb7e45b2692ca0710b63b9"}
        ]
      shard: tool_integration_tests
      subshard: "1_5"
      tags: >
        ["framework", "hostonly", "shard", "mac"]
      test_timeout_secs: "2700"
    runIf:
      - dev/**
      - packages/flutter_tools/**
      - bin/**
      - .ci.yaml
      - engine/**
      - DEPS

  - name: Mac tool_integration_tests_2_5
    recipe: flutter/flutter_drone
    timeout: 60
    properties:
      cpu: arm64
      add_recipes_cq: "true"
      dependencies: >-
        [
          {"dependency": "android_sdk", "version": "version:36v4"},
          {"dependency": "chrome_and_driver", "version": "version:125.0.6422.141"},
          {"dependency": "open_jdk", "version": "version:21"},
          {"dependency": "ruby", "version": "ruby_3.1-pod_1.13"},
          {"dependency": "goldctl", "version": "git_revision:2387d6fff449587eecbb7e45b2692ca0710b63b9"}
        ]
      shard: tool_integration_tests
      subshard: "2_5"
      tags: >
        ["framework", "hostonly", "shard", "mac"]
      test_timeout_secs: "2700"
    runIf:
      - dev/**
      - packages/flutter_tools/**
      - bin/**
      - .ci.yaml
      - engine/**
      - DEPS

  - name: Mac tool_integration_tests_3_5
    recipe: flutter/flutter_drone
    timeout: 60
    properties:
      cpu: arm64
      add_recipes_cq: "true"
      dependencies: >-
        [
          {"dependency": "android_sdk", "version": "version:36v4"},
          {"dependency": "chrome_and_driver", "version": "version:125.0.6422.141"},
          {"dependency": "open_jdk", "version": "version:21"},
          {"dependency": "ruby", "version": "ruby_3.1-pod_1.13"},
          {"dependency": "goldctl", "version": "git_revision:2387d6fff449587eecbb7e45b2692ca0710b63b9"}
        ]
      shard: tool_integration_tests
      subshard: "3_5"
      tags: >
        ["framework", "hostonly", "shard", "mac"]
      test_timeout_secs: "2700"
    runIf:
      - dev/**
      - packages/flutter_tools/**
      - bin/**
      - .ci.yaml
      - engine/**
      - DEPS

  - name: Mac tool_integration_tests_4_5
    recipe: flutter/flutter_drone
    timeout: 60
    properties:
      cpu: arm64
      add_recipes_cq: "true"
      dependencies: >-
        [
          {"dependency": "android_sdk", "version": "version:36v4"},
          {"dependency": "chrome_and_driver", "version": "version:125.0.6422.141"},
          {"dependency": "open_jdk", "version": "version:21"},
          {"dependency": "ruby", "version": "ruby_3.1-pod_1.13"},
          {"dependency": "goldctl", "version": "git_revision:2387d6fff449587eecbb7e45b2692ca0710b63b9"}
        ]
      shard: tool_integration_tests
      subshard: "4_5"
      tags: >
        ["framework", "hostonly", "shard", "mac"]
      test_timeout_secs: "2700"
    runIf:
      - dev/**
      - packages/flutter_tools/**
      - bin/**
      - .ci.yaml
      - engine/**
      - DEPS

  - name: Mac tool_integration_tests_5_5
    recipe: flutter/flutter_drone
    timeout: 60
    properties:
      cpu: arm64
      add_recipes_cq: "true"
      dependencies: >-
        [
          {"dependency": "android_sdk", "version": "version:36v4"},
          {"dependency": "chrome_and_driver", "version": "version:125.0.6422.141"},
          {"dependency": "open_jdk", "version": "version:21"},
          {"dependency": "ruby", "version": "ruby_3.1-pod_1.13"},
          {"dependency": "goldctl", "version": "git_revision:2387d6fff449587eecbb7e45b2692ca0710b63b9"}
        ]
      shard: tool_integration_tests
      subshard: "5_5"
      tags: >
        ["framework", "hostonly", "shard", "mac"]
      test_timeout_secs: "2700"
    runIf:
      - dev/**
      - packages/flutter_tools/**
      - bin/**
      - .ci.yaml
      - engine/**
      - DEPS

  - name: Mac_x64 tool_tests_commands
    recipe: flutter/flutter_drone
    timeout: 60
    properties:
      add_recipes_cq: "true"
      dependencies: >-
        [
          {"dependency": "android_sdk", "version": "version:36v4"},
          {"dependency": "open_jdk", "version": "version:21"}
        ]
      shard: tool_tests
      subshard: commands
      tags: >
        ["framework", "hostonly", "shard", "mac"]

  - name: Mac_arm64 tool_tests_commands
    recipe: flutter/flutter_drone
    timeout: 60
    properties:
      add_recipes_cq: "true"
      dependencies: >-
        [
          {"dependency": "android_sdk", "version": "version:36v4"},
          {"dependency": "open_jdk", "version": "version:21"}
        ]
      shard: tool_tests
      subshard: commands
      tags: >
        ["framework", "hostonly", "shard", "mac"]

  - name: Mac tool_tests_general
    recipe: flutter/flutter_drone
    timeout: 60
    properties:
      add_recipes_cq: "true"
      dependencies: >-
        [
          {"dependency": "android_sdk", "version": "version:36v4"},
          {"dependency": "open_jdk", "version": "version:21"}
        ]
      shard: tool_tests
      subshard: general
      tags: >
        ["framework", "hostonly", "shard", "mac"]
    runIf:
      - dev/**
      - packages/flutter_tools/**
      - bin/**
      - .ci.yaml
      - engine/**
      - DEPS

  - name: Mac_x64 verify_binaries_codesigned
    enabled_branches:
      - flutter-\d+\.\d+-candidate\.\d+
    recipe: flutter/flutter_drone
    presubmit: false
    timeout: 60
    properties:
      tags: >
        ["framework", "hostonly", "shard", "mac"]
      shard: verify_binaries_codesigned

  - name: Mac_arm64 verify_binaries_codesigned
    enabled_branches:
      - flutter-\d+\.\d+-candidate\.\d+
    recipe: flutter/flutter_drone
    presubmit: false
    timeout: 60
    properties:
      tags: >
        ["framework", "hostonly", "shard", "mac"]
      shard: verify_binaries_codesigned

  - name: Mac_x64 verify_binaries_pre_codesigned
    # verify_binaries_codesigned, which verifies all binaries,
    # runs on release branches, so this one does not need to.
    enabled_branches:
      - master
    recipe: flutter/flutter_drone
    presubmit: false
    timeout: 60
    properties:
      tags: >
        ["framework", "hostonly", "shard", "mac"]
      shard: verify_binaries_pre_codesigned

  - name: Mac_arm64 verify_binaries_pre_codesigned
    # verify_binaries_codesigned, which verifies all binaries,
    # runs on release branches, so this one does not need to.
    enabled_branches:
      - master
    recipe: flutter/flutter_drone
    presubmit: false
    timeout: 60
    properties:
      tags: >
        ["framework", "hostonly", "shard", "mac"]
      shard: verify_binaries_pre_codesigned

  - name: Mac web_tool_tests
    recipe: flutter/flutter_drone
    timeout: 60
    properties:
      dependencies: >-
        [
          {"dependency": "chrome_and_driver", "version": "version:125.0.6422.141"},
          {"dependency": "goldctl", "version": "git_revision:2387d6fff449587eecbb7e45b2692ca0710b63b9"}
        ]
      shard: web_tool_tests
      subshard: "1_1"
      tags: >
        ["framework", "hostonly", "shard", "mac"]
      test_timeout_secs: "3600" # 60 minutes to match the global `timeout` property.
    runIf:
      - dev/**
      - packages/flutter_tools/**
      - bin/**
      - .ci.yaml
      - engine/**
      - DEPS

  # mac mokey test
  - name: Mac_arm64_mokey entrypoint_dart_registrant
    recipe: devicelab/devicelab_drone
    presubmit: false
    timeout: 60
    properties:
      tags: >
        ["devicelab", "android", "mac", "arm64", "mokey"]
      task_name: entrypoint_dart_registrant
    runIf:
      - dev/**
      - packages/flutter_tools/**
      - bin/**
      - .ci.yaml
      - engine/**
      - DEPS

  # mac mokey benchmark
  - name: Mac_mokey hello_world_android__compile
    recipe: devicelab/devicelab_drone
    presubmit: false
    timeout: 60
    properties:
      tags: >
        ["devicelab", "android", "mac", "mokey"]
      task_name: hello_world_android__compile

  # mac mokey test
  - name: Mac_arm64_mokey hello_world_android__compile
    recipe: devicelab/devicelab_drone
    presubmit: false
    timeout: 60
    properties:
      tags: >
        ["devicelab", "android", "mac", "arm64", "mokey"]
      task_name: hello_world_android__compile

  # mac mokey benchmark
  - name: Mac_mokey hot_mode_dev_cycle__benchmark
    recipe: devicelab/devicelab_drone
    presubmit: false
    timeout: 60
    properties:
      tags: >
        ["devicelab", "android", "mac", "mokey"]
      task_name: hot_mode_dev_cycle__benchmark

  # mac mokey test
  - name: Mac_mokey integration_test_test
    recipe: devicelab/devicelab_drone
    presubmit: false
    timeout: 60
    properties:
      tags: >
        ["devicelab", "android", "mac", "mokey"]
      task_name: integration_test_test

  # mac mokey test
  - name: Mac_arm64_mokey integration_test_test
    recipe: devicelab/devicelab_drone
    presubmit: false
    timeout: 60
    properties:
      tags: >
        ["devicelab", "android", "mac", "arm64", "mokey"]
      task_name: integration_test_test

  # mac mokey test
  - name: Mac_arm64_mokey integration_ui_frame_number
    recipe: devicelab/devicelab_drone
    presubmit: false
    timeout: 60
    properties:
      tags: >
        ["devicelab", "android", "mac", "arm64", "mokey"]
      task_name: integration_ui_frame_number

  # mac mokey benchmark
  - name: Mac_mokey microbenchmarks
    bringup: true # Flaky https://github.com/flutter/flutter/issues/174101
    recipe: devicelab/devicelab_drone
    presubmit: false
    timeout: 60
    properties:
      tags: >
        ["devicelab", "android", "mac", "mokey"]
      task_name: microbenchmarks

  # mac mokey test
  - name: Mac_arm64_mokey native_assets_android
    recipe: devicelab/devicelab_drone
    presubmit: false
    timeout: 60
    properties:
      tags: >
        ["devicelab", "android", "mac", "arm64", "mokey"]
      task_name: native_assets_android

  # mac mokey test
  - name: Mac_mokey run_debug_test_android
    recipe: devicelab/devicelab_drone
    presubmit: false
    runIf:
      - .ci.yaml
      - dev/**
      - DEPS
      - engine/**
    timeout: 60
    properties:
      tags: >
        ["devicelab", "android", "mac", "mokey"]
      task_name: run_debug_test_android

  # mac mokey test
  - name: Mac_arm64_mokey run_debug_test_android
    bringup: true # Flaky https://github.com/flutter/flutter/issues/177384
    recipe: devicelab/devicelab_drone
    presubmit: false
    runIf:
      - .ci.yaml
      - engine/**
      - DEPS
      - dev/**
    timeout: 60
    properties:
      tags: >
        ["devicelab", "android", "mac", "arm64", "mokey"]
      task_name: run_debug_test_android

  # mac mokey test
  - name: Mac_mokey run_release_test
    recipe: devicelab/devicelab_drone
    presubmit: false
    runIf:
      - .ci.yaml
      - engine/**
      - DEPS
      - dev/**
    timeout: 60
    properties:
      tags: >
        ["devicelab", "android", "mac", "mokey"]
      task_name: run_release_test

  # mac mokey test
  - name: Mac_arm64_mokey run_release_test
    recipe: devicelab/devicelab_drone
    presubmit: false
    runIf:
      - .ci.yaml
      - engine/**
      - DEPS
      - dev/**
    timeout: 60
    properties:
      tags: >
        ["devicelab", "android", "mac", "arm64", "mokey"]
      task_name: run_release_test

  - name: Mac_ios animation_with_microtasks_perf_ios__timeline_summary
    recipe: devicelab/devicelab_drone
    presubmit: false
    timeout: 60
    properties:
      tags: >
        ["devicelab", "ios", "mac"]
      task_name: animation_with_microtasks_perf_ios__timeline_summary

  - name: Mac_ios backdrop_filter_perf_ios__timeline_summary
    recipe: devicelab/devicelab_drone
    presubmit: false
    timeout: 60
    properties:
      tags: >
        ["devicelab", "ios", "mac"]
      task_name: backdrop_filter_perf_ios__timeline_summary

  - name: Mac_arm64_ios basic_material_app_ios__compile
    recipe: devicelab/devicelab_drone
    presubmit: false
    timeout: 60
    properties:
      tags: >
        ["devicelab", "ios", "mac"]
      task_name: basic_material_app_ios__compile

  - name: Mac_ios channels_integration_test_ios
    recipe: devicelab/devicelab_drone
    presubmit: false
    timeout: 60
    properties:
      tags: >
        ["devicelab", "ios", "mac"]
      task_name: channels_integration_test_ios

  - name: Mac_ios complex_layout_ios__start_up
    recipe: devicelab/devicelab_drone
    presubmit: false
    timeout: 60
    properties:
      tags: >
        ["devicelab", "ios", "mac"]
      task_name: complex_layout_ios__start_up

  - name: Mac_ios complex_layout_scroll_perf_ios__timeline_summary
    recipe: devicelab/devicelab_drone
    presubmit: false
    timeout: 60
    properties:
      tags: >
        ["devicelab", "ios", "mac"]
      task_name: complex_layout_scroll_perf_ios__timeline_summary

  - name: Mac_ios complex_layout_scroll_perf_bad_ios__timeline_summary
    recipe: devicelab/devicelab_drone
    presubmit: false
    timeout: 60
    properties:
      tags: >
        ["devicelab", "ios", "mac"]
      task_name: complex_layout_scroll_perf_bad_ios__timeline_summary

  - name: Mac_ios color_filter_and_fade_perf_ios__e2e_summary
    recipe: devicelab/devicelab_drone
    presubmit: false
    timeout: 60
    properties:
      tags: >
        ["devicelab", "ios", "mac"]
      task_name: color_filter_and_fade_perf_ios__e2e_summary

  - name: Mac_ios imagefiltered_transform_animation_perf_ios__timeline_summary
    recipe: devicelab/devicelab_drone
    presubmit: false
    timeout: 60
    properties:
      tags: >
        ["devicelab", "ios", "mac"]
      task_name: imagefiltered_transform_animation_perf_ios__timeline_summary

  # TODO(https://github.com/flutter/flutter/issues/106806): Find a way to
  # re-enable this without "ignore_flakiness: "true"", likely by loostening the
  # test assertions, or potentially not running the frame rate tests at all on
  # iOS (for example, doing pixel-tests instead).
  #
  # Also, rename this to "external_textures_integration_test" to be consistent
  # with the Android test, but that can wait until we've figured out the flake.
  - name: Mac_ios external_ui_integration_test_ios
    recipe: devicelab/devicelab_drone
    presubmit: false
    timeout: 60
    properties:
      tags: >
        ["devicelab", "ios", "mac"]
      task_name: external_textures_integration_test_ios
      ignore_flakiness: "true"

  - name: Mac_ios route_test_ios
    recipe: devicelab/devicelab_drone
    presubmit: false
    timeout: 60
    properties:
      tags: >
        ["devicelab", "ios", "mac"]
      task_name: route_test_ios

  - name: Mac_ios flavors_test_ios
    recipe: devicelab/devicelab_drone
    presubmit: false
    timeout: 60
    properties:
      tags: >
        ["devicelab", "ios", "mac"]
      task_name: flavors_test_ios

  - name: Mac_arm64_ios flutter_gallery_ios__compile
    recipe: devicelab/devicelab_drone
    presubmit: false
    timeout: 60
    properties:
      tags: >
        ["devicelab", "ios", "mac", "arm64"]
      task_name: flutter_gallery_ios__compile

  - name: Mac_ios flutter_gallery_ios__start_up
    recipe: devicelab/devicelab_drone
    presubmit: false
    timeout: 60
    properties:
      tags: >
        ["devicelab", "ios", "mac"]
      task_name: flutter_gallery_ios__start_up

  - name: Mac_ios flutter_view_ios__start_up
    recipe: devicelab/devicelab_drone
    presubmit: false
    timeout: 60
    properties:
      tags: >
        ["devicelab", "ios", "mac"]
      task_name: flutter_view_ios__start_up

  - name: Mac_arm64_ios hello_world_ios__compile
    recipe: devicelab/devicelab_drone
    presubmit: false
    timeout: 60
    properties:
      tags: >
        ["devicelab", "ios", "mac", "arm64"]
      task_name: hello_world_ios__compile

  - name: Mac_arm64_ios imitation_game_flutter
    recipe: devicelab/devicelab_drone
    presubmit: false
    timeout: 60
    properties:
      tags: >
        ["devicelab", "ios", "mac", "arm64"]
      task_name: imitation_game_flutter__compile

  - name: Mac_arm64_ios imitation_game_swiftui
    recipe: devicelab/devicelab_drone
    presubmit: false
    timeout: 60
    properties:
      tags: >
        ["devicelab", "ios", "mac", "arm64"]
      task_name: imitation_game_swiftui__compile

  - name: Mac_x64 hot_mode_dev_cycle_macos_target__benchmark
    recipe: devicelab/devicelab_drone
    timeout: 60
    properties:
      dependencies: >-
        [
          {"dependency": "ruby", "version": "ruby_3.1-pod_1.13"}
        ]
      tags: >
        ["devicelab", "hostonly", "mac"]
      task_name: hot_mode_dev_cycle_macos_target__benchmark
    runIf:
      - dev/**
      - .ci.yaml
      - engine/**
      - DEPS

  - name: Mac_arm64 hot_mode_dev_cycle_macos_target__benchmark
    recipe: devicelab/devicelab_drone
    presubmit: false
    timeout: 60
    properties:
      dependencies: >-
        [
          {"dependency": "ruby", "version": "ruby_3.1-pod_1.13"}
        ]
      tags: >
        ["devicelab", "hostonly", "mac", "arm64"]
      task_name: hot_mode_dev_cycle_macos_target__benchmark
    runIf:
      - .ci.yaml
      - engine/**
      - DEPS
      - dev/**

  - name: Mac_x64_ios integration_test_test_ios
    recipe: devicelab/devicelab_drone
    presubmit: false
    timeout: 60
    properties:
      tags: >
        ["devicelab", "ios", "mac"]
      task_name: integration_test_test_ios

  - name: Mac_arm64_ios integration_test_test_ios
    recipe: devicelab/devicelab_drone
    presubmit: false
    timeout: 60
    properties:
      tags: >
        ["devicelab", "ios", "mac"]
      task_name: integration_test_test_ios

  - name: Mac_ios integration_ui_ios_driver
    recipe: devicelab/devicelab_drone
    presubmit: false
    timeout: 60
    properties:
      tags: >
        ["devicelab", "ios", "mac"]
      task_name: integration_ui_ios_driver

  - name: Mac_ios integration_ui_ios_frame_number
    recipe: devicelab/devicelab_drone
    presubmit: false
    timeout: 60
    properties:
      tags: >
        ["devicelab", "ios", "mac"]
      task_name: integration_ui_ios_frame_number

  - name: Mac_ios integration_ui_ios_keyboard_resize
    recipe: devicelab/devicelab_drone
    presubmit: false
    timeout: 60
    properties:
      tags: >
        ["devicelab", "ios", "mac"]
      task_name: integration_ui_ios_keyboard_resize

  - name: Mac_ios integration_ui_ios_textfield
    recipe: devicelab/devicelab_drone
    presubmit: false
    timeout: 60
    properties:
      tags: >
        ["devicelab", "ios", "mac"]
      task_name: integration_ui_ios_textfield

  - name: Mac_x64 ios_app_with_extensions_test
    recipe: devicelab/devicelab_drone
    presubmit: false
    timeout: 60
    properties:
      dependencies: >-
        [
          {"dependency": "ruby", "version": "ruby_3.1-pod_1.13"}
        ]
      tags: >
        ["devicelab", "hostonly", "mac"]
      task_name: ios_app_with_extensions_test

  - name: Mac_arm64 ios_app_with_extensions_test
    recipe: devicelab/devicelab_drone
    presubmit: false
    timeout: 60
    properties:
      dependencies: >-
        [
          {"dependency": "ruby", "version": "ruby_3.1-pod_1.13"}
        ]
      tags: >
        ["devicelab", "hostonly", "mac", "arm64"]
      task_name: ios_app_with_extensions_test

  - name: Mac_ios ios_defines_test
    recipe: devicelab/devicelab_drone
    presubmit: false
    timeout: 60
    properties:
      tags: >
        ["devicelab", "ios", "mac"]
      task_name: ios_defines_test

  - name: Mac_ios ios_platform_view_tests
    recipe: devicelab/devicelab_drone
    presubmit: false
    timeout: 60
    properties:
      tags: >
        ["devicelab", "ios", "mac"]
      task_name: ios_platform_view_tests

  - name: Mac_ios large_image_changer_perf_ios
    recipe: devicelab/devicelab_drone
    presubmit: false
    timeout: 60
    properties:
      tags: >
        ["devicelab", "ios", "mac"]
      task_name: large_image_changer_perf_ios

  - name: Mac_x64 macos_chrome_dev_mode
    recipe: devicelab/devicelab_drone
    presubmit: false
    timeout: 60
    properties:
      dependencies: >-
        [
          {"dependency": "chrome_and_driver", "version": "version:125.0.6422.141"},
          {"dependency": "ruby", "version": "ruby_3.1-pod_1.13"}
        ]
      tags: >
        ["devicelab", "hostonly", "mac"]
      task_name: macos_chrome_dev_mode

  - name: Mac_arm64 macos_chrome_dev_mode
    recipe: devicelab/devicelab_drone
    presubmit: false
    timeout: 60
    properties:
      dependencies: >-
        [
          {"dependency": "chrome_and_driver", "version": "version:125.0.6422.141"},
          {"dependency": "ruby", "version": "ruby_3.1-pod_1.13"}
        ]
      tags: >
        ["devicelab", "hostonly", "mac", "arm64"]
      task_name: macos_chrome_dev_mode

  - name: Mac_ios microbenchmarks_ios
    recipe: devicelab/devicelab_drone
    presubmit: false
    timeout: 60
    properties:
      tags: >
        ["devicelab", "ios", "mac"]
      task_name: microbenchmarks_ios

  - name: Mac native_assets_ios_simulator
    recipe: devicelab/devicelab_drone
    presubmit: false
    timeout: 60
    properties:
      dependencies: >-
        [
          {"dependency": "ruby", "version": "ruby_3.1-pod_1.13"}
        ]
      tags: >
        ["devicelab", "hostonly", "mac"]
      task_name: native_assets_ios_simulator

  - name: Mac_ios native_assets_ios
    recipe: devicelab/devicelab_drone
    presubmit: false
    timeout: 60
    properties:
      tags: >
        ["devicelab", "ios", "mac"]
      task_name: native_assets_ios

  - name: Mac_ios native_platform_view_ui_tests_ios
    recipe: devicelab/devicelab_drone
    presubmit: false
    timeout: 60
    properties:
      tags: >
        ["devicelab", "ios", "mac"]
      task_name: native_platform_view_ui_tests_ios

  - name: Mac_ios new_gallery_ios__transition_perf
    recipe: devicelab/devicelab_drone
    presubmit: false
    timeout: 60
    properties:
      tags: >
        ["devicelab", "ios", "mac"]
      task_name: new_gallery_ios__transition_perf

  - name: Mac_ios new_gallery_skia_ios__transition_perf
    recipe: devicelab/devicelab_drone
    presubmit: false
    timeout: 60
    properties:
      tags: >
        ["devicelab", "ios", "mac"]
      task_name: new_gallery_skia_ios__transition_perf

  - name: Mac_ios platform_channel_sample_test_ios
    recipe: devicelab/devicelab_drone
    presubmit: false
    timeout: 60
    properties:
      tags: >
        ["devicelab", "ios", "mac"]
      task_name: platform_channel_sample_test_ios

  - name: Mac_ios platform_channel_sample_test_swift
    recipe: devicelab/devicelab_drone
    presubmit: false
    timeout: 60
    properties:
      tags: >
        ["devicelab", "ios", "mac"]
      task_name: platform_channel_sample_test_swift

  - name: Mac_ios platform_channels_benchmarks_ios
    recipe: devicelab/devicelab_drone
    presubmit: false
    timeout: 60
    properties:
      tags: >
        ["devicelab", "ios", "mac"]
      task_name: platform_channels_benchmarks_ios

  - name: Mac_ios platform_interaction_test_ios
    recipe: devicelab/devicelab_drone
    presubmit: false
    timeout: 60
    properties:
      tags: >
        ["devicelab", "ios", "mac"]
      task_name: platform_interaction_test_ios

  - name: Mac_ios platform_view_ios__start_up
    recipe: devicelab/devicelab_drone
    presubmit: false
    timeout: 60
    properties:
      tags: >
        ["devicelab", "ios", "mac"]
      task_name: platform_view_ios__start_up

  - name: Mac_ios platform_views_scroll_perf_ios__timeline_summary
    recipe: devicelab/devicelab_drone
    presubmit: false
    timeout: 60
    properties:
      tags: >
        ["devicelab", "ios", "mac"]
      task_name: platform_views_scroll_perf_ios__timeline_summary

  - name: Mac_ios platform_views_scroll_perf_ad_banners__timeline_summary
    recipe: devicelab/devicelab_drone
    presubmit: false
    timeout: 60
    properties:
      tags: >
        ["devicelab", "ios", "mac"]
      task_name: platform_views_scroll_perf_ad_banners__timeline_summary

  - name: Mac_ios platform_views_scroll_perf_bottom_ad_banner__timeline_summary
    recipe: devicelab/devicelab_drone
    presubmit: false
    timeout: 60
    properties:
      tags: >
        ["devicelab", "ios", "mac"]
      task_name: platform_views_scroll_perf_bottom_ad_banner__timeline_summary

  - name: Mac_ios platform_views_scroll_perf_non_intersecting_impeller_ios__timeline_summary
    recipe: devicelab/devicelab_drone
    presubmit: false
    timeout: 60
    properties:
      tags: >
        ["devicelab", "ios", "mac"]
      task_name: platform_views_scroll_perf_non_intersecting_impeller_ios__timeline_summary

  - name: Mac_ios post_backdrop_filter_perf_ios__timeline_summary
    recipe: devicelab/devicelab_drone
    presubmit: false
    timeout: 60
    properties:
      tags: >
        ["devicelab", "ios", "mac"]
      task_name: post_backdrop_filter_perf_ios__timeline_summary

  - name: Mac_ios simple_animation_perf_ios
    recipe: devicelab/devicelab_drone
    presubmit: false
    timeout: 60
    properties:
      tags: >
        ["devicelab", "ios", "mac"]
      task_name: simple_animation_perf_ios

  - name: Mac_ios wide_gamut_ios
    recipe: devicelab/devicelab_drone
    presubmit: false
    timeout: 60
    properties:
      tags: >
        ["devicelab", "ios", "mac"]
      task_name: wide_gamut_ios

  - name: Mac_ios high_bitrate_images
    recipe: devicelab/devicelab_drone
    presubmit: true
    bringup: true
    timeout: 60
    properties:
      tags: >
        ["devicelab", "ios", "mac"]
      task_name: high_bitrate_images_ios

  - name: Mac_x64_ios hot_mode_dev_cycle_ios__benchmark
    recipe: devicelab/devicelab_drone
    presubmit: false
    timeout: 60
    properties:
      tags: >
        ["devicelab", "ios", "mac"]
      task_name: hot_mode_dev_cycle_ios__benchmark

  - name: Mac_arm64_ios hot_mode_dev_cycle_ios__benchmark
    recipe: devicelab/devicelab_drone
    presubmit: false
    timeout: 60
    properties:
      tags: >
        ["devicelab", "ios", "mac"]
      task_name: hot_mode_dev_cycle_ios__benchmark

  - name: Mac_x64 hot_mode_dev_cycle_ios_simulator
    recipe: devicelab/devicelab_drone
    presubmit: false
    timeout: 60
    properties:
      dependencies: >-
        [
          {"dependency": "ruby", "version": "ruby_3.1-pod_1.13"}
        ]
      tags: >
        ["devicelab", "hostonly", "mac"]
      task_name: hot_mode_dev_cycle_ios_simulator

  - name: Mac_ios ios_debug_workflow
    recipe: devicelab/devicelab_drone
    presubmit: false
    timeout: 60
    properties:
      tags: >
        ["devicelab", "ios", "mac"]
      task_name: ios_debug_workflow
      os: Mac-15.5
      $flutter/osx_sdk : >-
        {
          "sdk_version": "17a5295f"
        }

  - name: Mac_ios fullscreen_textfield_perf_ios__e2e_summary
    recipe: devicelab/devicelab_drone
    presubmit: false
    timeout: 60
    properties:
      tags: >
        ["devicelab", "ios", "mac"]
      task_name: fullscreen_textfield_perf_ios__e2e_summary

  - name: Mac_ios very_long_picture_scrolling_perf_ios__e2e_summary
    recipe: devicelab/devicelab_drone
    presubmit: false
    timeout: 120
    properties:
      tags: >
        ["devicelab", "ios", "mac"]
      task_name: very_long_picture_scrolling_perf_ios__e2e_summary

  - name: Mac_ios tiles_scroll_perf_ios__timeline_summary
    recipe: devicelab/devicelab_drone
    presubmit: false
    timeout: 60
    properties:
      tags: >
        ["devicelab", "ios", "mac"]
      task_name: tiles_scroll_perf_ios__timeline_summary

  - name: Mac_build_test flutter_gallery__transition_perf_e2e_ios
    recipe: devicelab/devicelab_drone_build_test
    presubmit: false
    timeout: 60
    properties:
      tags: >
        ["devicelab", "ios", "mac"]
      task_name: flutter_gallery__transition_perf_e2e_ios
      drone_dimensions: >
        ["device_os=iOS-18","os=Mac-15.1|Mac-15.5|Mac-15.6", "cpu=x86"]

  - name: Mac_ios animated_blur_backdrop_filter_perf_ios__timeline_summary
    recipe: devicelab/devicelab_drone
    presubmit: false
    timeout: 60
    properties:
      tags: >
        ["devicelab", "ios", "mac"]
      task_name: animated_blur_backdrop_filter_perf_ios__timeline_summary

  - name: Mac_ios draw_points_perf_ios__timeline_summary
    recipe: devicelab/devicelab_drone
    presubmit: false
    timeout: 60
    properties:
      tags: >
        ["devicelab", "ios", "mac"]
      task_name: draw_points_perf_ios__timeline_summary

  - name: Mac_ios spell_check_test
    recipe: devicelab/devicelab_drone
    presubmit: false
    timeout: 60
    properties:
      tags: >
        ["devicelab", "ios", "mac"]
      task_name: spell_check_test_ios

  - name: Mac_x64 native_ui_tests_macos
    recipe: devicelab/devicelab_drone
    timeout: 60
    properties:
      dependencies: >-
        [
          {"dependency": "ruby", "version": "ruby_3.1-pod_1.13"}
        ]
      tags: >
        ["devicelab", "hostonly", "mac"]
      task_name: native_ui_tests_macos
    runIf:
      - dev/**
      - packages/flutter_tools/**
      - bin/**
      - .ci.yaml
      - engine/**
      - DEPS

  - name: Mac_arm64 native_ui_tests_macos
    recipe: devicelab/devicelab_drone
    timeout: 60
    properties:
      dependencies: >-
        [
          {"dependency": "ruby", "version": "ruby_3.1-pod_1.13"}
        ]
      tags: >
        ["devicelab", "hostonly", "mac"]
      task_name: native_ui_tests_macos
    runIf:
      - dev/**
      - packages/flutter_tools/**
      - bin/**
      - .ci.yaml
      - engine/**
      - DEPS

  - name: Mac channels_integration_test
    recipe: devicelab/devicelab_drone
    timeout: 60
    properties:
      dependencies: >-
        [
          {"dependency": "ruby", "version": "ruby_3.1-pod_1.13"}
        ]
      tags: >
        ["devicelab", "hostonly", "mac"]
      task_name: channels_integration_test_macos
    runIf:
      - dev/**
      - packages/flutter_tools/**
      - bin/**
      - .ci.yaml
      - engine/**
      - DEPS

  - name: Mac run_debug_test_macos
    recipe: devicelab/devicelab_drone
    timeout: 60
    properties:
      dependencies: >-
        [
          {"dependency": "ruby", "version": "ruby_3.1-pod_1.13"}
        ]
      tags: >
        ["devicelab", "hostonly", "mac"]
      task_name: run_debug_test_macos
    runIf:
      - dev/**
      - packages/flutter_tools/**
      - bin/**
      - .ci.yaml
      - engine/**
      - DEPS

  - name: Mac_arm64 run_debug_test_macos
    recipe: devicelab/devicelab_drone
    timeout: 60
    properties:
      dependencies: >-
        [
          {"dependency": "ruby", "version": "ruby_3.1-pod_1.13"}
        ]
      tags: >
        ["devicelab", "hostonly", "mac", "arm64"]
      task_name: run_debug_test_macos
    runIf:
      - dev/**
      - packages/flutter_tools/**
      - bin/**
      - .ci.yaml
      - engine/**
      - DEPS

  - name: Mac_arm64 run_release_test_macos
    recipe: devicelab/devicelab_drone
    presubmit: false
    timeout: 60
    properties:
      dependencies: >-
        [
          {"dependency": "ruby", "version": "ruby_3.1-pod_1.13"}
        ]
      tags: >
        ["devicelab", "hostonly", "mac", "arm64"]
      task_name: run_release_test_macos
    runIf:
      - dev/**
      - packages/flutter_tools/**
      - bin/**
      - .ci.yaml
      - engine/**
      - DEPS

  - name: Mac_arm64 mac_desktop_impeller
    recipe: devicelab/devicelab_drone
    presubmit: false
    timeout: 60
    properties:
      dependencies: >-
        [
          {"dependency": "ruby", "version": "ruby_3.1-pod_1.13"}
        ]
      tags: >
        ["devicelab", "hostonly", "mac", "arm64"]
      task_name: run_release_test_macos

  - name: Mac_ios keyboard_hot_restart_ios
    recipe: devicelab/devicelab_drone
    presubmit: false
    timeout: 60
    properties:
      tags: >
        ["devicelab", "ios", "mac"]
      task_name: keyboard_hot_restart_ios

  - name: Windows build_tests_1_9
    recipe: flutter/flutter_drone
    timeout: 60
    properties:
      add_recipes_cq: "true"
      dependencies: >-
        [
          {"dependency": "android_sdk", "version": "version:36v4"},
          {"dependency": "open_jdk", "version": "version:21"},
          {"dependency": "goldctl", "version": "git_revision:2387d6fff449587eecbb7e45b2692ca0710b63b9"},
          {"dependency": "vs_build", "version": "version:vs2019"}
        ]
      shard: build_tests
      subshard: "1_9"
      tags: >
        ["framework", "hostonly", "shard", "windows"]

  - name: Windows build_tests_2_9
    recipe: flutter/flutter_drone
    timeout: 60
    properties:
      add_recipes_cq: "true"
      dependencies: >-
        [
          {"dependency": "android_sdk", "version": "version:36v4"},
          {"dependency": "open_jdk", "version": "version:21"},
          {"dependency": "goldctl", "version": "git_revision:2387d6fff449587eecbb7e45b2692ca0710b63b9"},
          {"dependency": "vs_build", "version": "version:vs2019"}
        ]
      shard: build_tests
      subshard: "2_9"
      tags: >
        ["framework", "hostonly", "shard", "windows"]

  - name: Windows build_tests_3_9
    recipe: flutter/flutter_drone
    timeout: 60
    properties:
      add_recipes_cq: "true"
      dependencies: >-
        [
          {"dependency": "android_sdk", "version": "version:36v4"},
          {"dependency": "open_jdk", "version": "version:21"},
          {"dependency": "goldctl", "version": "git_revision:2387d6fff449587eecbb7e45b2692ca0710b63b9"},
          {"dependency": "vs_build", "version": "version:vs2019"}
        ]
      shard: build_tests
      subshard: "3_9"
      tags: >
        ["framework", "hostonly", "shard", "windows"]

  - name: Windows build_tests_4_9
    recipe: flutter/flutter_drone
    timeout: 60
    properties:
      add_recipes_cq: "true"
      dependencies: >-
        [
          {"dependency": "android_sdk", "version": "version:36v4"},
          {"dependency": "open_jdk", "version": "version:21"},
          {"dependency": "goldctl", "version": "git_revision:2387d6fff449587eecbb7e45b2692ca0710b63b9"},
          {"dependency": "vs_build", "version": "version:vs2019"}
        ]
      shard: build_tests
      subshard: "4_9"
      tags: >
        ["framework", "hostonly", "shard", "windows"]

  - name: Windows build_tests_5_9
    recipe: flutter/flutter_drone
    timeout: 60
    properties:
      add_recipes_cq: "true"
      dependencies: >-
        [
          {"dependency": "android_sdk", "version": "version:36v4"},
          {"dependency": "open_jdk", "version": "version:21"},
          {"dependency": "goldctl", "version": "git_revision:2387d6fff449587eecbb7e45b2692ca0710b63b9"},
          {"dependency": "vs_build", "version": "version:vs2019"}
        ]
      shard: build_tests
      subshard: "5_9"
      tags: >
        ["framework", "hostonly", "shard", "windows"]

  - name: Windows build_tests_6_9
    recipe: flutter/flutter_drone
    timeout: 60
    properties:
      add_recipes_cq: "true"
      dependencies: >-
        [
          {"dependency": "android_sdk", "version": "version:36v4"},
          {"dependency": "open_jdk", "version": "version:21"},
          {"dependency": "goldctl", "version": "git_revision:2387d6fff449587eecbb7e45b2692ca0710b63b9"},
          {"dependency": "vs_build", "version": "version:vs2019"}
        ]
      shard: build_tests
      subshard: "6_9"
      tags: >
        ["framework", "hostonly", "shard", "windows"]

  - name: Windows build_tests_7_9
    recipe: flutter/flutter_drone
    timeout: 60
    properties:
      add_recipes_cq: "true"
      dependencies: >-
        [
          {"dependency": "android_sdk", "version": "version:36v4"},
          {"dependency": "open_jdk", "version": "version:21"},
          {"dependency": "goldctl", "version": "git_revision:2387d6fff449587eecbb7e45b2692ca0710b63b9"},
          {"dependency": "vs_build", "version": "version:vs2019"}
        ]
      shard: build_tests
      subshard: "7_9"
      tags: >
        ["framework", "hostonly", "shard", "windows"]

  - name: Windows build_tests_8_9
    recipe: flutter/flutter_drone
    timeout: 60
    properties:
      add_recipes_cq: "true"
      dependencies: >-
        [
          {"dependency": "android_sdk", "version": "version:36v4"},
          {"dependency": "open_jdk", "version": "version:21"},
          {"dependency": "goldctl", "version": "git_revision:2387d6fff449587eecbb7e45b2692ca0710b63b9"},
          {"dependency": "vs_build", "version": "version:vs2019"}
        ]
      shard: build_tests
      subshard: "8_9"
      tags: >
        ["framework", "hostonly", "shard", "windows"]

  - name: Windows build_tests_9_9
    recipe: flutter/flutter_drone
    timeout: 60
    properties:
      add_recipes_cq: "true"
      dependencies: >-
        [
          {"dependency": "android_sdk", "version": "version:36v4"},
          {"dependency": "open_jdk", "version": "version:21"},
          {"dependency": "goldctl", "version": "git_revision:2387d6fff449587eecbb7e45b2692ca0710b63b9"},
          {"dependency": "vs_build", "version": "version:vs2019"}
        ]
      shard: build_tests
      subshard: "9_9"
      tags: >
        ["framework", "hostonly", "shard", "windows"]

  - name: Windows customer_testing
    enabled_branches:
      - master
    recipe: flutter/flutter_drone
    # Timeout in minutes for the whole task.
    timeout: 60
    properties:
      shard: customer_testing
      tags: >
        ["framework", "hostonly", "shard", "windows"]
      test_timeout_secs: "2700" # Allows 45 minutes (up from 30 default)

  - name: Windows framework_tests_libraries
    recipe: flutter/flutter_drone
    timeout: 60
    properties:
      dependencies: >-
        [
          {"dependency": "goldctl", "version": "git_revision:2387d6fff449587eecbb7e45b2692ca0710b63b9"}
        ]
      shard: framework_tests
      subshard: libraries
      tags: >
        ["framework", "hostonly", "shard", "windows"]
    runIf:
      - dev/**
      - packages/flutter/**
      - packages/flutter_driver/**
      - packages/integration_test/**
      - packages/flutter_localizations/**
      - packages/fuchsia_remote_debug_protocol/**
      - packages/flutter_test/**
      - packages/flutter_goldens/**
      - packages/flutter_tools/**
      - bin/**
      - .ci.yaml
      - engine/**
      - DEPS

  - name: Windows framework_tests_libraries_leak_tracking
    recipe: flutter/flutter_drone
    timeout: 120
    properties:
      test_timeout_secs: "3600" # 1 hour
      dependencies: >-
        [
          {"dependency": "goldctl", "version": "git_revision:2387d6fff449587eecbb7e45b2692ca0710b63b9"}
        ]
      shard: framework_tests
      subshard: libraries
      tags: >
        ["framework", "hostonly", "shard", "windows"]
      env_variables: >-
        {
          "LEAK_TRACKING": "true",
          "TEST_RANDOMIZATION_OFF": "true"
        }
    runIf:
      - dev/**
      - packages/flutter/**
      - packages/flutter_driver/**
      - packages/integration_test/**
      - packages/flutter_localizations/**
      - packages/fuchsia_remote_debug_protocol/**
      - packages/flutter_test/**
      - packages/flutter_goldens/**
      - packages/flutter_tools/**
      - bin/**
      - .ci.yaml
      - engine/**
      - DEPS

  - name: Windows framework_tests_misc
    recipe: flutter/flutter_drone
    timeout: 60
    properties:
      dependencies: >-
        [
          {"dependency": "goldctl", "version": "git_revision:2387d6fff449587eecbb7e45b2692ca0710b63b9"},
          {"dependency": "vs_build", "version": "version:vs2019"},
          {"dependency": "open_jdk", "version": "version:21"},
          {"dependency": "android_sdk", "version": "version:36v4"}
        ]
      shard: framework_tests
      subshard: misc
      tags: >
        ["framework", "hostonly", "shard", "windows"]
    runIf:
      - dev/**
      - examples/api/**
      - packages/flutter/**
      - packages/flutter_driver/**
      - packages/integration_test/**
      - packages/flutter_localizations/**
      - packages/fuchsia_remote_debug_protocol/**
      - packages/flutter_test/**
      - packages/flutter_goldens/**
      - packages/flutter_tools/**
      - bin/**
      - .ci.yaml
      - engine/**
      - DEPS

  - name: Windows framework_tests_widgets
    recipe: flutter/flutter_drone
    timeout: 60
    properties:
      dependencies: >-
        [
          {"dependency": "goldctl", "version": "git_revision:2387d6fff449587eecbb7e45b2692ca0710b63b9"}
        ]
      shard: framework_tests
      subshard: widgets
      tags: >
        ["framework", "hostonly", "shard", "windows"]
    runIf:
      - dev/**
      - packages/flutter/**
      - packages/flutter_driver/**
      - packages/integration_test/**
      - packages/flutter_localizations/**
      - packages/fuchsia_remote_debug_protocol/**
      - packages/flutter_test/**
      - packages/flutter_goldens/**
      - packages/flutter_tools/**
      - bin/**
      - .ci.yaml
      - engine/**
      - DEPS

  - name: Windows framework_tests_widgets_leak_tracking
    recipe: flutter/flutter_drone
    timeout: 120
    properties:
      test_timeout_secs: "3600" # 1 hour
      dependencies: >-
        [
          {"dependency": "goldctl", "version": "git_revision:2387d6fff449587eecbb7e45b2692ca0710b63b9"}
        ]
      shard: framework_tests
      subshard: widgets
      tags: >
        ["framework", "hostonly", "shard", "windows"]
      env_variables: >-
        {
          "LEAK_TRACKING": "true",
          "TEST_RANDOMIZATION_OFF": "true"
        }
    runIf:
      - dev/**
      - packages/flutter/**
      - packages/flutter_driver/**
      - packages/integration_test/**
      - packages/flutter_localizations/**
      - packages/fuchsia_remote_debug_protocol/**
      - packages/flutter_test/**
      - packages/flutter_goldens/**
      - packages/flutter_tools/**
      - bin/**
      - .ci.yaml
      - engine/**
      - DEPS

  - name: Windows gradle_plugin_bundle_test
    recipe: devicelab/devicelab_drone
    timeout: 60
    properties:
      dependencies: >-
        [
          {"dependency": "android_sdk", "version": "version:36v4"},
          {"dependency": "open_jdk", "version": "version:21"}
        ]
      tags: >
        ["devicelab", "hostonly", "windows"]
      task_name: gradle_plugin_bundle_test
    runIf:
      - dev/**
      - bin/**
      - .ci.yaml
      - engine/**
      - DEPS

  - name: Windows hot_mode_dev_cycle_win_target__benchmark
    recipe: devicelab/devicelab_drone
    presubmit: false
    timeout: 60
    properties:
      dependencies: >-
        [
          {"dependency": "vs_build", "version": "version:vs2019"}
        ]
      tags: >
        ["devicelab", "hostonly", "windows"]
      task_name: hot_mode_dev_cycle_win_target__benchmark

  - name: Windows_arm64 hot_mode_dev_cycle_win_target__benchmark
    recipe: devicelab/devicelab_drone
    presubmit: false
    timeout: 60
    properties:
      dependencies: >-
        [
          {"dependency": "vs_build", "version": "version:vs2019"}
        ]
      tags: >
        ["devicelab", "hostonly", "windows", "arm64"]
      task_name: hot_mode_dev_cycle_win_target__benchmark

  - name: Windows module_custom_host_app_name_test
    recipe: devicelab/devicelab_drone
    timeout: 60
    properties:
      dependencies: >-
        [
          {"dependency": "android_sdk", "version": "version:36v4"},
          {"dependency": "open_jdk", "version": "version:21"}
        ]
      tags: >
        ["devicelab", "hostonly", "windows"]
      task_name: module_custom_host_app_name_test
    runIf:
      - dev/**
      - packages/flutter_tools/**
      - bin/**
      - .ci.yaml
      - engine/**
      - DEPS

  - name: Windows module_host_with_custom_build_test
    recipe: devicelab/devicelab_drone
    timeout: 60
    properties:
      dependencies: >-
        [
          {"dependency": "android_sdk", "version": "version:36v4"},
          {"dependency": "open_jdk", "version": "version:21"}
        ]
      tags: >
        ["devicelab", "hostonly", "windows"]
      task_name: module_host_with_custom_build_test
    runIf:
      - dev/**
      - packages/flutter_tools/**
      - bin/**
      - .ci.yaml
      - engine/**
      - DEPS

  - name: Windows build_android_host_app_with_module_aar
    recipe: devicelab/devicelab_drone
    timeout: 60
    properties:
      dependencies: >-
        [
          {"dependency": "android_sdk", "version": "version:36v4"},
          {"dependency": "open_jdk", "version": "version:21"}
        ]
      tags: >
        ["devicelab", "hostonly", "windows"]
      task_name: build_android_host_app_with_module_aar
      test_timeout_secs: "2700" # Allows 45 minutes (up from 30 default)
    runIf:
      - dev/**
      - packages/flutter_tools/**
      - bin/**
      - .ci.yaml
      - engine/**
      - DEPS

  - name: Windows build_android_host_app_with_module_source
    recipe: devicelab/devicelab_drone
    timeout: 60
    presubmit: false
    properties:
      dependencies: >-
        [
          {"dependency": "android_sdk", "version": "version:36v4"},
          {"dependency": "open_jdk", "version": "version:21"}
        ]
      tags: >
        ["devicelab", "hostonly", "windows"]
      task_name: build_android_host_app_with_module_source
      test_timeout_secs: "2700"
    runIf:
      - dev/**
      - packages/flutter_tools/**
      - bin/**
      - .ci.yaml
      - engine/**
      - DEPS

  - name: Windows platform_channel_sample_test_windows
    recipe: devicelab/devicelab_drone
    presubmit: false
    timeout: 60
    properties:
      dependencies: >-
        [
          {"dependency": "vs_build", "version": "version:vs2019"}
        ]
      tags: >
        ["devicelab", "hostonly", "windows"]
      task_name: platform_channel_sample_test_windows

  - name: Windows_arm64 platform_channel_sample_test_windows
    recipe: devicelab/devicelab_drone
    presubmit: false
    timeout: 60
    properties:
      dependencies: >-
        [
          {"dependency": "vs_build", "version": "version:vs2019"}
        ]
      tags: >
        ["devicelab", "hostonly", "windows", "arm64"]
      task_name: platform_channel_sample_test_windows

  - name: Windows plugin_dependencies_test
    recipe: devicelab/devicelab_drone
    timeout: 60
    properties:
      dependencies: >-
        [
          {"dependency": "android_sdk", "version": "version:36v4"},
          {"dependency": "open_jdk", "version": "version:21"}
        ]
      tags: >
        ["devicelab", "hostonly", "windows"]
      task_name: plugin_dependencies_test
    runIf:
      - dev/**
      - packages/flutter_tools/**
      - bin/**
      - .ci.yaml
      - engine/**
      - DEPS

  - name: Windows plugin_test_android_variants
    recipe: devicelab/devicelab_drone
    timeout: 45
    properties:
      dependencies: >-
        [
          {"dependency": "android_sdk", "version": "version:36v4"},
          {"dependency": "open_jdk", "version": "version:21"}
        ]
      tags: >
        ["devicelab", "hostonly", "windows"]
      task_name: plugin_test_android_variants
    runIf:
      - dev/**
      - packages/flutter_tools/**
      - bin/**
      - .ci.yaml
      - engine/**
      - DEPS

  - name: Windows plugin_test_android_standard
    recipe: devicelab/devicelab_drone
    timeout: 45
    properties:
      dependencies: >-
        [
          {"dependency": "android_sdk", "version": "version:36v4"},
          {"dependency": "open_jdk", "version": "version:21"}
        ]
      tags: >
        ["devicelab", "hostonly", "windows"]
      task_name: plugin_test_android_standard
    runIf:
      - dev/**
      - packages/flutter_tools/**
      - bin/**
      - .ci.yaml
      - engine/**
      - DEPS

  - name: Windows plugin_test_windows
    recipe: devicelab/devicelab_drone
    timeout: 60
    properties:
      dependencies: >-
        [
          {"dependency": "vs_build", "version": "version:vs2019"}
        ]
      tags: >
        ["devicelab", "hostonly", "windows"]
      task_name: plugin_test_windows
    runIf:
      - dev/**
      - packages/flutter_tools/**
      - bin/**
      - .ci.yaml
      - engine/**
      - DEPS

  - name: Windows_arm64 plugin_test_windows
    recipe: devicelab/devicelab_drone
    presubmit: false
    timeout: 60
    properties:
      dependencies: >-
        [
          {"dependency": "vs_build", "version": "version:vs2019"}
        ]
      tags: >
        ["devicelab", "hostonly", "windows", "arm64"]
      task_name: plugin_test_windows
      test_timeout_secs: "900" # 15 minutes
    runIf:
      - dev/**
      - packages/flutter_tools/**
      - bin/**
      - .ci.yaml
      - engine/**
      - DEPS

  - name: Windows run_debug_test_windows
    recipe: devicelab/devicelab_drone
    presubmit: false
    timeout: 60
    properties:
      dependencies: >-
        [
          {"dependency": "vs_build", "version": "version:vs2019"}
        ]
      tags: >
        ["devicelab", "hostonly", "windows"]
      task_name: run_debug_test_windows
    runIf:
      - dev/**
      - packages/flutter_tools/**
      - bin/**
      - .ci.yaml
      - engine/**
      - DEPS

  - name: Windows_arm64 run_debug_test_windows
    recipe: devicelab/devicelab_drone
    presubmit: false
    timeout: 60
    properties:
      dependencies: >-
        [
          {"dependency": "vs_build", "version": "version:vs2019"}
        ]
      tags: >
        ["devicelab", "hostonly", "windows", "arm64"]
      task_name: run_debug_test_windows
    runIf:
      - dev/**
      - packages/flutter_tools/**
      - bin/**
      - .ci.yaml
      - engine/**
      - DEPS

  - name: Windows run_release_test_windows
    recipe: devicelab/devicelab_drone
    presubmit: false
    timeout: 60
    properties:
      dependencies: >-
        [
          {"dependency": "vs_build", "version": "version:vs2019"}
        ]
      tags: >
        ["devicelab", "hostonly", "windows"]
      task_name: run_release_test_windows
    runIf:
      - dev/**
      - packages/flutter_tools/**
      - bin/**
      - .ci.yaml
      - engine/**
      - DEPS

  - name: Windows_arm64 run_release_test_windows
    recipe: devicelab/devicelab_drone
    presubmit: false
    timeout: 60
    properties:
      dependencies: >-
        [
          {"dependency": "vs_build", "version": "version:vs2019"}
        ]
      tags: >
        ["devicelab", "hostonly", "windows", "arm64"]
      task_name: run_release_test_windows
    runIf:
      - dev/**
      - packages/flutter_tools/**
      - bin/**
      - .ci.yaml
      - engine/**
      - DEPS

  - name: Windows tool_integration_tests_1_9
    recipe: flutter/flutter_drone
    timeout: 60
    properties:
      add_recipes_cq: "true"
      dependencies: >-
        [
          {"dependency": "android_sdk", "version": "version:36v4"},
          {"dependency": "chrome_and_driver", "version": "version:125.0.6422.141"},
          {"dependency": "open_jdk", "version": "version:21"},
          {"dependency": "goldctl", "version": "git_revision:2387d6fff449587eecbb7e45b2692ca0710b63b9"},
          {"dependency": "vs_build", "version": "version:vs2019"}
        ]
      shard: tool_integration_tests
      subshard: "1_9"
      tags: >
        ["framework", "hostonly", "shard", "windows"]
      test_timeout_secs: "2700"
    runIf:
      - dev/**
      - packages/flutter_tools/**
      - bin/**
      - .ci.yaml
      - engine/**
      - DEPS

  - name: Windows tool_integration_tests_2_9
    recipe: flutter/flutter_drone
    timeout: 60
    properties:
      add_recipes_cq: "true"
      dependencies: >-
        [
          {"dependency": "android_sdk", "version": "version:36v4"},
          {"dependency": "chrome_and_driver", "version": "version:125.0.6422.141"},
          {"dependency": "open_jdk", "version": "version:21"},
          {"dependency": "goldctl", "version": "git_revision:2387d6fff449587eecbb7e45b2692ca0710b63b9"},
          {"dependency": "vs_build", "version": "version:vs2019"}
        ]
      shard: tool_integration_tests
      subshard: "2_9"
      tags: >
        ["framework", "hostonly", "shard", "windows"]
      test_timeout_secs: "2700"
    runIf:
      - dev/**
      - packages/flutter_tools/**
      - bin/**
      - .ci.yaml
      - engine/**
      - DEPS

  - name: Windows tool_integration_tests_3_9
    recipe: flutter/flutter_drone
    timeout: 60
    properties:
      add_recipes_cq: "true"
      dependencies: >-
        [
          {"dependency": "android_sdk", "version": "version:36v4"},
          {"dependency": "chrome_and_driver", "version": "version:125.0.6422.141"},
          {"dependency": "open_jdk", "version": "version:21"},
          {"dependency": "goldctl", "version": "git_revision:2387d6fff449587eecbb7e45b2692ca0710b63b9"},
          {"dependency": "vs_build", "version": "version:vs2019"}
        ]
      shard: tool_integration_tests
      subshard: "3_9"
      tags: >
        ["framework", "hostonly", "shard", "windows"]
      test_timeout_secs: "2700"
    runIf:
      - dev/**
      - packages/flutter_tools/**
      - bin/**
      - .ci.yaml
      - engine/**
      - DEPS

  - name: Windows tool_integration_tests_4_9
    recipe: flutter/flutter_drone
    timeout: 60
    properties:
      add_recipes_cq: "true"
      dependencies: >-
        [
          {"dependency": "android_sdk", "version": "version:36v4"},
          {"dependency": "chrome_and_driver", "version": "version:125.0.6422.141"},
          {"dependency": "open_jdk", "version": "version:21"},
          {"dependency": "goldctl", "version": "git_revision:2387d6fff449587eecbb7e45b2692ca0710b63b9"},
          {"dependency": "vs_build", "version": "version:vs2019"}
        ]
      shard: tool_integration_tests
      subshard: "4_9"
      tags: >
        ["framework", "hostonly", "shard", "windows"]
      test_timeout_secs: "2700"
    runIf:
      - dev/**
      - packages/flutter_tools/**
      - bin/**
      - .ci.yaml
      - engine/**
      - DEPS

  - name: Windows tool_integration_tests_5_9
    recipe: flutter/flutter_drone
    timeout: 60
    properties:
      add_recipes_cq: "true"
      dependencies: >-
        [
          {"dependency": "android_sdk", "version": "version:36v4"},
          {"dependency": "chrome_and_driver", "version": "version:125.0.6422.141"},
          {"dependency": "open_jdk", "version": "version:21"},
          {"dependency": "goldctl", "version": "git_revision:2387d6fff449587eecbb7e45b2692ca0710b63b9"},
          {"dependency": "vs_build", "version": "version:vs2019"}
        ]
      shard: tool_integration_tests
      subshard: "5_9"
      tags: >
        ["framework", "hostonly", "shard", "windows"]
      test_timeout_secs: "2700"
    runIf:
      - dev/**
      - packages/flutter_tools/**
      - bin/**
      - .ci.yaml
      - engine/**
      - DEPS

  - name: Windows tool_integration_tests_6_9
    recipe: flutter/flutter_drone
    timeout: 60
    properties:
      add_recipes_cq: "true"
      dependencies: >-
        [
          {"dependency": "android_sdk", "version": "version:36v4"},
          {"dependency": "chrome_and_driver", "version": "version:125.0.6422.141"},
          {"dependency": "open_jdk", "version": "version:21"},
          {"dependency": "goldctl", "version": "git_revision:2387d6fff449587eecbb7e45b2692ca0710b63b9"},
          {"dependency": "vs_build", "version": "version:vs2019"}
        ]
      shard: tool_integration_tests
      subshard: "6_9"
      tags: >
        ["framework", "hostonly", "shard", "windows"]
      test_timeout_secs: "2700"
    runIf:
      - dev/**
      - packages/flutter_tools/**
      - bin/**
      - .ci.yaml
      - engine/**
      - DEPS

  - name: Windows tool_integration_tests_7_9
    recipe: flutter/flutter_drone
    timeout: 60
    properties:
      add_recipes_cq: "true"
      dependencies: >-
        [
          {"dependency": "android_sdk", "version": "version:36v4"},
          {"dependency": "chrome_and_driver", "version": "version:125.0.6422.141"},
          {"dependency": "open_jdk", "version": "version:21"},
          {"dependency": "goldctl", "version": "git_revision:2387d6fff449587eecbb7e45b2692ca0710b63b9"},
          {"dependency": "vs_build", "version": "version:vs2019"}
        ]
      shard: tool_integration_tests
      subshard: "7_9"
      tags: >
        ["framework", "hostonly", "shard", "windows"]
      test_timeout_secs: "2700"
    runIf:
      - dev/**
      - packages/flutter_tools/**
      - bin/**
      - .ci.yaml
      - engine/**
      - DEPS

  - name: Windows tool_integration_tests_8_9
    recipe: flutter/flutter_drone
    timeout: 60
    properties:
      add_recipes_cq: "true"
      dependencies: >-
        [
          {"dependency": "android_sdk", "version": "version:36v4"},
          {"dependency": "chrome_and_driver", "version": "version:125.0.6422.141"},
          {"dependency": "open_jdk", "version": "version:21"},
          {"dependency": "goldctl", "version": "git_revision:2387d6fff449587eecbb7e45b2692ca0710b63b9"},
          {"dependency": "vs_build", "version": "version:vs2019"}
        ]
      shard: tool_integration_tests
      subshard: "8_9"
      tags: >
        ["framework", "hostonly", "shard", "windows"]
      test_timeout_secs: "2700"
    runIf:
      - dev/**
      - packages/flutter_tools/**
      - bin/**
      - .ci.yaml
      - engine/**
      - DEPS

  - name: Windows tool_integration_tests_9_9
    recipe: flutter/flutter_drone
    timeout: 60
    properties:
      add_recipes_cq: "true"
      dependencies: >-
        [
          {"dependency": "android_sdk", "version": "version:36v4"},
          {"dependency": "chrome_and_driver", "version": "version:125.0.6422.141"},
          {"dependency": "open_jdk", "version": "version:21"},
          {"dependency": "goldctl", "version": "git_revision:2387d6fff449587eecbb7e45b2692ca0710b63b9"},
          {"dependency": "vs_build", "version": "version:vs2019"}
        ]
      shard: tool_integration_tests
      subshard: "9_9"
      tags: >
        ["framework", "hostonly", "shard", "windows"]
      test_timeout_secs: "2700"
    runIf:
      - dev/**
      - packages/flutter_tools/**
      - bin/**
      - .ci.yaml
      - engine/**
      - DEPS

  - name: Windows tool_tests_commands
    recipe: flutter/flutter_drone
    timeout: 60
    properties:
      add_recipes_cq: "true"
      dependencies: >-
        [
          {"dependency": "android_sdk", "version": "version:36v4"},
          {"dependency": "open_jdk", "version": "version:21"},
          {"dependency": "vs_build", "version": "version:vs2019"}
        ]
      shard: tool_tests
      subshard: commands
      tags: >
        ["framework", "hostonly", "shard", "windows"]
    runIf:
      - dev/**
      - packages/flutter_tools/**
      - bin/**
      - .ci.yaml
      - engine/**
      - DEPS

  - name: Windows tool_tests_general
    recipe: flutter/flutter_drone
    timeout: 60
    properties:
      add_recipes_cq: "true"
      dependencies: >-
        [
          {"dependency": "android_sdk", "version": "version:36v4"},
          {"dependency": "open_jdk", "version": "version:21"}
        ]
      shard: tool_tests
      subshard: general
      tags: >
        ["framework", "hostonly", "shard", "windows"]
    runIf:
      - dev/**
      - packages/flutter_tools/**
      - bin/**
      - .ci.yaml
      - engine/**
      - DEPS

  - name: Windows web_tool_tests_1_2
    recipe: flutter/flutter_drone
    timeout: 60
    properties:
      dependencies: >-
        [
          {"dependency": "chrome_and_driver", "version": "version:125.0.6422.141"},
          {"dependency": "goldctl", "version": "git_revision:2387d6fff449587eecbb7e45b2692ca0710b63b9"}
        ]
      shard: web_tool_tests
      subshard: "1_2"
      tags: >
        ["framework", "hostonly", "shard", "windows"]
      test_timeout_secs: "3600" # 60 minutes to match the global `timeout` property.
    runIf:
      - dev/**
      - packages/flutter_tools/**
      - bin/**
      - .ci.yaml
      - engine/**
      - DEPS

  - name: Windows web_tool_tests_2_2
    recipe: flutter/flutter_drone
    timeout: 60
    properties:
      dependencies: >-
        [
          {"dependency": "chrome_and_driver", "version": "version:125.0.6422.141"},
          {"dependency": "goldctl", "version": "git_revision:2387d6fff449587eecbb7e45b2692ca0710b63b9"}
        ]
      shard: web_tool_tests
      subshard: "2_2"
      tags: >
        ["framework", "hostonly", "shard"]
      test_timeout_secs: "3600" # 60 minutes to match the global `timeout` property.
    runIf:
    - dev/**
    - packages/flutter_tools/**
    - bin/**
    - .ci.yaml
    - engine/**
    - DEPS

  - name: Windows windows_home_scroll_perf__timeline_summary
    recipe: devicelab/devicelab_drone
    presubmit: false
    timeout: 60
    properties:
      tags: >
        ["devicelab", "hostonly", "windows"]
      dependencies: >-
        [
          {"dependency": "vs_build", "version": "version:vs2019"}
        ]
      task_name: windows_home_scroll_perf__timeline_summary

  - name: Windows_arm64 windows_home_scroll_perf__timeline_summary
    recipe: devicelab/devicelab_drone
    presubmit: false
    timeout: 60
    properties:
      tags: >
        ["devicelab", "hostonly", "windows", "arm64"]
      dependencies: >-
        [
          {"dependency": "vs_build", "version": "version:vs2019"}
        ]
      task_name: windows_home_scroll_perf__timeline_summary


  - name: Windows hello_world_win_desktop__compile
    recipe: devicelab/devicelab_drone
    presubmit: false
    timeout: 60
    properties:
      tags: >
        ["devicelab", "hostonly", "windows"]
      dependencies: >-
        [
          {"dependency": "vs_build", "version": "version:vs2019"}
        ]
      task_name: hello_world_win_desktop__compile

  - name: Windows windows_desktop_impeller
    recipe: devicelab/devicelab_drone
    presubmit: false
    timeout: 60
    properties:
      tags: >
        ["devicelab", "hostonly", "windows"]
      dependencies: >-
        [
          {"dependency": "vs_build", "version": "version:vs2019"}
        ]
      task_name: windows_desktop_impeller

  - name: Windows_arm64 hello_world_win_desktop__compile
    recipe: devicelab/devicelab_drone
    presubmit: false
    timeout: 60
    properties:
      tags: >
        ["devicelab", "hostonly", "windows", "arm64"]
      dependencies: >-
        [
          {"dependency": "vs_build", "version": "version:vs2019"}
        ]
      task_name: hello_world_win_desktop__compile

  - name: Windows flutter_gallery_win_desktop__compile
    recipe: devicelab/devicelab_drone
    presubmit: false
    timeout: 60
    properties:
      tags: >
        ["devicelab", "hostonly", "windows"]
      dependencies: >-
        [
          {"dependency": "vs_build", "version": "version:vs2019"}
        ]
      task_name: flutter_gallery_win_desktop__compile

  - name: Windows_arm64 flutter_gallery_win_desktop__compile
    recipe: devicelab/devicelab_drone
    presubmit: false
    timeout: 60
    properties:
      tags: >
        ["devicelab", "hostonly", "windows", "arm64"]
      dependencies: >-
        [
          {"dependency": "vs_build", "version": "version:vs2019"}
        ]
      task_name: flutter_gallery_win_desktop__compile

  - name: Windows flutter_gallery_win_desktop__start_up
    recipe: devicelab/devicelab_drone
    presubmit: false
    timeout: 60
    properties:
      tags: >
        ["devicelab", "hostonly", "windows"]
      dependencies: >-
        [
          {"dependency": "vs_build", "version": "version:vs2019"}
        ]
      task_name: flutter_gallery_win_desktop__start_up

  - name: Windows_arm64 flutter_gallery_win_desktop__start_up
    recipe: devicelab/devicelab_drone
    presubmit: false
    timeout: 60
    properties:
      tags: >
        ["devicelab", "hostonly", "windows", "arm64"]
      dependencies: >-
        [
          {"dependency": "vs_build", "version": "version:vs2019"}
        ]
      task_name: flutter_gallery_win_desktop__start_up

  - name: Windows complex_layout_win_desktop__start_up
    recipe: devicelab/devicelab_drone
    presubmit: false
    timeout: 60
    properties:
      tags: >
        ["devicelab", "hostonly", "windows"]
      dependencies: >-
        [
          {"dependency": "vs_build", "version": "version:vs2019"}
        ]
      task_name: complex_layout_win_desktop__start_up

  - name: Windows_arm64 complex_layout_win_desktop__start_up
    recipe: devicelab/devicelab_drone
    presubmit: false
    timeout: 60
    properties:
      tags: >
        ["devicelab", "hostonly", "windows", "arm64"]
      dependencies: >-
        [
          {"dependency": "vs_build", "version": "version:vs2019"}
        ]
      task_name: complex_layout_win_desktop__start_up

  - name: Windows flutter_view_win_desktop__start_up
    recipe: devicelab/devicelab_drone
    presubmit: false
    timeout: 60
    properties:
      tags: >
        ["devicelab", "hostonly", "windows"]
      dependencies: >-
        [
          {"dependency": "vs_build", "version": "version:vs2019"}
        ]
      task_name: flutter_view_win_desktop__start_up

  - name: Windows_arm64 flutter_view_win_desktop__start_up
    recipe: devicelab/devicelab_drone
    presubmit: false
    timeout: 60
    properties:
      tags: >
        ["devicelab", "hostonly", "windows", "arm64"]
      dependencies: >-
        [
          {"dependency": "vs_build", "version": "version:vs2019"}
        ]
      task_name: flutter_view_win_desktop__start_up

  - name: Windows platform_view_win_desktop__start_up
    recipe: devicelab/devicelab_drone
    presubmit: false
    timeout: 60
    properties:
      tags: >
        ["devicelab", "hostonly", "windows"]
      dependencies: >-
        [
          {"dependency": "vs_build", "version": "version:vs2019"}
        ]
      task_name: platform_view_win_desktop__start_up

  - name: Windows_arm64 platform_view_win_desktop__start_up
    recipe: devicelab/devicelab_drone
    presubmit: false
    timeout: 60
    properties:
      tags: >
        ["devicelab", "hostonly", "windows", "arm64"]
      dependencies: >-
        [
          {"dependency": "vs_build", "version": "version:vs2019"}
        ]
      task_name: platform_view_win_desktop__start_up

  # windows mokey test
  - name: Windows_mokey basic_material_app_win__compile
    bringup: true # Flaky https://github.com/flutter/flutter/issues/173701
    recipe: devicelab/devicelab_drone
    presubmit: false
    timeout: 60
    properties:
      tags: >
        ["devicelab", "android", "windows", "mokey"]
      task_name: basic_material_app_win__compile

  # windows mokey test
  - name: Windows_mokey channels_integration_test_win
    recipe: devicelab/devicelab_drone
    presubmit: false
    timeout: 60
    properties:
      tags: >
        ["devicelab", "android", "windows", "mokey"]
      task_name: channels_integration_test_win

  # windows mokey test
  - name: Windows_mokey flavors_test_win
    recipe: devicelab/devicelab_drone
    presubmit: false
    timeout: 60
    properties:
      tags: >
        ["devicelab", "android", "windows", "mokey"]
      task_name: flavors_test

  # windows mokey test
  - name: Windows_mokey flutter_gallery_win__compile
    recipe: devicelab/devicelab_drone
    presubmit: false
    timeout: 60
    properties:
      tags: >
        ["devicelab", "android", "windows", "mokey"]
      task_name: flutter_gallery_win__compile

  # windows mokey benchmark
  - name: Windows_mokey hot_mode_dev_cycle_win__benchmark
    recipe: devicelab/devicelab_drone
    presubmit: false
    timeout: 60
    properties:
      tags: >
        ["devicelab", "android", "windows", "mokey"]
      task_name: hot_mode_dev_cycle_win__benchmark

  # windows mokey test
  - name: Windows_mokey native_assets_android
    recipe: devicelab/devicelab_drone
    presubmit: false
    timeout: 60
    properties:
      tags: >
        ["devicelab", "android", "windows", "mokey"]
      task_name: native_assets_android

  # windows mokey test
  - name: Windows_mokey windows_chrome_dev_mode
    recipe: devicelab/devicelab_drone
    presubmit: false
    timeout: 60
    properties:
      dependencies: >-
        [
          {"dependency": "chrome_and_driver", "version": "version:125.0.6422.141"}
        ]
      tags: >
        ["devicelab", "android", "windows", "mokey"]
      task_name: windows_chrome_dev_mode

  - name: Windows flutter_packaging_test
    recipe: packaging/packaging
    presubmit: false
    enabled_branches:
      - master
    properties:
      task_name: flutter_packaging
      tags: >
        ["framework", "hostonly", "shard", "windows"]
    runIf:
      - .ci.yaml
      - engine/**
      - DEPS
      - dev/bots/**

  - name: Windows windows_startup_test
    recipe: devicelab/devicelab_drone
    presubmit: false
    timeout: 60
    properties:
      dependencies: >-
        [
          {"dependency": "vs_build", "version": "version:vs2019"}
        ]
      tags: >
        ["devicelab", "hostonly", "windows"]
      task_name: windows_startup_test

  - name: Windows_arm64 windows_startup_test
    recipe: devicelab/devicelab_drone
    presubmit: false
    timeout: 60
    properties:
      dependencies: >-
        [
          {"dependency": "vs_build", "version": "version:vs2019"}
        ]
      tags: >
        ["devicelab", "hostonly", "windows", "arm64"]
      task_name: windows_startup_test

  - name: Windows windowing_test
    bringup: true # Flaky https://github.com/flutter/flutter/issues/177715
    recipe: devicelab/devicelab_drone
    presubmit: true
    timeout: 60
    properties:
      dependencies: >-
        [
          {"dependency": "vs_build", "version": "version:vs2019"}
        ]
      tags: >
        ["devicelab", "hostonly", "windows"]
      task_name: windowing_test_windows

  - name: Linux windowing_test
    recipe: devicelab/devicelab_drone
    presubmit: true
    bringup: true
    timeout: 60
    properties:
      tags: >
        ["devicelab", "hostonly", "linux"]
      task_name: windowing_test_linux

  - name: Mac windowing_test
    recipe: devicelab/devicelab_drone
    presubmit: true
    bringup: true
    timeout: 60
    properties:
      tags: >
        ["devicelab", "hostonly", "mac"]
      task_name: windowing_test_macos


  - name: Windows flutter_tool_startup__windows
    recipe: devicelab/devicelab_drone
    presubmit: false
    timeout: 60
    properties:
      tags: >
        ["devicelab", "hostonly", "windows"]
      task_name: flutter_tool_startup

  - name: Windows_arm64 flutter_tool_startup__windows
    recipe: devicelab/devicelab_drone
    presubmit: false
    timeout: 60
    properties:
      tags: >
        ["devicelab", "hostonly", "windows", "arm64"]
      task_name: flutter_tool_startup

  - name: Linux flutter_tool_startup__linux
    recipe: devicelab/devicelab_drone
    presubmit: false
    timeout: 60
    properties:
      tags: >
        ["devicelab", "hostonly", "linux"]
      task_name: flutter_tool_startup

  - name: Mac_benchmark flutter_tool_startup__macos
    presubmit: false
    recipe: devicelab/devicelab_drone
    timeout: 60
    properties:
      task_name: flutter_tool_startup

  - name: Linux flutter_packaging
    recipe: packaging/packaging
    timeout: 60
    scheduler: release
    enabled_branches:
      - beta
      - stable
    properties:
      task_name: flutter_packaging
      tags: >
        ["framework", "hostonly", "shard", "linux"]
    drone_dimensions:
      - os=Linux

  - name: Mac flutter_packaging
    recipe: packaging/packaging
    timeout: 60
    scheduler: release
    enabled_branches:
      - beta
      - stable
    properties:
      task_name: flutter_packaging
      tags: >
        ["framework", "hostonly", "shard", "mac"]
    drone_dimensions:
      - os=Mac
      - cpu=x86


  - name: Mac_arm64 flutter_packaging
    recipe: packaging/packaging
    timeout: 60
    scheduler: release
    enabled_branches:
      - beta
      - stable
    properties:
      task_name: flutter_packaging
      tags: >
        ["framework", "hostonly", "shard", "mac"]
    drone_dimensions:
      - os=Mac
      - cpu=arm64

  - name: Windows flutter_packaging
    recipe: packaging/packaging
    timeout: 60
    scheduler: release
    enabled_branches:
      - beta
      - stable
    properties:
      task_name: flutter_packaging
      tags: >
        ["framework", "hostonly", "shard", "windows"]
    drone_dimensions:
      - os=Windows<|MERGE_RESOLUTION|>--- conflicted
+++ resolved
@@ -1061,15 +1061,10 @@
       dependencies: >-
         [
           {"dependency": "android_sdk", "version": "version:36v4"},
-<<<<<<< HEAD
-          {"dependency": "open_jdk", "version": "version:21"}
-=======
-          {"dependency": "chrome_and_driver", "version": "version:125.0.6422.141"},
           {"dependency": "open_jdk", "version": "version:21"},
           {"dependency": "clang", "version": "git_revision:5d5aba78dbbee75508f01bcaa69aedb2ab79065a"},
           {"dependency": "cmake", "version": "build_id:8787856497187628321"},
           {"dependency": "ninja", "version": "version:1.9.0"}
->>>>>>> 3a28b6e2
         ]
       tags: >
         ["devicelab", "hostonly", "linux"]
