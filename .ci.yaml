# This is intentionally a subset of .ci.yaml from the master branch.
enabled_branches:
  - ios-experimental

platform_properties:
<<<<<<< HEAD
=======
  staging_build_linux:
    properties:
      dependencies: >-
        [
          {"dependency": "curl", "version": "version:7.64.0"}
        ]
      os: Ubuntu
      cores: "8"
      device_type: none
      ignore_flakiness: "true"

  linux:
    properties:
      dependencies: >-
        [
          {"dependency": "curl", "version": "version:7.64.0"}
        ]
      os: Ubuntu
      cores: "8"
      device_type: none

  # The current android emulator config names can be found here:
  # https://chromium.googlesource.com/chromium/src.git/+/HEAD/tools/android/avd/proto
  # You may use those names for the android_virtual_device version. You may find the
  # avd_cipd_version by clicking on the latest available instance and looking for the
  # build_id:<Identifier#> here:
  # https://chrome-infra-packages.appspot.com/p/chromium/tools/android/avd/linux-amd64.
  linux_android_emu:
    properties:
      contexts: >-
        [
          "android_virtual_device"
        ]
      dependencies: >-
        [
          {"dependency": "android_sdk", "version": "version:36v1"},
          {"dependency": "android_virtual_device", "version": "android_36_google_apis_x64.textpb"},
          {"dependency": "avd_cipd_version", "version": "build_id:8719362231152674241"},
          {"dependency": "open_jdk", "version": "version:21"}
        ]
      os: Ubuntu
      cores: "8"
      device_type: none
      kvm: "1"

  # linux_android_emu_unstable is intended to be how flutter-android proves the stability
  # of new combinations of dependencies.
  linux_android_emu_unstable:
    properties:
      contexts: >-
        [
          "android_virtual_device"
        ]
      dependencies: >-
        [
          {"dependency": "android_sdk", "version": "version:36v1"},
          {"dependency": "android_virtual_device", "version": "android_36_google_apis_x64.textpb"},
          {"dependency": "avd_cipd_version", "version": "build_id:8719362231152674241"},
          {"dependency": "open_jdk", "version": "version:21"}
        ]
      os: Ubuntu
      cores: "8"
      device_type: none
      kvm: "1"

  # linux_android_emu_vulkan_stable temporarily depends on an API 35 AVD while all
  # other linux_android_emu test targets depend on an API 36 AVD due to a potential issue with
  # virtual display on API 36: https://github.com/flutter/flutter/issues/170024.
  linux_android_emu_vulkan_stable:
    properties:
      contexts: >-
        [
          "android_virtual_device"
        ]
      dependencies: >-
        [
          {"dependency": "android_sdk", "version": "version:36v1"},
          {"dependency": "android_virtual_device", "version": "android_35_google_apis_x64.textpb"},
          {"dependency": "avd_cipd_version", "version": "build_id:8733065022087935185"},
          {"dependency": "open_jdk", "version": "version:21"}
        ]
      os: Ubuntu
      cores: "8"
      device_type: none
      kvm: "1"

  linux_build_test:
    properties:
      dependencies: >-
        [
          {"dependency": "android_sdk", "version": "version:36v1"},
          {"dependency": "open_jdk", "version": "version:21"},
          {"dependency": "curl", "version": "version:7.64.0"}
        ]
      os: Ubuntu
      cores: "8"
      device_type: none

  linux_pixel_7pro:
    properties:
      dependencies: >-
        [
          {"dependency": "android_sdk", "version": "version:36v1"},
          {"dependency": "open_jdk", "version": "version:21"},
          {"dependency": "curl", "version": "version:7.64.0"}
        ]
      os: Linux
      device_type: "Pixel 7 Pro"

  linux_mokey:
    properties:
      dependencies: >-
        [
          {"dependency": "android_sdk", "version": "version:36v1"},
          {"dependency": "open_jdk", "version": "version:21"},
          {"dependency": "curl", "version": "version:7.64.0"}
        ]
      os: Linux
      device_type: "mokey"

  linux_galaxy_s24:
    properties:
      dependencies: >-
        [
          {"dependency": "android_sdk", "version": "version:36v1"},
          {"dependency": "open_jdk", "version": "version:21"},
          {"dependency": "curl", "version": "version:7.64.0"}
        ]
      os: Linux
      device_type: "SM-S921U1"

>>>>>>> 5b78ecca
  mac:
    properties:
      contexts: >-
        [
          "osx_sdk"
        ]
      dependencies: >-
        [
          {"dependency": "apple_signing", "version": "version:to_2026"}
        ]
<<<<<<< HEAD
      os: Mac-15.5
=======
      os: Mac-14|Mac-15
>>>>>>> 5b78ecca
      device_type: none
      $flutter/osx_sdk : >-
        {
          "sdk_version": "16f6"
        }

  mac_arm64:
    properties:
      contexts: >-
        [
          "osx_sdk"
        ]
      dependencies: >-
        [
          {"dependency": "apple_signing", "version": "version:to_2026"}
        ]
<<<<<<< HEAD
      os: Mac-15.5
=======
      os: Mac-14|Mac-15
>>>>>>> 5b78ecca
      device_type: none
      cpu: arm64
      $flutter/osx_sdk : >-
        {
          "sdk_version": "16f6"
        }

  mac_benchmark:
    properties:
      contexts: >-
        [
          "osx_sdk"
        ]
      dependencies: >-
        [
          {"dependency": "apple_signing", "version": "version:to_2026"}
        ]
      device_type: none
      mac_model: "Macmini8,1"
<<<<<<< HEAD
      os: Mac-15.5
=======
      os: Mac-14|Mac-15
>>>>>>> 5b78ecca
      tags: >
        ["devicelab", "hostonly", "mac"]
      $flutter/osx_sdk : >-
        {
          "sdk_version": "16f6"
        }

  mac_x64:
    properties:
      contexts: >-
        [
          "osx_sdk"
        ]
      dependencies: >-
        [
          {"dependency": "apple_signing", "version": "version:to_2026"}
        ]
<<<<<<< HEAD
      os: Mac-15.5
=======
      os: Mac-14|Mac-15
>>>>>>> 5b78ecca
      device_type: none
      cpu: x86
      $flutter/osx_sdk : >-
        {
          "sdk_version": "16f6"
        }

  mac_build_test:
    properties:
      contexts: >-
        [
          "osx_sdk"
        ]
      dependencies: >-
        [
          {"dependency": "ruby", "version": "ruby_3.1-pod_1.13"},
          {"dependency": "apple_signing", "version": "version:to_2026"}
        ]
<<<<<<< HEAD
      os: Mac-15.5
=======
      os: Mac-14|Mac-15
>>>>>>> 5b78ecca
      device_type: none
      cpu: x86
      $flutter/osx_sdk : >-
        {
          "sdk_version": "16f6"
        }
<<<<<<< HEAD
=======

  mac_mokey:
    properties:
      dependencies: >-
        [
          {"dependency": "android_sdk", "version": "version:36v1"},
          {"dependency": "chrome_and_driver", "version": "version:125.0.6422.141"},
          {"dependency": "open_jdk", "version": "version:21"}
        ]
      os: Mac-14|Mac-15
      cpu: x86
      device_type: "mokey"

  mac_arm64_mokey:
    properties:
      dependencies: >-
        [
          {"dependency": "android_sdk", "version": "version:36v1"},
          {"dependency": "open_jdk", "version": "version:21"}
        ]
      os: Mac-14|Mac-15
      cpu: arm64
      device_type: "mokey"

>>>>>>> 5b78ecca
  mac_ios:
    properties:
      contexts: >-
        [
          "osx_sdk_devicelab"
        ]
      dependencies: >-
        [
          {"dependency": "ruby", "version": "ruby_3.1-pod_1.13"},
          {"dependency": "apple_signing", "version": "version:to_2026"}
        ]
<<<<<<< HEAD
      os: Mac-15.5
=======
      os: Mac-14|Mac-15
>>>>>>> 5b78ecca
      device_os: iOS-17|iOS-18
      $flutter/osx_sdk : >-
        {
          "sdk_version": "16f6"
        }

  mac_x64_ios:
    properties:
      contexts: >-
        [
          "osx_sdk_devicelab"
        ]
      dependencies: >-
        [
          {"dependency": "ruby", "version": "ruby_3.1-pod_1.13"},
          {"dependency": "apple_signing", "version": "version:to_2026"}
        ]
<<<<<<< HEAD
      os: Mac-15.5
=======
      os: Mac-14|Mac-15
>>>>>>> 5b78ecca
      cpu: x86
      device_os: iOS-17|iOS-18
      $flutter/osx_sdk : >-
        {
          "sdk_version": "16f6"
        }

  mac_arm64_ios:
    properties:
      contexts: >-
        [
          "osx_sdk_devicelab"
        ]
      dependencies: >-
        [
          {"dependency": "ruby", "version": "ruby_3.1-pod_1.13"},
          {"dependency": "apple_signing", "version": "none"}
        ]
<<<<<<< HEAD
      os: Mac-15.5
=======
      os: Mac-14|Mac-15
>>>>>>> 5b78ecca
      cpu: arm64
      device_os: iOS-17|iOS-18
      $flutter/osx_sdk : >-
        {
          "sdk_version": "16f6"
        }
<<<<<<< HEAD

targets:
  - name: Mac build_ios_framework_module_test
=======

  windows:
    properties:
      os: Windows-10
      device_type: none

  windows_arm64:
    properties:
      arch: arm
      os: Windows
      cpu: arm64

  windows_mokey:
    properties:
      dependencies: >-
        [
          {"dependency": "android_sdk", "version": "version:36v1"},
          {"dependency": "chrome_and_driver", "version": "version:125.0.6422.141"},
          {"dependency": "open_jdk", "version": "version:21"}
        ]
      os: Windows-10
      device_type: "mokey"

targets:
  - name: Linux analyze
    recipe: flutter/flutter_drone
    timeout: 60
    properties:
      shard: analyze
      dependencies: >-
        [
          {"dependency": "ktlint", "version": "version_1_5_0"}
        ]
      tags: >
        ["framework","hostonly","shard","linux"]

  # This is a benchmark that does not require an attached device. However, we
  # are intentionally running it in the devicelab to ensure that it does not
  # run on a VM in order to avoid noisy results from the benchmark.
  - name: Linux analyzer_benchmark
    recipe: devicelab/devicelab_drone
    timeout: 60
    properties:
      os: Linux
      device_type: "mokey"
      test_timeout_secs: "3600" # 1 hour
      dependencies: >-
        [
          {"dependency": "android_sdk", "version": "version:36v1"},
          {"dependency": "open_jdk", "version": "version:21"},
          {"dependency": "curl", "version": "version:7.64.0"}
        ]
      tags: >
        ["devicelab", "android", "linux", "mokey"]
      task_name: analyzer_benchmark

  - name: Linux coverage
    bringup: true # https://github.com/flutter/flutter/issues/164591
    presubmit: false
    recipe: flutter/coverage
    timeout: 90
    enabled_branches:
      # Don't run this on release branches
      - master
    properties:
      tags: >
        ["framework", "hostonly", "shard", "linux"]

  - name: Linux packages_autoroller
    presubmit: false
    recipe: pub_autoroller/pub_autoroller
    # This takes a while because we need to fetch network dependencies and run
    # Gradle for every android app in the repo
    timeout: 45
    enabled_branches:
      # Don't run this on release branches
      - master
    properties:
      tags: >
        ["framework","hostonly","linux"]
      # Requires Android SDK since we may re-generate Gradle lockfiles
      dependencies: >-
        [
          {"dependency": "android_sdk", "version": "version:36v1"},
          {"dependency": "gh_cli", "version": "version:2.8.0-2-g32256d38"},
          {"dependency": "open_jdk", "version": "version:21"}
        ]

  - name: Linux_android_emu android views
    recipe: devicelab/devicelab_drone
    bringup: true # LUCI failing KVM access https://github.com/flutter/flutter/issues/170529
    properties:
      tags: >
        ["framework","hostonly","linux"]
      task_name: android_views
      presubmit_max_attempts: "2"
    timeout: 60

  - name: Linux build_aar_module_test
>>>>>>> 5b78ecca
    recipe: devicelab/devicelab_drone
    timeout: 60
    properties:
      add_recipes_cq: "true"
      dependencies: >-
        [
<<<<<<< HEAD
          {"dependency": "ruby", "version": "ruby_3.1-pod_1.13"}
=======
          {"dependency": "android_sdk", "version": "version:36v1"},
          {"dependency": "chrome_and_driver", "version": "version:125.0.6422.141"},
          {"dependency": "open_jdk", "version": "version:21"}
        ]
      tags: >
        ["devicelab","hostonly"]
      task_name: build_aar_module_test
    runIf:
      - dev/**
      - packages/flutter_tools/**
      - bin/**
      - .ci.yaml
      - engine/**
      - DEPS

  - name: Linux build_tests_1_5
    recipe: flutter/flutter_drone
    timeout: 60
    properties:
      dependencies: >-
        [
          {"dependency": "android_sdk", "version": "version:36v1"},
          {"dependency": "chrome_and_driver", "version": "version:125.0.6422.141"},
          {"dependency": "open_jdk", "version": "version:21"},
          {"dependency": "goldctl", "version": "git_revision:2387d6fff449587eecbb7e45b2692ca0710b63b9"},
          {"dependency": "clang", "version": "git_revision:5d5aba78dbbee75508f01bcaa69aedb2ab79065a"},
          {"dependency": "cmake", "version": "build_id:8787856497187628321"},
          {"dependency": "ninja", "version": "version:1.9.0"}
        ]
      shard: build_tests
      subshard: "1_5"
      tags: >
        ["framework", "hostonly", "shard", "linux"]

  - name: Linux build_tests_2_5
    recipe: flutter/flutter_drone
    timeout: 60
    properties:
      dependencies: >-
        [
          {"dependency": "android_sdk", "version": "version:36v1"},
          {"dependency": "chrome_and_driver", "version": "version:125.0.6422.141"},
          {"dependency": "open_jdk", "version": "version:21"},
          {"dependency": "goldctl", "version": "git_revision:2387d6fff449587eecbb7e45b2692ca0710b63b9"},
          {"dependency": "clang", "version": "git_revision:5d5aba78dbbee75508f01bcaa69aedb2ab79065a"},
          {"dependency": "cmake", "version": "build_id:8787856497187628321"},
          {"dependency": "ninja", "version": "version:1.9.0"}
        ]
      shard: build_tests
      subshard: "2_5"
      tags: >
        ["framework", "hostonly", "shard", "linux"]

  - name: Linux build_tests_3_5
    recipe: flutter/flutter_drone
    timeout: 60
    properties:
      dependencies: >-
        [
          {"dependency": "android_sdk", "version": "version:36v1"},
          {"dependency": "chrome_and_driver", "version": "version:125.0.6422.141"},
          {"dependency": "open_jdk", "version": "version:21"},
          {"dependency": "goldctl", "version": "git_revision:2387d6fff449587eecbb7e45b2692ca0710b63b9"},
          {"dependency": "clang", "version": "git_revision:5d5aba78dbbee75508f01bcaa69aedb2ab79065a"},
          {"dependency": "cmake", "version": "build_id:8787856497187628321"},
          {"dependency": "ninja", "version": "version:1.9.0"}
        ]
      shard: build_tests
      subshard: "3_5"
      tags: >
        ["framework", "hostonly", "shard", "linux"]

  - name: Linux build_tests_4_5
    recipe: flutter/flutter_drone
    timeout: 60
    properties:
      dependencies: >-
        [
          {"dependency": "android_sdk", "version": "version:36v1"},
          {"dependency": "chrome_and_driver", "version": "version:125.0.6422.141"},
          {"dependency": "open_jdk", "version": "version:21"},
          {"dependency": "goldctl", "version": "git_revision:2387d6fff449587eecbb7e45b2692ca0710b63b9"},
          {"dependency": "clang", "version": "git_revision:5d5aba78dbbee75508f01bcaa69aedb2ab79065a"},
          {"dependency": "cmake", "version": "build_id:8787856497187628321"},
          {"dependency": "ninja", "version": "version:1.9.0"}
        ]
      shard: build_tests
      subshard: "4_5"
      tags: >
        ["framework", "hostonly", "shard", "linux"]

  - name: Linux build_tests_5_5
    recipe: flutter/flutter_drone
    timeout: 60
    properties:
      dependencies: >-
        [
          {"dependency": "android_sdk", "version": "version:36v1"},
          {"dependency": "chrome_and_driver", "version": "version:125.0.6422.141"},
          {"dependency": "open_jdk", "version": "version:21"},
          {"dependency": "goldctl", "version": "git_revision:2387d6fff449587eecbb7e45b2692ca0710b63b9"},
          {"dependency": "clang", "version": "git_revision:5d5aba78dbbee75508f01bcaa69aedb2ab79065a"},
          {"dependency": "cmake", "version": "build_id:8787856497187628321"},
          {"dependency": "ninja", "version": "version:1.9.0"}
        ]
      shard: build_tests
      subshard: "5_5"
      tags: >
        ["framework", "hostonly", "shard", "linux"]

  - name: Linux ci_yaml flutter roller
    recipe: infra/ci_yaml
    presubmit: false
    timeout: 30
    enabled_branches:
      # Don't run this on release branches
      - master
    properties:
      tags: >
        ["framework", "hostonly", "shard", "linux"]
    runIf:
      - .ci.yaml
      - DEPS
      - engine/**

  - name: Linux customer_testing
    # This really just runs dev/bots/customer_testing/ci.sh,
    # but it does so indirectly via the flutter_drone recipe
    # calling the dev/bots/test.dart script.
    enabled_branches:
      - master
    recipe: flutter/flutter_drone
    # Timeout in minutes for the whole task.
    timeout: 60
    properties:
      shard: customer_testing
      tags: >
        ["framework", "hostonly", "shard", "linux"]
      # TODO(flutter/flutter#164140): Reduce timeout once customer
      # tests are sharded.
      test_timeout_secs: "3600" # Allows 60 minutes (up from 30 default)

  # Despite the name, this really means "generate api_docs.zip", and "upload zip
  # to GCS", and conditionally on the "master" channel will also deploy the docs
  # to Firebase (https://main-api.flutter.dev/).
  #
  # See "Linux docs_generate_release" for how docs are built (but not published)
  # and "Linux docs_deploy_stable" for how docs deployed for the stable branch
  # (we do not deploy docs for beta).
  - name: Linux docs_publish
    recipe: flutter/docs
    presubmit: false
    backfill: false
    enabled_branches:
      - master
    timeout: 60
    dimensions:
      os: "Linux"
    properties:
      cores: "32"
      dependencies: >-
        [
          {"dependency": "dashing", "version": "0.4.0"},
          {"dependency": "firebase", "version": "v11.0.1"}
        ]
      tags: >
        ["framework", "hostonly", "linux"]
      docs_actions: >
        ["build_master", "deploy"]
      validation: docs
      validation_name: Docs
      firebase_project: main-docs-flutter-prod
      release_ref: refs/heads/master
    drone_dimensions:
      - os=Linux

  - name: Linux docs_generate_release
    recipe: flutter/docs
    scheduler: release
    presubmit: false
    postsubmit: false
    enabled_branches:
      - flutter-\d+\.\d+-candidate\.\d+
    timeout: 60
    dimensions:
      os: "Linux"
    properties:
      cores: "32"
      dependencies: >-
        [
          {"dependency": "dashing", "version": "0.4.0"},
          {"dependency": "firebase", "version": "v11.0.1"}
        ]
      tags: >
        ["framework", "hostonly", "linux"]
      docs_actions: >
        ["build_stable"]
      validation: docs
      validation_name: Docs
      # TODO(matanlurey): Neither of these properties are actually used, since
      # the branch name is not "master", but if they are removed, the recipe
      # will fail. See https://github.com/flutter/flutter/issues/169108.
      firebase_project: main-docs-flutter-prod
      release_ref: refs/heads/master
    drone_dimensions:
      - os=Linux


  # This step runs on the release channel "stable", after the same commit SHA
  # has been run and built by Linux flutter_release_builder as part of a release
  # candidate branch (i.e. /flutter-\d+\.\d+-candidate\.\d+/) in the previous
  # target, "Linux docs_generate_release".
  - name: Linux docs_deploy_stable
    recipe: flutter/docs
    scheduler: release
    presubmit: false
    postsubmit: false
    enabled_branches:
      - stable
    timeout: 60
    properties:
      cores: "32"
      dependencies: >-
        [
          {"dependency": "dashing", "version": "0.4.0"},
          {"dependency": "firebase", "version": "v11.0.1"}
        ]
      tags: >
        ["framework", "hostonly", "linux"]
      docs_actions: >
        ["post_process", "deploy"]
      validation: docs_deploy
      validation_name: Docs_deploy
      firebase_project: docs-flutter-dev
    drone_dimensions:
      - os=Linux

  - name: Linux docs_test
    recipe: flutter/flutter_drone
    timeout: 30
    properties:
      cores: "32"
      dependencies: >-
        [
          {"dependency": "dashing", "version": "0.4.0"}
        ]
      firebase_project: ""
      release_ref: ""
      tags: >
        ["framework", "hostonly", "shard", "linux"]
      shard: docs
    runIf:
      - bin/**
      - dev/**
      - packages/flutter/**
      - packages/flutter_drive/**
      - packages/flutter_localizations/**
      - packages/flutter_test/**
      - packages/flutter_web_plugins/**
      - packages/integration_test/**
      - .ci.yaml
      - engine/**
      - DEPS
      - dartdoc_options.yaml

  - name: Linux engine_dependency_proxy_test
    recipe: devicelab/devicelab_drone
    timeout: 60
    properties:
      dependencies: >-
        [
          {"dependency": "android_sdk", "version": "version:36v1"},
          {"dependency": "chrome_and_driver", "version": "version:125.0.6422.141"},
          {"dependency": "open_jdk", "version": "version:21"}
        ]
      tags: >
        ["devicelab", "hostonly", "linux"]
      task_name: engine_dependency_proxy_test
    runIf:
      - dev/**
      - bin/**
      - .ci.yaml
      - engine/**
      - DEPS

  - name: Linux firebase_release_smoke_test
    recipe: firebaselab/firebaselab
    timeout: 60
    properties:
      dependencies: >-
        [
          {"dependency": "android_sdk", "version": "version:36v1"},
          {"dependency": "open_jdk", "version": "version:21"}
        ]
      tags: >
        ["firebaselab"]
      task_name: release_smoke_test
      physical_devices: >-
        [
          "--device", "model=shiba,version=34",
          "--device", "model=redfin,version=30",
          "--device", "model=griffin,version=24"
        ]
      virtual_devices: >-
        [
          "--device", "model=Nexus5.gce_x86,version=21",
          "--device", "model=Nexus5.gce_x86,version=22",
          "--device", "model=Nexus5.gce_x86,version=23",
          "--device", "model=Nexus6P,version=25",
          "--device", "model=MediumPhone.arm,version=26",
          "--device", "model=MediumPhone.arm,version=27",
          "--device", "model=SmallPhone.arm,version=29"
        ]

  - name: Linux flutter_packaging_test
    recipe: packaging/packaging
    presubmit: false
    enabled_branches:
      - master
    timeout: 60 # TODO(https://github.com/flutter/flutter/issues/162654)
    properties:
      task_name: flutter_packaging
      tags: >
        ["framework", "hostonly", "shard", "linux"]
      test_timeout_secs: "3600" # TODO(https://github.com/flutter/flutter/issues/162654)
    runIf:
      - .ci.yaml
      - engine/**
      - DEPS
      - dev/bots/**

  - name: Linux flutter_plugins
    recipe: flutter/flutter_drone
    enabled_branches:
      - master
    timeout: 60
    properties:
      shard: flutter_plugins
      subshard: analyze
      tags: >
        ["framework", "hostonly", "shard", "linux"]

  - name: Linux framework_tests_libraries
    recipe: flutter/flutter_drone
    timeout: 60
    properties:
      dependencies: >-
        [
          {"dependency": "goldctl", "version": "git_revision:2387d6fff449587eecbb7e45b2692ca0710b63b9"}
        ]
      shard: framework_tests
      subshard: libraries
      tags: >
        ["framework","hostonly","shard", "linux"]
    runIf:
      - dev/**
      - packages/flutter/**
      - packages/flutter_driver/**
      - packages/integration_test/**
      - packages/flutter_localizations/**
      - packages/fuchsia_remote_debug_protocol/**
      - packages/flutter_test/**
      - packages/flutter_goldens/**
      - packages/flutter_tools/**
      - bin/**
      - .ci.yaml
      - engine/**
      - DEPS

  - name: Linux framework_tests_slow
    recipe: flutter/flutter_drone
    timeout: 60
    properties:
      dependencies: >-
        [
          {"dependency": "android_sdk", "version": "version:36v1"},
          {"dependency": "open_jdk", "version": "version:21"}
>>>>>>> 5b78ecca
        ]
      tags: >
        ["devicelab", "hostonly", "mac"]
      task_name: build_ios_framework_module_test
    runIf:
      - dev/**
      - packages/flutter_tools/**
      - bin/**
      - .ci.yaml
      - engine/**
<<<<<<< HEAD
      - DEPS
=======
      - DEPS

  - name: Linux framework_tests_misc
    recipe: flutter/flutter_drone
    timeout: 60
    properties:
      dependencies: >-
        [
          {"dependency": "goldctl", "version": "git_revision:2387d6fff449587eecbb7e45b2692ca0710b63b9"},
          {"dependency": "clang", "version": "git_revision:5d5aba78dbbee75508f01bcaa69aedb2ab79065a"},
          {"dependency": "cmake", "version": "build_id:8787856497187628321"},
          {"dependency": "ninja", "version": "version:1.9.0"},
          {"dependency": "open_jdk", "version": "version:21"},
          {"dependency": "android_sdk", "version": "version:36v1"}
        ]
      shard: framework_tests
      subshard: misc
      tags: >
        ["framework", "hostonly", "shard", "linux"]
    runIf:
      - dev/**
      - examples/api/**
      - packages/flutter/**
      - packages/flutter_driver/**
      - packages/integration_test/**
      - packages/flutter_localizations/**
      - packages/fuchsia_remote_debug_protocol/**
      - packages/flutter_test/**
      - packages/flutter_goldens/**
      - packages/flutter_tools/**
      - bin/**
      - .ci.yaml
      - engine/**
      - DEPS

  - name: Linux framework_tests_widgets
    recipe: flutter/flutter_drone
    timeout: 60
    properties:
      dependencies: >-
        [
          {"dependency": "goldctl", "version": "git_revision:2387d6fff449587eecbb7e45b2692ca0710b63b9"}
        ]
      shard: framework_tests
      subshard: widgets
      tags: >
        ["framework","hostonly","shard", "linux"]
    runIf:
      - dev/**
      - packages/flutter/**
      - packages/flutter_driver/**
      - packages/integration_test/**
      - packages/flutter_localizations/**
      - packages/fuchsia_remote_debug_protocol/**
      - packages/flutter_test/**
      - packages/flutter_goldens/**
      - packages/flutter_tools/**
      - bin/**
      - .ci.yaml
      - engine/**
      - DEPS

  - name: Linux fuchsia_precache
    recipe: flutter/flutter_drone
    timeout: 60
    enabled_branches:
      # Don't run this on release branches
      - master
    presubmit: false
    properties:
      shard: fuchsia_precache
      tags: >
        ["framework", "hostonly", "shard", "linux"]
    runIf:
      - engine/**
      - DEPS
      - .ci.yaml

  - name: Linux gradle_desugar_classes_test
    recipe: devicelab/devicelab_drone
    timeout: 60
    properties:
      dependencies: >-
        [
          {"dependency": "android_sdk", "version": "version:36v1"},
          {"dependency": "chrome_and_driver", "version": "version:125.0.6422.141"},
          {"dependency": "open_jdk", "version": "version:21"}
        ]
      tags: >
        ["devicelab", "hostonly", "linux"]
      task_name: gradle_desugar_classes_test
    runIf:
      - dev/**
      - bin/**
      - .ci.yaml
      - engine/**
      - DEPS

  - name: Linux gradle_java8_compile_test
    recipe: devicelab/devicelab_drone
    timeout: 60
    properties:
      dependencies: >-
        [
          {"dependency": "android_sdk", "version": "version:36v1"},
          {"dependency": "chrome_and_driver", "version": "version:125.0.6422.141"},
          {"dependency": "open_jdk", "version": "version:21"}
        ]
      tags: >
        ["devicelab", "hostonly", "linux"]
      task_name: gradle_java8_compile_test
    runIf:
      - dev/**
      - bin/**
      - .ci.yaml
      - engine/**
      - DEPS

  - name: Linux gradle_plugin_bundle_test
    recipe: devicelab/devicelab_drone
    timeout: 60
    properties:
      dependencies: >-
        [
          {"dependency": "android_sdk", "version": "version:36v1"},
          {"dependency": "chrome_and_driver", "version": "version:125.0.6422.141"},
          {"dependency": "open_jdk", "version": "version:21"}
        ]
      tags: >
        ["devicelab", "hostonly", "linux"]
      task_name: gradle_plugin_bundle_test
    runIf:
      - dev/**
      - bin/**
      - .ci.yaml
      - engine/**
      - DEPS

  - name: Linux gradle_plugin_fat_apk_test
    recipe: devicelab/devicelab_drone
    timeout: 60
    properties:
      dependencies: >-
        [
          {"dependency": "android_sdk", "version": "version:36v1"},
          {"dependency": "chrome_and_driver", "version": "version:125.0.6422.141"},
          {"dependency": "open_jdk", "version": "version:21"}
        ]
      tags: >
        ["devicelab", "hostonly", "linux"]
      task_name: gradle_plugin_fat_apk_test
    runIf:
      - dev/**
      - packages/flutter_tools/**
      - bin/**
      - .ci.yaml
      - engine/**
      - DEPS

  - name: Linux gradle_plugin_light_apk_test
    recipe: devicelab/devicelab_drone
    timeout: 60
    properties:
      dependencies: >-
        [
          {"dependency": "android_sdk", "version": "version:36v1"},
          {"dependency": "chrome_and_driver", "version": "version:125.0.6422.141"},
          {"dependency": "open_jdk", "version": "version:21"}
        ]
      tags: >
        ["devicelab", "hostonly", "linux"]
      task_name: gradle_plugin_light_apk_test
    runIf:
      - dev/**
      - packages/flutter_tools/**
      - bin/**
      - .ci.yaml
      - engine/**
      - DEPS

  - name: Linux module_custom_host_app_name_test
    recipe: devicelab/devicelab_drone
    timeout: 60
    properties:
      dependencies: >-
        [
          {"dependency": "android_sdk", "version": "version:36v1"},
          {"dependency": "chrome_and_driver", "version": "version:125.0.6422.141"},
          {"dependency": "open_jdk", "version": "version:21"}
        ]
      tags: >
        ["devicelab", "hostonly", "linux"]
      task_name: module_custom_host_app_name_test
    runIf:
      - dev/**
      - packages/flutter_tools/**
      - bin/**
      - .ci.yaml
      - engine/**
      - DEPS

  - name: Linux module_host_with_custom_build_test
    recipe: devicelab/devicelab_drone
    timeout: 60
    properties:
      dependencies: >-
        [
          {"dependency": "android_sdk", "version": "version:36v1"},
          {"dependency": "chrome_and_driver", "version": "version:125.0.6422.141"},
          {"dependency": "open_jdk", "version": "version:21"}
        ]
      tags: >
        ["devicelab", "hostonly", "linux"]
      task_name: module_host_with_custom_build_test
    runIf:
      - dev/**
      - packages/flutter_tools/**
      - bin/**
      - .ci.yaml
      - engine/**
      - DEPS

  - name: Linux build_android_host_app_with_module_aar
    recipe: devicelab/devicelab_drone
    timeout: 60
    properties:
      dependencies: >-
        [
          {"dependency": "android_sdk", "version": "version:36v1"},
          {"dependency": "chrome_and_driver", "version": "version:125.0.6422.141"},
          {"dependency": "open_jdk", "version": "version:21"}
        ]
      tags: >
        ["devicelab", "hostonly", "linux"]
      task_name: build_android_host_app_with_module_aar
    runIf:
      - dev/**
      - packages/flutter_tools/**
      - bin/**
      - .ci.yaml
      - engine/**
      - DEPS

  - name: Linux build_android_host_app_with_module_source
    recipe: devicelab/devicelab_drone
    timeout: 60
    presubmit: false
    properties:
      dependencies: >-
        [
          {"dependency": "android_sdk", "version": "version:36v1"},
          {"dependency": "chrome_and_driver", "version": "version:125.0.6422.141"},
          {"dependency": "open_jdk", "version": "version:21"}
        ]
      tags: >
        ["devicelab", "hostonly", "linux"]
      task_name: build_android_host_app_with_module_source
      test_timeout_secs: "2700"
    runIf:
      - dev/**
      - packages/flutter_tools/**
      - bin/**
      - .ci.yaml
      - engine/**
      - DEPS

  - name: Linux plugin_dependencies_test
    recipe: devicelab/devicelab_drone
    timeout: 60
    properties:
      dependencies: >-
        [
          {"dependency": "android_sdk", "version": "version:36v1"},
          {"dependency": "chrome_and_driver", "version": "version:125.0.6422.141"},
          {"dependency": "open_jdk", "version": "version:21"}
        ]
      tags: >
        ["devicelab", "hostonly", "linux"]
      task_name: plugin_dependencies_test
    runIf:
      - dev/**
      - packages/flutter_tools/**
      - bin/**
      - .ci.yaml
      - engine/**
      - DEPS

  - name: Linux plugin_test
    recipe: devicelab/devicelab_drone
    timeout: 60
    properties:
      dependencies: >-
        [
          {"dependency": "android_sdk", "version": "version:36v1"},
          {"dependency": "chrome_and_driver", "version": "version:125.0.6422.141"},
          {"dependency": "open_jdk", "version": "version:21"}
        ]
      # TODO(fujino): delete once propagation from
      # https://github.com/flutter/flutter/issues/158521 completes.
      drone_dimensions: >
        ["os=Linux", "os=Ubuntu-20"]
      tags: >
        ["devicelab", "hostonly", "linux"]
      task_name: plugin_test
    runIf:
      - dev/**
      - packages/flutter_tools/**
      - bin/**
      - .ci.yaml
      - engine/**
      - DEPS

  - name: Linux plugin_test_linux
    recipe: devicelab/devicelab_drone
    timeout: 60
    properties:
      dependencies: >-
        [
          {"dependency": "clang", "version": "git_revision:5d5aba78dbbee75508f01bcaa69aedb2ab79065a"},
          {"dependency": "cmake", "version": "build_id:8787856497187628321"},
          {"dependency": "ninja", "version": "version:1.9.0"},
          {"dependency": "curl", "version": "version:7.64.0"}
        ]
      tags: >
        ["devicelab", "hostonly", "linux"]
      task_name: plugin_test_linux
    runIf:
      - dev/**
      - packages/flutter_tools/**
      - bin/**
      - .ci.yaml
      - engine/**
      - DEPS

  - name: Linux run_debug_test_linux
    recipe: devicelab/devicelab_drone
    timeout: 60
    properties:
      xvfb: "1"
      dependencies: >-
        [
          {"dependency": "clang", "version": "git_revision:5d5aba78dbbee75508f01bcaa69aedb2ab79065a"},
          {"dependency": "cmake", "version": "build_id:8787856497187628321"},
          {"dependency": "ninja", "version": "version:1.9.0"}
        ]
      tags: >
        ["devicelab", "hostonly", "linux"]
      task_name: run_debug_test_linux
    runIf:
      - dev/**
      - packages/flutter_tools/**
      - bin/**
      - .ci.yaml
      - engine/**
      - DEPS

  - name: Linux linux_desktop_impeller
    recipe: devicelab/devicelab_drone
    timeout: 60
    presubmit: false
    properties:
      xvfb: "1"
      dependencies: >-
        [
          {"dependency": "clang", "version": "git_revision:5d5aba78dbbee75508f01bcaa69aedb2ab79065a"},
          {"dependency": "cmake", "version": "build_id:8787856497187628321"},
          {"dependency": "ninja", "version": "version:1.9.0"}
        ]
      tags: >
        ["devicelab", "hostonly", "linux"]
      task_name: linux_desktop_impeller

  - name: Linux linux_feature_flags_test
    recipe: devicelab/devicelab_drone
    timeout: 60
    presubmit: false
    properties:
      xvfb: "1"
      dependencies: >-
        [
          {"dependency": "clang", "version": "git_revision:5d5aba78dbbee75508f01bcaa69aedb2ab79065a"},
          {"dependency": "cmake", "version": "build_id:8787856497187628321"},
          {"dependency": "ninja", "version": "version:1.9.0"}
        ]
      tags: >
        ["devicelab", "hostonly", "linux"]
      task_name: linux_feature_flags_test

  - name: Linux_android_emu android_display_cutout
    recipe: devicelab/devicelab_drone
    timeout: 60
    properties:
      tags: >
        ["devicelab", "linux"]
      task_name: android_display_cutout
      presubmit_max_attempts: "2"

  - name: Linux android_release_builds_exclude_dev_dependencies_test
    recipe: devicelab/devicelab_drone
    timeout: 60
    properties:
      dependencies: >-
        [
          {"dependency": "android_sdk", "version": "version:36v1"},
          {"dependency": "chrome_and_driver", "version": "version:125.0.6422.141"},
          {"dependency": "open_jdk", "version": "version:21"}
        ]
      tags: >
        ["devicelab", "hostonly", "linux"]
      task_name: android_release_builds_exclude_dev_dependencies_test
    runIf:
      - dev/**
      - packages/flutter_tools/**
      - bin/**
      - .ci.yaml
      - engine/**
      - DEPS

  - name: Linux run_release_test_linux
    recipe: devicelab/devicelab_drone
    timeout: 60
    properties:
      xvfb: "1"
      dependencies: >-
        [
          {"dependency": "clang", "version": "git_revision:5d5aba78dbbee75508f01bcaa69aedb2ab79065a"},
          {"dependency": "cmake", "version": "build_id:8787856497187628321"},
          {"dependency": "ninja", "version": "version:1.9.0"}
        ]
      tags: >
        ["devicelab", "hostonly", "linux"]
      task_name: run_release_test_linux
    runIf:
      - dev/**
      - packages/flutter_tools/**
      - bin/**
      - .ci.yaml
      - engine/**
      - DEPS

  - name: Linux skp_generator
    enabled_branches:
      - main
      - master
    recipe: flutter/flutter_drone
    timeout: 60
    properties:
      shard: skp_generator
      subshard: "0"
      tags: >
        ["framework", "hostonly", "shard", "linux"]
    runIf:
      - dev/**
      - packages/flutter/**
      - packages/flutter_tools/**
      - bin/**
      - .ci.yaml
      - engine/**
      - DEPS

  - name: Linux technical_debt__cost
    recipe: devicelab/devicelab_drone
    presubmit: false
    timeout: 60
    properties:
      dependencies: >-
        [
          {"dependency": "android_sdk", "version": "version:36v1"},
          {"dependency": "chrome_and_driver", "version": "version:125.0.6422.141"}
        ]
      tags: >
        ["devicelab", "hostonly", "linux"]
      task_name: technical_debt__cost

  - name: Linux test_ownership
    recipe: infra/test_ownership
    enabled_branches:
      - main
      - master
    properties:
      tags: >
        ["framework", "hostonly", "shard", "linux"]
    runIf:
      - engine/**
      - DEPS
      - .ci.yaml
      - engine/**
      - DEPS

  - name: Linux tool_integration_tests_1_7
    recipe: flutter/flutter_drone
    timeout: 60
    properties:
      add_recipes_cq: "true"
      dependencies: >-
        [
          {"dependency": "android_sdk", "version": "version:36v1"},
          {"dependency": "chrome_and_driver", "version": "version:125.0.6422.141"},
          {"dependency": "clang", "version": "git_revision:5d5aba78dbbee75508f01bcaa69aedb2ab79065a"},
          {"dependency": "cmake", "version": "build_id:8787856497187628321"},
          {"dependency": "goldctl", "version": "git_revision:2387d6fff449587eecbb7e45b2692ca0710b63b9"},
          {"dependency": "ninja", "version": "version:1.9.0"},
          {"dependency": "open_jdk", "version": "version:21"}
        ]
      shard: tool_integration_tests
      subshard: "1_7"
      tags: >
        ["framework", "hostonly", "shard", "linux"]
      test_timeout_secs: "2700"
    runIf:
      - dev/**
      - packages/flutter_tools/**
      - bin/**
      - .ci.yaml
      - engine/**
      - DEPS

  - name: Linux tool_integration_tests_2_7
    recipe: flutter/flutter_drone
    timeout: 60
    properties:
      add_recipes_cq: "true"
      dependencies: >-
        [
          {"dependency": "android_sdk", "version": "version:36v1"},
          {"dependency": "chrome_and_driver", "version": "version:125.0.6422.141"},
          {"dependency": "clang", "version": "git_revision:5d5aba78dbbee75508f01bcaa69aedb2ab79065a"},
          {"dependency": "cmake", "version": "build_id:8787856497187628321"},
          {"dependency": "goldctl", "version": "git_revision:2387d6fff449587eecbb7e45b2692ca0710b63b9"},
          {"dependency": "ninja", "version": "version:1.9.0"},
          {"dependency": "open_jdk", "version": "version:21"}
        ]
      shard: tool_integration_tests
      subshard: "2_7"
      tags: >
        ["framework", "hostonly", "shard", "linux"]
      test_timeout_secs: "2700"
    runIf:
      - dev/**
      - packages/flutter_tools/**
      - bin/**
      - .ci.yaml
      - engine/**
      - DEPS

  - name: Linux tool_integration_tests_3_7
    recipe: flutter/flutter_drone
    timeout: 60
    properties:
      add_recipes_cq: "true"
      dependencies: >-
        [
          {"dependency": "android_sdk", "version": "version:36v1"},
          {"dependency": "chrome_and_driver", "version": "version:125.0.6422.141"},
          {"dependency": "clang", "version": "git_revision:5d5aba78dbbee75508f01bcaa69aedb2ab79065a"},
          {"dependency": "cmake", "version": "build_id:8787856497187628321"},
          {"dependency": "goldctl", "version": "git_revision:2387d6fff449587eecbb7e45b2692ca0710b63b9"},
          {"dependency": "ninja", "version": "version:1.9.0"},
          {"dependency": "open_jdk", "version": "version:21"}
        ]
      shard: tool_integration_tests
      subshard: "3_7"
      tags: >
        ["framework", "hostonly", "shard", "linux"]
      test_timeout_secs: "2700"
    runIf:
      - dev/**
      - packages/flutter_tools/**
      - bin/**
      - .ci.yaml
      - engine/**
      - DEPS

  - name: Linux tool_integration_tests_4_7
    recipe: flutter/flutter_drone
    timeout: 60
    properties:
      add_recipes_cq: "true"
      dependencies: >-
        [
          {"dependency": "android_sdk", "version": "version:36v1"},
          {"dependency": "chrome_and_driver", "version": "version:125.0.6422.141"},
          {"dependency": "clang", "version": "git_revision:5d5aba78dbbee75508f01bcaa69aedb2ab79065a"},
          {"dependency": "cmake", "version": "build_id:8787856497187628321"},
          {"dependency": "goldctl", "version": "git_revision:2387d6fff449587eecbb7e45b2692ca0710b63b9"},
          {"dependency": "ninja", "version": "version:1.9.0"},
          {"dependency": "open_jdk", "version": "version:21"}
        ]
      shard: tool_integration_tests
      subshard: "4_7"
      tags: >
        ["framework", "hostonly", "shard", "linux"]
      test_timeout_secs: "2700"
    runIf:
      - dev/**
      - packages/flutter_tools/**
      - bin/**
      - .ci.yaml
      - engine/**
      - DEPS

  - name: Linux tool_integration_tests_5_7
    recipe: flutter/flutter_drone
    timeout: 60
    properties:
      add_recipes_cq: "true"
      dependencies: >-
        [
          {"dependency": "android_sdk", "version": "version:36v1"},
          {"dependency": "chrome_and_driver", "version": "version:125.0.6422.141"},
          {"dependency": "clang", "version": "git_revision:5d5aba78dbbee75508f01bcaa69aedb2ab79065a"},
          {"dependency": "cmake", "version": "build_id:8787856497187628321"},
          {"dependency": "goldctl", "version": "git_revision:2387d6fff449587eecbb7e45b2692ca0710b63b9"},
          {"dependency": "ninja", "version": "version:1.9.0"},
          {"dependency": "open_jdk", "version": "version:21"}
        ]
      shard: tool_integration_tests
      subshard: "5_7"
      tags: >
        ["framework", "hostonly", "shard", "linux"]
      test_timeout_secs: "2700"
    runIf:
      - dev/**
      - packages/flutter_tools/**
      - bin/**
      - .ci.yaml
      - engine/**
      - DEPS

  - name: Linux tool_integration_tests_6_7
    recipe: flutter/flutter_drone
    timeout: 60
    properties:
      add_recipes_cq: "true"
      dependencies: >-
        [
          {"dependency": "android_sdk", "version": "version:36v1"},
          {"dependency": "chrome_and_driver", "version": "version:125.0.6422.141"},
          {"dependency": "clang", "version": "git_revision:5d5aba78dbbee75508f01bcaa69aedb2ab79065a"},
          {"dependency": "cmake", "version": "build_id:8787856497187628321"},
          {"dependency": "goldctl", "version": "git_revision:2387d6fff449587eecbb7e45b2692ca0710b63b9"},
          {"dependency": "ninja", "version": "version:1.9.0"},
          {"dependency": "open_jdk", "version": "version:21"}
        ]
      shard: tool_integration_tests
      subshard: "6_7"
      tags: >
        ["framework", "hostonly", "shard", "linux"]
      test_timeout_secs: "2700"
    runIf:
      - dev/**
      - packages/flutter_tools/**
      - bin/**
      - .ci.yaml
      - engine/**
      - DEPS

  - name: Linux tool_integration_tests_7_7
    recipe: flutter/flutter_drone
    timeout: 60
    properties:
      add_recipes_cq: "true"
      dependencies: >-
        [
          {"dependency": "android_sdk", "version": "version:36v1"},
          {"dependency": "chrome_and_driver", "version": "version:125.0.6422.141"},
          {"dependency": "clang", "version": "git_revision:5d5aba78dbbee75508f01bcaa69aedb2ab79065a"},
          {"dependency": "cmake", "version": "build_id:8787856497187628321"},
          {"dependency": "goldctl", "version": "git_revision:2387d6fff449587eecbb7e45b2692ca0710b63b9"},
          {"dependency": "ninja", "version": "version:1.9.0"},
          {"dependency": "open_jdk", "version": "version:21"}
        ]
      shard: tool_integration_tests
      subshard: "7_7"
      tags: >
        ["framework", "hostonly", "shard", "linux"]
      test_timeout_secs: "2700"
    runIf:
      - dev/**
      - packages/flutter_tools/**
      - bin/**
      - .ci.yaml
      - engine/**
      - DEPS

  - name: Linux android_preview_tool_integration_tests
    recipe: flutter/flutter_drone
    timeout: 60
    properties:
      add_recipes_cq: "true"
      # This makes use of UpsideDownCake, a preview version of android. Preview versions eventually
      # get removed from the sdk manager, so it is hosted on CIPD to ensure integration testing
      # doesn't flake when that happens.
      # https://chrome-infra-packages.appspot.com/p/flutter/android/sdk/all/linux-amd64/+/version:udcv1
      dependencies: >-
        [
          {"dependency": "android_sdk", "version": "version:udcv1"},
          {"dependency": "chrome_and_driver", "version": "version:125.0.6422.141"},
          {"dependency": "clang", "version": "git_revision:5d5aba78dbbee75508f01bcaa69aedb2ab79065a"},
          {"dependency": "cmake", "version": "build_id:8787856497187628321"},
          {"dependency": "goldctl", "version": "git_revision:2387d6fff449587eecbb7e45b2692ca0710b63b9"},
          {"dependency": "ninja", "version": "version:1.9.0"},
          {"dependency": "open_jdk", "version": "version:21"}
        ]
      shard: android_preview_tool_integration_tests
      tags: >
        ["framework", "hostonly", "shard", "linux"]
      test_timeout_secs: "2700"
    runIf:
      - dev/**
      - packages/flutter_tools/**
      - bin/**
      - .ci.yaml
      - engine/**
      - DEPS

  - name: Linux android_java17_tool_integration_tests
    bringup: true
    recipe: flutter/flutter_drone
    timeout: 60
    properties:
      add_recipes_cq: "true"
      dependencies: >-
        [
          {"dependency": "android_sdk", "version": "version:36v1"},
          {"dependency": "chrome_and_driver", "version": "version:125.0.6422.141"},
          {"dependency": "clang", "version": "git_revision:5d5aba78dbbee75508f01bcaa69aedb2ab79065a"},
          {"dependency": "cmake", "version": "build_id:8787856497187628321"},
          {"dependency": "goldctl", "version": "git_revision:2387d6fff449587eecbb7e45b2692ca0710b63b9"},
          {"dependency": "ninja", "version": "version:1.9.0"},
          {"dependency": "open_jdk", "version": "version:17"}
        ]
      shard: android_java17_tool_integration_tests
      tags: >
        ["framework", "hostonly", "shard", "linux"]
      test_timeout_secs: "2700"
    runIf:
      - dev/**
      - packages/flutter_tools/**
      - bin/**
      - .ci.yaml
      - engine/**
      - DEPS

  - name: Linux android_java11_dependency_smoke_tests
    recipe: devicelab/devicelab_drone
    timeout: 60
    properties:
      add_recipes_cq: "true"
      dependencies: >-
        [
          {"dependency": "android_sdk", "version": "version:36v1"},
          {"dependency": "chrome_and_driver", "version": "version:125.0.6422.141"},
          {"dependency": "open_jdk", "version": "version:11"}
        ]
      task_name: android_java11_dependency_smoke_tests
      tags: >
        ["devicelab", "hostonly", "linux"]
      test_timeout_secs: "2700"
    runIf:
      - packages/flutter_tools/templates/**
      - packages/flutter_tools/gradle/**
      - .ci.yaml
      - engine/**
      - DEPS
      - dev/devicelab/bin/tasks/android_java11_dependency_smoke_tests.dart
      - dev/devicelab/lib/framework/dependency_smoke_test_task_definition.dart

  - name: Linux android_java17_dependency_smoke_tests
    recipe: devicelab/devicelab_drone
    timeout: 60
    properties:
      add_recipes_cq: "true"
      dependencies: >-
        [
          {"dependency": "android_sdk", "version": "version:36v1"},
          {"dependency": "chrome_and_driver", "version": "version:125.0.6422.141"},
          {"dependency": "open_jdk", "version": "version:17"}
        ]
      task_name: android_java17_dependency_smoke_tests
      tags: >
        ["devicelab", "hostonly", "linux"]
      test_timeout_secs: "2700"
    runIf:
      - packages/flutter_tools/templates/**
      - packages/flutter_tools/gradle/**
      - .ci.yaml
      - engine/**
      - DEPS
      - dev/devicelab/bin/tasks/android_java17_dependency_smoke_tests.dart
      - dev/devicelab/lib/framework/dependency_smoke_test_task_definition.dart

  - name: Linux tool_tests_commands
    recipe: flutter/flutter_drone
    timeout: 60
    properties:
      add_recipes_cq: "true"
      dependencies: >-
        [
          {"dependency": "android_sdk", "version": "version:36v1"},
          {"dependency": "open_jdk", "version": "version:21"},
          {"dependency": "clang", "version": "git_revision:5d5aba78dbbee75508f01bcaa69aedb2ab79065a"},
          {"dependency": "cmake", "version": "build_id:8787856497187628321"},
          {"dependency": "ninja", "version": "version:1.9.0"}
        ]
      shard: tool_tests
      subshard: commands
      tags: >
        ["framework", "hostonly", "shard", "linux"]
    runIf:
      - dev/**
      - packages/flutter_tools/**
      - bin/**
      - .ci.yaml
      - engine/**
      - DEPS

  - name: Linux tool_tests_general
    recipe: flutter/flutter_drone
    timeout: 60
    properties:
      add_recipes_cq: "true"
      dependencies: >-
        [
          {"dependency": "android_sdk", "version": "version:36v1"},
          {"dependency": "open_jdk", "version": "version:21"}
        ]
      shard: tool_tests
      subshard: general
      tags: >
        ["framework", "hostonly", "shard", "linux"]
    runIf:
      - dev/**
      - packages/flutter_tools/**
      - bin/**
      - .ci.yaml
      - engine/**
      - DEPS

  - name: Linux tool_tests_widget_preview_scaffold
    recipe: flutter/flutter_drone
    timeout: 60
    properties:
      add_recipes_cq: "true"
      dependencies: >-
        [
          {"dependency": "android_sdk", "version": "version:36v1"},
          {"dependency": "open_jdk", "version": "version:21"}
        ]
      shard: tool_tests
      subshard: widget_preview_scaffold
      tags: >
        ["framework", "hostonly", "shard", "linux"]
    runIf:
      - dev/**
      - packages/flutter_tools/**
      - bin/**
      - .ci.yaml
      - engine/**
      - DEPS

  - name: Linux_android_emu_vulkan_stable android_engine_vulkan_tests
    recipe: flutter/flutter_drone
    bringup: true
    timeout: 60
    properties:
      shard: android_engine_vulkan_tests
      tags: >
         ["framework", "hostonly", "shard", "linux"]
      dependencies: >-
        [
          {"dependency": "goldctl", "version": "git_revision:2387d6fff449587eecbb7e45b2692ca0710b63b9"}
        ]

  - name: Linux_mokey android_engine_vulkan_tests
    recipe: flutter/flutter_drone
    # TODO(matanlurey): https://github.com/flutter/flutter/issues/163025.
    bringup: true
    timeout: 60
    properties:
      shard: android_engine_vulkan_tests
      tags: >
         ["framework", "hostonly", "shard", "linux"]
      dependencies: >-
        [
          {"dependency": "goldctl", "version": "git_revision:2387d6fff449587eecbb7e45b2692ca0710b63b9"}
        ]

  - name: Linux_android_emu android_engine_opengles_tests
    recipe: flutter/flutter_drone
    timeout: 60
    properties:
      shard: android_engine_opengles_tests
      tags: >
         ["framework", "hostonly", "shard", "linux"]
      dependencies: >-
        [
          {"dependency": "goldctl", "version": "git_revision:2387d6fff449587eecbb7e45b2692ca0710b63b9"}
        ]

  - name: Linux web_benchmarks_canvaskit
    recipe: devicelab/devicelab_drone
    presubmit: false
    timeout: 60
    properties:
      dependencies: >-
        [
          {"dependency": "android_sdk", "version": "version:36v1"},
          {"dependency": "chrome_and_driver", "version": "version:125.0.6422.141"}
        ]
      tags: >
        ["devicelab","hostonly", "linux"]
      task_name: web_benchmarks_canvaskit

  - name: Linux web_benchmarks_ddc
    recipe: devicelab/devicelab_drone
    presubmit: false
    timeout: 60
    properties:
      dependencies: >-
        [
          {"dependency": "chrome_and_driver", "version": "version:125.0.6422.141"}
        ]
      tags: >
        ["devicelab","hostonly", "linux"]
      task_name: web_benchmarks_ddc
      test_timeout_secs: "3600" # Allows 60 minutes (up from 30 default)

  - name: Linux web_benchmarks_ddc_hot_reload
    recipe: devicelab/devicelab_drone
    presubmit: false
    timeout: 60
    properties:
      dependencies: >-
        [
          {"dependency": "chrome_and_driver", "version": "version:125.0.6422.141"}
        ]
      tags: >
        ["devicelab","hostonly", "linux"]
      task_name: web_benchmarks_ddc_hot_reload
      test_timeout_secs: "3600" # Allows 60 minutes (up from 30 default)

  - name: Linux web_benchmarks_skwasm
    recipe: devicelab/devicelab_drone
    presubmit: false
    timeout: 60
    properties:
      dependencies: >-
        [
          {"dependency": "android_sdk", "version": "version:36v1"},
          {"dependency": "chrome_and_driver", "version": "version:125.0.6422.141"}
        ]
      tags: >
        ["devicelab"]
      task_name: web_benchmarks_skwasm
    runIf:
      - dev/**
      - bin/**
      - .ci.yaml
      - engine/**
      - DEPS

  - name: Linux web_benchmarks_skwasm_st
    recipe: devicelab/devicelab_drone
    presubmit: false
    timeout: 60
    properties:
      dependencies: >-
        [
          {"dependency": "android_sdk", "version": "version:36v1"},
          {"dependency": "chrome_and_driver", "version": "version:125.0.6422.141"}
        ]
      tags: >
        ["devicelab"]
      task_name: web_benchmarks_skwasm_st
    runIf:
      - dev/**
      - bin/**
      - .ci.yaml
      - engine/**
      - DEPS

  - name: Linux web_long_running_tests_1_5
    recipe: flutter/flutter_drone
    timeout: 60
    properties:
      dependencies: >-
        [
          {"dependency": "android_sdk", "version": "version:36v1"},
          {"dependency": "chrome_and_driver", "version": "version:125.0.6422.141"},
          {"dependency": "goldctl", "version": "git_revision:2387d6fff449587eecbb7e45b2692ca0710b63b9"}
        ]
      shard: web_long_running_tests
      subshard: "1_5"
      tags: >
        ["framework", "hostonly", "shard", "linux"]
      # Retry for flakes caused by https://github.com/flutter/flutter/issues/132654
      presubmit_max_attempts: "2"
    runIf:
      - dev/**
      - packages/**
      - bin/**
      - .ci.yaml
      - engine/**
      - DEPS

  - name: Linux web_long_running_tests_2_5
    recipe: flutter/flutter_drone
    timeout: 60
    properties:
      dependencies: >-
        [
          {"dependency": "android_sdk", "version": "version:36v1"},
          {"dependency": "chrome_and_driver", "version": "version:125.0.6422.141"},
          {"dependency": "goldctl", "version": "git_revision:2387d6fff449587eecbb7e45b2692ca0710b63b9"}
        ]
      shard: web_long_running_tests
      subshard: "2_5"
      tags: >
        ["framework", "hostonly", "shard", "linux"]
      # Retry for flakes caused by https://github.com/flutter/flutter/issues/132654
      presubmit_max_attempts: "2"
    runIf:
      - dev/**
      - packages/**
      - bin/**
      - .ci.yaml
      - engine/**
      - DEPS

  - name: Linux web_long_running_tests_3_5
    recipe: flutter/flutter_drone
    timeout: 60
    properties:
      dependencies: >-
        [
          {"dependency": "android_sdk", "version": "version:36v1"},
          {"dependency": "chrome_and_driver", "version": "version:125.0.6422.141"},
          {"dependency": "goldctl", "version": "git_revision:2387d6fff449587eecbb7e45b2692ca0710b63b9"}
        ]
      shard: web_long_running_tests
      subshard: "3_5"
      tags: >
        ["framework", "hostonly", "shard", "linux"]
      # Retry for flakes caused by https://github.com/flutter/flutter/issues/132654
      presubmit_max_attempts: "2"
    runIf:
      - dev/**
      - packages/**
      - bin/**
      - .ci.yaml
      - engine/**
      - DEPS

  - name: Linux web_long_running_tests_4_5
    recipe: flutter/flutter_drone
    timeout: 60
    properties:
      dependencies: >-
        [
          {"dependency": "android_sdk", "version": "version:36v1"},
          {"dependency": "chrome_and_driver", "version": "version:125.0.6422.141"},
          {"dependency": "goldctl", "version": "git_revision:2387d6fff449587eecbb7e45b2692ca0710b63b9"}
        ]
      shard: web_long_running_tests
      subshard: "4_5"
      tags: >
        ["framework", "hostonly", "shard", "linux"]
      # Retry for flakes caused by https://github.com/flutter/flutter/issues/132654
      presubmit_max_attempts: "2"
    runIf:
      - dev/**
      - packages/**
      - bin/**
      - .ci.yaml
      - engine/**
      - DEPS

  - name: Linux web_long_running_tests_5_5
    recipe: flutter/flutter_drone
    timeout: 60
    properties:
      dependencies: >-
        [
          {"dependency": "android_sdk", "version": "version:36v1"},
          {"dependency": "chrome_and_driver", "version": "version:125.0.6422.141"},
          {"dependency": "goldctl", "version": "git_revision:2387d6fff449587eecbb7e45b2692ca0710b63b9"}
        ]
      shard: web_long_running_tests
      subshard: "5_5"
      tags: >
        ["framework", "hostonly", "shard", "linux"]
      # Retry for flakes caused by https://github.com/flutter/flutter/issues/132654
      presubmit_max_attempts: "2"
    runIf:
      - dev/**
      - packages/**
      - bin/**
      - .ci.yaml
      - engine/**
      - DEPS

  - name: Linux web_canvaskit_tests_0
    recipe: flutter/flutter_drone
    timeout: 60
    properties:
      dependencies: >-
        [
          {"dependency": "android_sdk", "version": "version:36v1"},
          {"dependency": "chrome_and_driver", "version": "version:125.0.6422.141"},
          {"dependency": "goldctl", "version": "git_revision:2387d6fff449587eecbb7e45b2692ca0710b63b9"}
        ]
      shard: web_canvaskit_tests
      subshard: "0"
      tags: >
        ["framework", "hostonly", "shard", "linux"]
      # Retry for flakes caused by https://github.com/flutter/flutter/issues/132654
      presubmit_max_attempts: "2"
    runIf:
      - dev/**
      - packages/**
      - bin/**
      - .ci.yaml
      - engine/**
      - DEPS

  - name: Linux web_canvaskit_tests_1
    recipe: flutter/flutter_drone
    timeout: 60
    properties:
      dependencies: >-
        [
          {"dependency": "android_sdk", "version": "version:36v1"},
          {"dependency": "chrome_and_driver", "version": "version:125.0.6422.141"},
          {"dependency": "goldctl", "version": "git_revision:2387d6fff449587eecbb7e45b2692ca0710b63b9"}
        ]
      shard: web_canvaskit_tests
      subshard: "1"
      tags: >
        ["framework", "hostonly", "shard", "linux"]
      # Retry for flakes caused by https://github.com/flutter/flutter/issues/132654
      presubmit_max_attempts: "2"
    runIf:
      - dev/**
      - packages/**
      - bin/**
      - .ci.yaml
      - engine/**
      - DEPS

  - name: Linux web_canvaskit_tests_2
    recipe: flutter/flutter_drone
    timeout: 60
    properties:
      dependencies: >-
        [
          {"dependency": "android_sdk", "version": "version:36v1"},
          {"dependency": "chrome_and_driver", "version": "version:125.0.6422.141"},
          {"dependency": "goldctl", "version": "git_revision:2387d6fff449587eecbb7e45b2692ca0710b63b9"}
        ]
      shard: web_canvaskit_tests
      subshard: "2"
      tags: >
        ["framework", "hostonly", "shard", "linux"]
      # Retry for flakes caused by https://github.com/flutter/flutter/issues/132654
      presubmit_max_attempts: "2"
    runIf:
      - dev/**
      - packages/**
      - bin/**
      - .ci.yaml
      - engine/**
      - DEPS

  - name: Linux web_canvaskit_tests_3
    recipe: flutter/flutter_drone
    timeout: 60
    properties:
      dependencies: >-
        [
          {"dependency": "android_sdk", "version": "version:36v1"},
          {"dependency": "chrome_and_driver", "version": "version:125.0.6422.141"},
          {"dependency": "goldctl", "version": "git_revision:2387d6fff449587eecbb7e45b2692ca0710b63b9"}
        ]
      shard: web_canvaskit_tests
      subshard: "3"
      tags: >
        ["framework", "hostonly", "shard", "linux"]
      # Retry for flakes caused by https://github.com/flutter/flutter/issues/132654
      presubmit_max_attempts: "2"
    runIf:
      - dev/**
      - packages/**
      - bin/**
      - .ci.yaml
      - engine/**
      - DEPS

  - name: Linux web_canvaskit_tests_4
    recipe: flutter/flutter_drone
    timeout: 60
    properties:
      dependencies: >-
        [
          {"dependency": "android_sdk", "version": "version:36v1"},
          {"dependency": "chrome_and_driver", "version": "version:125.0.6422.141"},
          {"dependency": "goldctl", "version": "git_revision:2387d6fff449587eecbb7e45b2692ca0710b63b9"}
        ]
      shard: web_canvaskit_tests
      subshard: "4"
      tags: >
        ["framework", "hostonly", "shard", "linux"]
      # Retry for flakes caused by https://github.com/flutter/flutter/issues/132654
      presubmit_max_attempts: "2"
    runIf:
      - dev/**
      - packages/**
      - bin/**
      - .ci.yaml
      - engine/**
      - DEPS

  - name: Linux web_canvaskit_tests_5
    recipe: flutter/flutter_drone
    timeout: 60
    properties:
      dependencies: >-
        [
          {"dependency": "android_sdk", "version": "version:36v1"},
          {"dependency": "chrome_and_driver", "version": "version:125.0.6422.141"},
          {"dependency": "goldctl", "version": "git_revision:2387d6fff449587eecbb7e45b2692ca0710b63b9"}
        ]
      shard: web_canvaskit_tests
      subshard: "5"
      tags: >
        ["framework", "hostonly", "shard", "linux"]
      # Retry for flakes caused by https://github.com/flutter/flutter/issues/132654
      presubmit_max_attempts: "2"
    runIf:
      - dev/**
      - packages/**
      - bin/**
      - .ci.yaml
      - engine/**
      - DEPS

  - name: Linux web_canvaskit_tests_6
    recipe: flutter/flutter_drone
    timeout: 60
    properties:
      dependencies: >-
        [
          {"dependency": "android_sdk", "version": "version:36v1"},
          {"dependency": "chrome_and_driver", "version": "version:125.0.6422.141"},
          {"dependency": "goldctl", "version": "git_revision:2387d6fff449587eecbb7e45b2692ca0710b63b9"}
        ]
      shard: web_canvaskit_tests
      subshard: "6"
      tags: >
        ["framework", "hostonly", "shard", "linux"]
      # Retry for flakes caused by https://github.com/flutter/flutter/issues/132654
      presubmit_max_attempts: "2"
    runIf:
      - dev/**
      - packages/**
      - bin/**
      - .ci.yaml
      - engine/**
      - DEPS

  - name: Linux web_canvaskit_tests_7_last
    recipe: flutter/flutter_drone
    timeout: 60
    properties:
      dependencies: >-
        [
          {"dependency": "android_sdk", "version": "version:36v1"},
          {"dependency": "chrome_and_driver", "version": "version:125.0.6422.141"},
          {"dependency": "goldctl", "version": "git_revision:2387d6fff449587eecbb7e45b2692ca0710b63b9"}
        ]
      shard: web_canvaskit_tests
      subshard: "7_last"
      tags: >
        ["framework", "hostonly", "shard", "linux"]
      # Retry for flakes caused by https://github.com/flutter/flutter/issues/132654
      presubmit_max_attempts: "2"
    runIf:
      - dev/**
      - packages/**
      - bin/**
      - .ci.yaml
      - engine/**
      - DEPS

  - name: Linux web_skwasm_tests_0
    recipe: flutter/flutter_drone
    timeout: 60
    properties:
      dependencies: >-
        [
          {"dependency": "android_sdk", "version": "version:36v1"},
          {"dependency": "chrome_and_driver", "version": "version:125.0.6422.141"},
          {"dependency": "goldctl", "version": "git_revision:2387d6fff449587eecbb7e45b2692ca0710b63b9"}
        ]
      shard: web_skwasm_tests
      subshard: "0"
      tags: >
        ["framework", "hostonly", "shard", "linux"]
      # Retry for flakes caused by https://github.com/flutter/flutter/issues/132654
      presubmit_max_attempts: "2"
    runIf:
      - dev/**
      - packages/**
      - bin/**
      - .ci.yaml
      - engine/**
      - DEPS

  - name: Linux web_skwasm_tests_1
    recipe: flutter/flutter_drone
    timeout: 60
    properties:
      dependencies: >-
        [
          {"dependency": "android_sdk", "version": "version:36v1"},
          {"dependency": "chrome_and_driver", "version": "version:125.0.6422.141"},
          {"dependency": "goldctl", "version": "git_revision:2387d6fff449587eecbb7e45b2692ca0710b63b9"}
        ]
      shard: web_skwasm_tests
      subshard: "1"
      tags: >
        ["framework", "hostonly", "shard", "linux"]
      # Retry for flakes caused by https://github.com/flutter/flutter/issues/132654
      presubmit_max_attempts: "2"
    runIf:
      - dev/**
      - packages/**
      - bin/**
      - .ci.yaml
      - engine/**
      - DEPS

  - name: Linux web_skwasm_tests_2
    recipe: flutter/flutter_drone
    timeout: 60
    properties:
      dependencies: >-
        [
          {"dependency": "android_sdk", "version": "version:36v1"},
          {"dependency": "chrome_and_driver", "version": "version:125.0.6422.141"},
          {"dependency": "goldctl", "version": "git_revision:2387d6fff449587eecbb7e45b2692ca0710b63b9"}
        ]
      shard: web_skwasm_tests
      subshard: "2"
      tags: >
        ["framework", "hostonly", "shard", "linux"]
      # Retry for flakes caused by https://github.com/flutter/flutter/issues/132654
      presubmit_max_attempts: "2"
    runIf:
      - dev/**
      - packages/**
      - bin/**
      - .ci.yaml
      - engine/**
      - DEPS

  - name: Linux web_skwasm_tests_3
    recipe: flutter/flutter_drone
    timeout: 60
    properties:
      dependencies: >-
        [
          {"dependency": "android_sdk", "version": "version:36v1"},
          {"dependency": "chrome_and_driver", "version": "version:125.0.6422.141"},
          {"dependency": "goldctl", "version": "git_revision:2387d6fff449587eecbb7e45b2692ca0710b63b9"}
        ]
      shard: web_skwasm_tests
      subshard: "3"
      tags: >
        ["framework", "hostonly", "shard", "linux"]
      # Retry for flakes caused by https://github.com/flutter/flutter/issues/132654
      presubmit_max_attempts: "2"
    runIf:
      - dev/**
      - packages/**
      - bin/**
      - .ci.yaml
      - engine/**
      - DEPS

  - name: Linux web_skwasm_tests_4
    recipe: flutter/flutter_drone
    timeout: 60
    properties:
      dependencies: >-
        [
          {"dependency": "android_sdk", "version": "version:36v1"},
          {"dependency": "chrome_and_driver", "version": "version:125.0.6422.141"},
          {"dependency": "goldctl", "version": "git_revision:2387d6fff449587eecbb7e45b2692ca0710b63b9"}
        ]
      shard: web_skwasm_tests
      subshard: "4"
      tags: >
        ["framework", "hostonly", "shard", "linux"]
      # Retry for flakes caused by https://github.com/flutter/flutter/issues/132654
      presubmit_max_attempts: "2"
    runIf:
      - dev/**
      - packages/**
      - bin/**
      - .ci.yaml
      - DEPS
      - engine/**

  - name: Linux web_skwasm_tests_5
    recipe: flutter/flutter_drone
    timeout: 60
    properties:
      dependencies: >-
        [
          {"dependency": "android_sdk", "version": "version:36v1"},
          {"dependency": "chrome_and_driver", "version": "version:125.0.6422.141"},
          {"dependency": "goldctl", "version": "git_revision:2387d6fff449587eecbb7e45b2692ca0710b63b9"}
        ]
      shard: web_skwasm_tests
      subshard: "5"
      tags: >
        ["framework", "hostonly", "shard", "linux"]
      # Retry for flakes caused by https://github.com/flutter/flutter/issues/132654
      presubmit_max_attempts: "2"
    runIf:
      - dev/**
      - packages/**
      - bin/**
      - .ci.yaml
      - engine/**
      - DEPS

  - name: Linux web_skwasm_tests_6
    recipe: flutter/flutter_drone
    timeout: 60
    properties:
      dependencies: >-
        [
          {"dependency": "android_sdk", "version": "version:36v1"},
          {"dependency": "chrome_and_driver", "version": "version:125.0.6422.141"},
          {"dependency": "goldctl", "version": "git_revision:2387d6fff449587eecbb7e45b2692ca0710b63b9"}
        ]
      shard: web_skwasm_tests
      subshard: "6"
      tags: >
        ["framework", "hostonly", "shard", "linux"]
      # Retry for flakes caused by https://github.com/flutter/flutter/issues/132654
      presubmit_max_attempts: "2"
    runIf:
      - dev/**
      - packages/**
      - bin/**
      - .ci.yaml
      - engine/**
      - DEPS

  - name: Linux web_skwasm_tests_7_last
    recipe: flutter/flutter_drone
    timeout: 60
    properties:
      dependencies: >-
        [
          {"dependency": "android_sdk", "version": "version:36v1"},
          {"dependency": "chrome_and_driver", "version": "version:125.0.6422.141"},
          {"dependency": "goldctl", "version": "git_revision:2387d6fff449587eecbb7e45b2692ca0710b63b9"}
        ]
      shard: web_skwasm_tests
      subshard: "7_last"
      tags: >
        ["framework", "hostonly", "shard", "linux"]
      # Retry for flakes caused by https://github.com/flutter/flutter/issues/132654
      presubmit_max_attempts: "2"
    runIf:
      - dev/**
      - packages/**
      - bin/**
      - .ci.yaml
      - engine/**
      - DEPS

  - name: Linux web_tool_tests
    recipe: flutter/flutter_drone
    timeout: 90 # https://github.com/flutter/flutter/issues/169634
    properties:
      dependencies: >-
        [
          {"dependency": "android_sdk", "version": "version:36v1"},
          {"dependency": "chrome_and_driver", "version": "version:125.0.6422.141"},
          {"dependency": "open_jdk", "version": "version:21"},
          {"dependency": "goldctl", "version": "git_revision:2387d6fff449587eecbb7e45b2692ca0710b63b9"}
        ]
      shard: web_tool_tests
      subshard: "1_1"
      tags: >
        ["framework", "hostonly", "shard", "linux"]
      # Retry for flakes caused by https://github.com/flutter/flutter/issues/132654
      presubmit_max_attempts: "2"
      test_timeout_secs: "5400" # https://github.com/flutter/flutter/issues/162714
    runIf:
      - dev/**
      - packages/flutter_tools/**
      - bin/**
      - .ci.yaml
      - engine/**
      - DEPS

  - name: Linux_android_emu android_defines_test
    recipe: devicelab/devicelab_drone
    bringup: true # LUCI failing KVM access https://github.com/flutter/flutter/issues/170529
    timeout: 60
    properties:
      tags: >
        ["devicelab", "linux"]
      task_name: android_defines_test
      presubmit_max_attempts: "2"

  - name: Linux_android_emu_unstable android_defines_test
    recipe: devicelab/devicelab_drone
    timeout: 60
    properties:
      tags: >
        ["devicelab", "linux"]
      task_name: android_defines_test

  - name: Linux_pixel_7pro android_obfuscate_test
    recipe: devicelab/devicelab_drone
    presubmit: false
    timeout: 60
    properties:
      tags: >
        ["devicelab", "android", "linux", "pixel", "7pro"]
      task_name: android_obfuscate_test

  - name: Linux_pixel_7pro android_semantics_integration_test
    recipe: devicelab/devicelab_drone
    bringup: true # Failing: https://github.com/flutter/flutter/issues/153594
    presubmit: false
    timeout: 60
    properties:
      tags: >
        ["devicelab", "android", "linux", "pixel", "7pro"]
      task_name: android_semantics_integration_test

  # linux mokey benchmark
  - name: Linux_mokey android_view_scroll_perf__timeline_summary
    recipe: devicelab/devicelab_drone
    presubmit: false
    timeout: 60
    properties:
      tags: >
        ["devicelab", "android", "linux", "mokey"]
      task_name: android_view_scroll_perf__timeline_summary

  # linux mokey benchmark
  - name: Linux_mokey animated_image_gc_perf
    recipe: devicelab/devicelab_drone
    presubmit: false
    timeout: 60
    properties:
      tags: >
        ["devicelab", "android", "linux", "mokey"]
      task_name: animated_image_gc_perf

  # linux mokey benchmark
  - name: Linux_mokey animated_complex_opacity_perf__e2e_summary
    recipe: devicelab/devicelab_drone
    presubmit: false
    timeout: 60
    properties:
      tags: >
        ["devicelab", "android", "linux", "mokey"]
      task_name: animated_complex_opacity_perf__e2e_summary

  # linux mokey benchmark
  - name: Linux_mokey animated_complex_image_filtered_perf__e2e_summary
    recipe: devicelab/devicelab_drone
    presubmit: false
    timeout: 60
    properties:
      tags: >
        ["devicelab", "android", "linux", "mokey"]
      task_name: animated_complex_image_filtered_perf__e2e_summary

  # linux mokey benchmark
  - name: Linux_mokey animated_placeholder_perf__e2e_summary
    recipe: devicelab/devicelab_drone
    presubmit: false
    timeout: 60
    properties:
      tags: >
        ["devicelab", "android", "linux", "mokey"]
      task_name: animated_placeholder_perf__e2e_summary

  # linux mokey benchmark
  - name: Linux_mokey backdrop_filter_perf__e2e_summary
    recipe: devicelab/devicelab_drone
    presubmit: false
    timeout: 60
    properties:
      tags: >
        ["devicelab", "android", "linux", "mokey"]
      task_name: backdrop_filter_perf__e2e_summary

  - name: Linux_pixel_7pro backdrop_filter_perf__timeline_summary
    recipe: devicelab/devicelab_drone
    presubmit: false
    timeout: 60
    properties:
      tags: >
        ["devicelab", "android", "linux", "pixel", "7pro"]
      task_name: backdrop_filter_perf__timeline_summary

  # Uses Impeller.
  - name: Linux_pixel_7pro draw_atlas_perf_opengles__timeline_summary
    recipe: devicelab/devicelab_drone
    presubmit: false
    timeout: 60
    properties:
      tags: >
        ["devicelab", "android", "linux", "pixel", "7pro"]
      task_name: draw_atlas_perf_opengles__timeline_summary

  # Uses Impeller.
  - name: Linux_pixel_7pro draw_atlas_perf__timeline_summary
    recipe: devicelab/devicelab_drone
    presubmit: false
    timeout: 60
    properties:
      tags: >
        ["devicelab", "android", "linux", "pixel", "7pro"]
      task_name: draw_atlas_perf__timeline_summary

  # Uses Impeller.
  - name: Linux_pixel_7pro dynamic_path_tessellation_perf__timeline_summary
    recipe: devicelab/devicelab_drone
    presubmit: false
    timeout: 60
    properties:
      tags: >
        ["devicelab", "android", "linux", "pixel", "7pro"]
      task_name: dynamic_path_tessellation_perf__timeline_summary

  # Uses Impeller.
  - name: Linux_pixel_7pro static_path_tessellation_perf__timeline_summary
    recipe: devicelab/devicelab_drone
    presubmit: false
    timeout: 60
    properties:
      tags: >
        ["devicelab", "android", "linux", "pixel", "7pro"]
      task_name: static_path_tessellation_perf__timeline_summary


  # Uses Impeller.
  - name: Linux_pixel_7pro dynamic_path_stroke_tessellation_perf__timeline_summary
    bringup: true # Flaky https://github.com/flutter/flutter/issues/170784
    recipe: devicelab/devicelab_drone
    presubmit: false
    timeout: 60
    properties:
      tags: >
        ["devicelab", "android", "linux", "pixel", "7pro"]
      task_name: dynamic_path_stroke_tessellation_perf__timeline_summary

  # Uses Impeller.
  - name: Linux_pixel_7pro static_path_stroke_tessellation_perf__timeline_summary
    recipe: devicelab/devicelab_drone
    presubmit: false
    timeout: 60
    properties:
      tags: >
        ["devicelab", "android", "linux", "pixel", "7pro"]
      task_name: static_path_stroke_tessellation_perf__timeline_summary

  # Uses Impeller.
  - name: Linux_pixel_7pro hello_world_impeller
    recipe: devicelab/devicelab_drone
    presubmit: false
    timeout: 60
    properties:
      tags: >
        ["devicelab", "android", "linux", "pixel", "7pro"]
      task_name: hello_world_impeller

  - name: Linux_pixel_7pro basic_material_app_android__compile
    recipe: devicelab/devicelab_drone
    presubmit: false
    timeout: 60
    properties:
      tags: >
        ["devicelab", "android", "linux", "pixel", "7pro"]
      task_name: basic_material_app_android__compile

  - name: Linux_pixel_7pro channels_integration_test
    recipe: devicelab/devicelab_drone
    presubmit: false
    timeout: 60
    properties:
      tags: >
        ["devicelab", "android", "linux", "pixel", "7pro"]
      task_name: channels_integration_test

  # linux mokey benchmark
  - name: Linux_mokey clipper_cache_perf__e2e_summary
    recipe: devicelab/devicelab_drone
    presubmit: false
    timeout: 60
    properties:
      tags: >
        ["devicelab","android","linux","mokey"]
      task_name: clipper_cache_perf__e2e_summary

  # linux mokey benchmark
  - name: Linux_mokey color_filter_and_fade_perf__e2e_summary
    recipe: devicelab/devicelab_drone
    presubmit: false
    timeout: 60
    properties:
      tags: >
        ["devicelab", "android", "linux", "mokey"]
      task_name: color_filter_and_fade_perf__e2e_summary

  # linux mokey benchmark
  - name: Linux_mokey color_filter_cache_perf__e2e_summary
    recipe: devicelab/devicelab_drone
    presubmit: false
    timeout: 60
    properties:
      tags: >
        ["devicelab", "android", "linux", "mokey"]
      task_name: color_filter_cache_perf__e2e_summary

  # linux mokey benchmark
  - name: Linux_mokey color_filter_with_unstable_child_perf__e2e_summary
    recipe: devicelab/devicelab_drone
    presubmit: false
    timeout: 60
    properties:
      tags: >
        ["devicelab","android","linux","mokey"]
      task_name: color_filter_with_unstable_child_perf__e2e_summary

  # linux mokey benchmark
  - name: Linux_mokey shader_mask_cache_perf__e2e_summary
    recipe: devicelab/devicelab_drone
    presubmit: false
    timeout: 60
    properties:
      tags: >
        ["devicelab", "android", "linux", "mokey"]
      task_name: shader_mask_cache_perf__e2e_summary

  # linux mokey benchmark
  - name: Linux_mokey complex_layout_android__scroll_smoothness
    recipe: devicelab/devicelab_drone
    presubmit: false
    timeout: 60
    properties:
      tags: >
        ["devicelab", "android", "linux", "mokey"]
      task_name: complex_layout_android__scroll_smoothness
      dependencies: >-
        [
          {"dependency": "open_jdk", "version": "version:21"}
        ]

  # linux mokey benchmark
  - name: Linux_mokey complex_layout_scroll_perf__devtools_memory
    recipe: devicelab/devicelab_drone
    presubmit: false
    timeout: 60
    properties:
      tags: >
        ["devicelab","android","linux","mokey"]
      task_name: complex_layout_scroll_perf__devtools_memory
      dependencies: >-
        [
          {"dependency": "open_jdk", "version": "version:21"}
        ]

  # linux mokey benchmark
  - name: Linux_mokey complex_layout_scroll_perf__memory
    recipe: devicelab/devicelab_drone
    presubmit: false
    timeout: 60
    properties:
      tags: >
        ["devicelab","android","linux","mokey"]
      task_name: complex_layout_scroll_perf__memory
      dependencies: >-
        [
          {"dependency": "open_jdk", "version": "version:21"}
        ]

  # linux mokey benchmark
  - name: Linux_mokey complex_layout_scroll_perf__timeline_summary
    recipe: devicelab/devicelab_drone
    presubmit: false
    timeout: 60
    properties:
      tags: >
        ["devicelab","android","linux","mokey"]
      task_name: complex_layout_scroll_perf__timeline_summary
      dependencies: >-
        [
          {"dependency": "open_jdk", "version": "version:21"}
        ]

  - name: Linux_pixel_7pro complex_layout_scroll_perf__timeline_summary
    recipe: devicelab/devicelab_drone
    presubmit: false
    timeout: 60
    properties:
      tags: >
        ["devicelab", "android", "linux", "pixel", "7pro"]
      task_name: complex_layout_scroll_perf__timeline_summary
      dependencies: >-
        [
          {"dependency": "open_jdk", "version": "version:21"}
        ]

  - name: Linux_pixel_7pro complex_layout_scroll_perf_impeller__timeline_summary
    recipe: devicelab/devicelab_drone
    presubmit: false
    timeout: 60
    properties:
      tags: >
        ["devicelab", "android", "linux", "pixel", "7pro"]
      task_name: complex_layout_scroll_perf_impeller__timeline_summary
      dependencies: >-
        [
          {"dependency": "open_jdk", "version": "version:21"}
        ]

  - name: Linux_pixel_7pro complex_layout_scroll_perf_impeller_gles__timeline_summary
    recipe: devicelab/devicelab_drone
    presubmit: false
    timeout: 60
    properties:
      tags: >
        ["devicelab", "android", "linux", "pixel", "7pro"]
      task_name: complex_layout_scroll_perf_impeller_gles__timeline_summary
      dependencies: >-
        [
          {"dependency": "open_jdk", "version": "version:21"}
        ]

  # linux mokey benchmark
  - name: Linux_mokey complex_layout_semantics_perf
    recipe: devicelab/devicelab_drone
    presubmit: false
    timeout: 60
    properties:
      tags: >
        ["devicelab", "android", "linux", "mokey"]
      task_name: complex_layout_semantics_perf
      dependencies: >-
        [
          {"dependency": "open_jdk", "version": "version:21"}
        ]

  # linux mokey benchmark
  - name: Linux_mokey complex_layout__start_up
    recipe: devicelab/devicelab_drone
    presubmit: false
    timeout: 60
    properties:
      tags: >
        ["devicelab", "android", "linux", "mokey"]
      task_name: complex_layout__start_up
      dependencies: >-
        [
          {"dependency": "open_jdk", "version": "version:21"}
        ]

  # linux mokey benchmark
  - name: Linux_mokey cubic_bezier_perf__e2e_summary
    recipe: devicelab/devicelab_drone
    presubmit: false
    timeout: 60
    properties:
      tags: >
        ["devicelab", "android", "linux", "mokey"]
      task_name: cubic_bezier_perf__e2e_summary

  - name: Linux_pixel_7pro cubic_bezier_perf__timeline_summary
    recipe: devicelab/devicelab_drone
    presubmit: false
    timeout: 60
    properties:
      tags: >
        ["devicelab", "android", "linux", "pixel", "7pro"]
      task_name: cubic_bezier_perf__timeline_summary

  # linux mokey benchmark
  - name: Linux_mokey cull_opacity_perf__e2e_summary
    recipe: devicelab/devicelab_drone
    presubmit: false
    timeout: 60
    properties:
      tags: >
        ["devicelab", "android", "linux", "mokey"]
      task_name: cull_opacity_perf__e2e_summary

  - name: Linux_pixel_7pro cull_opacity_perf__timeline_summary
    recipe: devicelab/devicelab_drone
    presubmit: false
    timeout: 60
    properties:
      tags: >
        ["devicelab", "android", "linux", "pixel", "7pro"]
      task_name: cull_opacity_perf__timeline_summary

  # linux mokey benchmark
  - name: Linux_mokey devtools_profile_start_test
    recipe: devicelab/devicelab_drone
    presubmit: false
    timeout: 60
    properties:
      tags: >
        ["devicelab", "android", "linux", "mokey"]
      task_name: devtools_profile_start_test

  - name: Linux_pixel_7pro drive_perf_debug_warning
    recipe: devicelab/devicelab_drone
    presubmit: false
    timeout: 60
    properties:
      tags: >
        ["devicelab", "android", "linux", "pixel", "7pro"]
      task_name: drive_perf_debug_warning

  - name: Linux_pixel_7pro embedded_android_views_integration_test
    recipe: devicelab/devicelab_drone
    presubmit: false
    timeout: 60
    properties:
      tags: >
        ["devicelab", "android", "linux", "pixel", "7pro"]
      task_name: embedded_android_views_integration_test

  - name: Linux_android_emu external_textures_integration_test
    recipe: devicelab/devicelab_drone
    bringup: true
    timeout: 60
    # Functionally the same as "presubmit: false", except that we will run on
    # presubmit during engine rolls. This test is the *only* automated e2e
    # test for external textures for the engine, it should never break.
    runIf:
      - engine/**
      - DEPS
      - .ci.yaml
    properties:
      tags: >
        ["devicelab", "linux"]
      task_name: external_textures_integration_test
      presubmit_max_attempts: "2"

  # linux mokey benchmark
  - name: Linux_mokey fading_child_animation_perf__timeline_summary
    recipe: devicelab/devicelab_drone
    presubmit: false
    timeout: 60
    properties:
      tags: >
        ["devicelab", "android", "linux"]
      task_name: fading_child_animation_perf__timeline_summary

  # linux mokey benchmark
  - name: Linux_mokey fast_scroll_heavy_gridview__memory
    recipe: devicelab/devicelab_drone
    presubmit: false
    timeout: 60
    properties:
      tags: >
        ["devicelab", "android", "linux", "mokey"]
      task_name: fast_scroll_heavy_gridview__memory

  # linux mokey benchmark
  - name: Linux_mokey fast_scroll_large_images__memory
    recipe: devicelab/devicelab_drone
    presubmit: false
    timeout: 60
    properties:
      tags: >
        ["devicelab", "android", "linux", "mokey"]
      task_name: fast_scroll_large_images__memory

  - name: Linux_pixel_7pro flavors_test
    recipe: devicelab/devicelab_drone
    presubmit: false
    timeout: 60
    properties:
      tags: >
        ["devicelab", "android", "linux", "pixel", "7pro"]
      task_name: flavors_test

  # linux mokey benchmark
  - name: Linux_mokey flutter_engine_group_performance
    recipe: devicelab/devicelab_drone
    presubmit: false
    timeout: 60
    properties:
      tags: >
        ["devicelab", "android", "linux", "mokey"]
      task_name: flutter_engine_group_performance

  # linux mokey benchmark
  - name: Linux_mokey flutter_gallery__back_button_memory
    recipe: devicelab/devicelab_drone
    presubmit: false
    timeout: 60
    properties:
      tags: >
        ["devicelab", "android", "linux", "mokey"]
      task_name: flutter_gallery__back_button_memory

  # linux mokey benchmark
  - name: Linux_mokey flutter_gallery__image_cache_memory
    recipe: devicelab/devicelab_drone
    presubmit: false
    timeout: 60
    properties:
      tags: >
        ["devicelab", "android", "linux", "mokey"]
      task_name: flutter_gallery__image_cache_memory

  # linux mokey benchmark
  - name: Linux_mokey flutter_gallery__memory_nav
    recipe: devicelab/devicelab_drone
    presubmit: false
    timeout: 60
    properties:
      tags: >
        ["devicelab" ,"android", "linux", "mokey"]
      task_name: flutter_gallery__memory_nav

  # linux mokey benchmark
  - name: Linux_mokey flutter_gallery__start_up
    recipe: devicelab/devicelab_drone
    presubmit: false
    timeout: 60
    properties:
      tags: >
        ["devicelab", "android", "linux"]
      task_name: flutter_gallery__start_up

  # linux mokey benchmark
  - name: Linux_mokey flutter_gallery_lazy__start_up
    recipe: devicelab/devicelab_drone
    presubmit: false
    timeout: 60
    properties:
      tags: >
        ["devicelab", "android", "linux"]
      task_name: flutter_gallery_lazy__start_up

  # linux mokey benchmark
  - name: Linux_mokey flutter_gallery__start_up_delayed
    recipe: devicelab/devicelab_drone
    presubmit: false
    timeout: 60
    properties:
      tags: >
        ["devicelab", "android", "linux", "mokey"]
      task_name: flutter_gallery__start_up_delayed

  - name: Linux_pixel_7pro flutter_gallery_android__compile
    recipe: devicelab/devicelab_drone
    presubmit: false
    timeout: 60
    properties:
      tags: >
        ["devicelab", "android", "linux", "pixel", "7pro"]
      task_name: flutter_gallery_android__compile

  - name: Linux_pixel_7pro flutter_gallery_v2_chrome_run_test
    recipe: devicelab/devicelab_drone
    presubmit: false
    timeout: 60
    properties:
      tags: >
        ["devicelab", "android", "linux", "pixel", "7pro"]
      task_name: flutter_gallery_v2_chrome_run_test

  - name: Linux flutter_gallery_v2_web_compile_test
    recipe: devicelab/devicelab_drone
    presubmit: false
    timeout: 60
    properties:
      tags: >
        ["devicelab", "hostonly", "linux"]
      task_name: flutter_gallery_v2_web_compile_test

  # linux mokey benchmark
  - name: Linux_mokey flutter_test_performance
    recipe: devicelab/devicelab_drone
    presubmit: false
    timeout: 60
    properties:
      tags: >
        ["devicelab", "android", "linux"]
      task_name: flutter_test_performance

  # linux mokey benchmark
  - name: Linux_mokey flutter_view__start_up
    recipe: devicelab/devicelab_drone
    presubmit: false
    timeout: 60
    properties:
      tags: >
        ["devicelab", "android", "linux", "mokey"]
      task_name: flutter_view__start_up

  # linux mokey benchmark
  - name: Linux_mokey fullscreen_textfield_perf
    recipe: devicelab/devicelab_drone
    presubmit: false
    timeout: 60
    properties:
      tags: >
        ["devicelab", "android", "linux", "mokey"]
      task_name: fullscreen_textfield_perf

  # linux mokey benchmark
  - name: Linux_mokey fullscreen_textfield_perf__e2e_summary
    recipe: devicelab/devicelab_drone
    presubmit: false
    timeout: 60
    properties:
      tags: >
        ["devicelab", "android", "linux", "mokey"]
      task_name: fullscreen_textfield_perf__e2e_summary

  # linux mokey benchmark
  - name: Linux_mokey very_long_picture_scrolling_perf__e2e_summary
    recipe: devicelab/devicelab_drone
    presubmit: false
    timeout: 120
    properties:
      tags: >
        ["devicelab", "android", "linux", "mokey"]
      task_name: very_long_picture_scrolling_perf__e2e_summary

  # linux mokey benchmark
  - name: Linux_mokey hello_world__memory
    recipe: devicelab/devicelab_drone
    presubmit: false
    timeout: 60
    properties:
      tags: >
        ["devicelab", "android", "linux", "mokey"]
      task_name: hello_world__memory

  # linux mokey benchmark
  - name: Linux_mokey home_scroll_perf__timeline_summary
    recipe: devicelab/devicelab_drone
    presubmit: false
    timeout: 60
    properties:
      tags: >
        ["devicelab", "android", "linux", "mokey"]
      task_name: home_scroll_perf__timeline_summary

  # linux mokey benchmark
  - name: Linux_mokey hot_mode_dev_cycle_linux__benchmark
    recipe: devicelab/devicelab_drone
    presubmit: false
    timeout: 60
    properties:
      tags: >
        ["devicelab", "android", "linux", "mokey"]
      task_name: hot_mode_dev_cycle_linux__benchmark
    runIf:
      - .ci.yaml
      - dev/**
      - DEPS
      - engine/**

  # linux mokey test
  - name: Linux_mokey hybrid_android_views_integration_test
    recipe: devicelab/devicelab_drone
    presubmit: false
    bringup: true # https://github.com/flutter/flutter/issues/148085
    timeout: 60
    properties:
      tags: >
        ["devicelab", "android", "linux", "mokey"]
      task_name: hybrid_android_views_integration_test

  # linux mokey benchmark
  - name: Linux_mokey image_list_jit_reported_duration
    recipe: devicelab/devicelab_drone
    presubmit: false
    timeout: 60
    properties:
      tags: >
        ["devicelab", "android", "linux", "mokey"]
      task_name: image_list_jit_reported_duration

  # linux mokey benchmark
  - name: Linux_mokey imagefiltered_transform_animation_perf__timeline_summary
    recipe: devicelab/devicelab_drone
    presubmit: false
    timeout: 60
    properties:
      tags: >
        ["devicelab", "android", "linux", "mokey"]
      task_name: imagefiltered_transform_animation_perf__timeline_summary

  - name: Linux_pixel_7pro imagefiltered_transform_animation_perf__timeline_summary
    recipe: devicelab/devicelab_drone
    presubmit: false
    timeout: 60
    properties:
      tags: >
        ["devicelab", "android", "linux", "pixel", "7pro"]
      task_name: imagefiltered_transform_animation_perf__timeline_summary

  # linux mokey benchmark
  - name: Linux_mokey image_list_reported_duration
    recipe: devicelab/devicelab_drone
    presubmit: false
    timeout: 60
    properties:
      tags: >
        ["devicelab", "android", "linux", "mokey"]
      task_name: image_list_reported_duration

  - name: Linux_pixel_7pro integration_ui_driver
    recipe: devicelab/devicelab_drone
    presubmit: false
    timeout: 60
    properties:
      tags: >
        ["devicelab", "android", "linux", "pixel", "7pro"]
      task_name: integration_ui_driver

  - name: Linux_pixel_7pro integration_ui_keyboard_resize
    recipe: devicelab/devicelab_drone
    presubmit: false
    timeout: 60
    properties:
      tags: >
        ["devicelab", "android", "linux", "pixel", "7pro"]
      task_name: integration_ui_keyboard_resize

  - name: Linux_pixel_7pro integration_ui_textfield
    recipe: devicelab/devicelab_drone
    presubmit: false
    timeout: 60
    properties:
      tags: >
        ["devicelab", "android", "linux", "pixel", "7pro"]
      task_name: integration_ui_textfield

  # linux mokey benchmark
  - name: Linux_mokey large_image_changer_perf_android
    recipe: devicelab/devicelab_drone
    presubmit: false
    timeout: 60
    properties:
      tags: >
        ["devicelab", "android", "linux", "mokey"]
      task_name: large_image_changer_perf_android

  - name: Linux_pixel_7pro linux_chrome_dev_mode
    recipe: devicelab/devicelab_drone
    presubmit: false
    timeout: 60
    properties:
      tags: >
        ["devicelab", "android", "linux", "pixel", "7pro"]
      task_name: linux_chrome_dev_mode

  # linux mokey benchmark
  - name: Linux_mokey multi_widget_construction_perf__e2e_summary
    recipe: devicelab/devicelab_drone
    presubmit: false
    timeout: 60
    properties:
      tags: >
        ["devicelab", "android", "linux", "mokey"]
      task_name: multi_widget_construction_perf__e2e_summary

  # linux mokey benchmark
  - name: Linux_mokey list_text_layout_perf__e2e_summary
    recipe: devicelab/devicelab_drone
    presubmit: false
    timeout: 60
    properties:
      tags: >
        ["devicelab", "android", "linux", "mokey"]
      task_name: list_text_layout_perf__e2e_summary

  # linux mokey benchmark
  - name: Linux_mokey list_text_layout_impeller_perf__e2e_summary
    recipe: devicelab/devicelab_drone
    presubmit: false
    timeout: 60
    properties:
      ignore_flakiness: "true"
      tags: >
        ["devicelab", "android", "linux", "mokey"]
      task_name: list_text_layout_impeller_perf__e2e_summary

  - name: Linux_android_emu native_assets_android
    recipe: devicelab/devicelab_drone
    timeout: 60
    properties:
      tags: >
        ["devicelab", "linux"]
      task_name: native_assets_android

  # linux mokey benchmark
  - name: Linux_mokey new_gallery__crane_perf
    recipe: devicelab/devicelab_drone
    presubmit: false
    timeout: 60
    properties:
      tags: >
        ["devicelab", "android", "linux", "mokey"]
      task_name: new_gallery__crane_perf

  # linux mokey benchmark
  - name: Linux_mokey old_gallery__transition_perf
    recipe: devicelab/devicelab_drone
    presubmit: false
    timeout: 60
    properties:
      tags: >
        ["devicelab", "android", "linux", "mokey"]
      task_name: old_gallery__transition_perf

  - name: Linux_build_test flutter_gallery__transition_perf
    recipe: devicelab/devicelab_drone_build_test
    presubmit: false
    timeout: 60
    properties:
      tags: >
        ["devicelab", "android", "linux", "mokey"]
      task_name: flutter_gallery__transition_perf
      artifact: gallery__transition_perf
      drone_dimensions: >
        ["device_os=U","os=Linux", "device_type=mokey"]

  - name: Linux_build_test flutter_gallery__transition_perf_e2e
    recipe: devicelab/devicelab_drone_build_test
    presubmit: false
    timeout: 60
    properties:
      tags: >
        ["devicelab", "android", "linux", "mokey"]
      task_name: flutter_gallery__transition_perf_e2e
      artifact: gallery__transition_perf_e2e
      drone_dimensions: >
        ["device_os=U","os=Linux", "device_type=mokey"]

  - name: Linux_build_test flutter_gallery__transition_perf_hybrid
    recipe: devicelab/devicelab_drone_build_test
    presubmit: false
    timeout: 60
    properties:
      tags: >
        ["devicelab", "android", "linux", "mokey"]
      task_name: flutter_gallery__transition_perf_hybrid
      artifact: gallery__transition_perf_hybrid
      drone_dimensions: >
        ["device_os=U","os=Linux", "device_type=mokey"]

  # linux mokey benchmark
  - name: Linux_mokey flutter_gallery__transition_perf_with_semantics
    recipe: devicelab/devicelab_drone
    presubmit: false
    timeout: 60
    properties:
      tags: >
        ["devicelab", "android", "linux", "mokey"]
      task_name: flutter_gallery__transition_perf_with_semantics

  # Mokey, Impeller
  - name: Linux_mokey new_gallery_impeller__transition_perf
    recipe: devicelab/devicelab_drone
    presubmit: false
    timeout: 60
    properties:
      tags: >
        ["devicelab", "android", "linux", "mokey"]
      task_name: new_gallery_impeller__transition_perf

  # Mokey, Impeller (OpenGL)
  - name: Linux_mokey new_gallery_opengles_impeller__transition_perf
    recipe: devicelab/devicelab_drone
    presubmit: false
    timeout: 60
    properties:
      tags: >
        ["devicelab", "android", "linux", "mokey"]
      task_name: new_gallery_opengles_impeller__transition_perf

  # Mokey, Skia
  - name: Linux_mokey new_gallery__transition_perf
    recipe: devicelab/devicelab_drone
    presubmit: false
    timeout: 60
    properties:
      tags: >
        ["devicelab", "android", "linux", "mokey"]
      task_name: new_gallery__transition_perf

  # Pixel 7 Pro, Skia
  - name: Linux_pixel_7pro new_gallery__transition_perf
    recipe: devicelab/devicelab_drone
    presubmit: false
    timeout: 60
    properties:
      tags: >
        ["devicelab", "android", "linux", "pixel", "7pro"]
      task_name: new_gallery__transition_perf

  # Pixel 7 Pro, Impeller (Vulkan)
  - name: Linux_pixel_7pro new_gallery_impeller_old_zoom__transition_perf
    recipe: devicelab/devicelab_drone
    presubmit: false
    timeout: 60
    properties:
      tags: >
        ["devicelab", "android", "linux", "pixel", "7pro"]
      task_name: new_gallery_impeller_old_zoom__transition_perf

  # Pixel 7 Pro, Impeller (Vulkan)
  - name: Linux_pixel_7pro new_gallery_impeller__transition_perf
    recipe: devicelab/devicelab_drone
    presubmit: false
    timeout: 60
    properties:
      tags: >
        ["devicelab", "android", "linux", "pixel", "7pro"]
      task_name: new_gallery_impeller__transition_perf

  # Samsung Galaxy S24, Impeller (Vulkan)
  - name: Linux_galaxy_s24 new_gallery_impeller__transition_perf
    recipe: devicelab/devicelab_drone
    presubmit: false
    timeout: 60
    properties:
      tags: >
        ["devicelab", "android", "linux", "samsung", "s24"]
      task_name: new_gallery_impeller__transition_perf

  # Pixel 7 Pro, Impeller (OpenGL)
  - name: Linux_pixel_7pro new_gallery_opengles_impeller__transition_perf
    recipe: devicelab/devicelab_drone
    presubmit: false
    timeout: 60
    properties:
      tags: >
        ["devicelab", "android", "linux", "pixel", "7pro"]
      task_name: new_gallery_opengles_impeller__transition_perf

  # linux mokey benchmark
  - name: Linux_mokey picture_cache_perf__e2e_summary
    recipe: devicelab/devicelab_drone
    presubmit: false
    timeout: 60
    properties:
      tags: >
        ["devicelab", "android", "linux", "mokey"]
      task_name: picture_cache_perf__e2e_summary

  - name: Linux_pixel_7pro picture_cache_perf__timeline_summary
    recipe: devicelab/devicelab_drone
    presubmit: false
    timeout: 60
    properties:
      tags: >
        ["devicelab", "android", "linux", "pixel", "7pro"]
      task_name: picture_cache_perf__timeline_summary

  # linux mokey benchmark
  - name: Linux_mokey android_picture_cache_complexity_scoring_perf__timeline_summary
    recipe: devicelab/devicelab_drone
    presubmit: false
    timeout: 60
    properties:
      tags: >
        ["devicelab", "android", "linux", "mokey"]
      task_name: android_picture_cache_complexity_scoring_perf__timeline_summary

  # linux mokey benchmark
  - name: Linux_mokey slider_perf_android
    recipe: devicelab/devicelab_drone
    presubmit: false
    timeout: 60
    properties:
      tags: >
        ["devicelab", "android", "linux", "mokey"]
      task_name: slider_perf_android

  # linux mokey benchmark
  - name: Linux_mokey platform_channels_benchmarks
    recipe: devicelab/devicelab_drone
    presubmit: false
    timeout: 60
    properties:
      tags: >
        ["devicelab", "android", "linux", "mokey"]
      task_name: platform_channels_benchmarks

  - name: Linux_pixel_7pro platform_channels_benchmarks
    recipe: devicelab/devicelab_drone
    presubmit: false
    timeout: 60
    properties:
      tags: >
        ["devicelab", "android", "linux", "pixel", "7pro"]
      task_name: platform_channels_benchmarks

  - name: Linux_pixel_7pro platform_channel_sample_test
    recipe: devicelab/devicelab_drone
    presubmit: false
    timeout: 60
    properties:
      tags: >
        ["devicelab", "android", "linux", "pixel", "7pro"]
      task_name: platform_channel_sample_test

  - name: Linux_pixel_7pro platform_interaction_test
    recipe: devicelab/devicelab_drone
    presubmit: false
    timeout: 60
    properties:
      tags: >
        ["devicelab", "android", "linux", "pixel", "7pro"]
      task_name: platform_interaction_test

  # linux mokey benchmark
  - name: Linux_mokey platform_views_scroll_perf__timeline_summary
    recipe: devicelab/devicelab_drone
    presubmit: false
    timeout: 60
    properties:
      tags: >
        ["devicelab", "android", "linux", "mokey"]
      task_name: platform_views_scroll_perf__timeline_summary

  - name: Linux_pixel_7pro platform_views_scroll_perf__timeline_summary
    recipe: devicelab/devicelab_drone
    presubmit: false
    timeout: 60
    properties:
      tags: >
        ["devicelab", "android", "linux", "pixel", "7pro"]
      task_name: platform_views_scroll_perf__timeline_summary

  # linux mokey benchmark
  - name: Linux_mokey platform_views_scroll_perf_impeller__timeline_summary
    recipe: devicelab/devicelab_drone
    presubmit: false
    timeout: 60
    properties:
      ignore_flakiness: "true"
      tags: >
        ["devicelab", "android", "linux", "mokey"]
      task_name: platform_views_scroll_perf_impeller__timeline_summary

  - name: Linux_pixel_7pro platform_views_scroll_perf_impeller__timeline_summary
    recipe: devicelab/devicelab_drone
    presubmit: false
    timeout: 60
    properties:
      tags: >
        ["devicelab", "android", "linux", "pixel", "7pro"]
      task_name: platform_views_scroll_perf_impeller__timeline_summary

  - name: Linux_pixel_7pro platform_views_hcpp_scroll_perf__timeline_summary
    recipe: devicelab/devicelab_drone
    presubmit: false
    timeout: 60
    properties:
      tags: >
        ["devicelab", "android", "linux", "pixel", "7pro"]
      task_name: platform_views_hcpp_scroll_perf__timeline_summary

  # linux mokey benchmark
  - name: Linux_mokey platform_view__start_up
    recipe: devicelab/devicelab_drone
    presubmit: false
    timeout: 60
    properties:
      tags: >
        ["devicelab", "android", "linux", "mokey"]
      task_name: platform_view__start_up

  - name: Linux_pixel_7pro routing_test
    recipe: devicelab/devicelab_drone
    presubmit: false
    timeout: 60
    properties:
      tags: >
        ["devicelab", "android", "linux", "pixel", "7pro"]
      task_name: routing_test

  - name: Linux_pixel_7pro service_extensions_test
    recipe: devicelab/devicelab_drone
    presubmit: false
    timeout: 60
    properties:
      tags: >
        ["devicelab", "android", "linux", "pixel", "7pro"]
      task_name: service_extensions_test

  # linux mokey benchmark
  - name: Linux_mokey textfield_perf__e2e_summary
    recipe: devicelab/devicelab_drone
    presubmit: false
    timeout: 60
    properties:
      tags: >
        ["devicelab", "android", "linux", "mokey"]
      task_name: textfield_perf__e2e_summary

  - name: Linux_pixel_7pro textfield_perf__timeline_summary
    recipe: devicelab/devicelab_drone
    presubmit: false
    timeout: 60
    properties:
      tags: >
        ["devicelab", "android", "linux", "pixel", "7pro"]
      task_name: textfield_perf__timeline_summary

  # linux mokey benchmark
  - name: Linux_mokey tiles_scroll_perf__timeline_summary
    recipe: devicelab/devicelab_drone
    presubmit: false
    timeout: 60
    properties:
      tags: >
        ["devicelab","android","linux", "mokey"]
      task_name: tiles_scroll_perf__timeline_summary
      dependencies: >-
        [
          {"dependency": "open_jdk", "version": "version:21"}
        ]

  - name: Linux web_size__compile_test
    recipe: devicelab/devicelab_drone
    presubmit: false
    timeout: 60
    properties:
      tags: >
        ["devicelab", "hostonly", "linux"]
      task_name: web_size__compile_test

  # linux mokey benchmark
  - name: Linux_mokey opacity_peephole_one_rect_perf__e2e_summary
    recipe: devicelab/devicelab_drone
    presubmit: false
    timeout: 60
    properties:
      tags: >
        ["devicelab", "android", "linux", "mokey"]
      task_name: opacity_peephole_one_rect_perf__e2e_summary

  # linux mokey benchmark
  - name: Linux_mokey opacity_peephole_col_of_rows_perf__e2e_summary
    recipe: devicelab/devicelab_drone
    presubmit: false
    timeout: 60
    properties:
      tags: >
        ["devicelab", "android", "linux", "mokey"]
      task_name: opacity_peephole_col_of_rows_perf__e2e_summary

  # linux mokey benchmark
  - name: Linux_mokey opacity_peephole_opacity_of_grid_perf__e2e_summary
    recipe: devicelab/devicelab_drone
    presubmit: false
    timeout: 60
    properties:
      tags: >
        ["devicelab", "android", "linux", "mokey"]
      task_name: opacity_peephole_opacity_of_grid_perf__e2e_summary

  # linux mokey benchmark
  - name: Linux_mokey opacity_peephole_grid_of_opacity_perf__e2e_summary
    recipe: devicelab/devicelab_drone
    presubmit: false
    timeout: 60
    properties:
      tags: >
        ["devicelab", "android", "linux", "mokey"]
      task_name: opacity_peephole_grid_of_opacity_perf__e2e_summary

  # linux mokey benchmark
  - name: Linux_mokey opacity_peephole_fade_transition_text_perf__e2e_summary
    recipe: devicelab/devicelab_drone
    presubmit: false
    timeout: 60
    properties:
      tags: >
        ["devicelab", "android", "linux", "mokey"]
      task_name: opacity_peephole_fade_transition_text_perf__e2e_summary

  # linux mokey benchmark
  - name: Linux_mokey opacity_peephole_grid_of_alpha_savelayers_perf__e2e_summary
    recipe: devicelab/devicelab_drone
    presubmit: false
    timeout: 60
    properties:
      tags: >
        ["devicelab", "android", "linux", "mokey"]
      task_name: opacity_peephole_grid_of_alpha_savelayers_perf__e2e_summary

  # linux mokey benchmark
  - name: Linux_mokey opacity_peephole_col_of_alpha_savelayer_rows_perf__e2e_summary
    recipe: devicelab/devicelab_drone
    presubmit: false
    timeout: 60
    properties:
      tags: >
        ["devicelab", "android", "linux", "mokey"]
      task_name: opacity_peephole_col_of_alpha_savelayer_rows_perf__e2e_summary

  # linux mokey benchmark
  - name: Linux_mokey gradient_dynamic_perf__e2e_summary
    recipe: devicelab/devicelab_drone
    presubmit: false
    timeout: 60
    properties:
      tags: >
        ["devicelab", "android", "linux", "mokey"]
      task_name: gradient_dynamic_perf__e2e_summary

  # linux mokey benchmark
  - name: Linux_mokey gradient_consistent_perf__e2e_summary
    recipe: devicelab/devicelab_drone
    presubmit: false
    timeout: 60
    properties:
      tags: >
        ["devicelab", "android", "linux", "mokey"]
      task_name: gradient_consistent_perf__e2e_summary

  # linux mokey benchmark
  - name: Linux_mokey gradient_static_perf__e2e_summary
    recipe: devicelab/devicelab_drone
    presubmit: false
    timeout: 60
    properties:
      tags: >
        ["devicelab", "android", "linux", "mokey"]
      task_name: gradient_static_perf__e2e_summary

  - name: Linux_pixel_7pro android_choreographer_do_frame_test
    recipe: devicelab/devicelab_drone
    presubmit: false
    timeout: 60
    properties:
      tags: >
        ["devicelab", "android", "linux", "pixel", "7pro"]
      task_name: android_choreographer_do_frame_test

  # linux mokey benchmark
  - name: Linux_mokey animated_blur_backdrop_filter_perf__timeline_summary
    recipe: devicelab/devicelab_drone
    presubmit: false
    timeout: 60
    properties:
      tags: >
        ["devicelab", "android", "linux", "mokey"]
      task_name: animated_blur_backdrop_filter_perf__timeline_summary

  # Uses Impeller.
  - name: Linux_pixel_7pro animated_blur_backdrop_filter_perf__timeline_summary
    recipe: devicelab/devicelab_drone
    presubmit: false
    timeout: 60
    properties:
      tags: >
        ["devicelab", "android", "linux", "pixel", "7pro"]
      task_name: animated_blur_backdrop_filter_perf__timeline_summary

  # Uses Impeller.
  - name: Linux_pixel_7pro animated_advanced_blend_perf_opengles__timeline_summary
    recipe: devicelab/devicelab_drone
    presubmit: false
    timeout: 60
    properties:
      tags: >
        ["devicelab", "android", "linux", "pixel", "7pro"]
      task_name: animated_advanced_blend_perf_opengles__timeline_summary

  # Uses Impeller.
  - name: Linux_pixel_7pro animated_advanced_blend_perf__timeline_summary
    recipe: devicelab/devicelab_drone
    presubmit: false
    timeout: 60
    properties:
      tags: >
        ["devicelab", "android", "linux", "pixel", "7pro"]
      task_name: animated_advanced_blend_perf__timeline_summary

  - name: Mac_ios animated_advanced_blend_perf_ios__timeline_summary
    recipe: devicelab/devicelab_drone
    presubmit: false
    timeout: 60
    properties:
      tags: >
        ["devicelab", "ios", "mac"]
      task_name: animated_advanced_blend_perf_ios__timeline_summary

  # Uses Impeller.
  - name: Linux_pixel_7pro rrect_blur_perf__timeline_summary
    recipe: devicelab/devicelab_drone
    presubmit: false
    timeout: 60
    properties:
      tags: >
        ["devicelab", "android", "linux", "pixel", "7pro"]
      task_name: rrect_blur_perf__timeline_summary

  - name: Mac_ios rrect_blur_perf_ios__timeline_summary
    recipe: devicelab/devicelab_drone
    presubmit: false
    timeout: 60
    properties:
      tags: >
        ["devicelab", "ios", "mac"]
      task_name: rrect_blur_perf_ios__timeline_summary

  # Uses Impeller.
  - name: Linux_pixel_7pro animated_blur_backdrop_filter_perf_opengles__timeline_summary
    recipe: devicelab/devicelab_drone
    presubmit: false
    timeout: 60
    properties:
      tags: >
        ["devicelab", "android", "linux", "pixel", "7pro"]
      task_name: animated_blur_backdrop_filter_perf_opengles__timeline_summary

  # Uses Impeller.
  - name: Linux_pixel_7pro draw_vertices_perf_opengles__timeline_summary
    recipe: devicelab/devicelab_drone
    presubmit: false
    timeout: 60
    properties:
      tags: >
        ["devicelab", "android", "linux", "pixel", "7pro"]
      task_name: draw_vertices_perf_opengles__timeline_summary

  # Uses Impeller.
  - name: Linux_pixel_7pro draw_vertices_perf__timeline_summary
    recipe: devicelab/devicelab_drone
    presubmit: false
    timeout: 60
    properties:
      tags: >
        ["devicelab", "android", "linux", "pixel", "7pro"]
      task_name: draw_vertices_perf__timeline_summary

  - name: Mac_ios draw_vertices_perf_ios__timeline_summary
    recipe: devicelab/devicelab_drone
    presubmit: false
    timeout: 60
    properties:
      tags: >
        ["devicelab", "ios", "mac"]
      task_name: draw_vertices_perf_ios__timeline_summary

  - name: Mac_ios draw_atlas_perf_ios__timeline_summary
    recipe: devicelab/devicelab_drone
    presubmit: false
    timeout: 60
    properties:
      tags: >
        ["devicelab", "ios", "mac"]
      task_name: draw_atlas_perf_ios__timeline_summary

  - name: Mac_ios static_path_tessellation_perf_ios__timeline_summary
    recipe: devicelab/devicelab_drone
    presubmit: false
    timeout: 60
    properties:
      tags: >
        ["devicelab", "ios", "mac"]
      task_name: static_path_tessellation_perf_ios__timeline_summary

  - name: Mac_ios dynamic_path_tessellation_perf_ios__timeline_summary
    recipe: devicelab/devicelab_drone
    presubmit: false
    timeout: 60
    properties:
      tags: >
        ["devicelab", "ios", "mac"]
      task_name: dynamic_path_tessellation_perf_ios__timeline_summary

  - name: Mac_ios static_path_stroke_tessellation_perf_ios__timeline_summary
    recipe: devicelab/devicelab_drone
    presubmit: false
    timeout: 60
    properties:
      tags: >
        ["devicelab", "ios", "mac"]
      task_name: static_path_stroke_tessellation_perf_ios__timeline_summary

  - name: Mac_ios dynamic_path_stroke_tessellation_perf_ios__timeline_summary
    recipe: devicelab/devicelab_drone
    presubmit: false
    timeout: 60
    properties:
      tags: >
        ["devicelab", "ios", "mac"]
      task_name: dynamic_path_stroke_tessellation_perf_ios__timeline_summary

  - name: Staging_build_linux analyze
    presubmit: false
    bringup: true
    recipe: flutter/flutter_drone
    timeout: 60
    properties:
      shard: analyze
      ignore_flakiness: "true"
      tags: >
        ["framework","hostonly","shard","linux"]

  - name: Mac_benchmark animated_complex_opacity_perf_macos__e2e_summary
    presubmit: false
    recipe: devicelab/devicelab_drone
    timeout: 60
    properties:
      dependencies: >-
        [
          {"dependency": "ruby", "version": "ruby_3.1-pod_1.13"}
        ]
      task_name: animated_complex_opacity_perf_macos__e2e_summary

  - name: Mac_benchmark basic_material_app_macos__compile
    presubmit: false
    recipe: devicelab/devicelab_drone
    timeout: 60
    properties:
      task_name: basic_material_app_macos__compile

  - name: Mac build_ios_framework_module_test
    recipe: devicelab/devicelab_drone
    timeout: 60
    properties:
      add_recipes_cq: "true"
      dependencies: >-
        [
          {"dependency": "ruby", "version": "ruby_3.1-pod_1.13"}
        ]
      tags: >
        ["devicelab", "hostonly", "mac"]
      task_name: build_ios_framework_module_test
    runIf:
      - dev/**
      - packages/flutter_tools/**
      - bin/**
      - .ci.yaml
      - engine/**
      - DEPS

  - name: Mac_arm64 build_ios_framework_module_test
    recipe: devicelab/devicelab_drone
    presubmit: false
    timeout: 60
    properties:
      dependencies: >-
        [
          {"dependency": "ruby", "version": "ruby_3.1-pod_1.13"}
        ]
      tags: >
        ["devicelab", "hostonly", "mac", "arm64"]
      task_name: build_ios_framework_module_test
    runIf:
      - dev/**
      - packages/flutter_tools/**
      - bin/**
      - .ci.yaml
      - engine/**
      - DEPS

  - name: Mac_x64 build_tests_1_4
    recipe: flutter/flutter_drone
    presubmit: false # Rely on Mac_arm build_tests in presubmit.
    timeout: 60
    properties:
      add_recipes_cq: "true"
      dependencies: >-
        [
          {"dependency": "android_sdk", "version": "version:36v1"},
          {"dependency": "chrome_and_driver", "version": "version:125.0.6422.141"},
          {"dependency": "open_jdk", "version": "version:21"},
          {"dependency": "ruby", "version": "ruby_3.1-pod_1.13"},
          {"dependency": "goldctl", "version": "git_revision:2387d6fff449587eecbb7e45b2692ca0710b63b9"}
        ]
      shard: build_tests
      subshard: "1_4"
      tags: >
        ["framework", "hostonly", "shard", "mac"]

  - name: Mac_x64 build_tests_2_4
    recipe: flutter/flutter_drone
    presubmit: false # Rely on Mac_arm build_tests in presubmit.
    timeout: 60
    properties:
      add_recipes_cq: "true"
      dependencies: >-
        [
          {"dependency": "android_sdk", "version": "version:36v1"},
          {"dependency": "chrome_and_driver", "version": "version:125.0.6422.141"},
          {"dependency": "open_jdk", "version": "version:21"},
          {"dependency": "ruby", "version": "ruby_3.1-pod_1.13"},
          {"dependency": "goldctl", "version": "git_revision:2387d6fff449587eecbb7e45b2692ca0710b63b9"}
        ]
      shard: build_tests
      subshard: "2_4"
      tags: >
        ["framework", "hostonly", "shard", "mac"]

  - name: Mac_x64 build_tests_3_4
    recipe: flutter/flutter_drone
    presubmit: false # Rely on Mac_arm build_tests in presubmit.
    timeout: 60
    properties:
      add_recipes_cq: "true"
      dependencies: >-
        [
          {"dependency": "android_sdk", "version": "version:36v1"},
          {"dependency": "chrome_and_driver", "version": "version:125.0.6422.141"},
          {"dependency": "open_jdk", "version": "version:21"},
          {"dependency": "ruby", "version": "ruby_3.1-pod_1.13"},
          {"dependency": "goldctl", "version": "git_revision:2387d6fff449587eecbb7e45b2692ca0710b63b9"}
        ]
      shard: build_tests
      subshard: "3_4"
      tags: >
        ["framework", "hostonly", "shard", "mac"]

  - name: Mac_x64 build_tests_4_4
    recipe: flutter/flutter_drone
    presubmit: false # Rely on Mac_arm build_tests in presubmit.
    timeout: 60
    properties:
      add_recipes_cq: "true"
      dependencies: >-
        [
          {"dependency": "android_sdk", "version": "version:36v1"},
          {"dependency": "chrome_and_driver", "version": "version:125.0.6422.141"},
          {"dependency": "open_jdk", "version": "version:21"},
          {"dependency": "ruby", "version": "ruby_3.1-pod_1.13"},
          {"dependency": "goldctl", "version": "git_revision:2387d6fff449587eecbb7e45b2692ca0710b63b9"}
        ]
      shard: build_tests
      subshard: "4_4"
      tags: >
        ["framework", "hostonly", "shard", "mac"]

  - name: Mac_arm64 build_tests_1_4
    recipe: flutter/flutter_drone
    timeout: 60
    # Flake rate of >2.5% in presubmit
    presubmit: false # https://github.com/flutter/flutter/issues/150642
    properties:
      add_recipes_cq: "true"
      dependencies: >-
        [
          {"dependency": "android_sdk", "version": "version:36v1"},
          {"dependency": "chrome_and_driver", "version": "version:125.0.6422.141"},
          {"dependency": "open_jdk", "version": "version:21"},
          {"dependency": "ruby", "version": "ruby_3.1-pod_1.13"},
          {"dependency": "goldctl", "version": "git_revision:2387d6fff449587eecbb7e45b2692ca0710b63b9"}
        ]
      shard: build_tests
      subshard: "1_4"
      tags: >
        ["framework", "hostonly", "shard", "mac"]

  - name: Mac_arm64 build_tests_2_4
    recipe: flutter/flutter_drone
    timeout: 60
    properties:
      add_recipes_cq: "true"
      dependencies: >-
        [
          {"dependency": "android_sdk", "version": "version:36v1"},
          {"dependency": "chrome_and_driver", "version": "version:125.0.6422.141"},
          {"dependency": "open_jdk", "version": "version:21"},
          {"dependency": "ruby", "version": "ruby_3.1-pod_1.13"},
          {"dependency": "goldctl", "version": "git_revision:2387d6fff449587eecbb7e45b2692ca0710b63b9"}
        ]
      shard: build_tests
      subshard: "2_4"
      tags: >
        ["framework", "hostonly", "shard", "mac"]

  - name: Mac_arm64 build_tests_3_4
    recipe: flutter/flutter_drone
    timeout: 60
    properties:
      add_recipes_cq: "true"
      dependencies: >-
        [
          {"dependency": "android_sdk", "version": "version:36v1"},
          {"dependency": "chrome_and_driver", "version": "version:125.0.6422.141"},
          {"dependency": "open_jdk", "version": "version:21"},
          {"dependency": "ruby", "version": "ruby_3.1-pod_1.13"},
          {"dependency": "goldctl", "version": "git_revision:2387d6fff449587eecbb7e45b2692ca0710b63b9"}
        ]
      shard: build_tests
      subshard: "3_4"
      tags: >
        ["framework", "hostonly", "shard", "mac"]

  - name: Mac_arm64 build_tests_4_4
    recipe: flutter/flutter_drone
    timeout: 60
    properties:
      add_recipes_cq: "true"
      dependencies: >-
        [
          {"dependency": "android_sdk", "version": "version:36v1"},
          {"dependency": "chrome_and_driver", "version": "version:125.0.6422.141"},
          {"dependency": "open_jdk", "version": "version:21"},
          {"dependency": "ruby", "version": "ruby_3.1-pod_1.13"},
          {"dependency": "goldctl", "version": "git_revision:2387d6fff449587eecbb7e45b2692ca0710b63b9"}
        ]
      shard: build_tests
      subshard: "4_4"
      tags: >
        ["framework", "hostonly", "shard", "mac"]

  - name: Mac_benchmark complex_layout_macos__start_up
    presubmit: false
    recipe: devicelab/devicelab_drone
    timeout: 60
    properties:
      dependencies: >-
        [
          {"dependency": "ruby", "version": "ruby_3.1-pod_1.13"}
        ]
      task_name: complex_layout_macos__start_up

  - name: Mac_benchmark complex_layout_scroll_perf_macos__timeline_summary
    presubmit: false
    recipe: devicelab/devicelab_drone
    timeout: 60
    properties:
      dependencies: >-
        [
          {"dependency": "ruby", "version": "ruby_3.1-pod_1.13"}
        ]
      task_name: complex_layout_scroll_perf_macos__timeline_summary

  - name: Mac customer_testing
    enabled_branches:
      - master
    recipe: flutter/flutter_drone
    # Timeout in minutes for the whole task.
    timeout: 60
    properties:
      shard: customer_testing
      tags: >
        ["framework", "hostonly", "shard", "mac"]
      test_timeout_secs: "2700" # Allows 45 minutes (up from 30 default)

  - name: Mac dart_plugin_registry_test
    recipe: devicelab/devicelab_drone
    timeout: 60
    properties:
      dependencies: >-
        [
          {"dependency": "ruby", "version": "ruby_3.1-pod_1.13"}
        ]
      tags: >
        ["devicelab", "hostonly", "mac"]
      task_name: dart_plugin_registry_test
    runIf:
      - dev/**
      - packages/flutter_tools/**
      - bin/**
      - .ci.yaml
      - engine/**
      - DEPS

  - name: Mac flavors_test_macos
    presubmit: false
    recipe: devicelab/devicelab_drone
    timeout: 60
    properties:
      dependencies: >-
        [
          {"dependency": "ruby", "version": "ruby_3.1-pod_1.13"}
        ]
      tags: >
        ["devicelab", "hostonly", "mac"]
      task_name: flavors_test_macos

  - name: Mac_benchmark flutter_gallery_macos__compile
    presubmit: false
    recipe: devicelab/devicelab_drone
    timeout: 60
    properties:
      dependencies: >-
        [
          {"dependency": "ruby", "version": "ruby_3.1-pod_1.13"}
        ]
      task_name: flutter_gallery_macos__compile

  - name: Mac flutter_packaging_test
    recipe: packaging/packaging
    presubmit: false
    enabled_branches:
      - master
    properties:
      task_name: flutter_packaging
      tags: >
        ["framework", "hostonly", "shard", "mac"]
    runIf:
      - .ci.yaml
      - engine/**
      - DEPS
      - dev/bots/**

  - name: Mac_arm64 flutter_packaging_test
    recipe: packaging/packaging
    presubmit: false
    enabled_branches:
      - master
    properties:
      task_name: flutter_packaging
      tags: >
        ["framework", "hostonly", "shard", "mac"]
    runIf:
      - .ci.yaml
      - engine/**
      - DEPS
      - dev/bots/**

  - name: Mac_benchmark flutter_view_macos__start_up
    presubmit: false
    recipe: devicelab/devicelab_drone
    timeout: 60
    properties:
      task_name: flutter_view_macos__start_up

  - name: Mac framework_tests_libraries
    recipe: flutter/flutter_drone
    timeout: 60
    properties:
      cpu: x86 # https://github.com/flutter/flutter/issues/119880
      dependencies: >-
        [
          {"dependency": "goldctl", "version": "git_revision:2387d6fff449587eecbb7e45b2692ca0710b63b9"}
        ]
      shard: framework_tests
      subshard: libraries
      tags: >
        ["framework", "hostonly", "shard", "mac"]
    runIf:
      - dev/**
      - packages/flutter/**
      - packages/flutter_driver/**
      - packages/integration_test/**
      - packages/flutter_localizations/**
      - packages/fuchsia_remote_debug_protocol/**
      - packages/flutter_test/**
      - packages/flutter_goldens/**
      - packages/flutter_tools/**
      - bin/**
      - .ci.yaml
      - engine/**
      - DEPS

  - name: Mac framework_tests_impeller
    recipe: flutter/flutter_drone
    timeout: 60
    properties:
      cpu: x86 # https://github.com/flutter/flutter/issues/119880
      dependencies: >-
        [
          {"dependency": "goldctl", "version": "git_revision:2387d6fff449587eecbb7e45b2692ca0710b63b9"}
        ]
      shard: framework_tests
      subshard: impeller
      tags: >
        ["framework", "hostonly", "shard", "mac"]
    runIf:
      - dev/**
      - packages/flutter/**
      - packages/flutter_driver/**
      - packages/integration_test/**
      - packages/flutter_localizations/**
      - packages/fuchsia_remote_debug_protocol/**
      - packages/flutter_test/**
      - packages/flutter_goldens/**
      - packages/flutter_tools/**
      - bin/**
      - .ci.yaml
      - engine/**
      - DEPS

  - name: Mac_x64 framework_tests_misc
    recipe: flutter/flutter_drone
    timeout: 60
    properties:
      dependencies: >-
        [
          {"dependency": "goldctl", "version": "git_revision:2387d6fff449587eecbb7e45b2692ca0710b63b9"},
          {"dependency": "ruby", "version": "ruby_3.1-pod_1.13"},
          {"dependency": "open_jdk", "version": "version:21"},
          {"dependency": "android_sdk", "version": "version:36v1"}
        ]
      shard: framework_tests
      subshard: misc
      tags: >
        ["framework", "hostonly", "shard", "mac"]
    runIf:
      - dev/**
      - examples/api/**
      - packages/flutter/**
      - packages/flutter_driver/**
      - packages/integration_test/**
      - packages/flutter_localizations/**
      - packages/fuchsia_remote_debug_protocol/**
      - packages/flutter_test/**
      - packages/flutter_goldens/**
      - packages/flutter_tools/**
      - bin/**
      - .ci.yaml
      - engine/**
      - DEPS

  - name: Mac_arm64 framework_tests_misc
    recipe: flutter/flutter_drone
    timeout: 60
    properties:
      dependencies: >-
        [
          {"dependency": "goldctl", "version": "git_revision:2387d6fff449587eecbb7e45b2692ca0710b63b9"},
          {"dependency": "ruby", "version": "ruby_3.1-pod_1.13"},
          {"dependency": "open_jdk", "version": "version:21"},
          {"dependency": "android_sdk", "version": "version:36v1"}
        ]
      shard: framework_tests
      subshard: misc
      tags: >
        ["framework", "hostonly", "shard", "mac"]
    runIf:
      - dev/**
      - examples/api/**
      - packages/flutter/**
      - packages/flutter_driver/**
      - packages/integration_test/**
      - packages/flutter_localizations/**
      - packages/fuchsia_remote_debug_protocol/**
      - packages/flutter_test/**
      - packages/flutter_goldens/**
      - packages/flutter_tools/**
      - bin/**
      - .ci.yaml
      - engine/**
      - DEPS

  - name: Mac framework_tests_widgets
    recipe: flutter/flutter_drone
    timeout: 60
    properties:
      cpu: x86 # https://github.com/flutter/flutter/issues/119880
      dependencies: >-
        [
          {"dependency": "goldctl", "version": "git_revision:2387d6fff449587eecbb7e45b2692ca0710b63b9"}
        ]
      shard: framework_tests
      subshard: widgets
      tags: >
        ["framework", "hostonly", "shard", "mac"]
    runIf:
      - dev/**
      - packages/flutter/**
      - packages/flutter_driver/**
      - packages/integration_test/**
      - packages/flutter_localizations/**
      - packages/fuchsia_remote_debug_protocol/**
      - packages/flutter_test/**
      - packages/flutter_goldens/**
      - packages/flutter_tools/**
      - bin/**
      - .ci.yaml
      - engine/**
      - DEPS

  - name: Mac gradle_plugin_bundle_test
    recipe: devicelab/devicelab_drone
    timeout: 60
    properties:
      dependencies: >-
        [
          {"dependency": "android_sdk", "version": "version:36v1"},
          {"dependency": "open_jdk", "version": "version:21"}
        ]
      tags: >
        ["devicelab", "hostonly", "mac"]
      task_name: gradle_plugin_bundle_test
    runIf:
      - dev/**
      - bin/**
      - .ci.yaml
      - engine/**
      - DEPS

  - name: Mac_benchmark hello_world_macos__compile
    presubmit: false
    recipe: devicelab/devicelab_drone
    timeout: 60
    properties:
      task_name: hello_world_macos__compile

  - name: Mac integration_ui_test_test_macos
    recipe: devicelab/devicelab_drone
    presubmit: false
    timeout: 60
    properties:
      dependencies: >-
        [
          {"dependency": "ruby", "version": "ruby_3.1-pod_1.13"}
        ]
      tags: >
        ["devicelab", "mac"]
      task_name: integration_ui_test_test_macos

  - name: Mac module_custom_host_app_name_test
    recipe: devicelab/devicelab_drone
    timeout: 60
    properties:
      dependencies: >-
        [
          {"dependency": "android_sdk", "version": "version:36v1"},
          {"dependency": "open_jdk", "version": "version:21"}
        ]
      tags: >
        ["devicelab", "hostonly", "mac"]
      task_name: module_custom_host_app_name_test
    runIf:
      - dev/**
      - packages/flutter_tools/**
      - bin/**
      - .ci.yaml
      - engine/**
      - DEPS

  - name: Mac module_host_with_custom_build_test
    recipe: devicelab/devicelab_drone
    timeout: 60
    properties:
      dependencies: >-
        [
          {"dependency": "android_sdk", "version": "version:36v1"},
          {"dependency": "open_jdk", "version": "version:21"}
        ]
      tags: >
        ["devicelab", "hostonly", "mac"]
      task_name: module_host_with_custom_build_test
    runIf:
      - dev/**
      - packages/flutter_tools/**
      - bin/**
      - .ci.yaml
      - engine/**
      - DEPS

  - name: Mac build_android_host_app_with_module_aar
    recipe: devicelab/devicelab_drone
    timeout: 60
    properties:
      dependencies: >-
        [
          {"dependency": "android_sdk", "version": "version:36v1"},
          {"dependency": "open_jdk", "version": "version:21"}
        ]
      tags: >
        ["devicelab", "hostonly", "mac"]
      task_name: build_android_host_app_with_module_aar
    runIf:
      - dev/**
      - packages/flutter_tools/**
      - bin/**
      - .ci.yaml
      - engine/**
      - DEPS

  - name: Mac build_android_host_app_with_module_source
    recipe: devicelab/devicelab_drone
    timeout: 60
    presubmit: false
    properties:
      dependencies: >-
        [
          {"dependency": "android_sdk", "version": "version:36v1"},
          {"dependency": "open_jdk", "version": "version:21"}
        ]
      tags: >
        ["devicelab", "hostonly", "mac"]
      task_name: build_android_host_app_with_module_source
      test_timeout_secs: "2700"
    runIf:
      - dev/**
      - packages/flutter_tools/**
      - bin/**
      - .ci.yaml
      - engine/**
      - DEPS

  - name: Mac_arm64 module_test_ios
    recipe: devicelab/devicelab_drone
    timeout: 60
    properties:
      dependencies: >-
        [
          {"dependency": "ruby", "version": "ruby_3.1-pod_1.13"}
        ]
      tags: >
        ["devicelab", "hostonly", "mac"]
      task_name: module_test_ios
    runIf:
      - dev/**
      - packages/flutter_tools/**
      - bin/**
      - .ci.yaml
      - engine/**
      - DEPS

  - name: Mac_benchmark platform_view_macos__start_up
    presubmit: false
    recipe: devicelab/devicelab_drone
    timeout: 60
    properties:
      task_name: platform_view_macos__start_up

  - name: Mac platform_channel_sample_test_macos
    recipe: devicelab/devicelab_drone
    presubmit: false
    timeout: 60
    properties:
      tags: >
        ["devicelab", "hostonly", "mac"]
      task_name: platform_channel_sample_test_macos

  - name: Mac plugin_dependencies_test
    recipe: devicelab/devicelab_drone
    timeout: 60
    properties:
      dependencies: >-
        [
          {"dependency": "android_sdk", "version": "version:36v1"},
          {"dependency": "open_jdk", "version": "version:21"},
          {"dependency": "ruby", "version": "ruby_3.1-pod_1.13"}
        ]
      tags: >
        ["devicelab", "hostonly", "mac"]
      task_name: plugin_dependencies_test
    runIf:
      - dev/**
      - packages/flutter_tools/**
      - bin/**
      - .ci.yaml
      - engine/**
      - DEPS

  - name: Mac_x64 plugin_lint_mac
    recipe: devicelab/devicelab_drone
    timeout: 60
    properties:
      dependencies: >-
        [
          {"dependency": "ruby", "version": "ruby_3.1-pod_1.13"}
        ]
      tags: >
        ["devicelab", "hostonly", "mac"]
      task_name: plugin_lint_mac
    runIf:
      - dev/**
      - packages/flutter_tools/**
      - packages/integration_test/**
      - bin/**
      - .ci.yaml
      - engine/**
      - DEPS

  - name: Mac_arm64 plugin_lint_mac
    recipe: devicelab/devicelab_drone
    presubmit: false
    timeout: 60
    properties:
      dependencies: >-
        [
          {"dependency": "ruby", "version": "ruby_3.1-pod_1.13"}
        ]
      tags: >
        ["devicelab", "hostonly", "mac", "arm64"]
      task_name: plugin_lint_mac
    runIf:
      - dev/**
      - packages/flutter_tools/**
      - packages/integration_test/**
      - bin/**
      - .ci.yaml
      - engine/**
      - DEPS

  - name: Mac plugin_test
    recipe: devicelab/devicelab_drone
    timeout: 60
    properties:
      dependencies: >-
        [
          {"dependency": "android_sdk", "version": "version:36v1"},
          {"dependency": "open_jdk", "version": "version:21"}
        ]
      tags: >
        ["devicelab", "hostonly", "mac"]
      task_name: plugin_test
    runIf:
      - dev/**
      - packages/flutter_tools/**
      - bin/**
      - .ci.yaml
      - engine/**
      - DEPS

  - name: Mac plugin_test_ios
    recipe: devicelab/devicelab_drone
    timeout: 60
    properties:
      dependencies: >-
        [
          {"dependency": "ruby", "version": "ruby_3.1-pod_1.13"}
        ]
      tags: >
        ["devicelab", "hostonly", "mac"]
      task_name: plugin_test_ios
      # Retry for flakes caused by https://github.com/flutter/flutter/issues/151772
      presubmit_max_attempts: "2"
      test_timeout_secs: "3600"
    runIf:
      - dev/**
      - packages/flutter_tools/**
      - bin/**
      - .ci.yaml
      - engine/**
      - DEPS

  - name: Mac plugin_test_macos
    recipe: devicelab/devicelab_drone
    timeout: 60
    properties:
      dependencies: >-
        [
          {"dependency": "ruby", "version": "ruby_3.1-pod_1.13"}
        ]
      tags: >
        ["devicelab", "hostonly", "mac"]
      task_name: plugin_test_macos
    runIf:
      - dev/**
      - packages/flutter_tools/**
      - bin/**
      - .ci.yaml
      - engine/**
      - DEPS

  - name: Mac_x64 tool_host_cross_arch_tests
    recipe: flutter/flutter_drone
    timeout: 60
    properties:
      dependencies: >-
        [
          {"dependency": "ruby", "version": "ruby_3.1-pod_1.13"}
        ]
      shard: tool_host_cross_arch_tests
      tags: >
        ["framework", "hostonly", "shard", "mac"]
      test_timeout_secs: "2700"
    runIf:
      - dev/**
      - packages/flutter_tools/**
      - bin/**
      - .ci.yaml
      - engine/**
      - DEPS

  - name: Mac_arm64 tool_host_cross_arch_tests
    recipe: flutter/flutter_drone
    timeout: 60
    properties:
      dependencies: >-
        [
          {"dependency": "ruby", "version": "ruby_3.1-pod_1.13"}
        ]
      shard: tool_host_cross_arch_tests
      tags: >
        ["framework", "hostonly", "shard", "mac"]
      test_timeout_secs: "2700"
    runIf:
      - dev/**
      - packages/flutter_tools/**
      - bin/**
      - .ci.yaml
      - engine/**
      - DEPS

  - name: Mac tool_integration_tests_1_5
    recipe: flutter/flutter_drone
    timeout: 60
    properties:
      cpu: arm64
      add_recipes_cq: "true"
      dependencies: >-
        [
          {"dependency": "android_sdk", "version": "version:36v1"},
          {"dependency": "chrome_and_driver", "version": "version:125.0.6422.141"},
          {"dependency": "open_jdk", "version": "version:21"},
          {"dependency": "ruby", "version": "ruby_3.1-pod_1.13"},
          {"dependency": "goldctl", "version": "git_revision:2387d6fff449587eecbb7e45b2692ca0710b63b9"}
        ]
      shard: tool_integration_tests
      subshard: "1_5"
      tags: >
        ["framework", "hostonly", "shard", "mac"]
      test_timeout_secs: "2700"
    runIf:
      - dev/**
      - packages/flutter_tools/**
      - bin/**
      - .ci.yaml
      - engine/**
      - DEPS

  - name: Mac tool_integration_tests_2_5
    recipe: flutter/flutter_drone
    timeout: 60
    properties:
      cpu: arm64
      add_recipes_cq: "true"
      dependencies: >-
        [
          {"dependency": "android_sdk", "version": "version:36v1"},
          {"dependency": "chrome_and_driver", "version": "version:125.0.6422.141"},
          {"dependency": "open_jdk", "version": "version:21"},
          {"dependency": "ruby", "version": "ruby_3.1-pod_1.13"},
          {"dependency": "goldctl", "version": "git_revision:2387d6fff449587eecbb7e45b2692ca0710b63b9"}
        ]
      shard: tool_integration_tests
      subshard: "2_5"
      tags: >
        ["framework", "hostonly", "shard", "mac"]
      test_timeout_secs: "2700"
    runIf:
      - dev/**
      - packages/flutter_tools/**
      - bin/**
      - .ci.yaml
      - engine/**
      - DEPS

  - name: Mac tool_integration_tests_3_5
    recipe: flutter/flutter_drone
    timeout: 60
    properties:
      cpu: arm64
      add_recipes_cq: "true"
      dependencies: >-
        [
          {"dependency": "android_sdk", "version": "version:36v1"},
          {"dependency": "chrome_and_driver", "version": "version:125.0.6422.141"},
          {"dependency": "open_jdk", "version": "version:21"},
          {"dependency": "ruby", "version": "ruby_3.1-pod_1.13"},
          {"dependency": "goldctl", "version": "git_revision:2387d6fff449587eecbb7e45b2692ca0710b63b9"}
        ]
      shard: tool_integration_tests
      subshard: "3_5"
      tags: >
        ["framework", "hostonly", "shard", "mac"]
      test_timeout_secs: "2700"
    runIf:
      - dev/**
      - packages/flutter_tools/**
      - bin/**
      - .ci.yaml
      - engine/**
      - DEPS

  - name: Mac tool_integration_tests_4_5
    recipe: flutter/flutter_drone
    timeout: 60
    properties:
      cpu: arm64
      add_recipes_cq: "true"
      dependencies: >-
        [
          {"dependency": "android_sdk", "version": "version:36v1"},
          {"dependency": "chrome_and_driver", "version": "version:125.0.6422.141"},
          {"dependency": "open_jdk", "version": "version:21"},
          {"dependency": "ruby", "version": "ruby_3.1-pod_1.13"},
          {"dependency": "goldctl", "version": "git_revision:2387d6fff449587eecbb7e45b2692ca0710b63b9"}
        ]
      shard: tool_integration_tests
      subshard: "4_5"
      tags: >
        ["framework", "hostonly", "shard", "mac"]
      test_timeout_secs: "2700"
    runIf:
      - dev/**
      - packages/flutter_tools/**
      - bin/**
      - .ci.yaml
      - engine/**
      - DEPS

  - name: Mac tool_integration_tests_5_5
    recipe: flutter/flutter_drone
    timeout: 60
    properties:
      cpu: arm64
      add_recipes_cq: "true"
      dependencies: >-
        [
          {"dependency": "android_sdk", "version": "version:36v1"},
          {"dependency": "chrome_and_driver", "version": "version:125.0.6422.141"},
          {"dependency": "open_jdk", "version": "version:21"},
          {"dependency": "ruby", "version": "ruby_3.1-pod_1.13"},
          {"dependency": "goldctl", "version": "git_revision:2387d6fff449587eecbb7e45b2692ca0710b63b9"}
        ]
      shard: tool_integration_tests
      subshard: "5_5"
      tags: >
        ["framework", "hostonly", "shard", "mac"]
      test_timeout_secs: "2700"
    runIf:
      - dev/**
      - packages/flutter_tools/**
      - bin/**
      - .ci.yaml
      - engine/**
      - DEPS

  - name: Mac_x64 tool_tests_commands
    recipe: flutter/flutter_drone
    timeout: 60
    properties:
      add_recipes_cq: "true"
      dependencies: >-
        [
          {"dependency": "android_sdk", "version": "version:36v1"},
          {"dependency": "open_jdk", "version": "version:21"}
        ]
      shard: tool_tests
      subshard: commands
      tags: >
        ["framework", "hostonly", "shard", "mac"]

  - name: Mac_arm64 tool_tests_commands
    recipe: flutter/flutter_drone
    timeout: 60
    properties:
      add_recipes_cq: "true"
      dependencies: >-
        [
          {"dependency": "android_sdk", "version": "version:36v1"},
          {"dependency": "open_jdk", "version": "version:21"}
        ]
      shard: tool_tests
      subshard: commands
      tags: >
        ["framework", "hostonly", "shard", "mac"]

  - name: Mac tool_tests_general
    recipe: flutter/flutter_drone
    timeout: 60
    properties:
      add_recipes_cq: "true"
      dependencies: >-
        [
          {"dependency": "android_sdk", "version": "version:36v1"},
          {"dependency": "open_jdk", "version": "version:21"}
        ]
      shard: tool_tests
      subshard: general
      tags: >
        ["framework", "hostonly", "shard", "mac"]
    runIf:
      - dev/**
      - packages/flutter_tools/**
      - bin/**
      - .ci.yaml
      - engine/**
      - DEPS

  - name: Mac_x64 verify_binaries_codesigned
    enabled_branches:
      - flutter-\d+\.\d+-candidate\.\d+
    recipe: flutter/flutter_drone
    presubmit: false
    timeout: 60
    properties:
      tags: >
        ["framework", "hostonly", "shard", "mac"]
      shard: verify_binaries_codesigned

  - name: Mac_arm64 verify_binaries_codesigned
    enabled_branches:
      - flutter-\d+\.\d+-candidate\.\d+
    recipe: flutter/flutter_drone
    presubmit: false
    timeout: 60
    properties:
      tags: >
        ["framework", "hostonly", "shard", "mac"]
      shard: verify_binaries_codesigned

  - name: Mac_x64 verify_binaries_pre_codesigned
    # verify_binaries_codesigned, which verifies all binaries,
    # runs on release branches, so this one does not need to.
    enabled_branches:
      - master
    recipe: flutter/flutter_drone
    presubmit: false
    timeout: 60
    properties:
      tags: >
        ["framework", "hostonly", "shard", "mac"]
      shard: verify_binaries_pre_codesigned

  - name: Mac_arm64 verify_binaries_pre_codesigned
    # verify_binaries_codesigned, which verifies all binaries,
    # runs on release branches, so this one does not need to.
    enabled_branches:
      - master
    recipe: flutter/flutter_drone
    presubmit: false
    timeout: 60
    properties:
      tags: >
        ["framework", "hostonly", "shard", "mac"]
      shard: verify_binaries_pre_codesigned

  - name: Mac web_tool_tests
    recipe: flutter/flutter_drone
    timeout: 60
    properties:
      dependencies: >-
        [
          {"dependency": "android_sdk", "version": "version:36v1"},
          {"dependency": "chrome_and_driver", "version": "version:125.0.6422.141"},
          {"dependency": "open_jdk", "version": "version:21"},
          {"dependency": "goldctl", "version": "git_revision:2387d6fff449587eecbb7e45b2692ca0710b63b9"}
        ]
      shard: web_tool_tests
      subshard: "1_1"
      tags: >
        ["framework", "hostonly", "shard", "mac"]
      test_timeout_secs: "3600" # 60 minutes to match the global `timeout` property.
    runIf:
      - dev/**
      - packages/flutter_tools/**
      - bin/**
      - .ci.yaml
      - engine/**
      - DEPS

  # mac mokey test
  - name: Mac_arm64_mokey entrypoint_dart_registrant
    recipe: devicelab/devicelab_drone
    presubmit: false
    timeout: 60
    properties:
      tags: >
        ["devicelab", "android", "mac", "arm64", "mokey"]
      task_name: entrypoint_dart_registrant
    runIf:
      - dev/**
      - packages/flutter_tools/**
      - bin/**
      - .ci.yaml
      - engine/**
      - DEPS

  # mac mokey benchmark
  - name: Mac_mokey hello_world_android__compile
    recipe: devicelab/devicelab_drone
    presubmit: false
    timeout: 60
    properties:
      tags: >
        ["devicelab", "android", "mac", "mokey"]
      task_name: hello_world_android__compile

  # mac mokey test
  - name: Mac_arm64_mokey hello_world_android__compile
    recipe: devicelab/devicelab_drone
    presubmit: false
    timeout: 60
    properties:
      tags: >
        ["devicelab", "android", "mac", "arm64", "mokey"]
      task_name: hello_world_android__compile

  # mac mokey benchmark
  - name: Mac_mokey hot_mode_dev_cycle__benchmark
    recipe: devicelab/devicelab_drone
    presubmit: false
    timeout: 60
    properties:
      tags: >
        ["devicelab", "android", "mac", "mokey"]
      task_name: hot_mode_dev_cycle__benchmark

  # mac mokey test
  - name: Mac_mokey integration_test_test
    recipe: devicelab/devicelab_drone
    presubmit: false
    timeout: 60
    properties:
      tags: >
        ["devicelab", "android", "mac", "mokey"]
      task_name: integration_test_test

  # mac mokey test
  - name: Mac_arm64_mokey integration_test_test
    recipe: devicelab/devicelab_drone
    presubmit: false
    timeout: 60
    properties:
      tags: >
        ["devicelab", "android", "mac", "arm64", "mokey"]
      task_name: integration_test_test

  # mac mokey test
  - name: Mac_arm64_mokey integration_ui_frame_number
    recipe: devicelab/devicelab_drone
    presubmit: false
    timeout: 60
    properties:
      tags: >
        ["devicelab", "android", "mac", "arm64", "mokey"]
      task_name: integration_ui_frame_number

  # mac mokey benchmark
  - name: Mac_mokey microbenchmarks
    recipe: devicelab/devicelab_drone
    presubmit: false
    timeout: 60
    properties:
      tags: >
        ["devicelab", "android", "mac", "mokey"]
      task_name: microbenchmarks

  # mac mokey test
  - name: Mac_arm64_mokey native_assets_android
    recipe: devicelab/devicelab_drone
    presubmit: false
    timeout: 60
    properties:
      tags: >
        ["devicelab", "android", "mac", "arm64", "mokey"]
      task_name: native_assets_android

  # mac mokey test
  - name: Mac_mokey run_debug_test_android
    recipe: devicelab/devicelab_drone
    presubmit: false
    runIf:
      - .ci.yaml
      - dev/**
      - DEPS
      - engine/**
    timeout: 60
    properties:
      tags: >
        ["devicelab", "android", "mac", "mokey"]
      task_name: run_debug_test_android

  # mac mokey test
  - name: Mac_arm64_mokey run_debug_test_android
    recipe: devicelab/devicelab_drone
    presubmit: false
    runIf:
      - .ci.yaml
      - engine/**
      - DEPS
      - dev/**
    timeout: 60
    properties:
      tags: >
        ["devicelab", "android", "mac", "arm64", "mokey"]
      task_name: run_debug_test_android

  # mac mokey test
  - name: Mac_mokey run_release_test
    recipe: devicelab/devicelab_drone
    presubmit: false
    runIf:
      - .ci.yaml
      - engine/**
      - DEPS
      - dev/**
    timeout: 60
    properties:
      tags: >
        ["devicelab", "android", "mac", "mokey"]
      task_name: run_release_test

  # mac mokey test
  - name: Mac_arm64_mokey run_release_test
    recipe: devicelab/devicelab_drone
    presubmit: false
    runIf:
      - .ci.yaml
      - engine/**
      - DEPS
      - dev/**
    timeout: 60
    properties:
      tags: >
        ["devicelab", "android", "mac", "arm64", "mokey"]
      task_name: run_release_test

  - name: Mac_ios animation_with_microtasks_perf_ios__timeline_summary
    recipe: devicelab/devicelab_drone
    presubmit: false
    timeout: 60
    properties:
      tags: >
        ["devicelab", "ios", "mac"]
      task_name: animation_with_microtasks_perf_ios__timeline_summary

  - name: Mac_ios backdrop_filter_perf_ios__timeline_summary
    recipe: devicelab/devicelab_drone
    presubmit: false
    timeout: 60
    properties:
      tags: >
        ["devicelab", "ios", "mac"]
      task_name: backdrop_filter_perf_ios__timeline_summary

  - name: Mac_arm64_ios basic_material_app_ios__compile
    recipe: devicelab/devicelab_drone
    presubmit: false
    timeout: 60
    properties:
      tags: >
        ["devicelab", "ios", "mac"]
      task_name: basic_material_app_ios__compile

  - name: Mac_ios channels_integration_test_ios
    recipe: devicelab/devicelab_drone
    presubmit: false
    timeout: 60
    properties:
      tags: >
        ["devicelab", "ios", "mac"]
      task_name: channels_integration_test_ios

  - name: Mac_ios complex_layout_ios__start_up
    recipe: devicelab/devicelab_drone
    presubmit: false
    timeout: 60
    properties:
      tags: >
        ["devicelab", "ios", "mac"]
      task_name: complex_layout_ios__start_up

  - name: Mac_ios complex_layout_scroll_perf_ios__timeline_summary
    recipe: devicelab/devicelab_drone
    presubmit: false
    timeout: 60
    properties:
      tags: >
        ["devicelab", "ios", "mac"]
      task_name: complex_layout_scroll_perf_ios__timeline_summary

  - name: Mac_ios complex_layout_scroll_perf_bad_ios__timeline_summary
    recipe: devicelab/devicelab_drone
    presubmit: false
    timeout: 60
    properties:
      tags: >
        ["devicelab", "ios", "mac"]
      task_name: complex_layout_scroll_perf_bad_ios__timeline_summary

  - name: Mac_ios color_filter_and_fade_perf_ios__e2e_summary
    recipe: devicelab/devicelab_drone
    presubmit: false
    timeout: 60
    properties:
      tags: >
        ["devicelab", "ios", "mac"]
      task_name: color_filter_and_fade_perf_ios__e2e_summary

  - name: Mac_ios imagefiltered_transform_animation_perf_ios__timeline_summary
    recipe: devicelab/devicelab_drone
    presubmit: false
    timeout: 60
    properties:
      tags: >
        ["devicelab", "ios", "mac"]
      task_name: imagefiltered_transform_animation_perf_ios__timeline_summary

  # TODO(https://github.com/flutter/flutter/issues/106806): Find a way to
  # re-enable this without "ignore_flakiness: "true"", likely by loostening the
  # test assertions, or potentially not running the frame rate tests at all on
  # iOS (for example, doing pixel-tests instead).
  #
  # Also, rename this to "external_textures_integration_test" to be consistent
  # with the Android test, but that can wait until we've figured out the flake.
  - name: Mac_ios external_ui_integration_test_ios
    recipe: devicelab/devicelab_drone
    presubmit: false
    timeout: 60
    properties:
      tags: >
        ["devicelab", "ios", "mac"]
      task_name: external_textures_integration_test_ios
      ignore_flakiness: "true"

  - name: Mac_ios route_test_ios
    recipe: devicelab/devicelab_drone
    presubmit: false
    timeout: 60
    properties:
      tags: >
        ["devicelab", "ios", "mac"]
      task_name: route_test_ios

  - name: Mac_ios flavors_test_ios
    recipe: devicelab/devicelab_drone
    presubmit: false
    timeout: 60
    properties:
      tags: >
        ["devicelab", "ios", "mac"]
      task_name: flavors_test_ios

  - name: Mac_arm64_ios flutter_gallery_ios__compile
    recipe: devicelab/devicelab_drone
    presubmit: false
    timeout: 60
    properties:
      tags: >
        ["devicelab", "ios", "mac", "arm64"]
      task_name: flutter_gallery_ios__compile

  - name: Mac_ios flutter_gallery_ios__start_up
    recipe: devicelab/devicelab_drone
    presubmit: false
    timeout: 60
    properties:
      tags: >
        ["devicelab", "ios", "mac"]
      task_name: flutter_gallery_ios__start_up

  - name: Mac_ios flutter_view_ios__start_up
    recipe: devicelab/devicelab_drone
    presubmit: false
    timeout: 60
    properties:
      tags: >
        ["devicelab", "ios", "mac"]
      task_name: flutter_view_ios__start_up

  - name: Mac_arm64_ios hello_world_ios__compile
    recipe: devicelab/devicelab_drone
    presubmit: false
    timeout: 60
    properties:
      tags: >
        ["devicelab", "ios", "mac", "arm64"]
      task_name: hello_world_ios__compile

  - name: Mac_arm64_ios imitation_game_flutter
    recipe: devicelab/devicelab_drone
    presubmit: false
    timeout: 60
    properties:
      tags: >
        ["devicelab", "ios", "mac", "arm64"]
      task_name: imitation_game_flutter__compile

  - name: Mac_arm64_ios imitation_game_swiftui
    recipe: devicelab/devicelab_drone
    presubmit: false
    timeout: 60
    properties:
      tags: >
        ["devicelab", "ios", "mac", "arm64"]
      task_name: imitation_game_swiftui__compile

  - name: Mac_x64 hot_mode_dev_cycle_macos_target__benchmark
    recipe: devicelab/devicelab_drone
    timeout: 60
    properties:
      dependencies: >-
        [
          {"dependency": "ruby", "version": "ruby_3.1-pod_1.13"}
        ]
      tags: >
        ["devicelab", "hostonly", "mac"]
      task_name: hot_mode_dev_cycle_macos_target__benchmark
    runIf:
      - dev/**
      - .ci.yaml
      - engine/**
      - DEPS

  - name: Mac_arm64 hot_mode_dev_cycle_macos_target__benchmark
    recipe: devicelab/devicelab_drone
    presubmit: false
    timeout: 60
    properties:
      dependencies: >-
        [
          {"dependency": "ruby", "version": "ruby_3.1-pod_1.13"}
        ]
      tags: >
        ["devicelab", "hostonly", "mac", "arm64"]
      task_name: hot_mode_dev_cycle_macos_target__benchmark
    runIf:
      - .ci.yaml
      - engine/**
      - DEPS
      - dev/**

  - name: Mac_x64_ios integration_test_test_ios
    recipe: devicelab/devicelab_drone
    presubmit: false
    timeout: 60
    properties:
      tags: >
        ["devicelab", "ios", "mac"]
      task_name: integration_test_test_ios

  - name: Mac_arm64_ios integration_test_test_ios
    recipe: devicelab/devicelab_drone
    presubmit: false
    timeout: 60
    properties:
      tags: >
        ["devicelab", "ios", "mac"]
      task_name: integration_test_test_ios

  - name: Mac_ios integration_ui_ios_driver
    recipe: devicelab/devicelab_drone
    presubmit: false
    timeout: 60
    properties:
      tags: >
        ["devicelab", "ios", "mac"]
      task_name: integration_ui_ios_driver

  - name: Mac_ios integration_ui_ios_frame_number
    recipe: devicelab/devicelab_drone
    presubmit: false
    timeout: 60
    properties:
      tags: >
        ["devicelab", "ios", "mac"]
      task_name: integration_ui_ios_frame_number

  - name: Mac_ios integration_ui_ios_keyboard_resize
    recipe: devicelab/devicelab_drone
    presubmit: false
    timeout: 60
    properties:
      tags: >
        ["devicelab", "ios", "mac"]
      task_name: integration_ui_ios_keyboard_resize

  - name: Mac_ios integration_ui_ios_textfield
    recipe: devicelab/devicelab_drone
    presubmit: false
    timeout: 60
    properties:
      tags: >
        ["devicelab", "ios", "mac"]
      task_name: integration_ui_ios_textfield

  - name: Mac_x64 ios_app_with_extensions_test
    recipe: devicelab/devicelab_drone
    presubmit: false
    timeout: 60
    properties:
      dependencies: >-
        [
          {"dependency": "ruby", "version": "ruby_3.1-pod_1.13"}
        ]
      tags: >
        ["devicelab", "hostonly", "mac"]
      task_name: ios_app_with_extensions_test

  - name: Mac_arm64 ios_app_with_extensions_test
    recipe: devicelab/devicelab_drone
    presubmit: false
    timeout: 60
    properties:
      dependencies: >-
        [
          {"dependency": "ruby", "version": "ruby_3.1-pod_1.13"}
        ]
      tags: >
        ["devicelab", "hostonly", "mac", "arm64"]
      task_name: ios_app_with_extensions_test

  - name: Mac_ios ios_defines_test
    recipe: devicelab/devicelab_drone
    presubmit: false
    timeout: 60
    properties:
      tags: >
        ["devicelab", "ios", "mac"]
      task_name: ios_defines_test

  - name: Mac_ios ios_platform_view_tests
    recipe: devicelab/devicelab_drone
    presubmit: false
    timeout: 60
    properties:
      tags: >
        ["devicelab", "ios", "mac"]
      task_name: ios_platform_view_tests

  - name: Mac_ios large_image_changer_perf_ios
    recipe: devicelab/devicelab_drone
    presubmit: false
    timeout: 60
    properties:
      tags: >
        ["devicelab", "ios", "mac"]
      task_name: large_image_changer_perf_ios

  - name: Mac_x64 macos_chrome_dev_mode
    recipe: devicelab/devicelab_drone
    presubmit: false
    timeout: 60
    properties:
      dependencies: >-
        [
          {"dependency": "ruby", "version": "ruby_3.1-pod_1.13"}
        ]
      tags: >
        ["devicelab", "hostonly", "mac"]
      task_name: macos_chrome_dev_mode

  - name: Mac_arm64 macos_chrome_dev_mode
    recipe: devicelab/devicelab_drone
    presubmit: false
    timeout: 60
    properties:
      dependencies: >-
        [
          {"dependency": "ruby", "version": "ruby_3.1-pod_1.13"}
        ]
      tags: >
        ["devicelab", "hostonly", "mac", "arm64"]
      task_name: macos_chrome_dev_mode

  - name: Mac_ios microbenchmarks_ios
    recipe: devicelab/devicelab_drone
    presubmit: false
    bringup: true
    timeout: 60
    properties:
      tags: >
        ["devicelab", "ios", "mac"]
      task_name: microbenchmarks_ios

  - name: Mac native_assets_ios_simulator
    recipe: devicelab/devicelab_drone
    presubmit: false
    timeout: 60
    properties:
      dependencies: >-
        [
          {"dependency": "ruby", "version": "ruby_3.1-pod_1.13"}
        ]
      tags: >
        ["devicelab", "hostonly", "mac"]
      task_name: native_assets_ios_simulator

  - name: Mac_ios native_assets_ios
    recipe: devicelab/devicelab_drone
    presubmit: false
    timeout: 60
    properties:
      tags: >
        ["devicelab", "ios", "mac"]
      task_name: native_assets_ios

  - name: Mac_ios native_platform_view_ui_tests_ios
    recipe: devicelab/devicelab_drone
    presubmit: false
    timeout: 60
    properties:
      tags: >
        ["devicelab", "ios", "mac"]
      task_name: native_platform_view_ui_tests_ios

  - name: Mac_ios new_gallery_ios__transition_perf
    recipe: devicelab/devicelab_drone
    presubmit: false
    timeout: 60
    properties:
      tags: >
        ["devicelab", "ios", "mac"]
      task_name: new_gallery_ios__transition_perf

  - name: Mac_ios new_gallery_skia_ios__transition_perf
    recipe: devicelab/devicelab_drone
    presubmit: false
    timeout: 60
    properties:
      tags: >
        ["devicelab", "ios", "mac"]
      task_name: new_gallery_skia_ios__transition_perf

  - name: Mac_ios platform_channel_sample_test_ios
    recipe: devicelab/devicelab_drone
    presubmit: false
    timeout: 60
    properties:
      tags: >
        ["devicelab", "ios", "mac"]
      task_name: platform_channel_sample_test_ios

  - name: Mac_ios platform_channel_sample_test_swift
    recipe: devicelab/devicelab_drone
    presubmit: false
    timeout: 60
    properties:
      tags: >
        ["devicelab", "ios", "mac"]
      task_name: platform_channel_sample_test_swift

  - name: Mac_ios platform_channels_benchmarks_ios
    recipe: devicelab/devicelab_drone
    presubmit: false
    timeout: 60
    properties:
      tags: >
        ["devicelab", "ios", "mac"]
      task_name: platform_channels_benchmarks_ios

  - name: Mac_ios platform_interaction_test_ios
    recipe: devicelab/devicelab_drone
    presubmit: false
    timeout: 60
    properties:
      tags: >
        ["devicelab", "ios", "mac"]
      task_name: platform_interaction_test_ios

  - name: Mac_ios platform_view_ios__start_up
    recipe: devicelab/devicelab_drone
    presubmit: false
    timeout: 60
    properties:
      tags: >
        ["devicelab", "ios", "mac"]
      task_name: platform_view_ios__start_up

  - name: Mac_ios platform_views_scroll_perf_ios__timeline_summary
    recipe: devicelab/devicelab_drone
    presubmit: false
    timeout: 60
    properties:
      tags: >
        ["devicelab", "ios", "mac"]
      task_name: platform_views_scroll_perf_ios__timeline_summary

  - name: Mac_ios platform_views_scroll_perf_ad_banners__timeline_summary
    recipe: devicelab/devicelab_drone
    presubmit: false
    timeout: 60
    properties:
      tags: >
        ["devicelab", "ios", "mac"]
      task_name: platform_views_scroll_perf_ad_banners__timeline_summary

  - name: Mac_ios platform_views_scroll_perf_bottom_ad_banner__timeline_summary
    recipe: devicelab/devicelab_drone
    presubmit: false
    timeout: 60
    properties:
      tags: >
        ["devicelab", "ios", "mac"]
      task_name: platform_views_scroll_perf_bottom_ad_banner__timeline_summary

  - name: Mac_ios platform_views_scroll_perf_non_intersecting_impeller_ios__timeline_summary
    recipe: devicelab/devicelab_drone
    presubmit: false
    timeout: 60
    properties:
      tags: >
        ["devicelab", "ios", "mac"]
      task_name: platform_views_scroll_perf_non_intersecting_impeller_ios__timeline_summary

  - name: Mac_ios post_backdrop_filter_perf_ios__timeline_summary
    recipe: devicelab/devicelab_drone
    presubmit: false
    timeout: 60
    properties:
      tags: >
        ["devicelab", "ios", "mac"]
      task_name: post_backdrop_filter_perf_ios__timeline_summary

  - name: Mac_ios simple_animation_perf_ios
    recipe: devicelab/devicelab_drone
    presubmit: false
    timeout: 60
    properties:
      tags: >
        ["devicelab", "ios", "mac"]
      task_name: simple_animation_perf_ios

  - name: Mac_ios wide_gamut_ios
    recipe: devicelab/devicelab_drone
    presubmit: false
    timeout: 60
    properties:
      tags: >
        ["devicelab", "ios", "mac"]
      task_name: wide_gamut_ios

  - name: Mac_x64_ios hot_mode_dev_cycle_ios__benchmark
    recipe: devicelab/devicelab_drone
    presubmit: false
    timeout: 60
    properties:
      tags: >
        ["devicelab", "ios", "mac"]
      task_name: hot_mode_dev_cycle_ios__benchmark

  - name: Mac_arm64_ios hot_mode_dev_cycle_ios_beta__benchmark
    recipe: devicelab/devicelab_drone
    presubmit: false
    bringup: true
    timeout: 60
    properties:
      os: Mac-15.3
      device_os: iOS-18.4
      $flutter/osx_sdk : >-
        {
          "sdk_version": "16e5104o"
        }
      tags: >
        ["devicelab", "ios", "mac"]
      task_name: hot_mode_dev_cycle_ios__benchmark

  - name: Mac_arm64_ios hot_mode_dev_cycle_ios__benchmark
    recipe: devicelab/devicelab_drone
    presubmit: false
    timeout: 60
    properties:
      tags: >
        ["devicelab", "ios", "mac"]
      # TODO(vashworth): Use "hot_mode_dev_cycle_ios__benchmark" once https://github.com/flutter/flutter/issues/142305 is fixed.
      task_name: hot_mode_dev_cycle_ios__benchmark_no_dds

  - name: Mac_x64 hot_mode_dev_cycle_ios_simulator
    recipe: devicelab/devicelab_drone
    presubmit: false
    timeout: 60
    properties:
      dependencies: >-
        [
          {"dependency": "ruby", "version": "ruby_3.1-pod_1.13"}
        ]
      tags: >
        ["devicelab", "hostonly", "mac"]
      task_name: hot_mode_dev_cycle_ios_simulator

  - name: Mac_ios fullscreen_textfield_perf_ios__e2e_summary
    recipe: devicelab/devicelab_drone
    presubmit: false
    timeout: 60
    properties:
      tags: >
        ["devicelab", "ios", "mac"]
      task_name: fullscreen_textfield_perf_ios__e2e_summary

  - name: Mac_ios very_long_picture_scrolling_perf_ios__e2e_summary
    recipe: devicelab/devicelab_drone
    presubmit: false
    timeout: 120
    properties:
      tags: >
        ["devicelab", "ios", "mac"]
      task_name: very_long_picture_scrolling_perf_ios__e2e_summary

  - name: Mac_ios tiles_scroll_perf_ios__timeline_summary
    recipe: devicelab/devicelab_drone
    presubmit: false
    timeout: 60
    properties:
      tags: >
        ["devicelab", "ios", "mac"]
      task_name: tiles_scroll_perf_ios__timeline_summary

  - name: Mac_build_test flutter_gallery__transition_perf_e2e_ios
    recipe: devicelab/devicelab_drone_build_test
    presubmit: false
    timeout: 60
    properties:
      tags: >
        ["devicelab", "ios", "mac"]
      task_name: flutter_gallery__transition_perf_e2e_ios
      drone_dimensions: >
        ["device_os=iOS-17|iOS-18","os=Mac-14|Mac-15", "cpu=x86"]

  - name: Mac_ios animated_blur_backdrop_filter_perf_ios__timeline_summary
    recipe: devicelab/devicelab_drone
    presubmit: false
    timeout: 60
    properties:
      tags: >
        ["devicelab", "ios", "mac"]
      task_name: animated_blur_backdrop_filter_perf_ios__timeline_summary

  - name: Mac_ios draw_points_perf_ios__timeline_summary
    recipe: devicelab/devicelab_drone
    presubmit: false
    timeout: 60
    properties:
      tags: >
        ["devicelab", "ios", "mac"]
      task_name: draw_points_perf_ios__timeline_summary

  - name: Mac_ios spell_check_test
    recipe: devicelab/devicelab_drone
    presubmit: false
    timeout: 60
    properties:
      tags: >
        ["devicelab", "ios", "mac"]
      task_name: spell_check_test_ios

  - name: Mac_x64 native_ui_tests_macos
    recipe: devicelab/devicelab_drone
    timeout: 60
    properties:
      dependencies: >-
        [
          {"dependency": "ruby", "version": "ruby_3.1-pod_1.13"}
        ]
      tags: >
        ["devicelab", "hostonly", "mac"]
      task_name: native_ui_tests_macos
    runIf:
      - dev/**
      - packages/flutter_tools/**
      - bin/**
      - .ci.yaml
      - engine/**
      - DEPS

  - name: Mac_arm64 native_ui_tests_macos
    recipe: devicelab/devicelab_drone
    timeout: 60
    properties:
      dependencies: >-
        [
          {"dependency": "ruby", "version": "ruby_3.1-pod_1.13"}
        ]
      tags: >
        ["devicelab", "hostonly", "mac"]
      task_name: native_ui_tests_macos
    runIf:
      - dev/**
      - packages/flutter_tools/**
      - bin/**
      - .ci.yaml
      - engine/**
      - DEPS

  - name: Mac channels_integration_test
    recipe: devicelab/devicelab_drone
    timeout: 60
    properties:
      dependencies: >-
        [
          {"dependency": "ruby", "version": "ruby_3.1-pod_1.13"}
        ]
      tags: >
        ["devicelab", "hostonly", "mac"]
      task_name: channels_integration_test_macos
    runIf:
      - dev/**
      - packages/flutter_tools/**
      - bin/**
      - .ci.yaml
      - engine/**
      - DEPS

  - name: Mac run_debug_test_macos
    recipe: devicelab/devicelab_drone
    timeout: 60
    properties:
      dependencies: >-
        [
          {"dependency": "ruby", "version": "ruby_3.1-pod_1.13"}
        ]
      tags: >
        ["devicelab", "hostonly", "mac"]
      task_name: run_debug_test_macos
    runIf:
      - dev/**
      - packages/flutter_tools/**
      - bin/**
      - .ci.yaml
      - engine/**
      - DEPS

  - name: Mac_arm64 run_debug_test_macos
    recipe: devicelab/devicelab_drone
    timeout: 60
    properties:
      dependencies: >-
        [
          {"dependency": "ruby", "version": "ruby_3.1-pod_1.13"}
        ]
      tags: >
        ["devicelab", "hostonly", "mac", "arm64"]
      task_name: run_debug_test_macos
    runIf:
      - dev/**
      - packages/flutter_tools/**
      - bin/**
      - .ci.yaml
      - engine/**
      - DEPS

  - name: Mac_arm64 run_release_test_macos
    recipe: devicelab/devicelab_drone
    presubmit: false
    timeout: 60
    properties:
      dependencies: >-
        [
          {"dependency": "ruby", "version": "ruby_3.1-pod_1.13"}
        ]
      tags: >
        ["devicelab", "hostonly", "mac", "arm64"]
      task_name: run_release_test_macos
    runIf:
      - dev/**
      - packages/flutter_tools/**
      - bin/**
      - .ci.yaml
      - engine/**
      - DEPS

  - name: Mac_arm64 mac_desktop_impeller
    recipe: devicelab/devicelab_drone
    presubmit: false
    timeout: 60
    properties:
      dependencies: >-
        [
          {"dependency": "ruby", "version": "ruby_3.1-pod_1.13"}
        ]
      tags: >
        ["devicelab", "hostonly", "mac", "arm64"]
      task_name: run_release_test_macos

  - name: Mac_ios keyboard_hot_restart_ios
    recipe: devicelab/devicelab_drone
    presubmit: false
    timeout: 60
    properties:
      tags: >
        ["devicelab", "ios", "mac"]
      task_name: keyboard_hot_restart_ios

  - name: Windows build_tests_1_9
    recipe: flutter/flutter_drone
    timeout: 60
    properties:
      add_recipes_cq: "true"
      dependencies: >-
        [
          {"dependency": "android_sdk", "version": "version:36v1"},
          {"dependency": "chrome_and_driver", "version": "version:125.0.6422.141"},
          {"dependency": "open_jdk", "version": "version:21"},
          {"dependency": "goldctl", "version": "git_revision:2387d6fff449587eecbb7e45b2692ca0710b63b9"},
          {"dependency": "vs_build", "version": "version:vs2019"}
        ]
      shard: build_tests
      subshard: "1_9"
      tags: >
        ["framework", "hostonly", "shard", "windows"]

  - name: Windows build_tests_2_9
    recipe: flutter/flutter_drone
    timeout: 60
    properties:
      add_recipes_cq: "true"
      dependencies: >-
        [
          {"dependency": "android_sdk", "version": "version:36v1"},
          {"dependency": "chrome_and_driver", "version": "version:125.0.6422.141"},
          {"dependency": "open_jdk", "version": "version:21"},
          {"dependency": "goldctl", "version": "git_revision:2387d6fff449587eecbb7e45b2692ca0710b63b9"},
          {"dependency": "vs_build", "version": "version:vs2019"}
        ]
      shard: build_tests
      subshard: "2_9"
      tags: >
        ["framework", "hostonly", "shard", "windows"]

  - name: Windows build_tests_3_9
    recipe: flutter/flutter_drone
    timeout: 60
    properties:
      add_recipes_cq: "true"
      dependencies: >-
        [
          {"dependency": "android_sdk", "version": "version:36v1"},
          {"dependency": "chrome_and_driver", "version": "version:125.0.6422.141"},
          {"dependency": "open_jdk", "version": "version:21"},
          {"dependency": "goldctl", "version": "git_revision:2387d6fff449587eecbb7e45b2692ca0710b63b9"},
          {"dependency": "vs_build", "version": "version:vs2019"}
        ]
      shard: build_tests
      subshard: "3_9"
      tags: >
        ["framework", "hostonly", "shard", "windows"]

  - name: Windows build_tests_4_9
    recipe: flutter/flutter_drone
    timeout: 60
    properties:
      add_recipes_cq: "true"
      dependencies: >-
        [
          {"dependency": "android_sdk", "version": "version:36v1"},
          {"dependency": "chrome_and_driver", "version": "version:125.0.6422.141"},
          {"dependency": "open_jdk", "version": "version:21"},
          {"dependency": "goldctl", "version": "git_revision:2387d6fff449587eecbb7e45b2692ca0710b63b9"},
          {"dependency": "vs_build", "version": "version:vs2019"}
        ]
      shard: build_tests
      subshard: "4_9"
      tags: >
        ["framework", "hostonly", "shard", "windows"]

  - name: Windows build_tests_5_9
    recipe: flutter/flutter_drone
    timeout: 60
    properties:
      add_recipes_cq: "true"
      dependencies: >-
        [
          {"dependency": "android_sdk", "version": "version:36v1"},
          {"dependency": "chrome_and_driver", "version": "version:125.0.6422.141"},
          {"dependency": "open_jdk", "version": "version:21"},
          {"dependency": "goldctl", "version": "git_revision:2387d6fff449587eecbb7e45b2692ca0710b63b9"},
          {"dependency": "vs_build", "version": "version:vs2019"}
        ]
      shard: build_tests
      subshard: "5_9"
      tags: >
        ["framework", "hostonly", "shard", "windows"]

  - name: Windows build_tests_6_9
    recipe: flutter/flutter_drone
    timeout: 60
    properties:
      add_recipes_cq: "true"
      dependencies: >-
        [
          {"dependency": "android_sdk", "version": "version:36v1"},
          {"dependency": "chrome_and_driver", "version": "version:125.0.6422.141"},
          {"dependency": "open_jdk", "version": "version:21"},
          {"dependency": "goldctl", "version": "git_revision:2387d6fff449587eecbb7e45b2692ca0710b63b9"},
          {"dependency": "vs_build", "version": "version:vs2019"}
        ]
      shard: build_tests
      subshard: "6_9"
      tags: >
        ["framework", "hostonly", "shard", "windows"]

  - name: Windows build_tests_7_9
    recipe: flutter/flutter_drone
    timeout: 60
    properties:
      add_recipes_cq: "true"
      dependencies: >-
        [
          {"dependency": "android_sdk", "version": "version:36v1"},
          {"dependency": "chrome_and_driver", "version": "version:125.0.6422.141"},
          {"dependency": "open_jdk", "version": "version:21"},
          {"dependency": "goldctl", "version": "git_revision:2387d6fff449587eecbb7e45b2692ca0710b63b9"},
          {"dependency": "vs_build", "version": "version:vs2019"}
        ]
      shard: build_tests
      subshard: "7_9"
      tags: >
        ["framework", "hostonly", "shard", "windows"]

  - name: Windows build_tests_8_9
    recipe: flutter/flutter_drone
    timeout: 60
    properties:
      add_recipes_cq: "true"
      dependencies: >-
        [
          {"dependency": "android_sdk", "version": "version:36v1"},
          {"dependency": "chrome_and_driver", "version": "version:125.0.6422.141"},
          {"dependency": "open_jdk", "version": "version:21"},
          {"dependency": "goldctl", "version": "git_revision:2387d6fff449587eecbb7e45b2692ca0710b63b9"},
          {"dependency": "vs_build", "version": "version:vs2019"}
        ]
      shard: build_tests
      subshard: "8_9"
      tags: >
        ["framework", "hostonly", "shard", "windows"]

  - name: Windows build_tests_9_9
    recipe: flutter/flutter_drone
    timeout: 60
    properties:
      add_recipes_cq: "true"
      dependencies: >-
        [
          {"dependency": "android_sdk", "version": "version:36v1"},
          {"dependency": "chrome_and_driver", "version": "version:125.0.6422.141"},
          {"dependency": "open_jdk", "version": "version:21"},
          {"dependency": "goldctl", "version": "git_revision:2387d6fff449587eecbb7e45b2692ca0710b63b9"},
          {"dependency": "vs_build", "version": "version:vs2019"}
        ]
      shard: build_tests
      subshard: "9_9"
      tags: >
        ["framework", "hostonly", "shard", "windows"]

  - name: Windows customer_testing
    enabled_branches:
      - master
    recipe: flutter/flutter_drone
    # Timeout in minutes for the whole task.
    timeout: 60
    properties:
      shard: customer_testing
      tags: >
        ["framework", "hostonly", "shard", "windows"]
      test_timeout_secs: "2700" # Allows 45 minutes (up from 30 default)

  - name: Windows framework_tests_libraries
    recipe: flutter/flutter_drone
    timeout: 60
    properties:
      dependencies: >-
        [
          {"dependency": "goldctl", "version": "git_revision:2387d6fff449587eecbb7e45b2692ca0710b63b9"}
        ]
      shard: framework_tests
      subshard: libraries
      tags: >
        ["framework", "hostonly", "shard", "windows"]
    runIf:
      - dev/**
      - packages/flutter/**
      - packages/flutter_driver/**
      - packages/integration_test/**
      - packages/flutter_localizations/**
      - packages/fuchsia_remote_debug_protocol/**
      - packages/flutter_test/**
      - packages/flutter_goldens/**
      - packages/flutter_tools/**
      - bin/**
      - .ci.yaml
      - engine/**
      - DEPS

  - name: Windows framework_tests_libraries_leak_tracking
    recipe: flutter/flutter_drone
    timeout: 120
    properties:
      test_timeout_secs: "3600" # 1 hour
      dependencies: >-
        [
          {"dependency": "goldctl", "version": "git_revision:2387d6fff449587eecbb7e45b2692ca0710b63b9"}
        ]
      shard: framework_tests
      subshard: libraries
      tags: >
        ["framework", "hostonly", "shard", "windows"]
      env_variables: >-
        {
          "LEAK_TRACKING": "true",
          "TEST_RANDOMIZATION_OFF": "true"
        }
    runIf:
      - dev/**
      - packages/flutter/**
      - packages/flutter_driver/**
      - packages/integration_test/**
      - packages/flutter_localizations/**
      - packages/fuchsia_remote_debug_protocol/**
      - packages/flutter_test/**
      - packages/flutter_goldens/**
      - packages/flutter_tools/**
      - bin/**
      - .ci.yaml
      - engine/**
      - DEPS

  - name: Windows framework_tests_misc
    recipe: flutter/flutter_drone
    timeout: 60
    properties:
      dependencies: >-
        [
          {"dependency": "goldctl", "version": "git_revision:2387d6fff449587eecbb7e45b2692ca0710b63b9"},
          {"dependency": "vs_build", "version": "version:vs2019"},
          {"dependency": "open_jdk", "version": "version:21"},
          {"dependency": "android_sdk", "version": "version:36v1"}
        ]
      shard: framework_tests
      subshard: misc
      tags: >
        ["framework", "hostonly", "shard", "windows"]
    runIf:
      - dev/**
      - examples/api/**
      - packages/flutter/**
      - packages/flutter_driver/**
      - packages/integration_test/**
      - packages/flutter_localizations/**
      - packages/fuchsia_remote_debug_protocol/**
      - packages/flutter_test/**
      - packages/flutter_goldens/**
      - packages/flutter_tools/**
      - bin/**
      - .ci.yaml
      - engine/**
      - DEPS

  - name: Windows framework_tests_widgets
    recipe: flutter/flutter_drone
    timeout: 60
    properties:
      dependencies: >-
        [
          {"dependency": "goldctl", "version": "git_revision:2387d6fff449587eecbb7e45b2692ca0710b63b9"}
        ]
      shard: framework_tests
      subshard: widgets
      tags: >
        ["framework", "hostonly", "shard", "windows"]
    runIf:
      - dev/**
      - packages/flutter/**
      - packages/flutter_driver/**
      - packages/integration_test/**
      - packages/flutter_localizations/**
      - packages/fuchsia_remote_debug_protocol/**
      - packages/flutter_test/**
      - packages/flutter_goldens/**
      - packages/flutter_tools/**
      - bin/**
      - .ci.yaml
      - engine/**
      - DEPS

  - name: Windows framework_tests_widgets_leak_tracking
    recipe: flutter/flutter_drone
    timeout: 120
    properties:
      test_timeout_secs: "3600" # 1 hour
      dependencies: >-
        [
          {"dependency": "goldctl", "version": "git_revision:2387d6fff449587eecbb7e45b2692ca0710b63b9"}
        ]
      shard: framework_tests
      subshard: widgets
      tags: >
        ["framework", "hostonly", "shard", "windows"]
      env_variables: >-
        {
          "LEAK_TRACKING": "true",
          "TEST_RANDOMIZATION_OFF": "true"
        }
    runIf:
      - dev/**
      - packages/flutter/**
      - packages/flutter_driver/**
      - packages/integration_test/**
      - packages/flutter_localizations/**
      - packages/fuchsia_remote_debug_protocol/**
      - packages/flutter_test/**
      - packages/flutter_goldens/**
      - packages/flutter_tools/**
      - bin/**
      - .ci.yaml
      - engine/**
      - DEPS

  - name: Windows gradle_plugin_bundle_test
    recipe: devicelab/devicelab_drone
    timeout: 60
    properties:
      dependencies: >-
        [
          {"dependency": "android_sdk", "version": "version:36v1"},
          {"dependency": "chrome_and_driver", "version": "version:125.0.6422.141"},
          {"dependency": "open_jdk", "version": "version:21"}
        ]
      tags: >
        ["devicelab", "hostonly", "windows"]
      task_name: gradle_plugin_bundle_test
    runIf:
      - dev/**
      - bin/**
      - .ci.yaml
      - engine/**
      - DEPS

  - name: Windows hot_mode_dev_cycle_win_target__benchmark
    recipe: devicelab/devicelab_drone
    presubmit: false
    timeout: 60
    properties:
      dependencies: >-
        [
          {"dependency": "vs_build", "version": "version:vs2019"}
        ]
      tags: >
        ["devicelab", "hostonly", "windows"]
      task_name: hot_mode_dev_cycle_win_target__benchmark

  - name: Windows_arm64 hot_mode_dev_cycle_win_target__benchmark
    recipe: devicelab/devicelab_drone
    presubmit: false
    timeout: 60
    properties:
      dependencies: >-
        [
          {"dependency": "vs_build", "version": "version:vs2019"}
        ]
      tags: >
        ["devicelab", "hostonly", "windows", "arm64"]
      task_name: hot_mode_dev_cycle_win_target__benchmark

  - name: Windows module_custom_host_app_name_test
    recipe: devicelab/devicelab_drone
    timeout: 60
    properties:
      dependencies: >-
        [
          {"dependency": "android_sdk", "version": "version:36v1"},
          {"dependency": "chrome_and_driver", "version": "version:125.0.6422.141"},
          {"dependency": "open_jdk", "version": "version:21"}
        ]
      tags: >
        ["devicelab", "hostonly", "windows"]
      task_name: module_custom_host_app_name_test
    runIf:
      - dev/**
      - packages/flutter_tools/**
      - bin/**
      - .ci.yaml
      - engine/**
      - DEPS

  - name: Windows module_host_with_custom_build_test
    recipe: devicelab/devicelab_drone
    timeout: 60
    properties:
      dependencies: >-
        [
          {"dependency": "android_sdk", "version": "version:36v1"},
          {"dependency": "chrome_and_driver", "version": "version:125.0.6422.141"},
          {"dependency": "open_jdk", "version": "version:21"}
        ]
      tags: >
        ["devicelab", "hostonly", "windows"]
      task_name: module_host_with_custom_build_test
    runIf:
      - dev/**
      - packages/flutter_tools/**
      - bin/**
      - .ci.yaml
      - engine/**
      - DEPS

  - name: Windows build_android_host_app_with_module_aar
    recipe: devicelab/devicelab_drone
    timeout: 60
    properties:
      dependencies: >-
        [
          {"dependency": "android_sdk", "version": "version:36v1"},
          {"dependency": "chrome_and_driver", "version": "version:125.0.6422.141"},
          {"dependency": "open_jdk", "version": "version:21"}
        ]
      tags: >
        ["devicelab", "hostonly", "windows"]
      task_name: build_android_host_app_with_module_aar
      test_timeout_secs: "2700" # Allows 45 minutes (up from 30 default)
    runIf:
      - dev/**
      - packages/flutter_tools/**
      - bin/**
      - .ci.yaml
      - engine/**
      - DEPS

  - name: Windows build_android_host_app_with_module_source
    recipe: devicelab/devicelab_drone
    timeout: 60
    presubmit: false
    properties:
      dependencies: >-
        [
          {"dependency": "android_sdk", "version": "version:36v1"},
          {"dependency": "chrome_and_driver", "version": "version:125.0.6422.141"},
          {"dependency": "open_jdk", "version": "version:21"}
        ]
      tags: >
        ["devicelab", "hostonly", "windows"]
      task_name: build_android_host_app_with_module_source
      test_timeout_secs: "2700"
    runIf:
      - dev/**
      - packages/flutter_tools/**
      - bin/**
      - .ci.yaml
      - engine/**
      - DEPS

  - name: Windows platform_channel_sample_test_windows
    recipe: devicelab/devicelab_drone
    presubmit: false
    timeout: 60
    properties:
      dependencies: >-
        [
          {"dependency": "vs_build", "version": "version:vs2019"}
        ]
      tags: >
        ["devicelab", "hostonly", "windows"]
      task_name: platform_channel_sample_test_windows

  - name: Windows_arm64 platform_channel_sample_test_windows
    recipe: devicelab/devicelab_drone
    presubmit: false
    timeout: 60
    properties:
      dependencies: >-
        [
          {"dependency": "vs_build", "version": "version:vs2019"}
        ]
      tags: >
        ["devicelab", "hostonly", "windows", "arm64"]
      task_name: platform_channel_sample_test_windows

  - name: Windows plugin_dependencies_test
    recipe: devicelab/devicelab_drone
    timeout: 60
    properties:
      dependencies: >-
        [
          {"dependency": "android_sdk", "version": "version:36v1"},
          {"dependency": "chrome_and_driver", "version": "version:125.0.6422.141"},
          {"dependency": "open_jdk", "version": "version:21"}
        ]
      tags: >
        ["devicelab", "hostonly", "windows"]
      task_name: plugin_dependencies_test
    runIf:
      - dev/**
      - packages/flutter_tools/**
      - bin/**
      - .ci.yaml
      - engine/**
      - DEPS

  - name: Windows plugin_test
    bringup: true # Flaky https://github.com/flutter/flutter/issues/148834
    recipe: devicelab/devicelab_drone
    timeout: 60
    properties:
      dependencies: >-
        [
          {"dependency": "android_sdk", "version": "version:36v1"},
          {"dependency": "chrome_and_driver", "version": "version:125.0.6422.141"},
          {"dependency": "open_jdk", "version": "version:21"}
        ]
      tags: >
        ["devicelab", "hostonly", "windows"]
      task_name: plugin_test
    runIf:
      - dev/**
      - packages/flutter_tools/**
      - bin/**
      - .ci.yaml
      - engine/**
      - DEPS

  - name: Windows plugin_test_windows
    recipe: devicelab/devicelab_drone
    timeout: 60
    properties:
      dependencies: >-
        [
          {"dependency": "vs_build", "version": "version:vs2019"}
        ]
      tags: >
        ["devicelab", "hostonly", "windows"]
      task_name: plugin_test_windows
    runIf:
      - dev/**
      - packages/flutter_tools/**
      - bin/**
      - .ci.yaml
      - engine/**
      - DEPS

  - name: Windows_arm64 plugin_test_windows
    recipe: devicelab/devicelab_drone
    presubmit: false
    timeout: 60
    properties:
      dependencies: >-
        [
          {"dependency": "vs_build", "version": "version:vs2019"}
        ]
      tags: >
        ["devicelab", "hostonly", "windows", "arm64"]
      task_name: plugin_test_windows
      test_timeout_secs: "900" # 15 minutes
    runIf:
      - dev/**
      - packages/flutter_tools/**
      - bin/**
      - .ci.yaml
      - engine/**
      - DEPS

  - name: Windows run_debug_test_windows
    recipe: devicelab/devicelab_drone
    presubmit: false
    timeout: 60
    properties:
      dependencies: >-
        [
          {"dependency": "vs_build", "version": "version:vs2019"}
        ]
      tags: >
        ["devicelab", "hostonly", "windows"]
      task_name: run_debug_test_windows
    runIf:
      - dev/**
      - packages/flutter_tools/**
      - bin/**
      - .ci.yaml
      - engine/**
      - DEPS

  - name: Windows_arm64 run_debug_test_windows
    recipe: devicelab/devicelab_drone
    presubmit: false
    timeout: 60
    properties:
      dependencies: >-
        [
          {"dependency": "vs_build", "version": "version:vs2019"}
        ]
      tags: >
        ["devicelab", "hostonly", "windows", "arm64"]
      task_name: run_debug_test_windows
    runIf:
      - dev/**
      - packages/flutter_tools/**
      - bin/**
      - .ci.yaml
      - engine/**
      - DEPS

  - name: Windows run_release_test_windows
    recipe: devicelab/devicelab_drone
    presubmit: false
    timeout: 60
    properties:
      dependencies: >-
        [
          {"dependency": "vs_build", "version": "version:vs2019"}
        ]
      tags: >
        ["devicelab", "hostonly", "windows"]
      task_name: run_release_test_windows
    runIf:
      - dev/**
      - packages/flutter_tools/**
      - bin/**
      - .ci.yaml
      - engine/**
      - DEPS

  - name: Windows_arm64 run_release_test_windows
    recipe: devicelab/devicelab_drone
    presubmit: false
    timeout: 60
    properties:
      dependencies: >-
        [
          {"dependency": "vs_build", "version": "version:vs2019"}
        ]
      tags: >
        ["devicelab", "hostonly", "windows", "arm64"]
      task_name: run_release_test_windows
    runIf:
      - dev/**
      - packages/flutter_tools/**
      - bin/**
      - .ci.yaml
      - engine/**
      - DEPS

  - name: Windows tool_integration_tests_1_9
    recipe: flutter/flutter_drone
    timeout: 60
    properties:
      add_recipes_cq: "true"
      dependencies: >-
        [
          {"dependency": "android_sdk", "version": "version:36v1"},
          {"dependency": "chrome_and_driver", "version": "version:125.0.6422.141"},
          {"dependency": "open_jdk", "version": "version:21"},
          {"dependency": "goldctl", "version": "git_revision:2387d6fff449587eecbb7e45b2692ca0710b63b9"},
          {"dependency": "vs_build", "version": "version:vs2019"}
        ]
      shard: tool_integration_tests
      subshard: "1_9"
      tags: >
        ["framework", "hostonly", "shard", "windows"]
      test_timeout_secs: "2700"
    runIf:
      - dev/**
      - packages/flutter_tools/**
      - bin/**
      - .ci.yaml
      - engine/**
      - DEPS

  - name: Windows tool_integration_tests_2_9
    recipe: flutter/flutter_drone
    timeout: 60
    properties:
      add_recipes_cq: "true"
      dependencies: >-
        [
          {"dependency": "android_sdk", "version": "version:36v1"},
          {"dependency": "chrome_and_driver", "version": "version:125.0.6422.141"},
          {"dependency": "open_jdk", "version": "version:21"},
          {"dependency": "goldctl", "version": "git_revision:2387d6fff449587eecbb7e45b2692ca0710b63b9"},
          {"dependency": "vs_build", "version": "version:vs2019"}
        ]
      shard: tool_integration_tests
      subshard: "2_9"
      tags: >
        ["framework", "hostonly", "shard", "windows"]
      test_timeout_secs: "2700"
    runIf:
      - dev/**
      - packages/flutter_tools/**
      - bin/**
      - .ci.yaml
      - engine/**
      - DEPS

  - name: Windows tool_integration_tests_3_9
    recipe: flutter/flutter_drone
    timeout: 60
    properties:
      add_recipes_cq: "true"
      dependencies: >-
        [
          {"dependency": "android_sdk", "version": "version:36v1"},
          {"dependency": "chrome_and_driver", "version": "version:125.0.6422.141"},
          {"dependency": "open_jdk", "version": "version:21"},
          {"dependency": "goldctl", "version": "git_revision:2387d6fff449587eecbb7e45b2692ca0710b63b9"},
          {"dependency": "vs_build", "version": "version:vs2019"}
        ]
      shard: tool_integration_tests
      subshard: "3_9"
      tags: >
        ["framework", "hostonly", "shard", "windows"]
      test_timeout_secs: "2700"
    runIf:
      - dev/**
      - packages/flutter_tools/**
      - bin/**
      - .ci.yaml
      - engine/**
      - DEPS

  - name: Windows tool_integration_tests_4_9
    recipe: flutter/flutter_drone
    timeout: 60
    properties:
      add_recipes_cq: "true"
      dependencies: >-
        [
          {"dependency": "android_sdk", "version": "version:36v1"},
          {"dependency": "chrome_and_driver", "version": "version:125.0.6422.141"},
          {"dependency": "open_jdk", "version": "version:21"},
          {"dependency": "goldctl", "version": "git_revision:2387d6fff449587eecbb7e45b2692ca0710b63b9"},
          {"dependency": "vs_build", "version": "version:vs2019"}
        ]
      shard: tool_integration_tests
      subshard: "4_9"
      tags: >
        ["framework", "hostonly", "shard", "windows"]
      test_timeout_secs: "2700"
    runIf:
      - dev/**
      - packages/flutter_tools/**
      - bin/**
      - .ci.yaml
      - engine/**
      - DEPS

  - name: Windows tool_integration_tests_5_9
    recipe: flutter/flutter_drone
    timeout: 60
    properties:
      add_recipes_cq: "true"
      dependencies: >-
        [
          {"dependency": "android_sdk", "version": "version:36v1"},
          {"dependency": "chrome_and_driver", "version": "version:125.0.6422.141"},
          {"dependency": "open_jdk", "version": "version:21"},
          {"dependency": "goldctl", "version": "git_revision:2387d6fff449587eecbb7e45b2692ca0710b63b9"},
          {"dependency": "vs_build", "version": "version:vs2019"}
        ]
      shard: tool_integration_tests
      subshard: "5_9"
      tags: >
        ["framework", "hostonly", "shard", "windows"]
      test_timeout_secs: "2700"
    runIf:
      - dev/**
      - packages/flutter_tools/**
      - bin/**
      - .ci.yaml
      - engine/**
      - DEPS

  - name: Windows tool_integration_tests_6_9
    recipe: flutter/flutter_drone
    timeout: 60
    properties:
      add_recipes_cq: "true"
      dependencies: >-
        [
          {"dependency": "android_sdk", "version": "version:36v1"},
          {"dependency": "chrome_and_driver", "version": "version:125.0.6422.141"},
          {"dependency": "open_jdk", "version": "version:21"},
          {"dependency": "goldctl", "version": "git_revision:2387d6fff449587eecbb7e45b2692ca0710b63b9"},
          {"dependency": "vs_build", "version": "version:vs2019"}
        ]
      shard: tool_integration_tests
      subshard: "6_9"
      tags: >
        ["framework", "hostonly", "shard", "windows"]
      test_timeout_secs: "2700"
    runIf:
      - dev/**
      - packages/flutter_tools/**
      - bin/**
      - .ci.yaml
      - engine/**
      - DEPS

  - name: Windows tool_integration_tests_7_9
    recipe: flutter/flutter_drone
    timeout: 60
    properties:
      add_recipes_cq: "true"
      dependencies: >-
        [
          {"dependency": "android_sdk", "version": "version:36v1"},
          {"dependency": "chrome_and_driver", "version": "version:125.0.6422.141"},
          {"dependency": "open_jdk", "version": "version:21"},
          {"dependency": "goldctl", "version": "git_revision:2387d6fff449587eecbb7e45b2692ca0710b63b9"},
          {"dependency": "vs_build", "version": "version:vs2019"}
        ]
      shard: tool_integration_tests
      subshard: "7_9"
      tags: >
        ["framework", "hostonly", "shard", "windows"]
      test_timeout_secs: "2700"
    runIf:
      - dev/**
      - packages/flutter_tools/**
      - bin/**
      - .ci.yaml
      - engine/**
      - DEPS

  - name: Windows tool_integration_tests_8_9
    recipe: flutter/flutter_drone
    timeout: 60
    properties:
      add_recipes_cq: "true"
      dependencies: >-
        [
          {"dependency": "android_sdk", "version": "version:36v1"},
          {"dependency": "chrome_and_driver", "version": "version:125.0.6422.141"},
          {"dependency": "open_jdk", "version": "version:21"},
          {"dependency": "goldctl", "version": "git_revision:2387d6fff449587eecbb7e45b2692ca0710b63b9"},
          {"dependency": "vs_build", "version": "version:vs2019"}
        ]
      shard: tool_integration_tests
      subshard: "8_9"
      tags: >
        ["framework", "hostonly", "shard", "windows"]
      test_timeout_secs: "2700"
    runIf:
      - dev/**
      - packages/flutter_tools/**
      - bin/**
      - .ci.yaml
      - engine/**
      - DEPS

  - name: Windows tool_integration_tests_9_9
    recipe: flutter/flutter_drone
    timeout: 60
    properties:
      add_recipes_cq: "true"
      dependencies: >-
        [
          {"dependency": "android_sdk", "version": "version:36v1"},
          {"dependency": "chrome_and_driver", "version": "version:125.0.6422.141"},
          {"dependency": "open_jdk", "version": "version:21"},
          {"dependency": "goldctl", "version": "git_revision:2387d6fff449587eecbb7e45b2692ca0710b63b9"},
          {"dependency": "vs_build", "version": "version:vs2019"}
        ]
      shard: tool_integration_tests
      subshard: "9_9"
      tags: >
        ["framework", "hostonly", "shard", "windows"]
      test_timeout_secs: "2700"
    runIf:
      - dev/**
      - packages/flutter_tools/**
      - bin/**
      - .ci.yaml
      - engine/**
      - DEPS

  - name: Windows tool_tests_commands
    recipe: flutter/flutter_drone
    timeout: 60
    properties:
      add_recipes_cq: "true"
      dependencies: >-
        [
          {"dependency": "android_sdk", "version": "version:36v1"},
          {"dependency": "open_jdk", "version": "version:21"},
          {"dependency": "vs_build", "version": "version:vs2019"}
        ]
      shard: tool_tests
      subshard: commands
      tags: >
        ["framework", "hostonly", "shard", "windows"]
    runIf:
      - dev/**
      - packages/flutter_tools/**
      - bin/**
      - .ci.yaml
      - engine/**
      - DEPS

  - name: Windows tool_tests_general
    recipe: flutter/flutter_drone
    timeout: 60
    properties:
      add_recipes_cq: "true"
      dependencies: >-
        [
          {"dependency": "android_sdk", "version": "version:36v1"},
          {"dependency": "open_jdk", "version": "version:21"}
        ]
      shard: tool_tests
      subshard: general
      tags: >
        ["framework", "hostonly", "shard", "windows"]
    runIf:
      - dev/**
      - packages/flutter_tools/**
      - bin/**
      - .ci.yaml
      - engine/**
      - DEPS

  - name: Windows web_tool_tests_1_2
    recipe: flutter/flutter_drone
    timeout: 60
    properties:
      dependencies: >-
        [
          {"dependency": "android_sdk", "version": "version:36v1"},
          {"dependency": "chrome_and_driver", "version": "version:125.0.6422.141"},
          {"dependency": "open_jdk", "version": "version:21"},
          {"dependency": "goldctl", "version": "git_revision:2387d6fff449587eecbb7e45b2692ca0710b63b9"}
        ]
      shard: web_tool_tests
      subshard: "1_2"
      tags: >
        ["framework", "hostonly", "shard", "windows"]
      test_timeout_secs: "3600" # 60 minutes to match the global `timeout` property.
    runIf:
      - dev/**
      - packages/flutter_tools/**
      - bin/**
      - .ci.yaml
      - engine/**
      - DEPS

  - name: Windows web_tool_tests_2_2
    recipe: flutter/flutter_drone
    timeout: 60
    properties:
      dependencies: >-
        [
          {"dependency": "android_sdk", "version": "version:36v1"},
          {"dependency": "chrome_and_driver", "version": "version:125.0.6422.141"},
          {"dependency": "open_jdk", "version": "version:21"},
          {"dependency": "goldctl", "version": "git_revision:2387d6fff449587eecbb7e45b2692ca0710b63b9"}
        ]
      shard: web_tool_tests
      subshard: "2_2"
      tags: >
        ["framework", "hostonly", "shard"]
    runIf:
    - dev/**
    - packages/flutter_tools/**
    - bin/**
    - .ci.yaml
    - engine/**
    - DEPS

  - name: Windows windows_home_scroll_perf__timeline_summary
    recipe: devicelab/devicelab_drone
    presubmit: false
    timeout: 60
    properties:
      tags: >
        ["devicelab", "hostonly", "windows"]
      dependencies: >-
        [
          {"dependency": "vs_build", "version": "version:vs2019"}
        ]
      task_name: windows_home_scroll_perf__timeline_summary

  - name: Windows_arm64 windows_home_scroll_perf__timeline_summary
    recipe: devicelab/devicelab_drone
    presubmit: false
    timeout: 60
    properties:
      tags: >
        ["devicelab", "hostonly", "windows", "arm64"]
      dependencies: >-
        [
          {"dependency": "vs_build", "version": "version:vs2019"}
        ]
      task_name: windows_home_scroll_perf__timeline_summary


  - name: Windows hello_world_win_desktop__compile
    recipe: devicelab/devicelab_drone
    presubmit: false
    timeout: 60
    properties:
      tags: >
        ["devicelab", "hostonly", "windows"]
      dependencies: >-
        [
          {"dependency": "vs_build", "version": "version:vs2019"}
        ]
      task_name: hello_world_win_desktop__compile

  - name: Windows windows_desktop_impeller
    recipe: devicelab/devicelab_drone
    presubmit: false
    timeout: 60
    properties:
      tags: >
        ["devicelab", "hostonly", "windows"]
      dependencies: >-
        [
          {"dependency": "vs_build", "version": "version:vs2019"}
        ]
      task_name: windows_desktop_impeller

  - name: Windows_arm64 hello_world_win_desktop__compile
    recipe: devicelab/devicelab_drone
    presubmit: false
    timeout: 60
    properties:
      tags: >
        ["devicelab", "hostonly", "windows", "arm64"]
      dependencies: >-
        [
          {"dependency": "vs_build", "version": "version:vs2019"}
        ]
      task_name: hello_world_win_desktop__compile

  - name: Windows flutter_gallery_win_desktop__compile
    recipe: devicelab/devicelab_drone
    presubmit: false
    timeout: 60
    properties:
      tags: >
        ["devicelab", "hostonly", "windows"]
      dependencies: >-
        [
          {"dependency": "vs_build", "version": "version:vs2019"}
        ]
      task_name: flutter_gallery_win_desktop__compile

  - name: Windows_arm64 flutter_gallery_win_desktop__compile
    recipe: devicelab/devicelab_drone
    presubmit: false
    timeout: 60
    properties:
      tags: >
        ["devicelab", "hostonly", "windows", "arm64"]
      dependencies: >-
        [
          {"dependency": "vs_build", "version": "version:vs2019"}
        ]
      task_name: flutter_gallery_win_desktop__compile

  - name: Windows flutter_gallery_win_desktop__start_up
    recipe: devicelab/devicelab_drone
    presubmit: false
    timeout: 60
    properties:
      tags: >
        ["devicelab", "hostonly", "windows"]
      dependencies: >-
        [
          {"dependency": "vs_build", "version": "version:vs2019"}
        ]
      task_name: flutter_gallery_win_desktop__start_up

  - name: Windows_arm64 flutter_gallery_win_desktop__start_up
    recipe: devicelab/devicelab_drone
    presubmit: false
    timeout: 60
    properties:
      tags: >
        ["devicelab", "hostonly", "windows", "arm64"]
      dependencies: >-
        [
          {"dependency": "vs_build", "version": "version:vs2019"}
        ]
      task_name: flutter_gallery_win_desktop__start_up

  - name: Windows complex_layout_win_desktop__start_up
    recipe: devicelab/devicelab_drone
    presubmit: false
    timeout: 60
    properties:
      tags: >
        ["devicelab", "hostonly", "windows"]
      dependencies: >-
        [
          {"dependency": "vs_build", "version": "version:vs2019"}
        ]
      task_name: complex_layout_win_desktop__start_up

  - name: Windows_arm64 complex_layout_win_desktop__start_up
    recipe: devicelab/devicelab_drone
    presubmit: false
    timeout: 60
    properties:
      tags: >
        ["devicelab", "hostonly", "windows", "arm64"]
      dependencies: >-
        [
          {"dependency": "vs_build", "version": "version:vs2019"}
        ]
      task_name: complex_layout_win_desktop__start_up

  - name: Windows flutter_view_win_desktop__start_up
    recipe: devicelab/devicelab_drone
    presubmit: false
    timeout: 60
    properties:
      tags: >
        ["devicelab", "hostonly", "windows"]
      dependencies: >-
        [
          {"dependency": "vs_build", "version": "version:vs2019"}
        ]
      task_name: flutter_view_win_desktop__start_up

  - name: Windows_arm64 flutter_view_win_desktop__start_up
    recipe: devicelab/devicelab_drone
    presubmit: false
    timeout: 60
    properties:
      tags: >
        ["devicelab", "hostonly", "windows", "arm64"]
      dependencies: >-
        [
          {"dependency": "vs_build", "version": "version:vs2019"}
        ]
      task_name: flutter_view_win_desktop__start_up

  - name: Windows platform_view_win_desktop__start_up
    recipe: devicelab/devicelab_drone
    presubmit: false
    timeout: 60
    properties:
      tags: >
        ["devicelab", "hostonly", "windows"]
      dependencies: >-
        [
          {"dependency": "vs_build", "version": "version:vs2019"}
        ]
      task_name: platform_view_win_desktop__start_up

  - name: Windows_arm64 platform_view_win_desktop__start_up
    recipe: devicelab/devicelab_drone
    presubmit: false
    timeout: 60
    properties:
      tags: >
        ["devicelab", "hostonly", "windows", "arm64"]
      dependencies: >-
        [
          {"dependency": "vs_build", "version": "version:vs2019"}
        ]
      task_name: platform_view_win_desktop__start_up

  # windows mokey test
  - name: Windows_mokey basic_material_app_win__compile
    recipe: devicelab/devicelab_drone
    presubmit: false
    timeout: 60
    properties:
      tags: >
        ["devicelab", "android", "windows", "mokey"]
      task_name: basic_material_app_win__compile

  # windows mokey test
  - name: Windows_mokey channels_integration_test_win
    recipe: devicelab/devicelab_drone
    presubmit: false
    timeout: 60
    properties:
      tags: >
        ["devicelab", "android", "windows", "mokey"]
      task_name: channels_integration_test_win

  # windows mokey test
  - name: Windows_mokey flavors_test_win
    recipe: devicelab/devicelab_drone
    presubmit: false
    timeout: 60
    properties:
      tags: >
        ["devicelab", "android", "windows", "mokey"]
      task_name: flavors_test

  # windows mokey test
  - name: Windows_mokey flutter_gallery_win__compile
    recipe: devicelab/devicelab_drone
    presubmit: false
    timeout: 60
    properties:
      tags: >
        ["devicelab", "android", "windows", "mokey"]
      task_name: flutter_gallery_win__compile

  # windows mokey benchmark
  - name: Windows_mokey hot_mode_dev_cycle_win__benchmark
    recipe: devicelab/devicelab_drone
    presubmit: false
    timeout: 60
    properties:
      tags: >
        ["devicelab", "android", "windows", "mokey"]
      task_name: hot_mode_dev_cycle_win__benchmark

  # windows mokey test
  - name: Windows_mokey native_assets_android
    recipe: devicelab/devicelab_drone
    presubmit: false
    timeout: 60
    properties:
      tags: >
        ["devicelab", "android", "windows", "mokey"]
      task_name: native_assets_android

  # windows mokey test
  - name: Windows_mokey windows_chrome_dev_mode
    recipe: devicelab/devicelab_drone
    presubmit: false
    timeout: 60
    properties:
      tags: >
        ["devicelab", "android", "windows", "mokey"]
      task_name: windows_chrome_dev_mode

  - name: Windows flutter_packaging_test
    recipe: packaging/packaging
    presubmit: false
    enabled_branches:
      - master
    properties:
      task_name: flutter_packaging
      tags: >
        ["framework", "hostonly", "shard", "windows"]
    runIf:
      - .ci.yaml
      - engine/**
      - DEPS
      - dev/bots/**

  - name: Windows windows_startup_test
    recipe: devicelab/devicelab_drone
    presubmit: false
    timeout: 60
    properties:
      dependencies: >-
        [
          {"dependency": "vs_build", "version": "version:vs2019"}
        ]
      tags: >
        ["devicelab", "hostonly", "windows"]
      task_name: windows_startup_test

  - name: Windows_arm64 windows_startup_test
    recipe: devicelab/devicelab_drone
    presubmit: false
    timeout: 60
    properties:
      dependencies: >-
        [
          {"dependency": "vs_build", "version": "version:vs2019"}
        ]
      tags: >
        ["devicelab", "hostonly", "windows", "arm64"]
      task_name: windows_startup_test

  - name: Windows flutter_tool_startup__windows
    recipe: devicelab/devicelab_drone
    presubmit: false
    timeout: 60
    properties:
      tags: >
        ["devicelab", "hostonly", "windows"]
      task_name: flutter_tool_startup

  - name: Windows_arm64 flutter_tool_startup__windows
    recipe: devicelab/devicelab_drone
    presubmit: false
    timeout: 60
    properties:
      tags: >
        ["devicelab", "hostonly", "windows", "arm64"]
      task_name: flutter_tool_startup

  - name: Linux flutter_tool_startup__linux
    recipe: devicelab/devicelab_drone
    presubmit: false
    timeout: 60
    properties:
      tags: >
        ["devicelab", "hostonly", "linux"]
      task_name: flutter_tool_startup

  - name: Mac_benchmark flutter_tool_startup__macos
    presubmit: false
    recipe: devicelab/devicelab_drone
    timeout: 60
    properties:
      task_name: flutter_tool_startup

  - name: Linux flutter_packaging
    recipe: packaging/packaging
    timeout: 60
    scheduler: release
    enabled_branches:
      - beta
      - stable
    properties:
      task_name: flutter_packaging
      tags: >
        ["framework", "hostonly", "shard", "linux"]
    drone_dimensions:
      - os=Linux

  - name: Mac flutter_packaging
    recipe: packaging/packaging
    timeout: 60
    scheduler: release
    enabled_branches:
      - beta
      - stable
    properties:
      task_name: flutter_packaging
      tags: >
        ["framework", "hostonly", "shard", "mac"]
    drone_dimensions:
      - os=Mac
      - cpu=x86


  - name: Mac_arm64 flutter_packaging
    recipe: packaging/packaging
    timeout: 60
    scheduler: release
    enabled_branches:
      - beta
      - stable
    properties:
      task_name: flutter_packaging
      tags: >
        ["framework", "hostonly", "shard", "mac"]
    drone_dimensions:
      - os=Mac
      - cpu=arm64

  - name: Windows flutter_packaging
    recipe: packaging/packaging
    timeout: 60
    scheduler: release
    bringup: true
    enabled_branches:
      - beta
      - stable
    properties:
      task_name: flutter_packaging
      tags: >
        ["framework", "hostonly", "shard", "windows"]
    drone_dimensions:
      - os=Windows
>>>>>>> 5b78ecca
<|MERGE_RESOLUTION|>--- conflicted
+++ resolved
@@ -3,8 +3,6 @@
   - ios-experimental
 
 platform_properties:
-<<<<<<< HEAD
-=======
   staging_build_linux:
     properties:
       dependencies: >-
@@ -136,7 +134,6 @@
       os: Linux
       device_type: "SM-S921U1"
 
->>>>>>> 5b78ecca
   mac:
     properties:
       contexts: >-
@@ -147,11 +144,7 @@
         [
           {"dependency": "apple_signing", "version": "version:to_2026"}
         ]
-<<<<<<< HEAD
-      os: Mac-15.5
-=======
       os: Mac-14|Mac-15
->>>>>>> 5b78ecca
       device_type: none
       $flutter/osx_sdk : >-
         {
@@ -168,11 +161,7 @@
         [
           {"dependency": "apple_signing", "version": "version:to_2026"}
         ]
-<<<<<<< HEAD
-      os: Mac-15.5
-=======
       os: Mac-14|Mac-15
->>>>>>> 5b78ecca
       device_type: none
       cpu: arm64
       $flutter/osx_sdk : >-
@@ -192,11 +181,7 @@
         ]
       device_type: none
       mac_model: "Macmini8,1"
-<<<<<<< HEAD
-      os: Mac-15.5
-=======
       os: Mac-14|Mac-15
->>>>>>> 5b78ecca
       tags: >
         ["devicelab", "hostonly", "mac"]
       $flutter/osx_sdk : >-
@@ -214,11 +199,7 @@
         [
           {"dependency": "apple_signing", "version": "version:to_2026"}
         ]
-<<<<<<< HEAD
-      os: Mac-15.5
-=======
       os: Mac-14|Mac-15
->>>>>>> 5b78ecca
       device_type: none
       cpu: x86
       $flutter/osx_sdk : >-
@@ -237,19 +218,13 @@
           {"dependency": "ruby", "version": "ruby_3.1-pod_1.13"},
           {"dependency": "apple_signing", "version": "version:to_2026"}
         ]
-<<<<<<< HEAD
-      os: Mac-15.5
-=======
       os: Mac-14|Mac-15
->>>>>>> 5b78ecca
       device_type: none
       cpu: x86
       $flutter/osx_sdk : >-
         {
           "sdk_version": "16f6"
         }
-<<<<<<< HEAD
-=======
 
   mac_mokey:
     properties:
@@ -274,7 +249,6 @@
       cpu: arm64
       device_type: "mokey"
 
->>>>>>> 5b78ecca
   mac_ios:
     properties:
       contexts: >-
@@ -286,11 +260,7 @@
           {"dependency": "ruby", "version": "ruby_3.1-pod_1.13"},
           {"dependency": "apple_signing", "version": "version:to_2026"}
         ]
-<<<<<<< HEAD
-      os: Mac-15.5
-=======
       os: Mac-14|Mac-15
->>>>>>> 5b78ecca
       device_os: iOS-17|iOS-18
       $flutter/osx_sdk : >-
         {
@@ -308,11 +278,7 @@
           {"dependency": "ruby", "version": "ruby_3.1-pod_1.13"},
           {"dependency": "apple_signing", "version": "version:to_2026"}
         ]
-<<<<<<< HEAD
-      os: Mac-15.5
-=======
       os: Mac-14|Mac-15
->>>>>>> 5b78ecca
       cpu: x86
       device_os: iOS-17|iOS-18
       $flutter/osx_sdk : >-
@@ -331,22 +297,13 @@
           {"dependency": "ruby", "version": "ruby_3.1-pod_1.13"},
           {"dependency": "apple_signing", "version": "none"}
         ]
-<<<<<<< HEAD
-      os: Mac-15.5
-=======
       os: Mac-14|Mac-15
->>>>>>> 5b78ecca
       cpu: arm64
       device_os: iOS-17|iOS-18
       $flutter/osx_sdk : >-
         {
           "sdk_version": "16f6"
         }
-<<<<<<< HEAD
-
-targets:
-  - name: Mac build_ios_framework_module_test
-=======
 
   windows:
     properties:
@@ -446,16 +403,12 @@
     timeout: 60
 
   - name: Linux build_aar_module_test
->>>>>>> 5b78ecca
     recipe: devicelab/devicelab_drone
     timeout: 60
     properties:
       add_recipes_cq: "true"
       dependencies: >-
         [
-<<<<<<< HEAD
-          {"dependency": "ruby", "version": "ruby_3.1-pod_1.13"}
-=======
           {"dependency": "android_sdk", "version": "version:36v1"},
           {"dependency": "chrome_and_driver", "version": "version:125.0.6422.141"},
           {"dependency": "open_jdk", "version": "version:21"}
@@ -833,20 +786,24 @@
         [
           {"dependency": "android_sdk", "version": "version:36v1"},
           {"dependency": "open_jdk", "version": "version:21"}
->>>>>>> 5b78ecca
-        ]
-      tags: >
-        ["devicelab", "hostonly", "mac"]
-      task_name: build_ios_framework_module_test
-    runIf:
-      - dev/**
-      - packages/flutter_tools/**
-      - bin/**
-      - .ci.yaml
-      - engine/**
-<<<<<<< HEAD
-      - DEPS
-=======
+        ]
+      shard: framework_tests
+      subshard: slow
+      tags: >
+        ["framework", "hostonly", "shard", "linux"]
+    runIf:
+      - dev/**
+      - packages/flutter/**
+      - packages/flutter_driver/**
+      - packages/integration_test/**
+      - packages/flutter_localizations/**
+      - packages/fuchsia_remote_debug_protocol/**
+      - packages/flutter_test/**
+      - packages/flutter_goldens/**
+      - packages/flutter_tools/**
+      - bin/**
+      - .ci.yaml
+      - engine/**
       - DEPS
 
   - name: Linux framework_tests_misc
@@ -7109,5 +7066,4 @@
       tags: >
         ["framework", "hostonly", "shard", "windows"]
     drone_dimensions:
-      - os=Windows
->>>>>>> 5b78ecca
+      - os=Windows