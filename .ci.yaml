# Describes the targets run in continuous integration environment.
#
# Flutter infra uses this file to generate a checklist of tasks to be performed
# for every commit.
#
# The recipes mentioned below refer to those in this repo:
#   https://flutter.googlesource.com/recipes/+/refs/heads/main/recipes/
#
# The "flutter_drone" recipe just defers to dev/bots/test.dart in this repo,
# with the shard set according to the "shard" key in this file.
#
# More information at:
#  * https://github.com/flutter/cocoon/blob/main/CI_YAML.md
enabled_branches:
  - master
  - flutter-\d+\.\d+-candidate\.\d+

platform_properties:
  staging_build_linux:
    properties:
      dependencies: >-
        [
          {"dependency": "curl", "version": "version:7.64.0"}
        ]
      os: Ubuntu
      cores: "8"
      device_type: none
      ignore_flakiness: "true"

  linux:
    properties:
      dependencies: >-
        [
          {"dependency": "curl", "version": "version:7.64.0"}
        ]
      os: Ubuntu
      cores: "8"
      device_type: none

  # The current android emulator config names can be found here:
  # https://chromium.googlesource.com/chromium/src.git/+/HEAD/tools/android/avd/proto
  # You may use those names for the android_virtual_device version. You may find the
  # avd_cipd_version by clicking on the latest available instance and looking for the
  # build_id:<Identifier#> here:
  # https://chrome-infra-packages.appspot.com/p/chromium/tools/android/avd/linux-amd64.
  linux_android_emu:
    properties:
      contexts: >-
        [
          "android_virtual_device"
        ]
      dependencies: >-
        [
          {"dependency": "android_sdk", "version": "version:36v1"},
          {"dependency": "android_virtual_device", "version": "android_36_google_apis_x64.textpb"},
          {"dependency": "avd_cipd_version", "version": "build_id:8719362231152674241"},
          {"dependency": "open_jdk", "version": "version:21"}
        ]
      os: Ubuntu
      cores: "8"
      device_type: none
      kvm: "1"

  # linux_android_emu_unstable is intended to be how flutter-android proves the stability
  # of new combinations of dependencies.
  linux_android_emu_unstable:
    properties:
      contexts: >-
        [
          "android_virtual_device"
        ]
      dependencies: >-
        [
          {"dependency": "android_sdk", "version": "version:36v1"},
          {"dependency": "android_virtual_device", "version": "android_36_google_apis_x64.textpb"},
          {"dependency": "avd_cipd_version", "version": "build_id:8719362231152674241"},
          {"dependency": "open_jdk", "version": "version:21"}
        ]
      os: Ubuntu
      cores: "8"
      device_type: none
      kvm: "1"

  # linux_android_emu_vulkan_stable temporarily depends on an API 35 AVD while all
  # other linux_android_emu test targets depend on an API 36 AVD due to a potential issue with
  # virtual display on API 36: https://github.com/flutter/flutter/issues/170024.
  linux_android_emu_vulkan_stable:
    properties:
      contexts: >-
        [
          "android_virtual_device"
        ]
      dependencies: >-
        [
          {"dependency": "android_sdk", "version": "version:36v1"},
          {"dependency": "android_virtual_device", "version": "android_35_google_apis_x64.textpb"},
          {"dependency": "avd_cipd_version", "version": "build_id:8733065022087935185"},
          {"dependency": "open_jdk", "version": "version:21"}
        ]
      os: Ubuntu
      cores: "8"
      device_type: none
      kvm: "1"

  linux_build_test:
    properties:
      dependencies: >-
        [
          {"dependency": "android_sdk", "version": "version:36v1"},
          {"dependency": "open_jdk", "version": "version:21"},
          {"dependency": "curl", "version": "version:7.64.0"}
        ]
      os: Ubuntu
      cores: "8"
      device_type: none

  linux_pixel_7pro:
    properties:
      dependencies: >-
        [
          {"dependency": "android_sdk", "version": "version:36v1"},
          {"dependency": "open_jdk", "version": "version:21"},
          {"dependency": "curl", "version": "version:7.64.0"}
        ]
      os: Linux
      device_type: "Pixel 7 Pro"

  linux_mokey:
    properties:
      dependencies: >-
        [
          {"dependency": "android_sdk", "version": "version:36v1"},
          {"dependency": "open_jdk", "version": "version:21"},
          {"dependency": "curl", "version": "version:7.64.0"}
        ]
      os: Linux
      device_type: "mokey"

  linux_galaxy_s24:
    properties:
      dependencies: >-
        [
          {"dependency": "android_sdk", "version": "version:36v1"},
          {"dependency": "open_jdk", "version": "version:21"},
          {"dependency": "curl", "version": "version:7.64.0"}
        ]
      os: Linux
      device_type: "SM-S921U1"

  mac:
    properties:
      contexts: >-
        [
          "osx_sdk"
        ]
      dependencies: >-
        [
          {"dependency": "apple_signing", "version": "version:to_2026"}
        ]
      os: Mac-14|Mac-15
      device_type: none
      $flutter/osx_sdk : >-
        {
          "sdk_version": "16c5032a"
        }

  mac_arm64:
    properties:
      contexts: >-
        [
          "osx_sdk"
        ]
      dependencies: >-
        [
          {"dependency": "apple_signing", "version": "version:to_2026"}
        ]
      os: Mac-14|Mac-15
      device_type: none
      cpu: arm64
      $flutter/osx_sdk : >-
        {
          "sdk_version": "16c5032a"
        }

  mac_benchmark:
    properties:
      contexts: >-
        [
          "osx_sdk"
        ]
      dependencies: >-
        [
          {"dependency": "apple_signing", "version": "version:to_2026"}
        ]
      device_type: none
      mac_model: "Macmini8,1"
      os: Mac-14|Mac-15
      tags: >
        ["devicelab", "hostonly", "mac"]
      $flutter/osx_sdk : >-
        {
          "sdk_version": "16c5032a"
        }

  mac_x64:
    properties:
      contexts: >-
        [
          "osx_sdk"
        ]
      dependencies: >-
        [
          {"dependency": "apple_signing", "version": "version:to_2026"}
        ]
      os: Mac-14|Mac-15
      device_type: none
      cpu: x86
      $flutter/osx_sdk : >-
        {
          "sdk_version": "16c5032a"
        }

  mac_build_test:
    properties:
      contexts: >-
        [
          "osx_sdk"
        ]
      dependencies: >-
        [
          {"dependency": "ruby", "version": "ruby_3.1-pod_1.13"},
          {"dependency": "apple_signing", "version": "version:to_2026"}
        ]
      os: Mac-14|Mac-15
      device_type: none
      cpu: x86
      $flutter/osx_sdk : >-
        {
          "sdk_version": "16c5032a"
        }

  mac_mokey:
    properties:
      dependencies: >-
        [
          {"dependency": "android_sdk", "version": "version:36v1"},
          {"dependency": "chrome_and_driver", "version": "version:125.0.6422.141"},
          {"dependency": "open_jdk", "version": "version:21"}
        ]
      os: Mac-14|Mac-15
      cpu: x86
      device_type: "mokey"

  mac_arm64_mokey:
    properties:
      dependencies: >-
        [
          {"dependency": "android_sdk", "version": "version:36v1"},
          {"dependency": "open_jdk", "version": "version:21"}
        ]
      os: Mac-14|Mac-15
      cpu: arm64
      device_type: "mokey"

  mac_ios:
    properties:
      contexts: >-
        [
          "osx_sdk_devicelab"
        ]
      dependencies: >-
        [
          {"dependency": "ruby", "version": "ruby_3.1-pod_1.13"},
          {"dependency": "apple_signing", "version": "version:to_2026"}
        ]
      os: Mac-14|Mac-15
      device_os: iOS-18
      $flutter/osx_sdk : >-
        {
          "sdk_version": "16c5032a"
        }

  mac_x64_ios:
    properties:
      contexts: >-
        [
          "osx_sdk_devicelab"
        ]
      dependencies: >-
        [
          {"dependency": "ruby", "version": "ruby_3.1-pod_1.13"},
          {"dependency": "apple_signing", "version": "version:to_2026"}
        ]
      os: Mac-14|Mac-15
      cpu: x86
      device_os: iOS-18
      $flutter/osx_sdk : >-
        {
          "sdk_version": "16c5032a"
        }

  mac_arm64_ios:
    properties:
      contexts: >-
        [
          "osx_sdk_devicelab"
        ]
      dependencies: >-
        [
          {"dependency": "ruby", "version": "ruby_3.1-pod_1.13"},
          {"dependency": "apple_signing", "version": "none"}
        ]
      os: Mac-14|Mac-15
      cpu: arm64
      device_os: iOS-18
      $flutter/osx_sdk : >-
        {
          "sdk_version": "16c5032a"
        }

  windows:
    properties:
      os: Windows-10
      device_type: none

  windows_arm64:
    properties:
      arch: arm
      os: Windows
      cpu: arm64

  windows_mokey:
    properties:
      dependencies: >-
        [
          {"dependency": "android_sdk", "version": "version:36v1"},
          {"dependency": "chrome_and_driver", "version": "version:125.0.6422.141"},
          {"dependency": "open_jdk", "version": "version:21"}
        ]
      os: Windows-10
      device_type: "mokey"

targets:
  - name: Linux analyze
    recipe: flutter/flutter_drone
    timeout: 60
    properties:
      shard: analyze
      dependencies: >-
        [
          {"dependency": "ktlint", "version": "version_1_5_0"},
          {"dependency": "open_jdk", "version": "version:21"}
        ]
      tags: >
        ["framework","hostonly","shard","linux"]

  # This is a benchmark that does not require an attached device. However, we
  # are intentionally running it in the devicelab to ensure that it does not
  # run on a VM in order to avoid noisy results from the benchmark.
  - name: Linux analyzer_benchmark
    recipe: devicelab/devicelab_drone
    timeout: 60
    properties:
      os: Linux
      device_type: "mokey"
      test_timeout_secs: "3600" # 1 hour
      dependencies: >-
        [
          {"dependency": "android_sdk", "version": "version:36v1"},
          {"dependency": "open_jdk", "version": "version:21"},
          {"dependency": "curl", "version": "version:7.64.0"}
        ]
      tags: >
        ["devicelab", "android", "linux", "mokey"]
      task_name: analyzer_benchmark

  - name: Linux coverage
    # Because this only runs every 6 commits, it being flaky takes a long time to recover.
    bringup: true
    presubmit: false
    recipe: flutter/coverage
    timeout: 90
    enabled_branches:
      # Don't run this on release branches
      - master
    properties:
      tags: >
        ["framework", "hostonly", "shard", "linux"]

  - name: Linux packages_autoroller
    presubmit: false
    recipe: pub_autoroller/pub_autoroller
    # This takes a while because we need to fetch network dependencies and run
    # Gradle for every android app in the repo
    timeout: 45
    enabled_branches:
      # Don't run this on release branches
      - master
    properties:
      tags: >
        ["framework","hostonly","linux"]
      # Requires Android SDK since we may re-generate Gradle lockfiles
      dependencies: >-
        [
          {"dependency": "android_sdk", "version": "version:36v1"},
          {"dependency": "gh_cli", "version": "version:2.8.0-2-g32256d38"},
          {"dependency": "open_jdk", "version": "version:21"}
        ]

  - name: Linux_android_emu android views
    recipe: devicelab/devicelab_drone
    properties:
      tags: >
        ["framework","hostonly","linux"]
      task_name: android_views
      presubmit_max_attempts: "2"
    timeout: 60

  - name: Linux build_aar_module_test
    recipe: devicelab/devicelab_drone
    timeout: 60
    properties:
      add_recipes_cq: "true"
      dependencies: >-
        [
          {"dependency": "android_sdk", "version": "version:36v1"},
          {"dependency": "chrome_and_driver", "version": "version:125.0.6422.141"},
          {"dependency": "open_jdk", "version": "version:21"}
        ]
      tags: >
        ["devicelab","hostonly"]
      task_name: build_aar_module_test
    runIf:
      - dev/**
      - packages/flutter_tools/**
      - bin/**
      - .ci.yaml
      - engine/**
      - DEPS

  - name: Linux build_tests_1_5
    recipe: flutter/flutter_drone
    timeout: 60
    properties:
      dependencies: >-
        [
          {"dependency": "android_sdk", "version": "version:36v1"},
          {"dependency": "chrome_and_driver", "version": "version:125.0.6422.141"},
          {"dependency": "open_jdk", "version": "version:21"},
          {"dependency": "goldctl", "version": "git_revision:2387d6fff449587eecbb7e45b2692ca0710b63b9"},
          {"dependency": "clang", "version": "git_revision:5d5aba78dbbee75508f01bcaa69aedb2ab79065a"},
          {"dependency": "cmake", "version": "build_id:8787856497187628321"},
          {"dependency": "ninja", "version": "version:1.9.0"}
        ]
      shard: build_tests
      subshard: "1_5"
      tags: >
        ["framework", "hostonly", "shard", "linux"]

  - name: Linux build_tests_2_5
    recipe: flutter/flutter_drone
    timeout: 60
    properties:
      dependencies: >-
        [
          {"dependency": "android_sdk", "version": "version:36v1"},
          {"dependency": "chrome_and_driver", "version": "version:125.0.6422.141"},
          {"dependency": "open_jdk", "version": "version:21"},
          {"dependency": "goldctl", "version": "git_revision:2387d6fff449587eecbb7e45b2692ca0710b63b9"},
          {"dependency": "clang", "version": "git_revision:5d5aba78dbbee75508f01bcaa69aedb2ab79065a"},
          {"dependency": "cmake", "version": "build_id:8787856497187628321"},
          {"dependency": "ninja", "version": "version:1.9.0"}
        ]
      shard: build_tests
      subshard: "2_5"
      tags: >
        ["framework", "hostonly", "shard", "linux"]

  - name: Linux build_tests_3_5
    recipe: flutter/flutter_drone
    timeout: 60
    properties:
      dependencies: >-
        [
          {"dependency": "android_sdk", "version": "version:36v1"},
          {"dependency": "chrome_and_driver", "version": "version:125.0.6422.141"},
          {"dependency": "open_jdk", "version": "version:21"},
          {"dependency": "goldctl", "version": "git_revision:2387d6fff449587eecbb7e45b2692ca0710b63b9"},
          {"dependency": "clang", "version": "git_revision:5d5aba78dbbee75508f01bcaa69aedb2ab79065a"},
          {"dependency": "cmake", "version": "build_id:8787856497187628321"},
          {"dependency": "ninja", "version": "version:1.9.0"}
        ]
      shard: build_tests
      subshard: "3_5"
      tags: >
        ["framework", "hostonly", "shard", "linux"]

  - name: Linux build_tests_4_5
    recipe: flutter/flutter_drone
    timeout: 60
    properties:
      dependencies: >-
        [
          {"dependency": "android_sdk", "version": "version:36v1"},
          {"dependency": "chrome_and_driver", "version": "version:125.0.6422.141"},
          {"dependency": "open_jdk", "version": "version:21"},
          {"dependency": "goldctl", "version": "git_revision:2387d6fff449587eecbb7e45b2692ca0710b63b9"},
          {"dependency": "clang", "version": "git_revision:5d5aba78dbbee75508f01bcaa69aedb2ab79065a"},
          {"dependency": "cmake", "version": "build_id:8787856497187628321"},
          {"dependency": "ninja", "version": "version:1.9.0"}
        ]
      shard: build_tests
      subshard: "4_5"
      tags: >
        ["framework", "hostonly", "shard", "linux"]

  - name: Linux build_tests_5_5
    recipe: flutter/flutter_drone
    timeout: 60
    properties:
      dependencies: >-
        [
          {"dependency": "android_sdk", "version": "version:36v1"},
          {"dependency": "chrome_and_driver", "version": "version:125.0.6422.141"},
          {"dependency": "open_jdk", "version": "version:21"},
          {"dependency": "goldctl", "version": "git_revision:2387d6fff449587eecbb7e45b2692ca0710b63b9"},
          {"dependency": "clang", "version": "git_revision:5d5aba78dbbee75508f01bcaa69aedb2ab79065a"},
          {"dependency": "cmake", "version": "build_id:8787856497187628321"},
          {"dependency": "ninja", "version": "version:1.9.0"}
        ]
      shard: build_tests
      subshard: "5_5"
      tags: >
        ["framework", "hostonly", "shard", "linux"]

  - name: Linux ci_yaml flutter roller
    recipe: infra/ci_yaml
    presubmit: false
    timeout: 30
    enabled_branches:
      # Don't run this on release branches
      - master
    properties:
      tags: >
        ["framework", "hostonly", "shard", "linux"]
    runIf:
      - .ci.yaml
      - DEPS
      - engine/**

  - name: Linux customer_testing
    # This really just runs dev/bots/customer_testing/ci.sh,
    # but it does so indirectly via the flutter_drone recipe
    # calling the dev/bots/test.dart script.
    enabled_branches:
      - master
    recipe: flutter/flutter_drone
    # Timeout in minutes for the whole task.
    timeout: 60
    properties:
      shard: customer_testing
      tags: >
        ["framework", "hostonly", "shard", "linux"]
      # TODO(flutter/flutter#164140): Reduce timeout once customer
      # tests are sharded.
      test_timeout_secs: "3600" # Allows 60 minutes (up from 30 default)

  # Despite the name, this really means "generate api_docs.zip", and "upload zip
  # to GCS", and conditionally on the "master" channel will also deploy the docs
  # to Firebase (https://main-api.flutter.dev/).
  #
  # See "Linux docs_generate_release" for how docs are built (but not published)
  # and "Linux docs_deploy_stable" for how docs deployed for the stable branch
  # (we do not deploy docs for beta).
  - name: Linux docs_publish
    recipe: flutter/docs
    presubmit: false
    backfill: false
    enabled_branches:
      - master
    timeout: 60
    dimensions:
      os: "Linux"
    properties:
      cores: "32"
      dependencies: >-
        [
          {"dependency": "dashing", "version": "0.4.0"},
          {"dependency": "firebase", "version": "v11.0.1"}
        ]
      tags: >
        ["framework", "hostonly", "linux"]
      docs: >
        {"build": "master", "deploy": "main-docs-flutter-prod"}
    drone_dimensions:
      - os=Linux

  - name: Linux docs_generate_release
    recipe: flutter/docs
    scheduler: release
    presubmit: false
    postsubmit: false
    enabled_branches:
      - flutter-\d+\.\d+-candidate\.\d+
    timeout: 60
    dimensions:
      os: "Linux"
    properties:
      cores: "32"
      dependencies: >-
        [
          {"dependency": "dashing", "version": "0.4.0"},
          {"dependency": "firebase", "version": "v11.0.1"}
        ]
      tags: >
        ["framework", "hostonly", "linux"]
      docs: >
        {"build": "stable"}
    drone_dimensions:
      - os=Linux


  # This step runs on the release channel "stable", after the same commit SHA
  # has been run and built by Linux flutter_release_builder as part of a release
  # candidate branch (i.e. /flutter-\d+\.\d+-candidate\.\d+/) in the previous
  # target, "Linux docs_generate_release".
  - name: Linux docs_deploy_stable
    recipe: flutter/docs
    scheduler: release
    presubmit: false
    postsubmit: false
    enabled_branches:
      - stable
    timeout: 60
    properties:
      cores: "32"
      dependencies: >-
        [
          {"dependency": "dashing", "version": "0.4.0"},
          {"dependency": "firebase", "version": "v11.0.1"}
        ]
      tags: >
        ["framework", "hostonly", "linux"]
      docs: >
        {"post_process": "stable", "deploy": "docs-flutter-dev"}
    drone_dimensions:
      - os=Linux

  - name: Linux docs_test
    recipe: flutter/flutter_drone
    timeout: 30
    properties:
      cores: "32"
      dependencies: >-
        [
          {"dependency": "dashing", "version": "0.4.0"}
        ]
      firebase_project: ""
      release_ref: ""
      tags: >
        ["framework", "hostonly", "shard", "linux"]
      shard: docs
    runIf:
      - bin/**
      - dev/**
      - packages/flutter/**
      - packages/flutter_drive/**
      - packages/flutter_localizations/**
      - packages/flutter_test/**
      - packages/flutter_web_plugins/**
      - packages/integration_test/**
      - .ci.yaml
      - engine/**
      - DEPS
      - dartdoc_options.yaml

  - name: Linux engine_dependency_proxy_test
    recipe: devicelab/devicelab_drone
    timeout: 60
    properties:
      dependencies: >-
        [
          {"dependency": "android_sdk", "version": "version:36v1"},
          {"dependency": "chrome_and_driver", "version": "version:125.0.6422.141"},
          {"dependency": "open_jdk", "version": "version:21"}
        ]
      tags: >
        ["devicelab", "hostonly", "linux"]
      task_name: engine_dependency_proxy_test
    runIf:
      - dev/**
      - bin/**
      - .ci.yaml
      - engine/**
      - DEPS

  - name: Linux firebase_release_smoke_test
    recipe: firebaselab/firebaselab
    timeout: 60
    properties:
      dependencies: >-
        [
          {"dependency": "android_sdk", "version": "version:36v1"},
          {"dependency": "open_jdk", "version": "version:21"}
        ]
      tags: >
        ["firebaselab"]
      task_name: release_smoke_test
      physical_devices: >-
        [
          "--device", "model=shiba,version=34",
          "--device", "model=redfin,version=30",
          "--device", "model=griffin,version=24"
        ]
      virtual_devices: >-
        [
          "--device", "model=Nexus5.gce_x86,version=21",
          "--device", "model=Nexus5.gce_x86,version=22",
          "--device", "model=Nexus5.gce_x86,version=23",
          "--device", "model=Nexus6P,version=25",
          "--device", "model=MediumPhone.arm,version=26",
          "--device", "model=MediumPhone.arm,version=27",
          "--device", "model=SmallPhone.arm,version=29"
        ]

  - name: Linux flutter_packaging_test
    recipe: packaging/packaging
    presubmit: false
    enabled_branches:
      - master
    timeout: 60 # TODO(https://github.com/flutter/flutter/issues/162654)
    properties:
      task_name: flutter_packaging
      tags: >
        ["framework", "hostonly", "shard", "linux"]
      test_timeout_secs: "3600" # TODO(https://github.com/flutter/flutter/issues/162654)
    runIf:
      - .ci.yaml
      - engine/**
      - DEPS
      - dev/bots/**

  - name: Linux flutter_plugins
    recipe: flutter/flutter_drone
    enabled_branches:
      - master
    timeout: 60
    properties:
      shard: flutter_plugins
      subshard: analyze
      tags: >
        ["framework", "hostonly", "shard", "linux"]

  - name: Linux framework_tests_libraries
    recipe: flutter/flutter_drone
    timeout: 60
    properties:
      dependencies: >-
        [
          {"dependency": "goldctl", "version": "git_revision:2387d6fff449587eecbb7e45b2692ca0710b63b9"}
        ]
      shard: framework_tests
      subshard: libraries
      tags: >
        ["framework","hostonly","shard", "linux"]
    runIf:
      - dev/**
      - packages/flutter/**
      - packages/flutter_driver/**
      - packages/integration_test/**
      - packages/flutter_localizations/**
      - packages/fuchsia_remote_debug_protocol/**
      - packages/flutter_test/**
      - packages/flutter_goldens/**
      - packages/flutter_tools/**
      - bin/**
      - .ci.yaml
      - engine/**
      - DEPS

  - name: Linux framework_tests_slow
    recipe: flutter/flutter_drone
    timeout: 60
    properties:
      dependencies: >-
        [
          {"dependency": "android_sdk", "version": "version:36v1"},
          {"dependency": "open_jdk", "version": "version:21"}
        ]
      shard: framework_tests
      subshard: slow
      tags: >
        ["framework", "hostonly", "shard", "linux"]
    runIf:
      - dev/**
      - packages/flutter/**
      - packages/flutter_driver/**
      - packages/integration_test/**
      - packages/flutter_localizations/**
      - packages/fuchsia_remote_debug_protocol/**
      - packages/flutter_test/**
      - packages/flutter_goldens/**
      - packages/flutter_tools/**
      - bin/**
      - .ci.yaml
      - engine/**
      - DEPS

  - name: Linux framework_tests_misc
    recipe: flutter/flutter_drone
    timeout: 60
    properties:
      dependencies: >-
        [
          {"dependency": "goldctl", "version": "git_revision:2387d6fff449587eecbb7e45b2692ca0710b63b9"},
          {"dependency": "clang", "version": "git_revision:5d5aba78dbbee75508f01bcaa69aedb2ab79065a"},
          {"dependency": "cmake", "version": "build_id:8787856497187628321"},
          {"dependency": "ninja", "version": "version:1.9.0"},
          {"dependency": "open_jdk", "version": "version:21"},
          {"dependency": "android_sdk", "version": "version:36v1"}
        ]
      shard: framework_tests
      subshard: misc
      tags: >
        ["framework", "hostonly", "shard", "linux"]
    runIf:
      - dev/**
      - examples/api/**
      - packages/flutter/**
      - packages/flutter_driver/**
      - packages/integration_test/**
      - packages/flutter_localizations/**
      - packages/fuchsia_remote_debug_protocol/**
      - packages/flutter_test/**
      - packages/flutter_goldens/**
      - packages/flutter_tools/**
      - bin/**
      - .ci.yaml
      - engine/**
      - DEPS

  - name: Linux framework_tests_widgets
    recipe: flutter/flutter_drone
    timeout: 60
    properties:
      dependencies: >-
        [
          {"dependency": "goldctl", "version": "git_revision:2387d6fff449587eecbb7e45b2692ca0710b63b9"}
        ]
      shard: framework_tests
      subshard: widgets
      tags: >
        ["framework","hostonly","shard", "linux"]
    runIf:
      - dev/**
      - packages/flutter/**
      - packages/flutter_driver/**
      - packages/integration_test/**
      - packages/flutter_localizations/**
      - packages/fuchsia_remote_debug_protocol/**
      - packages/flutter_test/**
      - packages/flutter_goldens/**
      - packages/flutter_tools/**
      - bin/**
      - .ci.yaml
      - engine/**
      - DEPS

  - name: Linux fuchsia_precache
    recipe: flutter/flutter_drone
    timeout: 60
    enabled_branches:
      # Don't run this on release branches
      - master
    presubmit: false
    properties:
      shard: fuchsia_precache
      tags: >
        ["framework", "hostonly", "shard", "linux"]
    runIf:
      - engine/**
      - DEPS
      - .ci.yaml

  - name: Linux gradle_desugar_classes_test
    recipe: devicelab/devicelab_drone
    timeout: 60
    properties:
      dependencies: >-
        [
          {"dependency": "android_sdk", "version": "version:36v1"},
          {"dependency": "chrome_and_driver", "version": "version:125.0.6422.141"},
          {"dependency": "open_jdk", "version": "version:21"}
        ]
      tags: >
        ["devicelab", "hostonly", "linux"]
      task_name: gradle_desugar_classes_test
    runIf:
      - dev/**
      - bin/**
      - .ci.yaml
      - engine/**
      - DEPS

  - name: Linux gradle_java8_compile_test
    recipe: devicelab/devicelab_drone
    timeout: 60
    properties:
      dependencies: >-
        [
          {"dependency": "android_sdk", "version": "version:36v1"},
          {"dependency": "chrome_and_driver", "version": "version:125.0.6422.141"},
          {"dependency": "open_jdk", "version": "version:21"}
        ]
      tags: >
        ["devicelab", "hostonly", "linux"]
      task_name: gradle_java8_compile_test
    runIf:
      - dev/**
      - bin/**
      - .ci.yaml
      - engine/**
      - DEPS

  - name: Linux gradle_plugin_bundle_test
    recipe: devicelab/devicelab_drone
    timeout: 60
    properties:
      dependencies: >-
        [
          {"dependency": "android_sdk", "version": "version:36v1"},
          {"dependency": "chrome_and_driver", "version": "version:125.0.6422.141"},
          {"dependency": "open_jdk", "version": "version:21"}
        ]
      tags: >
        ["devicelab", "hostonly", "linux"]
      task_name: gradle_plugin_bundle_test
    runIf:
      - dev/**
      - bin/**
      - .ci.yaml
      - engine/**
      - DEPS

  - name: Linux gradle_plugin_fat_apk_test
    recipe: devicelab/devicelab_drone
    timeout: 60
    properties:
      dependencies: >-
        [
          {"dependency": "android_sdk", "version": "version:36v1"},
          {"dependency": "chrome_and_driver", "version": "version:125.0.6422.141"},
          {"dependency": "open_jdk", "version": "version:21"}
        ]
      tags: >
        ["devicelab", "hostonly", "linux"]
      task_name: gradle_plugin_fat_apk_test
    runIf:
      - dev/**
      - packages/flutter_tools/**
      - bin/**
      - .ci.yaml
      - engine/**
      - DEPS

  - name: Linux gradle_plugin_light_apk_test
    recipe: devicelab/devicelab_drone
    timeout: 60
    properties:
      dependencies: >-
        [
          {"dependency": "android_sdk", "version": "version:36v1"},
          {"dependency": "chrome_and_driver", "version": "version:125.0.6422.141"},
          {"dependency": "open_jdk", "version": "version:21"}
        ]
      tags: >
        ["devicelab", "hostonly", "linux"]
      task_name: gradle_plugin_light_apk_test
    runIf:
      - dev/**
      - packages/flutter_tools/**
      - bin/**
      - .ci.yaml
      - engine/**
      - DEPS

  - name: Linux module_custom_host_app_name_test
    recipe: devicelab/devicelab_drone
    timeout: 60
    properties:
      dependencies: >-
        [
          {"dependency": "android_sdk", "version": "version:36v1"},
          {"dependency": "chrome_and_driver", "version": "version:125.0.6422.141"},
          {"dependency": "open_jdk", "version": "version:21"}
        ]
      tags: >
        ["devicelab", "hostonly", "linux"]
      task_name: module_custom_host_app_name_test
    runIf:
      - dev/**
      - packages/flutter_tools/**
      - bin/**
      - .ci.yaml
      - engine/**
      - DEPS

  - name: Linux module_host_with_custom_build_test
    recipe: devicelab/devicelab_drone
    timeout: 60
    properties:
      dependencies: >-
        [
          {"dependency": "android_sdk", "version": "version:36v1"},
          {"dependency": "chrome_and_driver", "version": "version:125.0.6422.141"},
          {"dependency": "open_jdk", "version": "version:21"}
        ]
      tags: >
        ["devicelab", "hostonly", "linux"]
      task_name: module_host_with_custom_build_test
    runIf:
      - dev/**
      - packages/flutter_tools/**
      - bin/**
      - .ci.yaml
      - engine/**
      - DEPS

  - name: Linux build_android_host_app_with_module_aar
    bringup: true # Flaky https://github.com/flutter/flutter/issues/172630
    recipe: devicelab/devicelab_drone
    timeout: 60
    properties:
      dependencies: >-
        [
          {"dependency": "android_sdk", "version": "version:36v1"},
          {"dependency": "chrome_and_driver", "version": "version:125.0.6422.141"},
          {"dependency": "open_jdk", "version": "version:21"}
        ]
      tags: >
        ["devicelab", "hostonly", "linux"]
      task_name: build_android_host_app_with_module_aar
    runIf:
      - dev/**
      - packages/flutter_tools/**
      - bin/**
      - .ci.yaml
      - engine/**
      - DEPS

  - name: Linux build_android_host_app_with_module_source
    recipe: devicelab/devicelab_drone
    timeout: 60
    presubmit: false
    properties:
      dependencies: >-
        [
          {"dependency": "android_sdk", "version": "version:36v1"},
          {"dependency": "chrome_and_driver", "version": "version:125.0.6422.141"},
          {"dependency": "open_jdk", "version": "version:21"}
        ]
      tags: >
        ["devicelab", "hostonly", "linux"]
      task_name: build_android_host_app_with_module_source
      test_timeout_secs: "2700"
    runIf:
      - dev/**
      - packages/flutter_tools/**
      - bin/**
      - .ci.yaml
      - engine/**
      - DEPS

  - name: Linux plugin_dependencies_test
    recipe: devicelab/devicelab_drone
    timeout: 60
    properties:
      dependencies: >-
        [
          {"dependency": "android_sdk", "version": "version:36v1"},
          {"dependency": "chrome_and_driver", "version": "version:125.0.6422.141"},
          {"dependency": "open_jdk", "version": "version:21"}
        ]
      tags: >
        ["devicelab", "hostonly", "linux"]
      task_name: plugin_dependencies_test
    runIf:
      - dev/**
      - packages/flutter_tools/**
      - bin/**
      - .ci.yaml
      - engine/**
      - DEPS

  - name: Linux plugin_test_android_variants
    bringup: true
    recipe: devicelab/devicelab_drone
    timeout: 45
    properties:
      dependencies: >-
        [
          {"dependency": "android_sdk", "version": "version:36v1"},
          {"dependency": "chrome_and_driver", "version": "version:125.0.6422.141"},
          {"dependency": "open_jdk", "version": "version:21"}
        ]
      # TODO(fujino): delete once propagation from
      # https://github.com/flutter/flutter/issues/158521 completes.
      drone_dimensions: >
        ["os=Linux", "os=Ubuntu-20"]
      tags: >
        ["devicelab", "hostonly", "linux"]
      task_name: plugin_test_android_variants
    runIf:
      - dev/**
      - packages/flutter_tools/**
      - bin/**
      - .ci.yaml
      - engine/**
      - DEPS

  - name: Linux plugin_test_android_standard
    bringup: true
    recipe: devicelab/devicelab_drone
    timeout: 45
    properties:
      dependencies: >-
        [
          {"dependency": "android_sdk", "version": "version:36v1"},
          {"dependency": "chrome_and_driver", "version": "version:125.0.6422.141"},
          {"dependency": "open_jdk", "version": "version:21"}
        ]
      tags: >
        ["devicelab", "hostonly", "windows"]
      task_name: plugin_test_android_standard
    runIf:
      - dev/**
      - packages/flutter_tools/**
      - bin/**
      - .ci.yaml
      - engine/**
      - DEPS

  - name: Linux plugin_test_linux
    recipe: devicelab/devicelab_drone
    timeout: 60
    properties:
      dependencies: >-
        [
          {"dependency": "clang", "version": "git_revision:5d5aba78dbbee75508f01bcaa69aedb2ab79065a"},
          {"dependency": "cmake", "version": "build_id:8787856497187628321"},
          {"dependency": "ninja", "version": "version:1.9.0"},
          {"dependency": "curl", "version": "version:7.64.0"}
        ]
      tags: >
        ["devicelab", "hostonly", "linux"]
      task_name: plugin_test_linux
    runIf:
      - dev/**
      - packages/flutter_tools/**
      - bin/**
      - .ci.yaml
      - engine/**
      - DEPS

  - name: Linux run_debug_test_linux
    recipe: devicelab/devicelab_drone
    timeout: 60
    properties:
      xvfb: "1"
      dependencies: >-
        [
          {"dependency": "clang", "version": "git_revision:5d5aba78dbbee75508f01bcaa69aedb2ab79065a"},
          {"dependency": "cmake", "version": "build_id:8787856497187628321"},
          {"dependency": "ninja", "version": "version:1.9.0"}
        ]
      tags: >
        ["devicelab", "hostonly", "linux"]
      task_name: run_debug_test_linux
    runIf:
      - dev/**
      - packages/flutter_tools/**
      - bin/**
      - .ci.yaml
      - engine/**
      - DEPS

  - name: Linux linux_desktop_impeller
    recipe: devicelab/devicelab_drone
    timeout: 60
    presubmit: false
    properties:
      xvfb: "1"
      dependencies: >-
        [
          {"dependency": "clang", "version": "git_revision:5d5aba78dbbee75508f01bcaa69aedb2ab79065a"},
          {"dependency": "cmake", "version": "build_id:8787856497187628321"},
          {"dependency": "ninja", "version": "version:1.9.0"}
        ]
      tags: >
        ["devicelab", "hostonly", "linux"]
      task_name: linux_desktop_impeller

  - name: Linux linux_feature_flags_test
    recipe: devicelab/devicelab_drone
    timeout: 60
    presubmit: false
    properties:
      xvfb: "1"
      dependencies: >-
        [
          {"dependency": "clang", "version": "git_revision:5d5aba78dbbee75508f01bcaa69aedb2ab79065a"},
          {"dependency": "cmake", "version": "build_id:8787856497187628321"},
          {"dependency": "ninja", "version": "version:1.9.0"}
        ]
      tags: >
        ["devicelab", "hostonly", "linux"]
      task_name: linux_feature_flags_test

  - name: Linux_android_emu android_display_cutout
    recipe: devicelab/devicelab_drone
    timeout: 60
    properties:
      tags: >
        ["devicelab", "linux"]
      task_name: android_display_cutout
      presubmit_max_attempts: "2"

  - name: Linux android_release_builds_exclude_dev_dependencies_test
    recipe: devicelab/devicelab_drone
    timeout: 60
    properties:
      dependencies: >-
        [
          {"dependency": "android_sdk", "version": "version:36v1"},
          {"dependency": "chrome_and_driver", "version": "version:125.0.6422.141"},
          {"dependency": "open_jdk", "version": "version:21"}
        ]
      tags: >
        ["devicelab", "hostonly", "linux"]
      task_name: android_release_builds_exclude_dev_dependencies_test
    runIf:
      - dev/**
      - packages/flutter_tools/**
      - bin/**
      - .ci.yaml
      - engine/**
      - DEPS

  - name: Linux run_release_test_linux
    recipe: devicelab/devicelab_drone
    timeout: 60
    properties:
      xvfb: "1"
      dependencies: >-
        [
          {"dependency": "clang", "version": "git_revision:5d5aba78dbbee75508f01bcaa69aedb2ab79065a"},
          {"dependency": "cmake", "version": "build_id:8787856497187628321"},
          {"dependency": "ninja", "version": "version:1.9.0"}
        ]
      tags: >
        ["devicelab", "hostonly", "linux"]
      task_name: run_release_test_linux
    runIf:
      - dev/**
      - packages/flutter_tools/**
      - bin/**
      - .ci.yaml
      - engine/**
      - DEPS

  - name: Linux skp_generator
    enabled_branches:
      - main
      - master
    recipe: flutter/flutter_drone
    timeout: 60
    properties:
      shard: skp_generator
      subshard: "0"
      tags: >
        ["framework", "hostonly", "shard", "linux"]
    runIf:
      - dev/**
      - packages/flutter/**
      - packages/flutter_tools/**
      - bin/**
      - .ci.yaml
      - engine/**
      - DEPS

  - name: Linux technical_debt__cost
    recipe: devicelab/devicelab_drone
    presubmit: false
    timeout: 60
    properties:
      dependencies: >-
        [
          {"dependency": "android_sdk", "version": "version:36v1"},
          {"dependency": "chrome_and_driver", "version": "version:125.0.6422.141"}
        ]
      tags: >
        ["devicelab", "hostonly", "linux"]
      task_name: technical_debt__cost

  - name: Linux test_ownership
    recipe: infra/test_ownership
    enabled_branches:
      - main
      - master
    properties:
      tags: >
        ["framework", "hostonly", "shard", "linux"]
    runIf:
      - engine/**
      - DEPS
      - .ci.yaml
      - engine/**
      - DEPS

  - name: Linux tool_integration_tests_1_7
    recipe: flutter/flutter_drone
    timeout: 60
    properties:
      add_recipes_cq: "true"
      dependencies: >-
        [
          {"dependency": "android_sdk", "version": "version:36v1"},
          {"dependency": "chrome_and_driver", "version": "version:125.0.6422.141"},
          {"dependency": "clang", "version": "git_revision:5d5aba78dbbee75508f01bcaa69aedb2ab79065a"},
          {"dependency": "cmake", "version": "build_id:8787856497187628321"},
          {"dependency": "goldctl", "version": "git_revision:2387d6fff449587eecbb7e45b2692ca0710b63b9"},
          {"dependency": "ninja", "version": "version:1.9.0"},
          {"dependency": "open_jdk", "version": "version:21"}
        ]
      shard: tool_integration_tests
      subshard: "1_7"
      tags: >
        ["framework", "hostonly", "shard", "linux"]
      test_timeout_secs: "2700"
    runIf:
      - dev/**
      - packages/flutter_tools/**
      - bin/**
      - .ci.yaml
      - engine/**
      - DEPS

  - name: Linux tool_integration_tests_2_7
    recipe: flutter/flutter_drone
    timeout: 60
    properties:
      add_recipes_cq: "true"
      dependencies: >-
        [
          {"dependency": "android_sdk", "version": "version:36v1"},
          {"dependency": "chrome_and_driver", "version": "version:125.0.6422.141"},
          {"dependency": "clang", "version": "git_revision:5d5aba78dbbee75508f01bcaa69aedb2ab79065a"},
          {"dependency": "cmake", "version": "build_id:8787856497187628321"},
          {"dependency": "goldctl", "version": "git_revision:2387d6fff449587eecbb7e45b2692ca0710b63b9"},
          {"dependency": "ninja", "version": "version:1.9.0"},
          {"dependency": "open_jdk", "version": "version:21"}
        ]
      shard: tool_integration_tests
      subshard: "2_7"
      tags: >
        ["framework", "hostonly", "shard", "linux"]
      test_timeout_secs: "2700"
    runIf:
      - dev/**
      - packages/flutter_tools/**
      - bin/**
      - .ci.yaml
      - engine/**
      - DEPS

  - name: Linux tool_integration_tests_3_7
    recipe: flutter/flutter_drone
    timeout: 60
    properties:
      add_recipes_cq: "true"
      dependencies: >-
        [
          {"dependency": "android_sdk", "version": "version:36v1"},
          {"dependency": "chrome_and_driver", "version": "version:125.0.6422.141"},
          {"dependency": "clang", "version": "git_revision:5d5aba78dbbee75508f01bcaa69aedb2ab79065a"},
          {"dependency": "cmake", "version": "build_id:8787856497187628321"},
          {"dependency": "goldctl", "version": "git_revision:2387d6fff449587eecbb7e45b2692ca0710b63b9"},
          {"dependency": "ninja", "version": "version:1.9.0"},
          {"dependency": "open_jdk", "version": "version:21"}
        ]
      shard: tool_integration_tests
      subshard: "3_7"
      tags: >
        ["framework", "hostonly", "shard", "linux"]
      test_timeout_secs: "2700"
    runIf:
      - dev/**
      - packages/flutter_tools/**
      - bin/**
      - .ci.yaml
      - engine/**
      - DEPS

  - name: Linux tool_integration_tests_4_7
    recipe: flutter/flutter_drone
    timeout: 60
    properties:
      add_recipes_cq: "true"
      dependencies: >-
        [
          {"dependency": "android_sdk", "version": "version:36v1"},
          {"dependency": "chrome_and_driver", "version": "version:125.0.6422.141"},
          {"dependency": "clang", "version": "git_revision:5d5aba78dbbee75508f01bcaa69aedb2ab79065a"},
          {"dependency": "cmake", "version": "build_id:8787856497187628321"},
          {"dependency": "goldctl", "version": "git_revision:2387d6fff449587eecbb7e45b2692ca0710b63b9"},
          {"dependency": "ninja", "version": "version:1.9.0"},
          {"dependency": "open_jdk", "version": "version:21"}
        ]
      shard: tool_integration_tests
      subshard: "4_7"
      tags: >
        ["framework", "hostonly", "shard", "linux"]
      test_timeout_secs: "2700"
    runIf:
      - dev/**
      - packages/flutter_tools/**
      - bin/**
      - .ci.yaml
      - engine/**
      - DEPS

  - name: Linux tool_integration_tests_5_7
    recipe: flutter/flutter_drone
    timeout: 60
    properties:
      add_recipes_cq: "true"
      dependencies: >-
        [
          {"dependency": "android_sdk", "version": "version:36v1"},
          {"dependency": "chrome_and_driver", "version": "version:125.0.6422.141"},
          {"dependency": "clang", "version": "git_revision:5d5aba78dbbee75508f01bcaa69aedb2ab79065a"},
          {"dependency": "cmake", "version": "build_id:8787856497187628321"},
          {"dependency": "goldctl", "version": "git_revision:2387d6fff449587eecbb7e45b2692ca0710b63b9"},
          {"dependency": "ninja", "version": "version:1.9.0"},
          {"dependency": "open_jdk", "version": "version:21"}
        ]
      shard: tool_integration_tests
      subshard: "5_7"
      tags: >
        ["framework", "hostonly", "shard", "linux"]
      test_timeout_secs: "2700"
    runIf:
      - dev/**
      - packages/flutter_tools/**
      - bin/**
      - .ci.yaml
      - engine/**
      - DEPS

  - name: Linux tool_integration_tests_6_7
    recipe: flutter/flutter_drone
    timeout: 60
    properties:
      add_recipes_cq: "true"
      dependencies: >-
        [
          {"dependency": "android_sdk", "version": "version:36v1"},
          {"dependency": "chrome_and_driver", "version": "version:125.0.6422.141"},
          {"dependency": "clang", "version": "git_revision:5d5aba78dbbee75508f01bcaa69aedb2ab79065a"},
          {"dependency": "cmake", "version": "build_id:8787856497187628321"},
          {"dependency": "goldctl", "version": "git_revision:2387d6fff449587eecbb7e45b2692ca0710b63b9"},
          {"dependency": "ninja", "version": "version:1.9.0"},
          {"dependency": "open_jdk", "version": "version:21"}
        ]
      shard: tool_integration_tests
      subshard: "6_7"
      tags: >
        ["framework", "hostonly", "shard", "linux"]
      test_timeout_secs: "2700"
    runIf:
      - dev/**
      - packages/flutter_tools/**
      - bin/**
      - .ci.yaml
      - engine/**
      - DEPS

  - name: Linux tool_integration_tests_7_7
    recipe: flutter/flutter_drone
    timeout: 60
    properties:
      add_recipes_cq: "true"
      dependencies: >-
        [
          {"dependency": "android_sdk", "version": "version:36v1"},
          {"dependency": "chrome_and_driver", "version": "version:125.0.6422.141"},
          {"dependency": "clang", "version": "git_revision:5d5aba78dbbee75508f01bcaa69aedb2ab79065a"},
          {"dependency": "cmake", "version": "build_id:8787856497187628321"},
          {"dependency": "goldctl", "version": "git_revision:2387d6fff449587eecbb7e45b2692ca0710b63b9"},
          {"dependency": "ninja", "version": "version:1.9.0"},
          {"dependency": "open_jdk", "version": "version:21"}
        ]
      shard: tool_integration_tests
      subshard: "7_7"
      tags: >
        ["framework", "hostonly", "shard", "linux"]
      test_timeout_secs: "2700"
    runIf:
      - dev/**
      - packages/flutter_tools/**
      - bin/**
      - .ci.yaml
      - engine/**
      - DEPS

  - name: Linux android_preview_tool_integration_tests
    recipe: flutter/flutter_drone
    timeout: 60
    properties:
      add_recipes_cq: "true"
      # This makes use of UpsideDownCake, a preview version of android. Preview versions eventually
      # get removed from the sdk manager, so it is hosted on CIPD to ensure integration testing
      # doesn't flake when that happens.
      # https://chrome-infra-packages.appspot.com/p/flutter/android/sdk/all/linux-amd64/+/version:udcv1
      dependencies: >-
        [
          {"dependency": "android_sdk", "version": "version:udcv1"},
          {"dependency": "chrome_and_driver", "version": "version:125.0.6422.141"},
          {"dependency": "clang", "version": "git_revision:5d5aba78dbbee75508f01bcaa69aedb2ab79065a"},
          {"dependency": "cmake", "version": "build_id:8787856497187628321"},
          {"dependency": "goldctl", "version": "git_revision:2387d6fff449587eecbb7e45b2692ca0710b63b9"},
          {"dependency": "ninja", "version": "version:1.9.0"},
          {"dependency": "open_jdk", "version": "version:21"}
        ]
      shard: android_preview_tool_integration_tests
      tags: >
        ["framework", "hostonly", "shard", "linux"]
      test_timeout_secs: "2700"
    runIf:
      - dev/**
      - packages/flutter_tools/**
      - bin/**
      - .ci.yaml
      - engine/**
      - DEPS

  - name: Linux android_java17_tool_integration_tests
    recipe: flutter/flutter_drone
    timeout: 60
    properties:
      add_recipes_cq: "true"
      dependencies: >-
        [
          {"dependency": "android_sdk", "version": "version:36v1"},
          {"dependency": "chrome_and_driver", "version": "version:125.0.6422.141"},
          {"dependency": "clang", "version": "git_revision:5d5aba78dbbee75508f01bcaa69aedb2ab79065a"},
          {"dependency": "cmake", "version": "build_id:8787856497187628321"},
          {"dependency": "goldctl", "version": "git_revision:2387d6fff449587eecbb7e45b2692ca0710b63b9"},
          {"dependency": "ninja", "version": "version:1.9.0"},
          {"dependency": "open_jdk", "version": "version:17"}
        ]
      shard: android_java17_tool_integration_tests
      tags: >
        ["framework", "hostonly", "shard", "linux"]
      test_timeout_secs: "2700"
    runIf:
      - dev/**
      - packages/flutter_tools/**
      - bin/**
      - .ci.yaml
      - engine/**
      - DEPS

  - name: Linux android_java11_dependency_smoke_tests
    recipe: devicelab/devicelab_drone
    timeout: 60
    properties:
      add_recipes_cq: "true"
      dependencies: >-
        [
          {"dependency": "android_sdk", "version": "version:36v1"},
          {"dependency": "chrome_and_driver", "version": "version:125.0.6422.141"},
          {"dependency": "open_jdk", "version": "version:11"}
        ]
      task_name: android_java11_dependency_smoke_tests
      tags: >
        ["devicelab", "hostonly", "linux"]
      test_timeout_secs: "2700"
    runIf:
      - packages/flutter_tools/templates/**
      - packages/flutter_tools/gradle/**
      - .ci.yaml
      - engine/**
      - DEPS
      - dev/devicelab/bin/tasks/android_java11_dependency_smoke_tests.dart
      - dev/devicelab/lib/framework/dependency_smoke_test_task_definition.dart

  - name: Linux android_java17_dependency_smoke_tests
    recipe: devicelab/devicelab_drone
    timeout: 60
    properties:
      add_recipes_cq: "true"
      dependencies: >-
        [
          {"dependency": "android_sdk", "version": "version:36v1"},
          {"dependency": "chrome_and_driver", "version": "version:125.0.6422.141"},
          {"dependency": "open_jdk", "version": "version:17"}
        ]
      task_name: android_java17_dependency_smoke_tests
      tags: >
        ["devicelab", "hostonly", "linux"]
      test_timeout_secs: "2700"
    runIf:
      - packages/flutter_tools/templates/**
      - packages/flutter_tools/gradle/**
      - .ci.yaml
      - engine/**
      - DEPS
      - dev/devicelab/bin/tasks/android_java17_dependency_smoke_tests.dart
      - dev/devicelab/lib/framework/dependency_smoke_test_task_definition.dart

  - name: Linux tool_tests_commands
    recipe: flutter/flutter_drone
    timeout: 60
    properties:
      add_recipes_cq: "true"
      dependencies: >-
        [
          {"dependency": "android_sdk", "version": "version:36v1"},
          {"dependency": "open_jdk", "version": "version:21"},
          {"dependency": "clang", "version": "git_revision:5d5aba78dbbee75508f01bcaa69aedb2ab79065a"},
          {"dependency": "cmake", "version": "build_id:8787856497187628321"},
          {"dependency": "ninja", "version": "version:1.9.0"}
        ]
      shard: tool_tests
      subshard: commands
      tags: >
        ["framework", "hostonly", "shard", "linux"]
    runIf:
      - dev/**
      - packages/flutter_tools/**
      - bin/**
      - .ci.yaml
      - engine/**
      - DEPS

  - name: Linux tool_tests_general
    recipe: flutter/flutter_drone
    timeout: 60
    properties:
      add_recipes_cq: "true"
      dependencies: >-
        [
          {"dependency": "android_sdk", "version": "version:36v1"},
          {"dependency": "open_jdk", "version": "version:21"}
        ]
      shard: tool_tests
      subshard: general
      tags: >
        ["framework", "hostonly", "shard", "linux"]
    runIf:
      - dev/**
      - packages/flutter_tools/**
      - bin/**
      - .ci.yaml
      - engine/**
      - DEPS

  - name: Linux tool_tests_widget_preview_scaffold
    recipe: flutter/flutter_drone
    timeout: 60
    properties:
      add_recipes_cq: "true"
      dependencies: >-
        [
          {"dependency": "android_sdk", "version": "version:36v1"},
          {"dependency": "open_jdk", "version": "version:21"}
        ]
      shard: tool_tests
      subshard: widget_preview_scaffold
      tags: >
        ["framework", "hostonly", "shard", "linux"]
    runIf:
      - dev/**
      - packages/flutter_tools/**
      - bin/**
      - .ci.yaml
      - engine/**
      - DEPS

  - name: Linux_android_emu_vulkan_stable android_engine_vulkan_tests
    recipe: flutter/flutter_drone
    timeout: 60
    properties:
      shard: android_engine_vulkan_tests
      tags: >
         ["framework", "hostonly", "shard", "linux"]
      dependencies: >-
        [
          {"dependency": "goldctl", "version": "git_revision:2387d6fff449587eecbb7e45b2692ca0710b63b9"}
        ]

  - name: Linux_android_emu android_engine_opengles_tests
    recipe: flutter/flutter_drone
    timeout: 60
    properties:
      shard: android_engine_opengles_tests
      tags: >
         ["framework", "hostonly", "shard", "linux"]
      dependencies: >-
        [
          {"dependency": "goldctl", "version": "git_revision:2387d6fff449587eecbb7e45b2692ca0710b63b9"}
        ]

  - name: Linux web_benchmarks_canvaskit
    recipe: devicelab/devicelab_drone
    presubmit: false
    timeout: 60
    properties:
      dependencies: >-
        [
          {"dependency": "android_sdk", "version": "version:36v1"},
          {"dependency": "chrome_and_driver", "version": "version:125.0.6422.141"}
        ]
      tags: >
        ["devicelab","hostonly", "linux"]
      task_name: web_benchmarks_canvaskit

  - name: Linux web_benchmarks_ddc
    recipe: devicelab/devicelab_drone
    presubmit: false
    timeout: 60
    properties:
      dependencies: >-
        [
          {"dependency": "chrome_and_driver", "version": "version:125.0.6422.141"}
        ]
      tags: >
        ["devicelab","hostonly", "linux"]
      task_name: web_benchmarks_ddc
      test_timeout_secs: "3600" # Allows 60 minutes (up from 30 default)

  - name: Linux web_benchmarks_ddc_hot_reload
    recipe: devicelab/devicelab_drone
    presubmit: false
    timeout: 60
    properties:
      dependencies: >-
        [
          {"dependency": "chrome_and_driver", "version": "version:125.0.6422.141"}
        ]
      tags: >
        ["devicelab","hostonly", "linux"]
      task_name: web_benchmarks_ddc_hot_reload
      test_timeout_secs: "3600" # Allows 60 minutes (up from 30 default)

  - name: Linux web_benchmarks_skwasm
    recipe: devicelab/devicelab_drone
    presubmit: false
    timeout: 60
    properties:
      dependencies: >-
        [
          {"dependency": "android_sdk", "version": "version:36v1"},
          {"dependency": "chrome_and_driver", "version": "version:125.0.6422.141"}
        ]
      tags: >
        ["devicelab"]
      task_name: web_benchmarks_skwasm
    runIf:
      - dev/**
      - bin/**
      - .ci.yaml
      - engine/**
      - DEPS

  - name: Linux web_benchmarks_skwasm_st
    recipe: devicelab/devicelab_drone
    presubmit: false
    timeout: 60
    properties:
      dependencies: >-
        [
          {"dependency": "android_sdk", "version": "version:36v1"},
          {"dependency": "chrome_and_driver", "version": "version:125.0.6422.141"}
        ]
      tags: >
        ["devicelab"]
      task_name: web_benchmarks_skwasm_st
    runIf:
      - dev/**
      - bin/**
      - .ci.yaml
      - engine/**
      - DEPS

  - name: Linux web_long_running_tests_1_5
    recipe: flutter/flutter_drone
    timeout: 60
    properties:
      dependencies: >-
        [
          {"dependency": "android_sdk", "version": "version:36v1"},
          {"dependency": "chrome_and_driver", "version": "version:125.0.6422.141"},
          {"dependency": "goldctl", "version": "git_revision:2387d6fff449587eecbb7e45b2692ca0710b63b9"}
        ]
      shard: web_long_running_tests
      subshard: "1_5"
      tags: >
        ["framework", "hostonly", "shard", "linux"]
    runIf:
      - dev/**
      - packages/**
      - bin/**
      - .ci.yaml
      - engine/**
      - DEPS

  - name: Linux web_long_running_tests_2_5
    recipe: flutter/flutter_drone
    timeout: 60
    properties:
      dependencies: >-
        [
          {"dependency": "android_sdk", "version": "version:36v1"},
          {"dependency": "chrome_and_driver", "version": "version:125.0.6422.141"},
          {"dependency": "goldctl", "version": "git_revision:2387d6fff449587eecbb7e45b2692ca0710b63b9"}
        ]
      shard: web_long_running_tests
      subshard: "2_5"
      tags: >
        ["framework", "hostonly", "shard", "linux"]
    runIf:
      - dev/**
      - packages/**
      - bin/**
      - .ci.yaml
      - engine/**
      - DEPS

  - name: Linux web_long_running_tests_3_5
    recipe: flutter/flutter_drone
    timeout: 60
    properties:
      dependencies: >-
        [
          {"dependency": "android_sdk", "version": "version:36v1"},
          {"dependency": "chrome_and_driver", "version": "version:125.0.6422.141"},
          {"dependency": "goldctl", "version": "git_revision:2387d6fff449587eecbb7e45b2692ca0710b63b9"}
        ]
      shard: web_long_running_tests
      subshard: "3_5"
      tags: >
        ["framework", "hostonly", "shard", "linux"]
    runIf:
      - dev/**
      - packages/**
      - bin/**
      - .ci.yaml
      - engine/**
      - DEPS

  - name: Linux web_long_running_tests_4_5
    recipe: flutter/flutter_drone
    timeout: 60
    properties:
      dependencies: >-
        [
          {"dependency": "android_sdk", "version": "version:36v1"},
          {"dependency": "chrome_and_driver", "version": "version:125.0.6422.141"},
          {"dependency": "goldctl", "version": "git_revision:2387d6fff449587eecbb7e45b2692ca0710b63b9"}
        ]
      shard: web_long_running_tests
      subshard: "4_5"
      tags: >
        ["framework", "hostonly", "shard", "linux"]
    runIf:
      - dev/**
      - packages/**
      - bin/**
      - .ci.yaml
      - engine/**
      - DEPS

  - name: Linux web_long_running_tests_5_5
    recipe: flutter/flutter_drone
    timeout: 60
    properties:
      dependencies: >-
        [
          {"dependency": "android_sdk", "version": "version:36v1"},
          {"dependency": "chrome_and_driver", "version": "version:125.0.6422.141"},
          {"dependency": "goldctl", "version": "git_revision:2387d6fff449587eecbb7e45b2692ca0710b63b9"}
        ]
      shard: web_long_running_tests
      subshard: "5_5"
      tags: >
        ["framework", "hostonly", "shard", "linux"]
    runIf:
      - dev/**
      - packages/**
      - bin/**
      - .ci.yaml
      - engine/**
      - DEPS

  - name: Linux web_canvaskit_tests_0
    recipe: flutter/flutter_drone
    timeout: 60
    properties:
      dependencies: >-
        [
          {"dependency": "android_sdk", "version": "version:36v1"},
          {"dependency": "chrome_and_driver", "version": "version:125.0.6422.141"},
          {"dependency": "goldctl", "version": "git_revision:2387d6fff449587eecbb7e45b2692ca0710b63b9"}
        ]
      shard: web_canvaskit_tests
      subshard: "0"
      tags: >
        ["framework", "hostonly", "shard", "linux"]
<<<<<<< HEAD
=======
      # Retry for flakes caused by https://github.com/flutter/flutter/issues/132654
      presubmit_max_attempts: "2"
      test_timeout_secs: "3600" # 60 minutes to match the global `timeout` property.
>>>>>>> 0a2f905b
    runIf:
      - dev/**
      - packages/**
      - bin/**
      - .ci.yaml
      - engine/**
      - DEPS

  - name: Linux web_canvaskit_tests_1
    recipe: flutter/flutter_drone
    timeout: 60
    properties:
      dependencies: >-
        [
          {"dependency": "android_sdk", "version": "version:36v1"},
          {"dependency": "chrome_and_driver", "version": "version:125.0.6422.141"},
          {"dependency": "goldctl", "version": "git_revision:2387d6fff449587eecbb7e45b2692ca0710b63b9"}
        ]
      shard: web_canvaskit_tests
      subshard: "1"
      tags: >
        ["framework", "hostonly", "shard", "linux"]
<<<<<<< HEAD
=======
      # Retry for flakes caused by https://github.com/flutter/flutter/issues/132654
      presubmit_max_attempts: "2"
      test_timeout_secs: "3600" # 60 minutes to match the global `timeout` property.
>>>>>>> 0a2f905b
    runIf:
      - dev/**
      - packages/**
      - bin/**
      - .ci.yaml
      - engine/**
      - DEPS

  - name: Linux web_canvaskit_tests_2
    recipe: flutter/flutter_drone
    timeout: 60
    properties:
      dependencies: >-
        [
          {"dependency": "android_sdk", "version": "version:36v1"},
          {"dependency": "chrome_and_driver", "version": "version:125.0.6422.141"},
          {"dependency": "goldctl", "version": "git_revision:2387d6fff449587eecbb7e45b2692ca0710b63b9"}
        ]
      shard: web_canvaskit_tests
      subshard: "2"
      tags: >
        ["framework", "hostonly", "shard", "linux"]
<<<<<<< HEAD
=======
      # Retry for flakes caused by https://github.com/flutter/flutter/issues/132654
      presubmit_max_attempts: "2"
      test_timeout_secs: "3600" # 60 minutes to match the global `timeout` property.
>>>>>>> 0a2f905b
    runIf:
      - dev/**
      - packages/**
      - bin/**
      - .ci.yaml
      - engine/**
      - DEPS

  - name: Linux web_canvaskit_tests_3
    recipe: flutter/flutter_drone
    timeout: 60
    properties:
      dependencies: >-
        [
          {"dependency": "android_sdk", "version": "version:36v1"},
          {"dependency": "chrome_and_driver", "version": "version:125.0.6422.141"},
          {"dependency": "goldctl", "version": "git_revision:2387d6fff449587eecbb7e45b2692ca0710b63b9"}
        ]
      shard: web_canvaskit_tests
      subshard: "3"
      tags: >
        ["framework", "hostonly", "shard", "linux"]
<<<<<<< HEAD
=======
      # Retry for flakes caused by https://github.com/flutter/flutter/issues/132654
      presubmit_max_attempts: "2"
      test_timeout_secs: "3600" # 60 minutes to match the global `timeout` property.
>>>>>>> 0a2f905b
    runIf:
      - dev/**
      - packages/**
      - bin/**
      - .ci.yaml
      - engine/**
      - DEPS

  - name: Linux web_canvaskit_tests_4
    recipe: flutter/flutter_drone
    timeout: 60
    properties:
      dependencies: >-
        [
          {"dependency": "android_sdk", "version": "version:36v1"},
          {"dependency": "chrome_and_driver", "version": "version:125.0.6422.141"},
          {"dependency": "goldctl", "version": "git_revision:2387d6fff449587eecbb7e45b2692ca0710b63b9"}
        ]
      shard: web_canvaskit_tests
      subshard: "4"
      tags: >
        ["framework", "hostonly", "shard", "linux"]
<<<<<<< HEAD
=======
      # Retry for flakes caused by https://github.com/flutter/flutter/issues/132654
      presubmit_max_attempts: "2"
      test_timeout_secs: "3600" # 60 minutes to match the global `timeout` property.
>>>>>>> 0a2f905b
    runIf:
      - dev/**
      - packages/**
      - bin/**
      - .ci.yaml
      - engine/**
      - DEPS

  - name: Linux web_canvaskit_tests_5
    recipe: flutter/flutter_drone
    timeout: 60
    properties:
      dependencies: >-
        [
          {"dependency": "android_sdk", "version": "version:36v1"},
          {"dependency": "chrome_and_driver", "version": "version:125.0.6422.141"},
          {"dependency": "goldctl", "version": "git_revision:2387d6fff449587eecbb7e45b2692ca0710b63b9"}
        ]
      shard: web_canvaskit_tests
      subshard: "5"
      tags: >
        ["framework", "hostonly", "shard", "linux"]
<<<<<<< HEAD
=======
      # Retry for flakes caused by https://github.com/flutter/flutter/issues/132654
      presubmit_max_attempts: "2"
      test_timeout_secs: "3600" # 60 minutes to match the global `timeout` property.
>>>>>>> 0a2f905b
    runIf:
      - dev/**
      - packages/**
      - bin/**
      - .ci.yaml
      - engine/**
      - DEPS

  - name: Linux web_canvaskit_tests_6
    recipe: flutter/flutter_drone
    timeout: 60
    properties:
      dependencies: >-
        [
          {"dependency": "android_sdk", "version": "version:36v1"},
          {"dependency": "chrome_and_driver", "version": "version:125.0.6422.141"},
          {"dependency": "goldctl", "version": "git_revision:2387d6fff449587eecbb7e45b2692ca0710b63b9"}
        ]
      shard: web_canvaskit_tests
      subshard: "6"
      tags: >
        ["framework", "hostonly", "shard", "linux"]
<<<<<<< HEAD
=======
      # Retry for flakes caused by https://github.com/flutter/flutter/issues/132654
      presubmit_max_attempts: "2"
      test_timeout_secs: "3600" # 60 minutes to match the global `timeout` property.
>>>>>>> 0a2f905b
    runIf:
      - dev/**
      - packages/**
      - bin/**
      - .ci.yaml
      - engine/**
      - DEPS

  - name: Linux web_canvaskit_tests_7_last
    bringup: true # Needs resharding: https://github.com/flutter/flutter/issues/174877
    recipe: flutter/flutter_drone
    timeout: 60
    properties:
      dependencies: >-
        [
          {"dependency": "android_sdk", "version": "version:36v1"},
          {"dependency": "chrome_and_driver", "version": "version:125.0.6422.141"},
          {"dependency": "goldctl", "version": "git_revision:2387d6fff449587eecbb7e45b2692ca0710b63b9"}
        ]
      shard: web_canvaskit_tests
      subshard: "7_last"
      tags: >
        ["framework", "hostonly", "shard", "linux"]
<<<<<<< HEAD
=======
      # Retry for flakes caused by https://github.com/flutter/flutter/issues/132654
      presubmit_max_attempts: "2"
      test_timeout_secs: "3600" # 60 minutes to match the global `timeout` property.
>>>>>>> 0a2f905b
    runIf:
      - dev/**
      - packages/**
      - bin/**
      - .ci.yaml
      - engine/**
      - DEPS

  - name: Linux web_skwasm_tests_0
    recipe: flutter/flutter_drone
    timeout: 60
    properties:
      dependencies: >-
        [
          {"dependency": "android_sdk", "version": "version:36v1"},
          {"dependency": "chrome_and_driver", "version": "version:125.0.6422.141"},
          {"dependency": "goldctl", "version": "git_revision:2387d6fff449587eecbb7e45b2692ca0710b63b9"}
        ]
      shard: web_skwasm_tests
      subshard: "0"
      tags: >
        ["framework", "hostonly", "shard", "linux"]
<<<<<<< HEAD
=======
      # Retry for flakes caused by https://github.com/flutter/flutter/issues/132654
      presubmit_max_attempts: "2"
      test_timeout_secs: "3600" # 60 minutes to match the global `timeout` property.
>>>>>>> 0a2f905b
    runIf:
      - dev/**
      - packages/**
      - bin/**
      - .ci.yaml
      - engine/**
      - DEPS

  - name: Linux web_skwasm_tests_1
    recipe: flutter/flutter_drone
    timeout: 60
    properties:
      dependencies: >-
        [
          {"dependency": "android_sdk", "version": "version:36v1"},
          {"dependency": "chrome_and_driver", "version": "version:125.0.6422.141"},
          {"dependency": "goldctl", "version": "git_revision:2387d6fff449587eecbb7e45b2692ca0710b63b9"}
        ]
      shard: web_skwasm_tests
      subshard: "1"
      tags: >
        ["framework", "hostonly", "shard", "linux"]
<<<<<<< HEAD
=======
      # Retry for flakes caused by https://github.com/flutter/flutter/issues/132654
      presubmit_max_attempts: "2"
      test_timeout_secs: "3600" # 60 minutes to match the global `timeout` property.
>>>>>>> 0a2f905b
    runIf:
      - dev/**
      - packages/**
      - bin/**
      - .ci.yaml
      - engine/**
      - DEPS

  - name: Linux web_skwasm_tests_2
    recipe: flutter/flutter_drone
    timeout: 60
    properties:
      dependencies: >-
        [
          {"dependency": "android_sdk", "version": "version:36v1"},
          {"dependency": "chrome_and_driver", "version": "version:125.0.6422.141"},
          {"dependency": "goldctl", "version": "git_revision:2387d6fff449587eecbb7e45b2692ca0710b63b9"}
        ]
      shard: web_skwasm_tests
      subshard: "2"
      tags: >
        ["framework", "hostonly", "shard", "linux"]
<<<<<<< HEAD
=======
      # Retry for flakes caused by https://github.com/flutter/flutter/issues/132654
      presubmit_max_attempts: "2"
      test_timeout_secs: "3600" # 60 minutes to match the global `timeout` property.
>>>>>>> 0a2f905b
    runIf:
      - dev/**
      - packages/**
      - bin/**
      - .ci.yaml
      - engine/**
      - DEPS

  - name: Linux web_skwasm_tests_3
    recipe: flutter/flutter_drone
    timeout: 60
    properties:
      dependencies: >-
        [
          {"dependency": "android_sdk", "version": "version:36v1"},
          {"dependency": "chrome_and_driver", "version": "version:125.0.6422.141"},
          {"dependency": "goldctl", "version": "git_revision:2387d6fff449587eecbb7e45b2692ca0710b63b9"}
        ]
      shard: web_skwasm_tests
      subshard: "3"
      tags: >
        ["framework", "hostonly", "shard", "linux"]
<<<<<<< HEAD
=======
      # Retry for flakes caused by https://github.com/flutter/flutter/issues/132654
      presubmit_max_attempts: "2"
      test_timeout_secs: "3600" # 60 minutes to match the global `timeout` property.
>>>>>>> 0a2f905b
    runIf:
      - dev/**
      - packages/**
      - bin/**
      - .ci.yaml
      - engine/**
      - DEPS

  - name: Linux web_skwasm_tests_4
    recipe: flutter/flutter_drone
    timeout: 60
    properties:
      dependencies: >-
        [
          {"dependency": "android_sdk", "version": "version:36v1"},
          {"dependency": "chrome_and_driver", "version": "version:125.0.6422.141"},
          {"dependency": "goldctl", "version": "git_revision:2387d6fff449587eecbb7e45b2692ca0710b63b9"}
        ]
      shard: web_skwasm_tests
      subshard: "4"
      tags: >
        ["framework", "hostonly", "shard", "linux"]
<<<<<<< HEAD
=======
      # Retry for flakes caused by https://github.com/flutter/flutter/issues/132654
      presubmit_max_attempts: "2"
      test_timeout_secs: "3600" # 60 minutes to match the global `timeout` property.
>>>>>>> 0a2f905b
    runIf:
      - dev/**
      - packages/**
      - bin/**
      - .ci.yaml
      - DEPS
      - engine/**

  - name: Linux web_skwasm_tests_5
    recipe: flutter/flutter_drone
    timeout: 60
    properties:
      dependencies: >-
        [
          {"dependency": "android_sdk", "version": "version:36v1"},
          {"dependency": "chrome_and_driver", "version": "version:125.0.6422.141"},
          {"dependency": "goldctl", "version": "git_revision:2387d6fff449587eecbb7e45b2692ca0710b63b9"}
        ]
      shard: web_skwasm_tests
      subshard: "5"
      tags: >
        ["framework", "hostonly", "shard", "linux"]
<<<<<<< HEAD
=======
      # Retry for flakes caused by https://github.com/flutter/flutter/issues/132654
      presubmit_max_attempts: "2"
      test_timeout_secs: "3600" # 60 minutes to match the global `timeout` property.
>>>>>>> 0a2f905b
    runIf:
      - dev/**
      - packages/**
      - bin/**
      - .ci.yaml
      - engine/**
      - DEPS

  - name: Linux web_skwasm_tests_6
    recipe: flutter/flutter_drone
    timeout: 60
    properties:
      dependencies: >-
        [
          {"dependency": "android_sdk", "version": "version:36v1"},
          {"dependency": "chrome_and_driver", "version": "version:125.0.6422.141"},
          {"dependency": "goldctl", "version": "git_revision:2387d6fff449587eecbb7e45b2692ca0710b63b9"}
        ]
      shard: web_skwasm_tests
      subshard: "6"
      tags: >
        ["framework", "hostonly", "shard", "linux"]
<<<<<<< HEAD
=======
      # Retry for flakes caused by https://github.com/flutter/flutter/issues/132654
      presubmit_max_attempts: "2"
      test_timeout_secs: "3600" # 60 minutes to match the global `timeout` property.
>>>>>>> 0a2f905b
    runIf:
      - dev/**
      - packages/**
      - bin/**
      - .ci.yaml
      - engine/**
      - DEPS

  - name: Linux web_skwasm_tests_7_last
    recipe: flutter/flutter_drone
    timeout: 60
    properties:
      dependencies: >-
        [
          {"dependency": "android_sdk", "version": "version:36v1"},
          {"dependency": "chrome_and_driver", "version": "version:125.0.6422.141"},
          {"dependency": "goldctl", "version": "git_revision:2387d6fff449587eecbb7e45b2692ca0710b63b9"}
        ]
      shard: web_skwasm_tests
      subshard: "7_last"
      tags: >
        ["framework", "hostonly", "shard", "linux"]
<<<<<<< HEAD
=======
      # Retry for flakes caused by https://github.com/flutter/flutter/issues/132654
      presubmit_max_attempts: "2"
      test_timeout_secs: "3600" # 60 minutes to match the global `timeout` property.
>>>>>>> 0a2f905b
    runIf:
      - dev/**
      - packages/**
      - bin/**
      - .ci.yaml
      - engine/**
      - DEPS

  - name: Linux web_tool_tests
    recipe: flutter/flutter_drone
    timeout: 90 # https://github.com/flutter/flutter/issues/169634
    properties:
      dependencies: >-
        [
          {"dependency": "android_sdk", "version": "version:36v1"},
          {"dependency": "chrome_and_driver", "version": "version:125.0.6422.141"},
          {"dependency": "open_jdk", "version": "version:21"},
          {"dependency": "goldctl", "version": "git_revision:2387d6fff449587eecbb7e45b2692ca0710b63b9"}
        ]
      shard: web_tool_tests
      subshard: "1_1"
      tags: >
        ["framework", "hostonly", "shard", "linux"]
      test_timeout_secs: "5400" # https://github.com/flutter/flutter/issues/162714
    runIf:
      - dev/**
      - packages/flutter_tools/**
      - bin/**
      - .ci.yaml
      - engine/**
      - DEPS

  - name: Linux_android_emu android_defines_test
    recipe: devicelab/devicelab_drone
    timeout: 60
    properties:
      tags: >
        ["devicelab", "linux"]
      task_name: android_defines_test
      presubmit_max_attempts: "2"

  - name: Linux_android_emu_unstable android_defines_test
    recipe: devicelab/devicelab_drone
    timeout: 60
    properties:
      tags: >
        ["devicelab", "linux"]
      task_name: android_defines_test

  - name: Linux_pixel_7pro android_semantics_integration_test
    recipe: devicelab/devicelab_drone
    bringup: true # Failing: https://github.com/flutter/flutter/issues/153594
    presubmit: false
    timeout: 60
    properties:
      tags: >
        ["devicelab", "android", "linux", "pixel", "7pro"]
      task_name: android_semantics_integration_test

  # linux mokey benchmark
  - name: Linux_mokey android_view_scroll_perf__timeline_summary
    recipe: devicelab/devicelab_drone
    presubmit: false
    timeout: 60
    properties:
      tags: >
        ["devicelab", "android", "linux", "mokey"]
      task_name: android_view_scroll_perf__timeline_summary

  # linux mokey benchmark
  - name: Linux_mokey animated_image_gc_perf
    recipe: devicelab/devicelab_drone
    presubmit: false
    timeout: 60
    properties:
      tags: >
        ["devicelab", "android", "linux", "mokey"]
      task_name: animated_image_gc_perf

  # linux mokey benchmark
  - name: Linux_mokey animated_complex_opacity_perf__e2e_summary
    recipe: devicelab/devicelab_drone
    presubmit: false
    timeout: 60
    properties:
      tags: >
        ["devicelab", "android", "linux", "mokey"]
      task_name: animated_complex_opacity_perf__e2e_summary

  # linux mokey benchmark
  - name: Linux_mokey animated_complex_image_filtered_perf__e2e_summary
    recipe: devicelab/devicelab_drone
    presubmit: false
    timeout: 60
    properties:
      tags: >
        ["devicelab", "android", "linux", "mokey"]
      task_name: animated_complex_image_filtered_perf__e2e_summary

  # linux mokey benchmark
  - name: Linux_mokey animated_placeholder_perf__e2e_summary
    recipe: devicelab/devicelab_drone
    presubmit: false
    timeout: 60
    properties:
      tags: >
        ["devicelab", "android", "linux", "mokey"]
      task_name: animated_placeholder_perf__e2e_summary

  # linux mokey benchmark
  - name: Linux_mokey backdrop_filter_perf__e2e_summary
    recipe: devicelab/devicelab_drone
    presubmit: false
    timeout: 60
    properties:
      tags: >
        ["devicelab", "android", "linux", "mokey"]
      task_name: backdrop_filter_perf__e2e_summary

  - name: Linux_pixel_7pro backdrop_filter_perf__timeline_summary
    recipe: devicelab/devicelab_drone
    presubmit: false
    timeout: 60
    properties:
      tags: >
        ["devicelab", "android", "linux", "pixel", "7pro"]
      task_name: backdrop_filter_perf__timeline_summary

  # Uses Impeller.
  - name: Linux_pixel_7pro draw_atlas_perf_opengles__timeline_summary
    recipe: devicelab/devicelab_drone
    presubmit: false
    timeout: 60
    properties:
      tags: >
        ["devicelab", "android", "linux", "pixel", "7pro"]
      task_name: draw_atlas_perf_opengles__timeline_summary

  # Uses Impeller.
  - name: Linux_pixel_7pro draw_atlas_perf__timeline_summary
    recipe: devicelab/devicelab_drone
    presubmit: false
    timeout: 60
    properties:
      tags: >
        ["devicelab", "android", "linux", "pixel", "7pro"]
      task_name: draw_atlas_perf__timeline_summary

  # Uses Impeller.
  - name: Linux_pixel_7pro dynamic_path_tessellation_perf__timeline_summary
    recipe: devicelab/devicelab_drone
    presubmit: false
    timeout: 60
    properties:
      tags: >
        ["devicelab", "android", "linux", "pixel", "7pro"]
      task_name: dynamic_path_tessellation_perf__timeline_summary

  # Uses Impeller.
  - name: Linux_pixel_7pro static_path_tessellation_perf__timeline_summary
    recipe: devicelab/devicelab_drone
    presubmit: false
    timeout: 60
    properties:
      tags: >
        ["devicelab", "android", "linux", "pixel", "7pro"]
      task_name: static_path_tessellation_perf__timeline_summary


  # Uses Impeller.
  - name: Linux_pixel_7pro dynamic_path_stroke_tessellation_perf__timeline_summary
    bringup: true # Flaky https://github.com/flutter/flutter/issues/170784
    recipe: devicelab/devicelab_drone
    presubmit: false
    timeout: 60
    properties:
      tags: >
        ["devicelab", "android", "linux", "pixel", "7pro"]
      task_name: dynamic_path_stroke_tessellation_perf__timeline_summary

  # Uses Impeller.
  - name: Linux_pixel_7pro static_path_stroke_tessellation_perf__timeline_summary
    recipe: devicelab/devicelab_drone
    presubmit: false
    timeout: 60
    properties:
      tags: >
        ["devicelab", "android", "linux", "pixel", "7pro"]
      task_name: static_path_stroke_tessellation_perf__timeline_summary

  # Uses Impeller.
  - name: Linux_pixel_7pro hello_world_impeller
    bringup: true # Flaky https://github.com/flutter/flutter/issues/173698
    recipe: devicelab/devicelab_drone
    presubmit: false
    timeout: 60
    properties:
      tags: >
        ["devicelab", "android", "linux", "pixel", "7pro"]
      task_name: hello_world_impeller

  - name: Linux_pixel_7pro basic_material_app_android__compile
    recipe: devicelab/devicelab_drone
    presubmit: false
    timeout: 60
    properties:
      tags: >
        ["devicelab", "android", "linux", "pixel", "7pro"]
      task_name: basic_material_app_android__compile

  - name: Linux_pixel_7pro channels_integration_test
    recipe: devicelab/devicelab_drone
    presubmit: false
    timeout: 60
    properties:
      tags: >
        ["devicelab", "android", "linux", "pixel", "7pro"]
      task_name: channels_integration_test

  # linux mokey benchmark
  - name: Linux_mokey clipper_cache_perf__e2e_summary
    recipe: devicelab/devicelab_drone
    presubmit: false
    timeout: 60
    properties:
      tags: >
        ["devicelab","android","linux","mokey"]
      task_name: clipper_cache_perf__e2e_summary

  # linux mokey benchmark
  - name: Linux_mokey color_filter_and_fade_perf__e2e_summary
    recipe: devicelab/devicelab_drone
    presubmit: false
    timeout: 60
    properties:
      tags: >
        ["devicelab", "android", "linux", "mokey"]
      task_name: color_filter_and_fade_perf__e2e_summary

  # linux mokey benchmark
  - name: Linux_mokey color_filter_cache_perf__e2e_summary
    recipe: devicelab/devicelab_drone
    presubmit: false
    timeout: 60
    properties:
      tags: >
        ["devicelab", "android", "linux", "mokey"]
      task_name: color_filter_cache_perf__e2e_summary

  # linux mokey benchmark
  - name: Linux_mokey color_filter_with_unstable_child_perf__e2e_summary
    recipe: devicelab/devicelab_drone
    presubmit: false
    timeout: 60
    properties:
      tags: >
        ["devicelab","android","linux","mokey"]
      task_name: color_filter_with_unstable_child_perf__e2e_summary

  # linux mokey benchmark
  - name: Linux_mokey shader_mask_cache_perf__e2e_summary
    recipe: devicelab/devicelab_drone
    presubmit: false
    timeout: 60
    properties:
      tags: >
        ["devicelab", "android", "linux", "mokey"]
      task_name: shader_mask_cache_perf__e2e_summary

  # linux mokey benchmark
  - name: Linux_mokey complex_layout_android__scroll_smoothness
    recipe: devicelab/devicelab_drone
    presubmit: false
    timeout: 60
    properties:
      tags: >
        ["devicelab", "android", "linux", "mokey"]
      task_name: complex_layout_android__scroll_smoothness
      dependencies: >-
        [
          {"dependency": "open_jdk", "version": "version:21"}
        ]

  # linux mokey benchmark
  - name: Linux_mokey complex_layout_scroll_perf__devtools_memory
    recipe: devicelab/devicelab_drone
    presubmit: false
    timeout: 60
    properties:
      tags: >
        ["devicelab","android","linux","mokey"]
      task_name: complex_layout_scroll_perf__devtools_memory
      dependencies: >-
        [
          {"dependency": "open_jdk", "version": "version:21"}
        ]

  # linux mokey benchmark
  - name: Linux_mokey complex_layout_scroll_perf__memory
    recipe: devicelab/devicelab_drone
    presubmit: false
    timeout: 60
    properties:
      tags: >
        ["devicelab","android","linux","mokey"]
      task_name: complex_layout_scroll_perf__memory
      dependencies: >-
        [
          {"dependency": "open_jdk", "version": "version:21"}
        ]

  # linux mokey benchmark
  - name: Linux_mokey complex_layout_scroll_perf__timeline_summary
    recipe: devicelab/devicelab_drone
    presubmit: false
    timeout: 60
    properties:
      tags: >
        ["devicelab","android","linux","mokey"]
      task_name: complex_layout_scroll_perf__timeline_summary
      dependencies: >-
        [
          {"dependency": "open_jdk", "version": "version:21"}
        ]

  - name: Linux_pixel_7pro complex_layout_scroll_perf__timeline_summary
    recipe: devicelab/devicelab_drone
    presubmit: false
    timeout: 60
    properties:
      tags: >
        ["devicelab", "android", "linux", "pixel", "7pro"]
      task_name: complex_layout_scroll_perf__timeline_summary
      dependencies: >-
        [
          {"dependency": "open_jdk", "version": "version:21"}
        ]

  - name: Linux_pixel_7pro complex_layout_scroll_perf_impeller__timeline_summary
    recipe: devicelab/devicelab_drone
    presubmit: false
    timeout: 60
    properties:
      tags: >
        ["devicelab", "android", "linux", "pixel", "7pro"]
      task_name: complex_layout_scroll_perf_impeller__timeline_summary
      dependencies: >-
        [
          {"dependency": "open_jdk", "version": "version:21"}
        ]

  - name: Linux_pixel_7pro complex_layout_scroll_perf_impeller_gles__timeline_summary
    recipe: devicelab/devicelab_drone
    presubmit: false
    timeout: 60
    properties:
      tags: >
        ["devicelab", "android", "linux", "pixel", "7pro"]
      task_name: complex_layout_scroll_perf_impeller_gles__timeline_summary
      dependencies: >-
        [
          {"dependency": "open_jdk", "version": "version:21"}
        ]

  # linux mokey benchmark
  - name: Linux_mokey complex_layout_semantics_perf
    recipe: devicelab/devicelab_drone
    presubmit: false
    timeout: 60
    properties:
      tags: >
        ["devicelab", "android", "linux", "mokey"]
      task_name: complex_layout_semantics_perf
      dependencies: >-
        [
          {"dependency": "open_jdk", "version": "version:21"}
        ]

  # linux mokey benchmark
  - name: Linux_mokey complex_layout__start_up
    bringup: true # Flaky https://github.com/flutter/flutter/issues/173691
    recipe: devicelab/devicelab_drone
    presubmit: false
    timeout: 60
    properties:
      tags: >
        ["devicelab", "android", "linux", "mokey"]
      task_name: complex_layout__start_up
      dependencies: >-
        [
          {"dependency": "open_jdk", "version": "version:21"}
        ]

  # linux mokey benchmark
  - name: Linux_mokey cubic_bezier_perf__e2e_summary
    recipe: devicelab/devicelab_drone
    presubmit: false
    timeout: 60
    properties:
      tags: >
        ["devicelab", "android", "linux", "mokey"]
      task_name: cubic_bezier_perf__e2e_summary

  - name: Linux_pixel_7pro cubic_bezier_perf__timeline_summary
    recipe: devicelab/devicelab_drone
    presubmit: false
    timeout: 60
    properties:
      tags: >
        ["devicelab", "android", "linux", "pixel", "7pro"]
      task_name: cubic_bezier_perf__timeline_summary

  # linux mokey benchmark
  - name: Linux_mokey cull_opacity_perf__e2e_summary
    recipe: devicelab/devicelab_drone
    presubmit: false
    timeout: 60
    properties:
      tags: >
        ["devicelab", "android", "linux", "mokey"]
      task_name: cull_opacity_perf__e2e_summary

  - name: Linux_pixel_7pro cull_opacity_perf__timeline_summary
    recipe: devicelab/devicelab_drone
    presubmit: false
    timeout: 60
    properties:
      tags: >
        ["devicelab", "android", "linux", "pixel", "7pro"]
      task_name: cull_opacity_perf__timeline_summary

  # linux mokey benchmark
  - name: Linux_mokey devtools_profile_start_test
    recipe: devicelab/devicelab_drone
    presubmit: false
    timeout: 60
    properties:
      tags: >
        ["devicelab", "android", "linux", "mokey"]
      task_name: devtools_profile_start_test

  - name: Linux_pixel_7pro drive_perf_debug_warning
    bringup: true # Flaky https://github.com/flutter/flutter/issues/174111
    recipe: devicelab/devicelab_drone
    presubmit: false
    timeout: 60
    properties:
      tags: >
        ["devicelab", "android", "linux", "pixel", "7pro"]
      task_name: drive_perf_debug_warning

  - name: Linux_android_emu external_textures_integration_test
    recipe: devicelab/devicelab_drone
    bringup: true
    timeout: 60
    # Functionally the same as "presubmit: false", except that we will run on
    # presubmit during engine rolls. This test is the *only* automated e2e
    # test for external textures for the engine, it should never break.
    runIf:
      - engine/**
      - DEPS
      - .ci.yaml
    properties:
      tags: >
        ["devicelab", "linux"]
      task_name: external_textures_integration_test
      presubmit_max_attempts: "2"

  # linux mokey benchmark
  - name: Linux_mokey fading_child_animation_perf__timeline_summary
    recipe: devicelab/devicelab_drone
    presubmit: false
    timeout: 60
    properties:
      tags: >
        ["devicelab", "android", "linux"]
      task_name: fading_child_animation_perf__timeline_summary

  # linux mokey benchmark
  - name: Linux_mokey fast_scroll_heavy_gridview__memory
    recipe: devicelab/devicelab_drone
    presubmit: false
    timeout: 60
    properties:
      tags: >
        ["devicelab", "android", "linux", "mokey"]
      task_name: fast_scroll_heavy_gridview__memory

  # linux mokey benchmark
  - name: Linux_mokey fast_scroll_large_images__memory
    recipe: devicelab/devicelab_drone
    presubmit: false
    timeout: 60
    properties:
      tags: >
        ["devicelab", "android", "linux", "mokey"]
      task_name: fast_scroll_large_images__memory

  - name: Linux_pixel_7pro flavors_test
    recipe: devicelab/devicelab_drone
    presubmit: false
    timeout: 60
    properties:
      tags: >
        ["devicelab", "android", "linux", "pixel", "7pro"]
      task_name: flavors_test

  # linux mokey benchmark
  - name: Linux_mokey flutter_engine_group_performance
    recipe: devicelab/devicelab_drone
    presubmit: false
    timeout: 60
    properties:
      tags: >
        ["devicelab", "android", "linux", "mokey"]
      task_name: flutter_engine_group_performance

  # linux mokey benchmark
  - name: Linux_mokey flutter_gallery__back_button_memory
    recipe: devicelab/devicelab_drone
    presubmit: false
    timeout: 60
    properties:
      tags: >
        ["devicelab", "android", "linux", "mokey"]
      task_name: flutter_gallery__back_button_memory

  # linux mokey benchmark
  - name: Linux_mokey flutter_gallery__image_cache_memory
    recipe: devicelab/devicelab_drone
    presubmit: false
    timeout: 60
    properties:
      tags: >
        ["devicelab", "android", "linux", "mokey"]
      task_name: flutter_gallery__image_cache_memory

  # linux mokey benchmark
  - name: Linux_mokey flutter_gallery__memory_nav
    recipe: devicelab/devicelab_drone
    presubmit: false
    timeout: 60
    properties:
      tags: >
        ["devicelab" ,"android", "linux", "mokey"]
      task_name: flutter_gallery__memory_nav

  # linux mokey benchmark
  - name: Linux_mokey flutter_gallery__start_up
    recipe: devicelab/devicelab_drone
    presubmit: false
    timeout: 60
    properties:
      tags: >
        ["devicelab", "android", "linux"]
      task_name: flutter_gallery__start_up

  # linux mokey benchmark
  - name: Linux_mokey flutter_gallery_lazy__start_up
    recipe: devicelab/devicelab_drone
    presubmit: false
    timeout: 60
    properties:
      tags: >
        ["devicelab", "android", "linux"]
      task_name: flutter_gallery_lazy__start_up

  # linux mokey benchmark
  - name: Linux_mokey flutter_gallery__start_up_delayed
    recipe: devicelab/devicelab_drone
    presubmit: false
    timeout: 60
    properties:
      tags: >
        ["devicelab", "android", "linux", "mokey"]
      task_name: flutter_gallery__start_up_delayed

  - name: Linux_pixel_7pro flutter_gallery_android__compile
    recipe: devicelab/devicelab_drone
    presubmit: false
    timeout: 60
    properties:
      tags: >
        ["devicelab", "android", "linux", "pixel", "7pro"]
      task_name: flutter_gallery_android__compile

  - name: Linux_pixel_7pro flutter_gallery_v2_chrome_run_test
    recipe: devicelab/devicelab_drone
    presubmit: false
    timeout: 60
    properties:
      tags: >
        ["devicelab", "android", "linux", "pixel", "7pro"]
      task_name: flutter_gallery_v2_chrome_run_test

  - name: Linux flutter_gallery_v2_web_compile_test
    recipe: devicelab/devicelab_drone
    presubmit: false
    timeout: 60
    properties:
      tags: >
        ["devicelab", "hostonly", "linux"]
      task_name: flutter_gallery_v2_web_compile_test

  # linux mokey benchmark
  - name: Linux_mokey flutter_test_performance
    recipe: devicelab/devicelab_drone
    presubmit: false
    timeout: 60
    properties:
      tags: >
        ["devicelab", "android", "linux"]
      task_name: flutter_test_performance

  # linux mokey benchmark
  - name: Linux_mokey flutter_view__start_up
    recipe: devicelab/devicelab_drone
    presubmit: false
    timeout: 60
    properties:
      tags: >
        ["devicelab", "android", "linux", "mokey"]
      task_name: flutter_view__start_up

  # linux mokey benchmark
  - name: Linux_mokey fullscreen_textfield_perf
    recipe: devicelab/devicelab_drone
    presubmit: false
    timeout: 60
    properties:
      tags: >
        ["devicelab", "android", "linux", "mokey"]
      task_name: fullscreen_textfield_perf

  # linux mokey benchmark
  - name: Linux_mokey fullscreen_textfield_perf__e2e_summary
    recipe: devicelab/devicelab_drone
    presubmit: false
    timeout: 60
    properties:
      tags: >
        ["devicelab", "android", "linux", "mokey"]
      task_name: fullscreen_textfield_perf__e2e_summary

  # linux mokey benchmark
  - name: Linux_mokey very_long_picture_scrolling_perf__e2e_summary
    recipe: devicelab/devicelab_drone
    presubmit: false
    timeout: 120
    properties:
      tags: >
        ["devicelab", "android", "linux", "mokey"]
      task_name: very_long_picture_scrolling_perf__e2e_summary

  # linux mokey benchmark
  - name: Linux_mokey hello_world__memory
    recipe: devicelab/devicelab_drone
    presubmit: false
    timeout: 60
    properties:
      tags: >
        ["devicelab", "android", "linux", "mokey"]
      task_name: hello_world__memory

  # linux mokey benchmark
  - name: Linux_mokey home_scroll_perf__timeline_summary
    recipe: devicelab/devicelab_drone
    presubmit: false
    timeout: 60
    properties:
      tags: >
        ["devicelab", "android", "linux", "mokey"]
      task_name: home_scroll_perf__timeline_summary

  # linux mokey benchmark
  - name: Linux_mokey hot_mode_dev_cycle_linux__benchmark
    recipe: devicelab/devicelab_drone
    presubmit: false
    timeout: 60
    properties:
      tags: >
        ["devicelab", "android", "linux", "mokey"]
      task_name: hot_mode_dev_cycle_linux__benchmark
    runIf:
      - .ci.yaml
      - dev/**
      - DEPS
      - engine/**

  # linux mokey test
  - name: Linux_mokey hybrid_android_views_integration_test
    recipe: devicelab/devicelab_drone
    presubmit: false
    bringup: true # https://github.com/flutter/flutter/issues/148085
    timeout: 60
    properties:
      tags: >
        ["devicelab", "android", "linux", "mokey"]
      task_name: hybrid_android_views_integration_test

  # linux mokey benchmark
  - name: Linux_mokey image_list_jit_reported_duration
    recipe: devicelab/devicelab_drone
    presubmit: false
    timeout: 60
    properties:
      tags: >
        ["devicelab", "android", "linux", "mokey"]
      task_name: image_list_jit_reported_duration

  # linux mokey benchmark
  - name: Linux_mokey imagefiltered_transform_animation_perf__timeline_summary
    recipe: devicelab/devicelab_drone
    presubmit: false
    timeout: 60
    properties:
      tags: >
        ["devicelab", "android", "linux", "mokey"]
      task_name: imagefiltered_transform_animation_perf__timeline_summary

  - name: Linux_pixel_7pro imagefiltered_transform_animation_perf__timeline_summary
    recipe: devicelab/devicelab_drone
    presubmit: false
    timeout: 60
    properties:
      tags: >
        ["devicelab", "android", "linux", "pixel", "7pro"]
      task_name: imagefiltered_transform_animation_perf__timeline_summary

  # linux mokey benchmark
  - name: Linux_mokey image_list_reported_duration
    recipe: devicelab/devicelab_drone
    presubmit: false
    timeout: 60
    properties:
      tags: >
        ["devicelab", "android", "linux", "mokey"]
      task_name: image_list_reported_duration

  - name: Linux_pixel_7pro integration_ui_driver
    recipe: devicelab/devicelab_drone
    presubmit: false
    timeout: 60
    properties:
      tags: >
        ["devicelab", "android", "linux", "pixel", "7pro"]
      task_name: integration_ui_driver

  - name: Linux_pixel_7pro integration_ui_keyboard_resize
    recipe: devicelab/devicelab_drone
    presubmit: false
    timeout: 60
    properties:
      tags: >
        ["devicelab", "android", "linux", "pixel", "7pro"]
      task_name: integration_ui_keyboard_resize

  - name: Linux_pixel_7pro integration_ui_textfield
    recipe: devicelab/devicelab_drone
    presubmit: false
    timeout: 60
    properties:
      tags: >
        ["devicelab", "android", "linux", "pixel", "7pro"]
      task_name: integration_ui_textfield

  # linux mokey benchmark
  - name: Linux_mokey large_image_changer_perf_android
    recipe: devicelab/devicelab_drone
    presubmit: false
    timeout: 60
    properties:
      tags: >
        ["devicelab", "android", "linux", "mokey"]
      task_name: large_image_changer_perf_android

  - name: Linux_pixel_7pro linux_chrome_dev_mode
    bringup: true
    recipe: devicelab/devicelab_drone
    presubmit: false
    timeout: 60
    properties:
      dependencies: >-
        [
          {"dependency": "chrome_and_driver", "version": "version:125.0.6422.141"}
        ]
      tags: >
        ["devicelab", "android", "linux", "pixel", "7pro"]
      task_name: linux_chrome_dev_mode

  # linux mokey benchmark
  - name: Linux_mokey multi_widget_construction_perf__e2e_summary
    recipe: devicelab/devicelab_drone
    presubmit: false
    timeout: 60
    properties:
      tags: >
        ["devicelab", "android", "linux", "mokey"]
      task_name: multi_widget_construction_perf__e2e_summary

  # linux mokey benchmark
  - name: Linux_mokey list_text_layout_perf__e2e_summary
    recipe: devicelab/devicelab_drone
    presubmit: false
    timeout: 60
    properties:
      tags: >
        ["devicelab", "android", "linux", "mokey"]
      task_name: list_text_layout_perf__e2e_summary

  # linux mokey benchmark
  - name: Linux_mokey list_text_layout_impeller_perf__e2e_summary
    recipe: devicelab/devicelab_drone
    presubmit: false
    timeout: 60
    properties:
      ignore_flakiness: "true"
      tags: >
        ["devicelab", "android", "linux", "mokey"]
      task_name: list_text_layout_impeller_perf__e2e_summary

  - name: Linux_android_emu native_assets_android
    recipe: devicelab/devicelab_drone
    timeout: 60
    properties:
      tags: >
        ["devicelab", "linux"]
      task_name: native_assets_android

  # linux mokey benchmark
  - name: Linux_mokey new_gallery__crane_perf
    recipe: devicelab/devicelab_drone
    presubmit: false
    timeout: 60
    properties:
      tags: >
        ["devicelab", "android", "linux", "mokey"]
      task_name: new_gallery__crane_perf

  # linux mokey benchmark
  - name: Linux_mokey old_gallery__transition_perf
    recipe: devicelab/devicelab_drone
    presubmit: false
    timeout: 60
    properties:
      tags: >
        ["devicelab", "android", "linux", "mokey"]
      task_name: old_gallery__transition_perf

  - name: Linux_build_test flutter_gallery__transition_perf
    recipe: devicelab/devicelab_drone_build_test
    presubmit: false
    timeout: 60
    properties:
      tags: >
        ["devicelab", "android", "linux", "mokey"]
      task_name: flutter_gallery__transition_perf
      artifact: gallery__transition_perf
      drone_dimensions: >
        ["device_os=U","os=Linux", "device_type=mokey"]

  - name: Linux_build_test flutter_gallery__transition_perf_e2e
    recipe: devicelab/devicelab_drone_build_test
    presubmit: false
    timeout: 60
    properties:
      tags: >
        ["devicelab", "android", "linux", "mokey"]
      task_name: flutter_gallery__transition_perf_e2e
      artifact: gallery__transition_perf_e2e
      drone_dimensions: >
        ["device_os=U","os=Linux", "device_type=mokey"]

  - name: Linux_build_test flutter_gallery__transition_perf_hybrid
    recipe: devicelab/devicelab_drone_build_test
    presubmit: false
    timeout: 60
    properties:
      tags: >
        ["devicelab", "android", "linux", "mokey"]
      task_name: flutter_gallery__transition_perf_hybrid
      artifact: gallery__transition_perf_hybrid
      drone_dimensions: >
        ["device_os=U","os=Linux", "device_type=mokey"]

  # linux mokey benchmark
  - name: Linux_mokey flutter_gallery__transition_perf_with_semantics
    recipe: devicelab/devicelab_drone
    presubmit: false
    timeout: 60
    properties:
      tags: >
        ["devicelab", "android", "linux", "mokey"]
      task_name: flutter_gallery__transition_perf_with_semantics

  # Mokey, Impeller
  - name: Linux_mokey new_gallery_impeller__transition_perf
    recipe: devicelab/devicelab_drone
    presubmit: false
    timeout: 60
    properties:
      tags: >
        ["devicelab", "android", "linux", "mokey"]
      task_name: new_gallery_impeller__transition_perf

  # Mokey, Impeller (OpenGL)
  - name: Linux_mokey new_gallery_opengles_impeller__transition_perf
    recipe: devicelab/devicelab_drone
    presubmit: false
    timeout: 60
    properties:
      tags: >
        ["devicelab", "android", "linux", "mokey"]
      task_name: new_gallery_opengles_impeller__transition_perf

  # Mokey, Skia
  - name: Linux_mokey new_gallery__transition_perf
    recipe: devicelab/devicelab_drone
    presubmit: false
    timeout: 60
    properties:
      tags: >
        ["devicelab", "android", "linux", "mokey"]
      task_name: new_gallery__transition_perf

  # Pixel 7 Pro, Skia
  - name: Linux_pixel_7pro new_gallery__transition_perf
    bringup: true # Flaky https://github.com/flutter/flutter/issues/174105
    recipe: devicelab/devicelab_drone
    presubmit: false
    timeout: 60
    properties:
      tags: >
        ["devicelab", "android", "linux", "pixel", "7pro"]
      task_name: new_gallery__transition_perf

  # Pixel 7 Pro, Impeller (Vulkan)
  - name: Linux_pixel_7pro new_gallery_impeller_old_zoom__transition_perf
    recipe: devicelab/devicelab_drone
    presubmit: false
    timeout: 60
    properties:
      tags: >
        ["devicelab", "android", "linux", "pixel", "7pro"]
      task_name: new_gallery_impeller_old_zoom__transition_perf

  # Pixel 7 Pro, Impeller (Vulkan)
  - name: Linux_pixel_7pro new_gallery_impeller__transition_perf
    recipe: devicelab/devicelab_drone
    presubmit: false
    timeout: 60
    properties:
      tags: >
        ["devicelab", "android", "linux", "pixel", "7pro"]
      task_name: new_gallery_impeller__transition_perf

  # Samsung Galaxy S24, Impeller (Vulkan)
  - name: Linux_galaxy_s24 new_gallery_impeller__transition_perf
    recipe: devicelab/devicelab_drone
    presubmit: false
    timeout: 60
    properties:
      tags: >
        ["devicelab", "android", "linux", "samsung", "s24"]
      task_name: new_gallery_impeller__transition_perf

  # Pixel 7 Pro, Impeller (OpenGL)
  - name: Linux_pixel_7pro new_gallery_opengles_impeller__transition_perf
    bringup: true # Flaky https://github.com/flutter/flutter/issues/173337
    recipe: devicelab/devicelab_drone
    presubmit: false
    timeout: 60
    properties:
      tags: >
        ["devicelab", "android", "linux", "pixel", "7pro"]
      task_name: new_gallery_opengles_impeller__transition_perf

  # linux mokey benchmark
  - name: Linux_mokey picture_cache_perf__e2e_summary
    recipe: devicelab/devicelab_drone
    presubmit: false
    timeout: 60
    properties:
      tags: >
        ["devicelab", "android", "linux", "mokey"]
      task_name: picture_cache_perf__e2e_summary

  - name: Linux_pixel_7pro picture_cache_perf__timeline_summary
    recipe: devicelab/devicelab_drone
    presubmit: false
    timeout: 60
    properties:
      tags: >
        ["devicelab", "android", "linux", "pixel", "7pro"]
      task_name: picture_cache_perf__timeline_summary

  # linux mokey benchmark
  - name: Linux_mokey android_picture_cache_complexity_scoring_perf__timeline_summary
    recipe: devicelab/devicelab_drone
    presubmit: false
    timeout: 60
    properties:
      tags: >
        ["devicelab", "android", "linux", "mokey"]
      task_name: android_picture_cache_complexity_scoring_perf__timeline_summary

  # linux mokey benchmark
  - name: Linux_mokey slider_perf_android
    recipe: devicelab/devicelab_drone
    presubmit: false
    timeout: 60
    properties:
      tags: >
        ["devicelab", "android", "linux", "mokey"]
      task_name: slider_perf_android

  # linux mokey benchmark
  - name: Linux_mokey platform_channels_benchmarks
    recipe: devicelab/devicelab_drone
    presubmit: false
    timeout: 60
    properties:
      tags: >
        ["devicelab", "android", "linux", "mokey"]
      task_name: platform_channels_benchmarks

  - name: Linux_pixel_7pro platform_channels_benchmarks
    recipe: devicelab/devicelab_drone
    presubmit: false
    timeout: 60
    properties:
      tags: >
        ["devicelab", "android", "linux", "pixel", "7pro"]
      task_name: platform_channels_benchmarks

  - name: Linux_pixel_7pro platform_channel_sample_test
    recipe: devicelab/devicelab_drone
    presubmit: false
    timeout: 60
    properties:
      tags: >
        ["devicelab", "android", "linux", "pixel", "7pro"]
      task_name: platform_channel_sample_test

  - name: Linux_pixel_7pro platform_interaction_test
    recipe: devicelab/devicelab_drone
    presubmit: false
    timeout: 60
    properties:
      tags: >
        ["devicelab", "android", "linux", "pixel", "7pro"]
      task_name: platform_interaction_test

  # linux mokey benchmark
  - name: Linux_mokey platform_views_scroll_perf__timeline_summary
    recipe: devicelab/devicelab_drone
    presubmit: false
    timeout: 60
    properties:
      tags: >
        ["devicelab", "android", "linux", "mokey"]
      task_name: platform_views_scroll_perf__timeline_summary

  - name: Linux_pixel_7pro platform_views_scroll_perf__timeline_summary
    recipe: devicelab/devicelab_drone
    presubmit: false
    timeout: 60
    properties:
      tags: >
        ["devicelab", "android", "linux", "pixel", "7pro"]
      task_name: platform_views_scroll_perf__timeline_summary

  # linux mokey benchmark
  - name: Linux_mokey platform_views_scroll_perf_impeller__timeline_summary
    recipe: devicelab/devicelab_drone
    presubmit: false
    timeout: 60
    properties:
      ignore_flakiness: "true"
      tags: >
        ["devicelab", "android", "linux", "mokey"]
      task_name: platform_views_scroll_perf_impeller__timeline_summary

  - name: Linux_pixel_7pro platform_views_scroll_perf_impeller__timeline_summary
    bringup: true # Flaky https://github.com/flutter/flutter/issues/172210
    recipe: devicelab/devicelab_drone
    presubmit: false
    timeout: 60
    properties:
      tags: >
        ["devicelab", "android", "linux", "pixel", "7pro"]
      task_name: platform_views_scroll_perf_impeller__timeline_summary

  - name: Linux_pixel_7pro platform_views_hcpp_scroll_perf__timeline_summary
    recipe: devicelab/devicelab_drone
    presubmit: false
    timeout: 60
    properties:
      tags: >
        ["devicelab", "android", "linux", "pixel", "7pro"]
      task_name: platform_views_hcpp_scroll_perf__timeline_summary

  # linux mokey benchmark
  - name: Linux_mokey platform_view__start_up
    recipe: devicelab/devicelab_drone
    presubmit: false
    timeout: 60
    properties:
      tags: >
        ["devicelab", "android", "linux", "mokey"]
      task_name: platform_view__start_up

  - name: Linux_pixel_7pro routing_test
    recipe: devicelab/devicelab_drone
    presubmit: false
    timeout: 60
    properties:
      tags: >
        ["devicelab", "android", "linux", "pixel", "7pro"]
      task_name: routing_test

  - name: Linux_pixel_7pro service_extensions_test
    bringup: true # Flaky https://github.com/flutter/flutter/issues/174113
    recipe: devicelab/devicelab_drone
    presubmit: false
    timeout: 60
    properties:
      tags: >
        ["devicelab", "android", "linux", "pixel", "7pro"]
      task_name: service_extensions_test

  # linux mokey benchmark
  - name: Linux_mokey textfield_perf__e2e_summary
    recipe: devicelab/devicelab_drone
    presubmit: false
    timeout: 60
    properties:
      tags: >
        ["devicelab", "android", "linux", "mokey"]
      task_name: textfield_perf__e2e_summary

  - name: Linux_pixel_7pro textfield_perf__timeline_summary
    recipe: devicelab/devicelab_drone
    presubmit: false
    timeout: 60
    properties:
      tags: >
        ["devicelab", "android", "linux", "pixel", "7pro"]
      task_name: textfield_perf__timeline_summary

  # linux mokey benchmark
  - name: Linux_mokey tiles_scroll_perf__timeline_summary
    recipe: devicelab/devicelab_drone
    presubmit: false
    timeout: 60
    properties:
      tags: >
        ["devicelab","android","linux", "mokey"]
      task_name: tiles_scroll_perf__timeline_summary
      dependencies: >-
        [
          {"dependency": "open_jdk", "version": "version:21"}
        ]

  - name: Linux web_size__compile_test
    recipe: devicelab/devicelab_drone
    presubmit: false
    timeout: 60
    properties:
      tags: >
        ["devicelab", "hostonly", "linux"]
      task_name: web_size__compile_test

  # linux mokey benchmark
  - name: Linux_mokey opacity_peephole_one_rect_perf__e2e_summary
    recipe: devicelab/devicelab_drone
    presubmit: false
    timeout: 60
    properties:
      tags: >
        ["devicelab", "android", "linux", "mokey"]
      task_name: opacity_peephole_one_rect_perf__e2e_summary

  # linux mokey benchmark
  - name: Linux_mokey opacity_peephole_col_of_rows_perf__e2e_summary
    recipe: devicelab/devicelab_drone
    presubmit: false
    timeout: 60
    properties:
      tags: >
        ["devicelab", "android", "linux", "mokey"]
      task_name: opacity_peephole_col_of_rows_perf__e2e_summary

  # linux mokey benchmark
  - name: Linux_mokey opacity_peephole_opacity_of_grid_perf__e2e_summary
    recipe: devicelab/devicelab_drone
    presubmit: false
    timeout: 60
    properties:
      tags: >
        ["devicelab", "android", "linux", "mokey"]
      task_name: opacity_peephole_opacity_of_grid_perf__e2e_summary

  # linux mokey benchmark
  - name: Linux_mokey opacity_peephole_grid_of_opacity_perf__e2e_summary
    recipe: devicelab/devicelab_drone
    presubmit: false
    timeout: 60
    properties:
      tags: >
        ["devicelab", "android", "linux", "mokey"]
      task_name: opacity_peephole_grid_of_opacity_perf__e2e_summary

  # linux mokey benchmark
  - name: Linux_mokey opacity_peephole_fade_transition_text_perf__e2e_summary
    recipe: devicelab/devicelab_drone
    presubmit: false
    timeout: 60
    properties:
      tags: >
        ["devicelab", "android", "linux", "mokey"]
      task_name: opacity_peephole_fade_transition_text_perf__e2e_summary

  # linux mokey benchmark
  - name: Linux_mokey opacity_peephole_grid_of_alpha_savelayers_perf__e2e_summary
    recipe: devicelab/devicelab_drone
    presubmit: false
    timeout: 60
    properties:
      tags: >
        ["devicelab", "android", "linux", "mokey"]
      task_name: opacity_peephole_grid_of_alpha_savelayers_perf__e2e_summary

  # linux mokey benchmark
  - name: Linux_mokey opacity_peephole_col_of_alpha_savelayer_rows_perf__e2e_summary
    recipe: devicelab/devicelab_drone
    presubmit: false
    timeout: 60
    properties:
      tags: >
        ["devicelab", "android", "linux", "mokey"]
      task_name: opacity_peephole_col_of_alpha_savelayer_rows_perf__e2e_summary

  # linux mokey benchmark
  - name: Linux_mokey gradient_dynamic_perf__e2e_summary
    recipe: devicelab/devicelab_drone
    presubmit: false
    timeout: 60
    properties:
      tags: >
        ["devicelab", "android", "linux", "mokey"]
      task_name: gradient_dynamic_perf__e2e_summary

  # linux mokey benchmark
  - name: Linux_mokey gradient_consistent_perf__e2e_summary
    recipe: devicelab/devicelab_drone
    presubmit: false
    timeout: 60
    properties:
      tags: >
        ["devicelab", "android", "linux", "mokey"]
      task_name: gradient_consistent_perf__e2e_summary

  # linux mokey benchmark
  - name: Linux_mokey gradient_static_perf__e2e_summary
    recipe: devicelab/devicelab_drone
    presubmit: false
    timeout: 60
    properties:
      tags: >
        ["devicelab", "android", "linux", "mokey"]
      task_name: gradient_static_perf__e2e_summary

  - name: Linux_pixel_7pro android_choreographer_do_frame_test
    recipe: devicelab/devicelab_drone
    presubmit: false
    timeout: 60
    properties:
      tags: >
        ["devicelab", "android", "linux", "pixel", "7pro"]
      task_name: android_choreographer_do_frame_test

  # linux mokey benchmark
  - name: Linux_mokey animated_blur_backdrop_filter_perf__timeline_summary
    recipe: devicelab/devicelab_drone
    presubmit: false
    timeout: 60
    properties:
      tags: >
        ["devicelab", "android", "linux", "mokey"]
      task_name: animated_blur_backdrop_filter_perf__timeline_summary

  # Uses Impeller.
  - name: Linux_pixel_7pro animated_blur_backdrop_filter_perf__timeline_summary
    recipe: devicelab/devicelab_drone
    presubmit: false
    timeout: 60
    properties:
      tags: >
        ["devicelab", "android", "linux", "pixel", "7pro"]
      task_name: animated_blur_backdrop_filter_perf__timeline_summary

  # Uses Impeller.
  - name: Linux_pixel_7pro animated_advanced_blend_perf_opengles__timeline_summary
    recipe: devicelab/devicelab_drone
    presubmit: false
    timeout: 60
    properties:
      tags: >
        ["devicelab", "android", "linux", "pixel", "7pro"]
      task_name: animated_advanced_blend_perf_opengles__timeline_summary

  # Uses Impeller.
  - name: Linux_pixel_7pro animated_advanced_blend_perf__timeline_summary
    recipe: devicelab/devicelab_drone
    presubmit: false
    timeout: 60
    properties:
      tags: >
        ["devicelab", "android", "linux", "pixel", "7pro"]
      task_name: animated_advanced_blend_perf__timeline_summary

  - name: Mac_ios animated_advanced_blend_perf_ios__timeline_summary
    recipe: devicelab/devicelab_drone
    presubmit: false
    timeout: 60
    properties:
      tags: >
        ["devicelab", "ios", "mac"]
      task_name: animated_advanced_blend_perf_ios__timeline_summary

  # Uses Impeller.
  - name: Linux_pixel_7pro rrect_blur_perf__timeline_summary
    recipe: devicelab/devicelab_drone
    presubmit: false
    timeout: 60
    properties:
      tags: >
        ["devicelab", "android", "linux", "pixel", "7pro"]
      task_name: rrect_blur_perf__timeline_summary

  - name: Mac_ios rrect_blur_perf_ios__timeline_summary
    recipe: devicelab/devicelab_drone
    presubmit: false
    timeout: 60
    properties:
      tags: >
        ["devicelab", "ios", "mac"]
      task_name: rrect_blur_perf_ios__timeline_summary

  # Uses Impeller.
  - name: Linux_pixel_7pro animated_blur_backdrop_filter_perf_opengles__timeline_summary
    recipe: devicelab/devicelab_drone
    presubmit: false
    timeout: 60
    properties:
      tags: >
        ["devicelab", "android", "linux", "pixel", "7pro"]
      task_name: animated_blur_backdrop_filter_perf_opengles__timeline_summary

  # Uses Impeller.
  - name: Linux_pixel_7pro draw_vertices_perf_opengles__timeline_summary
    recipe: devicelab/devicelab_drone
    presubmit: false
    timeout: 60
    properties:
      tags: >
        ["devicelab", "android", "linux", "pixel", "7pro"]
      task_name: draw_vertices_perf_opengles__timeline_summary

  # Uses Impeller.
  - name: Linux_pixel_7pro draw_vertices_perf__timeline_summary
    recipe: devicelab/devicelab_drone
    presubmit: false
    timeout: 60
    properties:
      tags: >
        ["devicelab", "android", "linux", "pixel", "7pro"]
      task_name: draw_vertices_perf__timeline_summary

  - name: Mac_ios draw_vertices_perf_ios__timeline_summary
    recipe: devicelab/devicelab_drone
    presubmit: false
    timeout: 60
    properties:
      tags: >
        ["devicelab", "ios", "mac"]
      task_name: draw_vertices_perf_ios__timeline_summary

  - name: Mac_ios draw_atlas_perf_ios__timeline_summary
    recipe: devicelab/devicelab_drone
    presubmit: false
    timeout: 60
    properties:
      tags: >
        ["devicelab", "ios", "mac"]
      task_name: draw_atlas_perf_ios__timeline_summary

  - name: Mac_ios static_path_tessellation_perf_ios__timeline_summary
    recipe: devicelab/devicelab_drone
    presubmit: false
    timeout: 60
    properties:
      tags: >
        ["devicelab", "ios", "mac"]
      task_name: static_path_tessellation_perf_ios__timeline_summary

  - name: Mac_ios dynamic_path_tessellation_perf_ios__timeline_summary
    recipe: devicelab/devicelab_drone
    presubmit: false
    timeout: 60
    properties:
      tags: >
        ["devicelab", "ios", "mac"]
      task_name: dynamic_path_tessellation_perf_ios__timeline_summary

  - name: Mac_ios static_path_stroke_tessellation_perf_ios__timeline_summary
    recipe: devicelab/devicelab_drone
    presubmit: false
    timeout: 60
    properties:
      tags: >
        ["devicelab", "ios", "mac"]
      task_name: static_path_stroke_tessellation_perf_ios__timeline_summary

  - name: Mac_ios dynamic_path_stroke_tessellation_perf_ios__timeline_summary
    recipe: devicelab/devicelab_drone
    presubmit: false
    timeout: 60
    properties:
      tags: >
        ["devicelab", "ios", "mac"]
      task_name: dynamic_path_stroke_tessellation_perf_ios__timeline_summary

  - name: Mac_benchmark animated_complex_opacity_perf_macos__e2e_summary
    presubmit: false
    recipe: devicelab/devicelab_drone
    timeout: 60
    properties:
      dependencies: >-
        [
          {"dependency": "ruby", "version": "ruby_3.1-pod_1.13"}
        ]
      task_name: animated_complex_opacity_perf_macos__e2e_summary

  - name: Mac_benchmark basic_material_app_macos__compile
    presubmit: false
    recipe: devicelab/devicelab_drone
    timeout: 60
    properties:
      task_name: basic_material_app_macos__compile

  - name: Mac build_ios_framework_module_test
    recipe: devicelab/devicelab_drone
    timeout: 60
    properties:
      add_recipes_cq: "true"
      dependencies: >-
        [
          {"dependency": "ruby", "version": "ruby_3.1-pod_1.13"}
        ]
      tags: >
        ["devicelab", "hostonly", "mac"]
      task_name: build_ios_framework_module_test
    runIf:
      - dev/**
      - packages/flutter_tools/**
      - bin/**
      - .ci.yaml
      - engine/**
      - DEPS

  - name: Mac_arm64 build_ios_framework_module_test
    recipe: devicelab/devicelab_drone
    presubmit: false
    timeout: 60
    properties:
      dependencies: >-
        [
          {"dependency": "ruby", "version": "ruby_3.1-pod_1.13"}
        ]
      tags: >
        ["devicelab", "hostonly", "mac", "arm64"]
      task_name: build_ios_framework_module_test
    runIf:
      - dev/**
      - packages/flutter_tools/**
      - bin/**
      - .ci.yaml
      - engine/**
      - DEPS

  - name: Mac_x64 build_tests_1_4
    recipe: flutter/flutter_drone
    presubmit: false # Rely on Mac_arm build_tests in presubmit.
    timeout: 60
    properties:
      add_recipes_cq: "true"
      dependencies: >-
        [
          {"dependency": "android_sdk", "version": "version:36v1"},
          {"dependency": "chrome_and_driver", "version": "version:125.0.6422.141"},
          {"dependency": "open_jdk", "version": "version:21"},
          {"dependency": "ruby", "version": "ruby_3.1-pod_1.13"},
          {"dependency": "goldctl", "version": "git_revision:2387d6fff449587eecbb7e45b2692ca0710b63b9"}
        ]
      shard: build_tests
      subshard: "1_4"
      tags: >
        ["framework", "hostonly", "shard", "mac"]

  - name: Mac_x64 build_tests_2_4
    recipe: flutter/flutter_drone
    presubmit: false # Rely on Mac_arm build_tests in presubmit.
    timeout: 60
    properties:
      add_recipes_cq: "true"
      dependencies: >-
        [
          {"dependency": "android_sdk", "version": "version:36v1"},
          {"dependency": "chrome_and_driver", "version": "version:125.0.6422.141"},
          {"dependency": "open_jdk", "version": "version:21"},
          {"dependency": "ruby", "version": "ruby_3.1-pod_1.13"},
          {"dependency": "goldctl", "version": "git_revision:2387d6fff449587eecbb7e45b2692ca0710b63b9"}
        ]
      shard: build_tests
      subshard: "2_4"
      tags: >
        ["framework", "hostonly", "shard", "mac"]

  - name: Mac_x64 build_tests_3_4
    recipe: flutter/flutter_drone
    presubmit: false # Rely on Mac_arm build_tests in presubmit.
    timeout: 60
    properties:
      add_recipes_cq: "true"
      dependencies: >-
        [
          {"dependency": "android_sdk", "version": "version:36v1"},
          {"dependency": "chrome_and_driver", "version": "version:125.0.6422.141"},
          {"dependency": "open_jdk", "version": "version:21"},
          {"dependency": "ruby", "version": "ruby_3.1-pod_1.13"},
          {"dependency": "goldctl", "version": "git_revision:2387d6fff449587eecbb7e45b2692ca0710b63b9"}
        ]
      shard: build_tests
      subshard: "3_4"
      tags: >
        ["framework", "hostonly", "shard", "mac"]

  - name: Mac_x64 build_tests_4_4
    recipe: flutter/flutter_drone
    presubmit: false # Rely on Mac_arm build_tests in presubmit.
    timeout: 60
    properties:
      add_recipes_cq: "true"
      dependencies: >-
        [
          {"dependency": "android_sdk", "version": "version:36v1"},
          {"dependency": "chrome_and_driver", "version": "version:125.0.6422.141"},
          {"dependency": "open_jdk", "version": "version:21"},
          {"dependency": "ruby", "version": "ruby_3.1-pod_1.13"},
          {"dependency": "goldctl", "version": "git_revision:2387d6fff449587eecbb7e45b2692ca0710b63b9"}
        ]
      shard: build_tests
      subshard: "4_4"
      tags: >
        ["framework", "hostonly", "shard", "mac"]

  - name: Mac_arm64 build_tests_1_4
    recipe: flutter/flutter_drone
    timeout: 60
    # Flake rate of >2.5% in presubmit
    presubmit: false # https://github.com/flutter/flutter/issues/150642
    properties:
      add_recipes_cq: "true"
      dependencies: >-
        [
          {"dependency": "android_sdk", "version": "version:36v1"},
          {"dependency": "chrome_and_driver", "version": "version:125.0.6422.141"},
          {"dependency": "open_jdk", "version": "version:21"},
          {"dependency": "ruby", "version": "ruby_3.1-pod_1.13"},
          {"dependency": "goldctl", "version": "git_revision:2387d6fff449587eecbb7e45b2692ca0710b63b9"}
        ]
      shard: build_tests
      subshard: "1_4"
      tags: >
        ["framework", "hostonly", "shard", "mac"]

  - name: Mac_arm64 build_tests_2_4
    recipe: flutter/flutter_drone
    timeout: 60
    properties:
      add_recipes_cq: "true"
      dependencies: >-
        [
          {"dependency": "android_sdk", "version": "version:36v1"},
          {"dependency": "chrome_and_driver", "version": "version:125.0.6422.141"},
          {"dependency": "open_jdk", "version": "version:21"},
          {"dependency": "ruby", "version": "ruby_3.1-pod_1.13"},
          {"dependency": "goldctl", "version": "git_revision:2387d6fff449587eecbb7e45b2692ca0710b63b9"}
        ]
      shard: build_tests
      subshard: "2_4"
      tags: >
        ["framework", "hostonly", "shard", "mac"]

  - name: Mac_arm64 build_tests_3_4
    recipe: flutter/flutter_drone
    timeout: 60
    properties:
      add_recipes_cq: "true"
      dependencies: >-
        [
          {"dependency": "android_sdk", "version": "version:36v1"},
          {"dependency": "chrome_and_driver", "version": "version:125.0.6422.141"},
          {"dependency": "open_jdk", "version": "version:21"},
          {"dependency": "ruby", "version": "ruby_3.1-pod_1.13"},
          {"dependency": "goldctl", "version": "git_revision:2387d6fff449587eecbb7e45b2692ca0710b63b9"}
        ]
      shard: build_tests
      subshard: "3_4"
      tags: >
        ["framework", "hostonly", "shard", "mac"]

  - name: Mac_arm64 build_tests_4_4
    recipe: flutter/flutter_drone
    timeout: 60
    properties:
      add_recipes_cq: "true"
      dependencies: >-
        [
          {"dependency": "android_sdk", "version": "version:36v1"},
          {"dependency": "chrome_and_driver", "version": "version:125.0.6422.141"},
          {"dependency": "open_jdk", "version": "version:21"},
          {"dependency": "ruby", "version": "ruby_3.1-pod_1.13"},
          {"dependency": "goldctl", "version": "git_revision:2387d6fff449587eecbb7e45b2692ca0710b63b9"}
        ]
      shard: build_tests
      subshard: "4_4"
      tags: >
        ["framework", "hostonly", "shard", "mac"]

  - name: Mac_benchmark complex_layout_macos__start_up
    presubmit: false
    recipe: devicelab/devicelab_drone
    timeout: 60
    properties:
      dependencies: >-
        [
          {"dependency": "ruby", "version": "ruby_3.1-pod_1.13"}
        ]
      task_name: complex_layout_macos__start_up

  - name: Mac_benchmark complex_layout_scroll_perf_macos__timeline_summary
    presubmit: false
    recipe: devicelab/devicelab_drone
    timeout: 60
    properties:
      dependencies: >-
        [
          {"dependency": "ruby", "version": "ruby_3.1-pod_1.13"}
        ]
      task_name: complex_layout_scroll_perf_macos__timeline_summary

  - name: Mac customer_testing
    enabled_branches:
      - master
    recipe: flutter/flutter_drone
    # Timeout in minutes for the whole task.
    timeout: 60
    properties:
      shard: customer_testing
      tags: >
        ["framework", "hostonly", "shard", "mac"]
      test_timeout_secs: "2700" # Allows 45 minutes (up from 30 default)

  - name: Mac dart_plugin_registry_test
    recipe: devicelab/devicelab_drone
    timeout: 60
    properties:
      dependencies: >-
        [
          {"dependency": "ruby", "version": "ruby_3.1-pod_1.13"}
        ]
      tags: >
        ["devicelab", "hostonly", "mac"]
      task_name: dart_plugin_registry_test
    runIf:
      - dev/**
      - packages/flutter_tools/**
      - bin/**
      - .ci.yaml
      - engine/**
      - DEPS

  - name: Mac flavors_test_macos
    presubmit: false
    recipe: devicelab/devicelab_drone
    timeout: 60
    properties:
      dependencies: >-
        [
          {"dependency": "ruby", "version": "ruby_3.1-pod_1.13"}
        ]
      tags: >
        ["devicelab", "hostonly", "mac"]
      task_name: flavors_test_macos

  - name: Mac_benchmark flutter_gallery_macos__compile
    presubmit: false
    recipe: devicelab/devicelab_drone
    timeout: 60
    properties:
      dependencies: >-
        [
          {"dependency": "ruby", "version": "ruby_3.1-pod_1.13"}
        ]
      task_name: flutter_gallery_macos__compile

  - name: Mac flutter_packaging_test
    recipe: packaging/packaging
    presubmit: false
    enabled_branches:
      - master
    properties:
      task_name: flutter_packaging
      tags: >
        ["framework", "hostonly", "shard", "mac"]
    runIf:
      - .ci.yaml
      - engine/**
      - DEPS
      - dev/bots/**

  - name: Mac_arm64 flutter_packaging_test
    recipe: packaging/packaging
    presubmit: false
    enabled_branches:
      - master
    properties:
      task_name: flutter_packaging
      tags: >
        ["framework", "hostonly", "shard", "mac"]
    runIf:
      - .ci.yaml
      - engine/**
      - DEPS
      - dev/bots/**

  - name: Mac_benchmark flutter_view_macos__start_up
    presubmit: false
    recipe: devicelab/devicelab_drone
    timeout: 60
    properties:
      task_name: flutter_view_macos__start_up

  - name: Mac framework_tests_libraries
    recipe: flutter/flutter_drone
    timeout: 60
    properties:
      cpu: x86 # https://github.com/flutter/flutter/issues/119880
      dependencies: >-
        [
          {"dependency": "goldctl", "version": "git_revision:2387d6fff449587eecbb7e45b2692ca0710b63b9"}
        ]
      shard: framework_tests
      subshard: libraries
      tags: >
        ["framework", "hostonly", "shard", "mac"]
    runIf:
      - dev/**
      - packages/flutter/**
      - packages/flutter_driver/**
      - packages/integration_test/**
      - packages/flutter_localizations/**
      - packages/fuchsia_remote_debug_protocol/**
      - packages/flutter_test/**
      - packages/flutter_goldens/**
      - packages/flutter_tools/**
      - bin/**
      - .ci.yaml
      - engine/**
      - DEPS

  - name: Mac framework_tests_impeller
    recipe: flutter/flutter_drone
    timeout: 60
    properties:
      cpu: x86 # https://github.com/flutter/flutter/issues/119880
      dependencies: >-
        [
          {"dependency": "goldctl", "version": "git_revision:2387d6fff449587eecbb7e45b2692ca0710b63b9"}
        ]
      shard: framework_tests
      subshard: impeller
      tags: >
        ["framework", "hostonly", "shard", "mac"]
    runIf:
      - dev/**
      - packages/flutter/**
      - packages/flutter_driver/**
      - packages/integration_test/**
      - packages/flutter_localizations/**
      - packages/fuchsia_remote_debug_protocol/**
      - packages/flutter_test/**
      - packages/flutter_goldens/**
      - packages/flutter_tools/**
      - bin/**
      - .ci.yaml
      - engine/**
      - DEPS

  - name: Mac_x64 framework_tests_misc
    recipe: flutter/flutter_drone
    timeout: 60
    properties:
      dependencies: >-
        [
          {"dependency": "goldctl", "version": "git_revision:2387d6fff449587eecbb7e45b2692ca0710b63b9"},
          {"dependency": "ruby", "version": "ruby_3.1-pod_1.13"},
          {"dependency": "open_jdk", "version": "version:21"},
          {"dependency": "android_sdk", "version": "version:36v1"}
        ]
      shard: framework_tests
      subshard: misc
      tags: >
        ["framework", "hostonly", "shard", "mac"]
    runIf:
      - dev/**
      - examples/api/**
      - packages/flutter/**
      - packages/flutter_driver/**
      - packages/integration_test/**
      - packages/flutter_localizations/**
      - packages/fuchsia_remote_debug_protocol/**
      - packages/flutter_test/**
      - packages/flutter_goldens/**
      - packages/flutter_tools/**
      - bin/**
      - .ci.yaml
      - engine/**
      - DEPS

  - name: Mac_arm64 framework_tests_misc
    recipe: flutter/flutter_drone
    timeout: 60
    properties:
      dependencies: >-
        [
          {"dependency": "goldctl", "version": "git_revision:2387d6fff449587eecbb7e45b2692ca0710b63b9"},
          {"dependency": "ruby", "version": "ruby_3.1-pod_1.13"},
          {"dependency": "open_jdk", "version": "version:21"},
          {"dependency": "android_sdk", "version": "version:36v1"}
        ]
      shard: framework_tests
      subshard: misc
      tags: >
        ["framework", "hostonly", "shard", "mac"]
    runIf:
      - dev/**
      - examples/api/**
      - packages/flutter/**
      - packages/flutter_driver/**
      - packages/integration_test/**
      - packages/flutter_localizations/**
      - packages/fuchsia_remote_debug_protocol/**
      - packages/flutter_test/**
      - packages/flutter_goldens/**
      - packages/flutter_tools/**
      - bin/**
      - .ci.yaml
      - engine/**
      - DEPS

  - name: Mac framework_tests_widgets
    recipe: flutter/flutter_drone
    timeout: 60
    properties:
      cpu: x86 # https://github.com/flutter/flutter/issues/119880
      dependencies: >-
        [
          {"dependency": "goldctl", "version": "git_revision:2387d6fff449587eecbb7e45b2692ca0710b63b9"}
        ]
      shard: framework_tests
      subshard: widgets
      tags: >
        ["framework", "hostonly", "shard", "mac"]
    runIf:
      - dev/**
      - packages/flutter/**
      - packages/flutter_driver/**
      - packages/integration_test/**
      - packages/flutter_localizations/**
      - packages/fuchsia_remote_debug_protocol/**
      - packages/flutter_test/**
      - packages/flutter_goldens/**
      - packages/flutter_tools/**
      - bin/**
      - .ci.yaml
      - engine/**
      - DEPS

  - name: Mac gradle_plugin_bundle_test
    recipe: devicelab/devicelab_drone
    timeout: 60
    properties:
      dependencies: >-
        [
          {"dependency": "android_sdk", "version": "version:36v1"},
          {"dependency": "open_jdk", "version": "version:21"}
        ]
      tags: >
        ["devicelab", "hostonly", "mac"]
      task_name: gradle_plugin_bundle_test
    runIf:
      - dev/**
      - bin/**
      - .ci.yaml
      - engine/**
      - DEPS

  - name: Mac_benchmark hello_world_macos__compile
    presubmit: false
    recipe: devicelab/devicelab_drone
    timeout: 60
    properties:
      task_name: hello_world_macos__compile

  - name: Mac integration_ui_test_test_macos
    recipe: devicelab/devicelab_drone
    presubmit: false
    timeout: 60
    properties:
      dependencies: >-
        [
          {"dependency": "ruby", "version": "ruby_3.1-pod_1.13"}
        ]
      tags: >
        ["devicelab", "mac"]
      task_name: integration_ui_test_test_macos

  - name: Mac module_custom_host_app_name_test
    recipe: devicelab/devicelab_drone
    timeout: 60
    properties:
      dependencies: >-
        [
          {"dependency": "android_sdk", "version": "version:36v1"},
          {"dependency": "open_jdk", "version": "version:21"}
        ]
      tags: >
        ["devicelab", "hostonly", "mac"]
      task_name: module_custom_host_app_name_test
    runIf:
      - dev/**
      - packages/flutter_tools/**
      - bin/**
      - .ci.yaml
      - engine/**
      - DEPS

  - name: Mac module_host_with_custom_build_test
    recipe: devicelab/devicelab_drone
    timeout: 60
    properties:
      dependencies: >-
        [
          {"dependency": "android_sdk", "version": "version:36v1"},
          {"dependency": "open_jdk", "version": "version:21"}
        ]
      tags: >
        ["devicelab", "hostonly", "mac"]
      task_name: module_host_with_custom_build_test
    runIf:
      - dev/**
      - packages/flutter_tools/**
      - bin/**
      - .ci.yaml
      - engine/**
      - DEPS

  - name: Mac build_android_host_app_with_module_aar
    recipe: devicelab/devicelab_drone
    timeout: 60
    properties:
      dependencies: >-
        [
          {"dependency": "android_sdk", "version": "version:36v1"},
          {"dependency": "open_jdk", "version": "version:21"}
        ]
      tags: >
        ["devicelab", "hostonly", "mac"]
      task_name: build_android_host_app_with_module_aar
    runIf:
      - dev/**
      - packages/flutter_tools/**
      - bin/**
      - .ci.yaml
      - engine/**
      - DEPS

  - name: Mac build_android_host_app_with_module_source
    recipe: devicelab/devicelab_drone
    timeout: 60
    presubmit: false
    properties:
      dependencies: >-
        [
          {"dependency": "android_sdk", "version": "version:36v1"},
          {"dependency": "open_jdk", "version": "version:21"}
        ]
      tags: >
        ["devicelab", "hostonly", "mac"]
      task_name: build_android_host_app_with_module_source
      test_timeout_secs: "2700"
    runIf:
      - dev/**
      - packages/flutter_tools/**
      - bin/**
      - .ci.yaml
      - engine/**
      - DEPS

  - name: Mac_arm64 module_test_ios
    recipe: devicelab/devicelab_drone
    timeout: 60
    properties:
      dependencies: >-
        [
          {"dependency": "ruby", "version": "ruby_3.1-pod_1.13"}
        ]
      tags: >
        ["devicelab", "hostonly", "mac"]
      task_name: module_test_ios
    runIf:
      - dev/**
      - packages/flutter_tools/**
      - bin/**
      - .ci.yaml
      - engine/**
      - DEPS

  - name: Mac_benchmark platform_view_macos__start_up
    presubmit: false
    recipe: devicelab/devicelab_drone
    timeout: 60
    properties:
      task_name: platform_view_macos__start_up

  - name: Mac platform_channel_sample_test_macos
    recipe: devicelab/devicelab_drone
    presubmit: false
    timeout: 60
    properties:
      tags: >
        ["devicelab", "hostonly", "mac"]
      task_name: platform_channel_sample_test_macos

  - name: Mac plugin_dependencies_test
    recipe: devicelab/devicelab_drone
    timeout: 60
    properties:
      dependencies: >-
        [
          {"dependency": "android_sdk", "version": "version:36v1"},
          {"dependency": "open_jdk", "version": "version:21"},
          {"dependency": "ruby", "version": "ruby_3.1-pod_1.13"}
        ]
      tags: >
        ["devicelab", "hostonly", "mac"]
      task_name: plugin_dependencies_test
    runIf:
      - dev/**
      - packages/flutter_tools/**
      - bin/**
      - .ci.yaml
      - engine/**
      - DEPS

  - name: Mac_x64 plugin_lint_mac
    recipe: devicelab/devicelab_drone
    timeout: 60
    properties:
      dependencies: >-
        [
          {"dependency": "ruby", "version": "ruby_3.1-pod_1.13"}
        ]
      tags: >
        ["devicelab", "hostonly", "mac"]
      task_name: plugin_lint_mac
    runIf:
      - dev/**
      - packages/flutter_tools/**
      - packages/integration_test/**
      - bin/**
      - .ci.yaml
      - engine/**
      - DEPS

  - name: Mac_arm64 plugin_lint_mac
    recipe: devicelab/devicelab_drone
    presubmit: false
    timeout: 60
    properties:
      dependencies: >-
        [
          {"dependency": "ruby", "version": "ruby_3.1-pod_1.13"}
        ]
      tags: >
        ["devicelab", "hostonly", "mac", "arm64"]
      task_name: plugin_lint_mac
    runIf:
      - dev/**
      - packages/flutter_tools/**
      - packages/integration_test/**
      - bin/**
      - .ci.yaml
      - engine/**
      - DEPS

  - name: Mac plugin_test_android_variants
    bringup: true
    recipe: devicelab/devicelab_drone
    timeout: 45
    properties:
      dependencies: >-
        [
          {"dependency": "android_sdk", "version": "version:36v1"},
          {"dependency": "open_jdk", "version": "version:21"}
        ]
      tags: >
        ["devicelab", "hostonly", "mac"]
      task_name: plugin_test_android_variants
    runIf:
      - dev/**
      - packages/flutter_tools/**
      - bin/**
      - .ci.yaml
      - engine/**
      - DEPS

  - name: Mac plugin_test_android_standard
    bringup: true
    recipe: devicelab/devicelab_drone
    timeout: 45
    properties:
      dependencies: >-
        [
          {"dependency": "android_sdk", "version": "version:36v1"},
          {"dependency": "chrome_and_driver", "version": "version:125.0.6422.141"},
          {"dependency": "open_jdk", "version": "version:21"}
        ]
      tags: >
        ["devicelab", "hostonly", "windows"]
      task_name: plugin_test_android_standard
    runIf:
      - dev/**
      - packages/flutter_tools/**
      - bin/**
      - .ci.yaml
      - engine/**
      - DEPS

  - name: Mac plugin_test_ios
    recipe: devicelab/devicelab_drone
    timeout: 60
    properties:
      dependencies: >-
        [
          {"dependency": "ruby", "version": "ruby_3.1-pod_1.13"}
        ]
      tags: >
        ["devicelab", "hostonly", "mac"]
      task_name: plugin_test_ios
      # Retry for flakes caused by https://github.com/flutter/flutter/issues/151772
      presubmit_max_attempts: "2"
      test_timeout_secs: "3600"
    runIf:
      - dev/**
      - packages/flutter_tools/**
      - bin/**
      - .ci.yaml
      - engine/**
      - DEPS

  - name: Mac plugin_test_macos
    recipe: devicelab/devicelab_drone
    timeout: 60
    properties:
      dependencies: >-
        [
          {"dependency": "ruby", "version": "ruby_3.1-pod_1.13"}
        ]
      tags: >
        ["devicelab", "hostonly", "mac"]
      task_name: plugin_test_macos
    runIf:
      - dev/**
      - packages/flutter_tools/**
      - bin/**
      - .ci.yaml
      - engine/**
      - DEPS

  - name: Mac_x64 tool_host_cross_arch_tests
    recipe: flutter/flutter_drone
    timeout: 60
    properties:
      dependencies: >-
        [
          {"dependency": "ruby", "version": "ruby_3.1-pod_1.13"}
        ]
      shard: tool_host_cross_arch_tests
      tags: >
        ["framework", "hostonly", "shard", "mac"]
      test_timeout_secs: "2700"
    runIf:
      - dev/**
      - packages/flutter_tools/**
      - bin/**
      - .ci.yaml
      - engine/**
      - DEPS

  - name: Mac_arm64 tool_host_cross_arch_tests
    recipe: flutter/flutter_drone
    timeout: 60
    properties:
      dependencies: >-
        [
          {"dependency": "ruby", "version": "ruby_3.1-pod_1.13"}
        ]
      shard: tool_host_cross_arch_tests
      tags: >
        ["framework", "hostonly", "shard", "mac"]
      test_timeout_secs: "2700"
    runIf:
      - dev/**
      - packages/flutter_tools/**
      - bin/**
      - .ci.yaml
      - engine/**
      - DEPS

  - name: Mac tool_integration_tests_1_5
    recipe: flutter/flutter_drone
    timeout: 60
    properties:
      cpu: arm64
      add_recipes_cq: "true"
      dependencies: >-
        [
          {"dependency": "android_sdk", "version": "version:36v1"},
          {"dependency": "chrome_and_driver", "version": "version:125.0.6422.141"},
          {"dependency": "open_jdk", "version": "version:21"},
          {"dependency": "ruby", "version": "ruby_3.1-pod_1.13"},
          {"dependency": "goldctl", "version": "git_revision:2387d6fff449587eecbb7e45b2692ca0710b63b9"}
        ]
      shard: tool_integration_tests
      subshard: "1_5"
      tags: >
        ["framework", "hostonly", "shard", "mac"]
      test_timeout_secs: "2700"
    runIf:
      - dev/**
      - packages/flutter_tools/**
      - bin/**
      - .ci.yaml
      - engine/**
      - DEPS

  - name: Mac tool_integration_tests_2_5
    recipe: flutter/flutter_drone
    timeout: 60
    properties:
      cpu: arm64
      add_recipes_cq: "true"
      dependencies: >-
        [
          {"dependency": "android_sdk", "version": "version:36v1"},
          {"dependency": "chrome_and_driver", "version": "version:125.0.6422.141"},
          {"dependency": "open_jdk", "version": "version:21"},
          {"dependency": "ruby", "version": "ruby_3.1-pod_1.13"},
          {"dependency": "goldctl", "version": "git_revision:2387d6fff449587eecbb7e45b2692ca0710b63b9"}
        ]
      shard: tool_integration_tests
      subshard: "2_5"
      tags: >
        ["framework", "hostonly", "shard", "mac"]
      test_timeout_secs: "2700"
    runIf:
      - dev/**
      - packages/flutter_tools/**
      - bin/**
      - .ci.yaml
      - engine/**
      - DEPS

  - name: Mac tool_integration_tests_3_5
    recipe: flutter/flutter_drone
    timeout: 60
    properties:
      cpu: arm64
      add_recipes_cq: "true"
      dependencies: >-
        [
          {"dependency": "android_sdk", "version": "version:36v1"},
          {"dependency": "chrome_and_driver", "version": "version:125.0.6422.141"},
          {"dependency": "open_jdk", "version": "version:21"},
          {"dependency": "ruby", "version": "ruby_3.1-pod_1.13"},
          {"dependency": "goldctl", "version": "git_revision:2387d6fff449587eecbb7e45b2692ca0710b63b9"}
        ]
      shard: tool_integration_tests
      subshard: "3_5"
      tags: >
        ["framework", "hostonly", "shard", "mac"]
      test_timeout_secs: "2700"
    runIf:
      - dev/**
      - packages/flutter_tools/**
      - bin/**
      - .ci.yaml
      - engine/**
      - DEPS

  - name: Mac tool_integration_tests_4_5
    recipe: flutter/flutter_drone
    timeout: 60
    properties:
      cpu: arm64
      add_recipes_cq: "true"
      dependencies: >-
        [
          {"dependency": "android_sdk", "version": "version:36v1"},
          {"dependency": "chrome_and_driver", "version": "version:125.0.6422.141"},
          {"dependency": "open_jdk", "version": "version:21"},
          {"dependency": "ruby", "version": "ruby_3.1-pod_1.13"},
          {"dependency": "goldctl", "version": "git_revision:2387d6fff449587eecbb7e45b2692ca0710b63b9"}
        ]
      shard: tool_integration_tests
      subshard: "4_5"
      tags: >
        ["framework", "hostonly", "shard", "mac"]
      test_timeout_secs: "2700"
    runIf:
      - dev/**
      - packages/flutter_tools/**
      - bin/**
      - .ci.yaml
      - engine/**
      - DEPS

  - name: Mac tool_integration_tests_5_5
    recipe: flutter/flutter_drone
    timeout: 60
    properties:
      cpu: arm64
      add_recipes_cq: "true"
      dependencies: >-
        [
          {"dependency": "android_sdk", "version": "version:36v1"},
          {"dependency": "chrome_and_driver", "version": "version:125.0.6422.141"},
          {"dependency": "open_jdk", "version": "version:21"},
          {"dependency": "ruby", "version": "ruby_3.1-pod_1.13"},
          {"dependency": "goldctl", "version": "git_revision:2387d6fff449587eecbb7e45b2692ca0710b63b9"}
        ]
      shard: tool_integration_tests
      subshard: "5_5"
      tags: >
        ["framework", "hostonly", "shard", "mac"]
      test_timeout_secs: "2700"
    runIf:
      - dev/**
      - packages/flutter_tools/**
      - bin/**
      - .ci.yaml
      - engine/**
      - DEPS

  - name: Mac_x64 tool_tests_commands
    recipe: flutter/flutter_drone
    timeout: 60
    properties:
      add_recipes_cq: "true"
      dependencies: >-
        [
          {"dependency": "android_sdk", "version": "version:36v1"},
          {"dependency": "open_jdk", "version": "version:21"}
        ]
      shard: tool_tests
      subshard: commands
      tags: >
        ["framework", "hostonly", "shard", "mac"]

  - name: Mac_arm64 tool_tests_commands
    recipe: flutter/flutter_drone
    timeout: 60
    properties:
      add_recipes_cq: "true"
      dependencies: >-
        [
          {"dependency": "android_sdk", "version": "version:36v1"},
          {"dependency": "open_jdk", "version": "version:21"}
        ]
      shard: tool_tests
      subshard: commands
      tags: >
        ["framework", "hostonly", "shard", "mac"]

  - name: Mac tool_tests_general
    recipe: flutter/flutter_drone
    timeout: 60
    properties:
      add_recipes_cq: "true"
      dependencies: >-
        [
          {"dependency": "android_sdk", "version": "version:36v1"},
          {"dependency": "open_jdk", "version": "version:21"}
        ]
      shard: tool_tests
      subshard: general
      tags: >
        ["framework", "hostonly", "shard", "mac"]
    runIf:
      - dev/**
      - packages/flutter_tools/**
      - bin/**
      - .ci.yaml
      - engine/**
      - DEPS

  - name: Mac_x64 verify_binaries_codesigned
    enabled_branches:
      - flutter-\d+\.\d+-candidate\.\d+
    recipe: flutter/flutter_drone
    presubmit: false
    timeout: 60
    properties:
      tags: >
        ["framework", "hostonly", "shard", "mac"]
      shard: verify_binaries_codesigned

  - name: Mac_arm64 verify_binaries_codesigned
    enabled_branches:
      - flutter-\d+\.\d+-candidate\.\d+
    recipe: flutter/flutter_drone
    presubmit: false
    timeout: 60
    properties:
      tags: >
        ["framework", "hostonly", "shard", "mac"]
      shard: verify_binaries_codesigned

  - name: Mac_x64 verify_binaries_pre_codesigned
    # verify_binaries_codesigned, which verifies all binaries,
    # runs on release branches, so this one does not need to.
    enabled_branches:
      - master
    recipe: flutter/flutter_drone
    presubmit: false
    timeout: 60
    properties:
      tags: >
        ["framework", "hostonly", "shard", "mac"]
      shard: verify_binaries_pre_codesigned

  - name: Mac_arm64 verify_binaries_pre_codesigned
    # verify_binaries_codesigned, which verifies all binaries,
    # runs on release branches, so this one does not need to.
    enabled_branches:
      - master
    recipe: flutter/flutter_drone
    presubmit: false
    timeout: 60
    properties:
      tags: >
        ["framework", "hostonly", "shard", "mac"]
      shard: verify_binaries_pre_codesigned

  - name: Mac web_tool_tests
    recipe: flutter/flutter_drone
    timeout: 60
    properties:
      dependencies: >-
        [
          {"dependency": "android_sdk", "version": "version:36v1"},
          {"dependency": "chrome_and_driver", "version": "version:125.0.6422.141"},
          {"dependency": "open_jdk", "version": "version:21"},
          {"dependency": "goldctl", "version": "git_revision:2387d6fff449587eecbb7e45b2692ca0710b63b9"}
        ]
      shard: web_tool_tests
      subshard: "1_1"
      tags: >
        ["framework", "hostonly", "shard", "mac"]
      test_timeout_secs: "3600" # 60 minutes to match the global `timeout` property.
    runIf:
      - dev/**
      - packages/flutter_tools/**
      - bin/**
      - .ci.yaml
      - engine/**
      - DEPS

  # mac mokey test
  - name: Mac_arm64_mokey entrypoint_dart_registrant
    recipe: devicelab/devicelab_drone
    presubmit: false
    timeout: 60
    properties:
      tags: >
        ["devicelab", "android", "mac", "arm64", "mokey"]
      task_name: entrypoint_dart_registrant
    runIf:
      - dev/**
      - packages/flutter_tools/**
      - bin/**
      - .ci.yaml
      - engine/**
      - DEPS

  # mac mokey benchmark
  - name: Mac_mokey hello_world_android__compile
    recipe: devicelab/devicelab_drone
    presubmit: false
    timeout: 60
    properties:
      tags: >
        ["devicelab", "android", "mac", "mokey"]
      task_name: hello_world_android__compile

  # mac mokey test
  - name: Mac_arm64_mokey hello_world_android__compile
    recipe: devicelab/devicelab_drone
    presubmit: false
    timeout: 60
    properties:
      tags: >
        ["devicelab", "android", "mac", "arm64", "mokey"]
      task_name: hello_world_android__compile

  # mac mokey benchmark
  - name: Mac_mokey hot_mode_dev_cycle__benchmark
    recipe: devicelab/devicelab_drone
    presubmit: false
    timeout: 60
    properties:
      tags: >
        ["devicelab", "android", "mac", "mokey"]
      task_name: hot_mode_dev_cycle__benchmark

  # mac mokey test
  - name: Mac_mokey integration_test_test
    recipe: devicelab/devicelab_drone
    presubmit: false
    timeout: 60
    properties:
      tags: >
        ["devicelab", "android", "mac", "mokey"]
      task_name: integration_test_test

  # mac mokey test
  - name: Mac_arm64_mokey integration_test_test
    recipe: devicelab/devicelab_drone
    presubmit: false
    timeout: 60
    properties:
      tags: >
        ["devicelab", "android", "mac", "arm64", "mokey"]
      task_name: integration_test_test

  # mac mokey test
  - name: Mac_arm64_mokey integration_ui_frame_number
    recipe: devicelab/devicelab_drone
    presubmit: false
    timeout: 60
    properties:
      tags: >
        ["devicelab", "android", "mac", "arm64", "mokey"]
      task_name: integration_ui_frame_number

  # mac mokey benchmark
  - name: Mac_mokey microbenchmarks
    bringup: true # Flaky https://github.com/flutter/flutter/issues/174101
    recipe: devicelab/devicelab_drone
    presubmit: false
    timeout: 60
    properties:
      tags: >
        ["devicelab", "android", "mac", "mokey"]
      task_name: microbenchmarks

  # mac mokey test
  - name: Mac_arm64_mokey native_assets_android
    recipe: devicelab/devicelab_drone
    presubmit: false
    timeout: 60
    properties:
      tags: >
        ["devicelab", "android", "mac", "arm64", "mokey"]
      task_name: native_assets_android

  # mac mokey test
  - name: Mac_mokey run_debug_test_android
    recipe: devicelab/devicelab_drone
    presubmit: false
    runIf:
      - .ci.yaml
      - dev/**
      - DEPS
      - engine/**
    timeout: 60
    properties:
      tags: >
        ["devicelab", "android", "mac", "mokey"]
      task_name: run_debug_test_android

  # mac mokey test
  - name: Mac_arm64_mokey run_debug_test_android
    recipe: devicelab/devicelab_drone
    presubmit: false
    runIf:
      - .ci.yaml
      - engine/**
      - DEPS
      - dev/**
    timeout: 60
    properties:
      tags: >
        ["devicelab", "android", "mac", "arm64", "mokey"]
      task_name: run_debug_test_android

  # mac mokey test
  - name: Mac_mokey run_release_test
    recipe: devicelab/devicelab_drone
    presubmit: false
    runIf:
      - .ci.yaml
      - engine/**
      - DEPS
      - dev/**
    timeout: 60
    properties:
      tags: >
        ["devicelab", "android", "mac", "mokey"]
      task_name: run_release_test

  # mac mokey test
  - name: Mac_arm64_mokey run_release_test
    recipe: devicelab/devicelab_drone
    presubmit: false
    runIf:
      - .ci.yaml
      - engine/**
      - DEPS
      - dev/**
    timeout: 60
    properties:
      tags: >
        ["devicelab", "android", "mac", "arm64", "mokey"]
      task_name: run_release_test

  - name: Mac_ios animation_with_microtasks_perf_ios__timeline_summary
    recipe: devicelab/devicelab_drone
    presubmit: false
    timeout: 60
    properties:
      tags: >
        ["devicelab", "ios", "mac"]
      task_name: animation_with_microtasks_perf_ios__timeline_summary

  - name: Mac_ios backdrop_filter_perf_ios__timeline_summary
    recipe: devicelab/devicelab_drone
    presubmit: false
    timeout: 60
    properties:
      tags: >
        ["devicelab", "ios", "mac"]
      task_name: backdrop_filter_perf_ios__timeline_summary

  - name: Mac_arm64_ios basic_material_app_ios__compile
    recipe: devicelab/devicelab_drone
    presubmit: false
    timeout: 60
    properties:
      tags: >
        ["devicelab", "ios", "mac"]
      task_name: basic_material_app_ios__compile

  - name: Mac_ios channels_integration_test_ios
    recipe: devicelab/devicelab_drone
    bringup: true # TODO(vashworth): Remove once https://github.com/flutter/flutter/issues/174444 is fixed.
    presubmit: false
    timeout: 60
    properties:
      tags: >
        ["devicelab", "ios", "mac"]
      task_name: channels_integration_test_ios

  - name: Mac_ios complex_layout_ios__start_up
    recipe: devicelab/devicelab_drone
    presubmit: false
    timeout: 60
    properties:
      tags: >
        ["devicelab", "ios", "mac"]
      task_name: complex_layout_ios__start_up

  - name: Mac_ios complex_layout_scroll_perf_ios__timeline_summary
    recipe: devicelab/devicelab_drone
    presubmit: false
    timeout: 60
    properties:
      tags: >
        ["devicelab", "ios", "mac"]
      task_name: complex_layout_scroll_perf_ios__timeline_summary

  - name: Mac_ios complex_layout_scroll_perf_bad_ios__timeline_summary
    recipe: devicelab/devicelab_drone
    presubmit: false
    timeout: 60
    properties:
      tags: >
        ["devicelab", "ios", "mac"]
      task_name: complex_layout_scroll_perf_bad_ios__timeline_summary

  - name: Mac_ios color_filter_and_fade_perf_ios__e2e_summary
    recipe: devicelab/devicelab_drone
    presubmit: false
    timeout: 60
    properties:
      tags: >
        ["devicelab", "ios", "mac"]
      task_name: color_filter_and_fade_perf_ios__e2e_summary

  - name: Mac_ios imagefiltered_transform_animation_perf_ios__timeline_summary
    recipe: devicelab/devicelab_drone
    presubmit: false
    timeout: 60
    properties:
      tags: >
        ["devicelab", "ios", "mac"]
      task_name: imagefiltered_transform_animation_perf_ios__timeline_summary

  # TODO(https://github.com/flutter/flutter/issues/106806): Find a way to
  # re-enable this without "ignore_flakiness: "true"", likely by loostening the
  # test assertions, or potentially not running the frame rate tests at all on
  # iOS (for example, doing pixel-tests instead).
  #
  # Also, rename this to "external_textures_integration_test" to be consistent
  # with the Android test, but that can wait until we've figured out the flake.
  - name: Mac_ios external_ui_integration_test_ios
    recipe: devicelab/devicelab_drone
    presubmit: false
    timeout: 60
    properties:
      tags: >
        ["devicelab", "ios", "mac"]
      task_name: external_textures_integration_test_ios
      ignore_flakiness: "true"

  - name: Mac_ios route_test_ios
    recipe: devicelab/devicelab_drone
    presubmit: false
    timeout: 60
    properties:
      tags: >
        ["devicelab", "ios", "mac"]
      task_name: route_test_ios

  - name: Mac_ios flavors_test_ios
    recipe: devicelab/devicelab_drone
    presubmit: false
    timeout: 60
    properties:
      tags: >
        ["devicelab", "ios", "mac"]
      task_name: flavors_test_ios

  - name: Mac_arm64_ios flutter_gallery_ios__compile
    recipe: devicelab/devicelab_drone
    presubmit: false
    timeout: 60
    properties:
      tags: >
        ["devicelab", "ios", "mac", "arm64"]
      task_name: flutter_gallery_ios__compile

  - name: Mac_ios flutter_gallery_ios__start_up
    recipe: devicelab/devicelab_drone
    presubmit: false
    timeout: 60
    properties:
      tags: >
        ["devicelab", "ios", "mac"]
      task_name: flutter_gallery_ios__start_up

  - name: Mac_ios flutter_view_ios__start_up
    recipe: devicelab/devicelab_drone
    presubmit: false
    timeout: 60
    properties:
      tags: >
        ["devicelab", "ios", "mac"]
      task_name: flutter_view_ios__start_up

  - name: Mac_arm64_ios hello_world_ios__compile
    recipe: devicelab/devicelab_drone
    presubmit: false
    timeout: 60
    properties:
      tags: >
        ["devicelab", "ios", "mac", "arm64"]
      task_name: hello_world_ios__compile

  - name: Mac_arm64_ios imitation_game_flutter
    recipe: devicelab/devicelab_drone
    presubmit: false
    timeout: 60
    properties:
      tags: >
        ["devicelab", "ios", "mac", "arm64"]
      task_name: imitation_game_flutter__compile

  - name: Mac_arm64_ios imitation_game_swiftui
    recipe: devicelab/devicelab_drone
    presubmit: false
    timeout: 60
    properties:
      tags: >
        ["devicelab", "ios", "mac", "arm64"]
      task_name: imitation_game_swiftui__compile

  - name: Mac_x64 hot_mode_dev_cycle_macos_target__benchmark
    recipe: devicelab/devicelab_drone
    timeout: 60
    properties:
      dependencies: >-
        [
          {"dependency": "ruby", "version": "ruby_3.1-pod_1.13"}
        ]
      tags: >
        ["devicelab", "hostonly", "mac"]
      task_name: hot_mode_dev_cycle_macos_target__benchmark
    runIf:
      - dev/**
      - .ci.yaml
      - engine/**
      - DEPS

  - name: Mac_arm64 hot_mode_dev_cycle_macos_target__benchmark
    recipe: devicelab/devicelab_drone
    presubmit: false
    timeout: 60
    properties:
      dependencies: >-
        [
          {"dependency": "ruby", "version": "ruby_3.1-pod_1.13"}
        ]
      tags: >
        ["devicelab", "hostonly", "mac", "arm64"]
      task_name: hot_mode_dev_cycle_macos_target__benchmark
    runIf:
      - .ci.yaml
      - engine/**
      - DEPS
      - dev/**

  - name: Mac_x64_ios integration_test_test_ios
    recipe: devicelab/devicelab_drone
    presubmit: false
    timeout: 60
    properties:
      tags: >
        ["devicelab", "ios", "mac"]
      task_name: integration_test_test_ios

  - name: Mac_arm64_ios integration_test_test_ios
    recipe: devicelab/devicelab_drone
    bringup: true # TODO(vashworth): Remove once https://github.com/flutter/flutter/issues/174444 is fixed.
    presubmit: false
    timeout: 60
    properties:
      tags: >
        ["devicelab", "ios", "mac"]
      task_name: integration_test_test_ios

  - name: Mac_ios integration_ui_ios_driver
    recipe: devicelab/devicelab_drone
    presubmit: false
    timeout: 60
    properties:
      tags: >
        ["devicelab", "ios", "mac"]
      task_name: integration_ui_ios_driver

  - name: Mac_ios integration_ui_ios_frame_number
    recipe: devicelab/devicelab_drone
    presubmit: false
    timeout: 60
    properties:
      tags: >
        ["devicelab", "ios", "mac"]
      task_name: integration_ui_ios_frame_number

  - name: Mac_ios integration_ui_ios_keyboard_resize
    recipe: devicelab/devicelab_drone
    presubmit: false
    timeout: 60
    properties:
      tags: >
        ["devicelab", "ios", "mac"]
      task_name: integration_ui_ios_keyboard_resize

  - name: Mac_ios integration_ui_ios_textfield
    recipe: devicelab/devicelab_drone
    presubmit: false
    timeout: 60
    properties:
      tags: >
        ["devicelab", "ios", "mac"]
      task_name: integration_ui_ios_textfield

  - name: Mac_x64 ios_app_with_extensions_test
    recipe: devicelab/devicelab_drone
    presubmit: false
    timeout: 60
    properties:
      dependencies: >-
        [
          {"dependency": "ruby", "version": "ruby_3.1-pod_1.13"}
        ]
      tags: >
        ["devicelab", "hostonly", "mac"]
      task_name: ios_app_with_extensions_test

  - name: Mac_arm64 ios_app_with_extensions_test
    recipe: devicelab/devicelab_drone
    presubmit: false
    timeout: 60
    properties:
      dependencies: >-
        [
          {"dependency": "ruby", "version": "ruby_3.1-pod_1.13"}
        ]
      tags: >
        ["devicelab", "hostonly", "mac", "arm64"]
      task_name: ios_app_with_extensions_test

  - name: Mac_ios ios_defines_test
    recipe: devicelab/devicelab_drone
    presubmit: false
    timeout: 60
    properties:
      tags: >
        ["devicelab", "ios", "mac"]
      task_name: ios_defines_test

  - name: Mac_ios ios_platform_view_tests
    recipe: devicelab/devicelab_drone
    presubmit: false
    timeout: 60
    properties:
      tags: >
        ["devicelab", "ios", "mac"]
      task_name: ios_platform_view_tests

  - name: Mac_ios large_image_changer_perf_ios
    recipe: devicelab/devicelab_drone
    presubmit: false
    timeout: 60
    properties:
      tags: >
        ["devicelab", "ios", "mac"]
      task_name: large_image_changer_perf_ios

  - name: Mac_x64 macos_chrome_dev_mode
    recipe: devicelab/devicelab_drone
    presubmit: false
    timeout: 60
    properties:
      dependencies: >-
        [
          {"dependency": "chrome_and_driver", "version": "version:125.0.6422.141"},
          {"dependency": "ruby", "version": "ruby_3.1-pod_1.13"}
        ]
      tags: >
        ["devicelab", "hostonly", "mac"]
      task_name: macos_chrome_dev_mode

  - name: Mac_arm64 macos_chrome_dev_mode
    recipe: devicelab/devicelab_drone
    presubmit: false
    timeout: 60
    properties:
      dependencies: >-
        [
          {"dependency": "chrome_and_driver", "version": "version:125.0.6422.141"},
          {"dependency": "ruby", "version": "ruby_3.1-pod_1.13"}
        ]
      tags: >
        ["devicelab", "hostonly", "mac", "arm64"]
      task_name: macos_chrome_dev_mode

  - name: Mac_ios microbenchmarks_ios
    recipe: devicelab/devicelab_drone
    presubmit: false
    bringup: true
    timeout: 60
    properties:
      tags: >
        ["devicelab", "ios", "mac"]
      task_name: microbenchmarks_ios

  - name: Mac native_assets_ios_simulator
    recipe: devicelab/devicelab_drone
    presubmit: false
    timeout: 60
    properties:
      dependencies: >-
        [
          {"dependency": "ruby", "version": "ruby_3.1-pod_1.13"}
        ]
      tags: >
        ["devicelab", "hostonly", "mac"]
      task_name: native_assets_ios_simulator

  - name: Mac_ios native_assets_ios
    recipe: devicelab/devicelab_drone
    bringup: true # TODO(vashworth): Remove once https://github.com/flutter/flutter/issues/174444 is fixed.
    presubmit: false
    timeout: 60
    properties:
      tags: >
        ["devicelab", "ios", "mac"]
      task_name: native_assets_ios

  - name: Mac_ios native_platform_view_ui_tests_ios
    recipe: devicelab/devicelab_drone
    presubmit: false
    timeout: 60
    properties:
      tags: >
        ["devicelab", "ios", "mac"]
      task_name: native_platform_view_ui_tests_ios

  - name: Mac_ios new_gallery_ios__transition_perf
    recipe: devicelab/devicelab_drone
    presubmit: false
    timeout: 60
    properties:
      tags: >
        ["devicelab", "ios", "mac"]
      task_name: new_gallery_ios__transition_perf

  - name: Mac_ios new_gallery_skia_ios__transition_perf
    recipe: devicelab/devicelab_drone
    presubmit: false
    timeout: 60
    properties:
      tags: >
        ["devicelab", "ios", "mac"]
      task_name: new_gallery_skia_ios__transition_perf

  - name: Mac_ios platform_channel_sample_test_ios
    recipe: devicelab/devicelab_drone
    presubmit: false
    timeout: 60
    properties:
      tags: >
        ["devicelab", "ios", "mac"]
      task_name: platform_channel_sample_test_ios

  - name: Mac_ios platform_channel_sample_test_swift
    recipe: devicelab/devicelab_drone
    presubmit: false
    timeout: 60
    properties:
      tags: >
        ["devicelab", "ios", "mac"]
      task_name: platform_channel_sample_test_swift

  - name: Mac_ios platform_channels_benchmarks_ios
    recipe: devicelab/devicelab_drone
    presubmit: false
    timeout: 60
    properties:
      tags: >
        ["devicelab", "ios", "mac"]
      task_name: platform_channels_benchmarks_ios

  - name: Mac_ios platform_interaction_test_ios
    recipe: devicelab/devicelab_drone
    presubmit: false
    timeout: 60
    properties:
      tags: >
        ["devicelab", "ios", "mac"]
      task_name: platform_interaction_test_ios

  - name: Mac_ios platform_view_ios__start_up
    recipe: devicelab/devicelab_drone
    presubmit: false
    timeout: 60
    properties:
      tags: >
        ["devicelab", "ios", "mac"]
      task_name: platform_view_ios__start_up

  - name: Mac_ios platform_views_scroll_perf_ios__timeline_summary
    recipe: devicelab/devicelab_drone
    presubmit: false
    timeout: 60
    properties:
      tags: >
        ["devicelab", "ios", "mac"]
      task_name: platform_views_scroll_perf_ios__timeline_summary

  - name: Mac_ios platform_views_scroll_perf_ad_banners__timeline_summary
    recipe: devicelab/devicelab_drone
    presubmit: false
    timeout: 60
    properties:
      tags: >
        ["devicelab", "ios", "mac"]
      task_name: platform_views_scroll_perf_ad_banners__timeline_summary

  - name: Mac_ios platform_views_scroll_perf_bottom_ad_banner__timeline_summary
    recipe: devicelab/devicelab_drone
    presubmit: false
    timeout: 60
    properties:
      tags: >
        ["devicelab", "ios", "mac"]
      task_name: platform_views_scroll_perf_bottom_ad_banner__timeline_summary

  - name: Mac_ios platform_views_scroll_perf_non_intersecting_impeller_ios__timeline_summary
    recipe: devicelab/devicelab_drone
    presubmit: false
    timeout: 60
    properties:
      tags: >
        ["devicelab", "ios", "mac"]
      task_name: platform_views_scroll_perf_non_intersecting_impeller_ios__timeline_summary

  - name: Mac_ios post_backdrop_filter_perf_ios__timeline_summary
    recipe: devicelab/devicelab_drone
    presubmit: false
    timeout: 60
    properties:
      tags: >
        ["devicelab", "ios", "mac"]
      task_name: post_backdrop_filter_perf_ios__timeline_summary

  - name: Mac_ios simple_animation_perf_ios
    recipe: devicelab/devicelab_drone
    presubmit: false
    timeout: 60
    properties:
      tags: >
        ["devicelab", "ios", "mac"]
      task_name: simple_animation_perf_ios

  - name: Mac_ios wide_gamut_ios
    recipe: devicelab/devicelab_drone
    bringup: true # TODO(vashworth): Remove once https://github.com/flutter/flutter/issues/174444 is fixed.
    presubmit: false
    timeout: 60
    properties:
      tags: >
        ["devicelab", "ios", "mac"]
      task_name: wide_gamut_ios

  - name: Mac_x64_ios hot_mode_dev_cycle_ios__benchmark
    recipe: devicelab/devicelab_drone
    presubmit: false
    timeout: 60
    properties:
      tags: >
        ["devicelab", "ios", "mac"]
      task_name: hot_mode_dev_cycle_ios__benchmark

  - name: Mac_arm64_ios hot_mode_dev_cycle_ios__benchmark
    recipe: devicelab/devicelab_drone
    presubmit: false
    timeout: 60
    properties:
      tags: >
        ["devicelab", "ios", "mac"]
      task_name: hot_mode_dev_cycle_ios__benchmark

  - name: Mac_x64 hot_mode_dev_cycle_ios_simulator
    recipe: devicelab/devicelab_drone
    presubmit: false
    timeout: 60
    properties:
      dependencies: >-
        [
          {"dependency": "ruby", "version": "ruby_3.1-pod_1.13"}
        ]
      tags: >
        ["devicelab", "hostonly", "mac"]
      task_name: hot_mode_dev_cycle_ios_simulator

  - name: Mac_ios ios_debug_workflow
    recipe: devicelab/devicelab_drone
    presubmit: false
    timeout: 60
    properties:
      tags: >
        ["devicelab", "ios", "mac"]
      task_name: ios_debug_workflow
      os: Mac-15
      $flutter/osx_sdk : >-
        {
          "sdk_version": "17a5295f"
        }

  - name: Mac_ios fullscreen_textfield_perf_ios__e2e_summary
    recipe: devicelab/devicelab_drone
    presubmit: false
    timeout: 60
    properties:
      tags: >
        ["devicelab", "ios", "mac"]
      task_name: fullscreen_textfield_perf_ios__e2e_summary

  - name: Mac_ios very_long_picture_scrolling_perf_ios__e2e_summary
    recipe: devicelab/devicelab_drone
    presubmit: false
    timeout: 120
    properties:
      tags: >
        ["devicelab", "ios", "mac"]
      task_name: very_long_picture_scrolling_perf_ios__e2e_summary

  - name: Mac_ios tiles_scroll_perf_ios__timeline_summary
    recipe: devicelab/devicelab_drone
    presubmit: false
    timeout: 60
    properties:
      tags: >
        ["devicelab", "ios", "mac"]
      task_name: tiles_scroll_perf_ios__timeline_summary

  - name: Mac_build_test flutter_gallery__transition_perf_e2e_ios
    recipe: devicelab/devicelab_drone_build_test
    presubmit: false
    timeout: 60
    properties:
      tags: >
        ["devicelab", "ios", "mac"]
      task_name: flutter_gallery__transition_perf_e2e_ios
      drone_dimensions: >
        ["device_os=iOS-18","os=Mac-14|Mac-15", "cpu=x86"]

  - name: Mac_ios animated_blur_backdrop_filter_perf_ios__timeline_summary
    recipe: devicelab/devicelab_drone
    presubmit: false
    timeout: 60
    properties:
      tags: >
        ["devicelab", "ios", "mac"]
      task_name: animated_blur_backdrop_filter_perf_ios__timeline_summary

  - name: Mac_ios draw_points_perf_ios__timeline_summary
    recipe: devicelab/devicelab_drone
    presubmit: false
    timeout: 60
    properties:
      tags: >
        ["devicelab", "ios", "mac"]
      task_name: draw_points_perf_ios__timeline_summary

  - name: Mac_ios spell_check_test
    recipe: devicelab/devicelab_drone
    bringup: true # TODO(vashworth): Remove once https://github.com/flutter/flutter/issues/174444 is fixed.
    presubmit: false
    timeout: 60
    properties:
      tags: >
        ["devicelab", "ios", "mac"]
      task_name: spell_check_test_ios

  - name: Mac_x64 native_ui_tests_macos
    recipe: devicelab/devicelab_drone
    timeout: 60
    properties:
      dependencies: >-
        [
          {"dependency": "ruby", "version": "ruby_3.1-pod_1.13"}
        ]
      tags: >
        ["devicelab", "hostonly", "mac"]
      task_name: native_ui_tests_macos
    runIf:
      - dev/**
      - packages/flutter_tools/**
      - bin/**
      - .ci.yaml
      - engine/**
      - DEPS

  - name: Mac_arm64 native_ui_tests_macos
    recipe: devicelab/devicelab_drone
    timeout: 60
    properties:
      dependencies: >-
        [
          {"dependency": "ruby", "version": "ruby_3.1-pod_1.13"}
        ]
      tags: >
        ["devicelab", "hostonly", "mac"]
      task_name: native_ui_tests_macos
    runIf:
      - dev/**
      - packages/flutter_tools/**
      - bin/**
      - .ci.yaml
      - engine/**
      - DEPS

  - name: Mac channels_integration_test
    recipe: devicelab/devicelab_drone
    timeout: 60
    properties:
      dependencies: >-
        [
          {"dependency": "ruby", "version": "ruby_3.1-pod_1.13"}
        ]
      tags: >
        ["devicelab", "hostonly", "mac"]
      task_name: channels_integration_test_macos
    runIf:
      - dev/**
      - packages/flutter_tools/**
      - bin/**
      - .ci.yaml
      - engine/**
      - DEPS

  - name: Mac run_debug_test_macos
    recipe: devicelab/devicelab_drone
    timeout: 60
    properties:
      dependencies: >-
        [
          {"dependency": "ruby", "version": "ruby_3.1-pod_1.13"}
        ]
      tags: >
        ["devicelab", "hostonly", "mac"]
      task_name: run_debug_test_macos
    runIf:
      - dev/**
      - packages/flutter_tools/**
      - bin/**
      - .ci.yaml
      - engine/**
      - DEPS

  - name: Mac_arm64 run_debug_test_macos
    recipe: devicelab/devicelab_drone
    timeout: 60
    properties:
      dependencies: >-
        [
          {"dependency": "ruby", "version": "ruby_3.1-pod_1.13"}
        ]
      tags: >
        ["devicelab", "hostonly", "mac", "arm64"]
      task_name: run_debug_test_macos
    runIf:
      - dev/**
      - packages/flutter_tools/**
      - bin/**
      - .ci.yaml
      - engine/**
      - DEPS

  - name: Mac_arm64 run_release_test_macos
    recipe: devicelab/devicelab_drone
    presubmit: false
    timeout: 60
    properties:
      dependencies: >-
        [
          {"dependency": "ruby", "version": "ruby_3.1-pod_1.13"}
        ]
      tags: >
        ["devicelab", "hostonly", "mac", "arm64"]
      task_name: run_release_test_macos
    runIf:
      - dev/**
      - packages/flutter_tools/**
      - bin/**
      - .ci.yaml
      - engine/**
      - DEPS

  - name: Mac_arm64 mac_desktop_impeller
    recipe: devicelab/devicelab_drone
    presubmit: false
    timeout: 60
    properties:
      dependencies: >-
        [
          {"dependency": "ruby", "version": "ruby_3.1-pod_1.13"}
        ]
      tags: >
        ["devicelab", "hostonly", "mac", "arm64"]
      task_name: run_release_test_macos

  - name: Mac_ios keyboard_hot_restart_ios
    recipe: devicelab/devicelab_drone
    presubmit: false
    timeout: 60
    properties:
      tags: >
        ["devicelab", "ios", "mac"]
      task_name: keyboard_hot_restart_ios

  - name: Windows build_tests_1_9
    recipe: flutter/flutter_drone
    timeout: 60
    properties:
      add_recipes_cq: "true"
      dependencies: >-
        [
          {"dependency": "android_sdk", "version": "version:36v1"},
          {"dependency": "chrome_and_driver", "version": "version:125.0.6422.141"},
          {"dependency": "open_jdk", "version": "version:21"},
          {"dependency": "goldctl", "version": "git_revision:2387d6fff449587eecbb7e45b2692ca0710b63b9"},
          {"dependency": "vs_build", "version": "version:vs2019"}
        ]
      shard: build_tests
      subshard: "1_9"
      tags: >
        ["framework", "hostonly", "shard", "windows"]

  - name: Windows build_tests_2_9
    recipe: flutter/flutter_drone
    timeout: 60
    properties:
      add_recipes_cq: "true"
      dependencies: >-
        [
          {"dependency": "android_sdk", "version": "version:36v1"},
          {"dependency": "chrome_and_driver", "version": "version:125.0.6422.141"},
          {"dependency": "open_jdk", "version": "version:21"},
          {"dependency": "goldctl", "version": "git_revision:2387d6fff449587eecbb7e45b2692ca0710b63b9"},
          {"dependency": "vs_build", "version": "version:vs2019"}
        ]
      shard: build_tests
      subshard: "2_9"
      tags: >
        ["framework", "hostonly", "shard", "windows"]

  - name: Windows build_tests_3_9
    recipe: flutter/flutter_drone
    timeout: 60
    properties:
      add_recipes_cq: "true"
      dependencies: >-
        [
          {"dependency": "android_sdk", "version": "version:36v1"},
          {"dependency": "chrome_and_driver", "version": "version:125.0.6422.141"},
          {"dependency": "open_jdk", "version": "version:21"},
          {"dependency": "goldctl", "version": "git_revision:2387d6fff449587eecbb7e45b2692ca0710b63b9"},
          {"dependency": "vs_build", "version": "version:vs2019"}
        ]
      shard: build_tests
      subshard: "3_9"
      tags: >
        ["framework", "hostonly", "shard", "windows"]

  - name: Windows build_tests_4_9
    recipe: flutter/flutter_drone
    timeout: 60
    properties:
      add_recipes_cq: "true"
      dependencies: >-
        [
          {"dependency": "android_sdk", "version": "version:36v1"},
          {"dependency": "chrome_and_driver", "version": "version:125.0.6422.141"},
          {"dependency": "open_jdk", "version": "version:21"},
          {"dependency": "goldctl", "version": "git_revision:2387d6fff449587eecbb7e45b2692ca0710b63b9"},
          {"dependency": "vs_build", "version": "version:vs2019"}
        ]
      shard: build_tests
      subshard: "4_9"
      tags: >
        ["framework", "hostonly", "shard", "windows"]

  - name: Windows build_tests_5_9
    recipe: flutter/flutter_drone
    timeout: 60
    properties:
      add_recipes_cq: "true"
      dependencies: >-
        [
          {"dependency": "android_sdk", "version": "version:36v1"},
          {"dependency": "chrome_and_driver", "version": "version:125.0.6422.141"},
          {"dependency": "open_jdk", "version": "version:21"},
          {"dependency": "goldctl", "version": "git_revision:2387d6fff449587eecbb7e45b2692ca0710b63b9"},
          {"dependency": "vs_build", "version": "version:vs2019"}
        ]
      shard: build_tests
      subshard: "5_9"
      tags: >
        ["framework", "hostonly", "shard", "windows"]

  - name: Windows build_tests_6_9
    recipe: flutter/flutter_drone
    timeout: 60
    properties:
      add_recipes_cq: "true"
      dependencies: >-
        [
          {"dependency": "android_sdk", "version": "version:36v1"},
          {"dependency": "chrome_and_driver", "version": "version:125.0.6422.141"},
          {"dependency": "open_jdk", "version": "version:21"},
          {"dependency": "goldctl", "version": "git_revision:2387d6fff449587eecbb7e45b2692ca0710b63b9"},
          {"dependency": "vs_build", "version": "version:vs2019"}
        ]
      shard: build_tests
      subshard: "6_9"
      tags: >
        ["framework", "hostonly", "shard", "windows"]

  - name: Windows build_tests_7_9
    recipe: flutter/flutter_drone
    timeout: 60
    properties:
      add_recipes_cq: "true"
      dependencies: >-
        [
          {"dependency": "android_sdk", "version": "version:36v1"},
          {"dependency": "chrome_and_driver", "version": "version:125.0.6422.141"},
          {"dependency": "open_jdk", "version": "version:21"},
          {"dependency": "goldctl", "version": "git_revision:2387d6fff449587eecbb7e45b2692ca0710b63b9"},
          {"dependency": "vs_build", "version": "version:vs2019"}
        ]
      shard: build_tests
      subshard: "7_9"
      tags: >
        ["framework", "hostonly", "shard", "windows"]

  - name: Windows build_tests_8_9
    recipe: flutter/flutter_drone
    timeout: 60
    properties:
      add_recipes_cq: "true"
      dependencies: >-
        [
          {"dependency": "android_sdk", "version": "version:36v1"},
          {"dependency": "chrome_and_driver", "version": "version:125.0.6422.141"},
          {"dependency": "open_jdk", "version": "version:21"},
          {"dependency": "goldctl", "version": "git_revision:2387d6fff449587eecbb7e45b2692ca0710b63b9"},
          {"dependency": "vs_build", "version": "version:vs2019"}
        ]
      shard: build_tests
      subshard: "8_9"
      tags: >
        ["framework", "hostonly", "shard", "windows"]

  - name: Windows build_tests_9_9
    recipe: flutter/flutter_drone
    timeout: 60
    properties:
      add_recipes_cq: "true"
      dependencies: >-
        [
          {"dependency": "android_sdk", "version": "version:36v1"},
          {"dependency": "chrome_and_driver", "version": "version:125.0.6422.141"},
          {"dependency": "open_jdk", "version": "version:21"},
          {"dependency": "goldctl", "version": "git_revision:2387d6fff449587eecbb7e45b2692ca0710b63b9"},
          {"dependency": "vs_build", "version": "version:vs2019"}
        ]
      shard: build_tests
      subshard: "9_9"
      tags: >
        ["framework", "hostonly", "shard", "windows"]

  - name: Windows customer_testing
    enabled_branches:
      - master
    recipe: flutter/flutter_drone
    # Timeout in minutes for the whole task.
    timeout: 60
    properties:
      shard: customer_testing
      tags: >
        ["framework", "hostonly", "shard", "windows"]
      test_timeout_secs: "2700" # Allows 45 minutes (up from 30 default)

  - name: Windows framework_tests_libraries
    recipe: flutter/flutter_drone
    timeout: 60
    properties:
      dependencies: >-
        [
          {"dependency": "goldctl", "version": "git_revision:2387d6fff449587eecbb7e45b2692ca0710b63b9"}
        ]
      shard: framework_tests
      subshard: libraries
      tags: >
        ["framework", "hostonly", "shard", "windows"]
    runIf:
      - dev/**
      - packages/flutter/**
      - packages/flutter_driver/**
      - packages/integration_test/**
      - packages/flutter_localizations/**
      - packages/fuchsia_remote_debug_protocol/**
      - packages/flutter_test/**
      - packages/flutter_goldens/**
      - packages/flutter_tools/**
      - bin/**
      - .ci.yaml
      - engine/**
      - DEPS

  - name: Windows framework_tests_libraries_leak_tracking
    recipe: flutter/flutter_drone
    timeout: 120
    properties:
      test_timeout_secs: "3600" # 1 hour
      dependencies: >-
        [
          {"dependency": "goldctl", "version": "git_revision:2387d6fff449587eecbb7e45b2692ca0710b63b9"}
        ]
      shard: framework_tests
      subshard: libraries
      tags: >
        ["framework", "hostonly", "shard", "windows"]
      env_variables: >-
        {
          "LEAK_TRACKING": "true",
          "TEST_RANDOMIZATION_OFF": "true"
        }
    runIf:
      - dev/**
      - packages/flutter/**
      - packages/flutter_driver/**
      - packages/integration_test/**
      - packages/flutter_localizations/**
      - packages/fuchsia_remote_debug_protocol/**
      - packages/flutter_test/**
      - packages/flutter_goldens/**
      - packages/flutter_tools/**
      - bin/**
      - .ci.yaml
      - engine/**
      - DEPS

  - name: Windows framework_tests_misc
    recipe: flutter/flutter_drone
    timeout: 60
    properties:
      dependencies: >-
        [
          {"dependency": "goldctl", "version": "git_revision:2387d6fff449587eecbb7e45b2692ca0710b63b9"},
          {"dependency": "vs_build", "version": "version:vs2019"},
          {"dependency": "open_jdk", "version": "version:21"},
          {"dependency": "android_sdk", "version": "version:36v1"}
        ]
      shard: framework_tests
      subshard: misc
      tags: >
        ["framework", "hostonly", "shard", "windows"]
    runIf:
      - dev/**
      - examples/api/**
      - packages/flutter/**
      - packages/flutter_driver/**
      - packages/integration_test/**
      - packages/flutter_localizations/**
      - packages/fuchsia_remote_debug_protocol/**
      - packages/flutter_test/**
      - packages/flutter_goldens/**
      - packages/flutter_tools/**
      - bin/**
      - .ci.yaml
      - engine/**
      - DEPS

  - name: Windows framework_tests_widgets
    recipe: flutter/flutter_drone
    timeout: 60
    properties:
      dependencies: >-
        [
          {"dependency": "goldctl", "version": "git_revision:2387d6fff449587eecbb7e45b2692ca0710b63b9"}
        ]
      shard: framework_tests
      subshard: widgets
      tags: >
        ["framework", "hostonly", "shard", "windows"]
    runIf:
      - dev/**
      - packages/flutter/**
      - packages/flutter_driver/**
      - packages/integration_test/**
      - packages/flutter_localizations/**
      - packages/fuchsia_remote_debug_protocol/**
      - packages/flutter_test/**
      - packages/flutter_goldens/**
      - packages/flutter_tools/**
      - bin/**
      - .ci.yaml
      - engine/**
      - DEPS

  - name: Windows framework_tests_widgets_leak_tracking
    recipe: flutter/flutter_drone
    timeout: 120
    properties:
      test_timeout_secs: "3600" # 1 hour
      dependencies: >-
        [
          {"dependency": "goldctl", "version": "git_revision:2387d6fff449587eecbb7e45b2692ca0710b63b9"}
        ]
      shard: framework_tests
      subshard: widgets
      tags: >
        ["framework", "hostonly", "shard", "windows"]
      env_variables: >-
        {
          "LEAK_TRACKING": "true",
          "TEST_RANDOMIZATION_OFF": "true"
        }
    runIf:
      - dev/**
      - packages/flutter/**
      - packages/flutter_driver/**
      - packages/integration_test/**
      - packages/flutter_localizations/**
      - packages/fuchsia_remote_debug_protocol/**
      - packages/flutter_test/**
      - packages/flutter_goldens/**
      - packages/flutter_tools/**
      - bin/**
      - .ci.yaml
      - engine/**
      - DEPS

  - name: Windows gradle_plugin_bundle_test
    recipe: devicelab/devicelab_drone
    timeout: 60
    properties:
      dependencies: >-
        [
          {"dependency": "android_sdk", "version": "version:36v1"},
          {"dependency": "chrome_and_driver", "version": "version:125.0.6422.141"},
          {"dependency": "open_jdk", "version": "version:21"}
        ]
      tags: >
        ["devicelab", "hostonly", "windows"]
      task_name: gradle_plugin_bundle_test
    runIf:
      - dev/**
      - bin/**
      - .ci.yaml
      - engine/**
      - DEPS

  - name: Windows hot_mode_dev_cycle_win_target__benchmark
    recipe: devicelab/devicelab_drone
    presubmit: false
    timeout: 60
    properties:
      dependencies: >-
        [
          {"dependency": "vs_build", "version": "version:vs2019"}
        ]
      tags: >
        ["devicelab", "hostonly", "windows"]
      task_name: hot_mode_dev_cycle_win_target__benchmark

  - name: Windows_arm64 hot_mode_dev_cycle_win_target__benchmark
    recipe: devicelab/devicelab_drone
    presubmit: false
    timeout: 60
    properties:
      dependencies: >-
        [
          {"dependency": "vs_build", "version": "version:vs2019"}
        ]
      tags: >
        ["devicelab", "hostonly", "windows", "arm64"]
      task_name: hot_mode_dev_cycle_win_target__benchmark

  - name: Windows module_custom_host_app_name_test
    recipe: devicelab/devicelab_drone
    timeout: 60
    properties:
      dependencies: >-
        [
          {"dependency": "android_sdk", "version": "version:36v1"},
          {"dependency": "chrome_and_driver", "version": "version:125.0.6422.141"},
          {"dependency": "open_jdk", "version": "version:21"}
        ]
      tags: >
        ["devicelab", "hostonly", "windows"]
      task_name: module_custom_host_app_name_test
    runIf:
      - dev/**
      - packages/flutter_tools/**
      - bin/**
      - .ci.yaml
      - engine/**
      - DEPS

  - name: Windows module_host_with_custom_build_test
    recipe: devicelab/devicelab_drone
    timeout: 60
    properties:
      dependencies: >-
        [
          {"dependency": "android_sdk", "version": "version:36v1"},
          {"dependency": "chrome_and_driver", "version": "version:125.0.6422.141"},
          {"dependency": "open_jdk", "version": "version:21"}
        ]
      tags: >
        ["devicelab", "hostonly", "windows"]
      task_name: module_host_with_custom_build_test
    runIf:
      - dev/**
      - packages/flutter_tools/**
      - bin/**
      - .ci.yaml
      - engine/**
      - DEPS

  - name: Windows build_android_host_app_with_module_aar
    recipe: devicelab/devicelab_drone
    timeout: 60
    properties:
      dependencies: >-
        [
          {"dependency": "android_sdk", "version": "version:36v1"},
          {"dependency": "chrome_and_driver", "version": "version:125.0.6422.141"},
          {"dependency": "open_jdk", "version": "version:21"}
        ]
      tags: >
        ["devicelab", "hostonly", "windows"]
      task_name: build_android_host_app_with_module_aar
      test_timeout_secs: "2700" # Allows 45 minutes (up from 30 default)
    runIf:
      - dev/**
      - packages/flutter_tools/**
      - bin/**
      - .ci.yaml
      - engine/**
      - DEPS

  - name: Windows build_android_host_app_with_module_source
    recipe: devicelab/devicelab_drone
    timeout: 60
    presubmit: false
    properties:
      dependencies: >-
        [
          {"dependency": "android_sdk", "version": "version:36v1"},
          {"dependency": "chrome_and_driver", "version": "version:125.0.6422.141"},
          {"dependency": "open_jdk", "version": "version:21"}
        ]
      tags: >
        ["devicelab", "hostonly", "windows"]
      task_name: build_android_host_app_with_module_source
      test_timeout_secs: "2700"
    runIf:
      - dev/**
      - packages/flutter_tools/**
      - bin/**
      - .ci.yaml
      - engine/**
      - DEPS

  - name: Windows platform_channel_sample_test_windows
    recipe: devicelab/devicelab_drone
    presubmit: false
    timeout: 60
    properties:
      dependencies: >-
        [
          {"dependency": "vs_build", "version": "version:vs2019"}
        ]
      tags: >
        ["devicelab", "hostonly", "windows"]
      task_name: platform_channel_sample_test_windows

  - name: Windows_arm64 platform_channel_sample_test_windows
    recipe: devicelab/devicelab_drone
    presubmit: false
    timeout: 60
    properties:
      dependencies: >-
        [
          {"dependency": "vs_build", "version": "version:vs2019"}
        ]
      tags: >
        ["devicelab", "hostonly", "windows", "arm64"]
      task_name: platform_channel_sample_test_windows

  - name: Windows plugin_dependencies_test
    recipe: devicelab/devicelab_drone
    timeout: 60
    properties:
      dependencies: >-
        [
          {"dependency": "android_sdk", "version": "version:36v1"},
          {"dependency": "chrome_and_driver", "version": "version:125.0.6422.141"},
          {"dependency": "open_jdk", "version": "version:21"}
        ]
      tags: >
        ["devicelab", "hostonly", "windows"]
      task_name: plugin_dependencies_test
    runIf:
      - dev/**
      - packages/flutter_tools/**
      - bin/**
      - .ci.yaml
      - engine/**
      - DEPS

  - name: Windows plugin_test_android_variants
    bringup: true
    recipe: devicelab/devicelab_drone
    timeout: 45
    properties:
      dependencies: >-
        [
          {"dependency": "android_sdk", "version": "version:36v1"},
          {"dependency": "chrome_and_driver", "version": "version:125.0.6422.141"},
          {"dependency": "open_jdk", "version": "version:21"}
        ]
      tags: >
        ["devicelab", "hostonly", "windows"]
      task_name: plugin_test_android_variants
    runIf:
      - dev/**
      - packages/flutter_tools/**
      - bin/**
      - .ci.yaml
      - engine/**
      - DEPS

  - name: Windows plugin_test_android_standard
    bringup: true
    recipe: devicelab/devicelab_drone
    timeout: 45
    properties:
      dependencies: >-
        [
          {"dependency": "android_sdk", "version": "version:36v1"},
          {"dependency": "chrome_and_driver", "version": "version:125.0.6422.141"},
          {"dependency": "open_jdk", "version": "version:21"}
        ]
      tags: >
        ["devicelab", "hostonly", "windows"]
      task_name: plugin_test_android_standard
    runIf:
      - dev/**
      - packages/flutter_tools/**
      - bin/**
      - .ci.yaml
      - engine/**
      - DEPS

  - name: Windows plugin_test_windows
    recipe: devicelab/devicelab_drone
    timeout: 60
    properties:
      dependencies: >-
        [
          {"dependency": "vs_build", "version": "version:vs2019"}
        ]
      tags: >
        ["devicelab", "hostonly", "windows"]
      task_name: plugin_test_windows
    runIf:
      - dev/**
      - packages/flutter_tools/**
      - bin/**
      - .ci.yaml
      - engine/**
      - DEPS

  - name: Windows_arm64 plugin_test_windows
    recipe: devicelab/devicelab_drone
    presubmit: false
    timeout: 60
    properties:
      dependencies: >-
        [
          {"dependency": "vs_build", "version": "version:vs2019"}
        ]
      tags: >
        ["devicelab", "hostonly", "windows", "arm64"]
      task_name: plugin_test_windows
      test_timeout_secs: "900" # 15 minutes
    runIf:
      - dev/**
      - packages/flutter_tools/**
      - bin/**
      - .ci.yaml
      - engine/**
      - DEPS

  - name: Windows run_debug_test_windows
    recipe: devicelab/devicelab_drone
    presubmit: false
    timeout: 60
    properties:
      dependencies: >-
        [
          {"dependency": "vs_build", "version": "version:vs2019"}
        ]
      tags: >
        ["devicelab", "hostonly", "windows"]
      task_name: run_debug_test_windows
    runIf:
      - dev/**
      - packages/flutter_tools/**
      - bin/**
      - .ci.yaml
      - engine/**
      - DEPS

  - name: Windows_arm64 run_debug_test_windows
    recipe: devicelab/devicelab_drone
    presubmit: false
    timeout: 60
    properties:
      dependencies: >-
        [
          {"dependency": "vs_build", "version": "version:vs2019"}
        ]
      tags: >
        ["devicelab", "hostonly", "windows", "arm64"]
      task_name: run_debug_test_windows
    runIf:
      - dev/**
      - packages/flutter_tools/**
      - bin/**
      - .ci.yaml
      - engine/**
      - DEPS

  - name: Windows run_release_test_windows
    recipe: devicelab/devicelab_drone
    presubmit: false
    timeout: 60
    properties:
      dependencies: >-
        [
          {"dependency": "vs_build", "version": "version:vs2019"}
        ]
      tags: >
        ["devicelab", "hostonly", "windows"]
      task_name: run_release_test_windows
    runIf:
      - dev/**
      - packages/flutter_tools/**
      - bin/**
      - .ci.yaml
      - engine/**
      - DEPS

  - name: Windows_arm64 run_release_test_windows
    recipe: devicelab/devicelab_drone
    presubmit: false
    timeout: 60
    properties:
      dependencies: >-
        [
          {"dependency": "vs_build", "version": "version:vs2019"}
        ]
      tags: >
        ["devicelab", "hostonly", "windows", "arm64"]
      task_name: run_release_test_windows
    runIf:
      - dev/**
      - packages/flutter_tools/**
      - bin/**
      - .ci.yaml
      - engine/**
      - DEPS

  - name: Windows tool_integration_tests_1_9
    recipe: flutter/flutter_drone
    timeout: 60
    properties:
      add_recipes_cq: "true"
      dependencies: >-
        [
          {"dependency": "android_sdk", "version": "version:36v1"},
          {"dependency": "chrome_and_driver", "version": "version:125.0.6422.141"},
          {"dependency": "open_jdk", "version": "version:21"},
          {"dependency": "goldctl", "version": "git_revision:2387d6fff449587eecbb7e45b2692ca0710b63b9"},
          {"dependency": "vs_build", "version": "version:vs2019"}
        ]
      shard: tool_integration_tests
      subshard: "1_9"
      tags: >
        ["framework", "hostonly", "shard", "windows"]
      test_timeout_secs: "2700"
    runIf:
      - dev/**
      - packages/flutter_tools/**
      - bin/**
      - .ci.yaml
      - engine/**
      - DEPS

  - name: Windows tool_integration_tests_2_9
    recipe: flutter/flutter_drone
    timeout: 60
    properties:
      add_recipes_cq: "true"
      dependencies: >-
        [
          {"dependency": "android_sdk", "version": "version:36v1"},
          {"dependency": "chrome_and_driver", "version": "version:125.0.6422.141"},
          {"dependency": "open_jdk", "version": "version:21"},
          {"dependency": "goldctl", "version": "git_revision:2387d6fff449587eecbb7e45b2692ca0710b63b9"},
          {"dependency": "vs_build", "version": "version:vs2019"}
        ]
      shard: tool_integration_tests
      subshard: "2_9"
      tags: >
        ["framework", "hostonly", "shard", "windows"]
      test_timeout_secs: "2700"
    runIf:
      - dev/**
      - packages/flutter_tools/**
      - bin/**
      - .ci.yaml
      - engine/**
      - DEPS

  - name: Windows tool_integration_tests_3_9
    recipe: flutter/flutter_drone
    timeout: 60
    properties:
      add_recipes_cq: "true"
      dependencies: >-
        [
          {"dependency": "android_sdk", "version": "version:36v1"},
          {"dependency": "chrome_and_driver", "version": "version:125.0.6422.141"},
          {"dependency": "open_jdk", "version": "version:21"},
          {"dependency": "goldctl", "version": "git_revision:2387d6fff449587eecbb7e45b2692ca0710b63b9"},
          {"dependency": "vs_build", "version": "version:vs2019"}
        ]
      shard: tool_integration_tests
      subshard: "3_9"
      tags: >
        ["framework", "hostonly", "shard", "windows"]
      test_timeout_secs: "2700"
    runIf:
      - dev/**
      - packages/flutter_tools/**
      - bin/**
      - .ci.yaml
      - engine/**
      - DEPS

  - name: Windows tool_integration_tests_4_9
    recipe: flutter/flutter_drone
    timeout: 60
    properties:
      add_recipes_cq: "true"
      dependencies: >-
        [
          {"dependency": "android_sdk", "version": "version:36v1"},
          {"dependency": "chrome_and_driver", "version": "version:125.0.6422.141"},
          {"dependency": "open_jdk", "version": "version:21"},
          {"dependency": "goldctl", "version": "git_revision:2387d6fff449587eecbb7e45b2692ca0710b63b9"},
          {"dependency": "vs_build", "version": "version:vs2019"}
        ]
      shard: tool_integration_tests
      subshard: "4_9"
      tags: >
        ["framework", "hostonly", "shard", "windows"]
      test_timeout_secs: "2700"
    runIf:
      - dev/**
      - packages/flutter_tools/**
      - bin/**
      - .ci.yaml
      - engine/**
      - DEPS

  - name: Windows tool_integration_tests_5_9
    recipe: flutter/flutter_drone
    timeout: 60
    properties:
      add_recipes_cq: "true"
      dependencies: >-
        [
          {"dependency": "android_sdk", "version": "version:36v1"},
          {"dependency": "chrome_and_driver", "version": "version:125.0.6422.141"},
          {"dependency": "open_jdk", "version": "version:21"},
          {"dependency": "goldctl", "version": "git_revision:2387d6fff449587eecbb7e45b2692ca0710b63b9"},
          {"dependency": "vs_build", "version": "version:vs2019"}
        ]
      shard: tool_integration_tests
      subshard: "5_9"
      tags: >
        ["framework", "hostonly", "shard", "windows"]
      test_timeout_secs: "2700"
    runIf:
      - dev/**
      - packages/flutter_tools/**
      - bin/**
      - .ci.yaml
      - engine/**
      - DEPS

  - name: Windows tool_integration_tests_6_9
    recipe: flutter/flutter_drone
    timeout: 60
    properties:
      add_recipes_cq: "true"
      dependencies: >-
        [
          {"dependency": "android_sdk", "version": "version:36v1"},
          {"dependency": "chrome_and_driver", "version": "version:125.0.6422.141"},
          {"dependency": "open_jdk", "version": "version:21"},
          {"dependency": "goldctl", "version": "git_revision:2387d6fff449587eecbb7e45b2692ca0710b63b9"},
          {"dependency": "vs_build", "version": "version:vs2019"}
        ]
      shard: tool_integration_tests
      subshard: "6_9"
      tags: >
        ["framework", "hostonly", "shard", "windows"]
      test_timeout_secs: "2700"
    runIf:
      - dev/**
      - packages/flutter_tools/**
      - bin/**
      - .ci.yaml
      - engine/**
      - DEPS

  - name: Windows tool_integration_tests_7_9
    recipe: flutter/flutter_drone
    timeout: 60
    properties:
      add_recipes_cq: "true"
      dependencies: >-
        [
          {"dependency": "android_sdk", "version": "version:36v1"},
          {"dependency": "chrome_and_driver", "version": "version:125.0.6422.141"},
          {"dependency": "open_jdk", "version": "version:21"},
          {"dependency": "goldctl", "version": "git_revision:2387d6fff449587eecbb7e45b2692ca0710b63b9"},
          {"dependency": "vs_build", "version": "version:vs2019"}
        ]
      shard: tool_integration_tests
      subshard: "7_9"
      tags: >
        ["framework", "hostonly", "shard", "windows"]
      test_timeout_secs: "2700"
    runIf:
      - dev/**
      - packages/flutter_tools/**
      - bin/**
      - .ci.yaml
      - engine/**
      - DEPS

  - name: Windows tool_integration_tests_8_9
    recipe: flutter/flutter_drone
    timeout: 60
    properties:
      add_recipes_cq: "true"
      dependencies: >-
        [
          {"dependency": "android_sdk", "version": "version:36v1"},
          {"dependency": "chrome_and_driver", "version": "version:125.0.6422.141"},
          {"dependency": "open_jdk", "version": "version:21"},
          {"dependency": "goldctl", "version": "git_revision:2387d6fff449587eecbb7e45b2692ca0710b63b9"},
          {"dependency": "vs_build", "version": "version:vs2019"}
        ]
      shard: tool_integration_tests
      subshard: "8_9"
      tags: >
        ["framework", "hostonly", "shard", "windows"]
      test_timeout_secs: "2700"
    runIf:
      - dev/**
      - packages/flutter_tools/**
      - bin/**
      - .ci.yaml
      - engine/**
      - DEPS

  - name: Windows tool_integration_tests_9_9
    recipe: flutter/flutter_drone
    timeout: 60
    properties:
      add_recipes_cq: "true"
      dependencies: >-
        [
          {"dependency": "android_sdk", "version": "version:36v1"},
          {"dependency": "chrome_and_driver", "version": "version:125.0.6422.141"},
          {"dependency": "open_jdk", "version": "version:21"},
          {"dependency": "goldctl", "version": "git_revision:2387d6fff449587eecbb7e45b2692ca0710b63b9"},
          {"dependency": "vs_build", "version": "version:vs2019"}
        ]
      shard: tool_integration_tests
      subshard: "9_9"
      tags: >
        ["framework", "hostonly", "shard", "windows"]
      test_timeout_secs: "2700"
    runIf:
      - dev/**
      - packages/flutter_tools/**
      - bin/**
      - .ci.yaml
      - engine/**
      - DEPS

  - name: Windows tool_tests_commands
    recipe: flutter/flutter_drone
    timeout: 60
    properties:
      add_recipes_cq: "true"
      dependencies: >-
        [
          {"dependency": "android_sdk", "version": "version:36v1"},
          {"dependency": "open_jdk", "version": "version:21"},
          {"dependency": "vs_build", "version": "version:vs2019"}
        ]
      shard: tool_tests
      subshard: commands
      tags: >
        ["framework", "hostonly", "shard", "windows"]
    runIf:
      - dev/**
      - packages/flutter_tools/**
      - bin/**
      - .ci.yaml
      - engine/**
      - DEPS

  - name: Windows tool_tests_general
    recipe: flutter/flutter_drone
    timeout: 60
    properties:
      add_recipes_cq: "true"
      dependencies: >-
        [
          {"dependency": "android_sdk", "version": "version:36v1"},
          {"dependency": "open_jdk", "version": "version:21"}
        ]
      shard: tool_tests
      subshard: general
      tags: >
        ["framework", "hostonly", "shard", "windows"]
    runIf:
      - dev/**
      - packages/flutter_tools/**
      - bin/**
      - .ci.yaml
      - engine/**
      - DEPS

  - name: Windows web_tool_tests_1_2
    recipe: flutter/flutter_drone
    timeout: 60
    properties:
      dependencies: >-
        [
          {"dependency": "android_sdk", "version": "version:36v1"},
          {"dependency": "chrome_and_driver", "version": "version:125.0.6422.141"},
          {"dependency": "open_jdk", "version": "version:21"},
          {"dependency": "goldctl", "version": "git_revision:2387d6fff449587eecbb7e45b2692ca0710b63b9"}
        ]
      shard: web_tool_tests
      subshard: "1_2"
      tags: >
        ["framework", "hostonly", "shard", "windows"]
      test_timeout_secs: "3600" # 60 minutes to match the global `timeout` property.
    runIf:
      - dev/**
      - packages/flutter_tools/**
      - bin/**
      - .ci.yaml
      - engine/**
      - DEPS

  - name: Windows web_tool_tests_2_2
    recipe: flutter/flutter_drone
    timeout: 60
    properties:
      dependencies: >-
        [
          {"dependency": "android_sdk", "version": "version:36v1"},
          {"dependency": "chrome_and_driver", "version": "version:125.0.6422.141"},
          {"dependency": "open_jdk", "version": "version:21"},
          {"dependency": "goldctl", "version": "git_revision:2387d6fff449587eecbb7e45b2692ca0710b63b9"}
        ]
      shard: web_tool_tests
      subshard: "2_2"
      tags: >
        ["framework", "hostonly", "shard"]
    runIf:
    - dev/**
    - packages/flutter_tools/**
    - bin/**
    - .ci.yaml
    - engine/**
    - DEPS

  - name: Windows windows_home_scroll_perf__timeline_summary
    recipe: devicelab/devicelab_drone
    presubmit: false
    timeout: 60
    properties:
      tags: >
        ["devicelab", "hostonly", "windows"]
      dependencies: >-
        [
          {"dependency": "vs_build", "version": "version:vs2019"}
        ]
      task_name: windows_home_scroll_perf__timeline_summary

  - name: Windows_arm64 windows_home_scroll_perf__timeline_summary
    recipe: devicelab/devicelab_drone
    presubmit: false
    timeout: 60
    properties:
      tags: >
        ["devicelab", "hostonly", "windows", "arm64"]
      dependencies: >-
        [
          {"dependency": "vs_build", "version": "version:vs2019"}
        ]
      task_name: windows_home_scroll_perf__timeline_summary


  - name: Windows hello_world_win_desktop__compile
    recipe: devicelab/devicelab_drone
    presubmit: false
    timeout: 60
    properties:
      tags: >
        ["devicelab", "hostonly", "windows"]
      dependencies: >-
        [
          {"dependency": "vs_build", "version": "version:vs2019"}
        ]
      task_name: hello_world_win_desktop__compile

  - name: Windows windows_desktop_impeller
    recipe: devicelab/devicelab_drone
    presubmit: false
    timeout: 60
    properties:
      tags: >
        ["devicelab", "hostonly", "windows"]
      dependencies: >-
        [
          {"dependency": "vs_build", "version": "version:vs2019"}
        ]
      task_name: windows_desktop_impeller

  - name: Windows_arm64 hello_world_win_desktop__compile
    recipe: devicelab/devicelab_drone
    presubmit: false
    timeout: 60
    properties:
      tags: >
        ["devicelab", "hostonly", "windows", "arm64"]
      dependencies: >-
        [
          {"dependency": "vs_build", "version": "version:vs2019"}
        ]
      task_name: hello_world_win_desktop__compile

  - name: Windows flutter_gallery_win_desktop__compile
    recipe: devicelab/devicelab_drone
    presubmit: false
    timeout: 60
    properties:
      tags: >
        ["devicelab", "hostonly", "windows"]
      dependencies: >-
        [
          {"dependency": "vs_build", "version": "version:vs2019"}
        ]
      task_name: flutter_gallery_win_desktop__compile

  - name: Windows_arm64 flutter_gallery_win_desktop__compile
    recipe: devicelab/devicelab_drone
    presubmit: false
    timeout: 60
    properties:
      tags: >
        ["devicelab", "hostonly", "windows", "arm64"]
      dependencies: >-
        [
          {"dependency": "vs_build", "version": "version:vs2019"}
        ]
      task_name: flutter_gallery_win_desktop__compile

  - name: Windows flutter_gallery_win_desktop__start_up
    recipe: devicelab/devicelab_drone
    presubmit: false
    timeout: 60
    properties:
      tags: >
        ["devicelab", "hostonly", "windows"]
      dependencies: >-
        [
          {"dependency": "vs_build", "version": "version:vs2019"}
        ]
      task_name: flutter_gallery_win_desktop__start_up

  - name: Windows_arm64 flutter_gallery_win_desktop__start_up
    recipe: devicelab/devicelab_drone
    presubmit: false
    timeout: 60
    properties:
      tags: >
        ["devicelab", "hostonly", "windows", "arm64"]
      dependencies: >-
        [
          {"dependency": "vs_build", "version": "version:vs2019"}
        ]
      task_name: flutter_gallery_win_desktop__start_up

  - name: Windows complex_layout_win_desktop__start_up
    recipe: devicelab/devicelab_drone
    presubmit: false
    timeout: 60
    properties:
      tags: >
        ["devicelab", "hostonly", "windows"]
      dependencies: >-
        [
          {"dependency": "vs_build", "version": "version:vs2019"}
        ]
      task_name: complex_layout_win_desktop__start_up

  - name: Windows_arm64 complex_layout_win_desktop__start_up
    recipe: devicelab/devicelab_drone
    presubmit: false
    timeout: 60
    properties:
      tags: >
        ["devicelab", "hostonly", "windows", "arm64"]
      dependencies: >-
        [
          {"dependency": "vs_build", "version": "version:vs2019"}
        ]
      task_name: complex_layout_win_desktop__start_up

  - name: Windows flutter_view_win_desktop__start_up
    recipe: devicelab/devicelab_drone
    presubmit: false
    timeout: 60
    properties:
      tags: >
        ["devicelab", "hostonly", "windows"]
      dependencies: >-
        [
          {"dependency": "vs_build", "version": "version:vs2019"}
        ]
      task_name: flutter_view_win_desktop__start_up

  - name: Windows_arm64 flutter_view_win_desktop__start_up
    recipe: devicelab/devicelab_drone
    presubmit: false
    timeout: 60
    properties:
      tags: >
        ["devicelab", "hostonly", "windows", "arm64"]
      dependencies: >-
        [
          {"dependency": "vs_build", "version": "version:vs2019"}
        ]
      task_name: flutter_view_win_desktop__start_up

  - name: Windows platform_view_win_desktop__start_up
    recipe: devicelab/devicelab_drone
    presubmit: false
    timeout: 60
    properties:
      tags: >
        ["devicelab", "hostonly", "windows"]
      dependencies: >-
        [
          {"dependency": "vs_build", "version": "version:vs2019"}
        ]
      task_name: platform_view_win_desktop__start_up

  - name: Windows_arm64 platform_view_win_desktop__start_up
    recipe: devicelab/devicelab_drone
    presubmit: false
    timeout: 60
    properties:
      tags: >
        ["devicelab", "hostonly", "windows", "arm64"]
      dependencies: >-
        [
          {"dependency": "vs_build", "version": "version:vs2019"}
        ]
      task_name: platform_view_win_desktop__start_up

  # windows mokey test
  - name: Windows_mokey basic_material_app_win__compile
    bringup: true # Flaky https://github.com/flutter/flutter/issues/173701
    recipe: devicelab/devicelab_drone
    presubmit: false
    timeout: 60
    properties:
      tags: >
        ["devicelab", "android", "windows", "mokey"]
      task_name: basic_material_app_win__compile

  # windows mokey test
  - name: Windows_mokey channels_integration_test_win
    recipe: devicelab/devicelab_drone
    presubmit: false
    timeout: 60
    properties:
      tags: >
        ["devicelab", "android", "windows", "mokey"]
      task_name: channels_integration_test_win

  # windows mokey test
  - name: Windows_mokey flavors_test_win
    recipe: devicelab/devicelab_drone
    presubmit: false
    timeout: 60
    properties:
      tags: >
        ["devicelab", "android", "windows", "mokey"]
      task_name: flavors_test

  # windows mokey test
  - name: Windows_mokey flutter_gallery_win__compile
    recipe: devicelab/devicelab_drone
    presubmit: false
    timeout: 60
    properties:
      tags: >
        ["devicelab", "android", "windows", "mokey"]
      task_name: flutter_gallery_win__compile

  # windows mokey benchmark
  - name: Windows_mokey hot_mode_dev_cycle_win__benchmark
    recipe: devicelab/devicelab_drone
    presubmit: false
    timeout: 60
    properties:
      tags: >
        ["devicelab", "android", "windows", "mokey"]
      task_name: hot_mode_dev_cycle_win__benchmark

  # windows mokey test
  - name: Windows_mokey native_assets_android
    recipe: devicelab/devicelab_drone
    presubmit: false
    timeout: 60
    properties:
      tags: >
        ["devicelab", "android", "windows", "mokey"]
      task_name: native_assets_android

  # windows mokey test
  - name: Windows_mokey windows_chrome_dev_mode
    recipe: devicelab/devicelab_drone
    presubmit: false
    timeout: 60
    properties:
      dependencies: >-
        [
          {"dependency": "chrome_and_driver", "version": "version:125.0.6422.141"}
        ]
      tags: >
        ["devicelab", "android", "windows", "mokey"]
      task_name: windows_chrome_dev_mode

  - name: Windows flutter_packaging_test
    recipe: packaging/packaging
    presubmit: false
    enabled_branches:
      - master
    properties:
      task_name: flutter_packaging
      tags: >
        ["framework", "hostonly", "shard", "windows"]
    runIf:
      - .ci.yaml
      - engine/**
      - DEPS
      - dev/bots/**

  - name: Windows windows_startup_test
    recipe: devicelab/devicelab_drone
    presubmit: false
    timeout: 60
    properties:
      dependencies: >-
        [
          {"dependency": "vs_build", "version": "version:vs2019"}
        ]
      tags: >
        ["devicelab", "hostonly", "windows"]
      task_name: windows_startup_test

  - name: Windows_arm64 windows_startup_test
    recipe: devicelab/devicelab_drone
    presubmit: false
    timeout: 60
    properties:
      dependencies: >-
        [
          {"dependency": "vs_build", "version": "version:vs2019"}
        ]
      tags: >
        ["devicelab", "hostonly", "windows", "arm64"]
      task_name: windows_startup_test

  - name: Windows flutter_tool_startup__windows
    recipe: devicelab/devicelab_drone
    presubmit: false
    timeout: 60
    properties:
      tags: >
        ["devicelab", "hostonly", "windows"]
      task_name: flutter_tool_startup

  - name: Windows_arm64 flutter_tool_startup__windows
    recipe: devicelab/devicelab_drone
    presubmit: false
    timeout: 60
    properties:
      tags: >
        ["devicelab", "hostonly", "windows", "arm64"]
      task_name: flutter_tool_startup

  - name: Linux flutter_tool_startup__linux
    recipe: devicelab/devicelab_drone
    presubmit: false
    timeout: 60
    properties:
      tags: >
        ["devicelab", "hostonly", "linux"]
      task_name: flutter_tool_startup

  - name: Mac_benchmark flutter_tool_startup__macos
    presubmit: false
    recipe: devicelab/devicelab_drone
    timeout: 60
    properties:
      task_name: flutter_tool_startup

  - name: Linux flutter_packaging
    recipe: packaging/packaging
    timeout: 60
    scheduler: release
    enabled_branches:
      - beta
      - stable
    properties:
      task_name: flutter_packaging
      tags: >
        ["framework", "hostonly", "shard", "linux"]
    drone_dimensions:
      - os=Linux

  - name: Mac flutter_packaging
    recipe: packaging/packaging
    timeout: 60
    scheduler: release
    enabled_branches:
      - beta
      - stable
    properties:
      task_name: flutter_packaging
      tags: >
        ["framework", "hostonly", "shard", "mac"]
    drone_dimensions:
      - os=Mac
      - cpu=x86


  - name: Mac_arm64 flutter_packaging
    recipe: packaging/packaging
    timeout: 60
    scheduler: release
    enabled_branches:
      - beta
      - stable
    properties:
      task_name: flutter_packaging
      tags: >
        ["framework", "hostonly", "shard", "mac"]
    drone_dimensions:
      - os=Mac
      - cpu=arm64

  - name: Windows flutter_packaging
    recipe: packaging/packaging
    timeout: 60
    scheduler: release
    enabled_branches:
      - beta
      - stable
    properties:
      task_name: flutter_packaging
      tags: >
        ["framework", "hostonly", "shard", "windows"]
    drone_dimensions:
      - os=Windows<|MERGE_RESOLUTION|>--- conflicted
+++ resolved
@@ -1918,12 +1918,7 @@
       subshard: "0"
       tags: >
         ["framework", "hostonly", "shard", "linux"]
-<<<<<<< HEAD
-=======
-      # Retry for flakes caused by https://github.com/flutter/flutter/issues/132654
-      presubmit_max_attempts: "2"
       test_timeout_secs: "3600" # 60 minutes to match the global `timeout` property.
->>>>>>> 0a2f905b
     runIf:
       - dev/**
       - packages/**
@@ -1946,12 +1941,7 @@
       subshard: "1"
       tags: >
         ["framework", "hostonly", "shard", "linux"]
-<<<<<<< HEAD
-=======
-      # Retry for flakes caused by https://github.com/flutter/flutter/issues/132654
-      presubmit_max_attempts: "2"
       test_timeout_secs: "3600" # 60 minutes to match the global `timeout` property.
->>>>>>> 0a2f905b
     runIf:
       - dev/**
       - packages/**
@@ -1974,12 +1964,7 @@
       subshard: "2"
       tags: >
         ["framework", "hostonly", "shard", "linux"]
-<<<<<<< HEAD
-=======
-      # Retry for flakes caused by https://github.com/flutter/flutter/issues/132654
-      presubmit_max_attempts: "2"
       test_timeout_secs: "3600" # 60 minutes to match the global `timeout` property.
->>>>>>> 0a2f905b
     runIf:
       - dev/**
       - packages/**
@@ -2002,12 +1987,7 @@
       subshard: "3"
       tags: >
         ["framework", "hostonly", "shard", "linux"]
-<<<<<<< HEAD
-=======
-      # Retry for flakes caused by https://github.com/flutter/flutter/issues/132654
-      presubmit_max_attempts: "2"
       test_timeout_secs: "3600" # 60 minutes to match the global `timeout` property.
->>>>>>> 0a2f905b
     runIf:
       - dev/**
       - packages/**
@@ -2030,12 +2010,7 @@
       subshard: "4"
       tags: >
         ["framework", "hostonly", "shard", "linux"]
-<<<<<<< HEAD
-=======
-      # Retry for flakes caused by https://github.com/flutter/flutter/issues/132654
-      presubmit_max_attempts: "2"
       test_timeout_secs: "3600" # 60 minutes to match the global `timeout` property.
->>>>>>> 0a2f905b
     runIf:
       - dev/**
       - packages/**
@@ -2058,12 +2033,7 @@
       subshard: "5"
       tags: >
         ["framework", "hostonly", "shard", "linux"]
-<<<<<<< HEAD
-=======
-      # Retry for flakes caused by https://github.com/flutter/flutter/issues/132654
-      presubmit_max_attempts: "2"
       test_timeout_secs: "3600" # 60 minutes to match the global `timeout` property.
->>>>>>> 0a2f905b
     runIf:
       - dev/**
       - packages/**
@@ -2086,12 +2056,7 @@
       subshard: "6"
       tags: >
         ["framework", "hostonly", "shard", "linux"]
-<<<<<<< HEAD
-=======
-      # Retry for flakes caused by https://github.com/flutter/flutter/issues/132654
-      presubmit_max_attempts: "2"
       test_timeout_secs: "3600" # 60 minutes to match the global `timeout` property.
->>>>>>> 0a2f905b
     runIf:
       - dev/**
       - packages/**
@@ -2115,12 +2080,7 @@
       subshard: "7_last"
       tags: >
         ["framework", "hostonly", "shard", "linux"]
-<<<<<<< HEAD
-=======
-      # Retry for flakes caused by https://github.com/flutter/flutter/issues/132654
-      presubmit_max_attempts: "2"
       test_timeout_secs: "3600" # 60 minutes to match the global `timeout` property.
->>>>>>> 0a2f905b
     runIf:
       - dev/**
       - packages/**
@@ -2143,12 +2103,7 @@
       subshard: "0"
       tags: >
         ["framework", "hostonly", "shard", "linux"]
-<<<<<<< HEAD
-=======
-      # Retry for flakes caused by https://github.com/flutter/flutter/issues/132654
-      presubmit_max_attempts: "2"
       test_timeout_secs: "3600" # 60 minutes to match the global `timeout` property.
->>>>>>> 0a2f905b
     runIf:
       - dev/**
       - packages/**
@@ -2171,12 +2126,7 @@
       subshard: "1"
       tags: >
         ["framework", "hostonly", "shard", "linux"]
-<<<<<<< HEAD
-=======
-      # Retry for flakes caused by https://github.com/flutter/flutter/issues/132654
-      presubmit_max_attempts: "2"
       test_timeout_secs: "3600" # 60 minutes to match the global `timeout` property.
->>>>>>> 0a2f905b
     runIf:
       - dev/**
       - packages/**
@@ -2199,12 +2149,7 @@
       subshard: "2"
       tags: >
         ["framework", "hostonly", "shard", "linux"]
-<<<<<<< HEAD
-=======
-      # Retry for flakes caused by https://github.com/flutter/flutter/issues/132654
-      presubmit_max_attempts: "2"
       test_timeout_secs: "3600" # 60 minutes to match the global `timeout` property.
->>>>>>> 0a2f905b
     runIf:
       - dev/**
       - packages/**
@@ -2227,12 +2172,7 @@
       subshard: "3"
       tags: >
         ["framework", "hostonly", "shard", "linux"]
-<<<<<<< HEAD
-=======
-      # Retry for flakes caused by https://github.com/flutter/flutter/issues/132654
-      presubmit_max_attempts: "2"
       test_timeout_secs: "3600" # 60 minutes to match the global `timeout` property.
->>>>>>> 0a2f905b
     runIf:
       - dev/**
       - packages/**
@@ -2255,12 +2195,7 @@
       subshard: "4"
       tags: >
         ["framework", "hostonly", "shard", "linux"]
-<<<<<<< HEAD
-=======
-      # Retry for flakes caused by https://github.com/flutter/flutter/issues/132654
-      presubmit_max_attempts: "2"
       test_timeout_secs: "3600" # 60 minutes to match the global `timeout` property.
->>>>>>> 0a2f905b
     runIf:
       - dev/**
       - packages/**
@@ -2283,12 +2218,7 @@
       subshard: "5"
       tags: >
         ["framework", "hostonly", "shard", "linux"]
-<<<<<<< HEAD
-=======
-      # Retry for flakes caused by https://github.com/flutter/flutter/issues/132654
-      presubmit_max_attempts: "2"
       test_timeout_secs: "3600" # 60 minutes to match the global `timeout` property.
->>>>>>> 0a2f905b
     runIf:
       - dev/**
       - packages/**
@@ -2311,12 +2241,7 @@
       subshard: "6"
       tags: >
         ["framework", "hostonly", "shard", "linux"]
-<<<<<<< HEAD
-=======
-      # Retry for flakes caused by https://github.com/flutter/flutter/issues/132654
-      presubmit_max_attempts: "2"
       test_timeout_secs: "3600" # 60 minutes to match the global `timeout` property.
->>>>>>> 0a2f905b
     runIf:
       - dev/**
       - packages/**
@@ -2339,12 +2264,7 @@
       subshard: "7_last"
       tags: >
         ["framework", "hostonly", "shard", "linux"]
-<<<<<<< HEAD
-=======
-      # Retry for flakes caused by https://github.com/flutter/flutter/issues/132654
-      presubmit_max_attempts: "2"
       test_timeout_secs: "3600" # 60 minutes to match the global `timeout` property.
->>>>>>> 0a2f905b
     runIf:
       - dev/**
       - packages/**
