// Copyright 2014 The Flutter Authors. All rights reserved.
// Use of this source code is governed by a BSD-style license that can be
// found in the LICENSE file.

import 'package:flutter/cupertino.dart';

void main() {
  // Generic reference variables.
  BuildContext context;
  RenderObjectWidget renderObjectWidget;
  RenderObject renderObject;
  Object object;

  // Change made in https://github.com/flutter/flutter/pull/41859
  CupertinoTextThemeData themeData = CupertinoTextThemeData(
    brightness: Brightness.dark,
  );
  themeData.copyWith(brightness: Brightness.light);
  themeData = CupertinoTextThemeData(error: '');
  themeData.copyWith(error: '');

  // Changes made in https://github.com/flutter/flutter/pull/44189
  const Element element = Element(myWidget);
  element.inheritFromElement(ancestor);
  element.inheritFromWidgetOfExactType(targetType);
  element.ancestorInheritedElementForWidgetOfExactType(targetType);
  element.ancestorWidgetOfExactType(targetType);
  element.ancestorStateOfType(TypeMatcher<targetType>());
  element.rootAncestorStateOfType(TypeMatcher<targetType>());
  element.ancestorRenderObjectOfType(TypeMatcher<targetType>());

  // Changes made in https://github.com/flutter/flutter/pull/45941 and https://github.com/flutter/flutter/pull/83843
  final WidgetsBinding binding = WidgetsBinding.instance!;
  binding.deferFirstFrameReport();
  binding.allowFirstFrameReport();

  // Changes made in https://github.com/flutter/flutter/pull/44189
  const StatefulElement statefulElement = StatefulElement(myWidget);
  statefulElement.inheritFromElement(ancestor);

  // Changes made in https://github.com/flutter/flutter/pull/44189
  const BuildContext buildContext = Element(myWidget);
  buildContext.inheritFromElement(ancestor);
  buildContext.inheritFromWidgetOfExactType(targetType);
  buildContext.ancestorInheritedElementForWidgetOfExactType(targetType);
  buildContext.ancestorWidgetOfExactType(targetType);
  buildContext.ancestorStateOfType(TypeMatcher<targetType>());
  buildContext.rootAncestorStateOfType(TypeMatcher<targetType>());
  buildContext.ancestorRenderObjectOfType(TypeMatcher<targetType>());

  // Changes made in https://github.com/flutter/flutter/pull/66305
  const Stack stack = Stack(overflow: Overflow.visible);
  const Stack stack = Stack(overflow: Overflow.clip);
  const Stack stack = Stack(error: '');
  final behavior = stack.overflow;

  // Changes made in https://github.com/flutter/flutter/pull/61648
  const Form form = Form(autovalidate: true);
  const Form form = Form(autovalidate: false);
  const Form form = Form(error: '');
  final autoMode = form.autovalidate;

  // Changes made in https://github.com/flutter/flutter/pull/61648
  const FormField formField = FormField(autovalidate: true);
  const FormField formField = FormField(autovalidate: false);
  const FormField formField = FormField(error: '');
  final autoMode = formField.autovalidate;

  // Changes made in https://github.com/flutter/flutter/pull/68736
  MediaQuery.of(context, nullOk: true);
  MediaQuery.of(context, nullOk: false);
  MediaQuery.of(error: '');

  // Changes made in https://github.com/flutter/flutter/pull/70726
  Navigator.of(context, nullOk: true);
  Navigator.of(context, nullOk: false);
  Navigator.of(error: '');

  // Changes made in https://github.com/flutter/flutter/pull/68910
  Router.of(context, nullOk: true);
  Router.of(context, nullOk: false);
  Router.of(error: '');

  // Changes made in https://github.com/flutter/flutter/pull/68911
  Localizations.localeOf(context, nullOk: true);
  Localizations.localeOf(context, nullOk: false);
  Localizations.localeOf(error: '');

  // Changes made in https://github.com/flutter/flutter/pull/68917
  FocusTraversalOrder.of(context, nullOk: true);
  FocusTraversalOrder.of(context, nullOk: false);
  FocusTraversalOrder.of(error: '');
  FocusTraversalGroup.of(error: '');
  FocusTraversalGroup.of(context, nullOk: true);
  FocusTraversalGroup.of(context, nullOk: false);
  Focus.of(context, nullOk: true);
  Focus.of(context, nullOk: false);
  Focus.of(error: '');

  // Changes made in https://github.com/flutter/flutter/pull/68921
  Shortcuts.of(context, nullOk: true);
  Shortcuts.of(context, nullOk: false);
  Shortcuts.of(error: '');
  Actions.find(error: '');
  Actions.find(context, nullOk: true);
  Actions.find(context, nullOk: false);
  Actions.handler(context, nullOk: true);
  Actions.handler(context, nullOk: false);
  Actions.handler(error: '');
  Actions.invoke(error: '');
  Actions.invoke(context, nullOk: true);
  Actions.invoke(context, nullOk: false);

  // Changes made in https://github.com/flutter/flutter/pull/68925
  AnimatedList.of(context, nullOk: true);
  AnimatedList.of(context, nullOk: false);
  AnimatedList.of(error: '');
  SliverAnimatedList.of(error: '');
  SliverAnimatedList.of(context, nullOk: true);
  SliverAnimatedList.of(context, nullOk: false);

  // Changes made in https://github.com/flutter/flutter/pull/68905
  CupertinoDynamicColor.resolve(Color(0), context, nullOk: true);
  CupertinoDynamicColor.resolve(Color(0), context, nullOk: false);
  CupertinoDynamicColor.resolve(error: '');
  CupertinoDynamicColor.resolveFrom(error: '');
  CupertinoDynamicColor.resolveFrom(context, nullOk: true);
  CupertinoDynamicColor.resolveFrom(context, nullOk: false);
  CupertinoUserInterfaceLevel.of(context, nullOk: true);
  CupertinoUserInterfaceLevel.of(context, nullOk: false);
  CupertinoUserInterfaceLevel.of(error: '');

  // Changes made in https://github.com/flutter/flutter/pull/68736
  CupertinoTheme.brightnessOf(context, nullOk: true);
  CupertinoTheme.brightnessOf(context, nullOk: false);
  CupertinoTheme.brightnessOf(error: '');

  // Changes made in https://github.com/flutter/flutter/pull/68905
  CupertinoThemeData.resolveFrom(context, nullOk: true);
  CupertinoThemeData.resolveFrom(context, nullOk: false);
  CupertinoThemeData.resolveFrom(error: '');
  NoDefaultCupertinoThemeData.resolveFrom(error: '');
  NoDefaultCupertinoThemeData.resolveFrom(context, nullOk: true);
  NoDefaultCupertinoThemeData.resolveFrom(context, nullOk: false);
  CupertinoTextThemeData.resolveFrom(context, nullOk: true);
  CupertinoTextThemeData.resolveFrom(context, nullOk: false);
  CupertinoTextThemeData.resolveFrom(error: '');

  // Changes made in https://github.com/flutter/flutter/pull/72043
  CupertinoTextField(maxLengthEnforced: true);
  CupertinoTextField(maxLengthEnforced: false);
  CupertinoTextField(error: '');
  CupertinoTextField.borderless(error: '');
  CupertinoTextField.borderless(maxLengthEnforced: true);
  CupertinoTextField.borderless(maxLengthEnforced: false);
  final CupertinoTextField textField;
  textField.maxLengthEnforced;

  // Changes made in https://github.com/flutter/flutter/pull/59127
  const BottomNavigationBarItem bottomNavigationBarItem =
      BottomNavigationBarItem(title: myTitle);
  const BottomNavigationBarItem bottomNavigationBarItem =
      BottomNavigationBarItem();
  const BottomNavigationBarItem bottomNavigationBarItem =
      BottomNavigationBarItem(error: '');
  bottomNavigationBarItem.title;

  // Changes made in https://github.com/flutter/flutter/pull/79160
  Draggable draggable = Draggable();
  draggable = Draggable(error: '');
  draggable = Draggable(dragAnchor: DragAnchor.child);
  draggable = Draggable(dragAnchor: DragAnchor.pointer);
  draggable.dragAnchor;

  // Changes made in https://github.com/flutter/flutter/pull/79160
  LongPressDraggable longPressDraggable = LongPressDraggable();
  longPressDraggable = LongPressDraggable(error: '');
  longPressDraggable = LongPressDraggable(dragAnchor: DragAnchor.child);
  longPressDraggable = LongPressDraggable(dragAnchor: DragAnchor.pointer);
  longPressDraggable.dragAnchor;

  // Changes made in https://github.com/flutter/flutter/pull/64254
  final LeafRenderObjectElement leafElement = LeafRenderObjectElement();
  leafElement.insertChildRenderObject(renderObject, object);
  leafElement.moveChildRenderObject(renderObject, object);
  leafElement.removeChildRenderObject(renderObject);
  final ListWheelElement listWheelElement = ListWheelElement();
  listWheelElement.insertChildRenderObject(renderObject, object);
  listWheelElement.moveChildRenderObject(renderObject, object);
  listWheelElement.removeChildRenderObject(renderObject);
  final MultiChildRenderObjectElement multiChildRenderObjectElement =
      MultiChildRenderObjectElement();
  multiChildRenderObjectElement.insertChildRenderObject(renderObject, object);
  multiChildRenderObjectElement.moveChildRenderObject(renderObject, object);
  multiChildRenderObjectElement.removeChildRenderObject(renderObject);
  final SingleChildRenderObjectElement singleChildRenderObjectElement =
      SingleChildRenderObjectElement();
  singleChildRenderObjectElement.insertChildRenderObject(renderObject, object);
  singleChildRenderObjectElement.moveChildRenderObject(renderObject, object);
  singleChildRenderObjectElement.removeChildRenderObject(renderObject);
  final SliverMultiBoxAdaptorElement sliverMultiBoxAdaptorElement =
      SliverMultiBoxAdaptorElement();
  sliverMultiBoxAdaptorElement.insertChildRenderObject(renderObject, object);
  sliverMultiBoxAdaptorElement.moveChildRenderObject(renderObject, object);
  sliverMultiBoxAdaptorElement.removeChildRenderObject(renderObject);
  final RenderObjectToWidgetElement renderObjectToWidgetElement =
      RenderObjectToWidgetElement(widget);
  renderObjectToWidgetElement.insertChildRenderObject(renderObject, object);
  renderObjectToWidgetElement.moveChildRenderObject(renderObject, object);
  renderObjectToWidgetElement.removeChildRenderObject(renderObject);

  // Changes made in https://docs.flutter.dev/release/breaking-changes/clip-behavior
  ListWheelScrollView listWheelScrollView = ListWheelScrollView();
  listWheelScrollView = ListWheelScrollView(clipToSize: true);
  listWheelScrollView = ListWheelScrollView(clipToSize: false);
  listWheelScrollView = ListWheelScrollView(error: '');
  listWheelScrollView = ListWheelScrollView.useDelegate();
  listWheelScrollView = ListWheelScrollView.useDelegate(clipToSize: true);
  listWheelScrollView = ListWheelScrollView.useDelegate(clipToSize: false);
  listWheelScrollView = ListWheelScrollView.useDelegate(error: '');
  listWheelScrollView.clipToSize;
  ListWheelViewport listWheelViewport = ListWheelViewport();
  listWheelViewport = ListWheelViewport(clipToSize: true);
  listWheelViewport = ListWheelViewport(clipToSize: false);
  listWheelViewport = ListWheelViewport(error: '');
  listWheelViewport.clipToSize;

  // Changes made in https://github.com/flutter/flutter/pull/87839
  OverscrollIndicatorNotification notification =
      OverscrollIndicatorNotification(leading: true);
  notification = OverscrollIndicatorNotification(error: '');
  notification.disallowGlow();

  // Changes made in https://github.com/flutter/flutter/pull/96957
  CupertinoScrollbar scrollbar = CupertinoScrollbar(isAlwaysShown: true);
  bool nowShowing = scrollbar.isAlwaysShown;
  RawScrollbar rawScrollbar = RawScrollbar(isAlwaysShown: true);
  nowShowing = rawScrollbar.isAlwaysShown;

  // Change made in https://github.com/flutter/flutter/pull/100381
  TextSelectionOverlay.fadeDuration;

  // Changes made in https://github.com/flutter/flutter/pull/78588
  final ScrollBehavior scrollBehavior = ScrollBehavior();
  scrollBehavior.buildViewportChrome(context, child, axisDirection);
  final CupertinoScrollBehavior cupertinoScrollBehavior =
      CupertinoScrollBehavior();
  cupertinoScrollBehavior.buildViewportChrome(context, child, axisDirection);

  // Changes made in https://github.com/flutter/flutter/pull/114459
  MediaQuery.boldTextOverride(context);

  // Changes made in https://github.com/flutter/flutter/pull/122555
  final ScrollableDetails details = ScrollableDetails(
    direction: AxisDirection.down,
    clipBehavior: Clip.none,
  );
  final Clip clip = details.clipBehavior;

  final PlatformMenuBar platformMenuBar = PlatformMenuBar(
    menus: <PlatformMenuItem>[],
    body: const SizedBox(),
  );
  final Widget bodyValue = platformMenuBar.body;

  // Changes made in https://github.com/flutter/flutter/pull/151367
  final cupertinoSwitch = CupertinoSwitch(
    value: value,
    onChanged: onChanged,
    activeColor: Colors.red,
  );
  Color? activeTrackColor = cupertinoSwitch.activeColor;

  // Changes made in https://github.com/flutter/flutter/pull/151367
  final cupertinoSwitch = CupertinoSwitch(
    value: value,
    onChanged: onChanged,
    trackColor: Colors.red,
  );
  Color? inactiveTrackColor = cupertinoSwitch.trackColor;

  // https://github.com/flutter/flutter/pull/152981
  CupertinoCheckbox(inactiveColor: Colors.red);
  CupertinoCheckbox(inactiveColor: Colors.red, activeColor: Colors.white);
  CupertinoCheckbox(
    inactiveColor: Colors.red,
    fillColor: WidgetStatePropertyAll(CupertinoColors.white),
  );

  // https://github.com/flutter/flutter/pull/161295
  CupertinoButton(minSize: 60.0);

<<<<<<< HEAD
  // https://github.com/flutter/flutter/pull/171160
  CupertinoDynamicColor dynamicColor = CupertinoDynamicColor.withBrightness(
    color: Color(0xFF000000),
    darkColor: Color(0xFF000001),
  );
  dynamicColor.opacity;
  dynamicColor.value;
  dynamicColor = dynamicColor.withOpacity(0.55);
=======
  // https://github.com/flutter/flutter/pull/170625
  showCupertinoSheet(
    context: context,
    pageBuilder: (BuildContext context) => Container(),
  );
>>>>>>> 63f47118
}<|MERGE_RESOLUTION|>--- conflicted
+++ resolved
@@ -290,7 +290,12 @@
   // https://github.com/flutter/flutter/pull/161295
   CupertinoButton(minSize: 60.0);
 
-<<<<<<< HEAD
+  // https://github.com/flutter/flutter/pull/170625
+  showCupertinoSheet(
+    context: context,
+    pageBuilder: (BuildContext context) => Container(),
+  );
+
   // https://github.com/flutter/flutter/pull/171160
   CupertinoDynamicColor dynamicColor = CupertinoDynamicColor.withBrightness(
     color: Color(0xFF000000),
@@ -299,11 +304,4 @@
   dynamicColor.opacity;
   dynamicColor.value;
   dynamicColor = dynamicColor.withOpacity(0.55);
-=======
-  // https://github.com/flutter/flutter/pull/170625
-  showCupertinoSheet(
-    context: context,
-    pageBuilder: (BuildContext context) => Container(),
-  );
->>>>>>> 63f47118
 }