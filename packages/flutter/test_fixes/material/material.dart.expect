// Copyright 2014 The Flutter Authors. All rights reserved.
// Use of this source code is governed by a BSD-style license that can be
// found in the LICENSE file.

import 'package:flutter/material.dart';

void main() {
  // Generic reference variables.
  BuildContext context;
  RenderObjectWidget renderObjectWidget;
  RenderObject renderObject;
  Object object;

  // Changes made in https://github.com/flutter/flutter/pull/26259
  Scaffold scaffold = Scaffold(resizeToAvoidBottomInset: true);
  scaffold = Scaffold(error: '');
  final bool resize = scaffold.resizeToAvoidBottomInset;

  // Change made in https://github.com/flutter/flutter/pull/15303
  showDialog(builder: (context) => Text('Fix me.'));
  showDialog(error: '');

  // Changes made in https://github.com/flutter/flutter/pull/44189
  const Element element = Element(myWidget);
  element.dependOnInheritedElement(ancestor);
  element.dependOnInheritedWidgetOfExactType<targetType>();
  element.getElementForInheritedWidgetOfExactType<targetType>();
  element.findAncestorWidgetOfExactType<targetType>();
  element.findAncestorStateOfType<targetType>();
  element.findRootAncestorStateOfType<targetType>();
  element.findAncestorRenderObjectOfType<targetType>();

  // Changes made in https://github.com/flutter/flutter/pull/45941 and https://github.com/flutter/flutter/pull/83843
  final WidgetsBinding binding = WidgetsBinding.instance;
  binding.deferFirstFrame();
  binding.allowFirstFrame();

  // Changes made in https://github.com/flutter/flutter/pull/44189
  const StatefulElement statefulElement = StatefulElement(myWidget);
  statefulElement.dependOnInheritedElement(ancestor);

  // Changes made in https://github.com/flutter/flutter/pull/44189
  const BuildContext buildContext = Element(myWidget);
  buildContext.dependOnInheritedElement(ancestor);
  buildContext.dependOnInheritedWidgetOfExactType<targetType>();
  buildContext.getElementForInheritedWidgetOfExactType<targetType>();
  buildContext.findAncestorWidgetOfExactType<targetType>();
  buildContext.findAncestorStateOfType<targetType>();
  buildContext.findRootAncestorStateOfType<targetType>();
  buildContext.findAncestorRenderObjectOfType<targetType>();

  // Changes made in https://github.com/flutter/flutter/pull/66305
  const Stack stack = Stack(clipBehavior: Clip.none);
  const Stack stack = Stack(clipBehavior: Clip.hardEdge);
  const Stack stack = Stack(error: '');
  final behavior = stack.clipBehavior;

  // Changes made in https://github.com/flutter/flutter/pull/61648
  const Form form = Form(autovalidateMode: AutovalidateMode.always);
  const Form form = Form(autovalidateMode: AutovalidateMode.disabled);
  const Form form = Form(error: '');
  final autoMode = form.autovalidateMode;

  // Changes made in https://github.com/flutter/flutter/pull/61648
  const FormField formField = FormField(autovalidateMode: AutovalidateMode.always);
  const FormField formField = FormField(autovalidateMode: AutovalidateMode.disabled);
  const FormField formField = FormField(error: '');
  final autoMode = formField.autovalidateMode;

  // Changes made in https://github.com/flutter/flutter/pull/61648
  const TextFormField textFormField = TextFormField(autovalidateMode: AutovalidateMode.always);
  const TextFormField textFormField = TextFormField(autovalidateMode: AutovalidateMode.disabled);
  const TextFormField textFormField = TextFormField(error: '');

  // Changes made in https://github.com/flutter/flutter/pull/61648
  const DropdownButtonFormField dropDownButtonFormField = DropdownButtonFormField(autovalidateMode: AutovalidateMode.always);
  const DropdownButtonFormField dropdownButtonFormField = DropdownButtonFormField(autovalidateMode: AutovalidateMode.disabled);
  const DropdownButtonFormField dropdownButtonFormField = DropdownButtonFormField(error: '');

  // Changes made in https://github.com/flutter/flutter/pull/68736
  MediaQuery.maybeOf(context);
  MediaQuery.of(context);
  MediaQuery.of(error: '');

  // Changes made in https://github.com/flutter/flutter/pull/70726
  Navigator.maybeOf(context);
  Navigator.of(context);
  Navigator.of(error: '');

  // Changes made in https://github.com/flutter/flutter/pull/68908
  ScaffoldMessenger.maybeOf(context);
  ScaffoldMessenger.of(context);
  ScaffoldMessenger.of(error: '');
  Scaffold.of(error: '');
  Scaffold.maybeOf(context);
  Scaffold.of(context);

  // Changes made in https://github.com/flutter/flutter/pull/68910
  Router.maybeOf(context);
  Router.of(context);
  Router.of(error: '');

  // Changes made in https://github.com/flutter/flutter/pull/68911
  Localizations.maybeLocaleOf(context);
  Localizations.localeOf(context);
  Localizations.localeOf(error: '');

  // Changes made in https://github.com/flutter/flutter/pull/68917
  FocusTraversalOrder.maybeOf(context);
  FocusTraversalOrder.of(context);
  FocusTraversalOrder.of(error: '');
  FocusTraversalGroup.of(error: '');
  FocusTraversalGroup.maybeOf(context);
  FocusTraversalGroup.of(context);
  Focus.maybeOf(context);
  Focus.of(context);
  Focus.of(error: '');

  // Changes made in https://github.com/flutter/flutter/pull/68921
  Shortcuts.maybeOf(context);
  Shortcuts.of(context);
  Shortcuts.of(error: '');
  Actions.find(error: '');
  Actions.maybeFind(context);
  Actions.find(context);
  Actions.handler(context);
  Actions.handler(context);
  Actions.handler(error: '');
  Actions.invoke(error: '');
  Actions.maybeInvoke(context);
  Actions.invoke(context);

  // Changes made in https://github.com/flutter/flutter/pull/68925
  AnimatedList.maybeOf(context);
  AnimatedList.of(context);
  AnimatedList.of(error: '');
  SliverAnimatedList.of(error: '');
  SliverAnimatedList.maybeOf(context);
  SliverAnimatedList.of(context);

  // Changes made in https://github.com/flutter/flutter/pull/68905
  MaterialBasedCupertinoThemeData.resolveFrom(context);
  MaterialBasedCupertinoThemeData.resolveFrom(context);
  MaterialBasedCupertinoThemeData.resolveFrom(error: '');

  // Changes made in https://github.com/flutter/flutter/pull/72043
  TextField(maxLengthEnforcement: MaxLengthEnforcement.enforce);
  TextField(maxLengthEnforcement: MaxLengthEnforcement.none);
  TextField(error: '');
  final TextField textField;
  textField.maxLengthEnforcement;
  TextFormField(maxLengthEnforcement: MaxLengthEnforcement.enforce);
  TextFormField(maxLengthEnforcement: MaxLengthEnforcement.none);
  TextFormField(error: '');

  // Changes made in https://github.com/flutter/flutter/pull/59127
  const BottomNavigationBarItem bottomNavigationBarItem = BottomNavigationBarItem(label: myTitle);
  const BottomNavigationBarItem bottomNavigationBarItem = BottomNavigationBarItem();
  const BottomNavigationBarItem bottomNavigationBarItem = BottomNavigationBarItem(error: '');
  bottomNavigationBarItem.label;

  // Changes made in https://github.com/flutter/flutter/pull/65246
  RectangularSliderTrackShape();
  RectangularSliderTrackShape(error: '');

  // Changes made in https://github.com/flutter/flutter/pull/46115
  const InputDecoration inputDecoration = InputDecoration(floatingLabelBehavior: FloatingLabelBehavior.auto);
  InputDecoration(floatingLabelBehavior: FloatingLabelBehavior.never);
  InputDecoration();
  InputDecoration(error: '');
  InputDecoration.collapsed(floatingLabelBehavior: FloatingLabelBehavior.auto);
  InputDecoration.collapsed(floatingLabelBehavior: FloatingLabelBehavior.never);
  InputDecoration.collapsed();
  InputDecoration.collapsed(error: '');
  inputDecoration.floatingLabelBehavior;
  const InputDecorationTheme inputDecorationTheme = InputDecorationTheme(floatingLabelBehavior: FloatingLabelBehavior.auto);
  InputDecorationTheme(floatingLabelBehavior: FloatingLabelBehavior.never);
  InputDecorationTheme();
  InputDecorationTheme(error: '');
  inputDecorationTheme.floatingLabelBehavior;
  inputDecorationTheme.copyWith(floatingLabelBehavior: FloatingLabelBehavior.never);
  inputDecorationTheme.copyWith(floatingLabelBehavior: FloatingLabelBehavior.auto);
  inputDecorationTheme.copyWith();
  inputDecorationTheme.copyWith(error: '');

  // Changes made in https://github.com/flutter/flutter/pull/79160
  Draggable draggable = Draggable();
  draggable = Draggable(dragAnchorStrategy: childDragAnchorStrategy);
  draggable = Draggable(dragAnchorStrategy: pointerDragAnchorStrategy);
  draggable = Draggable(error: '');
  draggable.dragAnchorStrategy;

  // Changes made in https://github.com/flutter/flutter/pull/79160
  LongPressDraggable longPressDraggable = LongPressDraggable();
  longPressDraggable = LongPressDraggable(dragAnchorStrategy: childDragAnchorStrategy);
  longPressDraggable = LongPressDraggable(dragAnchorStrategy: pointerDragAnchorStrategy);
  longPressDraggable = LongPressDraggable(error: '');
  longPressDraggable.dragAnchorStrategy;

  // Changes made in https://github.com/flutter/flutter/pull/64254
  final LeafRenderObjectElement leafElement = LeafRenderObjectElement();
  leafElement.insertRenderObjectChild(renderObject, object);
  leafElement.moveRenderObjectChild(renderObject, object);
  leafElement.removeRenderObjectChild(renderObject);
  final ListWheelElement listWheelElement = ListWheelElement();
  listWheelElement.insertRenderObjectChild(renderObject, object);
  listWheelElement.moveRenderObjectChild(renderObject, object);
  listWheelElement.removeRenderObjectChild(renderObject);
  final MultiChildRenderObjectElement multiChildRenderObjectElement = MultiChildRenderObjectElement();
  multiChildRenderObjectElement.insertRenderObjectChild(renderObject, object);
  multiChildRenderObjectElement.moveRenderObjectChild(renderObject, object);
  multiChildRenderObjectElement.removeRenderObjectChild(renderObject);
  final SingleChildRenderObjectElement singleChildRenderObjectElement = SingleChildRenderObjectElement();
  singleChildRenderObjectElement.insertRenderObjectChild(renderObject, object);
  singleChildRenderObjectElement.moveRenderObjectChild(renderObject, object);
  singleChildRenderObjectElement.removeRenderObjectChild(renderObject);
  final SliverMultiBoxAdaptorElement sliverMultiBoxAdaptorElement = SliverMultiBoxAdaptorElement();
  sliverMultiBoxAdaptorElement.insertRenderObjectChild(renderObject, object);
  sliverMultiBoxAdaptorElement.moveRenderObjectChild(renderObject, object);
  sliverMultiBoxAdaptorElement.removeRenderObjectChild(renderObject);
  final RenderObjectToWidgetElement renderObjectToWidgetElement = RenderObjectToWidgetElement(widget);
  renderObjectToWidgetElement.insertRenderObjectChild(renderObject, object);
  renderObjectToWidgetElement.moveRenderObjectChild(renderObject, object);
  renderObjectToWidgetElement.removeRenderObjectChild(renderObject);

  // Changes made in https://flutter.dev/docs/release/breaking-changes/clip-behavior
  ListWheelScrollView listWheelScrollView = ListWheelScrollView();
  listWheelScrollView = ListWheelScrollView(clipBehavior: Clip.hardEdge);
  listWheelScrollView = ListWheelScrollView(clipBehavior: Clip.none);
  listWheelScrollView = ListWheelScrollView(error: '');
  listWheelScrollView = ListWheelScrollView.useDelegate(error: '');
  listWheelScrollView = ListWheelScrollView.useDelegate();
  listWheelScrollView = ListWheelScrollView.useDelegate(clipBehavior: Clip.hardEdge);
  listWheelScrollView = ListWheelScrollView.useDelegate(clipBehavior: Clip.none);
  listWheelScrollView.clipBehavior;
  ListWheelViewport listWheelViewport = ListWheelViewport();
  listWheelViewport = ListWheelViewport(clipBehavior: Clip.hardEdge);
  listWheelViewport = ListWheelViewport(clipBehavior: Clip.none);
  listWheelViewport = ListWheelViewport(error: '');
  listWheelViewport.clipBehavior;

  // Changes made in https://github.com/flutter/flutter/pull/87839
  final OverscrollIndicatorNotification notification = OverscrollIndicatorNotification(leading: true);
  final OverscrollIndicatorNotification notification = OverscrollIndicatorNotification(error: '');
  notification.disallowIndicator();

  // Changes made in https://github.com/flutter/flutter/pull/96115
  Icon icon = Icons.pie_chart_outline;

  // Changes made in https://github.com/flutter/flutter/pull/96957
  Scrollbar scrollbar = Scrollbar(thumbVisibility: true);
  bool nowShowing = scrollbar.thumbVisibility;
  ScrollbarThemeData scrollbarTheme = ScrollbarThemeData(thumbVisibility: nowShowing);
  scrollbarTheme.copyWith(thumbVisibility: nowShowing);
  scrollbarTheme.thumbVisibility;
  RawScrollbar rawScrollbar = RawScrollbar(thumbVisibility: true);
  nowShowing = rawScrollbar.thumbVisibility;

  // Changes made in https://github.com/flutter/flutter/pull/96174
  Chip chip = Chip();
  chip = Chip(deleteButtonTooltipMessage: '');
  chip = Chip();
  chip = Chip(deleteButtonTooltipMessage: 'Delete Tooltip');
  chip.deleteButtonTooltipMessage;

  // Changes made in https://github.com/flutter/flutter/pull/96174
  InputChip inputChip = InputChip();
  inputChip = InputChip(deleteButtonTooltipMessage: '');
  inputChip = InputChip();
  inputChip = InputChip(deleteButtonTooltipMessage: 'Delete Tooltip');
  inputChip.deleteButtonTooltipMessage;

  // Changes made in https://github.com/flutter/flutter/pull/96174
  RawChip rawChip = Rawchip();
  rawChip = RawChip(deleteButtonTooltipMessage: '');
  rawChip = RawChip();
  rawChip = RawChip(deleteButtonTooltipMessage: 'Delete Tooltip');
  rawChip.deleteButtonTooltipMessage;

  // Change made in https://github.com/flutter/flutter/pull/100381
  SelectionOverlay.fadeDuration;

  // Changes made in https://github.com/flutter/flutter/pull/105291
  ButtonStyle elevationButtonStyle = ElevatedButton.styleFrom(
    foregroundColor: Colors.white, backgroundColor: Colors.blue, disabledForegroundColor: Colors.grey.withOpacity(0.38), disabledBackgroundColor: Colors.grey.withOpacity(0.12),
  );
  ButtonStyle outlinedButtonStyle = OutlinedButton.styleFrom(
    foregroundColor: Colors.blue, disabledForegroundColor: Colors.grey.withOpacity(0.38),
  );
  ButtonStyle textButtonStyle = TextButton.styleFrom(
    foregroundColor: Colors.blue, disabledForegroundColor: Colors.grey.withOpacity(0.38),
  );

  // Changes made in https://github.com/flutter/flutter/pull/78588
  final ScrollBehavior scrollBehavior = ScrollBehavior();
  scrollBehavior.buildOverscrollIndicator(context, child, axisDirection);
  final MaterialScrollBehavior materialScrollBehavior = MaterialScrollBehavior();
  materialScrollBehavior.buildOverscrollIndicator(context, child, axisDirection);

  // Changes made in https://github.com/flutter/flutter/pull/111706
  Scrollbar scrollbar = Scrollbar(trackVisibility: true);
  bool nowShowing = scrollbar.trackVisibility;
  ScrollbarThemeData scrollbarTheme = ScrollbarThemeData(trackVisibility: nowShowing);
  scrollbarTheme.copyWith(trackVisibility: nowShowing);
  scrollbarTheme.trackVisibility;

  // Changes made in https://github.com/flutter/flutter/pull/114459
  MediaQuery.boldTextOf(context);

  // Changes made in https://github.com/flutter/flutter/pull/122555
  final ScrollableDetails details = ScrollableDetails(
    direction: AxisDirection.down,
    decorationClipBehavior: Clip.none,
  );
  final Clip clip = details.decorationClipBehavior;

<<<<<<< HEAD
  // Changes made in https://github.com/flutter/flutter/pull/XXX
  const Curve curve = Easing.legacy;
  const Curve curve = Easing.legacyAccelerate;
  const Curve curve = Easing.legacyDecelerate;
=======
  // Changes made in https://github.com/flutter/flutter/pull/129942
  // TODO(guidezpl): enable fix after https://github.com/dart-lang/sdk/issues/52902
  // const Curve curve = standardEasing; expect Easing.legacy
  // const Curve curve = accelerateEasing; expect Easing.legacyAccelerate
  // const Curve curve = decelerateEasing; expect Easing.legacyDecelerate

  final PlatformMenuBar platformMenuBar = PlatformMenuBar(menus: <PlatformMenuItem>[], child: const SizedBox());
  final Widget bodyValue = platformMenuBar.child;
>>>>>>> da891d64
}<|MERGE_RESOLUTION|>--- conflicted
+++ resolved
@@ -314,19 +314,11 @@
   );
   final Clip clip = details.decorationClipBehavior;
 
-<<<<<<< HEAD
-  // Changes made in https://github.com/flutter/flutter/pull/XXX
+  // Changes made in https://github.com/flutter/flutter/pull/134417
   const Curve curve = Easing.legacy;
   const Curve curve = Easing.legacyAccelerate;
   const Curve curve = Easing.legacyDecelerate;
-=======
-  // Changes made in https://github.com/flutter/flutter/pull/129942
-  // TODO(guidezpl): enable fix after https://github.com/dart-lang/sdk/issues/52902
-  // const Curve curve = standardEasing; expect Easing.legacy
-  // const Curve curve = accelerateEasing; expect Easing.legacyAccelerate
-  // const Curve curve = decelerateEasing; expect Easing.legacyDecelerate
 
   final PlatformMenuBar platformMenuBar = PlatformMenuBar(menus: <PlatformMenuItem>[], child: const SizedBox());
   final Widget bodyValue = platformMenuBar.child;
->>>>>>> da891d64
 }