--- conflicted
+++ resolved
@@ -494,40 +494,4 @@
 
   // Changes made in https://github.com/flutter/flutter/pull/96115
   Icon icon = Icons.pie_chart_outline;
-<<<<<<< HEAD
-=======
-
-  // Changes made in https://github.com/flutter/flutter/pull/96957
-  Scrollbar scrollbar = Scrollbar(thumbVisibility: true);
-  bool nowShowing = scrollbar.thumbVisibility;
-  ScrollbarThemeData scrollbarTheme = ScrollbarThemeData(thumbVisibility: nowShowing);
-  scrollbarTheme.copyWith(thumbVisibility: nowShowing);
-  scrollbarTheme.thumbVisibility;
-  RawScrollbar rawScrollbar = RawScrollbar(thumbVisibility: true);
-  nowShowing = rawScrollbar.thumbVisibility;
-
-  // Changes made in https://github.com/flutter/flutter/pull/96174
-  Chip chip = Chip();
-  chip = Chip(deleteButtonTooltipMessage: '');
-  chip = Chip();
-  chip = Chip(deleteButtonTooltipMessage: 'Delete Tooltip');
-  chip.deleteButtonTooltipMessage;
-
-  // Changes made in https://github.com/flutter/flutter/pull/96174
-  InputChip inputChip = InputChip();
-  inputChip = InputChip(deleteButtonTooltipMessage: '');
-  inputChip = InputChip();
-  inputChip = InputChip(deleteButtonTooltipMessage: 'Delete Tooltip');
-  inputChip.deleteButtonTooltipMessage;
-
-  // Changes made in https://github.com/flutter/flutter/pull/96174
-  RawChip rawChip = Rawchip();
-  rawChip = RawChip(deleteButtonTooltipMessage: '');
-  rawChip = RawChip();
-  rawChip = RawChip(deleteButtonTooltipMessage: 'Delete Tooltip');
-  rawChip.deleteButtonTooltipMessage;
-
-  // Change made in https://github.com/flutter/flutter/pull/100381
-  SelectionOverlay.fadeDuration;
->>>>>>> fb57da5f
 }