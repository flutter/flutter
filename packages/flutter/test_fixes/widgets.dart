// Copyright 2014 The Flutter Authors. All rights reserved.
// Use of this source code is governed by a BSD-style license that can be
// found in the LICENSE file.

import 'package:flutter/widgets.dart';

void main() {
  // Generic reference variables.
  BuildContext context;

  // Changes made in https://github.com/flutter/flutter/pull/44189
  const Element element = Element(myWidget);
  element.inheritFromElement(ancestor);
  element.inheritFromWidgetOfExactType(targetType);
  element.ancestorInheritedElementForWidgetOfExactType(targetType);
  element.ancestorWidgetOfExactType(targetType);
  element.ancestorStateOfType(TypeMatcher<targetType>());
  element.rootAncestorStateOfType(TypeMatcher<targetType>());
  element.ancestorRenderObjectOfType(TypeMatcher<targetType>());

  // Changes made in https://github.com/flutter/flutter/pull/45941
  final WidgetsBinding binding = WidgetsBinding.instance!;
  binding.deferFirstFrameReport();
  binding.allowFirstFrameReport();

  // Changes made in https://github.com/flutter/flutter/pull/44189
  const StatefulElement statefulElement = StatefulElement(myWidget);
  statefulElement.inheritFromElement(ancestor);

  // Changes made in https://github.com/flutter/flutter/pull/44189
  const BuildContext buildContext = Element(myWidget);
  buildContext.inheritFromElement(ancestor);
  buildContext.inheritFromWidgetOfExactType(targetType);
  buildContext.ancestorInheritedElementForWidgetOfExactType(targetType);
  buildContext.ancestorWidgetOfExactType(targetType);
  buildContext.ancestorStateOfType(TypeMatcher<targetType>());
  buildContext.rootAncestorStateOfType(TypeMatcher<targetType>());
  buildContext.ancestorRenderObjectOfType(TypeMatcher<targetType>());

  // Changes made in https://github.com/flutter/flutter/pull/61648
  const Form form = Form(autovalidate: true);
  const Form form = Form(autovalidate: false);
  final autoMode = form.autovalidate;

  // Changes made in https://github.com/flutter/flutter/pull/61648
  const FormField formField = FormField(autovalidate: true);
  const FormField formField = FormField(autovalidate: false);
  final autoMode = formField.autovalidate;

  // Changes made in https://github.com/flutter/flutter/pull/66305
  const Stack stack = Stack(overflow: Overflow.visible);
  const Stack stack = Stack(overflow: Overflow.clip);
  final behavior = stack.overflow;

  // Changes made in https://github.com/flutter/flutter/pull/68736
  MediaQuery.of(context, nullOk: true);
  MediaQuery.of(context, nullOk: false);

  // Changes made in https://github.com/flutter/flutter/pull/70726
  Navigator.of(context, nullOk: true);
  Navigator.of(context, nullOk: false);

  // Changes made in https://github.com/flutter/flutter/pull/68910
  Router.of(context, nullOk: true);
  Router.of(context, nullOk: false);

  // Changes made in https://github.com/flutter/flutter/pull/68911
  Localizations.localeOf(context, nullOk: true);
  Localizations.localeOf(context, nullOk: false);

  // Changes made in https://github.com/flutter/flutter/pull/68917
  FocusTraversalOrder.of(context, nullOk: true);
  FocusTraversalOrder.of(context, nullOk: false);
  FocusTraversalGroup.of(context, nullOk: true);
  FocusTraversalGroup.of(context, nullOk: false);
  Focus.of(context, nullOk: true);
  Focus.of(context, nullOk: false);

  // Changes made in https://github.com/flutter/flutter/pull/68921
  Shortcuts.of(context, nullOk: true);
  Shortcuts.of(context, nullOk: false);
  Actions.find(context, nullOk: true);
  Actions.find(context, nullOk: false);
  Actions.handler(context, nullOk: true);
  Actions.handler(context, nullOk: false);
  Actions.invoke(context, nullOk: true);
  Actions.invoke(context, nullOk: false);

  // Changes made in https://github.com/flutter/flutter/pull/68925
  AnimatedList.of(context, nullOk: true);
  AnimatedList.of(context, nullOk: false);
  SliverAnimatedList.of(context, nullOk: true);
  SliverAnimatedList.of(context, nullOk: false);
<<<<<<< HEAD
=======

  // Changes made in https://github.com/flutter/flutter/pull/59127
  const BottomNavigationBarItem bottomNavigationBarItem = BottomNavigationBarItem(title: myTitle);
  bottomNavigationBarItem.title;
>>>>>>> 02c026b0
}<|MERGE_RESOLUTION|>--- conflicted
+++ resolved
@@ -91,11 +91,8 @@
   AnimatedList.of(context, nullOk: false);
   SliverAnimatedList.of(context, nullOk: true);
   SliverAnimatedList.of(context, nullOk: false);
-<<<<<<< HEAD
-=======
 
   // Changes made in https://github.com/flutter/flutter/pull/59127
   const BottomNavigationBarItem bottomNavigationBarItem = BottomNavigationBarItem(title: myTitle);
   bottomNavigationBarItem.title;
->>>>>>> 02c026b0
 }