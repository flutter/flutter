// Copyright 2014 The Flutter Authors. All rights reserved.
// Use of this source code is governed by a BSD-style license that can be
// found in the LICENSE file.

import 'package:flutter/material.dart';

void main() {
  // Change made in https://github.com/flutter/flutter/pull/15303
  showDialog(child: Text('Fix me.'));

<<<<<<< HEAD
  // Changes made in https://github.com/flutter/flutter/pull/45941
  final WidgetsBinding binding = WidgetsBinding.instance!;
  binding.deferFirstFrameReport();
  binding.allowFirstFrameReport();
=======
  // Changes made in https://github.com/flutter/flutter/pull/44189
  const StatefulElement statefulElement = StatefulElement(myWidget);
  statefulElement.inheritFromElement(ancestor);
>>>>>>> f596fdc0
}<|MERGE_RESOLUTION|>--- conflicted
+++ resolved
@@ -8,14 +8,12 @@
   // Change made in https://github.com/flutter/flutter/pull/15303
   showDialog(child: Text('Fix me.'));
 
-<<<<<<< HEAD
   // Changes made in https://github.com/flutter/flutter/pull/45941
   final WidgetsBinding binding = WidgetsBinding.instance!;
   binding.deferFirstFrameReport();
   binding.allowFirstFrameReport();
-=======
+
   // Changes made in https://github.com/flutter/flutter/pull/44189
   const StatefulElement statefulElement = StatefulElement(myWidget);
   statefulElement.inheritFromElement(ancestor);
->>>>>>> f596fdc0
 }