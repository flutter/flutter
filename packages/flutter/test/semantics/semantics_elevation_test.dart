--- conflicted
+++ resolved
@@ -9,14 +9,7 @@
 import '../widgets/semantics_tester.dart';
 
 void main() {
-<<<<<<< HEAD
-  testWidgets('SemanticsNodes overlapping in z',
-  // TODO(polina-c): exempt singletons, https://github.com/dart-lang/leak_tracker/issues/218 [leaks-to-clean]
-  experimentalLeakTesting: LeakTesting.settings.withIgnoredAll(),
-  (WidgetTester tester) async {
-=======
   testWidgets('SemanticsNodes overlapping in z', (WidgetTester tester) async {
->>>>>>> dff42ae1
     // Cards are semantic boundaries that always own their own SemanticNode,
     // PhysicalModels merge their semantics information into parent.
     //
