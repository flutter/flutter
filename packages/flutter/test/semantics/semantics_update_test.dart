// Copyright 2014 The Flutter Authors. All rights reserved.
// Use of this source code is governed by a BSD-style license that can be
// found in the LICENSE file.

import 'dart:typed_data';
import 'dart:ui' as ui;

import 'package:flutter/material.dart';
import 'package:flutter/semantics.dart';
import 'package:flutter_test/flutter_test.dart';
import 'package:leak_tracker_flutter_testing/leak_tracker_flutter_testing.dart';

void main() {
  SemanticsUpdateTestBinding();

<<<<<<< HEAD
  testWidgets('Semantics update does not send update for merged nodes.', (WidgetTester tester) async {

=======
  testWidgetsWithLeakTracking('Semantics update does not send update for merged nodes.', (WidgetTester tester) async {
>>>>>>> e33d4b86
    final SemanticsHandle handle = tester.ensureSemantics();
    // Pumps a placeholder to trigger the warm up frame.
    await tester.pumpWidget(
      const Placeholder(),
      // Stops right after the warm up frame.
      null,
      EnginePhase.build,
    );
    // The warm up frame will send update for an empty semantics tree. We
    // ignore this one time update.
    SemanticsUpdateBuilderSpy.observations.clear();

    // Builds the real widget tree.
    await tester.pumpWidget(
      Directionality(
        textDirection: TextDirection.ltr,
        child: MergeSemantics(
          child: Semantics(
            label: 'outer',
            // This semantics node should not be part of the semantics update
            // because it is under another semantics container.
            child: Semantics(
              label: 'inner',
              container: true,
              child: const Text('text'),
            ),
          ),
        ),
      ),
    );

    expect(SemanticsUpdateBuilderSpy.observations.length, 2);

    expect(SemanticsUpdateBuilderSpy.observations.containsKey(0), isTrue);
    expect(SemanticsUpdateBuilderSpy.observations[0]!.childrenInTraversalOrder.length, 1);
    expect(SemanticsUpdateBuilderSpy.observations[0]!.childrenInTraversalOrder[0], 1);

    expect(SemanticsUpdateBuilderSpy.observations.containsKey(1), isTrue);
    expect(SemanticsUpdateBuilderSpy.observations[1]!.childrenInTraversalOrder.length, 0);
    expect(SemanticsUpdateBuilderSpy.observations[1]!.label, 'outer\ninner\ntext');

    SemanticsUpdateBuilderSpy.observations.clear();

    // Updates the inner semantics label and verifies it only sends update for
    // the merged parent.
    await tester.pumpWidget(
      Directionality(
        textDirection: TextDirection.ltr,
        child: MergeSemantics(
          child: Semantics(
            label: 'outer',
            // This semantics node should not be part of the semantics update
            // because it is under another semantics container.
            child: Semantics(
              label: 'inner-updated',
              container: true,
              child: const Text('text'),
            ),
          ),
        ),
      ),
    );
    expect(SemanticsUpdateBuilderSpy.observations.length, 1);

    expect(SemanticsUpdateBuilderSpy.observations.containsKey(1), isTrue);
    expect(SemanticsUpdateBuilderSpy.observations[1]!.childrenInTraversalOrder.length, 0);
    expect(SemanticsUpdateBuilderSpy.observations[1]!.label, 'outer\ninner-updated\ntext');

    SemanticsUpdateBuilderSpy.observations.clear();
    handle.dispose();
  },
    skip: true, // [intended] Skipped temporarily until headingLevel is added in engine (see issue 41435).
  );

  testWidgetsWithLeakTracking('Semantics update receives attributed text', (WidgetTester tester) async {
    final SemanticsHandle handle = tester.ensureSemantics();
    // Pumps a placeholder to trigger the warm up frame.
    await tester.pumpWidget(
      const Placeholder(),
      // Stops right after the warm up frame.
      null,
      EnginePhase.build,
    );
    // The warm up frame will send update for an empty semantics tree. We
    // ignore this one time update.
    SemanticsUpdateBuilderSpy.observations.clear();

    // Builds the real widget tree.
    await tester.pumpWidget(
      Directionality(
        textDirection: TextDirection.ltr,
        child: Semantics(
          attributedLabel: AttributedString(
            'label',
            attributes: <StringAttribute>[
              SpellOutStringAttribute(range: const TextRange(start: 0, end: 5)),
            ],
          ),
          attributedValue: AttributedString(
            'value',
            attributes: <StringAttribute>[
              LocaleStringAttribute(range: const TextRange(start: 0, end: 5), locale: const Locale('en', 'MX')),
            ],
          ),
          attributedHint: AttributedString(
            'hint',
            attributes: <StringAttribute>[
              SpellOutStringAttribute(range: const TextRange(start: 1, end: 2)),
            ],
          ),
          child: const Placeholder(),
        ),
      ),
    );

    expect(SemanticsUpdateBuilderSpy.observations.length, 2);

    expect(SemanticsUpdateBuilderSpy.observations.containsKey(0), isTrue);
    expect(SemanticsUpdateBuilderSpy.observations[0]!.childrenInTraversalOrder.length, 1);
    expect(SemanticsUpdateBuilderSpy.observations[0]!.childrenInTraversalOrder[0], 1);

    expect(SemanticsUpdateBuilderSpy.observations.containsKey(1), isTrue);
    expect(SemanticsUpdateBuilderSpy.observations[1]!.childrenInTraversalOrder.length, 0);
    expect(SemanticsUpdateBuilderSpy.observations[1]!.label, 'label');
    expect(SemanticsUpdateBuilderSpy.observations[1]!.labelAttributes!.length, 1);
    expect(SemanticsUpdateBuilderSpy.observations[1]!.labelAttributes![0] is SpellOutStringAttribute, isTrue);
    expect(SemanticsUpdateBuilderSpy.observations[1]!.labelAttributes![0].range, const TextRange(start: 0, end: 5));

    expect(SemanticsUpdateBuilderSpy.observations[1]!.value, 'value');
    expect(SemanticsUpdateBuilderSpy.observations[1]!.valueAttributes!.length, 1);
    expect(SemanticsUpdateBuilderSpy.observations[1]!.valueAttributes![0] is LocaleStringAttribute, isTrue);
    final LocaleStringAttribute localeAttribute = SemanticsUpdateBuilderSpy.observations[1]!.valueAttributes![0] as LocaleStringAttribute;
    expect(localeAttribute.range, const TextRange(start: 0, end: 5));
    expect(localeAttribute.locale, const Locale('en', 'MX'));

    expect(SemanticsUpdateBuilderSpy.observations[1]!.hint, 'hint');
    expect(SemanticsUpdateBuilderSpy.observations[1]!.hintAttributes!.length, 1);
    expect(SemanticsUpdateBuilderSpy.observations[1]!.hintAttributes![0] is SpellOutStringAttribute, isTrue);
    expect(SemanticsUpdateBuilderSpy.observations[1]!.hintAttributes![0].range, const TextRange(start: 1, end: 2));

    expect(
      tester.widget(find.byType(Semantics)).toString(),
      'Semantics('
        'container: false, '
        'properties: SemanticsProperties, '
        'attributedLabel: "label" [SpellOutStringAttribute(TextRange(start: 0, end: 5))], '
        'attributedValue: "value" [LocaleStringAttribute(TextRange(start: 0, end: 5), en-MX)], '
        'attributedHint: "hint" [SpellOutStringAttribute(TextRange(start: 1, end: 2))], '
        'tooltip: null'// ignore: missing_whitespace_between_adjacent_strings
      ')',
    );

    SemanticsUpdateBuilderSpy.observations.clear();
    handle.dispose();
  },
    skip: true, // [intended] Skipped temporarily until headingLevel is added in engine (see issue 41435).
  );
}

class SemanticsUpdateTestBinding extends AutomatedTestWidgetsFlutterBinding {
  @override
  ui.SemanticsUpdateBuilder createSemanticsUpdateBuilder() {
    return SemanticsUpdateBuilderSpy();
  }
}

class SemanticsUpdateBuilderSpy extends Fake implements ui.SemanticsUpdateBuilder {
  final SemanticsUpdateBuilder _builder = ui.SemanticsUpdateBuilder();

  static Map<int, SemanticsNodeUpdateObservation> observations = <int, SemanticsNodeUpdateObservation>{};

  @override
  void updateNode({
    required int id,
    required int flags,
    required int actions,
    required int maxValueLength,
    required int currentValueLength,
    required int textSelectionBase,
    required int textSelectionExtent,
    required int platformViewId,
    required int scrollChildren,
    required int scrollIndex,
    required double scrollPosition,
    required double scrollExtentMax,
    required double scrollExtentMin,
    required double elevation,
    required double thickness,
    required Rect rect,
    required String label,
    List<StringAttribute>? labelAttributes,
    required String value,
    List<StringAttribute>? valueAttributes,
    required String increasedValue,
    List<StringAttribute>? increasedValueAttributes,
    required String decreasedValue,
    List<StringAttribute>? decreasedValueAttributes,
    required String hint,
    List<StringAttribute>? hintAttributes,
    String? tooltip,
    TextDirection? textDirection,
    required Float64List transform,
    required Int32List childrenInTraversalOrder,
    required Int32List childrenInHitTestOrder,
    required Int32List additionalActions,
  }) {
    // Makes sure we don't send the same id twice.
    assert(!observations.containsKey(id));
    observations[id] = SemanticsNodeUpdateObservation(
      label: label,
      labelAttributes: labelAttributes,
      hint: hint,
      hintAttributes: hintAttributes,
      value: value,
      valueAttributes: valueAttributes,
      childrenInTraversalOrder: childrenInTraversalOrder,
    );
  }

  @override
  void updateCustomAction({required int id, String? label, String? hint, int overrideId = -1}) =>
    _builder.updateCustomAction(id: id, label: label, hint: hint, overrideId: overrideId);

  @override
  ui.SemanticsUpdate build() => _builder.build();
}

class SemanticsNodeUpdateObservation {
  const SemanticsNodeUpdateObservation({
    required this.label,
    this.labelAttributes,
    required this.value,
    this.valueAttributes,
    required this.hint,
    this.hintAttributes,
    required this.childrenInTraversalOrder,
  });

  final String label;
  final List<StringAttribute>? labelAttributes;
  final String value;
  final List<StringAttribute>? valueAttributes;
  final String hint;
  final List<StringAttribute>? hintAttributes;
  final Int32List childrenInTraversalOrder;
}<|MERGE_RESOLUTION|>--- conflicted
+++ resolved
@@ -13,12 +13,7 @@
 void main() {
   SemanticsUpdateTestBinding();
 
-<<<<<<< HEAD
-  testWidgets('Semantics update does not send update for merged nodes.', (WidgetTester tester) async {
-
-=======
   testWidgetsWithLeakTracking('Semantics update does not send update for merged nodes.', (WidgetTester tester) async {
->>>>>>> e33d4b86
     final SemanticsHandle handle = tester.ensureSemantics();
     // Pumps a placeholder to trigger the warm up frame.
     await tester.pumpWidget(
