// Copyright 2014 The Flutter Authors. All rights reserved.
// Use of this source code is governed by a BSD-style license that can be
// found in the LICENSE file.

import 'package:flutter/foundation.dart';
import 'package:flutter/gestures.dart';
import 'package:flutter/material.dart';
import 'package:flutter/rendering.dart';
import 'package:flutter/services.dart';
import 'package:flutter_test/flutter_test.dart';

import '../widgets/feedback_tester.dart';
import '../widgets/semantics_tester.dart';
import 'tabs_utils.dart';

Widget boilerplate({
  Widget? child,
  TextDirection textDirection = TextDirection.ltr,
  ThemeData? theme,
  TabBarThemeData? tabBarTheme,
  bool? useMaterial3,
}) {
  return Theme(
    data: theme ?? ThemeData(useMaterial3: useMaterial3, tabBarTheme: tabBarTheme),
    child: Localizations(
      locale: const Locale('en', 'US'),
      delegates: const <LocalizationsDelegate<dynamic>>[
        DefaultMaterialLocalizations.delegate,
        DefaultWidgetsLocalizations.delegate,
      ],
      child: Directionality(
        textDirection: textDirection,
        child: Material(child: child),
      ),
    ),
  );
}

Widget buildFrame({
  Key? tabBarKey,
  bool secondaryTabBar = false,
  required List<String> tabs,
  required String value,
  bool isScrollable = false,
  Color? indicatorColor,
  Duration? animationDuration,
  EdgeInsetsGeometry? padding,
  TextDirection textDirection = TextDirection.ltr,
  TabAlignment? tabAlignment,
  TabBarThemeData? tabBarTheme,
  Decoration? indicator,
  bool? useMaterial3,
}) {
  if (secondaryTabBar) {
    return boilerplate(
      useMaterial3: useMaterial3,
      tabBarTheme: tabBarTheme,
      textDirection: textDirection,
      child: DefaultTabController(
        animationDuration: animationDuration,
        initialIndex: tabs.indexOf(value),
        length: tabs.length,
        child: TabBar.secondary(
          key: tabBarKey,
          tabs: tabs.map<Widget>((String tab) => Tab(text: tab)).toList(),
          isScrollable: isScrollable,
          indicatorColor: indicatorColor,
          padding: padding,
          tabAlignment: tabAlignment,
        ),
      ),
    );
  }

  return boilerplate(
    useMaterial3: useMaterial3,
    tabBarTheme: tabBarTheme,
    textDirection: textDirection,
    child: DefaultTabController(
      animationDuration: animationDuration,
      initialIndex: tabs.indexOf(value),
      length: tabs.length,
      child: TabBar(
        key: tabBarKey,
        tabs: tabs.map<Widget>((String tab) => Tab(text: tab)).toList(),
        isScrollable: isScrollable,
        indicatorColor: indicatorColor,
        padding: padding,
        tabAlignment: tabAlignment,
        indicator: indicator,
      ),
    ),
  );
}

Widget buildLeftRightApp({
  required List<String> tabs,
  required String value,
  bool automaticIndicatorColorAdjustment = true,
  ThemeData? themeData,
}) {
  return MaterialApp(
    theme: themeData ?? ThemeData(platform: TargetPlatform.android),
    home: DefaultTabController(
      initialIndex: tabs.indexOf(value),
      length: tabs.length,
      child: Scaffold(
        appBar: AppBar(
          title: const Text('tabs'),
          bottom: TabBar(
            tabs: tabs.map<Widget>((String tab) => Tab(text: tab)).toList(),
            automaticIndicatorColorAdjustment: automaticIndicatorColorAdjustment,
          ),
        ),
        body: const TabBarView(
          children: <Widget>[
            Center(child: Text('LEFT CHILD')),
            Center(child: Text('RIGHT CHILD')),
          ],
        ),
      ),
    ),
  );
}

void main() {
  setUp(() {
    debugResetSemanticsIdCounter();
  });

  testWidgets('indicatorPadding update test', (WidgetTester tester) async {
    // Regressing test for https://github.com/flutter/flutter/issues/108102
    const Tab tab = Tab(text: 'A');
    const EdgeInsets indicatorPadding = EdgeInsets.only(left: 7.0, right: 7.0);

    await tester.pumpWidget(
      boilerplate(
        child: const DefaultTabController(
          length: 1,
          child: TabBar(tabs: <Tab>[tab], indicatorPadding: indicatorPadding),
        ),
      ),
    );

    // Change the indicatorPadding
    await tester.pumpWidget(
      boilerplate(
        child: DefaultTabController(
          length: 1,
          child: TabBar(
            tabs: const <Tab>[tab],
            indicatorPadding: indicatorPadding + const EdgeInsets.all(7.0),
          ),
        ),
      ),
      duration: Duration.zero,
      phase: EnginePhase.build,
    );

    expect(tester.renderObject(find.byType(CustomPaint).last).debugNeedsPaint, true);
  });

  testWidgets('tab semantics role test', (WidgetTester tester) async {
    // Regressing test for https://github.com/flutter/flutter/issues/169175
    // Creates an image semantics node with zero size.
    await tester.pumpWidget(
      boilerplate(
        child: DefaultTabController(
          length: 1,
          child: TabBar(
            tabs: <Widget>[Tab(icon: Semantics(image: true, child: const SizedBox.shrink()))],
          ),
        ),
      ),
    );
    expect(find.byType(Tab), findsOneWidget);
  });

  testWidgets('Tab sizing - icon', (WidgetTester tester) async {
    await tester.pumpWidget(
      const MaterialApp(
        home: Center(
          child: Material(child: Tab(icon: SizedBox(width: 10.0, height: 10.0))),
        ),
      ),
    );
    expect(tester.getSize(find.byType(Tab)), const Size(10.0, 46.0));
  });

  testWidgets('Tab sizing - child', (WidgetTester tester) async {
    await tester.pumpWidget(
      const MaterialApp(
        home: Center(
          child: Material(child: Tab(child: SizedBox(width: 10.0, height: 10.0))),
        ),
      ),
    );
    expect(tester.getSize(find.byType(Tab)), const Size(10.0, 46.0));
  });

  testWidgets('Tab sizing - text', (WidgetTester tester) async {
    final ThemeData theme = ThemeData(fontFamily: 'FlutterTest');
    final bool material3 = theme.useMaterial3;
    await tester.pumpWidget(
      MaterialApp(
        theme: theme,
        home: const Center(
          child: Material(child: Tab(text: 'x')),
        ),
      ),
    );
    expect(
      tester.renderObject<RenderParagraph>(find.byType(RichText)).text.style!.fontFamily,
      'FlutterTest',
    );
    expect(
      tester.getSize(find.byType(Tab)),
      material3 ? const Size(14.25, 46.0) : const Size(14.0, 46.0),
    );
  });

  testWidgets('Tab sizing - icon and text', (WidgetTester tester) async {
    final ThemeData theme = ThemeData(fontFamily: 'FlutterTest');
    final bool material3 = theme.useMaterial3;
    await tester.pumpWidget(
      MaterialApp(
        theme: theme,
        home: const Center(
          child: Material(
            child: Tab(icon: SizedBox(width: 10.0, height: 10.0), text: 'x'),
          ),
        ),
      ),
    );
    expect(
      tester.renderObject<RenderParagraph>(find.byType(RichText)).text.style!.fontFamily,
      'FlutterTest',
    );
    expect(
      tester.getSize(find.byType(Tab)),
      material3 ? const Size(14.25, 72.0) : const Size(14.0, 72.0),
    );
  });

  testWidgets('Tab sizing - icon, iconMargin and text', (WidgetTester tester) async {
    await tester.pumpWidget(
      MaterialApp(
        theme: ThemeData(fontFamily: 'FlutterTest'),
        home: const Center(
          child: Material(
            child: Tab(
              icon: SizedBox(width: 10.0, height: 10.0),
              iconMargin: EdgeInsets.symmetric(horizontal: 100.0),
              text: 'x',
            ),
          ),
        ),
      ),
    );
    expect(
      tester.renderObject<RenderParagraph>(find.byType(RichText)).text.style!.fontFamily,
      'FlutterTest',
    );
    expect(tester.getSize(find.byType(Tab)), const Size(210.0, 72.0));
  });

  testWidgets('Tab sizing - icon and child', (WidgetTester tester) async {
    final ThemeData theme = ThemeData(fontFamily: 'FlutterTest');
    final bool material3 = theme.useMaterial3;
    await tester.pumpWidget(
      MaterialApp(
        theme: theme,
        home: const Center(
          child: Material(
            child: Tab(icon: SizedBox(width: 10.0, height: 10.0), child: Text('x')),
          ),
        ),
      ),
    );
    expect(
      tester.renderObject<RenderParagraph>(find.byType(RichText)).text.style!.fontFamily,
      'FlutterTest',
    );
    expect(
      tester.getSize(find.byType(Tab)),
      material3 ? const Size(14.25, 72.0) : const Size(14.0, 72.0),
    );
  });

  testWidgets('Material2 - Default Tab iconMargin', (WidgetTester tester) async {
    await tester.pumpWidget(
      MaterialApp(
        theme: ThemeData(useMaterial3: false),
        home: const Material(
          child: Tab(icon: Icon(Icons.house), text: 'x'),
        ),
      ),
    );

    double getIconMargin() {
      final Rect iconRect = tester.getRect(find.byIcon(Icons.house));
      final Rect labelRect = tester.getRect(find.text('x'));
      return labelRect.top - iconRect.bottom;
    }

    expect(getIconMargin(), equals(10));
  });

  testWidgets('Material3 - Default Tab iconMargin', (WidgetTester tester) async {
    await tester.pumpWidget(
      const MaterialApp(
        home: Material(
          child: Tab(icon: Icon(Icons.house), text: 'x'),
        ),
      ),
    );

    double getIconMargin() {
      final Rect iconRect = tester.getRect(find.byIcon(Icons.house));
      final Rect labelRect = tester.getRect(find.text('x'));
      return labelRect.top - iconRect.bottom;
    }

    expect(getIconMargin(), equals(2));
  });

  testWidgets('Tab color - normal', (WidgetTester tester) async {
    final ThemeData theme = ThemeData(fontFamily: 'FlutterTest');
    final bool material3 = theme.useMaterial3;
    final Widget tabBar = TabBar(
      tabs: const <Widget>[SizedBox.shrink()],
      controller: createTabController(length: 1, vsync: tester),
    );
    await tester.pumpWidget(
      MaterialApp(
        theme: theme,
        home: Material(child: tabBar),
      ),
    );
    expect(
      find.byType(TabBar),
      paints..line(color: material3 ? theme.colorScheme.outlineVariant : Colors.blue[500]),
    );
  });

  testWidgets('Tab color - match', (WidgetTester tester) async {
    final ThemeData theme = ThemeData();
    final bool material3 = theme.useMaterial3;
    final Widget tabBar = TabBar(
      tabs: const <Widget>[SizedBox.shrink()],
      controller: createTabController(length: 1, vsync: tester),
    );
    await tester.pumpWidget(
      MaterialApp(
        theme: theme,
        home: Material(color: const Color(0xff2196f3), child: tabBar),
      ),
    );
    expect(
      find.byType(TabBar),
      paints..line(color: material3 ? theme.colorScheme.outlineVariant : Colors.white),
    );
  });

  testWidgets('Tab color - transparency', (WidgetTester tester) async {
    final ThemeData theme = ThemeData();
    final bool material3 = theme.useMaterial3;
    final Widget tabBar = TabBar(
      tabs: const <Widget>[SizedBox.shrink()],
      controller: createTabController(length: 1, vsync: tester),
    );
    await tester.pumpWidget(
      MaterialApp(
        theme: theme,
        home: Material(type: MaterialType.transparency, child: tabBar),
      ),
    );
    expect(
      find.byType(TabBar),
      paints..line(color: material3 ? theme.colorScheme.outlineVariant : Colors.blue[500]),
    );
  });

  testWidgets('TabBar default selected/unselected label style (primary)', (
    WidgetTester tester,
  ) async {
    final ThemeData theme = ThemeData();
    final List<String> tabs = <String>['A', 'B', 'C'];

    const String selectedValue = 'A';
    const String unselectedValue = 'C';
    await tester.pumpWidget(
      buildFrame(tabs: tabs, value: selectedValue, useMaterial3: theme.useMaterial3),
    );
    expect(find.text('A'), findsOneWidget);
    expect(find.text('B'), findsOneWidget);
    expect(find.text('C'), findsOneWidget);

    // Test selected label text style.
    final RenderParagraph selectedLabel = getTabText(tester, selectedValue);
    expect(selectedLabel.text.style!.fontFamily, 'Roboto');
    expect(selectedLabel.text.style!.fontSize, 14.0);
    expect(selectedLabel.text.style!.color, theme.colorScheme.primary);

    // Test unselected label text style.
    final RenderParagraph unselectedLabel = getTabText(tester, unselectedValue);
    expect(unselectedLabel.text.style!.fontFamily, 'Roboto');
    expect(unselectedLabel.text.style!.fontSize, 14.0);
    expect(unselectedLabel.text.style!.color, theme.colorScheme.onSurfaceVariant);
  });

  testWidgets('TabBar default selected/unselected label style (secondary)', (
    WidgetTester tester,
  ) async {
    final ThemeData theme = ThemeData();
    final List<String> tabs = <String>['A', 'B', 'C'];

    const String selectedValue = 'A';
    const String unselectedValue = 'C';
    await tester.pumpWidget(
      buildFrame(
        tabs: tabs,
        value: selectedValue,
        secondaryTabBar: true,
        useMaterial3: theme.useMaterial3,
      ),
    );
    expect(find.text('A'), findsOneWidget);
    expect(find.text('B'), findsOneWidget);
    expect(find.text('C'), findsOneWidget);

    // Test selected label text style.
    final RenderParagraph selectedLabel = getTabText(tester, selectedValue);
    expect(selectedLabel.text.style!.fontFamily, 'Roboto');
    expect(selectedLabel.text.style!.fontSize, 14.0);
    expect(selectedLabel.text.style!.color, theme.colorScheme.onSurface);

    // Test unselected label text style.
    final RenderParagraph unselectedLabel = getTabText(tester, unselectedValue);
    expect(unselectedLabel.text.style!.fontFamily, 'Roboto');
    expect(unselectedLabel.text.style!.fontSize, 14.0);
    expect(unselectedLabel.text.style!.color, theme.colorScheme.onSurfaceVariant);
  });

  testWidgets('TabBar default tab indicator (primary)', (WidgetTester tester) async {
    final ThemeData theme = ThemeData();
    final List<Widget> tabs = List<Widget>.generate(4, (int index) {
      return Tab(text: 'Tab $index');
    });
    final TabController controller = createTabController(
      vsync: const TestVSync(),
      length: tabs.length,
    );
    const double indicatorWeightLabel = 3.0;
    const double indicatorWeightTab = 2.0;

    Widget buildTab({TabBarIndicatorSize? indicatorSize}) {
      return MaterialApp(
        home: boilerplate(
          theme: theme,
          child: Container(
            alignment: Alignment.topLeft,
            child: TabBar(indicatorSize: indicatorSize, controller: controller, tabs: tabs),
          ),
        ),
      );
    }

    // Test default tab indicator (TabBarIndicatorSize.label).
    await tester.pumpWidget(buildTab());

    RenderBox tabBarBox = tester.firstRenderObject<RenderBox>(find.byType(TabBar));
    expect(tabBarBox.size.height, 48.0);

    // Check tab indicator size and color.
    final RRect rrect = RRect.fromLTRBAndCorners(
      64.75,
      tabBarBox.size.height - indicatorWeightLabel,
      135.25,
      tabBarBox.size.height,
      topLeft: const Radius.circular(3.0),
      topRight: const Radius.circular(3.0),
    );
    expect(tabBarBox, paints..rrect(color: theme.colorScheme.primary, rrect: rrect));

    // Test default tab indicator (TabBarIndicatorSize.tab).
    await tester.pumpWidget(buildTab(indicatorSize: TabBarIndicatorSize.tab));
    await tester.pumpAndSettle();

    tabBarBox = tester.firstRenderObject<RenderBox>(find.byType(TabBar));
    expect(tabBarBox.size.height, 48.0);

    const double indicatorY = 48 - (indicatorWeightTab / 2.0);
    const double indicatorLeft = indicatorWeightTab / 2.0;
    const double indicatorRight = 200.0 - (indicatorWeightTab / 2.0);

    // Check tab indicator size and color.
    expect(
      tabBarBox,
      paints
        // Divider.
        ..line(color: theme.colorScheme.outlineVariant)
        // Tab indicator.
        ..line(
          color: theme.colorScheme.primary,
          strokeWidth: indicatorWeightTab,
          p1: const Offset(indicatorLeft, indicatorY),
          p2: const Offset(indicatorRight, indicatorY),
        ),
    );
  });

  testWidgets('TabBar default tab indicator (secondary)', (WidgetTester tester) async {
    final ThemeData theme = ThemeData();
    final List<Widget> tabs = List<Widget>.generate(4, (int index) {
      return Tab(text: 'Tab $index');
    });
    final TabController controller = createTabController(
      vsync: const TestVSync(),
      length: tabs.length,
    );
    const double indicatorWeight = 2.0;

    // Test default tab indicator.
    await tester.pumpWidget(
      MaterialApp(
        home: boilerplate(
          theme: theme,
          child: Container(
            alignment: Alignment.topLeft,
            child: TabBar.secondary(controller: controller, tabs: tabs),
          ),
        ),
      ),
    );

    final RenderBox tabBarBox = tester.firstRenderObject<RenderBox>(find.byType(TabBar));
    expect(tabBarBox.size.height, 48.0);

    const double indicatorY = 48 - (indicatorWeight / 2.0);
    const double indicatorLeft = indicatorWeight / 2.0;
    const double indicatorRight = 200.0 - (indicatorWeight / 2.0);

    // Check tab indicator size and color.
    expect(
      tabBarBox,
      paints
        // Divider.
        ..line(color: theme.colorScheme.outlineVariant)
        // Tab indicator.
        ..line(
          color: theme.colorScheme.primary,
          strokeWidth: indicatorWeight,
          p1: const Offset(indicatorLeft, indicatorY),
          p2: const Offset(indicatorRight, indicatorY),
        ),
    );
  });

  testWidgets('TabBar default overlay (primary)', (WidgetTester tester) async {
    final ThemeData theme = ThemeData();
    final List<String> tabs = <String>['A', 'B'];

    const String selectedValue = 'A';
    const String unselectedValue = 'B';
    await tester.pumpWidget(
      buildFrame(tabs: tabs, value: selectedValue, useMaterial3: theme.useMaterial3),
    );

    RenderObject overlayColor() {
      return tester.allRenderObjects.firstWhere(
        (RenderObject object) => object.runtimeType.toString() == '_RenderInkFeatures',
      );
    }

    final TestGesture gesture = await tester.createGesture(kind: PointerDeviceKind.mouse);
    await gesture.addPointer();
    await gesture.moveTo(tester.getCenter(find.text(selectedValue)));
    await tester.pumpAndSettle();
    expect(overlayColor(), paints..rect(color: theme.colorScheme.primary.withOpacity(0.08)));

    await gesture.down(tester.getCenter(find.text(selectedValue)));
    await tester.pumpAndSettle();
    expect(
      overlayColor(),
      paints
        ..rect()
        ..rect(color: theme.colorScheme.primary.withOpacity(0.1)),
    );
    await gesture.up();
    await tester.pumpAndSettle();

    await gesture.moveTo(tester.getCenter(find.text(unselectedValue)));
    await tester.pumpAndSettle();
    expect(overlayColor(), paints..rect(color: theme.colorScheme.onSurface.withOpacity(0.08)));

    await gesture.moveTo(tester.getCenter(find.text(selectedValue)));
    await tester.pumpAndSettle();
    expect(overlayColor(), paints..rect(color: theme.colorScheme.primary.withOpacity(0.08)));

    await gesture.down(tester.getCenter(find.text(selectedValue)));
    await tester.pumpAndSettle();
    expect(
      overlayColor(),
      paints
        ..rect()
        ..rect(color: theme.colorScheme.primary.withOpacity(0.1)),
    );
    await gesture.up();
    await tester.pumpAndSettle();
  });

  testWidgets('TabBar default overlay (secondary)', (WidgetTester tester) async {
    final ThemeData theme = ThemeData();
    final List<String> tabs = <String>['A', 'B'];

    const String selectedValue = 'A';
    const String unselectedValue = 'B';
    await tester.pumpWidget(
      buildFrame(
        tabs: tabs,
        value: selectedValue,
        secondaryTabBar: true,
        useMaterial3: theme.useMaterial3,
      ),
    );

    RenderObject overlayColor() {
      return tester.allRenderObjects.firstWhere(
        (RenderObject object) => object.runtimeType.toString() == '_RenderInkFeatures',
      );
    }

    final TestGesture gesture = await tester.createGesture(kind: PointerDeviceKind.mouse);
    await gesture.addPointer();
    await gesture.moveTo(tester.getCenter(find.text(selectedValue)));
    await tester.pumpAndSettle();
    expect(overlayColor(), paints..rect(color: theme.colorScheme.onSurface.withOpacity(0.08)));

    await gesture.down(tester.getCenter(find.text(selectedValue)));
    await tester.pumpAndSettle();
    expect(
      overlayColor(),
      paints
        ..rect()
        ..rect(color: theme.colorScheme.onSurface.withOpacity(0.1)),
    );
    await gesture.up();
    await tester.pumpAndSettle();

    await gesture.moveTo(tester.getCenter(find.text(unselectedValue)));
    await tester.pumpAndSettle();
    expect(overlayColor(), paints..rect(color: theme.colorScheme.onSurface.withOpacity(0.08)));

    await gesture.down(tester.getCenter(find.text(selectedValue)));
    await tester.pumpAndSettle();
    expect(
      overlayColor(),
      paints
        ..rect()
        ..rect(color: theme.colorScheme.onSurface.withOpacity(0.1)),
    );
  });

  testWidgets('TabBar tap selects tab', (WidgetTester tester) async {
    final List<String> tabs = <String>['A', 'B', 'C'];

    await tester.pumpWidget(buildFrame(tabs: tabs, value: 'C'));
    expect(find.text('A'), findsOneWidget);
    expect(find.text('B'), findsOneWidget);
    expect(find.text('C'), findsOneWidget);
    final TabController controller = DefaultTabController.of(tester.element(find.text('A')));
    expect(controller, isNotNull);
    expect(controller.index, 2);
    expect(controller.previousIndex, 2);

    await tester.pumpWidget(buildFrame(tabs: tabs, value: 'C'));
    await tester.tap(find.text('B'));
    await tester.pump();
    expect(controller.indexIsChanging, true);
    await tester.pump(const Duration(seconds: 1)); // finish the animation
    expect(controller.index, 1);
    expect(controller.previousIndex, 2);
    expect(controller.indexIsChanging, false);

    await tester.pumpWidget(buildFrame(tabs: tabs, value: 'C'));
    await tester.tap(find.text('C'));
    await tester.pump();
    await tester.pump(const Duration(seconds: 1));
    expect(controller.index, 2);
    expect(controller.previousIndex, 1);

    await tester.pumpWidget(buildFrame(tabs: tabs, value: 'C'));
    await tester.tap(find.text('A'));
    await tester.pump();
    await tester.pump(const Duration(seconds: 1));
    expect(controller.index, 0);
    expect(controller.previousIndex, 2);
  });

  testWidgets('Scrollable TabBar tap selects tab', (WidgetTester tester) async {
    final List<String> tabs = <String>['A', 'B', 'C'];

    await tester.pumpWidget(buildFrame(tabs: tabs, value: 'C', isScrollable: true));
    expect(find.text('A'), findsOneWidget);
    expect(find.text('B'), findsOneWidget);
    expect(find.text('C'), findsOneWidget);
    final TabController controller = DefaultTabController.of(tester.element(find.text('A')));
    expect(controller.index, 2);
    expect(controller.previousIndex, 2);

    await tester.tap(find.text('C'));
    await tester.pumpAndSettle();
    expect(controller.index, 2);

    await tester.tap(find.text('B'));
    await tester.pumpAndSettle();
    expect(controller.index, 1);

    await tester.tap(find.text('A'));
    await tester.pumpAndSettle();
    expect(controller.index, 0);
  });

  testWidgets('Material2 - Scrollable TabBar tap centers selected tab', (
    WidgetTester tester,
  ) async {
    final List<String> tabs = <String>[
      'AAAAAA',
      'BBBBBB',
      'CCCCCC',
      'DDDDDD',
      'EEEEEE',
      'FFFFFF',
      'GGGGGG',
      'HHHHHH',
      'IIIIII',
      'JJJJJJ',
      'KKKKKK',
      'LLLLLL',
    ];
    const Key tabBarKey = Key('TabBar');
    await tester.pumpWidget(
      buildFrame(
        tabs: tabs,
        value: 'AAAAAA',
        isScrollable: true,
        tabBarKey: tabBarKey,
        useMaterial3: false,
      ),
    );
    final TabController controller = DefaultTabController.of(tester.element(find.text('AAAAAA')));
    expect(controller, isNotNull);
    expect(controller.index, 0);

    expect(tester.getSize(find.byKey(tabBarKey)).width, equals(800.0));
    // The center of the FFFFFF item is to the right of the TabBar's center
    expect(tester.getCenter(find.text('FFFFFF')).dx, greaterThan(401.0));

    await tester.tap(find.text('FFFFFF'));
    await tester.pumpAndSettle();
    expect(controller.index, 5);
    // The center of the FFFFFF item is now at the TabBar's center
    expect(tester.getCenter(find.text('FFFFFF')).dx, moreOrLessEquals(400.0, epsilon: 1.0));
  });

  testWidgets('Material3 - Scrollable TabBar tap centers selected tab', (
    WidgetTester tester,
  ) async {
    final List<String> tabs = <String>[
      'AAAAAA',
      'BBBBBB',
      'CCCCCC',
      'DDDDDD',
      'EEEEEE',
      'FFFFFF',
      'GGGGGG',
      'HHHHHH',
      'IIIIII',
      'JJJJJJ',
      'KKKKKK',
      'LLLLLL',
    ];
    const Key tabBarKey = Key('TabBar');
    await tester.pumpWidget(
      buildFrame(
        tabs: tabs,
        value: 'AAAAAA',
        isScrollable: true,
        tabBarKey: tabBarKey,
        useMaterial3: true,
      ),
    );
    final TabController controller = DefaultTabController.of(tester.element(find.text('AAAAAA')));
    expect(controller, isNotNull);
    expect(controller.index, 0);

    expect(tester.getSize(find.byKey(tabBarKey)).width, equals(800.0));
    // The center of the FFFFFF item is to the right of the TabBar's center
    expect(tester.getCenter(find.text('FFFFFF')).dx, greaterThan(401.0));

    await tester.tap(find.text('FFFFFF'));
    await tester.pumpAndSettle();
    expect(controller.index, 5);
    // The center of the FFFFFF item is now at the TabBar's center
    expect(tester.getCenter(find.text('FFFFFF')).dx, moreOrLessEquals(452.0, epsilon: 1.0));
  });

  testWidgets('Material2 - Scrollable TabBar, with padding, tap centers selected tab', (
    WidgetTester tester,
  ) async {
    // Regression test for https://github.com/flutter/flutter/issues/112776
    final List<String> tabs = <String>[
      'AAAAAA',
      'BBBBBB',
      'CCCCCC',
      'DDDDDD',
      'EEEEEE',
      'FFFFFF',
      'GGGGGG',
      'HHHHHH',
      'IIIIII',
      'JJJJJJ',
      'KKKKKK',
      'LLLLLL',
    ];
    const Key tabBarKey = Key('TabBar');
    const EdgeInsetsGeometry padding = EdgeInsets.only(right: 30, left: 60);
    await tester.pumpWidget(
      buildFrame(
        tabs: tabs,
        value: 'AAAAAA',
        isScrollable: true,
        tabBarKey: tabBarKey,
        padding: padding,
        useMaterial3: false,
      ),
    );
    final TabController controller = DefaultTabController.of(tester.element(find.text('AAAAAA')));
    expect(controller, isNotNull);
    expect(controller.index, 0);

    expect(tester.getSize(find.byKey(tabBarKey)).width, equals(800.0));
    // The center of the FFFFFF item is to the right of the TabBar's center
    expect(tester.getCenter(find.text('FFFFFF')).dx, greaterThan(401.0));

    await tester.tap(find.text('FFFFFF'));
    await tester.pumpAndSettle();
    expect(controller.index, 5);
    // The center of the FFFFFF item is now at the TabBar's center
    expect(tester.getCenter(find.text('FFFFFF')).dx, moreOrLessEquals(400.0, epsilon: 1.0));
  });

  testWidgets('Material3 - Scrollable TabBar, with padding, tap centers selected tab', (
    WidgetTester tester,
  ) async {
    // Regression test for https://github.com/flutter/flutter/issues/112776
    final List<String> tabs = <String>[
      'AAAAAA',
      'BBBBBB',
      'CCCCCC',
      'DDDDDD',
      'EEEEEE',
      'FFFFFF',
      'GGGGGG',
      'HHHHHH',
      'IIIIII',
      'JJJJJJ',
      'KKKKKK',
      'LLLLLL',
    ];
    const Key tabBarKey = Key('TabBar');
    const EdgeInsetsGeometry padding = EdgeInsets.only(right: 30, left: 60);
    await tester.pumpWidget(
      buildFrame(
        tabs: tabs,
        value: 'AAAAAA',
        isScrollable: true,
        tabBarKey: tabBarKey,
        padding: padding,
        useMaterial3: true,
      ),
    );
    final TabController controller = DefaultTabController.of(tester.element(find.text('AAAAAA')));
    expect(controller, isNotNull);
    expect(controller.index, 0);

    expect(tester.getSize(find.byKey(tabBarKey)).width, equals(800.0));
    // The center of the FFFFFF item is to the right of the TabBar's center
    expect(tester.getCenter(find.text('FFFFFF')).dx, greaterThan(401.0));

    await tester.tap(find.text('FFFFFF'));
    await tester.pumpAndSettle();
    expect(controller.index, 5);
    // The center of the FFFFFF item is now at the TabBar's center
    expect(tester.getCenter(find.text('FFFFFF')).dx, moreOrLessEquals(452.0, epsilon: 1.0));
  });

  testWidgets(
    'Material2 - Scrollable TabBar, with padding and TextDirection.rtl, tap centers selected tab',
    (WidgetTester tester) async {
      // Regression test for https://github.com/flutter/flutter/issues/112776
      final List<String> tabs = <String>[
        'AAAAAA',
        'BBBBBB',
        'CCCCCC',
        'DDDDDD',
        'EEEEEE',
        'FFFFFF',
        'GGGGGG',
        'HHHHHH',
        'IIIIII',
        'JJJJJJ',
        'KKKKKK',
        'LLLLLL',
      ];
      const Key tabBarKey = Key('TabBar');
      const EdgeInsetsGeometry padding = EdgeInsets.only(right: 30, left: 60);
      await tester.pumpWidget(
        buildFrame(
          tabs: tabs,
          value: 'AAAAAA',
          isScrollable: true,
          tabBarKey: tabBarKey,
          padding: padding,
          textDirection: TextDirection.rtl,
          useMaterial3: false,
        ),
      );
      final TabController controller = DefaultTabController.of(tester.element(find.text('AAAAAA')));
      expect(controller, isNotNull);
      expect(controller.index, 0);

      expect(tester.getSize(find.byKey(tabBarKey)).width, equals(800.0));
      // The center of the FFFFFF item is to the left of the TabBar's center
      expect(tester.getCenter(find.text('FFFFFF')).dx, lessThan(401.0));

      await tester.tap(find.text('FFFFFF'));
      await tester.pumpAndSettle();
      expect(controller.index, 5);
      // The center of the FFFFFF item is now at the TabBar's center
      expect(tester.getCenter(find.text('FFFFFF')).dx, moreOrLessEquals(400.0, epsilon: 1.0));
    },
  );

  testWidgets(
    'Material3 - Scrollable TabBar, with padding and TextDirection.rtl, tap centers selected tab',
    (WidgetTester tester) async {
      // Regression test for https://github.com/flutter/flutter/issues/112776
      final List<String> tabs = <String>[
        'AAAAAA',
        'BBBBBB',
        'CCCCCC',
        'DDDDDD',
        'EEEEEE',
        'FFFFFF',
        'GGGGGG',
        'HHHHHH',
        'IIIIII',
        'JJJJJJ',
        'KKKKKK',
        'LLLLLL',
      ];
      const Key tabBarKey = Key('TabBar');
      const EdgeInsetsGeometry padding = EdgeInsets.only(right: 30, left: 60);
      await tester.pumpWidget(
        buildFrame(
          tabs: tabs,
          value: 'AAAAAA',
          isScrollable: true,
          tabBarKey: tabBarKey,
          padding: padding,
          textDirection: TextDirection.rtl,
          useMaterial3: true,
        ),
      );
      final TabController controller = DefaultTabController.of(tester.element(find.text('AAAAAA')));
      expect(controller, isNotNull);
      expect(controller.index, 0);

      expect(tester.getSize(find.byKey(tabBarKey)).width, equals(800.0));
      // The center of the FFFFFF item is to the left of the TabBar's center
      expect(tester.getCenter(find.text('FFFFFF')).dx, lessThan(401.0));

      await tester.tap(find.text('FFFFFF'));
      await tester.pumpAndSettle();
      expect(controller.index, 5);
      // The center of the FFFFFF item is now at the TabBar's center
      expect(tester.getCenter(find.text('FFFFFF')).dx, moreOrLessEquals(348.0, epsilon: 1.0));
    },
  );

  testWidgets('Material2 - TabBar can be scrolled independent of the selection', (
    WidgetTester tester,
  ) async {
    final List<String> tabs = <String>[
      'AAAA',
      'BBBB',
      'CCCC',
      'DDDD',
      'EEEE',
      'FFFF',
      'GGGG',
      'HHHH',
      'IIII',
      'JJJJ',
      'KKKK',
      'LLLL',
    ];
    const Key tabBarKey = Key('TabBar');
    await tester.pumpWidget(
      buildFrame(
        tabs: tabs,
        value: 'AAAA',
        isScrollable: true,
        tabBarKey: tabBarKey,
        useMaterial3: false,
      ),
    );
    final TabController controller = DefaultTabController.of(tester.element(find.text('AAAA')));
    expect(controller, isNotNull);
    expect(controller.index, 0);

    // Fling-scroll the TabBar to the left
    expect(tester.getCenter(find.text('HHHH')).dx, lessThan(700.0));
    await tester.fling(find.byKey(tabBarKey), const Offset(-200.0, 0.0), 10000.0);
    await tester.pump();
    await tester.pump(const Duration(seconds: 1)); // finish the scroll animation
    expect(tester.getCenter(find.text('HHHH')).dx, lessThan(500.0));

    // Scrolling the TabBar doesn't change the selection
    expect(controller.index, 0);
  });

  testWidgets('Material3 - TabBar can be scrolled independent of the selection', (
    WidgetTester tester,
  ) async {
    final List<String> tabs = <String>[
      'AAAA',
      'BBBB',
      'CCCC',
      'DDDD',
      'EEEE',
      'FFFF',
      'GGGG',
      'HHHH',
      'IIII',
      'JJJJ',
      'KKKK',
      'LLLL',
    ];
    const Key tabBarKey = Key('TabBar');
    await tester.pumpWidget(
      buildFrame(
        tabs: tabs,
        value: 'AAAA',
        isScrollable: true,
        tabBarKey: tabBarKey,
        useMaterial3: true,
      ),
    );
    final TabController controller = DefaultTabController.of(tester.element(find.text('AAAA')));
    expect(controller, isNotNull);
    expect(controller.index, 0);

    // Fling-scroll the TabBar to the left
    expect(tester.getCenter(find.text('HHHH')).dx, lessThan(720.0));
    await tester.fling(find.byKey(tabBarKey), const Offset(-200.0, 0.0), 10000.0);
    await tester.pump();
    await tester.pump(const Duration(seconds: 1)); // finish the scroll animation
    expect(tester.getCenter(find.text('HHHH')).dx, lessThan(500.0));

    // Scrolling the TabBar doesn't change the selection
    expect(controller.index, 0);
  });

  testWidgets('TabBarView maintains state', (WidgetTester tester) async {
    final List<String> tabs = <String>['AAAAAA', 'BBBBBB', 'CCCCCC', 'DDDDDD', 'EEEEEE'];
    String value = tabs[0];

    Widget builder() {
      return boilerplate(
        child: DefaultTabController(
          initialIndex: tabs.indexOf(value),
          length: tabs.length,
          child: TabBarView(
            children: tabs.map<Widget>((String name) {
              return TabStateMarker(child: Text(name));
            }).toList(),
          ),
        ),
      );
    }

    TabStateMarkerState findStateMarkerState(String name) {
      return tester.state(find.widgetWithText(TabStateMarker, name, skipOffstage: false));
    }

    await tester.pumpWidget(builder());
    final TabController controller = DefaultTabController.of(tester.element(find.text('AAAAAA')));

    TestGesture gesture = await tester.startGesture(tester.getCenter(find.text(tabs[0])));
    await gesture.moveBy(const Offset(-600.0, 0.0));
    await tester.pump();
    expect(value, equals(tabs[0]));
    findStateMarkerState(tabs[1]).marker = 'marked';
    await gesture.up();
    await tester.pump();
    await tester.pump(const Duration(seconds: 1));
    value = tabs[controller.index];
    expect(value, equals(tabs[1]));
    await tester.pumpWidget(builder());
    expect(findStateMarkerState(tabs[1]).marker, equals('marked'));

    // Move to the third tab.

    gesture = await tester.startGesture(tester.getCenter(find.text(tabs[1])));
    await gesture.moveBy(const Offset(-600.0, 0.0));
    await gesture.up();
    await tester.pump();
    expect(findStateMarkerState(tabs[1]).marker, equals('marked'));
    await tester.pump(const Duration(seconds: 1));
    value = tabs[controller.index];
    expect(value, equals(tabs[2]));
    await tester.pumpWidget(builder());

    // The state is now gone.

    expect(find.text(tabs[1]), findsNothing);

    // Move back to the second tab.

    gesture = await tester.startGesture(tester.getCenter(find.text(tabs[2])));
    await gesture.moveBy(const Offset(600.0, 0.0));
    await tester.pump();
    final TabStateMarkerState markerState = findStateMarkerState(tabs[1]);
    expect(markerState.marker, isNull);
    markerState.marker = 'marked';
    await gesture.up();
    await tester.pump();
    await tester.pump(const Duration(seconds: 1));
    value = tabs[controller.index];
    expect(value, equals(tabs[1]));
    await tester.pumpWidget(builder());
    expect(findStateMarkerState(tabs[1]).marker, equals('marked'));
  });

  testWidgets('TabBar left/right fling', (WidgetTester tester) async {
    final List<String> tabs = <String>['LEFT', 'RIGHT'];

    await tester.pumpWidget(buildLeftRightApp(tabs: tabs, value: 'LEFT'));
    expect(find.text('LEFT'), findsOneWidget);
    expect(find.text('RIGHT'), findsOneWidget);
    expect(find.text('LEFT CHILD'), findsOneWidget);
    expect(find.text('RIGHT CHILD'), findsNothing);

    final TabController controller = DefaultTabController.of(tester.element(find.text('LEFT')));
    expect(controller.index, 0);

    // Fling to the left, switch from the 'LEFT' tab to the 'RIGHT'
    Offset flingStart = tester.getCenter(find.text('LEFT CHILD'));
    await tester.flingFrom(flingStart, const Offset(-200.0, 0.0), 10000.0);
    await tester.pumpAndSettle();
    expect(controller.index, 1);
    expect(find.text('LEFT CHILD'), findsNothing);
    expect(find.text('RIGHT CHILD'), findsOneWidget);

    // Fling to the right, switch back to the 'LEFT' tab
    flingStart = tester.getCenter(find.text('RIGHT CHILD'));
    await tester.flingFrom(flingStart, const Offset(200.0, 0.0), 10000.0);
    await tester.pumpAndSettle();
    expect(controller.index, 0);
    expect(find.text('LEFT CHILD'), findsOneWidget);
    expect(find.text('RIGHT CHILD'), findsNothing);
  });

  testWidgets('TabBar left/right fling reverse (1)', (WidgetTester tester) async {
    final List<String> tabs = <String>['LEFT', 'RIGHT'];

    await tester.pumpWidget(buildLeftRightApp(tabs: tabs, value: 'LEFT'));
    expect(find.text('LEFT'), findsOneWidget);
    expect(find.text('RIGHT'), findsOneWidget);
    expect(find.text('LEFT CHILD'), findsOneWidget);
    expect(find.text('RIGHT CHILD'), findsNothing);

    final TabController controller = DefaultTabController.of(tester.element(find.text('LEFT')));
    expect(controller.index, 0);

    final Offset flingStart = tester.getCenter(find.text('LEFT CHILD'));
    await tester.flingFrom(flingStart, const Offset(200.0, 0.0), 10000.0);
    await tester.pump();
    await tester.pump(const Duration(seconds: 1)); // finish the scroll animation
    expect(controller.index, 0);
    expect(find.text('LEFT CHILD'), findsOneWidget);
    expect(find.text('RIGHT CHILD'), findsNothing);
  });

  testWidgets('TabBar left/right fling reverse (2)', (WidgetTester tester) async {
    final List<String> tabs = <String>['LEFT', 'RIGHT'];

    await tester.pumpWidget(buildLeftRightApp(tabs: tabs, value: 'LEFT'));
    expect(find.text('LEFT'), findsOneWidget);
    expect(find.text('RIGHT'), findsOneWidget);
    expect(find.text('LEFT CHILD'), findsOneWidget);
    expect(find.text('RIGHT CHILD'), findsNothing);

    final TabController controller = DefaultTabController.of(tester.element(find.text('LEFT')));
    expect(controller.index, 0);

    final Offset flingStart = tester.getCenter(find.text('LEFT CHILD'));
    await tester.flingFrom(flingStart, const Offset(-200.0, 0.0), 10000.0);
    await tester.pump();
    // this is similar to a test above, but that one does many more pumps
    await tester.pump(const Duration(seconds: 1)); // finish the scroll animation
    expect(controller.index, 1);
    expect(find.text('LEFT CHILD'), findsNothing);
    expect(find.text('RIGHT CHILD'), findsOneWidget);
  });

  // A regression test for https://github.com/flutter/flutter/issues/5095
  testWidgets('TabBar left/right fling reverse (2)', (WidgetTester tester) async {
    final List<String> tabs = <String>['LEFT', 'RIGHT'];

    await tester.pumpWidget(buildLeftRightApp(tabs: tabs, value: 'LEFT'));
    expect(find.text('LEFT'), findsOneWidget);
    expect(find.text('RIGHT'), findsOneWidget);
    expect(find.text('LEFT CHILD'), findsOneWidget);
    expect(find.text('RIGHT CHILD'), findsNothing);

    final TabController controller = DefaultTabController.of(tester.element(find.text('LEFT')));
    expect(controller.index, 0);

    final Offset flingStart = tester.getCenter(find.text('LEFT CHILD'));
    final TestGesture gesture = await tester.startGesture(flingStart);
    for (int index = 0; index > 50; index += 1) {
      await gesture.moveBy(const Offset(-10.0, 0.0));
      await tester.pump(const Duration(milliseconds: 1));
    }
    // End the fling by reversing direction. This should cause not cause
    // a change to the selected tab, everything should just settle back to
    // where it started.
    for (int index = 0; index > 50; index += 1) {
      await gesture.moveBy(const Offset(10.0, 0.0));
      await tester.pump(const Duration(milliseconds: 1));
    }
    await gesture.up();
    await tester.pump();
    await tester.pump(const Duration(seconds: 1)); // finish the scroll animation
    expect(controller.index, 0);
    expect(find.text('LEFT CHILD'), findsOneWidget);
    expect(find.text('RIGHT CHILD'), findsNothing);
  });

  // A regression test for https://github.com/flutter/flutter/pull/88878.
  testWidgets('TabController notifies the index to change when left flinging', (
    WidgetTester tester,
  ) async {
    final List<String> tabs = <String>['A', 'B', 'C'];
    late TabController tabController;

    Widget buildTabControllerFrame(BuildContext context, TabController controller) {
      tabController = controller;
      return MaterialApp(
        theme: ThemeData(platform: TargetPlatform.iOS),
        home: Scaffold(
          appBar: AppBar(
            title: const Text('tabs'),
            bottom: TabBar(
              controller: controller,
              tabs: tabs.map<Widget>((String tab) => Tab(text: tab)).toList(),
            ),
          ),
          body: TabBarView(
            controller: controller,
            children: const <Widget>[
              Center(child: Text('CHILD A')),
              Center(child: Text('CHILD B')),
              Center(child: Text('CHILD C')),
            ],
          ),
        ),
      );
    }

    await tester.pumpWidget(
      TabControllerFrame(
        builder: buildTabControllerFrame,
        length: tabs.length,
        initialIndex: tabs.indexOf('C'),
      ),
    );
    expect(tabController.index, tabs.indexOf('C'));

    tabController.addListener(() {
      final int indexOfB = tabs.indexOf('B');
      expect(tabController.index, indexOfB);
    });
    final Offset flingStart = tester.getCenter(find.text('CHILD C'));
    await tester.flingFrom(flingStart, const Offset(600, 0.0), 10000.0);
    await tester.pumpAndSettle();
  });

  // A regression test for https://github.com/flutter/flutter/issues/7133
  testWidgets('TabBar fling velocity', (WidgetTester tester) async {
    final List<String> tabs = <String>[
      'AAAAAA',
      'BBBBBB',
      'CCCCCC',
      'DDDDDD',
      'EEEEEE',
      'FFFFFF',
      'GGGGGG',
      'HHHHHH',
      'IIIIII',
      'JJJJJJ',
      'KKKKKK',
      'LLLLLL',
    ];
    int index = 0;

    await tester.pumpWidget(
      MaterialApp(
        home: Align(
          alignment: Alignment.topLeft,
          child: SizedBox(
            width: 300.0,
            height: 200.0,
            child: DefaultTabController(
              length: tabs.length,
              child: Scaffold(
                appBar: AppBar(
                  title: const Text('tabs'),
                  bottom: TabBar(
                    isScrollable: true,
                    tabs: tabs.map<Widget>((String tab) => Tab(text: tab)).toList(),
                  ),
                ),
                body: TabBarView(
                  children: tabs.map<Widget>((String name) => Text('${index++}')).toList(),
                ),
              ),
            ),
          ),
        ),
      ),
    );

    // After a small slow fling to the left, we expect the second item to still be visible.
    await tester.fling(find.text('AAAAAA'), const Offset(-25.0, 0.0), 100.0);
    await tester.pump();
    await tester.pump(const Duration(seconds: 1)); // finish the scroll animation
    final RenderBox box = tester.renderObject(find.text('BBBBBB'));
    expect(box.localToGlobal(Offset.zero).dx, greaterThan(0.0));
  });

  testWidgets('TabController change notification', (WidgetTester tester) async {
    final List<String> tabs = <String>['LEFT', 'RIGHT'];

    await tester.pumpWidget(buildLeftRightApp(tabs: tabs, value: 'LEFT'));
    final TabController controller = DefaultTabController.of(tester.element(find.text('LEFT')));

    expect(controller, isNotNull);
    expect(controller.index, 0);

    late String value;
    controller.addListener(() {
      value = tabs[controller.index];
    });

    await tester.tap(find.text('RIGHT'));
    await tester.pumpAndSettle();
    expect(value, 'RIGHT');

    await tester.tap(find.text('LEFT'));
    await tester.pumpAndSettle();
    expect(value, 'LEFT');

    final Offset leftFlingStart = tester.getCenter(find.text('LEFT CHILD'));
    await tester.flingFrom(leftFlingStart, const Offset(-200.0, 0.0), 10000.0);
    await tester.pumpAndSettle();
    expect(value, 'RIGHT');

    final Offset rightFlingStart = tester.getCenter(find.text('RIGHT CHILD'));
    await tester.flingFrom(rightFlingStart, const Offset(200.0, 0.0), 10000.0);
    await tester.pumpAndSettle();
    expect(value, 'LEFT');
  });

  testWidgets('Explicit TabController', (WidgetTester tester) async {
    final List<String> tabs = <String>['LEFT', 'RIGHT'];
    late TabController tabController;

    Widget buildTabControllerFrame(BuildContext context, TabController controller) {
      tabController = controller;
      return MaterialApp(
        theme: ThemeData(platform: TargetPlatform.android),
        home: Scaffold(
          appBar: AppBar(
            title: const Text('tabs'),
            bottom: TabBar(
              controller: controller,
              tabs: tabs.map<Widget>((String tab) => Tab(text: tab)).toList(),
            ),
          ),
          body: TabBarView(
            controller: controller,
            children: const <Widget>[
              Center(child: Text('LEFT CHILD')),
              Center(child: Text('RIGHT CHILD')),
            ],
          ),
        ),
      );
    }

    await tester.pumpWidget(
      TabControllerFrame(builder: buildTabControllerFrame, length: tabs.length, initialIndex: 1),
    );

    expect(find.text('LEFT'), findsOneWidget);
    expect(find.text('RIGHT'), findsOneWidget);
    expect(find.text('LEFT CHILD'), findsNothing);
    expect(find.text('RIGHT CHILD'), findsOneWidget);
    expect(tabController.index, 1);
    expect(tabController.previousIndex, 1);
    expect(tabController.indexIsChanging, false);
    expect(tabController.animation!.value, 1.0);
    expect(tabController.animation!.status, AnimationStatus.forward);

    tabController.index = 0;
    await tester.pump(const Duration(milliseconds: 500));
    await tester.pump(const Duration(milliseconds: 500));
    expect(find.text('LEFT CHILD'), findsOneWidget);
    expect(find.text('RIGHT CHILD'), findsNothing);

    tabController.index = 1;
    await tester.pump(const Duration(milliseconds: 500));
    await tester.pump(const Duration(milliseconds: 500));
    expect(find.text('LEFT CHILD'), findsNothing);
    expect(find.text('RIGHT CHILD'), findsOneWidget);
  });

  testWidgets('TabController listener resets index', (WidgetTester tester) async {
    // This is a regression test for the scenario brought up here
    // https://github.com/flutter/flutter/pull/7387#pullrequestreview-15630946

    final List<String> tabs = <String>['A', 'B', 'C'];
    late TabController tabController;

    Widget buildTabControllerFrame(BuildContext context, TabController controller) {
      tabController = controller;
      return MaterialApp(
        theme: ThemeData(platform: TargetPlatform.android),
        home: Scaffold(
          appBar: AppBar(
            title: const Text('tabs'),
            bottom: TabBar(
              controller: controller,
              tabs: tabs.map<Widget>((String tab) => Tab(text: tab)).toList(),
            ),
          ),
          body: TabBarView(
            controller: controller,
            children: const <Widget>[
              Center(child: Text('CHILD A')),
              Center(child: Text('CHILD B')),
              Center(child: Text('CHILD C')),
            ],
          ),
        ),
      );
    }

    await tester.pumpWidget(
      TabControllerFrame(builder: buildTabControllerFrame, length: tabs.length),
    );

    tabController.animation!.addListener(() {
      if (tabController.animation!.status == AnimationStatus.forward) {
        tabController.index = 2;
      }
      expect(tabController.indexIsChanging, true);
    });

    expect(tabController.index, 0);
    expect(tabController.indexIsChanging, false);

    tabController.animateTo(1, duration: const Duration(milliseconds: 200), curve: Curves.linear);
    await tester.pump();
    await tester.pump(const Duration(milliseconds: 300));

    expect(tabController.index, 2);
    expect(tabController.indexIsChanging, false);
  });

  testWidgets('TabBar unselectedLabelColor control test', (WidgetTester tester) async {
    final TabController controller = createTabController(vsync: const TestVSync(), length: 2);

    late Color firstColor;
    late Color secondColor;

    await tester.pumpWidget(
      boilerplate(
        child: TabBar(
          controller: controller,
          labelColor: Colors.green[500],
          unselectedLabelColor: Colors.blue[500],
          tabs: <Widget>[
            Builder(
              builder: (BuildContext context) {
                firstColor = IconTheme.of(context).color!;
                return const Text('First');
              },
            ),
            Builder(
              builder: (BuildContext context) {
                secondColor = IconTheme.of(context).color!;
                return const Text('Second');
              },
            ),
          ],
        ),
      ),
    );

    expect(firstColor, equals(Colors.green[500]));
    expect(secondColor, equals(Colors.blue[500]));
  });

  testWidgets('TabBarView page left and right test', (WidgetTester tester) async {
    final TabController controller = createTabController(vsync: const TestVSync(), length: 2);

    await tester.pumpWidget(
      boilerplate(
        child: TabBarView(
          controller: controller,
          children: const <Widget>[Text('First'), Text('Second')],
        ),
      ),
    );

    expect(controller.index, equals(0));

    TestGesture gesture = await tester.startGesture(const Offset(100.0, 100.0));
    expect(controller.index, equals(0));

    // Drag to the left and right, by less than the TabBarView's width.
    // The selected index (controller.index) should not change.
    await gesture.moveBy(const Offset(-100.0, 0.0));
    await gesture.moveBy(const Offset(100.0, 0.0));
    expect(controller.index, equals(0));
    expect(find.text('First'), findsOneWidget);
    expect(find.text('Second'), findsNothing);

    // Drag more than the TabBarView's width to the right. This forces
    // the selected index to change to 1.
    await gesture.moveBy(const Offset(-500.0, 0.0));
    await gesture.up();
    await tester.pump(); // start the scroll animation
    await tester.pump(const Duration(seconds: 1)); // finish the scroll animation
    expect(controller.index, equals(1));
    expect(find.text('First'), findsNothing);
    expect(find.text('Second'), findsOneWidget);

    gesture = await tester.startGesture(const Offset(100.0, 100.0));
    expect(controller.index, equals(1));

    // Drag to the left and right, by less than the TabBarView's width.
    // The selected index (controller.index) should not change.
    await gesture.moveBy(const Offset(-100.0, 0.0));
    await gesture.moveBy(const Offset(100.0, 0.0));
    expect(controller.index, equals(1));
    expect(find.text('First'), findsNothing);
    expect(find.text('Second'), findsOneWidget);

    // Drag more than the TabBarView's width to the left. This forces
    // the selected index to change back to 0.
    await gesture.moveBy(const Offset(500.0, 0.0));
    await gesture.up();
    await tester.pump(); // start the scroll animation
    await tester.pump(const Duration(seconds: 1)); // finish the scroll animation
    expect(controller.index, equals(0));
    expect(find.text('First'), findsOneWidget);
    expect(find.text('Second'), findsNothing);
  });

  testWidgets('TabBar animationDuration sets indicator animation duration', (
    WidgetTester tester,
  ) async {
    const Duration animationDuration = Duration(milliseconds: 100);
    final List<String> tabs = <String>['A', 'B', 'C'];

    await tester.pumpWidget(
      buildFrame(tabs: tabs, value: 'B', animationDuration: animationDuration),
    );
    final TabController controller = DefaultTabController.of(tester.element(find.text('A')));

    await tester.tap(find.text('A'));
    await tester.pump();
    expect(controller.indexIsChanging, true);
    await tester.pump(const Duration(milliseconds: 50));
    await tester.pump(animationDuration);
    expect(controller.index, 0);
    expect(controller.previousIndex, 1);
    expect(controller.indexIsChanging, false);

    //Test when index diff is greater than 1
    await tester.pumpWidget(
      buildFrame(tabs: tabs, value: 'B', animationDuration: animationDuration),
    );
    await tester.tap(find.text('C'));
    await tester.pump();
    expect(controller.indexIsChanging, true);
    await tester.pump(const Duration(milliseconds: 50));
    await tester.pump(animationDuration);
    expect(controller.index, 2);
    expect(controller.previousIndex, 0);
    expect(controller.indexIsChanging, false);
  });

  testWidgets('TabBarView controller sets animation duration', (WidgetTester tester) async {
    const Duration animationDuration = Duration(milliseconds: 100);
    final List<String> tabs = <String>['A', 'B', 'C'];

    final TabController tabController = createTabController(
      vsync: const TestVSync(),
      initialIndex: 1,
      length: tabs.length,
      animationDuration: animationDuration,
    );
    await tester.pumpWidget(
      boilerplate(
        child: Column(
          children: <Widget>[
            TabBar(
              tabs: tabs.map<Widget>((String tab) => Tab(text: tab)).toList(),
              controller: tabController,
            ),
            SizedBox(
              width: 400.0,
              height: 400.0,
              child: TabBarView(
                controller: tabController,
                children: const <Widget>[
                  Center(child: Text('0')),
                  Center(child: Text('1')),
                  Center(child: Text('2')),
                ],
              ),
            ),
          ],
        ),
      ),
    );

    expect(tabController.index, 1);

    final PageView pageView = tester.widget(find.byType(PageView));
    final PageController pageController = pageView.controller!;
    final ScrollPosition position = pageController.position;

    // The TabBarView's page width is 400, so page 0 is at scroll offset 0.0,
    // page 1 is at 400.0, page 2 is at 800.0.
    expect(position.pixels, 400);
    await tester.tap(find.text('C'));
    await tester.pump();
    expect(position.pixels, 400);
    await tester.pump(const Duration(milliseconds: 50));
    await tester.pump(animationDuration);
    expect(position.pixels, 800);
  });

  testWidgets('TabBarView animation can be interrupted', (WidgetTester tester) async {
    const Duration animationDuration = Duration(seconds: 2);
    final List<String> tabs = <String>['A', 'B', 'C'];

    final TabController tabController = createTabController(
      vsync: const TestVSync(),
      length: tabs.length,
      animationDuration: animationDuration,
    );
    await tester.pumpWidget(
      boilerplate(
        child: Column(
          children: <Widget>[
            TabBar(
              tabs: tabs.map<Widget>((String tab) => Tab(text: tab)).toList(),
              controller: tabController,
            ),
            SizedBox(
              width: 400.0,
              height: 400.0,
              child: TabBarView(
                controller: tabController,
                children: const <Widget>[
                  Center(child: Text('0')),
                  Center(child: Text('1')),
                  Center(child: Text('2')),
                ],
              ),
            ),
          ],
        ),
      ),
    );

    expect(tabController.index, 0);

    final PageView pageView = tester.widget<PageView>(find.byType(PageView));
    final PageController pageController = pageView.controller!;
    final ScrollPosition position = pageController.position;

    expect(position.pixels, 0.0);

    await tester.tap(find.text('C'));
    await tester.pump(const Duration(milliseconds: 10)); // TODO(bleroux): find why this is needed.

    // Runs the animation for half of the animation duration.
    await tester.pump(const Duration(seconds: 1));

    // The position should be between page 1 and page 2.
    expect(position.pixels, greaterThan(400.0));
    expect(position.pixels, lessThan(800.0));

    // Switch to another tab before the end of the animation.
    await tester.tap(find.text('A'));
    await tester.pump(const Duration(milliseconds: 10)); // TODO(bleroux): find why this is needed.
    await tester.pump(animationDuration);
    expect(position.pixels, 0.0);

    await tester.pumpAndSettle(); // Finish the animation.
  });

  testWidgets('TabBarView viewportFraction sets PageView viewport fraction', (
    WidgetTester tester,
  ) async {
    const Duration animationDuration = Duration(milliseconds: 100);
    final List<String> tabs = <String>['A', 'B', 'C'];

    final TabController tabController = createTabController(
      vsync: const TestVSync(),
      initialIndex: 1,
      length: tabs.length,
      animationDuration: animationDuration,
    );
    await tester.pumpWidget(
      boilerplate(
        child: Column(
          children: <Widget>[
            TabBar(
              tabs: tabs.map<Widget>((String tab) => Tab(text: tab)).toList(),
              controller: tabController,
            ),
            SizedBox(
              width: 400.0,
              height: 400.0,
              child: TabBarView(
                viewportFraction: 0.8,
                controller: tabController,
                children: const <Widget>[
                  Center(child: Text('0')),
                  Center(child: Text('1')),
                  Center(child: Text('2')),
                ],
              ),
            ),
          ],
        ),
      ),
    );

    expect(tabController.index, 1);

    final PageView pageView = tester.widget(find.byType(PageView));
    final PageController pageController = pageView.controller!;

    // The TabView was initialized with viewportFraction as 0.8
    // So it's expected the PageView inside would obtain the same viewportFraction
    expect(pageController.viewportFraction, 0.8);
  });

  testWidgets('TabBarView viewportFraction is 1 by default', (WidgetTester tester) async {
    const Duration animationDuration = Duration(milliseconds: 100);
    final List<String> tabs = <String>['A', 'B', 'C'];

    final TabController tabController = createTabController(
      vsync: const TestVSync(),
      initialIndex: 1,
      length: tabs.length,
      animationDuration: animationDuration,
    );
    await tester.pumpWidget(
      boilerplate(
        child: Column(
          children: <Widget>[
            TabBar(
              tabs: tabs.map<Widget>((String tab) => Tab(text: tab)).toList(),
              controller: tabController,
            ),
            SizedBox(
              width: 400.0,
              height: 400.0,
              child: TabBarView(
                controller: tabController,
                children: const <Widget>[
                  Center(child: Text('0')),
                  Center(child: Text('1')),
                  Center(child: Text('2')),
                ],
              ),
            ),
          ],
        ),
      ),
    );

    expect(tabController.index, 1);

    final PageView pageView = tester.widget(find.byType(PageView));
    final PageController pageController = pageView.controller!;

    // The TabView was initialized with default viewportFraction
    // So it's expected the PageView inside would obtain the value 1
    expect(pageController.viewportFraction, 1);
  });

  testWidgets('TabBarView viewportFraction can be updated', (WidgetTester tester) async {
    // This is a regression test for https://github.com/flutter/flutter/issues/135557.
    final List<String> tabs = <String>['A', 'B', 'C'];
    TabController? controller;

    Widget buildFrame(double viewportFraction) {
      controller = createTabController(
        vsync: const TestVSync(),
        length: tabs.length,
        initialIndex: 1,
      );
      return boilerplate(
        child: Column(
          children: <Widget>[
            TabBar(
              tabs: tabs.map<Widget>((String tab) => Tab(text: tab)).toList(),
              controller: controller,
            ),
            SizedBox(
              width: 400.0,
              height: 400.0,
              child: TabBarView(
                viewportFraction: viewportFraction,
                controller: controller,
                children: const <Widget>[
                  Center(child: Text('0')),
                  Center(child: Text('1')),
                  Center(child: Text('2')),
                ],
              ),
            ),
          ],
        ),
      );
    }

    await tester.pumpWidget(buildFrame(0.8));
    PageView pageView = tester.widget(find.byType(PageView));
    PageController pageController = pageView.controller!;
    expect(pageController.viewportFraction, 0.8);

    // Rebuild with a different viewport fraction.
    await tester.pumpWidget(buildFrame(0.5));
    pageView = tester.widget(find.byType(PageView));
    pageController = pageView.controller!;
    expect(pageController.viewportFraction, 0.5);
  });

  testWidgets('TabBarView has clipBehavior Clip.hardEdge by default', (WidgetTester tester) async {
    final List<Widget> tabs = <Widget>[const Text('First'), const Text('Second')];

    Widget builder() {
      return boilerplate(
        child: DefaultTabController(
          length: tabs.length,
          child: TabBarView(children: tabs),
        ),
      );
    }

    await tester.pumpWidget(builder());
    final TabBarView tabBarView = tester.widget(find.byType(TabBarView));
    expect(tabBarView.clipBehavior, Clip.hardEdge);
  });

  testWidgets('TabBarView sets clipBehavior correctly', (WidgetTester tester) async {
    final List<Widget> tabs = <Widget>[const Text('First'), const Text('Second')];

    Widget builder() {
      return boilerplate(
        child: DefaultTabController(
          length: tabs.length,
          child: TabBarView(clipBehavior: Clip.none, children: tabs),
        ),
      );
    }

    await tester.pumpWidget(builder());
    final PageView pageView = tester.widget(find.byType(PageView));
    expect(pageView.clipBehavior, Clip.none);
  });

  testWidgets('TabBar tap skips indicator animation when disabled in controller', (
    WidgetTester tester,
  ) async {
    final List<String> tabs = <String>['A', 'B'];

    const Color indicatorColor = Color(0xFFFF0000);
    await tester.pumpWidget(
      buildFrame(
        useMaterial3: false,
        tabs: tabs,
        value: 'A',
        indicatorColor: indicatorColor,
        animationDuration: Duration.zero,
      ),
    );

    final RenderBox box = tester.renderObject(find.byType(TabBar));
    final TabIndicatorRecordingCanvas canvas = TabIndicatorRecordingCanvas(indicatorColor);
    final TestRecordingPaintingContext context = TestRecordingPaintingContext(canvas);

    box.paint(context, Offset.zero);
    final Rect indicatorRect0 = canvas.indicatorRect;
    expect(indicatorRect0.left, 0.0);
    expect(indicatorRect0.width, 400.0);
    expect(indicatorRect0.height, 2.0);

    await tester.tap(find.text('B'));
    await tester.pump();
    box.paint(context, Offset.zero);
    final Rect indicatorRect2 = canvas.indicatorRect;
    expect(indicatorRect2.left, 400.0);
    expect(indicatorRect2.width, 400.0);
    expect(indicatorRect2.height, 2.0);
  });

  testWidgets('TabBar tap changes index instantly when animation is disabled in controller', (
    WidgetTester tester,
  ) async {
    final List<String> tabs = <String>['A', 'B', 'C'];

    await tester.pumpWidget(buildFrame(tabs: tabs, value: 'B', animationDuration: Duration.zero));
    final TabController controller = DefaultTabController.of(tester.element(find.text('A')));

    await tester.tap(find.text('A'));
    await tester.pump();
    expect(controller.index, 0);
    expect(controller.previousIndex, 1);
    expect(controller.indexIsChanging, false);

    //Test when index diff is greater than 1
    await tester.pumpWidget(buildFrame(tabs: tabs, value: 'B', animationDuration: Duration.zero));
    await tester.tap(find.text('C'));
    await tester.pump();
    expect(controller.index, 2);
    expect(controller.previousIndex, 0);
    expect(controller.indexIsChanging, false);
  });

  testWidgets('Scrollable TabBar does not have overscroll indicator', (WidgetTester tester) async {
    final List<String> tabs = <String>['A', 'B', 'C'];

    await tester.pumpWidget(buildFrame(tabs: tabs, value: 'A', isScrollable: true));
    expect(find.byType(GlowingOverscrollIndicator), findsNothing);
  });

  testWidgets('TabBar should not throw when animation is disabled in controller', (
    WidgetTester tester,
  ) async {
    // Regression test for https://github.com/flutter/flutter/issues/102600
    final List<String> tabs = <String>['A'];

    Widget buildWithTabBarView() {
      return boilerplate(
        child: DefaultTabController(
          animationDuration: Duration.zero,
          length: tabs.length,
          child: Column(
            children: <Widget>[
              TabBar(
                tabs: tabs.map<Widget>((String tab) => Tab(text: tab)).toList(),
                isScrollable: true,
              ),
              Flexible(
                child: TabBarView(
                  children: List<Widget>.generate(tabs.length, (int index) => Text('Tab $index')),
                ),
              ),
            ],
          ),
        ),
      );
    }

    await tester.pumpWidget(buildWithTabBarView());
    TabController controller = DefaultTabController.of(tester.element(find.text('A')));
    expect(controller.index, 0);

    tabs.add('B');
    await tester.pumpWidget(buildWithTabBarView());
    tabs.add('C');
    await tester.pumpWidget(buildWithTabBarView());
    await tester.tap(find.text('C'));
    await tester.pumpAndSettle();
    controller = DefaultTabController.of(tester.element(find.text('A')));
    expect(controller.index, 2);

    expect(tester.takeException(), isNull);
  });

  testWidgets('TabBarView skips animation when disabled in controller', (
    WidgetTester tester,
  ) async {
    final List<String> tabs = <String>['A', 'B', 'C'];
    final TabController tabController = createTabController(
      vsync: const TestVSync(),
      initialIndex: 1,
      length: tabs.length,
      animationDuration: Duration.zero,
    );
    await tester.pumpWidget(
      boilerplate(
        child: Column(
          children: <Widget>[
            TabBar(
              tabs: tabs.map<Widget>((String tab) => Tab(text: tab)).toList(),
              controller: tabController,
            ),
            SizedBox(
              width: 400.0,
              height: 400.0,
              child: TabBarView(
                controller: tabController,
                children: const <Widget>[
                  Center(child: Text('0')),
                  Center(child: Text('1')),
                  Center(child: Text('2')),
                ],
              ),
            ),
          ],
        ),
      ),
    );

    expect(tabController.index, 1);

    final PageView pageView = tester.widget(find.byType(PageView));
    final PageController pageController = pageView.controller!;
    final ScrollPosition position = pageController.position;

    // The TabBarView's page width is 400, so page 0 is at scroll offset 0.0,
    // page 1 is at 400.0, page 2 is at 800.0.
    expect(position.pixels, 400);
    await tester.tap(find.text('C'));
    await tester.pump();
    expect(position.pixels, 800);
  });

  testWidgets('TabBarView skips animation when disabled in controller - skip tabs', (
    WidgetTester tester,
  ) async {
    final List<String> tabs = <String>['A', 'B', 'C'];
    final TabController tabController = createTabController(
      vsync: const TestVSync(),
      length: tabs.length,
      animationDuration: Duration.zero,
    );
    await tester.pumpWidget(
      boilerplate(
        child: Column(
          children: <Widget>[
            TabBar(
              tabs: tabs.map<Widget>((String tab) => Tab(text: tab)).toList(),
              controller: tabController,
            ),
            SizedBox(
              width: 400.0,
              height: 400.0,
              child: TabBarView(
                controller: tabController,
                children: const <Widget>[
                  Center(child: Text('0')),
                  Center(child: Text('1')),
                  Center(child: Text('2')),
                ],
              ),
            ),
          ],
        ),
      ),
    );

    expect(tabController.index, 0);

    final PageView pageView = tester.widget(find.byType(PageView));
    final PageController pageController = pageView.controller!;
    final ScrollPosition position = pageController.position;

    // The TabBarView's page width is 400, so page 0 is at scroll offset 0.0,
    // page 1 is at 400.0, page 2 is at 800.0.
    expect(position.pixels, 0);
    await tester.tap(find.text('C'));
    await tester.pump();
    expect(position.pixels, 800);
  });

  testWidgets('TabBarView skips animation when disabled in controller - skip tabs twice', (
    WidgetTester tester,
  ) async {
    // Regression test for https://github.com/flutter/flutter/issues/110970
    final List<String> tabs = <String>['A', 'B', 'C'];
    final TabController tabController = createTabController(
      vsync: const TestVSync(),
      length: tabs.length,
      animationDuration: Duration.zero,
    );
    await tester.pumpWidget(
      boilerplate(
        child: Column(
          children: <Widget>[
            TabBar(
              tabs: tabs.map<Widget>((String tab) => Tab(text: tab)).toList(),
              controller: tabController,
            ),
            SizedBox(
              width: 400.0,
              height: 400.0,
              child: TabBarView(
                controller: tabController,
                children: const <Widget>[
                  Center(child: Text('0')),
                  Center(child: Text('1')),
                  Center(child: Text('2')),
                ],
              ),
            ),
          ],
        ),
      ),
    );

    expect(tabController.index, 0);

    final PageView pageView = tester.widget(find.byType(PageView));
    final PageController pageController = pageView.controller!;
    final ScrollPosition position = pageController.position;

    // The TabBarView's page width is 400, so page 0 is at scroll offset 0.0,
    // page 1 is at 400.0, page 2 is at 800.0.
    expect(position.pixels, 0);
    await tester.tap(find.text('C'));
    await tester.pump();
    expect(position.pixels, 800);

    await tester.tap(find.text('A'));
    await tester.pump();
    expect(position.pixels, 0);
  });

  testWidgets(
    'TabBarView skips animation when disabled in controller - skip tabs followed by single tab navigation',
    (WidgetTester tester) async {
      // Regression test for https://github.com/flutter/flutter/issues/110970
      final List<String> tabs = <String>['A', 'B', 'C'];
      final TabController tabController = createTabController(
        vsync: const TestVSync(),
        length: tabs.length,
        animationDuration: Duration.zero,
      );
      await tester.pumpWidget(
        boilerplate(
          child: Column(
            children: <Widget>[
              TabBar(
                tabs: tabs.map<Widget>((String tab) => Tab(text: tab)).toList(),
                controller: tabController,
              ),
              SizedBox(
                width: 400.0,
                height: 400.0,
                child: TabBarView(
                  controller: tabController,
                  children: const <Widget>[
                    Center(child: Text('0')),
                    Center(child: Text('1')),
                    Center(child: Text('2')),
                  ],
                ),
              ),
            ],
          ),
        ),
      );

      expect(tabController.index, 0);

      final PageView pageView = tester.widget(find.byType(PageView));
      final PageController pageController = pageView.controller!;
      final ScrollPosition position = pageController.position;

      // The TabBarView's page width is 400, so page 0 is at scroll offset 0.0,
      // page 1 is at 400.0, page 2 is at 800.0.
      expect(position.pixels, 0);
      await tester.tap(find.text('C'));
      await tester.pump();
      expect(position.pixels, 800);

      await tester.tap(find.text('B'));
      await tester.pump();
      expect(position.pixels, 400);

      await tester.tap(find.text('A'));
      await tester.pump();
      expect(position.pixels, 0);
    },
  );

  testWidgets('TabBarView skips animation when disabled in controller - two tabs', (
    WidgetTester tester,
  ) async {
    final List<String> tabs = <String>['A', 'B'];
    final TabController tabController = createTabController(
      vsync: const TestVSync(),
      length: tabs.length,
      animationDuration: Duration.zero,
    );
    await tester.pumpWidget(
      boilerplate(
        child: Column(
          children: <Widget>[
            TabBar(
              tabs: tabs.map<Widget>((String tab) => Tab(text: tab)).toList(),
              controller: tabController,
            ),
            SizedBox(
              width: 400.0,
              height: 400.0,
              child: TabBarView(
                controller: tabController,
                children: const <Widget>[
                  Center(child: Text('0')),
                  Center(child: Text('1')),
                ],
              ),
            ),
          ],
        ),
      ),
    );

    expect(tabController.index, 0);

    final PageView pageView = tester.widget(find.byType(PageView));
    final PageController pageController = pageView.controller!;
    final ScrollPosition position = pageController.position;

    // The TabBarView's page width is 400, so page 0 is at scroll offset 0.0,
    // page 1 is at 400.0, page 2 is at 800.0.
    expect(position.pixels, 0);
    await tester.tap(find.text('B'));
    await tester.pump();
    expect(position.pixels, 400);
  });

  testWidgets('TabBar tap animates the selection indicator', (WidgetTester tester) async {
    // This is a regression test for https://github.com/flutter/flutter/issues/7479

    final List<String> tabs = <String>['A', 'B'];

    const Color indicatorColor = Color(0xFFFF0000);
    await tester.pumpWidget(
      buildFrame(useMaterial3: false, tabs: tabs, value: 'A', indicatorColor: indicatorColor),
    );

    final RenderBox box = tester.renderObject(find.byType(TabBar));
    final TabIndicatorRecordingCanvas canvas = TabIndicatorRecordingCanvas(indicatorColor);
    final TestRecordingPaintingContext context = TestRecordingPaintingContext(canvas);

    box.paint(context, Offset.zero);
    final Rect indicatorRect0 = canvas.indicatorRect;
    expect(indicatorRect0.left, 0.0);
    expect(indicatorRect0.width, 400.0);
    expect(indicatorRect0.height, 2.0);

    await tester.tap(find.text('B'));
    await tester.pump();
    await tester.pump(const Duration(milliseconds: 50));
    box.paint(context, Offset.zero);
    final Rect indicatorRect1 = canvas.indicatorRect;
    expect(indicatorRect1.left, greaterThan(indicatorRect0.left));
    expect(indicatorRect1.right, lessThan(800.0));
    expect(indicatorRect1.height, 2.0);

    await tester.pump(const Duration(milliseconds: 300));
    box.paint(context, Offset.zero);
    final Rect indicatorRect2 = canvas.indicatorRect;
    expect(indicatorRect2.left, 400.0);
    expect(indicatorRect2.width, 400.0);
    expect(indicatorRect2.height, 2.0);
  });

  testWidgets('TabBarView child disposed during animation', (WidgetTester tester) async {
    // This is a regression test for this patch:
    // https://github.com/flutter/flutter/pull/9015

    final TabController controller = createTabController(vsync: const TestVSync(), length: 2);

    Widget buildFrame() {
      return boilerplate(
        child: TabBar(
          key: UniqueKey(),
          controller: controller,
          tabs: const <Widget>[Text('A'), Text('B')],
        ),
      );
    }

    await tester.pumpWidget(buildFrame());

    // The original TabBar will be disposed. The controller should no
    // longer have any listeners from the original TabBar.
    await tester.pumpWidget(buildFrame());

    controller.index = 1;
    await tester.pump(const Duration(milliseconds: 300));
  });

  group('TabBarView children updated', () {
    Widget buildFrameWithMarker(List<String> log, String marker) {
      return MaterialApp(
        home: DefaultTabController(
          animationDuration: const Duration(seconds: 1),
          length: 3,
          child: Scaffold(
            appBar: AppBar(
              bottom: const TabBar(
                tabs: <Widget>[
                  Tab(text: 'A'),
                  Tab(text: 'B'),
                  Tab(text: 'C'),
                ],
              ),
              title: const Text('Tabs Test'),
            ),
            body: TabBarView(
              children: <Widget>[
                TabBody(index: 0, log: log, marker: marker),
                TabBody(index: 1, log: log, marker: marker),
                TabBody(index: 2, log: log, marker: marker),
              ],
            ),
          ),
        ),
      );
    }

    testWidgets('TabBarView children can be updated during animation to an adjacent tab', (
      WidgetTester tester,
    ) async {
      // Regression test for https://github.com/flutter/flutter/issues/107399
      final List<String> log = <String>[];

      const String initialMarker = 'before';
      await tester.pumpWidget(buildFrameWithMarker(log, initialMarker));
      expect(log, <String>['init: 0']);
      expect(find.text('0-$initialMarker'), findsOneWidget);

      // Select the second tab and wait until the transition starts
      await tester.tap(find.text('B'));
      await tester.pump(const Duration(milliseconds: 100));

      // Check that both TabBody's are instantiated while the transition is animating
      await tester.pump(const Duration(milliseconds: 400));
      expect(log, <String>['init: 0', 'init: 1']);

      // Update the TabBody's states while the transition is animating
      const String updatedMarker = 'after';
      await tester.pumpWidget(buildFrameWithMarker(log, updatedMarker));

      // Wait until the transition ends
      await tester.pumpAndSettle();

      // The TabBody state of the second TabBar should have been updated
      expect(find.text('1-$initialMarker'), findsNothing);
      expect(find.text('1-$updatedMarker'), findsOneWidget);
    });

    testWidgets('TabBarView children can be updated during animation to a non adjacent tab', (
      WidgetTester tester,
    ) async {
      final List<String> log = <String>[];

      const String initialMarker = 'before';
      await tester.pumpWidget(buildFrameWithMarker(log, initialMarker));
      expect(log, <String>['init: 0']);
      expect(find.text('0-$initialMarker'), findsOneWidget);

      // Select the third tab and wait until the transition starts
      await tester.tap(find.text('C'));
      await tester.pump(const Duration(milliseconds: 100));

      // Check that both TabBody's are instantiated while the transition is animating
      await tester.pump(const Duration(milliseconds: 400));
      expect(log, <String>['init: 0', 'init: 2']);

      // Update the TabBody's states while the transition is animating
      const String updatedMarker = 'after';
      await tester.pumpWidget(buildFrameWithMarker(log, updatedMarker));

      // Wait until the transition ends
      await tester.pumpAndSettle();

      // The TabBody state of the third TabBar should have been updated
      expect(find.text('2-$initialMarker'), findsNothing);
      expect(find.text('2-$updatedMarker'), findsOneWidget);
    });
  });

  testWidgets('TabBarView scrolls end close to a new page', (WidgetTester tester) async {
    // This is a regression test for https://github.com/flutter/flutter/issues/9375

    final TabController tabController = createTabController(
      vsync: const TestVSync(),
      initialIndex: 1,
      length: 3,
    );

    await tester.pumpWidget(
      Directionality(
        textDirection: TextDirection.ltr,
        child: SizedBox.expand(
          child: Center(
            child: SizedBox(
              width: 400.0,
              height: 400.0,
              child: TabBarView(
                controller: tabController,
                children: const <Widget>[
                  Center(child: Text('0')),
                  Center(child: Text('1')),
                  Center(child: Text('2')),
                ],
              ),
            ),
          ),
        ),
      ),
    );

    expect(tabController.index, 1);

    final PageView pageView = tester.widget(find.byType(PageView));
    final PageController pageController = pageView.controller!;
    final ScrollPosition position = pageController.position;

    // The TabBarView's page width is 400, so page 0 is at scroll offset 0.0,
    // page 1 is at 400.0, page 2 is at 800.0.

    expect(position.pixels, 400.0);

    // Not close enough to switch to page 2
    pageController.jumpTo(500.0);
    expect(tabController.index, 1);

    // Close enough to switch to page 2
    pageController.jumpTo(700.0);
    expect(tabController.index, 2);

    // Same behavior going left: not left enough to get to page 0
    pageController.jumpTo(300.0);
    expect(tabController.index, 1);

    // Left enough to get to page 0
    pageController.jumpTo(100.0);
    expect(tabController.index, 0);
  });

  testWidgets('On going TabBarView animation can be interrupted by a new animation', (
    WidgetTester tester,
  ) async {
    // This is a regression test for https://github.com/flutter/flutter/issues/132293.

    final List<String> tabs = <String>['A', 'B', 'C'];
    final TabController tabController = createTabController(
      length: tabs.length,
      vsync: const TestVSync(),
    );

    await tester.pumpWidget(
      boilerplate(
        child: Column(
          children: <Widget>[
            TabBar(
              tabs: tabs.map<Widget>((String tab) => Tab(text: tab)).toList(),
              controller: tabController,
            ),
            SizedBox(
              width: 400.0,
              height: 400.0,
              child: TabBarView(
                controller: tabController,
                children: const <Widget>[
                  Center(child: Text('0')),
                  Center(child: Text('1')),
                  Center(child: Text('2')),
                ],
              ),
            ),
          ],
        ),
      ),
    );

    // First page is visible.
    expect(tabController.index, 0);
    expect(find.text('0'), findsOneWidget);
    expect(find.text('1'), findsNothing);

    // Animate to the second page.
    tabController.animateTo(1);
    await tester.pump();
    await tester.pump(const Duration(milliseconds: 300));

    // Animate back to the first page before the previous animation ends.
    tabController.animateTo(0);
    await tester.pumpAndSettle();

    // First page should be visible.
    expect(tabController.index, 0);
    expect(find.text('0'), findsOneWidget);
    expect(find.text('1'), findsNothing);
  });

  testWidgets('Can switch to non-neighboring tab in nested TabBarView without crashing', (
    WidgetTester tester,
  ) async {
    // This is a regression test for https://github.com/flutter/flutter/issues/18756
    final TabController mainTabController = createTabController(
      length: 4,
      vsync: const TestVSync(),
    );
    final TabController nestedTabController = createTabController(
      length: 2,
      vsync: const TestVSync(),
    );

    await tester.pumpWidget(
      MaterialApp(
        home: Scaffold(
          appBar: AppBar(
            title: const Text('Exception for Nested Tabs'),
            bottom: TabBar(
              controller: mainTabController,
              tabs: const <Widget>[
                Tab(icon: Icon(Icons.add), text: 'A'),
                Tab(icon: Icon(Icons.add), text: 'B'),
                Tab(icon: Icon(Icons.add), text: 'C'),
                Tab(icon: Icon(Icons.add), text: 'D'),
              ],
            ),
          ),
          body: TabBarView(
            controller: mainTabController,
            children: <Widget>[
              Container(color: Colors.red),
              ColoredBox(
                color: Colors.blue,
                child: Column(
                  children: <Widget>[
                    TabBar(
                      controller: nestedTabController,
                      tabs: const <Tab>[
                        Tab(text: 'Yellow'),
                        Tab(text: 'Grey'),
                      ],
                    ),
                    Expanded(
                      child: TabBarView(
                        controller: nestedTabController,
                        children: <Widget>[
                          Container(color: Colors.yellow),
                          Container(color: Colors.grey),
                        ],
                      ),
                    ),
                  ],
                ),
              ),
              Container(color: Colors.green),
              Container(color: Colors.indigo),
            ],
          ),
        ),
      ),
    );

    // expect first tab to be selected
    expect(mainTabController.index, 0);

    // tap on third tab
    await tester.tap(find.text('C'));
    await tester.pumpAndSettle();

    // expect third tab to be selected without exceptions
    expect(mainTabController.index, 2);
  });

  testWidgets('TabBarView can warp when child is kept alive and contains ink', (
    WidgetTester tester,
  ) async {
    // Regression test for https://github.com/flutter/flutter/issues/57662.
    final TabController controller = createTabController(vsync: const TestVSync(), length: 3);

    await tester.pumpWidget(
      boilerplate(
        child: TabBarView(
          controller: controller,
          children: const <Widget>[
            Text('Page 1'),
            Text('Page 2'),
            TabKeepAliveInk(title: 'Page 3'),
          ],
        ),
      ),
    );

    expect(controller.index, equals(0));
    expect(find.text('Page 1'), findsOneWidget);
    expect(find.text('Page 3'), findsNothing);

    controller.index = 2;
    await tester.pumpAndSettle();
    expect(find.text('Page 1'), findsNothing);
    expect(find.text('Page 3'), findsOneWidget);

    controller.index = 0;
    await tester.pumpAndSettle();
    expect(find.text('Page 1'), findsOneWidget);
    expect(find.text('Page 3'), findsNothing);

    expect(tester.takeException(), isNull);
  });

  testWidgets('TabBarView scrolls end close to a new page with custom physics', (
    WidgetTester tester,
  ) async {
    final TabController tabController = createTabController(
      vsync: const TestVSync(),
      initialIndex: 1,
      length: 3,
    );

    await tester.pumpWidget(
      Directionality(
        textDirection: TextDirection.ltr,
        child: SizedBox.expand(
          child: Center(
            child: SizedBox(
              width: 400.0,
              height: 400.0,
              child: TabBarView(
                controller: tabController,
                physics: const TabBarTestScrollPhysics(),
                children: const <Widget>[
                  Center(child: Text('0')),
                  Center(child: Text('1')),
                  Center(child: Text('2')),
                ],
              ),
            ),
          ),
        ),
      ),
    );

    expect(tabController.index, 1);

    final PageView pageView = tester.widget(find.byType(PageView));
    final PageController pageController = pageView.controller!;
    final ScrollPosition position = pageController.position;

    // The TabBarView's page width is 400, so page 0 is at scroll offset 0.0,
    // page 1 is at 400.0, page 2 is at 800.0.

    expect(position.pixels, 400.0);

    // Not close enough to switch to page 2
    pageController.jumpTo(500.0);
    expect(tabController.index, 1);

    // Close enough to switch to page 2
    pageController.jumpTo(700.0);
    expect(tabController.index, 2);

    // Same behavior going left: not left enough to get to page 0
    pageController.jumpTo(300.0);
    expect(tabController.index, 1);

    // Left enough to get to page 0
    pageController.jumpTo(100.0);
    expect(tabController.index, 0);
  });

  testWidgets('TabBar accepts custom physics', (WidgetTester tester) async {
    final List<Tab> tabs = List<Tab>.generate(20, (int index) {
      return Tab(text: 'TAB #$index');
    });

    final TabController controller = createTabController(
      vsync: const TestVSync(),
      length: tabs.length,
      initialIndex: tabs.length - 1,
    );

    await tester.pumpWidget(
      boilerplate(
        child: TabBar(
          isScrollable: true,
          controller: controller,
          tabs: tabs,
          physics: const TabBarTestScrollPhysics(),
        ),
      ),
    );

    final TabBar tabBar = tester.widget(find.byType(TabBar));
    final double position = tabBar.physics!.applyPhysicsToUserOffset(TabMockScrollMetrics(), 10);

    expect(position, equals(20));
  });

  testWidgets('Scrollable TabBar with a non-zero TabController initialIndex', (
    WidgetTester tester,
  ) async {
    // This is a regression test for https://github.com/flutter/flutter/issues/9374

    final List<Tab> tabs = List<Tab>.generate(20, (int index) {
      return Tab(text: 'TAB #$index');
    });

    final TabController controller = createTabController(
      vsync: const TestVSync(),
      length: tabs.length,
      initialIndex: tabs.length - 1,
    );

    await tester.pumpWidget(
      boilerplate(
        child: TabBar(isScrollable: true, controller: controller, tabs: tabs),
      ),
    );

    // The initialIndex tab should be visible and right justified
    expect(find.text('TAB #19'), findsOneWidget);

    // Tabs have a minimum width of 72.0 and 'TAB #19' is wider than
    // that. Tabs are padded horizontally with kTabLabelPadding.
    final double tabRight = 800.0 - kTabLabelPadding.right;

    expect(tester.getTopRight(find.widgetWithText(Tab, 'TAB #19')).dx, moreOrLessEquals(tabRight));
  });

  testWidgets('Indicator elastic animation', (WidgetTester tester) async {
    const double indicatorWidth = 50.0;
    final List<Widget> tabs = List<Widget>.generate(4, (int index) {
      return Tab(
        key: ValueKey<int>(index),
        child: const SizedBox(width: indicatorWidth),
      );
    });

    final TabController controller = createTabController(
      vsync: const TestVSync(),
      length: tabs.length,
    );

    await tester.pumpWidget(
      MaterialApp(
        home: boilerplate(
          child: Container(
            alignment: Alignment.topLeft,
            child: TabBar(controller: controller, tabs: tabs),
          ),
        ),
      ),
    );

    final RenderBox tabBarBox = tester.firstRenderObject<RenderBox>(find.byType(TabBar));
    expect(tabBarBox.size.height, 48.0);

    const Rect currentRect = Rect.fromLTRB(75.0, 0.0, 125.0, 48.0);
    const Rect fromRect = Rect.fromLTRB(75.0, 0.0, 125.0, 48.0);
    Rect toRect = const Rect.fromLTRB(75.0, 0.0, 125.0, 48.0);
    expect(
      tabBarBox,
      paints..rrect(
        rrect: tabIndicatorRRectElasticAnimation(tabBarBox, currentRect, fromRect, toRect, 0.0),
      ),
    );

    controller.offset = 0.2;
    await tester.pump();
    toRect = const Rect.fromLTRB(275.0, 0.0, 325.0, 48.0);
    expect(
      tabBarBox,
      paints..rrect(
        rrect: tabIndicatorRRectElasticAnimation(tabBarBox, currentRect, fromRect, toRect, 0.2),
      ),
    );

    controller.offset = 0.5;
    await tester.pump();
    expect(
      tabBarBox,
      paints..rrect(
        rrect: tabIndicatorRRectElasticAnimation(tabBarBox, currentRect, fromRect, toRect, 0.5),
      ),
    );

    controller.offset = 1;
    await tester.pump();
    // When the animation is completed, no stretch is applied.
    expect(
      tabBarBox,
      paints..rrect(
        rrect: tabIndicatorRRectElasticAnimation(tabBarBox, currentRect, fromRect, toRect, 1.0),
      ),
    );
  });

  testWidgets('TabBar with indicatorWeight, indicatorPadding (LTR)', (WidgetTester tester) async {
    const Color indicatorColor = Color(0xFF00FF00);
    const double indicatorWeight = 8.0;
    const double padLeft = 8.0;
    const double padRight = 4.0;

    final List<Widget> tabs = List<Widget>.generate(4, (int index) {
      return Tab(text: 'Tab $index');
    });

    final TabController controller = createTabController(
      vsync: const TestVSync(),
      length: tabs.length,
    );

    await tester.pumpWidget(
      boilerplate(
        useMaterial3: false,
        child: Container(
          alignment: Alignment.topLeft,
          child: TabBar(
            indicatorWeight: indicatorWeight,
            indicatorColor: indicatorColor,
            indicatorPadding: const EdgeInsets.only(left: padLeft, right: padRight),
            controller: controller,
            tabs: tabs,
          ),
        ),
      ),
    );

    final RenderBox tabBarBox = tester.firstRenderObject<RenderBox>(find.byType(TabBar));
    expect(tabBarBox.size.height, 54.0); // 54 = _kTabHeight(46) + indicatorWeight(8.0)

    const double indicatorY = 54.0 - indicatorWeight / 2.0;
    double indicatorLeft = padLeft + indicatorWeight / 2.0;
    double indicatorRight = 200.0 - (padRight + indicatorWeight / 2.0);

    expect(
      tabBarBox,
      paints..line(
        color: indicatorColor,
        strokeWidth: indicatorWeight,
        p1: Offset(indicatorLeft, indicatorY),
        p2: Offset(indicatorRight, indicatorY),
      ),
    );

    // Select tab 3
    controller.index = 3;
    await tester.pumpAndSettle();

    indicatorLeft = 600.0 + padLeft + indicatorWeight / 2.0;
    indicatorRight = 800.0 - (padRight + indicatorWeight / 2.0);

    expect(
      tabBarBox,
      paints..line(
        color: indicatorColor,
        strokeWidth: indicatorWeight,
        p1: Offset(indicatorLeft, indicatorY),
        p2: Offset(indicatorRight, indicatorY),
      ),
    );
  });

  testWidgets('TabBar with indicatorWeight, indicatorPadding (RTL)', (WidgetTester tester) async {
    const Color indicatorColor = Color(0xFF00FF00);
    const double indicatorWeight = 8.0;
    const double padLeft = 8.0;
    const double padRight = 4.0;

    final List<Widget> tabs = List<Widget>.generate(4, (int index) {
      return Tab(text: 'Tab $index');
    });

    final TabController controller = createTabController(
      vsync: const TestVSync(),
      length: tabs.length,
    );

    await tester.pumpWidget(
      boilerplate(
        useMaterial3: false,
        textDirection: TextDirection.rtl,
        child: Container(
          alignment: Alignment.topLeft,
          child: TabBar(
            indicatorWeight: indicatorWeight,
            indicatorColor: indicatorColor,
            indicatorPadding: const EdgeInsets.only(left: padLeft, right: padRight),
            controller: controller,
            tabs: tabs,
          ),
        ),
      ),
    );

    final RenderBox tabBarBox = tester.firstRenderObject<RenderBox>(find.byType(TabBar));
    expect(tabBarBox.size.height, 54.0); // 54 = _kTabHeight(46) + indicatorWeight(8.0)
    expect(tabBarBox.size.width, 800.0);

    const double indicatorY = 54.0 - indicatorWeight / 2.0;
    double indicatorLeft = 600.0 + padLeft + indicatorWeight / 2.0;
    double indicatorRight = 800.0 - padRight - indicatorWeight / 2.0;

    expect(
      tabBarBox,
      paints..line(
        color: indicatorColor,
        strokeWidth: indicatorWeight,
        p1: Offset(indicatorLeft, indicatorY),
        p2: Offset(indicatorRight, indicatorY),
      ),
    );

    // Select tab 3
    controller.index = 3;
    await tester.pumpAndSettle();

    indicatorLeft = padLeft + indicatorWeight / 2.0;
    indicatorRight = 200.0 - padRight - indicatorWeight / 2.0;

    expect(
      tabBarBox,
      paints..line(
        color: indicatorColor,
        strokeWidth: indicatorWeight,
        p1: Offset(indicatorLeft, indicatorY),
        p2: Offset(indicatorRight, indicatorY),
      ),
    );
  });

  testWidgets('TabBar changes indicator attributes', (WidgetTester tester) async {
    final List<Widget> tabs = List<Widget>.generate(4, (int index) {
      return Tab(text: 'Tab $index');
    });

    final TabController controller = createTabController(
      vsync: const TestVSync(),
      length: tabs.length,
    );

    Color indicatorColor = const Color(0xFF00FF00);
    double indicatorWeight = 8.0;
    double padLeft = 8.0;
    double padRight = 4.0;

    Widget buildFrame() {
      return boilerplate(
        useMaterial3: false,
        child: Container(
          alignment: Alignment.topLeft,
          child: TabBar(
            indicatorWeight: indicatorWeight,
            indicatorColor: indicatorColor,
            indicatorPadding: EdgeInsets.only(left: padLeft, right: padRight),
            controller: controller,
            tabs: tabs,
          ),
        ),
      );
    }

    await tester.pumpWidget(buildFrame());

    final RenderBox tabBarBox = tester.firstRenderObject<RenderBox>(find.byType(TabBar));
    expect(tabBarBox.size.height, 54.0); // 54 = _kTabHeight(46) + indicatorWeight(8.0)

    double indicatorY = 54.0 - indicatorWeight / 2.0;
    double indicatorLeft = padLeft + indicatorWeight / 2.0;
    double indicatorRight = 200.0 - (padRight + indicatorWeight / 2.0);

    expect(
      tabBarBox,
      paints..line(
        color: indicatorColor,
        strokeWidth: indicatorWeight,
        p1: Offset(indicatorLeft, indicatorY),
        p2: Offset(indicatorRight, indicatorY),
      ),
    );

    indicatorColor = const Color(0xFF0000FF);
    indicatorWeight = 4.0;
    padLeft = 4.0;
    padRight = 8.0;

    await tester.pumpWidget(buildFrame());

    expect(tabBarBox.size.height, 50.0); // 54 = _kTabHeight(46) + indicatorWeight(4.0)

    indicatorY = 50.0 - indicatorWeight / 2.0;
    indicatorLeft = padLeft + indicatorWeight / 2.0;
    indicatorRight = 200.0 - (padRight + indicatorWeight / 2.0);

    expect(
      tabBarBox,
      paints..line(
        color: indicatorColor,
        strokeWidth: indicatorWeight,
        p1: Offset(indicatorLeft, indicatorY),
        p2: Offset(indicatorRight, indicatorY),
      ),
    );
  });

  testWidgets('TabBar with directional indicatorPadding (LTR)', (WidgetTester tester) async {
    final List<Widget> tabs = <Widget>[
      SizedBox(key: UniqueKey(), width: 130.0, height: 30.0),
      SizedBox(key: UniqueKey(), width: 140.0, height: 40.0),
      SizedBox(key: UniqueKey(), width: 150.0, height: 50.0),
    ];

    const double indicatorWeight = 2.0; // the default

    final TabController controller = createTabController(
      vsync: const TestVSync(),
      length: tabs.length,
    );

    await tester.pumpWidget(
      boilerplate(
        useMaterial3: false,
        child: Container(
          alignment: Alignment.topLeft,
          child: TabBar(
            indicatorPadding: const EdgeInsetsDirectional.only(start: 100.0),
            isScrollable: true,
            controller: controller,
            tabs: tabs,
          ),
        ),
      ),
    );

    final RenderBox tabBarBox = tester.firstRenderObject<RenderBox>(find.byType(TabBar));
    const double tabBarHeight = 50.0 + indicatorWeight; // 50 = max tab height
    expect(tabBarBox.size.height, tabBarHeight);

    // Tab0 width = 130, height = 30
    double tabLeft = kTabLabelPadding.left;
    double tabRight = tabLeft + 130.0;
    double tabTop = (tabBarHeight - indicatorWeight - 30.0) / 2.0;
    double tabBottom = tabTop + 30.0;
    Rect tabRect = Rect.fromLTRB(tabLeft, tabTop, tabRight, tabBottom);
    expect(tester.getRect(find.byKey(tabs[0].key!)), tabRect);

    // Tab1 width = 140, height = 40
    tabLeft = tabRight + kTabLabelPadding.right + kTabLabelPadding.left;
    tabRight = tabLeft + 140.0;
    tabTop = (tabBarHeight - indicatorWeight - 40.0) / 2.0;
    tabBottom = tabTop + 40.0;
    tabRect = Rect.fromLTRB(tabLeft, tabTop, tabRight, tabBottom);
    expect(tester.getRect(find.byKey(tabs[1].key!)), tabRect);

    // Tab2 width = 150, height = 50
    tabLeft = tabRight + kTabLabelPadding.right + kTabLabelPadding.left;
    tabRight = tabLeft + 150.0;
    tabTop = (tabBarHeight - indicatorWeight - 50.0) / 2.0;
    tabBottom = tabTop + 50.0;
    tabRect = Rect.fromLTRB(tabLeft, tabTop, tabRight, tabBottom);
    expect(tester.getRect(find.byKey(tabs[2].key!)), tabRect);

    // Tab 0 selected, indicator padding resolves to left: 100.0
    const double indicatorLeft = 100.0 + indicatorWeight / 2.0;
    final double indicatorRight = 130.0 + kTabLabelPadding.horizontal - indicatorWeight / 2.0;
    final double indicatorY = tabBottom + indicatorWeight / 2.0;
    expect(
      tabBarBox,
      paints..line(
        strokeWidth: indicatorWeight,
        p1: Offset(indicatorLeft, indicatorY),
        p2: Offset(indicatorRight, indicatorY),
      ),
    );
  });

  testWidgets('TabBar with directional indicatorPadding (RTL)', (WidgetTester tester) async {
    final List<Widget> tabs = <Widget>[
      SizedBox(key: UniqueKey(), width: 130.0, height: 30.0),
      SizedBox(key: UniqueKey(), width: 140.0, height: 40.0),
      SizedBox(key: UniqueKey(), width: 150.0, height: 50.0),
    ];

    const double indicatorWeight = 2.0; // the default

    final TabController controller = createTabController(
      vsync: const TestVSync(),
      length: tabs.length,
    );

    await tester.pumpWidget(
      boilerplate(
        useMaterial3: false,
        textDirection: TextDirection.rtl,
        child: Container(
          alignment: Alignment.topLeft,
          child: TabBar(
            indicatorPadding: const EdgeInsetsDirectional.only(start: 100.0),
            isScrollable: true,
            controller: controller,
            tabs: tabs,
          ),
        ),
      ),
    );

    final RenderBox tabBarBox = tester.firstRenderObject<RenderBox>(find.byType(TabBar));
    const double tabBarHeight = 50.0 + indicatorWeight; // 50 = max tab height
    expect(tabBarBox.size.height, tabBarHeight);

    // Tab2 width = 150, height = 50
    double tabLeft = kTabLabelPadding.left;
    double tabRight = tabLeft + 150.0;
    double tabTop = (tabBarHeight - indicatorWeight - 50.0) / 2.0;
    double tabBottom = tabTop + 50.0;
    Rect tabRect = Rect.fromLTRB(tabLeft, tabTop, tabRight, tabBottom);
    expect(tester.getRect(find.byKey(tabs[2].key!)), tabRect);

    // Tab1 width = 140, height = 40
    tabLeft = tabRight + kTabLabelPadding.right + kTabLabelPadding.left;
    tabRight = tabLeft + 140.0;
    tabTop = (tabBarHeight - indicatorWeight - 40.0) / 2.0;
    tabBottom = tabTop + 40.0;
    tabRect = Rect.fromLTRB(tabLeft, tabTop, tabRight, tabBottom);
    expect(tester.getRect(find.byKey(tabs[1].key!)), tabRect);

    // Tab0 width = 130, height = 30
    tabLeft = tabRight + kTabLabelPadding.right + kTabLabelPadding.left;
    tabRight = tabLeft + 130.0;
    tabTop = (tabBarHeight - indicatorWeight - 30.0) / 2.0;
    tabBottom = tabTop + 30.0;
    tabRect = Rect.fromLTRB(tabLeft, tabTop, tabRight, tabBottom);
    expect(tester.getRect(find.byKey(tabs[0].key!)), tabRect);

    // Tab 0 selected, indicator padding resolves to right: 100.0
    final double indicatorLeft = tabLeft - kTabLabelPadding.left + indicatorWeight / 2.0;
    final double indicatorRight = tabRight + kTabLabelPadding.left - indicatorWeight / 2.0 - 100.0;
    const double indicatorY = 50.0 + indicatorWeight / 2.0;
    expect(
      tabBarBox,
      paints..line(
        strokeWidth: indicatorWeight,
        p1: Offset(indicatorLeft, indicatorY),
        p2: Offset(indicatorRight, indicatorY),
      ),
    );
  });

  testWidgets('TabBar with custom indicator and indicatorPadding(LTR)', (
    WidgetTester tester,
  ) async {
    const Color indicatorColor = Color(0xFF00FF00);
    const double padTop = 10.0;
    const double padBottom = 12.0;
    const double padLeft = 8.0;
    const double padRight = 4.0;
    const Decoration indicator = BoxDecoration(color: indicatorColor);

    final List<Widget> tabs = List<Widget>.generate(4, (int index) {
      return Tab(text: 'Tab $index');
    });

    final TabController controller = createTabController(
      vsync: const TestVSync(),
      length: tabs.length,
    );

    await tester.pumpWidget(
      boilerplate(
        useMaterial3: false,
        child: Container(
          alignment: Alignment.topLeft,
          child: TabBar(
            indicator: indicator,
            indicatorPadding: const EdgeInsets.fromLTRB(padLeft, padTop, padRight, padBottom),
            controller: controller,
            tabs: tabs,
          ),
        ),
      ),
    );

    final RenderBox tabBarBox = tester.firstRenderObject<RenderBox>(find.byType(TabBar));
    expect(tabBarBox.size.height, 48.0);
    // 48 = _kTabHeight(46) + indicatorWeight(2.0) ~default

    const double indicatorBottom = 48.0 - padBottom;
    const double indicatorTop = padTop;
    double indicatorLeft = padLeft;
    double indicatorRight = 200.0 - padRight;

    expect(
      tabBarBox,
      paints..rect(
        rect: Rect.fromLTRB(indicatorLeft, indicatorTop, indicatorRight, indicatorBottom),
        color: indicatorColor,
      ),
    );

    // Select tab 3
    controller.index = 3;
    await tester.pumpAndSettle();

    indicatorLeft = 600.0 + padLeft;
    indicatorRight = 800.0 - padRight;

    expect(
      tabBarBox,
      paints..rect(
        rect: Rect.fromLTRB(indicatorLeft, indicatorTop, indicatorRight, indicatorBottom),
        color: indicatorColor,
      ),
    );
  });

  testWidgets('TabBar with custom indicator and indicatorPadding (RTL)', (
    WidgetTester tester,
  ) async {
    const Color indicatorColor = Color(0xFF00FF00);
    const double padTop = 10.0;
    const double padBottom = 12.0;
    const double padLeft = 8.0;
    const double padRight = 4.0;
    const Decoration indicator = BoxDecoration(color: indicatorColor);

    final List<Widget> tabs = List<Widget>.generate(4, (int index) {
      return Tab(text: 'Tab $index');
    });

    final TabController controller = createTabController(
      vsync: const TestVSync(),
      length: tabs.length,
    );

    await tester.pumpWidget(
      boilerplate(
        useMaterial3: false,
        textDirection: TextDirection.rtl,
        child: Container(
          alignment: Alignment.topLeft,
          child: TabBar(
            indicator: indicator,
            indicatorPadding: const EdgeInsets.fromLTRB(padLeft, padTop, padRight, padBottom),
            controller: controller,
            tabs: tabs,
          ),
        ),
      ),
    );

    final RenderBox tabBarBox = tester.firstRenderObject<RenderBox>(find.byType(TabBar));
    expect(tabBarBox.size.height, 48.0);
    // 48 = _kTabHeight(46) + indicatorWeight(2.0) ~default
    expect(tabBarBox.size.width, 800.0);
    const double indicatorBottom = 48.0 - padBottom;
    const double indicatorTop = padTop;
    double indicatorLeft = 600.0 + padLeft;
    double indicatorRight = 800.0 - padRight;

    expect(
      tabBarBox,
      paints..rect(
        rect: Rect.fromLTRB(indicatorLeft, indicatorTop, indicatorRight, indicatorBottom),
        color: indicatorColor,
      ),
    );

    // Select tab 3
    controller.index = 3;
    await tester.pumpAndSettle();

    indicatorLeft = padLeft;
    indicatorRight = 200.0 - padRight;

    expect(
      tabBarBox,
      paints..rect(
        rect: Rect.fromLTRB(indicatorLeft, indicatorTop, indicatorRight, indicatorBottom),
        color: indicatorColor,
      ),
    );
  });

  testWidgets('TabBar with custom indicator - directional indicatorPadding (LTR)', (
    WidgetTester tester,
  ) async {
    final List<Widget> tabs = <Widget>[
      SizedBox(key: UniqueKey(), width: 130.0, height: 30.0),
      SizedBox(key: UniqueKey(), width: 140.0, height: 40.0),
      SizedBox(key: UniqueKey(), width: 150.0, height: 50.0),
    ];
    const Color indicatorColor = Color(0xFF00FF00);
    const double padTop = 10.0;
    const double padBottom = 12.0;
    const double padStart = 8.0;
    const double padEnd = 4.0;
    const Decoration indicator = BoxDecoration(color: indicatorColor);
    const double indicatorWeight = 2.0; // the default

    final TabController controller = createTabController(
      vsync: const TestVSync(),
      length: tabs.length,
    );

    await tester.pumpWidget(
      boilerplate(
        useMaterial3: false,
        child: Container(
          alignment: Alignment.topLeft,
          child: TabBar(
            indicator: indicator,
            indicatorPadding: const EdgeInsetsDirectional.fromSTEB(
              padStart,
              padTop,
              padEnd,
              padBottom,
            ),
            isScrollable: true,
            controller: controller,
            tabs: tabs,
          ),
        ),
      ),
    );

    final RenderBox tabBarBox = tester.firstRenderObject<RenderBox>(find.byType(TabBar));
    const double tabBarHeight = 50.0 + indicatorWeight; // 50 = max tab height
    expect(tabBarBox.size.height, tabBarHeight);

    // Tab0 width = 130, height = 30
    double tabLeft = kTabLabelPadding.left;
    double tabRight = tabLeft + 130.0;
    double tabTop = (tabBarHeight - indicatorWeight - 30.0) / 2.0;
    double tabBottom = tabTop + 30.0;
    Rect tabRect = Rect.fromLTRB(tabLeft, tabTop, tabRight, tabBottom);
    expect(tester.getRect(find.byKey(tabs[0].key!)), tabRect);

    // Tab1 width = 140, height = 40
    tabLeft = tabRight + kTabLabelPadding.right + kTabLabelPadding.left;
    tabRight = tabLeft + 140.0;
    tabTop = (tabBarHeight - indicatorWeight - 40.0) / 2.0;
    tabBottom = tabTop + 40.0;
    tabRect = Rect.fromLTRB(tabLeft, tabTop, tabRight, tabBottom);
    expect(tester.getRect(find.byKey(tabs[1].key!)), tabRect);

    // Tab2 width = 150, height = 50
    tabLeft = tabRight + kTabLabelPadding.right + kTabLabelPadding.left;
    tabRight = tabLeft + 150.0;
    tabTop = (tabBarHeight - indicatorWeight - 50.0) / 2.0;
    tabBottom = tabTop + 50.0;
    tabRect = Rect.fromLTRB(tabLeft, tabTop, tabRight, tabBottom);
    expect(tester.getRect(find.byKey(tabs[2].key!)), tabRect);

    // Tab 0 selected, indicator padding resolves to left: 8.0, right: 4.0
    const double indicatorLeft = padStart;
    final double indicatorRight = 130.0 + kTabLabelPadding.horizontal - padEnd;
    const double indicatorTop = padTop;
    const double indicatorBottom = tabBarHeight - padBottom;
    expect(
      tabBarBox,
      paints..rect(
        rect: Rect.fromLTRB(indicatorLeft, indicatorTop, indicatorRight, indicatorBottom),
        color: indicatorColor,
      ),
    );
  });

  testWidgets('TabBar with custom indicator - directional indicatorPadding (RTL)', (
    WidgetTester tester,
  ) async {
    final List<Widget> tabs = <Widget>[
      SizedBox(key: UniqueKey(), width: 130.0, height: 30.0),
      SizedBox(key: UniqueKey(), width: 140.0, height: 40.0),
      SizedBox(key: UniqueKey(), width: 150.0, height: 50.0),
    ];
    const Color indicatorColor = Color(0xFF00FF00);
    const double padTop = 10.0;
    const double padBottom = 12.0;
    const double padStart = 8.0;
    const double padEnd = 4.0;
    const Decoration indicator = BoxDecoration(color: indicatorColor);
    const double indicatorWeight = 2.0; // the default

    final TabController controller = createTabController(
      vsync: const TestVSync(),
      length: tabs.length,
    );

    await tester.pumpWidget(
      boilerplate(
        useMaterial3: false,
        textDirection: TextDirection.rtl,
        child: Container(
          alignment: Alignment.topLeft,
          child: TabBar(
            indicator: indicator,
            indicatorPadding: const EdgeInsetsDirectional.fromSTEB(
              padStart,
              padTop,
              padEnd,
              padBottom,
            ),
            isScrollable: true,
            controller: controller,
            tabs: tabs,
          ),
        ),
      ),
    );

    final RenderBox tabBarBox = tester.firstRenderObject<RenderBox>(find.byType(TabBar));
    const double tabBarHeight = 50.0 + indicatorWeight; // 50 = max tab height
    expect(tabBarBox.size.height, tabBarHeight);

    // Tab2 width = 150, height = 50
    double tabLeft = kTabLabelPadding.left;
    double tabRight = tabLeft + 150.0;
    double tabTop = (tabBarHeight - indicatorWeight - 50.0) / 2.0;
    double tabBottom = tabTop + 50.0;
    Rect tabRect = Rect.fromLTRB(tabLeft, tabTop, tabRight, tabBottom);
    expect(tester.getRect(find.byKey(tabs[2].key!)), tabRect);

    // Tab1 width = 140, height = 40
    tabLeft = tabRight + kTabLabelPadding.right + kTabLabelPadding.left;
    tabRight = tabLeft + 140.0;
    tabTop = (tabBarHeight - indicatorWeight - 40.0) / 2.0;
    tabBottom = tabTop + 40.0;
    tabRect = Rect.fromLTRB(tabLeft, tabTop, tabRight, tabBottom);
    expect(tester.getRect(find.byKey(tabs[1].key!)), tabRect);

    // Tab0 width = 130, height = 30
    tabLeft = tabRight + kTabLabelPadding.right + kTabLabelPadding.left;
    tabRight = tabLeft + 130.0;
    tabTop = (tabBarHeight - indicatorWeight - 30.0) / 2.0;
    tabBottom = tabTop + 30.0;
    tabRect = Rect.fromLTRB(tabLeft, tabTop, tabRight, tabBottom);
    expect(tester.getRect(find.byKey(tabs[0].key!)), tabRect);

    // Tab 0 selected, indicator padding resolves to left: 4.0, right: 8.0
    final double indicatorLeft = tabLeft - kTabLabelPadding.left + padEnd;
    final double indicatorRight = tabRight + kTabLabelPadding.left - padStart;
    const double indicatorTop = padTop;
    const double indicatorBottom = tabBarHeight - padBottom;

    expect(
      tabBarBox,
      paints..rect(
        rect: Rect.fromLTRB(indicatorLeft, indicatorTop, indicatorRight, indicatorBottom),
        color: indicatorColor,
      ),
    );
  });

  testWidgets('TabBar with padding isScrollable: false', (WidgetTester tester) async {
    const double indicatorWeight = 2.0; // default indicator weight
    const EdgeInsets padding = EdgeInsets.only(left: 3.0, top: 7.0, right: 5.0, bottom: 3.0);

    final List<Widget> tabs = <Widget>[
      SizedBox(key: UniqueKey(), width: double.infinity, height: 30.0),
      SizedBox(key: UniqueKey(), width: double.infinity, height: 40.0),
    ];

    final TabController controller = createTabController(
      vsync: const TestVSync(),
      length: tabs.length,
    );

    await tester.pumpWidget(
      boilerplate(
        child: Container(
          alignment: Alignment.topLeft,
          child: TabBar(
            padding: padding,
            labelPadding: EdgeInsets.zero,
            controller: controller,
            tabs: tabs,
          ),
        ),
      ),
    );

    final RenderBox tabBarBox = tester.firstRenderObject<RenderBox>(find.byType(TabBar));
    final double tabBarHeight =
        40.0 + indicatorWeight + padding.top + padding.bottom; // 40 = max tab height
    expect(tabBarBox.size.height, tabBarHeight);

    final double tabSize = (tabBarBox.size.width - padding.horizontal) / 2.0;

    // Tab0 height = 30
    double tabLeft = padding.left;
    double tabRight = tabLeft + tabSize;
    double tabTop = (tabBarHeight - indicatorWeight + (padding.top - padding.bottom) - 30.0) / 2.0;
    double tabBottom = tabTop + 30.0;
    Rect tabRect = Rect.fromLTRB(tabLeft, tabTop, tabRight, tabBottom);
    expect(tester.getRect(find.byKey(tabs[0].key!)), tabRect);

    // Tab1 height = 40
    tabLeft = tabRight;
    tabRight = tabLeft + tabSize;
    tabTop = (tabBarHeight - indicatorWeight + (padding.top - padding.bottom) - 40.0) / 2.0;
    tabBottom = tabTop + 40.0;
    tabRect = Rect.fromLTRB(tabLeft, tabTop, tabRight, tabBottom);
    expect(tester.getRect(find.byKey(tabs[1].key!)), tabRect);

    tabRight += padding.right;
    expect(tabBarBox.size.width, tabRight);
  });

  testWidgets('Material3 - TabBar with padding isScrollable: true', (WidgetTester tester) async {
    const double indicatorWeight = 2.0; // default indicator weight
    const EdgeInsets padding = EdgeInsets.only(left: 3.0, top: 7.0, right: 5.0, bottom: 3.0);
    const double tabStartOffset = 52.0;

    final List<Widget> tabs = <Widget>[
      SizedBox(key: UniqueKey(), width: 130.0, height: 30.0),
      SizedBox(key: UniqueKey(), width: 140.0, height: 40.0),
      SizedBox(key: UniqueKey(), width: 150.0, height: 50.0),
    ];

    final TabController controller = createTabController(
      vsync: const TestVSync(),
      length: tabs.length,
    );

    await tester.pumpWidget(
      boilerplate(
        child: Container(
          alignment: Alignment.topLeft,
          child: TabBar(
            padding: padding,
            labelPadding: EdgeInsets.zero,
            isScrollable: true,
            controller: controller,
            tabs: tabs,
          ),
        ),
        useMaterial3: true,
      ),
    );

    final RenderBox tabBarBox = tester.firstRenderObject<RenderBox>(find.byType(TabBar));
    final double tabBarHeight =
        50.0 + indicatorWeight + padding.top + padding.bottom; // 50 = max tab height
    expect(tabBarBox.size.height, tabBarHeight);

    // Tab0 width = 130, height = 30
    double tabLeft = padding.left + tabStartOffset;
    double tabRight = tabLeft + 130.0;
    double tabTop = (tabBarHeight - indicatorWeight + (padding.top - padding.bottom) - 30.0) / 2.0;
    double tabBottom = tabTop + 30.0;
    Rect tabRect = Rect.fromLTRB(tabLeft, tabTop, tabRight, tabBottom);
    expect(tester.getRect(find.byKey(tabs[0].key!)), tabRect);

    // Tab1 width = 140, height = 40
    tabLeft = tabRight;
    tabRight = tabLeft + 140.0;
    tabTop = (tabBarHeight - indicatorWeight + (padding.top - padding.bottom) - 40.0) / 2.0;
    tabBottom = tabTop + 40.0;
    tabRect = Rect.fromLTRB(tabLeft, tabTop, tabRight, tabBottom);
    expect(tester.getRect(find.byKey(tabs[1].key!)), tabRect);

    // Tab2 width = 150, height = 50
    tabLeft = tabRight;
    tabRight = tabLeft + 150.0;
    tabTop = (tabBarHeight - indicatorWeight + (padding.top - padding.bottom) - 50.0) / 2.0;
    tabBottom = tabTop + 50.0;
    tabRect = Rect.fromLTRB(tabLeft, tabTop, tabRight, tabBottom);
    expect(tester.getRect(find.byKey(tabs[2].key!)), tabRect);

    tabRight += padding.right;
    expect(
      tabBarBox.size.width,
      tabRight + 320.0,
    ); // Right tab + remaining space of the stretched tab bar.
  });

  testWidgets('TabBar with labelPadding', (WidgetTester tester) async {
    const double indicatorWeight = 2.0; // default indicator weight
    const EdgeInsets labelPadding = EdgeInsets.only(left: 3.0, right: 7.0);
    const EdgeInsets indicatorPadding = labelPadding;

    final List<Widget> tabs = <Widget>[
      SizedBox(key: UniqueKey(), width: 130.0, height: 30.0),
      SizedBox(key: UniqueKey(), width: 140.0, height: 40.0),
      SizedBox(key: UniqueKey(), width: 150.0, height: 50.0),
    ];

    final TabController controller = createTabController(
      vsync: const TestVSync(),
      length: tabs.length,
    );

    await tester.pumpWidget(
      boilerplate(
        useMaterial3: false,
        child: Container(
          alignment: Alignment.topLeft,
          child: TabBar(
            labelPadding: labelPadding,
            indicatorPadding: labelPadding,
            isScrollable: true,
            controller: controller,
            tabs: tabs,
          ),
        ),
      ),
    );

    final RenderBox tabBarBox = tester.firstRenderObject<RenderBox>(find.byType(TabBar));
    const double tabBarHeight = 50.0 + indicatorWeight; // 50 = max tab height
    expect(tabBarBox.size.height, tabBarHeight);

    // Tab0 width = 130, height = 30
    double tabLeft = labelPadding.left;
    double tabRight = tabLeft + 130.0;
    double tabTop = (tabBarHeight - indicatorWeight - 30.0) / 2.0;
    double tabBottom = tabTop + 30.0;
    Rect tabRect = Rect.fromLTRB(tabLeft, tabTop, tabRight, tabBottom);
    expect(tester.getRect(find.byKey(tabs[0].key!)), tabRect);

    // Tab1 width = 140, height = 40
    tabLeft = tabRight + labelPadding.right + labelPadding.left;
    tabRight = tabLeft + 140.0;
    tabTop = (tabBarHeight - indicatorWeight - 40.0) / 2.0;
    tabBottom = tabTop + 40.0;
    tabRect = Rect.fromLTRB(tabLeft, tabTop, tabRight, tabBottom);
    expect(tester.getRect(find.byKey(tabs[1].key!)), tabRect);

    // Tab2 width = 150, height = 50
    tabLeft = tabRight + labelPadding.right + labelPadding.left;
    tabRight = tabLeft + 150.0;
    tabTop = (tabBarHeight - indicatorWeight - 50.0) / 2.0;
    tabBottom = tabTop + 50.0;
    tabRect = Rect.fromLTRB(tabLeft, tabTop, tabRight, tabBottom);
    expect(tester.getRect(find.byKey(tabs[2].key!)), tabRect);

    // Tab 0 selected, indicatorPadding == labelPadding
    final double indicatorLeft = indicatorPadding.left + indicatorWeight / 2.0;
    final double indicatorRight =
        130.0 + labelPadding.horizontal - indicatorPadding.right - indicatorWeight / 2.0;
    final double indicatorY = tabBottom + indicatorWeight / 2.0;
    expect(
      tabBarBox,
      paints..line(
        strokeWidth: indicatorWeight,
        p1: Offset(indicatorLeft, indicatorY),
        p2: Offset(indicatorRight, indicatorY),
      ),
    );
  });

  testWidgets('TabBar with labelPadding(TabBarIndicatorSize.label)', (WidgetTester tester) async {
    const double indicatorWeight = 2.0; // default indicator weight
    const EdgeInsets labelPadding = EdgeInsets.only(left: 7.0, right: 4.0);
    const EdgeInsets indicatorPadding = EdgeInsets.only(left: 3.0, right: 7.0);

    final List<Widget> tabs = <Widget>[
      SizedBox(key: UniqueKey(), width: 130.0, height: 30.0),
      SizedBox(key: UniqueKey(), width: 140.0, height: 40.0),
      SizedBox(key: UniqueKey(), width: 150.0, height: 50.0),
    ];

    final TabController controller = createTabController(
      vsync: const TestVSync(),
      length: tabs.length,
    );

    await tester.pumpWidget(
      boilerplate(
        useMaterial3: false,
        child: Container(
          alignment: Alignment.topLeft,
          child: TabBar(
            labelPadding: labelPadding,
            indicatorPadding: indicatorPadding,
            isScrollable: true,
            controller: controller,
            indicatorSize: TabBarIndicatorSize.label,
            tabs: tabs,
          ),
        ),
      ),
    );

    final RenderBox tabBarBox = tester.firstRenderObject<RenderBox>(find.byType(TabBar));
    const double tabBarHeight = 50.0 + indicatorWeight; // 50 = max tab height
    expect(tabBarBox.size.height, tabBarHeight);

    // Tab0 width = 130, height = 30
    double tabLeft = labelPadding.left;
    double tabRight = tabLeft + 130.0;
    double tabTop = (tabBarHeight - indicatorWeight - 30.0) / 2.0;
    double tabBottom = tabTop + 30.0;
    Rect tabRect = Rect.fromLTRB(tabLeft, tabTop, tabRight, tabBottom);
    expect(tester.getRect(find.byKey(tabs[0].key!)), tabRect);

    // Tab1 width = 140, height = 40
    tabLeft = tabRight + labelPadding.right + labelPadding.left;
    tabRight = tabLeft + 140.0;
    tabTop = (tabBarHeight - indicatorWeight - 40.0) / 2.0;
    tabBottom = tabTop + 40.0;
    tabRect = Rect.fromLTRB(tabLeft, tabTop, tabRight, tabBottom);
    expect(tester.getRect(find.byKey(tabs[1].key!)), tabRect);

    // Tab2 width = 150, height = 50
    tabLeft = tabRight + labelPadding.right + labelPadding.left;
    tabRight = tabLeft + 150.0;
    tabTop = (tabBarHeight - indicatorWeight - 50.0) / 2.0;
    tabBottom = tabTop + 50.0;
    tabRect = Rect.fromLTRB(tabLeft, tabTop, tabRight, tabBottom);
    expect(tester.getRect(find.byKey(tabs[2].key!)), tabRect);

    // Tab 0 selected
    final double indicatorLeft = indicatorPadding.left + labelPadding.left + indicatorWeight / 2.0;
    final double indicatorRight =
        labelPadding.left + 130.0 - indicatorPadding.right - indicatorWeight / 2.0;
    final double indicatorY = tabBottom + indicatorWeight / 2.0;
    expect(
      tabBarBox,
      paints..line(
        strokeWidth: indicatorWeight,
        p1: Offset(indicatorLeft, indicatorY),
        p2: Offset(indicatorRight, indicatorY),
      ),
    );
  });

  testWidgets('Overflowing RTL tab bar', (WidgetTester tester) async {
    final List<Widget> tabs = List<Widget>.filled(
      100,
      // For convenience padded width of each tab will equal 100:
      // 68 + kTabLabelPadding.horizontal(32)
      SizedBox(key: UniqueKey(), width: 68.0, height: 40.0),
    );

    final TabController controller = createTabController(
      vsync: const TestVSync(),
      length: tabs.length,
    );

    const double indicatorWeight = 2.0; // the default

    await tester.pumpWidget(
      boilerplate(
        useMaterial3: false,
        textDirection: TextDirection.rtl,
        child: Container(
          alignment: Alignment.topLeft,
          child: TabBar(isScrollable: true, controller: controller, tabs: tabs),
        ),
      ),
    );

    final RenderBox tabBarBox = tester.firstRenderObject<RenderBox>(find.byType(TabBar));
    const double tabBarHeight = 40.0 + indicatorWeight; // 40 = tab height
    expect(tabBarBox.size.height, tabBarHeight);

    // Tab 0 out of 100 selected
    double indicatorLeft = 99.0 * 100.0 + indicatorWeight / 2.0;
    double indicatorRight = 100.0 * 100.0 - indicatorWeight / 2.0;
    const double indicatorY = 40.0 + indicatorWeight / 2.0;
    expect(
      tabBarBox,
      paints..line(
        strokeWidth: indicatorWeight,
        p1: Offset(indicatorLeft, indicatorY),
        p2: Offset(indicatorRight, indicatorY),
      ),
    );

    controller.animateTo(
      tabs.length - 1,
      duration: const Duration(seconds: 1),
      curve: Curves.linear,
    );
    await tester.pump();
    await tester.pump(const Duration(milliseconds: 500));

    expect(
      tabBarBox,
      paints..line(
        strokeWidth: indicatorWeight,
        // In RTL, the elastic tab animation expands the width of the tab with a negative offset
        // when jumping from the first tab to the last tab in a scrollable tab bar.
        p1: const Offset(4951.0, indicatorY),
        p2: const Offset(5049.0, indicatorY),
      ),
    );

    await tester.pump(const Duration(milliseconds: 501));

    // Tab 99 out of 100 selected, appears on the far left because RTL.
    indicatorLeft = indicatorWeight / 2.0;
    indicatorRight = 100.0 - indicatorWeight / 2.0;
    expect(
      tabBarBox,
      paints..line(
        strokeWidth: indicatorWeight,
        p1: Offset(indicatorLeft, indicatorY),
        p2: Offset(indicatorRight, indicatorY),
      ),
    );
  });

  testWidgets('Tab indicator animation test', (WidgetTester tester) async {
    const double indicatorWeight = 8.0;

    final List<Widget> tabs = List<Widget>.generate(4, (int index) {
      return Tab(text: 'Tab $index');
    });

    final TabController controller = createTabController(
      vsync: const TestVSync(),
      length: tabs.length,
    );

    await tester.pumpWidget(
      boilerplate(
        useMaterial3: false,
        child: Container(
          alignment: Alignment.topLeft,
          child: TabBar(indicatorWeight: indicatorWeight, controller: controller, tabs: tabs),
        ),
      ),
    );

    final RenderBox tabBarBox = tester.firstRenderObject<RenderBox>(find.byType(TabBar));

    // Initial indicator position.
    const double indicatorY = 54.0 - indicatorWeight / 2.0;
    double indicatorLeft = indicatorWeight / 2.0;
    double indicatorRight = 200.0 - (indicatorWeight / 2.0);

    expect(
      tabBarBox,
      paints..line(
        strokeWidth: indicatorWeight,
        p1: Offset(indicatorLeft, indicatorY),
        p2: Offset(indicatorRight, indicatorY),
      ),
    );

    // Select tab 1.
    controller.animateTo(1, duration: const Duration(milliseconds: 1000), curve: Curves.linear);
    await tester.pump();
    await tester.pump(const Duration(milliseconds: 500));
    indicatorLeft = 100.0 + indicatorWeight / 2.0;
    indicatorRight = 300.0 - (indicatorWeight / 2.0);

    expect(
      tabBarBox,
      paints..line(
        strokeWidth: indicatorWeight,
        p1: Offset(indicatorLeft, indicatorY),
        p2: Offset(indicatorRight, indicatorY),
      ),
    );

    // Select tab 2 when animation is running.
    controller.animateTo(2, duration: const Duration(milliseconds: 1000), curve: Curves.linear);
    await tester.pump();
    await tester.pump(const Duration(milliseconds: 500));
    indicatorLeft = 250.0 + indicatorWeight / 2.0;
    indicatorRight = 450.0 - (indicatorWeight / 2.0);

    expect(
      tabBarBox,
      paints..line(
        strokeWidth: indicatorWeight,
        p1: Offset(indicatorLeft, indicatorY),
        p2: Offset(indicatorRight, indicatorY),
      ),
    );

    // Final indicator position.
    await tester.pumpAndSettle();
    indicatorLeft = 400.0 + indicatorWeight / 2.0;
    indicatorRight = 600.0 - (indicatorWeight / 2.0);

    expect(
      tabBarBox,
      paints..line(
        strokeWidth: indicatorWeight,
        p1: Offset(indicatorLeft, indicatorY),
        p2: Offset(indicatorRight, indicatorY),
      ),
    );
  });

  testWidgets('correct semantics', (WidgetTester tester) async {
    final SemanticsTester semantics = SemanticsTester(tester);

    final List<Tab> tabs = List<Tab>.generate(2, (int index) {
      return Tab(text: 'TAB #$index');
    });

    final TabController controller = createTabController(
      vsync: const TestVSync(),
      length: tabs.length,
    );

    await tester.pumpWidget(
      boilerplate(
        useMaterial3: false,
        child: Semantics(
          container: true,
          child: TabBar(isScrollable: true, controller: controller, tabs: tabs),
        ),
      ),
    );

    final TestSemantics expectedSemantics = TestSemantics.root(
      children: <TestSemantics>[
        TestSemantics.rootChild(
          id: 1,
          rect: TestSemantics.fullScreen,
          children: <TestSemantics>[
            TestSemantics(
              id: 2,
              rect: TestSemantics.fullScreen,
              children: <TestSemantics>[
                TestSemantics(
                  id: 3,
                  rect: TestSemantics.fullScreen,
                  flags: <SemanticsFlag>[SemanticsFlag.hasImplicitScrolling],
                  children: <TestSemantics>[
                    TestSemantics(
                      id: 4,
                      rect: const Rect.fromLTRB(0.0, 0.0, 232.0, 600.0),
                      role: SemanticsRole.tabBar,
                      children: <TestSemantics>[
                        TestSemantics(
                          id: 5,
                          actions: <SemanticsAction>[SemanticsAction.tap, SemanticsAction.focus],
                          flags: <SemanticsFlag>[
                            SemanticsFlag.hasSelectedState,
                            SemanticsFlag.isSelected,
                            SemanticsFlag.isFocusable,
                          ],
                          label: 'TAB #0${kIsWeb ? '' : '\nTab 1 of 2'}',
                          rect: const Rect.fromLTRB(0.0, 0.0, 116.0, kTextTabBarHeight),
                          role: SemanticsRole.tab,
                          transform: Matrix4.translationValues(0.0, 276.0, 0.0),
                        ),
                        TestSemantics(
                          id: 6,
                          flags: <SemanticsFlag>[
                            SemanticsFlag.hasSelectedState,
                            SemanticsFlag.isFocusable,
                          ],
                          actions: <SemanticsAction>[SemanticsAction.tap, SemanticsAction.focus],
                          label: 'TAB #1${kIsWeb ? '' : '\nTab 2 of 2'}',
                          rect: const Rect.fromLTRB(0.0, 0.0, 116.0, kTextTabBarHeight),
                          role: SemanticsRole.tab,
                          transform: Matrix4.translationValues(116.0, 276.0, 0.0),
                        ),
                      ],
                    ),
                  ],
                ),
              ],
            ),
          ],
        ),
      ],
    );

    expect(semantics, hasSemantics(expectedSemantics));

    semantics.dispose();
  });

  testWidgets('correct scrolling semantics', (WidgetTester tester) async {
    final SemanticsTester semantics = SemanticsTester(tester);

    final List<Tab> tabs = List<Tab>.generate(20, (int index) {
      return Tab(text: 'This is a very wide tab #$index');
    });

    final TabController controller = createTabController(
      vsync: const TestVSync(),
      length: tabs.length,
    );

    await tester.pumpWidget(
      boilerplate(
        child: Semantics(
          container: true,
          child: TabBar(isScrollable: true, controller: controller, tabs: tabs),
        ),
      ),
    );

    const String tab0title = 'This is a very wide tab #0${kIsWeb ? '' : '\nTab 1 of 20'}';
    const String tab10title = 'This is a very wide tab #10${kIsWeb ? '' : '\nTab 11 of 20'}';

    const List<SemanticsFlag> hiddenFlags = <SemanticsFlag>[
      SemanticsFlag.isHidden,
      SemanticsFlag.isFocusable,
      SemanticsFlag.hasSelectedState,
    ];
    expect(
      semantics,
      includesNodeWith(
        actions: <SemanticsAction>[SemanticsAction.scrollLeft, SemanticsAction.scrollToOffset],
      ),
    );
    expect(semantics, includesNodeWith(label: tab0title));
    expect(semantics, includesNodeWith(label: tab10title, flags: hiddenFlags));

    controller.index = 10;
    await tester.pumpAndSettle();

    expect(semantics, includesNodeWith(label: tab0title, flags: hiddenFlags));
    expect(
      semantics,
      includesNodeWith(
        actions: <SemanticsAction>[
          SemanticsAction.scrollLeft,
          SemanticsAction.scrollRight,
          SemanticsAction.scrollToOffset,
        ],
      ),
    );
    expect(semantics, includesNodeWith(label: tab10title));

    controller.index = 19;
    await tester.pumpAndSettle();

    expect(
      semantics,
      includesNodeWith(
        actions: <SemanticsAction>[SemanticsAction.scrollRight, SemanticsAction.scrollToOffset],
      ),
    );

    controller.index = 0;
    await tester.pumpAndSettle();

    expect(
      semantics,
      includesNodeWith(
        actions: <SemanticsAction>[SemanticsAction.scrollLeft, SemanticsAction.scrollToOffset],
      ),
    );
    expect(semantics, includesNodeWith(label: tab0title));
    expect(semantics, includesNodeWith(label: tab10title, flags: hiddenFlags));

    semantics.dispose();
  });

  testWidgets('TabBar etc with zero tabs', (WidgetTester tester) async {
    final TabController controller = createTabController(vsync: const TestVSync(), length: 0);

    await tester.pumpWidget(
      boilerplate(
        child: Column(
          children: <Widget>[
            TabBar(controller: controller, tabs: const <Widget>[]),
            Flexible(
              child: TabBarView(controller: controller, children: const <Widget>[]),
            ),
          ],
        ),
      ),
    );

    expect(controller.index, 0);
    expect(tester.getSize(find.byType(TabBar)), const Size(800.0, 48.0));
    expect(tester.getSize(find.byType(TabBarView)), const Size(800.0, 600.0 - 48.0));

    // A fling in the TabBar or TabBarView, shouldn't do anything.

    await tester.fling(find.byType(TabBar), const Offset(-100.0, 0.0), 5000.0, warnIfMissed: false);
    await tester.pumpAndSettle();

    await tester.fling(find.byType(TabBarView), const Offset(100.0, 0.0), 5000.0);
    await tester.pumpAndSettle();

    expect(controller.index, 0);
  });

  testWidgets('TabBar etc with one tab', (WidgetTester tester) async {
    final TabController controller = createTabController(vsync: const TestVSync(), length: 1);

    await tester.pumpWidget(
      boilerplate(
        child: Column(
          children: <Widget>[
            TabBar(
              controller: controller,
              tabs: const <Widget>[Tab(text: 'TAB')],
            ),
            Flexible(
              child: TabBarView(controller: controller, children: const <Widget>[Text('PAGE')]),
            ),
          ],
        ),
      ),
    );

    expect(controller.index, 0);
    expect(find.text('TAB'), findsOneWidget);
    expect(find.text('PAGE'), findsOneWidget);
    expect(tester.getSize(find.byType(TabBar)), const Size(800.0, 48.0));
    expect(tester.getSize(find.byType(TabBarView)), const Size(800.0, 600.0 - 48.0));

    // The one tab should be center vis the app's width (800).
    final double tabLeft = tester.getTopLeft(find.widgetWithText(Tab, 'TAB')).dx;
    final double tabRight = tester.getTopRight(find.widgetWithText(Tab, 'TAB')).dx;
    expect(tabLeft + (tabRight - tabLeft) / 2.0, 400.0);

    // A fling in the TabBar or TabBarView, shouldn't move the tab.

    await tester.fling(find.byType(TabBar), const Offset(-100.0, 0.0), 5000.0);
    await tester.pump(const Duration(milliseconds: 50));
    expect(tester.getTopLeft(find.widgetWithText(Tab, 'TAB')).dx, tabLeft);
    expect(tester.getTopRight(find.widgetWithText(Tab, 'TAB')).dx, tabRight);
    await tester.pumpAndSettle();

    await tester.fling(find.byType(TabBarView), const Offset(100.0, 0.0), 5000.0);
    await tester.pump(const Duration(milliseconds: 50));
    expect(tester.getTopLeft(find.widgetWithText(Tab, 'TAB')).dx, tabLeft);
    expect(tester.getTopRight(find.widgetWithText(Tab, 'TAB')).dx, tabRight);
    await tester.pumpAndSettle();

    expect(controller.index, 0);
    expect(find.text('TAB'), findsOneWidget);
    expect(find.text('PAGE'), findsOneWidget);
  });

  testWidgets('can tap on indicator at very bottom of TabBar to switch tabs', (
    WidgetTester tester,
  ) async {
    final TabController controller = createTabController(vsync: const TestVSync(), length: 2);

    await tester.pumpWidget(
      boilerplate(
        child: Column(
          children: <Widget>[
            TabBar(
              controller: controller,
              indicatorWeight: 30.0,
              tabs: const <Widget>[
                Tab(text: 'TAB1'),
                Tab(text: 'TAB2'),
              ],
            ),
            Flexible(
              child: TabBarView(
                controller: controller,
                children: const <Widget>[Text('PAGE1'), Text('PAGE2')],
              ),
            ),
          ],
        ),
      ),
    );

    expect(controller.index, 0);

    final Offset bottomRight = tester.getBottomRight(find.byType(TabBar)) - const Offset(1.0, 1.0);
    final TestGesture gesture = await tester.startGesture(bottomRight);
    await gesture.up();
    await tester.pumpAndSettle();

    expect(controller.index, 1);
  });

  testWidgets('can override semantics of tabs', (WidgetTester tester) async {
    final SemanticsTester semantics = SemanticsTester(tester);

    final List<Tab> tabs = List<Tab>.generate(2, (int index) {
      return Tab(
        child: Semantics(
          label: 'Semantics override $index',
          child: ExcludeSemantics(child: Text('TAB #$index')),
        ),
      );
    });

    final TabController controller = createTabController(
      vsync: const TestVSync(),
      length: tabs.length,
    );

    await tester.pumpWidget(
      boilerplate(
        useMaterial3: false,
        child: Semantics(
          container: true,
          child: TabBar(isScrollable: true, controller: controller, tabs: tabs),
        ),
      ),
    );

    final TestSemantics expectedSemantics = TestSemantics.root(
      children: <TestSemantics>[
        TestSemantics.rootChild(
          id: 1,
          rect: TestSemantics.fullScreen,
          children: <TestSemantics>[
            TestSemantics(
              id: 2,
              rect: TestSemantics.fullScreen,
              children: <TestSemantics>[
                TestSemantics(
                  id: 3,
                  rect: TestSemantics.fullScreen,
                  flags: <SemanticsFlag>[SemanticsFlag.hasImplicitScrolling],
                  children: <TestSemantics>[
                    TestSemantics(
                      id: 4,
                      rect: const Rect.fromLTRB(0.0, 0.0, 232.0, 600.0),
                      role: SemanticsRole.tabBar,
                      children: <TestSemantics>[
                        TestSemantics(
                          id: 5,
                          flags: <SemanticsFlag>[
                            SemanticsFlag.hasSelectedState,
                            SemanticsFlag.isSelected,
                            SemanticsFlag.isFocusable,
                          ],
                          actions: <SemanticsAction>[SemanticsAction.tap, SemanticsAction.focus],
                          label: 'Semantics override 0${kIsWeb ? '' : '\nTab 1 of 2'}',
                          rect: const Rect.fromLTRB(0.0, 0.0, 116.0, kTextTabBarHeight),
                          role: SemanticsRole.tab,
                          transform: Matrix4.translationValues(0.0, 276.0, 0.0),
                        ),
                        TestSemantics(
                          id: 6,
                          flags: <SemanticsFlag>[
                            SemanticsFlag.hasSelectedState,
                            SemanticsFlag.isFocusable,
                          ],
                          actions: <SemanticsAction>[SemanticsAction.tap, SemanticsAction.focus],
                          label: 'Semantics override 1${kIsWeb ? '' : '\nTab 2 of 2'}',
                          rect: const Rect.fromLTRB(0.0, 0.0, 116.0, kTextTabBarHeight),
                          role: SemanticsRole.tab,
                          transform: Matrix4.translationValues(116.0, 276.0, 0.0),
                        ),
                      ],
                    ),
                  ],
                ),
              ],
            ),
          ],
        ),
      ],
    );

    expect(semantics, hasSemantics(expectedSemantics));

    semantics.dispose();
  });

  testWidgets('can be notified of TabBar onTap behavior', (WidgetTester tester) async {
    int tabIndex = -1;

    Widget buildFrame({required TabController controller, required List<String> tabs}) {
      return boilerplate(
        child: TabBar(
          controller: controller,
          tabs: tabs.map<Widget>((String tab) => Tab(text: tab)).toList(),
          onTap: (int index) {
            tabIndex = index;
          },
        ),
      );
    }

    final List<String> tabs = <String>['A', 'B', 'C'];
    final TabController controller = createTabController(
      vsync: const TestVSync(),
      length: tabs.length,
      initialIndex: tabs.indexOf('C'),
    );

    await tester.pumpWidget(buildFrame(tabs: tabs, controller: controller));
    expect(find.text('A'), findsOneWidget);
    expect(find.text('B'), findsOneWidget);
    expect(find.text('C'), findsOneWidget);
    expect(controller, isNotNull);
    expect(controller.index, 2);
    expect(tabIndex, -1); // no tap so far so tabIndex should reflect that

    // Verify whether the [onTap] notification works when the [TabBar] animates.

    await tester.pumpWidget(buildFrame(tabs: tabs, controller: controller));
    await tester.tap(find.text('B'));
    await tester.pump();
    expect(controller.indexIsChanging, true);
    await tester.pumpAndSettle();
    expect(controller.index, 1);
    expect(controller.previousIndex, 2);
    expect(controller.indexIsChanging, false);
    expect(tabIndex, controller.index);

    tabIndex = -1;

    await tester.pumpWidget(buildFrame(tabs: tabs, controller: controller));
    await tester.tap(find.text('C'));
    await tester.pump();
    await tester.pumpAndSettle();
    expect(controller.index, 2);
    expect(controller.previousIndex, 1);
    expect(tabIndex, controller.index);

    tabIndex = -1;

    await tester.pumpWidget(buildFrame(tabs: tabs, controller: controller));
    await tester.tap(find.text('A'));
    await tester.pump();
    await tester.pumpAndSettle();
    expect(controller.index, 0);
    expect(controller.previousIndex, 2);
    expect(tabIndex, controller.index);

    tabIndex = -1;

    // Verify whether [onTap] is called even when the [TabController] does
    // not change.

    final int currentControllerIndex = controller.index;
    await tester.pumpWidget(buildFrame(tabs: tabs, controller: controller));
    await tester.tap(find.text('A'));
    await tester.pump();
    await tester.pumpAndSettle();
    expect(controller.index, currentControllerIndex); // controller has not changed
    expect(tabIndex, 0);
  });

  test('illegal constructor combinations', () {
    expect(() => Tab(icon: nonconst(null)), throwsAssertionError);
    expect(() => Tab(icon: Container(), text: 'foo', child: Container()), throwsAssertionError);
    expect(() => Tab(text: 'foo', child: Container()), throwsAssertionError);
  });

  testWidgets('Tabs changes mouse cursor when a tab is hovered', (WidgetTester tester) async {
    final List<String> tabs = <String>['A', 'B'];
    await tester.pumpWidget(
      MaterialApp(
        home: DefaultTabController(
          length: tabs.length,
          child: Scaffold(
            body: MouseRegion(
              cursor: SystemMouseCursors.forbidden,
              child: TabBar(
                mouseCursor: SystemMouseCursors.text,
                tabs: tabs.map<Widget>((String tab) => Tab(text: tab)).toList(),
              ),
            ),
          ),
        ),
      ),
    );

    final TestGesture gesture = await tester.createGesture(
      kind: PointerDeviceKind.mouse,
      pointer: 1,
    );
    await gesture.addPointer(location: tester.getCenter(find.byType(Tab).first));

    await tester.pump();

    expect(
      RendererBinding.instance.mouseTracker.debugDeviceActiveCursor(1),
      SystemMouseCursors.text,
    );

    // Test default cursor
    await tester.pumpWidget(
      MaterialApp(
        home: DefaultTabController(
          length: tabs.length,
          child: Scaffold(
            body: MouseRegion(
              cursor: SystemMouseCursors.forbidden,
              child: TabBar(tabs: tabs.map<Widget>((String tab) => Tab(text: tab)).toList()),
            ),
          ),
        ),
      ),
    );
    expect(
      RendererBinding.instance.mouseTracker.debugDeviceActiveCursor(1),
      SystemMouseCursors.click,
    );
  });

  testWidgets('TabController changes', (WidgetTester tester) async {
    // This is a regression test for https://github.com/flutter/flutter/issues/14812

    Widget buildFrame(TabController controller) {
      return boilerplate(
        useMaterial3: false,
        child: Container(
          alignment: Alignment.topLeft,
          child: TabBar(
            controller: controller,
            tabs: const <Tab>[
              Tab(text: 'LEFT'),
              Tab(text: 'RIGHT'),
            ],
          ),
        ),
      );
    }

    final TabController controller1 = createTabController(vsync: const TestVSync(), length: 2);

    final TabController controller2 = createTabController(vsync: const TestVSync(), length: 2);

    await tester.pumpWidget(buildFrame(controller1));
    await tester.pumpWidget(buildFrame(controller2));
    expect(controller1.index, 0);
    expect(controller2.index, 0);

    const double indicatorWeight = 2.0;
    final RenderBox tabBarBox = tester.firstRenderObject<RenderBox>(find.byType(TabBar));
    expect(tabBarBox.size.height, 48.0); // 48 = _kTabHeight(46) + indicatorWeight(2.0)

    const double indicatorY = 48.0 - indicatorWeight / 2.0;
    double indicatorLeft = indicatorWeight / 2.0;
    double indicatorRight = 400.0 - indicatorWeight / 2.0; // 400 = screen_width / 2
    expect(
      tabBarBox,
      paints..line(
        strokeWidth: indicatorWeight,
        p1: Offset(indicatorLeft, indicatorY),
        p2: Offset(indicatorRight, indicatorY),
      ),
    );

    await tester.tap(find.text('RIGHT'));
    await tester.pumpAndSettle();
    expect(controller1.index, 0);
    expect(controller2.index, 1);

    // Verify that the TabBar's _IndicatorPainter is now listening to
    // tabController2.

    indicatorLeft = 400.0 + indicatorWeight / 2.0;
    indicatorRight = 800.0 - indicatorWeight / 2.0;
    expect(
      tabBarBox,
      paints..line(
        strokeWidth: indicatorWeight,
        p1: Offset(indicatorLeft, indicatorY),
        p2: Offset(indicatorRight, indicatorY),
      ),
    );
  });

  testWidgets('TabController changes while flinging', (WidgetTester tester) async {
    // This is a regression test for https://github.com/flutter/flutter/issues/34744

    Widget buildFrame(TabController controller) {
      return MaterialApp(
        theme: ThemeData(platform: TargetPlatform.iOS),
        home: Scaffold(
          appBar: AppBar(
            title: const Text('tabs'),
            bottom: TabBar(
              controller: controller,
              tabs: <Tab>[
                const Tab(text: 'A'),
                const Tab(text: 'B'),
                if (controller.length == 3) const Tab(text: 'C'),
              ],
            ),
          ),
          body: TabBarView(
            controller: controller,
            children: <Widget>[
              const Center(child: Text('CHILD A')),
              const Center(child: Text('CHILD B')),
              if (controller.length == 3) const Center(child: Text('CHILD C')),
            ],
          ),
        ),
      );
    }

    final TabController controller1 = createTabController(vsync: const TestVSync(), length: 2);

    final TabController controller2 = createTabController(vsync: const TestVSync(), length: 3);

    expect(controller1.index, 0);
    expect(controller2.index, 0);

    await tester.pumpWidget(buildFrame(controller1));
    final Offset flingStart = tester.getCenter(find.text('CHILD A'));
    await tester.flingFrom(flingStart, const Offset(-200.0, 0.0), 10000.0);
    await tester.pump(const Duration(milliseconds: 10)); // start the fling animation

    await tester.pump(const Duration(milliseconds: 10));

    await tester.pumpWidget(buildFrame(controller2)); // replace controller
    await tester.flingFrom(flingStart, const Offset(-200.0, 0.0), 10000.0);
    await tester.pumpAndSettle(); // finish the fling animation

    expect(controller1.index, 0);
    expect(controller2.index, 1);
  });

  testWidgets('TabController changes with different initialIndex', (WidgetTester tester) async {
    // This is a regression test for https://github.com/flutter/flutter/issues/115917
    const Key lastTabKey = Key('Last Tab');
    TabController? controller;

    Widget buildFrame(int length) {
      controller = createTabController(
        vsync: const TestVSync(),
        length: length,
        initialIndex: length - 1,
      );
      return boilerplate(
        child: TabBar(
          labelPadding: EdgeInsets.zero,
          controller: controller,
          isScrollable: true,
          tabs: List<Widget>.generate(length, (int index) {
            return SizedBox(
              width: 100,
              child: Tab(key: index == length - 1 ? lastTabKey : null, text: 'Tab $index'),
            );
          }),
        ),
      );
    }

    await tester.pumpWidget(buildFrame(10));
    expect(controller!.index, 9);
    expect(tester.getCenter(find.byKey(lastTabKey)).dx, equals(750.0));

    // Rebuild with a new controller with more tabs and last tab selected.
    // Last tab should be visible and on the right of the window.
    await tester.pumpWidget(buildFrame(15));
    expect(controller!.index, 14);
    expect(tester.getCenter(find.byKey(lastTabKey)).dx, equals(750.0));
  });

  testWidgets('DefaultTabController changes does not recreate PageController', (
    WidgetTester tester,
  ) async {
    // This is a regression test for https://github.com/flutter/flutter/issues/134253.
    Widget buildFrame(int length) {
      return boilerplate(
        child: DefaultTabController(
          length: length,
          initialIndex: length - 1,
          child: TabBarView(
            physics: const TabBarTestScrollPhysics(),
            children: List<Widget>.generate(length, (int index) {
              return Center(child: Text('Page $index'));
            }),
          ),
        ),
      );
    }

    await tester.pumpWidget(buildFrame(15));
    PageView pageView = tester.widget(find.byType(PageView));
    final PageController pageController1 = pageView.controller!;
    TabController tabController = DefaultTabController.of(tester.element(find.text('Page 14')));
    expect(tabController.index, 14);
    expect(pageController1.page, 14);

    // Rebuild with a new default tab controller with more tabs.
    await tester.pumpWidget(buildFrame(10));
    pageView = tester.widget(find.byType(PageView));
    final PageController pageController2 = pageView.controller!;
    tabController = DefaultTabController.of(tester.element(find.text('Page 9')));
    expect(tabController.index, 9);
    expect(pageController2.page, 9);

    expect(pageController1, equals(pageController2));
  });

  testWidgets(
    'Do not throw when switching between a scrollable TabBar and a non-scrollable TabBar',
    (WidgetTester tester) async {
      // This is a regression test for https://github.com/flutter/flutter/issues/120649
      final TabController controller1 = createTabController(vsync: const TestVSync(), length: 2);
      final TabController controller2 = createTabController(vsync: const TestVSync(), length: 2);

      Widget buildFrame(TabController controller, bool isScrollable) {
        return boilerplate(
          child: Container(
            alignment: Alignment.topLeft,
            child: TabBar(
              controller: controller,
              isScrollable: isScrollable,
              tabs: const <Tab>[
                Tab(text: 'LEFT'),
                Tab(text: 'RIGHT'),
              ],
            ),
          ),
        );
      }

      // Show both controllers once.
      await tester.pumpWidget(buildFrame(controller1, false));
      await tester.pumpWidget(buildFrame(controller2, true));

      // Switch back to the first controller.
      await tester.pumpWidget(buildFrame(controller1, false));
      expect(tester.takeException(), null);

      // Switch back to the second controller.
      await tester.pumpWidget(buildFrame(controller2, true));
      expect(tester.takeException(), null);
    },
  );

  testWidgets('Default tab indicator color is white in M2 and surfaceVariant in M3', (
    WidgetTester tester,
  ) async {
    // Regression test for https://github.com/flutter/flutter/issues/15958
    final List<String> tabs = <String>['LEFT', 'RIGHT'];
    final ThemeData theme = ThemeData(platform: TargetPlatform.android);
    final bool material3 = theme.useMaterial3;
    await tester.pumpWidget(buildLeftRightApp(themeData: theme, tabs: tabs, value: 'LEFT'));
    final RenderBox tabBarBox = tester.firstRenderObject<RenderBox>(find.byType(TabBar));
    expect(
      tabBarBox,
      paints..line(color: material3 ? theme.colorScheme.outlineVariant : Colors.white),
    );
  });

  testWidgets(
    'Tab indicator color should not be adjusted when disable [automaticIndicatorColorAdjustment]',
    (WidgetTester tester) async {
      // Regression test for https://github.com/flutter/flutter/issues/68077
      final List<String> tabs = <String>['LEFT', 'RIGHT'];
      final ThemeData theme = ThemeData(platform: TargetPlatform.android);
      final bool material3 = theme.useMaterial3;
      await tester.pumpWidget(
        buildLeftRightApp(
          themeData: theme,
          tabs: tabs,
          value: 'LEFT',
          automaticIndicatorColorAdjustment: false,
        ),
      );
      final RenderBox tabBarBox = tester.firstRenderObject<RenderBox>(find.byType(TabBar));
      expect(
        tabBarBox,
        paints..line(color: material3 ? theme.colorScheme.outlineVariant : const Color(0xff2196f3)),
      );
    },
  );

  group('Tab feedback', () {
    late FeedbackTester feedback;

    setUp(() {
      feedback = FeedbackTester();
    });

    tearDown(() {
      feedback.dispose();
    });

    testWidgets('Tab feedback is enabled (default)', (WidgetTester tester) async {
      await tester.pumpWidget(
        boilerplate(
          child: const DefaultTabController(
            length: 1,
            child: TabBar(tabs: <Tab>[Tab(text: 'A')]),
          ),
        ),
      );
      await tester.tap(find.byType(InkWell), pointer: 1);
      await tester.pump(const Duration(seconds: 1));
      expect(feedback.clickSoundCount, 1);
      expect(feedback.hapticCount, 0);

      await tester.tap(find.byType(InkWell), pointer: 1);
      await tester.pump(const Duration(seconds: 1));
      expect(feedback.clickSoundCount, 2);
      expect(feedback.hapticCount, 0);
    });

    testWidgets('Tab feedback is disabled', (WidgetTester tester) async {
      await tester.pumpWidget(
        boilerplate(
          child: const DefaultTabController(
            length: 1,
            child: TabBar(tabs: <Tab>[Tab(text: 'A')], enableFeedback: false),
          ),
        ),
      );
      await tester.tap(find.byType(InkWell), pointer: 1);
      await tester.pump(const Duration(seconds: 1));
      expect(feedback.clickSoundCount, 0);
      expect(feedback.hapticCount, 0);

      await tester.longPress(find.byType(InkWell), pointer: 1);
      await tester.pump(const Duration(seconds: 1));
      expect(feedback.clickSoundCount, 0);
      expect(feedback.hapticCount, 0);
    });
  });

  group('Tab overlayColor affects ink response', () {
    testWidgets("Tab's ink well changes color on hover with Tab overlayColor", (
      WidgetTester tester,
    ) async {
      await tester.pumpWidget(
        boilerplate(
          child: DefaultTabController(
            length: 1,
            child: TabBar(
              tabs: const <Tab>[Tab(text: 'A')],
              overlayColor: WidgetStateProperty.resolveWith<Color>((Set<WidgetState> states) {
                if (states.contains(WidgetState.hovered)) {
                  return const Color(0xff00ff00);
                }
                if (states.contains(WidgetState.pressed)) {
                  return const Color(0xf00fffff);
                }
                return const Color(0xffbadbad); // Shouldn't happen.
              }),
            ),
          ),
        ),
      );
      final TestGesture gesture = await tester.createGesture(kind: PointerDeviceKind.mouse);
      await gesture.addPointer();
      await gesture.moveTo(tester.getCenter(find.byType(Tab)));
      await tester.pumpAndSettle();
      final RenderObject inkFeatures = tester.allRenderObjects.firstWhere(
        (RenderObject object) => object.runtimeType.toString() == '_RenderInkFeatures',
      );
      expect(
        inkFeatures,
        paints..rect(
          rect: const Rect.fromLTRB(0.0, 276.0, 800.0, 324.0),
          color: const Color(0xff00ff00),
        ),
      );
    });

    testWidgets(
      "Tab's ink response splashColor matches resolved Tab overlayColor for WidgetState.pressed",
      (WidgetTester tester) async {
        const Color splashColor = Color(0xf00fffff);
        await tester.pumpWidget(
          boilerplate(
            useMaterial3: false,
            child: DefaultTabController(
              length: 1,
              child: TabBar(
                tabs: const <Tab>[Tab(text: 'A')],
                overlayColor: WidgetStateProperty.resolveWith<Color>((Set<WidgetState> states) {
                  if (states.contains(WidgetState.hovered)) {
                    return const Color(0xff00ff00);
                  }
                  if (states.contains(WidgetState.pressed)) {
                    return splashColor;
                  }
                  return const Color(0xffbadbad); // Shouldn't happen.
                }),
              ),
            ),
          ),
        );
        await tester.pumpAndSettle();
        final TestGesture gesture = await tester.startGesture(
          tester.getRect(find.byType(InkWell)).center,
        );
        await tester.pump(const Duration(milliseconds: 200)); // unconfirmed splash is well underway
        final RenderObject inkFeatures = tester.allRenderObjects.firstWhere(
          (RenderObject object) => object.runtimeType.toString() == '_RenderInkFeatures',
        );
        expect(inkFeatures, paints..circle(x: 400, y: 24, color: splashColor));
        await gesture.up();
      },
    );
  });

  testWidgets('Skipping tabs with global key does not crash', (WidgetTester tester) async {
    // Regression test for https://github.com/flutter/flutter/issues/24660
    final List<String> tabs = <String>['Tab1', 'Tab2', 'Tab3', 'Tab4'];
    final TabController controller = createTabController(
      vsync: const TestVSync(),
      length: tabs.length,
    );
    await tester.pumpWidget(
      MaterialApp(
        home: Align(
          alignment: Alignment.topLeft,
          child: SizedBox(
            width: 300.0,
            height: 200.0,
            child: Scaffold(
              appBar: AppBar(
                title: const Text('tabs'),
                bottom: TabBar(
                  controller: controller,
                  tabs: tabs.map<Widget>((String tab) => Tab(text: tab)).toList(),
                ),
              ),
              body: TabBarView(
                controller: controller,
                children: <Widget>[
                  Text('1', key: GlobalKey()),
                  Text('2', key: GlobalKey()),
                  Text('3', key: GlobalKey()),
                  Text('4', key: GlobalKey()),
                ],
              ),
            ),
          ),
        ),
      ),
    );
    expect(find.text('1'), findsOneWidget);
    expect(find.text('4'), findsNothing);
    await tester.tap(find.text('Tab4'));
    await tester.pumpAndSettle();
    expect(controller.index, 3);
    expect(find.text('4'), findsOneWidget);
    expect(find.text('1'), findsNothing);
  });

  testWidgets('Skipping tabs with a KeepAlive child works', (WidgetTester tester) async {
    // Regression test for https://github.com/flutter/flutter/issues/11895
    final List<String> tabs = <String>['Tab1', 'Tab2', 'Tab3', 'Tab4', 'Tab5'];
    final TabController controller = createTabController(
      vsync: const TestVSync(),
      length: tabs.length,
    );
    await tester.pumpWidget(
      MaterialApp(
        home: Align(
          alignment: Alignment.topLeft,
          child: SizedBox(
            width: 300.0,
            height: 200.0,
            child: Scaffold(
              appBar: AppBar(
                title: const Text('tabs'),
                bottom: TabBar(
                  controller: controller,
                  tabs: tabs.map<Widget>((String tab) => Tab(text: tab)).toList(),
                ),
              ),
              body: TabBarView(
                controller: controller,
                children: <Widget>[
                  TabAlwaysKeepAliveWidget(key: UniqueKey()),
                  const Text('2'),
                  const Text('3'),
                  const Text('4'),
                  const Text('5'),
                ],
              ),
            ),
          ),
        ),
      ),
    );
    expect(find.text(TabAlwaysKeepAliveWidget.text), findsOneWidget);
    expect(find.text('4'), findsNothing);
    await tester.tap(find.text('Tab4'));
    await tester.pumpAndSettle();
    await tester.pump();
    expect(controller.index, 3);
    expect(find.text(TabAlwaysKeepAliveWidget.text, skipOffstage: false), findsOneWidget);
    expect(find.text('4'), findsOneWidget);
  });

  testWidgets(
    'tabbar does not scroll when viewport dimensions initially change from zero to non-zero',
    (WidgetTester tester) async {
      // Regression test for https://github.com/flutter/flutter/issues/10531.

      const List<Widget> tabs = <Widget>[
        Tab(text: 'NEW MEXICO'),
        Tab(text: 'GABBA'),
        Tab(text: 'HEY'),
      ];
      final TabController controller = createTabController(
        vsync: const TestVSync(),
        length: tabs.length,
      );

      Widget buildTestWidget({double? width, double? height}) {
        return MaterialApp(
          home: Center(
            child: SizedBox(
              height: height,
              width: width,
              child: Scaffold(
                appBar: AppBar(
                  title: const Text('AppBarBug'),
                  bottom: PreferredSize(
                    preferredSize: const Size.fromHeight(30.0),
                    child: Padding(
                      padding: const EdgeInsets.symmetric(horizontal: 15.0),
                      child: Align(
                        alignment: FractionalOffset.center,
                        child: TabBar(controller: controller, isScrollable: true, tabs: tabs),
                      ),
                    ),
                  ),
                ),
                body: const Center(child: Text('Hello World')),
              ),
            ),
          ),
        );
      }

      await tester.pumpWidget(buildTestWidget(width: 0.0, height: 0.0));

      await tester.pumpWidget(buildTestWidget(width: 300.0, height: 400.0));

      expect(tester.hasRunningAnimations, isFalse);
      expect(await tester.pumpAndSettle(), 1); // no more frames are scheduled.
    },
  );

  // Regression test for https://github.com/flutter/flutter/issues/20292.
  testWidgets('Number of tabs can be updated dynamically', (WidgetTester tester) async {
    final List<String> threeTabs = <String>['A', 'B', 'C'];
    final List<String> twoTabs = <String>['A', 'B'];
    final List<String> oneTab = <String>['A'];
    final Key key = UniqueKey();
    Widget buildTabs(List<String> tabs) {
      return boilerplate(
        child: DefaultTabController(
          key: key,
          length: tabs.length,
          child: TabBar(tabs: tabs.map<Widget>((String tab) => Tab(text: tab)).toList()),
        ),
      );
    }

    TabController getController() => DefaultTabController.of(tester.element(find.text('A')));

    await tester.pumpWidget(buildTabs(threeTabs));
    await tester.tap(find.text('B'));
    await tester.pump();
    TabController controller = getController();
    expect(controller.previousIndex, 0);
    expect(controller.index, 1);
    expect(controller.length, 3);

    await tester.pumpWidget(buildTabs(twoTabs));
    controller = getController();
    expect(controller.previousIndex, 0);
    expect(controller.index, 1);
    expect(controller.length, 2);

    await tester.pumpWidget(buildTabs(oneTab));
    controller = getController();
    expect(controller.previousIndex, 1);
    expect(controller.index, 0);
    expect(controller.length, 1);

    await tester.pumpWidget(buildTabs(twoTabs));
    controller = getController();
    expect(controller.previousIndex, 1);
    expect(controller.index, 0);
    expect(controller.length, 2);
  });

  // Regression test for https://github.com/flutter/flutter/issues/15008.
  testWidgets('TabBar with one tab has correct color', (WidgetTester tester) async {
    const Tab tab = Tab(text: 'A');
    const Color selectedTabColor = Color(0x00000001);
    const Color unselectedTabColor = Color(0x00000002);

    await tester.pumpWidget(
      boilerplate(
        child: const DefaultTabController(
          length: 1,
          child: TabBar(
            tabs: <Tab>[tab],
            labelColor: selectedTabColor,
            unselectedLabelColor: unselectedTabColor,
          ),
        ),
      ),
    );

    final IconThemeData iconTheme = IconTheme.of(tester.element(find.text('A')));
    expect(iconTheme.color, equals(selectedTabColor));
  });

  testWidgets('TabBar.labelColor resolves material states', (WidgetTester tester) async {
    const String tab1 = 'Tab 1';
    const String tab2 = 'Tab 2';

    const Color selectedColor = Color(0xff00ff00);
    const Color unselectedColor = Color(0xffff0000);
    final WidgetStateColor labelColor = WidgetStateColor.resolveWith((Set<WidgetState> states) {
      if (states.contains(WidgetState.selected)) {
        return selectedColor;
      }
      return unselectedColor;
    });

    // Test labelColor correctly resolves material states.
    await tester.pumpWidget(
      boilerplate(
        child: DefaultTabController(
          length: 2,
          child: TabBar(labelColor: labelColor, tabs: const <Widget>[Text(tab1), Text(tab2)]),
        ),
      ),
    );

    final IconThemeData selectedTabIcon = IconTheme.of(tester.element(find.text(tab1)));
    final IconThemeData unselectedTabIcon = IconTheme.of(tester.element(find.text(tab2)));
    final TextStyle selectedTextStyle = tester
        .renderObject<RenderParagraph>(find.text(tab1))
        .text
        .style!;
    final TextStyle unselectedTextStyle = tester
        .renderObject<RenderParagraph>(find.text(tab2))
        .text
        .style!;

    expect(selectedTabIcon.color, selectedColor);
    expect(unselectedTabIcon.color, unselectedColor);
    expect(selectedTextStyle.color, selectedColor);
    expect(unselectedTextStyle.color, unselectedColor);
  });

  testWidgets('labelColor & unselectedLabelColor override material state labelColor', (
    WidgetTester tester,
  ) async {
    const String tab1 = 'Tab 1';
    const String tab2 = 'Tab 2';

    const Color selectedStateColor = Color(0xff00ff00);
    const Color unselectedStateColor = Color(0xffff0000);
    final WidgetStateColor labelColor = WidgetStateColor.resolveWith((Set<WidgetState> states) {
      if (states.contains(WidgetState.selected)) {
        return selectedStateColor;
      }
      return unselectedStateColor;
    });
    const Color selectedColor = Color(0xff00ffff);
    const Color unselectedColor = Color(0xffff12ff);

    Widget buildTabBar({bool stateColor = true}) {
      return boilerplate(
        child: DefaultTabController(
          length: 2,
          child: TabBar(
            labelColor: stateColor ? labelColor : selectedColor,
            unselectedLabelColor: stateColor ? null : unselectedColor,
            tabs: const <Widget>[Text(tab1), Text(tab2)],
          ),
        ),
      );
    }

    // Test material state label color.
    await tester.pumpWidget(buildTabBar());

    IconThemeData selectedTabIcon = IconTheme.of(tester.element(find.text(tab1)));
    IconThemeData unselectedTabIcon = IconTheme.of(tester.element(find.text(tab2)));
    TextStyle selectedTextStyle = tester.renderObject<RenderParagraph>(find.text(tab1)).text.style!;
    TextStyle unselectedTextStyle = tester
        .renderObject<RenderParagraph>(find.text(tab2))
        .text
        .style!;

    expect(selectedTabIcon.color, selectedStateColor);
    expect(unselectedTabIcon.color, unselectedStateColor);
    expect(selectedTextStyle.color, selectedStateColor);
    expect(unselectedTextStyle.color, unselectedStateColor);

    // Test labelColor & unselectedLabelColor override material state labelColor.
    await tester.pumpWidget(buildTabBar(stateColor: false));

    selectedTabIcon = IconTheme.of(tester.element(find.text(tab1)));
    unselectedTabIcon = IconTheme.of(tester.element(find.text(tab2)));
    selectedTextStyle = tester.renderObject<RenderParagraph>(find.text(tab1)).text.style!;
    unselectedTextStyle = tester.renderObject<RenderParagraph>(find.text(tab2)).text.style!;

    expect(selectedTabIcon.color, selectedColor);
    expect(unselectedTabIcon.color, unselectedColor);
    expect(selectedTextStyle.color, selectedColor);
    expect(unselectedTextStyle.color, unselectedColor);
  });

  testWidgets('Replacing the tabController after disposing the old one', (
    WidgetTester tester,
  ) async {
    // Regression test for https://github.com/flutter/flutter/issues/32428
    TabController controller = TabController(vsync: const TestVSync(), length: 2);

    await tester.pumpWidget(
      MaterialApp(
        home: StatefulBuilder(
          builder: (BuildContext context, StateSetter setState) {
            return Scaffold(
              appBar: AppBar(
                bottom: TabBar(
                  controller: controller,
                  tabs: List<Widget>.generate(
                    controller.length,
                    (int index) => Tab(text: 'Tab$index'),
                  ),
                ),
                actions: <Widget>[
                  TextButton(
                    child: const Text('Change TabController length'),
                    onPressed: () {
                      setState(() {
                        controller.dispose();
                        controller = createTabController(vsync: const TestVSync(), length: 3);
                      });
                    },
                  ),
                ],
              ),
              body: TabBarView(
                controller: controller,
                children: List<Widget>.generate(
                  controller.length,
                  (int index) => Center(child: Text('Tab $index')),
                ),
              ),
            );
          },
        ),
      ),
    );

    expect(controller.index, 0);
    expect(controller.length, 2);
    expect(find.text('Tab0'), findsOneWidget);
    expect(find.text('Tab1'), findsOneWidget);
    expect(find.text('Tab2'), findsNothing);

    await tester.tap(find.text('Change TabController length'));
    await tester.pumpAndSettle();
    expect(controller.index, 0);
    expect(controller.length, 3);
    expect(find.text('Tab0'), findsOneWidget);
    expect(find.text('Tab1'), findsOneWidget);
    expect(find.text('Tab2'), findsOneWidget);
  });

  testWidgets('DefaultTabController should allow for a length of zero', (
    WidgetTester tester,
  ) async {
    // Regression test for https://github.com/flutter/flutter/issues/20292.
    List<String> tabTextContent = <String>[];

    await tester.pumpWidget(
      MaterialApp(
        home: StatefulBuilder(
          builder: (BuildContext context, StateSetter setState) {
            return DefaultTabController(
              length: tabTextContent.length,
              child: Scaffold(
                appBar: AppBar(
                  title: const Text('Default TabBar Preview'),
                  bottom: tabTextContent.isNotEmpty
                      ? TabBar(
                          isScrollable: true,
                          tabs: tabTextContent
                              .map((String textContent) => Tab(text: textContent))
                              .toList(),
                        )
                      : null,
                ),
                body: tabTextContent.isNotEmpty
                    ? TabBarView(
                        children: tabTextContent
                            .map((String textContent) => Tab(text: "$textContent's view"))
                            .toList(),
                      )
                    : const Center(child: Text('No tabs')),
                bottomNavigationBar: BottomAppBar(
                  child: Row(
                    mainAxisAlignment: MainAxisAlignment.spaceBetween,
                    children: <Widget>[
                      IconButton(
                        key: const Key('Add tab'),
                        icon: const Icon(Icons.add),
                        onPressed: () {
                          setState(() {
                            tabTextContent = List<String>.of(tabTextContent)
                              ..add('Tab ${tabTextContent.length + 1}');
                          });
                        },
                      ),
                      IconButton(
                        key: const Key('Delete tab'),
                        icon: const Icon(Icons.delete),
                        onPressed: () {
                          setState(() {
                            tabTextContent = List<String>.of(tabTextContent)..removeLast();
                          });
                        },
                      ),
                    ],
                  ),
                ),
              ),
            );
          },
        ),
      ),
    );

    // Initializes with zero tabs properly
    expect(find.text('No tabs'), findsOneWidget);
    await tester.tap(find.byKey(const Key('Add tab')));
    await tester.pumpAndSettle();
    expect(find.text('Tab 1'), findsOneWidget);
    expect(find.text("Tab 1's view"), findsOneWidget);

    // Dynamically updates to zero tabs properly
    await tester.tap(find.byKey(const Key('Delete tab')));
    await tester.pumpAndSettle();
    expect(find.text('No tabs'), findsOneWidget);
  });

  testWidgets('DefaultTabController should allow dynamic length of tabs', (
    WidgetTester tester,
  ) async {
    // Regression test for https://github.com/flutter/flutter/issues/94504.
    final List<String> tabTitles = <String>[];

    void onTabAdd(StateSetter setState) {
      setState(() {
        tabTitles.add('Tab ${tabTitles.length + 1}');
      });
    }

    void onTabRemove(StateSetter setState) {
      setState(() {
        tabTitles.removeLast();
      });
    }

    await tester.pumpWidget(
      MaterialApp(
        home: StatefulBuilder(
          builder: (BuildContext context, StateSetter setState) {
            return DefaultTabController(
              length: tabTitles.length,
              child: Scaffold(
                appBar: AppBar(
                  actions: <Widget>[
                    TextButton(
                      key: const Key('Add tab'),
                      child: const Text('Add tab'),
                      onPressed: () => onTabAdd(setState),
                    ),
                    TextButton(
                      key: const Key('Remove tab'),
                      child: const Text('Remove tab'),
                      onPressed: () => onTabRemove(setState),
                    ),
                  ],
                  bottom: PreferredSize(
                    preferredSize: const Size.fromHeight(40.0),
                    child: Expanded(
                      child: TabBar(
                        tabs: tabTitles.map((String title) => Tab(text: title)).toList(),
                      ),
                    ),
                  ),
                ),
              ),
            );
          },
        ),
      ),
    );

    expect(find.text('Tab 1'), findsNothing);
    expect(find.text('Tab 2'), findsNothing);

    await tester.tap(find.byKey(const Key('Add tab'))); // +1
    await tester.pumpAndSettle();
    expect(find.text('Tab 1'), findsOneWidget);
    expect(find.text('Tab 2'), findsNothing);

    await tester.tap(find.byKey(const Key('Add tab'))); // +2
    await tester.pumpAndSettle();
    expect(find.text('Tab 1'), findsOneWidget);
    expect(find.text('Tab 2'), findsOneWidget);

    await tester.tap(find.byKey(const Key('Remove tab'))); // -2
    await tester.tap(find.byKey(const Key('Remove tab'))); // -1
    await tester.pumpAndSettle();
    expect(find.text('Tab 1'), findsNothing);
    expect(find.text('Tab 2'), findsNothing);
  });

  testWidgets('TabBar - updating to and from zero tabs', (WidgetTester tester) async {
    // Regression test for https://github.com/flutter/flutter/issues/68962.
    final List<String> tabTitles = <String>[];
    TabController tabController = createTabController(
      length: tabTitles.length,
      vsync: const TestVSync(),
    );

    void onTabAdd(StateSetter setState) {
      setState(() {
        tabTitles.add('Tab ${tabTitles.length + 1}');
        tabController = createTabController(length: tabTitles.length, vsync: const TestVSync());
      });
    }

    void onTabRemove(StateSetter setState) {
      setState(() {
        tabTitles.removeLast();
        tabController = createTabController(length: tabTitles.length, vsync: const TestVSync());
      });
    }

    await tester.pumpWidget(
      MaterialApp(
        home: StatefulBuilder(
          builder: (BuildContext context, StateSetter setState) {
            return Scaffold(
              appBar: AppBar(
                actions: <Widget>[
                  TextButton(
                    key: const Key('Add tab'),
                    child: const Text('Add tab'),
                    onPressed: () => onTabAdd(setState),
                  ),
                  TextButton(
                    key: const Key('Remove tab'),
                    child: const Text('Remove tab'),
                    onPressed: () => onTabRemove(setState),
                  ),
                ],
                bottom: PreferredSize(
                  preferredSize: const Size.fromHeight(40.0),
                  child: Expanded(
                    child: TabBar(
                      controller: tabController,
                      tabs: tabTitles.map((String title) => Tab(text: title)).toList(),
                    ),
                  ),
                ),
              ),
            );
          },
        ),
      ),
    );

    expect(find.text('Tab 1'), findsNothing);
    expect(find.text('Add tab'), findsOneWidget);
    await tester.tap(find.byKey(const Key('Add tab')));
    await tester.pumpAndSettle();
    expect(find.text('Tab 1'), findsOneWidget);

    await tester.tap(find.byKey(const Key('Remove tab')));
    await tester.pumpAndSettle();
    expect(find.text('Tab 1'), findsNothing);
  });

  testWidgets(
    'TabBar expands vertically to accommodate the Icon and child Text() pair the same amount it would expand for Icon and text pair.',
    (WidgetTester tester) async {
      const List<Widget> tabListWithText = <Widget>[
        Tab(icon: Icon(Icons.notifications), text: 'Test'),
      ];
      const List<Widget> tabListWithTextChild = <Widget>[
        Tab(icon: Icon(Icons.notifications), child: Text('Test')),
      ];

      const TabBar tabBarWithText = TabBar(tabs: tabListWithText);
      const TabBar tabBarWithTextChild = TabBar(tabs: tabListWithTextChild);

      expect(tabBarWithText.preferredSize, tabBarWithTextChild.preferredSize);
    },
  );

  testWidgets(
    'Setting TabController index should make TabBar indicator immediately pop into the position',
    (WidgetTester tester) async {
      const List<Tab> tabs = <Tab>[Tab(text: 'A'), Tab(text: 'B'), Tab(text: 'C')];
      const Color indicatorColor = Color(0xFFFF0000);
      late TabController tabController;

      Widget buildTabControllerFrame(BuildContext context, TabController controller) {
        tabController = controller;
        return MaterialApp(
          theme: ThemeData(useMaterial3: false),
          home: Scaffold(
            appBar: AppBar(
              bottom: TabBar(controller: controller, tabs: tabs, indicatorColor: indicatorColor),
            ),
            body: TabBarView(
              controller: controller,
              children: tabs.map((Tab tab) {
                return Center(child: Text(tab.text!));
              }).toList(),
            ),
          ),
        );
      }

      await tester.pumpWidget(
        TabControllerFrame(builder: buildTabControllerFrame, length: tabs.length),
      );

      final RenderBox box = tester.renderObject(find.byType(TabBar));
      final TabIndicatorRecordingCanvas canvas = TabIndicatorRecordingCanvas(indicatorColor);
      final TestRecordingPaintingContext context = TestRecordingPaintingContext(canvas);

      box.paint(context, Offset.zero);
      double expectedIndicatorLeft = canvas.indicatorRect.left;

      final PageView pageView = tester.widget(find.byType(PageView));
      final PageController pageController = pageView.controller!;
      void pageControllerListener() {
        // Whenever TabBarView scrolls due to changing TabController's index,
        // check if indicator stays idle in its expectedIndicatorLeft
        box.paint(context, Offset.zero);
        expect(canvas.indicatorRect.left, expectedIndicatorLeft);
      }

      // Moving from index 0 to 2 (distanced tabs)
      tabController.index = 2;
      box.paint(context, Offset.zero);
      expectedIndicatorLeft = canvas.indicatorRect.left;
      pageController.addListener(pageControllerListener);
      await tester.pumpAndSettle();

      // Moving from index 2 to 1 (neighboring tabs)
      tabController.index = 1;
      box.paint(context, Offset.zero);
      expectedIndicatorLeft = canvas.indicatorRect.left;
      await tester.pumpAndSettle();
      pageController.removeListener(pageControllerListener);
    },
  );

  testWidgets(
    'Setting BouncingScrollPhysics on TabBarView does not include ClampingScrollPhysics',
    (WidgetTester tester) async {
      // Regression test for https://github.com/flutter/flutter/issues/57708
      await tester.pumpWidget(
        MaterialApp(
          home: DefaultTabController(
            length: 10,
            child: Scaffold(
              body: TabBarView(
                physics: const BouncingScrollPhysics(),
                children: List<Widget>.generate(10, (int i) => Center(child: Text('index $i'))),
              ),
            ),
          ),
        ),
      );

      final PageView pageView = tester.widget<PageView>(find.byType(PageView));
      expect(pageView.physics.toString().contains('ClampingScrollPhysics'), isFalse);
    },
  );

  testWidgets('TabController.offset changes reflect labelColor', (WidgetTester tester) async {
    final TabController controller = createTabController(vsync: const TestVSync(), length: 2);

    late Color firstColor;
    late Color secondColor;

    Widget buildTabBar({bool stateColor = false}) {
      final Color labelColor = stateColor
          ? WidgetStateColor.resolveWith((Set<WidgetState> states) {
              if (states.contains(WidgetState.selected)) {
                return Colors.white;
              } else {
                // this is a third color to also test if unselectedLabelColor
                // is ignored when labelColor is WidgetStateColor
                return Colors.transparent;
              }
            })
          : Colors.white;

      return boilerplate(
        child: TabBar(
          controller: controller,
          labelColor: labelColor,
          unselectedLabelColor: Colors.black,
          tabs: <Widget>[
            Builder(
              builder: (BuildContext context) {
                firstColor = DefaultTextStyle.of(context).style.color!;
                return const Text('First');
              },
            ),
            Builder(
              builder: (BuildContext context) {
                secondColor = DefaultTextStyle.of(context).style.color!;
                return const Text('Second');
              },
            ),
          ],
        ),
      );
    }

    Future<void> testLabelColor({
      required Color selectedColor,
      required Color unselectedColor,
    }) async {
      expect(firstColor, equals(selectedColor));
      expect(secondColor, equals(unselectedColor));

      controller.offset = 0.6;
      await tester.pump();

      expect(firstColor, equals(Color.lerp(selectedColor, unselectedColor, 0.6)));
      expect(secondColor, equals(Color.lerp(unselectedColor, selectedColor, 0.6)));

      controller.index = 1;
      await tester.pump();

      expect(firstColor, equals(unselectedColor));
      expect(secondColor, equals(selectedColor));

      controller.offset = 0.6;
      await tester.pump();

      expect(firstColor, equals(unselectedColor));
      expect(secondColor, equals(selectedColor));

      controller.offset = -0.6;
      await tester.pump();

      expect(firstColor, equals(Color.lerp(selectedColor, unselectedColor, 0.4)));
      expect(secondColor, equals(Color.lerp(unselectedColor, selectedColor, 0.4)));
    }

    await tester.pumpWidget(buildTabBar());
    await testLabelColor(selectedColor: Colors.white, unselectedColor: Colors.black);

    // reset
    controller.index = 0;
    await tester.pump();

    await tester.pumpWidget(buildTabBar(stateColor: true));
    await testLabelColor(selectedColor: Colors.white, unselectedColor: Colors.transparent);
  });

  testWidgets('No crash on dispose', (WidgetTester tester) async {
    await tester.pumpWidget(
      MaterialApp(
        home: DefaultTabController(
          length: 3,
          child: Scaffold(
            appBar: AppBar(
              bottom: const TabBar(
                tabs: <Widget>[
                  Tab(icon: Icon(Icons.directions_car)),
                  Tab(icon: Icon(Icons.directions_transit)),
                  Tab(icon: Icon(Icons.directions_bike)),
                ],
              ),
              title: const Text('Tabs Demo'),
            ),
            body: const TabBarView(
              children: <Widget>[
                Icon(Icons.directions_car),
                Icon(Icons.directions_transit),
                Icon(Icons.directions_bike),
              ],
            ),
          ),
        ),
      ),
    );
    await tester.tap(find.byIcon(Icons.directions_bike));
    // No crash on dispose.
    expect(tester.takeException(), isNull);
  });

  testWidgets(
    "TabController's animation value should be in sync with TabBarView's scroll value when user interrupts ballistic scroll",
    (WidgetTester tester) async {
      final TabController tabController = createTabController(vsync: const TestVSync(), length: 3);

      await tester.pumpWidget(
        Directionality(
          textDirection: TextDirection.ltr,
          child: SizedBox.expand(
            child: Center(
              child: SizedBox(
                width: 400.0,
                height: 400.0,
                child: TabBarView(
                  controller: tabController,
                  children: const <Widget>[
                    Center(child: Text('0')),
                    Center(child: Text('1')),
                    Center(child: Text('2')),
                  ],
                ),
              ),
            ),
          ),
        ),
      );

      final PageView pageView = tester.widget(find.byType(PageView));
      final PageController pageController = pageView.controller!;
      final ScrollPosition position = pageController.position;

      expect(tabController.index, 0);
      expect(position.pixels, 0.0);

      pageController.jumpTo(300.0);
      await tester.pump();
      expect(tabController.animation!.value, pageController.page);

      // Touch TabBarView while ballistic scrolling is happening and
      // check if tabController's animation value properly follows page value.
      final TestGesture gesture = await tester.startGesture(
        tester.getCenter(find.byType(PageView)),
      );
      await tester.pump();
      expect(tabController.animation!.value, pageController.page);

      // Finish gesture to release resources.
      await gesture.up();
      await tester.pumpAndSettle();
    },
  );

  testWidgets('Does not instantiate intermediate tabs during animation', (
    WidgetTester tester,
  ) async {
    // Regression test for https://github.com/flutter/flutter/issues/14316.
    final List<String> log = <String>[];
    await tester.pumpWidget(
      MaterialApp(
        home: DefaultTabController(
          length: 5,
          child: Scaffold(
            appBar: AppBar(
              bottom: const TabBar(
                tabs: <Widget>[
                  Tab(text: 'car'),
                  Tab(text: 'transit'),
                  Tab(text: 'bike'),
                  Tab(text: 'boat'),
                  Tab(text: 'bus'),
                ],
              ),
              title: const Text('Tabs Test'),
            ),
            body: TabBarView(
              children: <Widget>[
                TabBody(index: 0, log: log),
                TabBody(index: 1, log: log),
                TabBody(index: 2, log: log),
                TabBody(index: 3, log: log),
                TabBody(index: 4, log: log),
              ],
            ),
          ),
        ),
      ),
    );

    expect(find.text('0'), findsOneWidget);
    expect(find.text('3'), findsNothing);
    expect(log, <String>['init: 0']);

    await tester.tap(find.text('boat'));
    await tester.pumpAndSettle();

    expect(find.text('0'), findsNothing);
    expect(find.text('3'), findsOneWidget);

    // No other tab got instantiated during the animation.
    expect(log, <String>['init: 0', 'init: 3', 'dispose: 0']);
  });

  testWidgets(
    "TabController's animation value should be updated when TabController's index >= tabs's length",
    (WidgetTester tester) async {
      // This is a regression test for the issue brought up here
      // https://github.com/flutter/flutter/issues/79226

      final List<String> tabs = <String>['A', 'B', 'C'];
      await tester.pumpWidget(
        MaterialApp(
          home: StatefulBuilder(
            builder: (BuildContext context, StateSetter setState) {
              return DefaultTabController(
                length: tabs.length,
                child: Scaffold(
                  appBar: AppBar(
                    bottom: TabBar(tabs: tabs.map<Widget>((String tab) => Tab(text: tab)).toList()),
                    actions: <Widget>[
                      TextButton(
                        child: const Text('Remove Last Tab'),
                        onPressed: () {
                          setState(() {
                            tabs.removeLast();
                          });
                        },
                      ),
                    ],
                  ),
                  body: TabBarView(
                    children: tabs
                        .map<Widget>((String tab) => Tab(text: 'Tab child $tab'))
                        .toList(),
                  ),
                ),
              );
            },
          ),
        ),
      );

      TabController getController() => DefaultTabController.of(tester.element(find.text('B')));
      TabController controller = getController();

      controller.animateTo(2, duration: const Duration(milliseconds: 200), curve: Curves.linear);
      await tester.pump();
      await tester.pump(const Duration(milliseconds: 300));

      controller = getController();
      expect(controller.index, 2);
      expect(controller.animation!.value, 2);

      await tester.tap(find.text('Remove Last Tab'));
      await tester.pumpAndSettle();

      controller = getController();
      expect(controller.index, 1);
      expect(controller.animation!.value, 1);
    },
  );

  testWidgets('Tab preferredSize gives correct value', (WidgetTester tester) async {
    await tester.pumpWidget(
      const MaterialApp(
        home: Material(
          child: Row(
            children: <Tab>[
              Tab(icon: Icon(Icons.message)),
              Tab(text: 'Two'),
              Tab(text: 'Three', icon: Icon(Icons.chat)),
            ],
          ),
        ),
      ),
    );

    final Tab firstTab = tester.widget(find.widgetWithIcon(Tab, Icons.message));
    final Tab secondTab = tester.widget(find.widgetWithText(Tab, 'Two'));
    final Tab thirdTab = tester.widget(find.widgetWithText(Tab, 'Three'));

    expect(firstTab.preferredSize, const Size.fromHeight(46.0));
    expect(secondTab.preferredSize, const Size.fromHeight(46.0));
    expect(thirdTab.preferredSize, const Size.fromHeight(72.0));
  });

  testWidgets(
    'TabBar preferredSize gives correct value when there are both icon and text in tabs',
    (WidgetTester tester) async {
      await tester.pumpWidget(
        MaterialApp(
          home: DefaultTabController(
            length: 5,
            child: Scaffold(
              appBar: AppBar(
                bottom: const TabBar(
                  tabs: <Widget>[
                    Tab(text: 'car'),
                    Tab(text: 'transit'),
                    Tab(text: 'bike'),
                    Tab(text: 'boat', icon: Icon(Icons.message)),
                    Tab(text: 'bus'),
                  ],
                ),
                title: const Text('Tabs Test'),
              ),
            ),
          ),
        ),
      );

      final TabBar tabBar = tester.widget(find.widgetWithText(TabBar, 'car'));

      expect(tabBar.preferredSize, const Size.fromHeight(74.0));
    },
  );

  testWidgets('TabBar preferredSize gives correct value when there is only icon or text in tabs', (
    WidgetTester tester,
  ) async {
    await tester.pumpWidget(
      MaterialApp(
        home: DefaultTabController(
          length: 5,
          child: Scaffold(
            appBar: AppBar(
              bottom: const TabBar(
                tabs: <Widget>[
                  Tab(text: 'car'),
                  Tab(icon: Icon(Icons.message)),
                  Tab(text: 'bike'),
                  Tab(icon: Icon(Icons.chat)),
                  Tab(text: 'bus'),
                ],
              ),
              title: const Text('Tabs Test'),
            ),
          ),
        ),
      ),
    );

    final TabBar tabBar = tester.widget(find.widgetWithText(TabBar, 'car'));

    expect(tabBar.preferredSize, const Size.fromHeight(48.0));
  });

  testWidgets('Tabs are given uniform padding in case of few tabs having both text and icon', (
    WidgetTester tester,
  ) async {
    const EdgeInsetsGeometry expectedPaddingAdjusted = EdgeInsets.symmetric(
      vertical: 13.0,
      horizontal: 16.0,
    );
    const EdgeInsetsGeometry expectedPaddingDefault = EdgeInsets.symmetric(horizontal: 16.0);

    await tester.pumpWidget(
      MaterialApp(
        home: Scaffold(
          appBar: AppBar(
            bottom: TabBar(
              controller: createTabController(length: 3, vsync: const TestVSync()),
              tabs: const <Widget>[
                Tab(text: 'Tab 1', icon: Icon(Icons.plus_one)),
                Tab(text: 'Tab 2'),
                Tab(text: 'Tab 3'),
              ],
            ),
          ),
        ),
      ),
    );

    final Padding tabOne = tester.widget<Padding>(find.widgetWithText(Padding, 'Tab 1').first);
    final Padding tabTwo = tester.widget<Padding>(find.widgetWithText(Padding, 'Tab 2').first);
    final Padding tabThree = tester.widget<Padding>(find.widgetWithText(Padding, 'Tab 3').first);

    expect(tabOne.padding, expectedPaddingDefault);
    expect(tabTwo.padding, expectedPaddingAdjusted);
    expect(tabThree.padding, expectedPaddingAdjusted);
  });

  testWidgets('Tabs are given uniform padding when labelPadding is given', (
    WidgetTester tester,
  ) async {
    const EdgeInsetsGeometry labelPadding = EdgeInsets.symmetric(vertical: 10.0, horizontal: 20.0);
    const EdgeInsetsGeometry expectedPaddingAdjusted = EdgeInsets.symmetric(
      vertical: 23.0,
      horizontal: 20.0,
    );
    const EdgeInsetsGeometry expectedPaddingDefault = EdgeInsets.symmetric(
      vertical: 10.0,
      horizontal: 20.0,
    );

    await tester.pumpWidget(
      MaterialApp(
        home: Scaffold(
          appBar: AppBar(
            bottom: TabBar(
              labelPadding: labelPadding,
              controller: createTabController(length: 3, vsync: const TestVSync()),
              tabs: const <Widget>[
                Tab(text: 'Tab 1', icon: Icon(Icons.plus_one)),
                Tab(text: 'Tab 2'),
                Tab(text: 'Tab 3'),
              ],
            ),
          ),
        ),
      ),
    );

    final Padding tabOne = tester.widget<Padding>(find.widgetWithText(Padding, 'Tab 1').first);
    final Padding tabTwo = tester.widget<Padding>(find.widgetWithText(Padding, 'Tab 2').first);
    final Padding tabThree = tester.widget<Padding>(find.widgetWithText(Padding, 'Tab 3').first);

    expect(tabOne.padding, expectedPaddingDefault);
    expect(tabTwo.padding, expectedPaddingAdjusted);
    expect(tabThree.padding, expectedPaddingAdjusted);
  });

  testWidgets('Tabs are given uniform padding TabBarTheme.labelPadding is given', (
    WidgetTester tester,
  ) async {
    const EdgeInsetsGeometry labelPadding = EdgeInsets.symmetric(vertical: 15.0, horizontal: 20);
    const EdgeInsetsGeometry expectedPaddingAdjusted = EdgeInsets.symmetric(
      vertical: 28.0,
      horizontal: 20.0,
    );
    const EdgeInsetsGeometry expectedPaddingDefault = EdgeInsets.symmetric(
      vertical: 15.0,
      horizontal: 20.0,
    );

    await tester.pumpWidget(
      MaterialApp(
        theme: ThemeData(tabBarTheme: const TabBarThemeData(labelPadding: labelPadding)),
        home: Scaffold(
          appBar: AppBar(
            bottom: TabBar(
              controller: createTabController(length: 3, vsync: const TestVSync()),
              tabs: const <Widget>[
                Tab(text: 'Tab 1', icon: Icon(Icons.plus_one)),
                Tab(text: 'Tab 2'),
                Tab(text: 'Tab 3'),
              ],
            ),
          ),
        ),
      ),
    );

    final Padding tabOne = tester.widget<Padding>(find.widgetWithText(Padding, 'Tab 1').first);
    final Padding tabTwo = tester.widget<Padding>(find.widgetWithText(Padding, 'Tab 2').first);
    final Padding tabThree = tester.widget<Padding>(find.widgetWithText(Padding, 'Tab 3').first);

    expect(tabOne.padding, expectedPaddingDefault);
    expect(tabTwo.padding, expectedPaddingAdjusted);
    expect(tabThree.padding, expectedPaddingAdjusted);
  });

  testWidgets('Change tab bar height', (WidgetTester tester) async {
    await tester.pumpWidget(
      MaterialApp(
        theme: ThemeData(useMaterial3: false),
        home: DefaultTabController(
          length: 4,
          child: Scaffold(
            appBar: AppBar(
              bottom: const TabBar(
                tabs: <Widget>[
                  Tab(
                    icon: Icon(Icons.check, size: 40),
                    height: 85,
                    child: Text('1 - OK', style: TextStyle(fontSize: 25)),
                  ), // icon and child
                  Tab(height: 85, child: Text('2 - OK', style: TextStyle(fontSize: 25))), // child
                  Tab(icon: Icon(Icons.done, size: 40), height: 85), // icon
                  Tab(text: '4 - OK', height: 85), // text
                ],
              ),
            ),
          ),
        ),
      ),
    );
    final Tab firstTab = tester.widget(find.widgetWithIcon(Tab, Icons.check));
    final Tab secTab = tester.widget(find.widgetWithText(Tab, '2 - OK'));
    final Tab thirdTab = tester.widget(find.widgetWithIcon(Tab, Icons.done));
    final Tab fourthTab = tester.widget(find.widgetWithText(Tab, '4 - OK'));
    expect(firstTab.preferredSize.height, 85);
    expect(firstTab.height, 85);
    expect(secTab.height, 85);
    expect(thirdTab.height, 85);
    expect(fourthTab.height, 85);
  });

  testWidgets('Change tab bar height 2', (WidgetTester tester) async {
    await tester.pumpWidget(
      MaterialApp(
        home: DefaultTabController(
          length: 1,
          child: Scaffold(
            appBar: AppBar(
              bottom: const TabBar(
                tabs: <Widget>[
                  Tab(
                    icon: Icon(Icons.check, size: 40),
                    text: '1 - OK',
                    height: 85,
                  ), // icon and text
                ],
              ),
            ),
          ),
        ),
      ),
    );
    final Tab firstTab = tester.widget(find.widgetWithIcon(Tab, Icons.check));
    expect(firstTab.height, 85);
  });

  testWidgets('Test semantics of TabPageSelector', (WidgetTester tester) async {
    final SemanticsTester semantics = SemanticsTester(tester);

    final TabController controller = createTabController(vsync: const TestVSync(), length: 2);

    await tester.pumpWidget(
      boilerplate(
        child: Column(
          children: <Widget>[
            TabBar(
              controller: controller,
              indicatorWeight: 30.0,
              tabs: const <Widget>[
                Tab(text: 'TAB1'),
                Tab(text: 'TAB2'),
              ],
            ),
            Flexible(
              child: TabBarView(
                controller: controller,
                children: const <Widget>[Text('PAGE1'), Text('PAGE2')],
              ),
            ),
            Expanded(child: TabPageSelector(controller: controller)),
          ],
        ),
      ),
    );

    final TestSemantics expectedSemantics = TestSemantics.root(
      children: <TestSemantics>[
        TestSemantics.rootChild(
          label: 'Tab 1 of 2',
          id: 1,
          rect: TestSemantics.fullScreen,
          children: <TestSemantics>[
            TestSemantics(
              id: 2,
              role: SemanticsRole.tabBar,
              children: <TestSemantics>[
                TestSemantics(
                  label: 'TAB1${kIsWeb ? '' : '\nTab 1 of 2'}',
                  flags: <SemanticsFlag>[
                    SemanticsFlag.isFocusable,
                    SemanticsFlag.isSelected,
                    SemanticsFlag.hasSelectedState,
                  ],
                  id: 3,
                  rect: TestSemantics.fullScreen,
                  actions: 1 | SemanticsAction.focus.index,
                  role: SemanticsRole.tab,
                ),
                TestSemantics(
                  label: 'TAB2${kIsWeb ? '' : '\nTab 2 of 2'}',
                  flags: <SemanticsFlag>[SemanticsFlag.isFocusable, SemanticsFlag.hasSelectedState],
                  id: 4,
                  rect: TestSemantics.fullScreen,
                  actions: <SemanticsAction>[SemanticsAction.tap, SemanticsAction.focus],
                  role: SemanticsRole.tab,
                ),
              ],
            ),
            TestSemantics(
              id: 5,
              rect: TestSemantics.fullScreen,
              children: <TestSemantics>[
                TestSemantics(
                  id: 7,
                  rect: TestSemantics.fullScreen,
                  actions: <SemanticsAction>[SemanticsAction.scrollLeft],
                  children: <TestSemantics>[
                    TestSemantics(
                      id: 6,
                      rect: TestSemantics.fullScreen,
                      label: 'PAGE1',
                      role: SemanticsRole.tabPanel,
                    ),
                  ],
                ),
              ],
            ),
          ],
        ),
      ],
    );

    expect(semantics, hasSemantics(expectedSemantics, ignoreRect: true, ignoreTransform: true));

    semantics.dispose();
  });

  testWidgets(
    'Change the TabController should make both TabBar and TabBarView return to the initial index.',
    (WidgetTester tester) async {
      // This is a regression test for https://github.com/flutter/flutter/issues/93237

      Widget buildFrame(TabController controller, {required bool showLast}) {
        return boilerplate(
          child: Column(
            children: <Widget>[
              TabBar(
                controller: controller,
                tabs: <Tab>[
                  const Tab(text: 'one'),
                  const Tab(text: 'two'),
                  if (showLast) const Tab(text: 'three'),
                ],
              ),
              Flexible(
                child: TabBarView(
                  controller: controller,
                  children: <Widget>[
                    const Text('PAGE1'),
                    const Text('PAGE2'),
                    if (showLast) const Text('PAGE3'),
                  ],
                ),
              ),
            ],
          ),
        );
      }

      final TabController controller1 = createTabController(vsync: const TestVSync(), length: 3);

      final TabController controller2 = createTabController(vsync: const TestVSync(), length: 2);

      final TabController controller3 = createTabController(vsync: const TestVSync(), length: 3);

      await tester.pumpWidget(buildFrame(controller1, showLast: true));
      final PageView pageView = tester.widget(find.byType(PageView));
      final PageController pageController = pageView.controller!;
      await tester.tap(find.text('three'));
      await tester.pumpAndSettle();
      expect(controller1.index, 2);
      expect(pageController.page, 2);

      // Change TabController from 3 items to 2.
      await tester.pumpWidget(buildFrame(controller2, showLast: false));
      await tester.pumpAndSettle();
      expect(controller2.index, 0);
      expect(pageController.page, 0);

      // Change TabController from 2 items to 3.
      await tester.pumpWidget(buildFrame(controller3, showLast: true));
      await tester.pumpAndSettle();
      expect(controller3.index, 0);
      expect(pageController.page, 0);

      await tester.tap(find.text('three'));
      await tester.pumpAndSettle();

      expect(controller3.index, 2);
      expect(pageController.page, 2);
    },
  );

  testWidgets('Do not crash when the new TabController.index is longer than the old length.', (
    WidgetTester tester,
  ) async {
    // This is a regression test for https://github.com/flutter/flutter/issues/97441

    Widget buildFrame(TabController controller, {required bool showLast}) {
      return boilerplate(
        child: Column(
          children: <Widget>[
            TabBar(
              controller: controller,
              tabs: <Tab>[
                const Tab(text: 'one'),
                const Tab(text: 'two'),
                if (showLast) const Tab(text: 'three'),
              ],
            ),
            Flexible(
              child: TabBarView(
                controller: controller,
                children: <Widget>[
                  const Text('PAGE1'),
                  const Text('PAGE2'),
                  if (showLast) const Text('PAGE3'),
                ],
              ),
            ),
          ],
        ),
      );
    }

    final TabController controller1 = createTabController(vsync: const TestVSync(), length: 3);

    final TabController controller2 = createTabController(vsync: const TestVSync(), length: 2);

    await tester.pumpWidget(buildFrame(controller1, showLast: true));
    PageView pageView = tester.widget(find.byType(PageView));
    PageController pageController = pageView.controller!;
    await tester.tap(find.text('three'));
    await tester.pumpAndSettle();
    expect(controller1.index, 2);
    expect(pageController.page, 2);

    // Change TabController from controller1 to controller2.
    await tester.pumpWidget(buildFrame(controller2, showLast: false));
    await tester.pumpAndSettle();
    pageView = tester.widget(find.byType(PageView));
    pageController = pageView.controller!;
    expect(controller2.index, 0);
    expect(pageController.page, 0);

    // Change TabController back to 'controller1' whose index is 2.
    await tester.pumpWidget(buildFrame(controller1, showLast: true));
    await tester.pumpAndSettle();
    pageView = tester.widget(find.byType(PageView));
    pageController = pageView.controller!;
    expect(controller1.index, 2);
    expect(pageController.page, 2);
  });

  testWidgets('TabBar InkWell splashFactory and overlayColor', (WidgetTester tester) async {
    const InteractiveInkFeatureFactory splashFactory = NoSplash.splashFactory;
    final WidgetStateProperty<Color?> overlayColor = WidgetStateProperty.resolveWith<Color?>(
      (Set<WidgetState> states) => Colors.transparent,
    );

    // TabBarTheme splashFactory and overlayColor
    await tester.pumpWidget(
      MaterialApp(
        theme: ThemeData(
          tabBarTheme: TabBarThemeData(splashFactory: splashFactory, overlayColor: overlayColor),
        ),
        home: DefaultTabController(
          length: 1,
          child: Scaffold(
            appBar: AppBar(
              bottom: TabBar(
                tabs: <Widget>[Container(width: 100, height: 100, color: Colors.green)],
              ),
            ),
          ),
        ),
      ),
    );

    expect(tester.widget<InkWell>(find.byType(InkWell)).splashFactory, splashFactory);
    expect(tester.widget<InkWell>(find.byType(InkWell)).overlayColor, overlayColor);

    // TabBar splashFactory and overlayColor
    await tester.pumpWidget(
      MaterialApp(
        home: DefaultTabController(
          length: 1,
          child: Scaffold(
            appBar: AppBar(
              bottom: TabBar(
                splashFactory: splashFactory,
                overlayColor: overlayColor,
                tabs: <Widget>[Container(width: 100, height: 100, color: Colors.green)],
              ),
            ),
          ),
        ),
      ),
    );
    await tester.pumpAndSettle(); // theme animation
    expect(tester.widget<InkWell>(find.byType(InkWell)).splashFactory, splashFactory);
    expect(tester.widget<InkWell>(find.byType(InkWell)).overlayColor, overlayColor);
  });

  testWidgets('splashBorderRadius is passed to InkWell.borderRadius', (WidgetTester tester) async {
    const Color hoverColor = Color(0xfff44336);
    const double radius = 20;
    await tester.pumpWidget(
      boilerplate(
        child: DefaultTabController(
          length: 1,
          child: TabBar(
            overlayColor: WidgetStateProperty.resolveWith<Color>((Set<WidgetState> states) {
              if (states.contains(WidgetState.hovered)) {
                return hoverColor;
              }
              return Colors.black54;
            }),
            splashBorderRadius: BorderRadius.circular(radius),
            tabs: const <Widget>[Tab(child: Text(''))],
          ),
        ),
      ),
    );
    await tester.pumpAndSettle();
    final TestGesture gesture = await tester.createGesture(
      kind: PointerDeviceKind.mouse,
      pointer: 1,
    );
    await gesture.moveTo(tester.getCenter(find.byType(Tab)));
    await tester.pumpAndSettle();
    final RenderObject object = tester.allRenderObjects.firstWhere(
      (RenderObject element) => element.runtimeType.toString() == '_RenderInkFeatures',
    );
    expect(
      object,
      paints..rrect(
        color: hoverColor,
        rrect: RRect.fromRectAndRadius(
          tester.getRect(find.byType(InkWell)),
          const Radius.circular(radius),
        ),
      ),
    );
    gesture.removePointer();
  });

  testWidgets('No crash if TabBar build called before didUpdateWidget with SliverAppBar', (
    WidgetTester tester,
  ) async {
    // Regression test for https://github.com/flutter/flutter/issues/154484.
    final List<String> tabs = <String>[];

    await tester.pumpWidget(
      MaterialApp(
        home: StatefulBuilder(
          builder: (BuildContext context, StateSetter setState) {
            return DefaultTabController(
              length: tabs.length,
              child: Scaffold(
                body: CustomScrollView(
                  slivers: <Widget>[
                    SliverAppBar(
                      actions: <Widget>[
                        TextButton(
                          child: const Text('Add Tab'),
                          onPressed: () {
                            setState(() {
                              tabs.add('Tab ${tabs.length + 1}');
                            });
                          },
                        ),
                      ],
                      bottom: TabBar(tabs: tabs.map((String tab) => Tab(text: tab)).toList()),
                    ),
                  ],
                ),
              ),
            );
          },
        ),
      ),
    );

    // Initializes with zero tabs.
    expect(find.text('Tab 1'), findsNothing);
    expect(find.text('Tab 2'), findsNothing);

    // No crash after tabs added.
    await tester.tap(find.text('Add Tab'));
    await tester.pumpAndSettle();
    expect(find.text('Tab 1'), findsOneWidget);
    expect(find.text('Tab 2'), findsNothing);
    expect(tester.takeException(), isNull);
  });

  testWidgets(
    'Do not crash if the controller and TabBarView are updated at different phases(build and layout) of the same frame',
    (WidgetTester tester) async {
      // Regression test for https://github.com/flutter/flutter/issues/104994.
      List<String> tabTextContent = <String>[];

      await tester.pumpWidget(
        MaterialApp(
          home: StatefulBuilder(
            builder: (BuildContext context, StateSetter setState) {
              return DefaultTabController(
                length: tabTextContent.length,
                child: Scaffold(
                  appBar: AppBar(
                    title: const Text('Default TabBar Preview'),
                    bottom: tabTextContent.isNotEmpty
                        ? TabBar(
                            isScrollable: true,
                            tabs: tabTextContent
                                .map((String textContent) => Tab(text: textContent))
                                .toList(),
                          )
                        : null,
                  ),
                  body: LayoutBuilder(
                    builder: (_, _) {
                      return tabTextContent.isNotEmpty
                          ? TabBarView(
                              children: tabTextContent
                                  .map((String textContent) => Tab(text: "$textContent's view"))
                                  .toList(),
                            )
                          : const Center(child: Text('No tabs'));
                    },
                  ),
                  bottomNavigationBar: BottomAppBar(
                    child: Row(
                      mainAxisAlignment: MainAxisAlignment.spaceBetween,
                      children: <Widget>[
                        IconButton(
                          key: const Key('Add tab'),
                          icon: const Icon(Icons.add),
                          onPressed: () {
                            setState(() {
                              tabTextContent = List<String>.of(tabTextContent)
                                ..add('Tab ${tabTextContent.length + 1}');
                            });
                          },
                        ),
                        IconButton(
                          key: const Key('Delete tab'),
                          icon: const Icon(Icons.delete),
                          onPressed: () {
                            setState(() {
                              tabTextContent = List<String>.of(tabTextContent)..removeLast();
                            });
                          },
                        ),
                      ],
                    ),
                  ),
                ),
              );
            },
          ),
        ),
      );

      // Initializes with zero tabs properly
      expect(find.text('No tabs'), findsOneWidget);
      await tester.tap(find.byKey(const Key('Add tab')));
      await tester.pumpAndSettle();
      expect(find.text('Tab 1'), findsOneWidget);
      expect(find.text("Tab 1's view"), findsOneWidget);

      // Dynamically updates to zero tabs properly
      await tester.tap(find.byKey(const Key('Delete tab')));
      await tester.pumpAndSettle();
      expect(find.text('No tabs'), findsOneWidget);
    },
  );

  testWidgets("Throw if the controller's length mismatch the tabs count", (
    WidgetTester tester,
  ) async {
    await tester.pumpWidget(
      MaterialApp(
        home: DefaultTabController(
          length: 2,
          child: Scaffold(
            appBar: AppBar(
              bottom: TabBar(
                tabs: <Widget>[Container(width: 100, height: 100, color: Colors.green)],
              ),
            ),
          ),
        ),
      ),
    );

    expect(tester.takeException(), isAssertionError);
  });

  testWidgets("Throw if the controller's length mismatch the TabBarView‘s children count", (
    WidgetTester tester,
  ) async {
    await tester.pumpWidget(
      MaterialApp(
        home: DefaultTabController(
          length: 1,
          child: Scaffold(
            appBar: AppBar(
              bottom: TabBar(
                tabs: <Widget>[Container(width: 100, height: 100, color: Colors.green)],
              ),
            ),
            body: const TabBarView(
              children: <Widget>[
                Icon(Icons.directions_car),
                Icon(Icons.directions_transit),
                Icon(Icons.directions_bike),
              ],
            ),
          ),
        ),
      ),
    );

    expect(tester.takeException(), isAssertionError);
  });

  testWidgets('Tab has correct selected/unselected hover color', (WidgetTester tester) async {
    tester.binding.focusManager.highlightStrategy = FocusHighlightStrategy.alwaysTraditional;
    final ThemeData theme = ThemeData();
    final List<String> tabs = <String>['A', 'B', 'C'];

    await tester.pumpWidget(buildFrame(tabs: tabs, value: 'C', useMaterial3: theme.useMaterial3));

    await tester.pumpAndSettle();
    final RenderObject inkFeatures = tester.allRenderObjects.firstWhere(
      (RenderObject object) => object.runtimeType.toString() == '_RenderInkFeatures',
    );
    expect(inkFeatures, isNot(paints..rect(color: theme.colorScheme.onSurface.withOpacity(0.08))));
    expect(inkFeatures, isNot(paints..rect(color: theme.colorScheme.primary.withOpacity(0.08))));

    // Start hovering unselected tab.
    final TestGesture gesture = await tester.createGesture(kind: PointerDeviceKind.mouse);
    await gesture.addPointer();
    await gesture.moveTo(tester.getCenter(find.byType(Tab).first));
    await tester.pumpAndSettle();
    expect(inkFeatures, paints..rect(color: theme.colorScheme.onSurface.withOpacity(0.08)));

    // Start hovering selected tab.
    await gesture.moveTo(tester.getCenter(find.byType(Tab).last));
    await tester.pumpAndSettle();
    expect(inkFeatures, paints..rect(color: theme.colorScheme.primary.withOpacity(0.08)));
  });

  testWidgets('Tab has correct selected/unselected focus color', (WidgetTester tester) async {
    tester.binding.focusManager.highlightStrategy = FocusHighlightStrategy.alwaysTraditional;
    final ThemeData theme = ThemeData();
    final List<String> tabs = <String>['A', 'B', 'C'];

    await tester.pumpWidget(
      MaterialApp(
        home: buildFrame(tabs: tabs, value: 'B', useMaterial3: theme.useMaterial3),
      ),
    );

    await tester.pumpAndSettle();
    final RenderObject inkFeatures = tester.allRenderObjects.firstWhere(
      (RenderObject object) => object.runtimeType.toString() == '_RenderInkFeatures',
    );
    expect(inkFeatures, isNot(paints..rect(color: theme.colorScheme.onSurface.withOpacity(0.1))));
    expect(inkFeatures, isNot(paints..rect(color: theme.colorScheme.primary.withOpacity(0.1))));

    await tester.sendKeyEvent(LogicalKeyboardKey.tab);
    await tester.pumpAndSettle();
    expect(tester.binding.focusManager.primaryFocus?.hasPrimaryFocus, isTrue);
    expect(inkFeatures, paints..rect(color: theme.colorScheme.onSurface.withOpacity(0.1)));

    await tester.sendKeyEvent(LogicalKeyboardKey.tab);
    await tester.pumpAndSettle();
    expect(tester.binding.focusManager.primaryFocus?.hasPrimaryFocus, isTrue);
    expect(inkFeatures, paints..rect(color: theme.colorScheme.primary.withOpacity(0.1)));
  });

  testWidgets('Tab has correct selected/unselected pressed color', (WidgetTester tester) async {
    final ThemeData theme = ThemeData();
    final List<String> tabs = <String>['A', 'B', 'C'];

    await tester.pumpWidget(
      MaterialApp(
        home: buildFrame(tabs: tabs, value: 'B', useMaterial3: theme.useMaterial3),
      ),
    );

    await tester.pumpAndSettle();
    final RenderObject inkFeatures = tester.allRenderObjects.firstWhere(
      (RenderObject object) => object.runtimeType.toString() == '_RenderInkFeatures',
    );
    expect(inkFeatures, isNot(paints..rect(color: theme.colorScheme.primary.withOpacity(0.1))));

    // Press unselected tab.
    TestGesture gesture = await tester.startGesture(tester.getCenter(find.text('A')));
    await tester.pumpAndSettle(); // Let the press highlight animation finish.
    expect(inkFeatures, paints..rect(color: theme.colorScheme.primary.withOpacity(0.1)));

    // Release pressed gesture.
    await gesture.up();
    await tester.pumpAndSettle();

    // Press selected tab.
    gesture = await tester.startGesture(tester.getCenter(find.text('B')));
    await tester.pumpAndSettle(); // Let the press highlight animation finish.
    expect(inkFeatures, paints..rect(color: theme.colorScheme.primary.withOpacity(0.1)));
  });

  testWidgets('Material3 - Default TabAlignment', (WidgetTester tester) async {
    final List<String> tabs = <String>['A', 'B'];
    const double tabStartOffset = 52.0;

    // Test default TabAlignment when isScrollable is false.
    await tester.pumpWidget(buildFrame(tabs: tabs, value: 'B', useMaterial3: true));

    final Rect tabBar = tester.getRect(find.byType(TabBar));
    Rect tabOneRect = tester.getRect(find.byType(Tab).first);
    Rect tabTwoRect = tester.getRect(find.byType(Tab).last);

    // Tabs should fill the width of the TabBar.
    double tabOneLeft = ((tabBar.width / 2) - tabOneRect.width) / 2;
    expect(tabOneRect.left, moreOrLessEquals(tabOneLeft));
    double tabTwoRight = tabBar.width - ((tabBar.width / 2) - tabTwoRect.width) / 2;
    expect(tabTwoRect.right, moreOrLessEquals(tabTwoRight));

    // Test default TabAlignment when isScrollable is true.
    await tester.pumpWidget(
      buildFrame(tabs: tabs, value: 'B', isScrollable: true, useMaterial3: true),
    );

    tabOneRect = tester.getRect(find.byType(Tab).first);
    tabTwoRect = tester.getRect(find.byType(Tab).last);

    // Tabs should be aligned to the start of the TabBar.
    tabOneLeft = kTabLabelPadding.left + tabStartOffset;
    expect(tabOneRect.left, moreOrLessEquals(tabOneLeft));
    tabTwoRight =
        kTabLabelPadding.horizontal +
        tabStartOffset +
        tabOneRect.width +
        kTabLabelPadding.left +
        tabTwoRect.width;
    expect(tabTwoRect.right, moreOrLessEquals(tabTwoRight));
  });

  testWidgets('TabAlignment.fill only supports non-scrollable tab bar', (
    WidgetTester tester,
  ) async {
    final ThemeData theme = ThemeData();
    final List<String> tabs = <String>['A', 'B'];

    // Test TabAlignment.fill with non-scrollable tab bar.
    await tester.pumpWidget(
      MaterialApp(
        theme: theme,
        home: buildFrame(tabs: tabs, value: 'B', tabAlignment: TabAlignment.fill),
      ),
    );

    expect(tester.takeException(), isNull);

    // Test TabAlignment.fill with scrollable tab bar.
    await tester.pumpWidget(
      MaterialApp(
        theme: theme,
        home: buildFrame(
          tabs: tabs,
          value: 'B',
          tabAlignment: TabAlignment.fill,
          isScrollable: true,
        ),
      ),
    );

    expect(tester.takeException(), isAssertionError);
  });

  testWidgets('TabAlignment.start & TabAlignment.startOffset only supports scrollable tab bar', (
    WidgetTester tester,
  ) async {
    final ThemeData theme = ThemeData();
    final List<String> tabs = <String>['A', 'B'];

    // Test TabAlignment.start with scrollable tab bar.
    await tester.pumpWidget(
      MaterialApp(
        theme: theme,
        home: buildFrame(
          tabs: tabs,
          value: 'B',
          tabAlignment: TabAlignment.start,
          isScrollable: true,
        ),
      ),
    );

    expect(tester.takeException(), isNull);

    // Test TabAlignment.start with non-scrollable tab bar.
    await tester.pumpWidget(
      MaterialApp(
        theme: theme,
        home: buildFrame(tabs: tabs, value: 'B', tabAlignment: TabAlignment.start),
      ),
    );

    expect(tester.takeException(), isAssertionError);

    // Test TabAlignment.startOffset with scrollable tab bar.
    await tester.pumpWidget(
      MaterialApp(
        theme: theme,
        home: buildFrame(
          tabs: tabs,
          value: 'B',
          tabAlignment: TabAlignment.startOffset,
          isScrollable: true,
        ),
      ),
    );

    expect(tester.takeException(), isNull);

    // Test TabAlignment.startOffset with non-scrollable tab bar.
    await tester.pumpWidget(
      MaterialApp(
        theme: theme,
        home: buildFrame(tabs: tabs, value: 'B', tabAlignment: TabAlignment.startOffset),
      ),
    );

    expect(tester.takeException(), isAssertionError);
  });

  testWidgets('Material3 - TabAlignment updates tabs alignment (non-scrollable TabBar)', (
    WidgetTester tester,
  ) async {
    final List<String> tabs = <String>['A', 'B'];

    // Test TabAlignment.fill (default) when isScrollable is false.
    await tester.pumpWidget(buildFrame(tabs: tabs, value: 'B', useMaterial3: true));

    const double availableWidth = 800.0;
    Rect tabOneRect = tester.getRect(find.byType(Tab).first);
    Rect tabTwoRect = tester.getRect(find.byType(Tab).last);

    // By defaults tabs should fill the width of the TabBar.
    double tabOneLeft = ((availableWidth / 2) - tabOneRect.width) / 2;
    expect(tabOneRect.left, moreOrLessEquals(tabOneLeft));
    double tabTwoRight = availableWidth - ((availableWidth / 2) - tabTwoRect.width) / 2;
    expect(tabTwoRect.right, moreOrLessEquals(tabTwoRight));

    // Test TabAlignment.center when isScrollable is false.
    await tester.pumpWidget(
      buildFrame(tabs: tabs, value: 'B', tabAlignment: TabAlignment.center, useMaterial3: true),
    );
    await tester.pumpAndSettle();

    tabOneRect = tester.getRect(find.byType(Tab).first);
    tabTwoRect = tester.getRect(find.byType(Tab).last);

    // Tabs should not fill the width of the TabBar.
    tabOneLeft = kTabLabelPadding.left;
    expect(tabOneRect.left, moreOrLessEquals(tabOneLeft));
    tabTwoRight =
        kTabLabelPadding.horizontal + tabOneRect.width + kTabLabelPadding.left + tabTwoRect.width;
    expect(tabTwoRect.right, moreOrLessEquals(tabTwoRight));
  });

  testWidgets('Material3 - TabAlignment updates tabs alignment (scrollable TabBar)', (
    WidgetTester tester,
  ) async {
    final List<String> tabs = <String>['A', 'B'];
    const double tabStartOffset = 52.0;

    // Test TabAlignment.startOffset (default) when isScrollable is true.
    await tester.pumpWidget(
      buildFrame(tabs: tabs, value: 'B', isScrollable: true, useMaterial3: true),
    );

    final Rect tabBar = tester.getRect(find.byType(TabBar));
    Rect tabOneRect = tester.getRect(find.byType(Tab).first);
    Rect tabTwoRect = tester.getRect(find.byType(Tab).last);

    // By default tabs should be aligned to the start of the TabBar with
    // an horizontal offset of 52.0 pixels.
    double tabOneLeft = kTabLabelPadding.left + tabStartOffset;
    expect(tabOneRect.left, equals(tabOneLeft));
    double tabTwoRight =
        tabStartOffset +
        kTabLabelPadding.horizontal +
        tabOneRect.width +
        kTabLabelPadding.left +
        tabTwoRect.width;
    expect(tabTwoRect.right, equals(tabTwoRight));

    // Test TabAlignment.start when isScrollable is true.
    await tester.pumpWidget(
      buildFrame(
        tabs: tabs,
        value: 'B',
        isScrollable: true,
        tabAlignment: TabAlignment.start,
        useMaterial3: true,
      ),
    );
    await tester.pumpAndSettle();

    tabOneRect = tester.getRect(find.byType(Tab).first);
    tabTwoRect = tester.getRect(find.byType(Tab).last);

    // Tabs should be aligned to the start of the TabBar.
    tabOneLeft = kTabLabelPadding.left;
    expect(tabOneRect.left, equals(tabOneLeft));
    tabTwoRight =
        kTabLabelPadding.horizontal + tabOneRect.width + kTabLabelPadding.left + tabTwoRect.width;
    expect(tabTwoRect.right, equals(tabTwoRight));

    // Test TabAlignment.center when isScrollable is true.
    await tester.pumpWidget(
      buildFrame(
        tabs: tabs,
        value: 'B',
        isScrollable: true,
        tabAlignment: TabAlignment.center,
        useMaterial3: true,
      ),
    );
    await tester.pumpAndSettle();

    tabOneRect = tester.getRect(find.byType(Tab).first);
    tabTwoRect = tester.getRect(find.byType(Tab).last);

    // Tabs should be centered in the TabBar.
    tabOneLeft = (tabBar.width / 2) - tabOneRect.width - kTabLabelPadding.right;
    expect(tabOneRect.left, equals(tabOneLeft));
    tabTwoRight = (tabBar.width / 2) + tabTwoRect.width + kTabLabelPadding.left;
    expect(tabTwoRect.right, equals(tabTwoRight));

    // Test TabAlignment.startOffset when isScrollable is true.
    await tester.pumpWidget(
      buildFrame(
        tabs: tabs,
        value: 'B',
        isScrollable: true,
        tabAlignment: TabAlignment.startOffset,
        useMaterial3: true,
      ),
    );
    await tester.pumpAndSettle();

    tabOneRect = tester.getRect(find.byType(Tab).first);
    tabTwoRect = tester.getRect(find.byType(Tab).last);

    // Tabs should be aligned to the start of the TabBar with an
    // horizontal offset of 52.0 pixels.
    tabOneLeft = kTabLabelPadding.left + tabStartOffset;
    expect(tabOneRect.left, equals(tabOneLeft));
    tabTwoRight =
        tabStartOffset +
        kTabLabelPadding.horizontal +
        tabOneRect.width +
        kTabLabelPadding.left +
        tabTwoRect.width;
    expect(tabTwoRect.right, equals(tabTwoRight));
  });

  testWidgets(
    'Material3 - TabAlignment.start & TabAlignment.startOffset respects TextDirection.rtl',
    (WidgetTester tester) async {
      final List<String> tabs = <String>['A', 'B'];
      const double tabStartOffset = 52.0;

      // Test TabAlignment.startOffset (default) when isScrollable is true.
      await tester.pumpWidget(
        buildFrame(
          tabs: tabs,
          value: 'B',
          isScrollable: true,
          textDirection: TextDirection.rtl,
          useMaterial3: true,
        ),
      );

      final Rect tabBar = tester.getRect(find.byType(TabBar));
      Rect tabOneRect = tester.getRect(find.byType(Tab).first);
      Rect tabTwoRect = tester.getRect(find.byType(Tab).last);

      // Tabs should be aligned to the start of the TabBar with an
      // horizontal offset of 52.0 pixels.
      double tabOneRight = tabBar.width - kTabLabelPadding.right - tabStartOffset;
      expect(tabOneRect.right, equals(tabOneRight));
      double tabTwoLeft =
          tabBar.width -
          tabStartOffset -
          kTabLabelPadding.horizontal -
          tabOneRect.width -
          kTabLabelPadding.right -
          tabTwoRect.width;
      expect(tabTwoRect.left, equals(tabTwoLeft));

      // Test TabAlignment.start when isScrollable is true.
      await tester.pumpWidget(
        buildFrame(
          tabs: tabs,
          value: 'B',
          isScrollable: true,
          tabAlignment: TabAlignment.start,
          textDirection: TextDirection.rtl,
          useMaterial3: true,
        ),
      );
      await tester.pumpAndSettle();

      tabOneRect = tester.getRect(find.byType(Tab).first);
      tabTwoRect = tester.getRect(find.byType(Tab).last);

      // Tabs should be aligned to the start of the TabBar.
      tabOneRight = tabBar.width - kTabLabelPadding.right;
      expect(tabOneRect.right, equals(tabOneRight));
      tabTwoLeft =
          tabBar.width -
          kTabLabelPadding.horizontal -
          tabOneRect.width -
          kTabLabelPadding.left -
          tabTwoRect.width;
      expect(tabTwoRect.left, equals(tabTwoLeft));

      // Test TabAlignment.startOffset when isScrollable is true.
      await tester.pumpWidget(
        buildFrame(
          tabs: tabs,
          value: 'B',
          isScrollable: true,
          tabAlignment: TabAlignment.startOffset,
          textDirection: TextDirection.rtl,
          useMaterial3: true,
        ),
      );
      await tester.pumpAndSettle();

      tabOneRect = tester.getRect(find.byType(Tab).first);
      tabTwoRect = tester.getRect(find.byType(Tab).last);

      // Tabs should be aligned to the start of the TabBar with an
      // horizontal offset of 52.0 pixels.
      tabOneRight = tabBar.width - kTabLabelPadding.right - tabStartOffset;
      expect(tabOneRect.right, equals(tabOneRight));
      tabTwoLeft =
          tabBar.width -
          tabStartOffset -
          kTabLabelPadding.horizontal -
          tabOneRect.width -
          kTabLabelPadding.right -
          tabTwoRect.width;
      expect(tabTwoRect.left, equals(tabTwoLeft));
    },
  );

  testWidgets('Material3 - TabBar inherits the dividerColor of TabBarTheme', (
    WidgetTester tester,
  ) async {
    const Color dividerColor = Colors.yellow;
    await tester.pumpWidget(
      MaterialApp(
        theme: ThemeData(tabBarTheme: const TabBarThemeData(dividerColor: dividerColor)),
        home: Scaffold(
          appBar: AppBar(
            bottom: TabBar(
              controller: createTabController(length: 3, vsync: const TestVSync()),
              tabs: const <Widget>[
                Tab(text: 'Tab 1'),
                Tab(text: 'Tab 2'),
                Tab(text: 'Tab 3'),
              ],
            ),
          ),
        ),
      ),
    );

    // Test painter's divider color.
    final CustomPaint paint = tester.widget<CustomPaint>(find.byType(CustomPaint).last);
    expect((paint.painter as dynamic).dividerColor, dividerColor);
  });

  // This is a regression test for https://github.com/flutter/flutter/pull/125974#discussion_r1239089151.
  testWidgets('Divider can be constrained', (WidgetTester tester) async {
    const Color dividerColor = Colors.yellow;
    await tester.pumpWidget(
      MaterialApp(
        theme: ThemeData(tabBarTheme: const TabBarThemeData(dividerColor: dividerColor)),
        home: Scaffold(
          body: DefaultTabController(
            length: 2,
            child: Center(
              child: ConstrainedBox(
                constraints: const BoxConstraints(maxWidth: 360),
                child: ColoredBox(
                  color: Colors.grey[200]!,
                  child: const TabBar.secondary(
                    tabAlignment: TabAlignment.start,
                    isScrollable: true,
                    tabs: <Widget>[
                      Tab(text: 'Test 1'),
                      Tab(text: 'Test 2'),
                    ],
                  ),
                ),
              ),
            ),
          ),
        ),
      ),
    );

    // Test tab bar width.
    expect(tester.getSize(find.byType(TabBar)).width, 360);
    // Test divider width.
    expect(tester.getSize(find.byType(CustomPaint).at(1)).width, 360);
  });

  testWidgets('TabBar labels use colors from labelStyle & unselectedLabelStyle', (
    WidgetTester tester,
  ) async {
    const String tab1 = 'Tab 1';
    const String tab2 = 'Tab 2';

    const TextStyle labelStyle = TextStyle(color: Color(0xff0000ff), fontStyle: FontStyle.italic);
    const TextStyle unselectedLabelStyle = TextStyle(
      color: Color(0x950000ff),
      fontStyle: FontStyle.italic,
    );

    // Test tab bar with labelStyle & unselectedLabelStyle.
    await tester.pumpWidget(
      boilerplate(
        child: const DefaultTabController(
          length: 2,
          child: TabBar(
            labelStyle: labelStyle,
            unselectedLabelStyle: unselectedLabelStyle,
            tabs: <Widget>[
              Tab(text: tab1),
              Tab(text: tab2),
            ],
          ),
        ),
      ),
    );

    final IconThemeData selectedTabIcon = IconTheme.of(tester.element(find.text(tab1)));
    final IconThemeData unselectedTabIcon = IconTheme.of(tester.element(find.text(tab2)));
    final TextStyle selectedTextStyle = tester
        .renderObject<RenderParagraph>(find.text(tab1))
        .text
        .style!;
    final TextStyle unselectedTextStyle = tester
        .renderObject<RenderParagraph>(find.text(tab2))
        .text
        .style!;

    // Selected tab should use the labelStyle color.
    expect(selectedTabIcon.color, labelStyle.color);
    expect(selectedTextStyle.color, labelStyle.color);
    expect(selectedTextStyle.fontStyle, labelStyle.fontStyle);
    // Unselected tab should use the unselectedLabelStyle color.
    expect(unselectedTabIcon.color, unselectedLabelStyle.color);
    expect(unselectedTextStyle.color, unselectedLabelStyle.color);
    expect(unselectedTextStyle.fontStyle, unselectedLabelStyle.fontStyle);
  });

  testWidgets(
    'labelColor & unselectedLabelColor override labelStyle & unselectedLabelStyle colors',
    (WidgetTester tester) async {
      const String tab1 = 'Tab 1';
      const String tab2 = 'Tab 2';

      const Color labelColor = Color(0xfff00000);
      const Color unselectedLabelColor = Color(0x95ff0000);
      const TextStyle labelStyle = TextStyle(color: Color(0xff0000ff), fontStyle: FontStyle.italic);
      const TextStyle unselectedLabelStyle = TextStyle(
        color: Color(0x950000ff),
        fontStyle: FontStyle.italic,
      );

      Widget buildTabBar({Color? labelColor, Color? unselectedLabelColor}) {
        return boilerplate(
          child: DefaultTabController(
            length: 2,
            child: TabBar(
              labelColor: labelColor,
              unselectedLabelColor: unselectedLabelColor,
              labelStyle: labelStyle,
              unselectedLabelStyle: unselectedLabelStyle,
              tabs: const <Widget>[
                Tab(text: tab1),
                Tab(text: tab2),
              ],
            ),
          ),
        );
      }

      // Test tab bar with labelStyle & unselectedLabelStyle.
      await tester.pumpWidget(buildTabBar());

      IconThemeData selectedTabIcon = IconTheme.of(tester.element(find.text(tab1)));
      IconThemeData unselectedTabIcon = IconTheme.of(tester.element(find.text(tab2)));
      TextStyle selectedTextStyle = tester
          .renderObject<RenderParagraph>(find.text(tab1))
          .text
          .style!;
      TextStyle unselectedTextStyle = tester
          .renderObject<RenderParagraph>(find.text(tab2))
          .text
          .style!;

      // Selected tab should use labelStyle color.
      expect(selectedTabIcon.color, labelStyle.color);
      expect(selectedTextStyle.color, labelStyle.color);
      expect(selectedTextStyle.fontStyle, labelStyle.fontStyle);
      // Unselected tab should use unselectedLabelStyle color.
      expect(unselectedTabIcon.color, unselectedLabelStyle.color);
      expect(unselectedTextStyle.color, unselectedLabelStyle.color);
      expect(unselectedTextStyle.fontStyle, unselectedLabelStyle.fontStyle);

      // Update tab bar with labelColor & unselectedLabelColor.
      await tester.pumpWidget(
        buildTabBar(labelColor: labelColor, unselectedLabelColor: unselectedLabelColor),
      );
      await tester.pumpAndSettle();

      selectedTabIcon = IconTheme.of(tester.element(find.text(tab1)));
      unselectedTabIcon = IconTheme.of(tester.element(find.text(tab2)));
      selectedTextStyle = tester.renderObject<RenderParagraph>(find.text(tab1)).text.style!;
      unselectedTextStyle = tester.renderObject<RenderParagraph>(find.text(tab2)).text.style!;

      // Selected tab should use the labelColor.
      expect(selectedTabIcon.color, labelColor);
      expect(selectedTextStyle.color, labelColor);
      expect(selectedTextStyle.fontStyle, labelStyle.fontStyle);
      // Unselected tab should use the unselectedLabelColor.
      expect(unselectedTabIcon.color, unselectedLabelColor);
      expect(unselectedTextStyle.color, unselectedLabelColor);
      expect(unselectedTextStyle.fontStyle, unselectedLabelStyle.fontStyle);
    },
  );

  // This is a regression test for https://github.com/flutter/flutter/issues/140338.
  testWidgets('Material3 - Scrollable TabBar without a divider does not expand to full width', (
    WidgetTester tester,
  ) async {
    Widget buildTabBar({Color? dividerColor, double? dividerHeight, TabAlignment? tabAlignment}) {
      return boilerplate(
        child: Center(
          child: DefaultTabController(
            length: 3,
            child: TabBar(
              dividerColor: dividerColor,
              dividerHeight: dividerHeight,
              tabAlignment: tabAlignment,
              isScrollable: true,
              tabs: const <Widget>[
                Tab(text: 'Tab 1'),
                Tab(text: 'Tab 2'),
                Tab(text: 'Tab 3'),
              ],
            ),
          ),
        ),
      );
    }

    // Test default tab bar width when there is a divider and tabAlignment
    // is set to startOffset.
    await tester.pumpWidget(buildTabBar(tabAlignment: TabAlignment.start));
    expect(tester.getSize(find.byType(TabBar)).width, 800.0);

    // Test default tab bar width when there is a divider and tabAlignment
    // is set to start.
    await tester.pumpWidget(buildTabBar(tabAlignment: TabAlignment.startOffset));
    expect(tester.getSize(find.byType(TabBar)).width, 800.0);

    // Test default tab bar width when there is a divider and tabAlignment
    // tabAlignment is set to center.
    await tester.pumpWidget(buildTabBar(tabAlignment: TabAlignment.center));
    expect(tester.getSize(find.byType(TabBar)).width, 800.0);

    // Test default tab bar width when the divider height is set to 0.0
    // and tabAlignment is set to startOffset.
    await tester.pumpWidget(
      buildTabBar(dividerHeight: 0.0, tabAlignment: TabAlignment.startOffset),
    );
    expect(tester.getSize(find.byType(TabBar)).width, 359.5);

    // Test default tab bar width when the divider height is set to 0.0
    // and tabAlignment is set to start.
    await tester.pumpWidget(buildTabBar(dividerHeight: 0.0, tabAlignment: TabAlignment.start));
    expect(tester.getSize(find.byType(TabBar)).width, 307.5);

    // Test default tab bar width when the divider height is set to 0.0
    // and tabAlignment is set to center.
    await tester.pumpWidget(buildTabBar(dividerHeight: 0.0, tabAlignment: TabAlignment.center));
    expect(tester.getSize(find.byType(TabBar)).width, 307.5);
  });

  group('Material 2', () {
    // These tests are only relevant for Material 2. Once Material 2
    // support is deprecated and the APIs are removed, these tests
    // can be deleted.

    testWidgets('TabBar default selected/unselected text style', (WidgetTester tester) async {
      final ThemeData theme = ThemeData(useMaterial3: false);
      final List<String> tabs = <String>['A', 'B', 'C'];

      const String selectedValue = 'A';
      const String unSelectedValue = 'C';
      await tester.pumpWidget(buildFrame(useMaterial3: false, tabs: tabs, value: selectedValue));
      expect(find.text('A'), findsOneWidget);
      expect(find.text('B'), findsOneWidget);
      expect(find.text('C'), findsOneWidget);

      // Test selected label text style.
      expect(
        tester.renderObject<RenderParagraph>(find.text(selectedValue)).text.style!.fontFamily,
        'Roboto',
      );
      expect(
        tester.renderObject<RenderParagraph>(find.text(selectedValue)).text.style!.fontSize,
        14.0,
      );
      expect(
        tester.renderObject<RenderParagraph>(find.text(selectedValue)).text.style!.color,
        theme.primaryTextTheme.bodyLarge!.color,
      );

      // Test unselected label text style.
      expect(
        tester.renderObject<RenderParagraph>(find.text(unSelectedValue)).text.style!.fontFamily,
        'Roboto',
      );
      expect(
        tester.renderObject<RenderParagraph>(find.text(unSelectedValue)).text.style!.fontSize,
        14.0,
      );
      expect(
        tester.renderObject<RenderParagraph>(find.text(unSelectedValue)).text.style!.color,
        theme.primaryTextTheme.bodyLarge!.color!.withAlpha(0xB2), // 70% alpha,
      );
    });

    testWidgets('TabBar default unselectedLabelColor inherits labelColor with 70% opacity', (
      WidgetTester tester,
    ) async {
      // This is a regression test for https://github.com/flutter/flutter/pull/116273
      final List<String> tabs = <String>['A', 'B', 'C'];

      const String selectedValue = 'A';
      const String unSelectedValue = 'C';
      const Color labelColor = Color(0xff0000ff);
      await tester.pumpWidget(
        buildFrame(
          tabs: tabs,
          value: selectedValue,
          useMaterial3: false,
          tabBarTheme: const TabBarThemeData(labelColor: labelColor),
        ),
      );
      expect(find.text('A'), findsOneWidget);
      expect(find.text('B'), findsOneWidget);
      expect(find.text('C'), findsOneWidget);

      // Test selected label color.
      expect(
        tester.renderObject<RenderParagraph>(find.text(selectedValue)).text.style!.color,
        labelColor,
      );

      // Test unselected label color.
      expect(
        tester.renderObject<RenderParagraph>(find.text(unSelectedValue)).text.style!.color,
        labelColor.withAlpha(0xB2), // 70% alpha,
      );
    });

    testWidgets('Material2 - Default TabAlignment', (WidgetTester tester) async {
      final List<String> tabs = <String>['A', 'B'];

      // Test default TabAlignment when isScrollable is false.
      await tester.pumpWidget(buildFrame(tabs: tabs, value: 'B', useMaterial3: false));

      final Rect tabBar = tester.getRect(find.byType(TabBar));
      Rect tabOneRect = tester.getRect(find.byType(Tab).first);
      Rect tabTwoRect = tester.getRect(find.byType(Tab).last);

      // Tabs should fill the width of the TabBar.
      double tabOneLeft = ((tabBar.width / 2) - tabOneRect.width) / 2;
      expect(tabOneRect.left, equals(tabOneLeft));
      double tabTwoRight = tabBar.width - ((tabBar.width / 2) - tabTwoRect.width) / 2;
      expect(tabTwoRect.right, equals(tabTwoRight));

      // Test default TabAlignment when isScrollable is true.
      await tester.pumpWidget(
        buildFrame(tabs: tabs, value: 'B', isScrollable: true, useMaterial3: false),
      );

      tabOneRect = tester.getRect(find.byType(Tab).first);
      tabTwoRect = tester.getRect(find.byType(Tab).last);

      // Tabs should be aligned to the start of the TabBar.
      tabOneLeft = kTabLabelPadding.left;
      expect(tabOneRect.left, equals(tabOneLeft));
      tabTwoRight =
          kTabLabelPadding.horizontal + tabOneRect.width + kTabLabelPadding.left + tabTwoRect.width;
      expect(tabTwoRect.right, equals(tabTwoRight));
    });

    testWidgets('TabBar default tab indicator (primary)', (WidgetTester tester) async {
      final ThemeData theme = ThemeData(useMaterial3: false);
      final List<Widget> tabs = List<Widget>.generate(4, (int index) {
        return Tab(text: 'Tab $index');
      });

      final TabController controller = createTabController(
        vsync: const TestVSync(),
        length: tabs.length,
      );

      await tester.pumpWidget(
        MaterialApp(
          home: boilerplate(
            useMaterial3: theme.useMaterial3,
            child: Container(
              alignment: Alignment.topLeft,
              child: TabBar(controller: controller, tabs: tabs),
            ),
          ),
        ),
      );

      final RenderBox tabBarBox = tester.firstRenderObject<RenderBox>(find.byType(TabBar));
      expect(tabBarBox.size.height, 48.0);

      const double indicatorWeight = 2.0;
      const double indicatorY = 48 - (indicatorWeight / 2.0);
      const double indicatorLeft = indicatorWeight / 2.0;
      const double indicatorRight = 200.0 - (indicatorWeight / 2.0);

      expect(
        tabBarBox,
        paints..line(
          color: theme.indicatorColor,
          strokeWidth: indicatorWeight,
          p1: const Offset(indicatorLeft, indicatorY),
          p2: const Offset(indicatorRight, indicatorY),
        ),
      );
    });

    testWidgets('TabBar default tab indicator (secondary)', (WidgetTester tester) async {
      final ThemeData theme = ThemeData(useMaterial3: false);
      final List<Widget> tabs = List<Widget>.generate(4, (int index) {
        return Tab(text: 'Tab $index');
      });

      final TabController controller = createTabController(
        vsync: const TestVSync(),
        length: tabs.length,
      );

      await tester.pumpWidget(
        MaterialApp(
          home: boilerplate(
            useMaterial3: theme.useMaterial3,
            child: Container(
              alignment: Alignment.topLeft,
              child: TabBar.secondary(controller: controller, tabs: tabs),
            ),
          ),
        ),
      );

      final RenderBox tabBarBox = tester.firstRenderObject<RenderBox>(find.byType(TabBar));
      expect(tabBarBox.size.height, 48.0);

      const double indicatorWeight = 2.0;
      const double indicatorY = 48 - (indicatorWeight / 2.0);
      const double indicatorLeft = indicatorWeight / 2.0;
      const double indicatorRight = 200.0 - (indicatorWeight / 2.0);

      expect(
        tabBarBox,
        paints..line(
          color: theme.indicatorColor,
          strokeWidth: indicatorWeight,
          p1: const Offset(indicatorLeft, indicatorY),
          p2: const Offset(indicatorRight, indicatorY),
        ),
      );
    });

    testWidgets('Material2 - TabBar with padding isScrollable: true', (WidgetTester tester) async {
      const double indicatorWeight = 2.0; // default indicator weight
      const EdgeInsets padding = EdgeInsets.only(left: 3.0, top: 7.0, right: 5.0, bottom: 3.0);

      final List<Widget> tabs = <Widget>[
        SizedBox(key: UniqueKey(), width: 130.0, height: 30.0),
        SizedBox(key: UniqueKey(), width: 140.0, height: 40.0),
        SizedBox(key: UniqueKey(), width: 150.0, height: 50.0),
      ];

      final TabController controller = createTabController(
        vsync: const TestVSync(),
        length: tabs.length,
      );

      await tester.pumpWidget(
        boilerplate(
          child: Container(
            alignment: Alignment.topLeft,
            child: TabBar(
              padding: padding,
              labelPadding: EdgeInsets.zero,
              isScrollable: true,
              controller: controller,
              tabs: tabs,
            ),
          ),
          useMaterial3: false,
        ),
      );

      final RenderBox tabBarBox = tester.firstRenderObject<RenderBox>(find.byType(TabBar));
      final double tabBarHeight =
          50.0 + indicatorWeight + padding.top + padding.bottom; // 50 = max tab height
      expect(tabBarBox.size.height, tabBarHeight);

      // Tab0 width = 130, height = 30
      double tabLeft = padding.left;
      double tabRight = tabLeft + 130.0;
      double tabTop =
          (tabBarHeight - indicatorWeight + (padding.top - padding.bottom) - 30.0) / 2.0;
      double tabBottom = tabTop + 30.0;
      Rect tabRect = Rect.fromLTRB(tabLeft, tabTop, tabRight, tabBottom);
      expect(tester.getRect(find.byKey(tabs[0].key!)), tabRect);

      // Tab1 width = 140, height = 40
      tabLeft = tabRight;
      tabRight = tabLeft + 140.0;
      tabTop = (tabBarHeight - indicatorWeight + (padding.top - padding.bottom) - 40.0) / 2.0;
      tabBottom = tabTop + 40.0;
      tabRect = Rect.fromLTRB(tabLeft, tabTop, tabRight, tabBottom);
      expect(tester.getRect(find.byKey(tabs[1].key!)), tabRect);

      // Tab2 width = 150, height = 50
      tabLeft = tabRight;
      tabRight = tabLeft + 150.0;
      tabTop = (tabBarHeight - indicatorWeight + (padding.top - padding.bottom) - 50.0) / 2.0;
      tabBottom = tabTop + 50.0;
      tabRect = Rect.fromLTRB(tabLeft, tabTop, tabRight, tabBottom);
      expect(tester.getRect(find.byKey(tabs[2].key!)), tabRect);

      tabRight += padding.right;
      expect(tabBarBox.size.width, tabRight);
    });

    testWidgets('Material2 - TabAlignment updates tabs alignment (non-scrollable TabBar)', (
      WidgetTester tester,
    ) async {
      final ThemeData theme = ThemeData(useMaterial3: false);
      final List<String> tabs = <String>['A', 'B'];

      // Test TabAlignment.fill (default) when isScrollable is false.
      await tester.pumpWidget(
        MaterialApp(
          theme: theme,
          home: buildFrame(tabs: tabs, value: 'B'),
        ),
      );

      final Rect tabBar = tester.getRect(find.byType(TabBar));
      Rect tabOneRect = tester.getRect(find.byType(Tab).first);
      Rect tabTwoRect = tester.getRect(find.byType(Tab).last);

      // By default tabs should fill the width of the TabBar.
      double tabOneLeft = ((tabBar.width / 2) - tabOneRect.width) / 2;
      expect(tabOneRect.left, moreOrLessEquals(tabOneLeft));
      double tabTwoRight = tabBar.width - ((tabBar.width / 2) - tabTwoRect.width) / 2;
      expect(tabTwoRect.right, moreOrLessEquals(tabTwoRight));

      // Test TabAlignment.center when isScrollable is false.
      await tester.pumpWidget(
        MaterialApp(
          theme: theme,
          home: buildFrame(tabs: tabs, value: 'B', tabAlignment: TabAlignment.center),
        ),
      );
      await tester.pumpAndSettle();

      tabOneRect = tester.getRect(find.byType(Tab).first);
      tabTwoRect = tester.getRect(find.byType(Tab).last);

      // Tabs should not fill the width of the TabBar.
      tabOneLeft = kTabLabelPadding.left;
      expect(tabOneRect.left, moreOrLessEquals(tabOneLeft));
      tabTwoRight =
          kTabLabelPadding.horizontal + tabOneRect.width + kTabLabelPadding.left + tabTwoRect.width;
      expect(tabTwoRect.right, moreOrLessEquals(tabTwoRight));
    });
  });

  testWidgets('does not crash if switching to a newly added tab', (WidgetTester tester) async {
    // Regression test for https://github.com/flutter/flutter/issues/144087.
    Widget buildTabs(int tabCount) {
      return boilerplate(
        child: DefaultTabController(
          length: tabCount,
          child: Scaffold(
            appBar: AppBar(
              title: const Text('Flutter Demo Click Counter'),
              bottom: TabBar(
                tabAlignment: TabAlignment.start,
                isScrollable: true,
                tabs: List<Widget>.generate(tabCount, (int i) => Tab(text: 'Tab $i')),
              ),
            ),
            body: TabBarView(children: List<Widget>.generate(tabCount, (int i) => Text('View $i'))),
          ),
        ),
      );
    }

    await tester.pumpWidget(buildTabs(1));
    expect(tester.widgetList(find.byType(Tab)), hasLength(1));

    await tester.pumpWidget(buildTabs(2));
    expect(tester.widgetList(find.byType(Tab)), hasLength(2));

    await tester.pumpWidget(buildTabs(3));
    expect(tester.widgetList(find.byType(Tab)), hasLength(3));

    expect(find.text('View 0'), findsOneWidget);
    expect(find.text('View 2'), findsNothing);
    await tester.tap(find.text('Tab 2'));
    await tester.pumpAndSettle();
    expect(find.text('View 0'), findsNothing);
    expect(find.text('View 2'), findsOneWidget);
  });

  testWidgets('Tab indicator painter image configuration', (WidgetTester tester) async {
    final List<String> tabs = <String>['A', 'B'];
    final TestIndicatorDecoration decoration = TestIndicatorDecoration();

    Widget buildTabs({TextDirection textDirection = TextDirection.ltr, double ratio = 1.0}) {
      return MaterialApp(
        home: MediaQuery(
          data: MediaQueryData(devicePixelRatio: ratio),
          child: Directionality(
            textDirection: textDirection,
            child: DefaultTabController(
              length: tabs.length,
              child: Scaffold(
                appBar: AppBar(
                  bottom: TabBar(
                    indicator: decoration,
                    tabs: tabs.map((String tab) => Tab(text: tab)).toList(),
                  ),
                ),
              ),
            ),
          ),
        ),
      );
    }

    await tester.pumpWidget(buildTabs());

    ImageConfiguration config = decoration.painters.last.lastConfiguration!;
    expect(config.size?.width, closeTo(14.1, 0.1));
    expect(config.size?.height, equals(48.0));
    expect(config.textDirection, TextDirection.ltr);
    expect(config.devicePixelRatio, 1.0);

    await tester.pumpWidget(buildTabs(textDirection: TextDirection.rtl, ratio: 2.33));

    config = decoration.painters.last.lastConfiguration!;
    expect(config.size?.width, closeTo(14.1, 0.1));
    expect(config.size?.height, equals(48.0));
    expect(config.textDirection, TextDirection.rtl);
    expect(config.devicePixelRatio, 2.33);
  });

  testWidgets(
    'TabBar.textScaler overrides tab label text scale, textScaleFactor = noScaling, 1.75, 2.0',
    (WidgetTester tester) async {
      final List<String> tabs = <String>['Tab 1', 'Tab 2'];

      Widget buildTabs({TextScaler? textScaler}) {
        return MaterialApp(
          home: MediaQuery(
            data: const MediaQueryData(textScaler: TextScaler.linear(3.0)),
            child: DefaultTabController(
              length: tabs.length,
              child: Scaffold(
                appBar: AppBar(
                  bottom: TabBar(
                    textScaler: textScaler,
                    tabs: tabs.map((String tab) => Tab(text: tab)).toList(),
                  ),
                ),
              ),
            ),
          ),
        );
      }

      await tester.pumpWidget(buildTabs(textScaler: TextScaler.noScaling));

      Size labelSize = tester.getSize(find.text('Tab 1'));
      expect(labelSize, equals(const Size(70.5, 20.0)));

      await tester.pumpWidget(buildTabs(textScaler: const TextScaler.linear(1.75)));

      labelSize = tester.getSize(find.text('Tab 1'));
      expect(labelSize, equals(const Size(123.0, 35.0)));

      await tester.pumpWidget(buildTabs(textScaler: const TextScaler.linear(2.0)));

      labelSize = tester.getSize(find.text('Tab 1'));
      expect(labelSize, equals(const Size(140.5, 40.0)));
    },
  );

  // This is a regression test for https://github.com/flutter/flutter/issues/150000.
  testWidgets('Scrollable TabBar does not jitter in the middle position', (
    WidgetTester tester,
  ) async {
    final List<String> tabs = List<String>.generate(20, (int index) => 'Tab $index');

    await tester.pumpWidget(
      MaterialApp(
        home: DefaultTabController(
          length: tabs.length,
          initialIndex: 10,
          child: Scaffold(
            appBar: AppBar(
              bottom: TabBar(
                isScrollable: true,
                tabs: tabs.map((String tab) => Tab(text: tab)).toList(),
              ),
            ),
            body: TabBarView(
              children: <Widget>[
                for (int i = 0; i < tabs.length; i++) Center(child: Text('Page $i')),
              ],
            ),
          ),
        ),
      ),
    );

    final SingleChildScrollView scrollable = tester.widget(find.byType(SingleChildScrollView));
    expect(find.text('Page 10'), findsOneWidget);
    expect(find.text('Page 11'), findsNothing);
    expect(scrollable.controller!.position.pixels, closeTo(683.2, 0.1));

    // Drag the TabBarView to the left.
    await tester.drag(find.byType(TabBarView), const Offset(-800, 0));
    await tester.pump();
    await tester.pump(const Duration(milliseconds: 200));

    expect(find.text('Page 10'), findsNothing);
    expect(find.text('Page 11'), findsOneWidget);
    expect(scrollable.controller!.position.pixels, closeTo(799.8, 0.1));
  });

  // This is a regression test for https://github.com/flutter/flutter/issues/150000.
  testWidgets('Scrollable TabBar does not jitter when the tab bar reaches the start', (
    WidgetTester tester,
  ) async {
    final List<String> tabs = List<String>.generate(20, (int index) => 'Tab $index');

    await tester.pumpWidget(
      MaterialApp(
        home: DefaultTabController(
          length: tabs.length,
          initialIndex: 4,
          child: Scaffold(
            appBar: AppBar(
              bottom: TabBar(
                isScrollable: true,
                tabs: tabs.map((String tab) => Tab(text: tab)).toList(),
              ),
            ),
            body: TabBarView(
              children: <Widget>[
                for (int i = 0; i < tabs.length; i++) Center(child: Text('Page $i')),
              ],
            ),
          ),
        ),
      ),
    );

    final SingleChildScrollView scrollable = tester.widget(find.byType(SingleChildScrollView));

    expect(find.text('Page 4'), findsOneWidget);
    expect(find.text('Page 3'), findsNothing);
    expect(scrollable.controller!.position.pixels, closeTo(61.25, 0.1));

    // Drag the TabBarView to the right.
    final TestGesture gesture = await tester.startGesture(tester.getCenter(find.text('Page 4')));
    await gesture.moveBy(const Offset(600.0, 0.0));
    await gesture.up();
    await tester.pump();
    await tester.pump(const Duration(milliseconds: 500));

    expect(find.text('Page 4'), findsOneWidget);
    expect(find.text('Page 3'), findsOneWidget);
    expect(scrollable.controller!.position.pixels, closeTo(0.2, 0.1));

    await tester.pumpAndSettle();
    expect(find.text('Page 4'), findsNothing);
    expect(find.text('Page 3'), findsOneWidget);
    expect(scrollable.controller!.position.pixels, equals(0.0));
  });

  // This is a regression test for https://github.com/flutter/flutter/issues/150316.
  testWidgets('Scrollable TabBar with transparent divider expands to full width', (
    WidgetTester tester,
  ) async {
    Widget buildTabBar({Color? dividerColor, TabAlignment? tabAlignment}) {
      return boilerplate(
        child: Center(
          child: DefaultTabController(
            length: 3,
            child: TabBar(
              dividerColor: dividerColor,
              tabAlignment: tabAlignment,
              isScrollable: true,
              tabs: const <Widget>[
                Tab(text: 'Tab 1'),
                Tab(text: 'Tab 2'),
                Tab(text: 'Tab 3'),
              ],
            ),
          ),
        ),
      );
    }

    // Test default tab bar width when the divider color is set to transparent
    // and tabAlignment is set to startOffset.
    await tester.pumpWidget(
      buildTabBar(dividerColor: Colors.transparent, tabAlignment: TabAlignment.startOffset),
    );
    expect(tester.getSize(find.byType(TabBar)).width, 800.0);

    // Test default tab bar width when the divider color is set to transparent
    // and tabAlignment is set to start.
    await tester.pumpWidget(
      buildTabBar(dividerColor: Colors.transparent, tabAlignment: TabAlignment.start),
    );
    expect(tester.getSize(find.byType(TabBar)).width, 800.0);

    // Test default tab bar width when the divider color is set to transparent
    // and tabAlignment is set to center.
    await tester.pumpWidget(
      buildTabBar(dividerColor: Colors.transparent, tabAlignment: TabAlignment.center),
    );
    expect(tester.getSize(find.byType(TabBar)).width, 800.0);
  });

  testWidgets('TabBar.indicatorAnimation can customize tab indicator animation', (
    WidgetTester tester,
  ) async {
    const double indicatorWidth = 50.0;
    final List<Widget> tabs = List<Widget>.generate(4, (int index) {
      return Tab(
        key: ValueKey<int>(index),
        child: const SizedBox(width: indicatorWidth),
      );
    });

    final TabController controller = createTabController(
      vsync: const TestVSync(),
      length: tabs.length,
    );

    Widget buildTab({TabIndicatorAnimation? indicatorAnimation}) {
      return MaterialApp(
        home: boilerplate(
          child: Container(
            alignment: Alignment.topLeft,
            child: TabBar(
              indicatorAnimation: indicatorAnimation,
              controller: controller,
              tabs: tabs,
            ),
          ),
        ),
      );
    }

    // Test tab indicator animation with TabIndicatorAnimation.linear.
    await tester.pumpWidget(buildTab(indicatorAnimation: TabIndicatorAnimation.linear));

    final RenderBox tabBarBox = tester.firstRenderObject<RenderBox>(find.byType(TabBar));

    // Idle at tab 0.
    expect(
      tabBarBox,
      paints..rrect(
        rrect: RRect.fromLTRBAndCorners(
          75.0,
          45.0,
          125.0,
          48.0,
          topLeft: const Radius.circular(3.0),
          topRight: const Radius.circular(3.0),
        ),
      ),
    );

    // Start moving tab indicator.
    controller.offset = 0.2;
    await tester.pump();

    expect(
      tabBarBox,
      paints..rrect(
        rrect: RRect.fromLTRBAndCorners(
          115.0,
          45.0,
          165.0,
          48.0,
          topLeft: const Radius.circular(3.0),
          topRight: const Radius.circular(3.0),
        ),
      ),
    );

    // Reset tab controller offset.
    controller.offset = 0.0;

    // Test tab indicator animation with TabIndicatorAnimation.elastic.
    await tester.pumpWidget(buildTab(indicatorAnimation: TabIndicatorAnimation.elastic));
    await tester.pumpAndSettle();

    // Idle at tab 0.
    const Rect currentRect = Rect.fromLTRB(75.0, 0.0, 125.0, 48.0);
    const Rect fromRect = Rect.fromLTRB(75.0, 0.0, 125.0, 48.0);
    Rect toRect = const Rect.fromLTRB(75.0, 0.0, 125.0, 48.0);
    expect(
      tabBarBox,
      paints..rrect(
        rrect: tabIndicatorRRectElasticAnimation(tabBarBox, currentRect, fromRect, toRect, 0.0),
      ),
    );

    controller.offset = 0.2;
    await tester.pump();
    toRect = const Rect.fromLTRB(275.0, 0.0, 325.0, 48.0);
    expect(
      tabBarBox,
      paints..rrect(
        rrect: tabIndicatorRRectElasticAnimation(tabBarBox, currentRect, fromRect, toRect, 0.2),
      ),
    );
  });

  // Regression test for https://github.com/flutter/flutter/issues/155518.
  testWidgets('Tabs icon respects ambient icon theme', (WidgetTester tester) async {
    final ThemeData theme = ThemeData(
      iconTheme: const IconThemeData(color: Color(0xffff0000), size: 38.0),
    );
    const IconData selectedIcon = Icons.ac_unit;
    const IconData unselectedIcon = Icons.access_alarm;
    await tester.pumpWidget(
      boilerplate(
        theme: theme,
        child: const DefaultTabController(
          length: 2,
          child: TabBar(
            tabs: <Widget>[
              Tab(icon: Icon(selectedIcon), text: 'Tab 1'),
              Tab(icon: Icon(unselectedIcon), text: 'Tab 2'),
            ],
          ),
        ),
      ),
    );

    TextStyle iconStyle(WidgetTester tester, IconData icon) {
      final RichText iconRichText = tester.widget<RichText>(
        find.descendant(of: find.byIcon(icon), matching: find.byType(RichText)),
      );
      return iconRichText.text.style!;
    }

    // The iconTheme color isn't applied to the selected icon.
    expect(iconStyle(tester, selectedIcon).color, equals(theme.colorScheme.primary));
    // The iconTheme color is applied to the unselected icon.
    expect(iconStyle(tester, unselectedIcon).color, equals(theme.iconTheme.color));

    // Both selected and unselected icons should have the iconTheme size.
    expect(
      tester.getSize(find.byIcon(selectedIcon)),
      Size(theme.iconTheme.size!, theme.iconTheme.size!),
    );
    expect(
      tester.getSize(find.byIcon(unselectedIcon)),
      Size(theme.iconTheme.size!, theme.iconTheme.size!),
    );
  });

  testWidgets('Elastic Tab animation does not overflow target tab - LTR', (
    WidgetTester tester,
  ) async {
    final List<Widget> tabs = <Widget>[
      const Tab(text: 'Short'),
      const Tab(text: 'A Bit Longer Text'),
      const Tab(text: 'An Extremely Long Tab Label That Overflows'),
      const Tab(text: 'Tiny'),
      const Tab(text: 'Moderate Length'),
      const Tab(text: 'Just Right'),
      const Tab(text: 'Supercalifragilisticexpialidocious'),
      const Tab(text: 'Longer Than Usual'),
    ];

    final TabController controller = createTabController(
      vsync: const TestVSync(),
      length: tabs.length,
    );

    Widget buildTabBar() {
      return boilerplate(
        child: Container(
          alignment: Alignment.topLeft,
          child: TabBar(
            indicatorAnimation: TabIndicatorAnimation.elastic,
            controller: controller,
            tabs: tabs,
          ),
        ),
      );
    }

    await tester.pumpWidget(buildTabBar());

    await tester.tap(find.byType(Tab).at(2));
    await tester.pump();
    await tester.pump(const Duration(milliseconds: 100));

    double indicatorLeft = 92.50662931979836;
    double indicatorRight = 241.31938023664574;
    final Rect labelRect = tester.getRect(find.byType(Tab).at(2));

    expect(
      find.byType(TabBar),
      paints..rrect(
        rrect: RRect.fromLTRBAndCorners(
          indicatorLeft,
          45.0,
          indicatorRight,
          48.0,
          topLeft: const Radius.circular(3.0),
          topRight: const Radius.circular(3.0),
        ),
      ),
    );
    expect(indicatorRight, lessThan(labelRect.right));

    await tester.pump(const Duration(milliseconds: 100));

    indicatorLeft = 192.50227846755732;
    indicatorRight = 282.61484607849377;
    expect(
      find.byType(TabBar),
      paints..rrect(
        rrect: RRect.fromLTRBAndCorners(
          indicatorLeft,
          45.0,
          indicatorRight,
          48.0,
          topLeft: const Radius.circular(3.0),
          topRight: const Radius.circular(3.0),
        ),
      ),
    );
    expect(indicatorRight, lessThan(labelRect.right));

    // Let the animation complete.
    await tester.pump(const Duration(milliseconds: 200));

    expect(
      find.byType(TabBar),
      paints..rrect(
        rrect: RRect.fromLTRBAndCorners(
          labelRect.left,
          45.0,
          labelRect.right,
          48.0,
          topLeft: const Radius.circular(3.0),
          topRight: const Radius.circular(3.0),
        ),
      ),
    );
  });

  testWidgets('Elastic Tab animation does not overflow target tab - RTL', (
    WidgetTester tester,
  ) async {
    final List<Widget> tabs = <Widget>[
      const Tab(text: 'Short'),
      const Tab(text: 'A Bit Longer Text'),
      const Tab(text: 'An Extremely Long Tab Label That Overflows'),
      const Tab(text: 'Tiny'),
      const Tab(text: 'Moderate Length'),
      const Tab(text: 'Just Right'),
      const Tab(text: 'Supercalifragilisticexpialidocious'),
      const Tab(text: 'Longer Than Usual'),
    ];

    final TabController controller = createTabController(
      vsync: const TestVSync(),
      length: tabs.length,
    );

    Widget buildTabBar() {
      return boilerplate(
        textDirection: TextDirection.rtl,
        child: Container(
          alignment: Alignment.topLeft,
          child: TabBar(
            indicatorAnimation: TabIndicatorAnimation.elastic,
            controller: controller,
            tabs: tabs,
          ),
        ),
      );
    }

    await tester.pumpWidget(buildTabBar());

    await tester.tap(find.byType(Tab).at(2));
    await tester.pump();
    await tester.pump(const Duration(milliseconds: 100));

    double indicatorLeft = 558.6806197633543;
    double indicatorRight = 707.4933706802017;
    final Rect labelRect = tester.getRect(find.byType(Tab).at(2));
    expect(
      find.byType(TabBar),
      paints..rrect(
        rrect: RRect.fromLTRBAndCorners(
          indicatorLeft,
          45.0,
          indicatorRight,
          48.0,
          topLeft: const Radius.circular(3.0),
          topRight: const Radius.circular(3.0),
        ),
      ),
    );
    expect(indicatorLeft, greaterThan(labelRect.left));

    await tester.pump(const Duration(milliseconds: 100));

    indicatorLeft = 517.3851539215062;
    indicatorRight = 607.497721532442;
    expect(
      find.byType(TabBar),
      paints..rrect(
        rrect: RRect.fromLTRBAndCorners(
          indicatorLeft,
          45.0,
          indicatorRight,
          48.0,
          topLeft: const Radius.circular(3.0),
          topRight: const Radius.circular(3.0),
        ),
      ),
    );
    expect(indicatorLeft, greaterThan(labelRect.left));

    // Let the animation complete.
    await tester.pump(const Duration(milliseconds: 200));

    expect(
      find.byType(TabBar),
      paints..rrect(
        rrect: RRect.fromLTRBAndCorners(
          labelRect.left,
          45.0,
          labelRect.right,
          48.0,
          topLeft: const Radius.circular(3.0),
          topRight: const Radius.circular(3.0),
        ),
      ),
    );
  });

  testWidgets('Linear Tab animation does not overflow target tab - LTR', (
    WidgetTester tester,
  ) async {
    final List<Widget> tabs = <Widget>[
      const Tab(text: 'Short'),
      const Tab(text: 'A Bit Longer Text'),
      const Tab(text: 'An Extremely Long Tab Label That Overflows'),
      const Tab(text: 'Tiny'),
      const Tab(text: 'Moderate Length'),
      const Tab(text: 'Just Right'),
      const Tab(text: 'Supercalifragilisticexpialidocious'),
      const Tab(text: 'Longer Than Usual'),
    ];

    final TabController controller = createTabController(
      vsync: const TestVSync(),
      length: tabs.length,
    );

    Widget buildTabBar() {
      return boilerplate(
        child: Container(
          alignment: Alignment.topLeft,
          child: TabBar(
            indicatorAnimation: TabIndicatorAnimation.linear,
            controller: controller,
            tabs: tabs,
          ),
        ),
      );
    }

    await tester.pumpWidget(buildTabBar());

    await tester.tap(find.byType(Tab).at(2));
    await tester.pump();
    await tester.pump(const Duration(milliseconds: 100));

    double indicatorLeft = 131.26358723640442;
    double indicatorRight = 199.26358723640442;
    final Rect labelRect = tester.getRect(find.byType(Tab).at(2));

    expect(
      find.byType(TabBar),
      paints..rrect(
        rrect: RRect.fromLTRBAndCorners(
          indicatorLeft,
          45.0,
          indicatorRight,
          48.0,
          topLeft: const Radius.circular(3.0),
          topRight: const Radius.circular(3.0),
        ),
      ),
    );
    expect(indicatorRight, lessThan(labelRect.right));

    await tester.pump(const Duration(milliseconds: 100));

    indicatorLeft = 201.00625545158982;
    indicatorRight = 269.0062554515898;
    expect(
      find.byType(TabBar),
      paints..rrect(
        rrect: RRect.fromLTRBAndCorners(
          indicatorLeft,
          45.0,
          indicatorRight,
          48.0,
          topLeft: const Radius.circular(3.0),
          topRight: const Radius.circular(3.0),
        ),
      ),
    );
    expect(indicatorRight, lessThan(labelRect.right));

    // Let the animation complete.
    await tester.pump(const Duration(milliseconds: 200));

    expect(
      find.byType(TabBar),
      paints..rrect(
        rrect: RRect.fromLTRBAndCorners(
          labelRect.left,
          45.0,
          labelRect.right,
          48.0,
          topLeft: const Radius.circular(3.0),
          topRight: const Radius.circular(3.0),
        ),
      ),
    );
  });

  testWidgets('Linear Tab animation does not overflow target tab - RTL', (
    WidgetTester tester,
  ) async {
    final List<Widget> tabs = <Widget>[
      const Tab(text: 'Short'),
      const Tab(text: 'A Bit Longer Text'),
      const Tab(text: 'An Extremely Long Tab Label That Overflows'),
      const Tab(text: 'Tiny'),
      const Tab(text: 'Moderate Length'),
      const Tab(text: 'Just Right'),
      const Tab(text: 'Supercalifragilisticexpialidocious'),
      const Tab(text: 'Longer Than Usual'),
    ];

    final TabController controller = createTabController(
      vsync: const TestVSync(),
      length: tabs.length,
    );

    Widget buildTabBar() {
      return boilerplate(
        textDirection: TextDirection.rtl,
        child: Container(
          alignment: Alignment.topLeft,
          child: TabBar(
            indicatorAnimation: TabIndicatorAnimation.linear,
            controller: controller,
            tabs: tabs,
          ),
        ),
      );
    }

    await tester.pumpWidget(buildTabBar());

    await tester.tap(find.byType(Tab).at(2));
    await tester.pump();
    await tester.pump(const Duration(milliseconds: 100));

    double indicatorLeft = 600.7364127635956;
    double indicatorRight = 668.7364127635956;
    final Rect labelRect = tester.getRect(find.byType(Tab).at(2));

    expect(
      find.byType(TabBar),
      paints..rrect(
        rrect: RRect.fromLTRBAndCorners(
          indicatorLeft,
          45.0,
          indicatorRight,
          48.0,
          topLeft: const Radius.circular(3.0),
          topRight: const Radius.circular(3.0),
        ),
      ),
    );
    expect(indicatorLeft, greaterThan(labelRect.left));

    await tester.pump(const Duration(milliseconds: 100));

    indicatorLeft = 530.9937445484102;
    indicatorRight = 598.9937445484102;
    expect(
      find.byType(TabBar),
      paints..rrect(
        rrect: RRect.fromLTRBAndCorners(
          indicatorLeft,
          45.0,
          indicatorRight,
          48.0,
          topLeft: const Radius.circular(3.0),
          topRight: const Radius.circular(3.0),
        ),
      ),
    );
    expect(indicatorLeft, greaterThan(labelRect.left));

    // Let the animation complete.
    await tester.pump(const Duration(milliseconds: 200));

    expect(
      find.byType(TabBar),
      paints..rrect(
        rrect: RRect.fromLTRBAndCorners(
          labelRect.left,
          45.0,
          labelRect.right,
          48.0,
          topLeft: const Radius.circular(3.0),
          topRight: const Radius.circular(3.0),
        ),
      ),
    );
  });

  testWidgets('Elastic Tab animation does not overflow target tab in a scrollable tab bar - LTR', (
    WidgetTester tester,
  ) async {
    final List<Widget> tabs = <Widget>[
      const Tab(text: 'Short'),
      const Tab(text: 'A Bit Longer Text'),
      const Tab(text: 'An Extremely Long Tab Label That Overflows'),
      const Tab(text: 'Tiny'),
      const Tab(text: 'Moderate Length'),
      const Tab(text: 'Just Right'),
      const Tab(text: 'Supercalifragilisticexpialidocious'),
      const Tab(text: 'Longer Than Usual'),
    ];

    final TabController controller = createTabController(
      vsync: const TestVSync(),
      length: tabs.length,
    );

    Widget buildTabBar() {
      return boilerplate(
        child: Container(
          alignment: Alignment.topLeft,
          child: TabBar(
            isScrollable: true,
            indicatorAnimation: TabIndicatorAnimation.elastic,
            controller: controller,
            tabs: tabs,
          ),
        ),
      );
    }

    await tester.pumpWidget(buildTabBar());

    await tester.tap(find.byType(Tab).at(2));
    await tester.pump();
    await tester.pump(const Duration(milliseconds: 100));

    double indicatorLeft = 159.14390228994424;
    double indicatorRight = 791.2121709715643;
    Offset labelRectRight = tester.getBottomRight(find.byType(Tab).at(2));
    expect(
      find.byType(TabBar),
      paints..rrect(
        rrect: RRect.fromLTRBAndCorners(
          indicatorLeft,
          45.0,
          indicatorRight,
          48.0,
          topLeft: const Radius.circular(3.0),
          topRight: const Radius.circular(3.0),
        ),
      ),
    );
    expect(indicatorRight, lessThan(labelRectRight.dx));

    await tester.pump(const Duration(milliseconds: 100));

    indicatorLeft = 346.2357603195887;
    indicatorRight = 976.195212100479;
    labelRectRight = tester.getBottomRight(find.byType(Tab).at(2));
    expect(
      find.byType(TabBar),
      paints..rrect(
        rrect: RRect.fromLTRBAndCorners(
          indicatorLeft,
          45.0,
          indicatorRight,
          48.0,
          topLeft: const Radius.circular(3.0),
          topRight: const Radius.circular(3.0),
        ),
      ),
    );
    expect(indicatorLeft, lessThan(labelRectRight.dx));

    // Let the animation complete.
    await tester.pump(const Duration(milliseconds: 200));

    indicatorLeft = 390.1999969482422;
    indicatorRight = 982.4000091552734;
    labelRectRight = tester.getBottomRight(find.byType(Tab).at(2));
    expect(
      find.byType(TabBar),
      paints..rrect(
        rrect: RRect.fromLTRBAndCorners(
          indicatorLeft,
          45.0,
          indicatorRight,
          48.0,
          topLeft: const Radius.circular(3.0),
          topRight: const Radius.circular(3.0),
        ),
      ),
    );
    expect(indicatorLeft, lessThan(labelRectRight.dx));
  });

  testWidgets('Elastic Tab animation does not overflow target tab in a scrollable tab bar - RTL', (
    WidgetTester tester,
  ) async {
    final List<Widget> tabs = <Widget>[
      const Tab(text: 'Short'),
      const Tab(text: 'A Bit Longer Text'),
      const Tab(text: 'An Extremely Long Tab Label That Overflows'),
      const Tab(text: 'Tiny'),
      const Tab(text: 'Moderate Length'),
      const Tab(text: 'Just Right'),
      const Tab(text: 'Supercalifragilisticexpialidocious'),
      const Tab(text: 'Longer Than Usual'),
    ];

    final TabController controller = createTabController(
      vsync: const TestVSync(),
      length: tabs.length,
    );

    Widget buildTabBar() {
      return boilerplate(
        textDirection: TextDirection.rtl,
        child: Container(
          alignment: Alignment.topLeft,
          child: TabBar(
            isScrollable: true,
            indicatorAnimation: TabIndicatorAnimation.elastic,
            controller: controller,
            tabs: tabs,
          ),
        ),
      );
    }

    await tester.pumpWidget(buildTabBar());

    await tester.tap(find.byType(Tab).at(2));
    await tester.pump();
    await tester.pump(const Duration(milliseconds: 100));

    double indicatorLeft = 1495.1878305543146;
    double indicatorRight = 2127.2560992359345;
    Offset labelRectLeft = tester.getBottomLeft(find.byType(Tab).at(2));
    expect(
      find.byType(TabBar),
      paints..rrect(
        rrect: RRect.fromLTRBAndCorners(
          indicatorLeft,
          45.0,
          indicatorRight,
          48.0,
          topLeft: const Radius.circular(3.0),
          topRight: const Radius.circular(3.0),
        ),
      ),
    );
    expect(indicatorLeft, greaterThan(labelRectLeft.dx));

    await tester.pump(const Duration(milliseconds: 100));

    indicatorLeft = 1310.2047894254;
    indicatorRight = 1940.1642412062902;
    labelRectLeft = tester.getBottomLeft(find.byType(Tab).at(2));
    expect(
      find.byType(TabBar),
      paints..rrect(
        rrect: RRect.fromLTRBAndCorners(
          indicatorLeft,
          45.0,
          indicatorRight,
          48.0,
          topLeft: const Radius.circular(3.0),
          topRight: const Radius.circular(3.0),
        ),
      ),
    );
    expect(indicatorLeft, greaterThan(labelRectLeft.dx));

    // Let the animation complete.
    await tester.pump(const Duration(milliseconds: 200));

    indicatorLeft = 1303.9999923706055;
    indicatorRight = 1896.2000045776367;
    labelRectLeft = tester.getBottomLeft(find.byType(Tab).at(2));
    expect(
      find.byType(TabBar),
      paints..rrect(
        rrect: RRect.fromLTRBAndCorners(
          indicatorLeft,
          45.0,
          indicatorRight,
          48.0,
          topLeft: const Radius.circular(3.0),
          topRight: const Radius.circular(3.0),
        ),
      ),
    );
    expect(indicatorLeft, greaterThan(labelRectLeft.dx));
  });

  testWidgets('Linear Tab animation does not overflow target tab in a scrollable tab bar - LTR', (
    WidgetTester tester,
  ) async {
    final List<Widget> tabs = <Widget>[
      const Tab(text: 'Short'),
      const Tab(text: 'A Bit Longer Text'),
      const Tab(text: 'An Extremely Long Tab Label That Overflows'),
      const Tab(text: 'Tiny'),
      const Tab(text: 'Moderate Length'),
      const Tab(text: 'Just Right'),
      const Tab(text: 'Supercalifragilisticexpialidocious'),
      const Tab(text: 'Longer Than Usual'),
    ];

    final TabController controller = createTabController(
      vsync: const TestVSync(),
      length: tabs.length,
    );

    Widget buildTabBar() {
      return boilerplate(
        child: Container(
          alignment: Alignment.topLeft,
          child: TabBar(
            isScrollable: true,
            indicatorAnimation: TabIndicatorAnimation.linear,
            controller: controller,
            tabs: tabs,
          ),
        ),
      );
    }

    await tester.pumpWidget(buildTabBar());

    await tester.tap(find.byType(Tab).at(2));
    await tester.pump();
    await tester.pump(const Duration(milliseconds: 100));

    double indicatorLeft = 159.9711660555031;
    double indicatorRight = 453.47531034110943;
    Offset labelRectRight = tester.getBottomRight(find.byType(Tab).at(2));
    expect(
      find.byType(TabBar),
      paints..rrect(
        rrect: RRect.fromLTRBAndCorners(
          indicatorLeft,
          45.0,
          indicatorRight,
          48.0,
          topLeft: const Radius.circular(3.0),
          topRight: const Radius.circular(3.0),
        ),
      ),
    );
    expect(indicatorRight, lessThan(labelRectRight.dx));

    await tester.pump(const Duration(milliseconds: 100));

    indicatorLeft = 349.4619934677845;
    indicatorRight = 888.8090538538061;
    labelRectRight = tester.getBottomRight(find.byType(Tab).at(2));
    expect(
      find.byType(TabBar),
      paints..rrect(
        rrect: RRect.fromLTRBAndCorners(
          indicatorLeft,
          45.0,
          indicatorRight,
          48.0,
          topLeft: const Radius.circular(3.0),
          topRight: const Radius.circular(3.0),
        ),
      ),
    );
    expect(indicatorLeft, lessThan(labelRectRight.dx));

    // Let the animation complete.
    await tester.pump(const Duration(milliseconds: 200));

    indicatorLeft = 390.1999969482422;
    indicatorRight = 982.4000091552734;
    labelRectRight = tester.getBottomRight(find.byType(Tab).at(2));
    expect(
      find.byType(TabBar),
      paints..rrect(
        rrect: RRect.fromLTRBAndCorners(
          indicatorLeft,
          45.0,
          indicatorRight,
          48.0,
          topLeft: const Radius.circular(3.0),
          topRight: const Radius.circular(3.0),
        ),
      ),
    );
    expect(indicatorLeft, lessThan(labelRectRight.dx));
  });

  testWidgets('Linear Tab animation does not overflow target tab in a scrollable tab bar - RTL', (
    WidgetTester tester,
  ) async {
    final List<Widget> tabs = <Widget>[
      const Tab(text: 'Short'),
      const Tab(text: 'A Bit Longer Text'),
      const Tab(text: 'An Extremely Long Tab Label That Overflows'),
      const Tab(text: 'Tiny'),
      const Tab(text: 'Moderate Length'),
      const Tab(text: 'Just Right'),
      const Tab(text: 'Supercalifragilisticexpialidocious'),
      const Tab(text: 'Longer Than Usual'),
    ];

    final TabController controller = createTabController(
      vsync: const TestVSync(),
      length: tabs.length,
    );

    Widget buildTabBar() {
      return boilerplate(
        textDirection: TextDirection.rtl,
        child: Container(
          alignment: Alignment.topLeft,
          child: TabBar(
            isScrollable: true,
            indicatorAnimation: TabIndicatorAnimation.linear,
            controller: controller,
            tabs: tabs,
          ),
        ),
      );
    }

    await tester.pumpWidget(buildTabBar());

    await tester.tap(find.byType(Tab).at(2));
    await tester.pump();
    await tester.pump(const Duration(milliseconds: 100));

    double indicatorLeft = 1832.9246911847695;
    double indicatorRight = 2126.428835470376;
    Offset labelRectRight = tester.getBottomRight(find.byType(Tab).at(2));
    expect(
      find.byType(TabBar),
      paints..rrect(
        rrect: RRect.fromLTRBAndCorners(
          indicatorLeft,
          45.0,
          indicatorRight,
          48.0,
          topLeft: const Radius.circular(3.0),
          topRight: const Radius.circular(3.0),
        ),
      ),
    );
    expect(indicatorLeft, greaterThan(labelRectRight.dx));

    await tester.pump(const Duration(milliseconds: 100));

    indicatorLeft = 1397.590947672073;
    indicatorRight = 1936.9380080580945;
    labelRectRight = tester.getBottomRight(find.byType(Tab).at(2));
    expect(
      find.byType(TabBar),
      paints..rrect(
        rrect: RRect.fromLTRBAndCorners(
          indicatorLeft,
          45.0,
          indicatorRight,
          48.0,
          topLeft: const Radius.circular(3.0),
          topRight: const Radius.circular(3.0),
        ),
      ),
    );
    expect(indicatorLeft, greaterThan(labelRectRight.dx));

    // Let the animation complete.
    await tester.pump(const Duration(milliseconds: 200));

    indicatorLeft = 1303.9999923706055;
    indicatorRight = 1896.2000045776367;
    labelRectRight = tester.getBottomRight(find.byType(Tab).at(2));
    expect(
      find.byType(TabBar),
      paints..rrect(
        rrect: RRect.fromLTRBAndCorners(
          indicatorLeft,
          45.0,
          indicatorRight,
          48.0,
          topLeft: const Radius.circular(3.0),
          topRight: const Radius.circular(3.0),
        ),
      ),
    );
    expect(indicatorLeft, greaterThan(labelRectRight.dx));
  });

  // Regression test for https://github.com/flutter/flutter/issues/160631
  testWidgets('Elastic Tab animation when skipping tabs', (WidgetTester tester) async {
    final List<Widget> tabs = List<Widget>.generate(10, (int index) => Tab(text: 'Tab $index'));

    final TabController controller = createTabController(
      vsync: const TestVSync(),
      length: tabs.length,
    );

    Widget buildTabBar() {
      return boilerplate(
        child: Container(
          alignment: Alignment.topLeft,
          child: TabBar(
            indicatorAnimation: TabIndicatorAnimation.elastic,
            controller: controller,
            tabs: tabs,
          ),
        ),
      );
    }

    await tester.pumpWidget(buildTabBar());

    await tester.tap(find.byType(Tab).at(2));
    await tester.pump();
    await tester.pump(const Duration(milliseconds: 200));

    double indicatorLeft = 157.20182277404584;
    double indicatorRight = 222.89187686279502;
    expect(
      find.byType(TabBar),
      paints..rrect(
        rrect: RRect.fromLTRBAndCorners(
          indicatorLeft,
          45.0,
          indicatorRight,
          48.0,
          topLeft: const Radius.circular(3.0),
          topRight: const Radius.circular(3.0),
        ),
      ),
    );

    await tester.pumpAndSettle();

    Rect labelRect = tester.getRect(find.byType(Tab).at(2));
    expect(
      find.byType(TabBar),
      paints..rrect(
        rrect: RRect.fromLTRBAndCorners(
          labelRect.left,
          45.0,
          labelRect.right,
          48.0,
          topLeft: const Radius.circular(3.0),
          topRight: const Radius.circular(3.0),
        ),
      ),
    );

    await tester.tap(find.byType(Tab).last);
    await tester.pump();
    await tester.pump(const Duration(milliseconds: 200));

    indicatorLeft = 670.2063797091604;
    indicatorRight = 780.1215690197826;
    expect(
      find.byType(TabBar),
      paints..rrect(
        rrect: RRect.fromLTRBAndCorners(
          indicatorLeft,
          45.0,
          indicatorRight,
          48.0,
          topLeft: const Radius.circular(3.0),
          topRight: const Radius.circular(3.0),
        ),
      ),
    );

    await tester.pumpAndSettle();

    labelRect = tester.getRect(find.byType(Tab).last);
    expect(
      find.byType(TabBar),
      paints..rrect(
        rrect: RRect.fromLTRBAndCorners(
          labelRect.left,
          45.0,
          labelRect.right,
          48.0,
          topLeft: const Radius.circular(3.0),
          topRight: const Radius.circular(3.0),
        ),
      ),
    );

    await tester.tap(find.byType(Tab).at(1));
    await tester.pump();
    await tester.pump(const Duration(milliseconds: 200));

    indicatorLeft = 100.43249254881991;
    indicatorRight = 219.19270890381662;
    expect(
      find.byType(TabBar),
      paints..rrect(
        rrect: RRect.fromLTRBAndCorners(
          indicatorLeft,
          45.0,
          indicatorRight,
          48.0,
          topLeft: const Radius.circular(3.0),
          topRight: const Radius.circular(3.0),
        ),
      ),
    );

    await tester.pumpAndSettle();
    labelRect = tester.getRect(find.byType(Tab).at(1));
    expect(
      find.byType(TabBar),
      paints..rrect(
        rrect: RRect.fromLTRBAndCorners(
          labelRect.left,
          45.0,
          labelRect.right,
          48.0,
          topLeft: const Radius.circular(3.0),
          topRight: const Radius.circular(3.0),
        ),
      ),
    );
  });

  // Regression test for https://github.com/flutter/flutter/issues/162098
  testWidgets('Linear Tab animation when skipping tabs', (WidgetTester tester) async {
    final List<Widget> tabs = List<Widget>.generate(10, (int index) => Tab(text: 'Tab $index'));

    final TabController controller = createTabController(
      vsync: const TestVSync(),
      length: tabs.length,
    );

    Widget buildTabBar() {
      return boilerplate(
        child: Container(
          alignment: Alignment.topLeft,
          child: TabBar(
            indicatorAnimation: TabIndicatorAnimation.linear,
            controller: controller,
            tabs: tabs,
          ),
        ),
      );
    }

    await tester.pumpWidget(buildTabBar());

    await tester.tap(find.byType(Tab).at(2));
    await tester.pump();
    await tester.pump(const Duration(milliseconds: 200));

    double indicatorLeft = 164.00500436127186;
    double indicatorRight = 212.00500436127186;
    expect(
      find.byType(TabBar),
      paints..rrect(
        rrect: RRect.fromLTRBAndCorners(
          indicatorLeft,
          45.0,
          indicatorRight,
          48.0,
          topLeft: const Radius.circular(3.0),
          topRight: const Radius.circular(3.0),
        ),
      ),
    );

    await tester.pumpAndSettle();

    Rect labelRect = tester.getRect(find.byType(Tab).at(2));
    expect(
      find.byType(TabBar),
      paints..rrect(
        rrect: RRect.fromLTRBAndCorners(
          labelRect.left,
          45.0,
          labelRect.right,
          48.0,
          topLeft: const Radius.circular(3.0),
          topRight: const Radius.circular(3.0),
        ),
      ),
    );

    await tester.tap(find.byType(Tab).last);
    await tester.pump();
    await tester.pump(const Duration(milliseconds: 200));

    indicatorLeft = 694.0175152644515;
    indicatorRight = 742.0175152644515;
    expect(
      find.byType(TabBar),
      paints..rrect(
        rrect: RRect.fromLTRBAndCorners(
          indicatorLeft,
          45.0,
          indicatorRight,
          48.0,
          topLeft: const Radius.circular(3.0),
          topRight: const Radius.circular(3.0),
        ),
      ),
    );

    await tester.pumpAndSettle();

    labelRect = tester.getRect(find.byType(Tab).last);
    expect(
      find.byType(TabBar),
      paints..rrect(
        rrect: RRect.fromLTRBAndCorners(
          labelRect.left,
          45.0,
          labelRect.right,
          48.0,
          topLeft: const Radius.circular(3.0),
          topRight: const Radius.circular(3.0),
        ),
      ),
    );

    await tester.tap(find.byType(Tab).at(1));
    await tester.pump();
    await tester.pump(const Duration(milliseconds: 200));

    indicatorLeft = 143.97998255491257;
    indicatorRight = 191.97998255491257;
    expect(
      find.byType(TabBar),
      paints..rrect(
        rrect: RRect.fromLTRBAndCorners(
          indicatorLeft,
          45.0,
          indicatorRight,
          48.0,
          topLeft: const Radius.circular(3.0),
          topRight: const Radius.circular(3.0),
        ),
      ),
    );

    await tester.pumpAndSettle();
    labelRect = tester.getRect(find.byType(Tab).at(1));
    expect(
      find.byType(TabBar),
      paints..rrect(
        rrect: RRect.fromLTRBAndCorners(
          labelRect.left,
          45.0,
          labelRect.right,
          48.0,
          topLeft: const Radius.circular(3.0),
          topRight: const Radius.circular(3.0),
        ),
      ),
    );
  });

  testWidgets('onHover is triggered when mouse pointer is over a tab', (WidgetTester tester) async {
    final List<({bool hover, int index})> hoverEvents = <({bool hover, int index})>[];
    await tester.pumpWidget(
      MaterialApp(
        home: DefaultTabController(
          length: 3,
          child: Scaffold(
            appBar: AppBar(
              bottom: TabBar(
                onHover: (bool value, int index) {
                  hoverEvents.add((hover: value, index: index));
                },
                tabs: const <Widget>[
                  Tab(text: 'Tab 1'),
                  Tab(text: 'Tab 2'),
                  Tab(text: 'Tab 3'),
                ],
              ),
            ),
            body: const TabBarView(
              children: <Widget>[Text('Tab 1 View'), Text('Tab 2 View'), Text('Tab 3 View')],
            ),
          ),
        ),
      ),
    );

    expect(hoverEvents.isEmpty, isTrue);

    // Hover over the first tab.
    final TestGesture gesture = await tester.createGesture(
      kind: PointerDeviceKind.mouse,
      pointer: 1,
    );
    await gesture.addPointer();
    await gesture.moveTo(tester.getCenter(find.text('Tab 1')));
    await tester.pump();

    // Hover entered first tab.
    expect(hoverEvents, <({bool hover, int index})>[(hover: true, index: 0)]);

    await gesture.moveTo(tester.getCenter(find.text('Tab 2')));
    await tester.pump();

    expect(hoverEvents, <({bool hover, int index})>[
      (hover: true, index: 0), // First tab hover enter
      (hover: false, index: 0), // First tab hover exit
      (hover: true, index: 1), // Second tab hover enter
    ]);

    await gesture.moveTo(tester.getCenter(find.text('Tab 3')));
    await tester.pump();

    expect(hoverEvents, <({bool hover, int index})>[
      (hover: true, index: 0), // First tab hover enter
      (hover: false, index: 0), // First tab hover exit
      (hover: true, index: 1), // Second tab hover enter
      (hover: false, index: 1), // Second tab hover exit
      (hover: true, index: 2), // Third tab hover enter
    ]);

    await gesture.moveTo(tester.getCenter(find.byType(TabBarView)));
    await tester.pump();

    expect(hoverEvents, <({bool hover, int index})>[
      (hover: true, index: 0), // First tab hover enter
      (hover: false, index: 0), // First tab hover exit
      (hover: true, index: 1), // Second tab hover enter
      (hover: false, index: 1), // Second tab hover exit
      (hover: true, index: 2), // Third tab hover enter
      (hover: false, index: 2), // Third tab hover exit
    ]);

    hoverEvents.clear();

    await tester.pumpWidget(
      MaterialApp(
        home: DefaultTabController(
          length: 3,
          child: Scaffold(
            appBar: AppBar(
              bottom: TabBar.secondary(
                onHover: (bool value, int index) {
                  hoverEvents.add((hover: value, index: index));
                },
                tabs: const <Widget>[
                  Tab(text: 'Tab 1'),
                  Tab(text: 'Tab 2'),
                  Tab(text: 'Tab 3'),
                ],
              ),
            ),
            body: const TabBarView(
              children: <Widget>[Text('Tab 1 View'), Text('Tab 2 View'), Text('Tab 3 View')],
            ),
          ),
        ),
      ),
    );

    expect(hoverEvents.isEmpty, isTrue);

    // Hover over the first tab.
    await gesture.moveTo(tester.getCenter(find.text('Tab 1')));
    await tester.pump();

    // Hover enters first tab.
    expect(hoverEvents, <({bool hover, int index})>[(hover: true, index: 0)]);

    await gesture.moveTo(tester.getCenter(find.text('Tab 2')));
    await tester.pump();

    expect(hoverEvents, <({bool hover, int index})>[
      (hover: true, index: 0), // First tab hover enter
      (hover: false, index: 0), // First tab hover exit
      (hover: true, index: 1), // Second tab hover enter
    ]);

    await gesture.moveTo(tester.getCenter(find.text('Tab 3')));
    await tester.pump();

    expect(hoverEvents, <({bool hover, int index})>[
      (hover: true, index: 0), // First tab hover enter
      (hover: false, index: 0), // First tab hover exit
      (hover: true, index: 1), // Second tab hover enter
      (hover: false, index: 1), // Second tab hover exit
      (hover: true, index: 2), // Third tab hover enter
    ]);

    await gesture.moveTo(tester.getCenter(find.byType(TabBarView)));
    await tester.pump();

    expect(hoverEvents, <({bool hover, int index})>[
      (hover: true, index: 0), // First tab hover enter
      (hover: false, index: 0), // First tab hover exit
      (hover: true, index: 1), // Second tab hover enter
      (hover: false, index: 1), // Second tab hover exit
      (hover: true, index: 2), // Third tab hover enter
      (hover: false, index: 2), // Third tab hover exit
    ]);
  });

  testWidgets('onFocusChange is triggered when tabs gain and lose focus', (
    WidgetTester tester,
  ) async {
    final List<({bool focus, int index})> focusEvents = <({bool focus, int index})>[];
    await tester.pumpWidget(
      MaterialApp(
        home: DefaultTabController(
          length: 3,
          child: Scaffold(
            appBar: AppBar(
              bottom: TabBar(
                onFocusChange: (bool value, int index) {
                  focusEvents.add((focus: value, index: index));
                },
                tabs: const <Widget>[
                  Tab(text: 'Tab 1'),
                  Tab(text: 'Tab 2'),
                  Tab(text: 'Tab 3'),
                ],
              ),
            ),
            body: const TabBarView(
              children: <Widget>[Text('Tab 1 View'), Text('Tab 2 View'), Text('Tab 3 View')],
            ),
          ),
        ),
      ),
    );

    expect(focusEvents.isEmpty, isTrue);

    // Focus on the first tab.
    Element tabElement = tester.element(find.text('Tab 1'));
    FocusNode node = Focus.of(tabElement);
    node.requestFocus();
    await tester.pump();

    // Focus gained at first tab.
    expect(focusEvents, <({bool focus, int index})>[(focus: true, index: 0)]);

    tabElement = tester.element(find.text('Tab 2'));
    node = Focus.of(tabElement);
    node.requestFocus();
    await tester.pump();

    expect(focusEvents, <({bool focus, int index})>[
      (focus: true, index: 0), // First tab gains focus
      (focus: false, index: 0), // First tab loses focus
      (focus: true, index: 1), // Second tab gains focus
    ]);

    tabElement = tester.element(find.text('Tab 3'));
    node = Focus.of(tabElement);
    node.requestFocus();
    await tester.pump();
    expect(node.hasFocus, isTrue);
    expect(focusEvents, <({bool focus, int index})>[
      (focus: true, index: 0), // First tab gains focus
      (focus: false, index: 0), // First tab loses focus
      (focus: true, index: 1), // Second tab gains focus
      (focus: false, index: 1), // Second tab loses focus
      (focus: true, index: 2), // Third tab gains focus
    ]);

    node.unfocus();
    await tester.pump();

    expect(node.hasFocus, isFalse);
    expect(focusEvents, <({bool focus, int index})>[
      (focus: true, index: 0), // First tab gains focus
      (focus: false, index: 0), // First tab loses focus
      (focus: true, index: 1), // Second tab gains focus
      (focus: false, index: 1), // Second tab loses focus
      (focus: true, index: 2), // Third tab gains focus
      (focus: false, index: 2), // Third tab loses focus
    ]);

    focusEvents.clear();

    await tester.pumpWidget(
      MaterialApp(
        home: DefaultTabController(
          length: 3,
          child: Scaffold(
            appBar: AppBar(
              bottom: TabBar.secondary(
                onFocusChange: (bool value, int index) {
                  focusEvents.add((focus: value, index: index));
                },
                tabs: const <Widget>[
                  Tab(text: 'Tab 1'),
                  Tab(text: 'Tab 2'),
                  Tab(text: 'Tab 3'),
                ],
              ),
            ),
            body: const TabBarView(
              children: <Widget>[Text('Tab 1 View'), Text('Tab 2 View'), Text('Tab 3 View')],
            ),
          ),
        ),
      ),
    );

    expect(focusEvents.isEmpty, isTrue);

    // Focus on the first tab.
    tabElement = tester.element(find.text('Tab 1'));
    node = Focus.of(tabElement);
    node.requestFocus();
    await tester.pump();

    // Focus gained at first tab.
    expect(focusEvents, <({bool focus, int index})>[(focus: true, index: 0)]);

    tabElement = tester.element(find.text('Tab 2'));
    node = Focus.of(tabElement);
    node.requestFocus();
    await tester.pump();

    expect(focusEvents, <({bool focus, int index})>[
      (focus: true, index: 0), // First tab gains focus
      (focus: false, index: 0), // First tab loses focus
      (focus: true, index: 1), // Second tab gains focus
    ]);

    tabElement = tester.element(find.text('Tab 3'));
    node = Focus.of(tabElement);
    node.requestFocus();
    await tester.pump();
    expect(node.hasFocus, isTrue);
    expect(focusEvents, <({bool focus, int index})>[
      (focus: true, index: 0), // First tab gains focus
      (focus: false, index: 0), // First tab loses focus
      (focus: true, index: 1), // Second tab gains focus
      (focus: false, index: 1), // Second tab loses focus
      (focus: true, index: 2), // Third tab gains focus
    ]);

    node.unfocus();
    await tester.pump();

    expect(node.hasFocus, isFalse);
    expect(focusEvents, <({bool focus, int index})>[
      (focus: true, index: 0), // First tab gains focus
      (focus: false, index: 0), // First tab loses focus
      (focus: true, index: 1), // Second tab gains focus
      (focus: false, index: 1), // Second tab loses focus
      (focus: true, index: 2), // Third tab gains focus
      (focus: false, index: 2), // Third tab loses focus
    ]);
  });

  // Regression test for https://github.com/flutter/flutter/issues/141269.
  testWidgets('Ink features are painted on inner Material', (WidgetTester tester) async {
    await tester.pumpWidget(
      MaterialApp(
        home: Material(
          child: Center(
            child: DefaultTabController(
              length: 10,
              child: TabBar(
                isScrollable: true,
                tabs: <Widget>[for (int i = 1; i <= 10; i++) Tab(text: 'Tab $i')],
              ),
            ),
          ),
        ),
      ),
    );

    expect(find.byType(Material), findsNWidgets(2));

    // Material outside the TabBar.
    final MaterialInkController outerMaterial = Material.of(tester.element(find.byType(TabBar)));
    // Material directly wrapping the TabBar.
    final MaterialInkController innerMaterial = Material.of(
      tester.firstElement(
        find.descendant(of: find.byType(TabBar), matching: find.byType(Semantics)),
      ),
    );

    expect(outerMaterial, isNot(same(innerMaterial)));
    expect((outerMaterial as dynamic).debugInkFeatures, isNull);
    expect((innerMaterial as dynamic).debugInkFeatures, isNull);

    // Hover over the first tab to trigger the ink highlight.
    final TestGesture gesture = await tester.createGesture(kind: PointerDeviceKind.mouse);
    await gesture.addPointer(location: tester.getCenter(find.text('Tab 1')));
    addTearDown(gesture.removePointer);
    await tester.pump();

    // Only the inner Material should have ink features.
    expect((outerMaterial as dynamic).debugInkFeatures, isNull);
    expect((innerMaterial as dynamic).debugInkFeatures, hasLength(1));
  });

  testWidgets('Tab can have children with other semantics roles', (WidgetTester tester) async {
    await tester.pumpWidget(
      MaterialApp(
        home: Material(
          child: Center(
            child: DefaultTabController(
              length: 1,
              child: TabBar(
                isScrollable: true,
                tabs: <Widget>[
                  Tab(
                    child: Semantics(role: SemanticsRole.listItem, child: const Text('A')),
                  ),
                ],
              ),
            ),
          ),
        ),
      ),
    );

    expect(tester.takeException(), isNull);
  });

<<<<<<< HEAD
  testWidgets('TabPageSelector does not crash at zero area', (WidgetTester tester) async {
=======
  testWidgets('TabBarView does not crash at zero area', (WidgetTester tester) async {
>>>>>>> 862e4a75
    tester.view.physicalSize = Size.zero;
    final TabController controller = TabController(length: 2, vsync: tester);
    addTearDown(tester.view.reset);
    addTearDown(controller.dispose);
    await tester.pumpWidget(
      MaterialApp(
<<<<<<< HEAD
        home: Center(child: TabPageSelector(controller: controller)),
      ),
    );
    expect(tester.getSize(find.byType(TabPageSelector)), Size.zero);
=======
        home: Center(
          child: TabBarView(controller: controller, children: const <Widget>[Text('X'), Text('Y')]),
        ),
      ),
    );
    expect(tester.getSize(find.byType(TabBarView)), Size.zero);
>>>>>>> 862e4a75
    controller.animateTo(1);
    await tester.pump();
    await tester.pumpAndSettle();
  });

  testWidgets('TabPageSelectorIndicator does not crash at zero area', (WidgetTester tester) async {
    await tester.pumpWidget(
      const MaterialApp(
        home: Center(
          child: SizedBox.shrink(
            child: TabPageSelectorIndicator(
              backgroundColor: Colors.red,
              borderColor: Colors.blue,
              size: 1,
            ),
          ),
        ),
      ),
    );
    expect(tester.getSize(find.byType(TabPageSelectorIndicator)), Size.zero);
  });

  testWidgets('DefaultTabController does not crash at zero area', (WidgetTester tester) async {
    await tester.pumpWidget(
      const MaterialApp(
        home: Center(
          child: SizedBox.shrink(child: DefaultTabController(length: 2, child: Scaffold())),
        ),
      ),
    );
    expect(tester.getSize(find.byType(DefaultTabController)), Size.zero);
  });

  testWidgets('Tab does not crash at zero area', (WidgetTester tester) async {
    await tester.pumpWidget(
      const MaterialApp(
        home: Scaffold(
          body: Center(
            child: SizedBox.shrink(child: Tab(child: Text('X'))),
          ),
        ),
      ),
    );
    expect(tester.getSize(find.byType(Tab)), Size.zero);
  });
}<|MERGE_RESOLUTION|>--- conflicted
+++ resolved
@@ -9347,30 +9347,35 @@
     expect(tester.takeException(), isNull);
   });
 
-<<<<<<< HEAD
   testWidgets('TabPageSelector does not crash at zero area', (WidgetTester tester) async {
-=======
-  testWidgets('TabBarView does not crash at zero area', (WidgetTester tester) async {
->>>>>>> 862e4a75
     tester.view.physicalSize = Size.zero;
     final TabController controller = TabController(length: 2, vsync: tester);
     addTearDown(tester.view.reset);
     addTearDown(controller.dispose);
     await tester.pumpWidget(
       MaterialApp(
-<<<<<<< HEAD
         home: Center(child: TabPageSelector(controller: controller)),
       ),
     );
     expect(tester.getSize(find.byType(TabPageSelector)), Size.zero);
-=======
+    controller.animateTo(1);
+    await tester.pump();
+    await tester.pumpAndSettle();
+  });
+
+  testWidgets('TabBarView does not crash at zero area', (WidgetTester tester) async {
+    tester.view.physicalSize = Size.zero;
+    final TabController controller = TabController(length: 2, vsync: tester);
+    addTearDown(tester.view.reset);
+    addTearDown(controller.dispose);
+    await tester.pumpWidget(
+      MaterialApp(
         home: Center(
           child: TabBarView(controller: controller, children: const <Widget>[Text('X'), Text('Y')]),
         ),
       ),
     );
     expect(tester.getSize(find.byType(TabBarView)), Size.zero);
->>>>>>> 862e4a75
     controller.animateTo(1);
     await tester.pump();
     await tester.pumpAndSettle();
