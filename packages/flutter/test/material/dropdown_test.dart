--- conflicted
+++ resolved
@@ -2317,7 +2317,6 @@
     expect(Focus.of(tester.element(find.byKey(const ValueKey<int>(91)).last)).hasPrimaryFocus, isFalse);
   }, skip: kIsWeb);
 
-<<<<<<< HEAD
   testWidgets('DropdownMenuItem onTap callback is called when defined', (WidgetTester tester) async {
     String value = 'one';
     final List<int> menuItemTapCounters = <int>[0, 0, 0, 0];
@@ -2352,7 +2351,34 @@
         ),
       ),
     );
-=======
+
+    // Tap dropdown button.
+    await tester.tap(find.text('one'));
+    await tester.pumpAndSettle();
+    
+    expect(value, equals('one'));    
+    expect(dropdownButtonTapCounter, 1); // Should update counter.
+
+    // Tap dropdown menu item.
+    await tester.tap(find.text('three').last);
+    await tester.pumpAndSettle();    
+    
+    expect(value, equals('three'));
+    expect(dropdownButtonTapCounter, 1); // Should not change.    
+    
+    await tester.tap(find.text('three'));
+    await tester.pumpAndSettle();
+
+    expect(value, equals('three'));
+    expect(dropdownButtonTapCounter, 2); // Should update counter.    
+
+    await tester.tap(find.text('two').last);
+    await tester.pumpAndSettle();    
+    
+    expect(value, equals('two'));
+    expect(dropdownButtonTapCounter, 2); // Should not change.
+  });
+    
   testWidgets('DropdownButton onTap callback is called when defined', (WidgetTester tester) async {
     int dropdownButtonTapCounter = 0;
     String value = 'one';
@@ -2366,53 +2392,33 @@
       onTap: onTap,
     );
     await tester.pumpWidget(build());
-
-    expect(dropdownButtonTapCounter, 0);
->>>>>>> 4605b51a
-
-    // Tap dropdown button.
+    
     await tester.tap(find.text('one'));
-    await tester.pumpAndSettle();
-
-    expect(value, equals('one'));
-<<<<<<< HEAD
+    await tester.pumpAndSettle();    
+    
     // Counters should still be zero.
     expect(menuItemTapCounters, <int>[0, 0, 0, 0]);
-=======
-    expect(dropdownButtonTapCounter, 1); // Should update counter.
->>>>>>> 4605b51a
 
     // Tap dropdown menu item.
     await tester.tap(find.text('three').last);
     await tester.pumpAndSettle();
 
-<<<<<<< HEAD
     // Should update the counter for the third item (second index).
     expect(value, equals('three'));
     expect(menuItemTapCounters, <int>[0, 0, 1, 0]);
-=======
-    expect(value, equals('three'));
-    expect(dropdownButtonTapCounter, 1); // Should not change.
->>>>>>> 4605b51a
 
     // Tap dropdown button again.
     await tester.tap(find.text('three'));
     await tester.pumpAndSettle();
 
-<<<<<<< HEAD
     // Should not change.
     expect(value, equals('three'));
     expect(menuItemTapCounters, <int>[0, 0, 1, 0]);
-=======
-    expect(value, equals('three'));
-    expect(dropdownButtonTapCounter, 2); // Should update counter.
->>>>>>> 4605b51a
 
     // Tap dropdown menu item.
     await tester.tap(find.text('two').last);
     await tester.pumpAndSettle();
 
-<<<<<<< HEAD
     // Should update the counter for the second item (first index).
     expect(value, equals('two'));
     expect(menuItemTapCounters, <int>[0, 1, 1, 0]);
@@ -2433,9 +2439,5 @@
     // though it was already selected.
     expect(value, equals('two'));
     expect(menuItemTapCounters, <int>[0, 2, 1, 0]);
-=======
-    expect(value, equals('two'));
-    expect(dropdownButtonTapCounter, 2); // Should not change.
->>>>>>> 4605b51a
   });
 }