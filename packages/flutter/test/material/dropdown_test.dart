// Copyright 2014 The Flutter Authors. All rights reserved.
// Use of this source code is governed by a BSD-style license that can be
// found in the LICENSE file.

// no-shuffle:
//   //TODO(gspencergoog): Remove this tag once this test's state leaks/test
//   dependencies have been fixed.
//   https://github.com/flutter/flutter/issues/85160
//   Fails with "flutter test --test-randomize-ordering-seed=456"
// reduced-test-set:
//   This file is run as part of a reduced test set in CI on Mac and Windows
//   machines.
@Tags(<String>['reduced-test-set', 'no-shuffle'])
library;

import 'dart:math' as math;
import 'dart:ui';

import 'package:flutter/cupertino.dart';
import 'package:flutter/foundation.dart';
import 'package:flutter/material.dart';
import 'package:flutter/rendering.dart';
import 'package:flutter/services.dart';
import 'package:flutter_test/flutter_test.dart';

import '../widgets/feedback_tester.dart';
import '../widgets/semantics_tester.dart';

const List<String> menuItems = <String>['one', 'two', 'three', 'four'];
void onChanged<T>(T _) {}

final Type dropdownButtonType = DropdownButton<String>(
  onChanged: (_) {},
  items: const <DropdownMenuItem<String>>[],
).runtimeType;

Finder _iconRichText(Key iconKey) {
  return find.descendant(of: find.byKey(iconKey), matching: find.byType(RichText));
}

Widget buildDropdown({
  required bool isFormField,
  Key? buttonKey,
  String? initialValue = 'two',
  ValueChanged<String?>? onChanged,
  VoidCallback? onTap,
  Widget? icon,
  Color? iconDisabledColor,
  Color? iconEnabledColor,
  double iconSize = 24.0,
  bool isDense = false,
  bool isExpanded = false,
  Widget? hint,
  Widget? disabledHint,
  Widget? underline,
  List<String>? items = menuItems,
  List<Widget> Function(BuildContext)? selectedItemBuilder,
  double? itemHeight = kMinInteractiveDimension,
  double? menuWidth,
  AlignmentDirectional alignment = AlignmentDirectional.centerStart,
  TextDirection textDirection = TextDirection.ltr,
  Size? mediaSize,
  FocusNode? focusNode,
  bool autofocus = false,
  Color? focusColor,
  Color? dropdownColor,
  double? menuMaxHeight,
  EdgeInsetsGeometry? padding,
  InputDecoration? decoration,
}) {
  final List<DropdownMenuItem<String>>? listItems = items?.map<DropdownMenuItem<String>>((
    String item,
  ) {
    return DropdownMenuItem<String>(
      key: ValueKey<String>(item),
      value: item,
      child: Text(item, key: ValueKey<String>('${item}Text')),
    );
  }).toList();

  if (isFormField) {
    return Form(
      child: DropdownButtonFormField<String>(
        key: buttonKey,
        initialValue: initialValue,
        hint: hint,
        disabledHint: disabledHint,
        onChanged: onChanged,
        onTap: onTap,
        icon: icon,
        iconSize: iconSize,
        iconDisabledColor: iconDisabledColor,
        iconEnabledColor: iconEnabledColor,
        isDense: isDense,
        isExpanded: isExpanded,
        // No underline attribute
        focusNode: focusNode,
        autofocus: autofocus,
        focusColor: focusColor,
        dropdownColor: dropdownColor,
        items: listItems,
        selectedItemBuilder: selectedItemBuilder,
        itemHeight: itemHeight,
        alignment: alignment,
        menuMaxHeight: menuMaxHeight,
        padding: padding,
        decoration: decoration,
      ),
    );
  }
  return DropdownButton<String>(
    key: buttonKey,
    value: initialValue,
    hint: hint,
    disabledHint: disabledHint,
    onChanged: onChanged,
    onTap: onTap,
    icon: icon,
    iconSize: iconSize,
    iconDisabledColor: iconDisabledColor,
    iconEnabledColor: iconEnabledColor,
    isDense: isDense,
    isExpanded: isExpanded,
    underline: underline,
    focusNode: focusNode,
    autofocus: autofocus,
    focusColor: focusColor,
    dropdownColor: dropdownColor,
    items: listItems,
    selectedItemBuilder: selectedItemBuilder,
    itemHeight: itemHeight,
    menuWidth: menuWidth,
    alignment: alignment,
    menuMaxHeight: menuMaxHeight,
    padding: padding,
  );
}

Widget buildFrame({
  Key? buttonKey,
  String? initialValue = 'two',
  ValueChanged<String?>? onChanged,
  VoidCallback? onTap,
  Widget? icon,
  Color? iconDisabledColor,
  Color? iconEnabledColor,
  double iconSize = 24.0,
  bool isDense = false,
  bool isExpanded = false,
  Widget? hint,
  Widget? disabledHint,
  Widget? underline,
  List<String>? items = menuItems,
  List<Widget> Function(BuildContext)? selectedItemBuilder,
  double? itemHeight = kMinInteractiveDimension,
  double? menuWidth,
  AlignmentDirectional alignment = AlignmentDirectional.centerStart,
  TextDirection textDirection = TextDirection.ltr,
  Size? mediaSize,
  FocusNode? focusNode,
  bool autofocus = false,
  Color? focusColor,
  Color? dropdownColor,
  bool isFormField = false,
  double? menuMaxHeight,
  EdgeInsetsGeometry? padding,
  Alignment dropdownAlignment = Alignment.center,
  bool? useMaterial3,
  InputDecoration? decoration,
  InputDecorationThemeData? localInputDecorationTheme,
}) {
  return Theme(
    data: ThemeData(useMaterial3: useMaterial3),
    child: TestApp(
      textDirection: textDirection,
      mediaSize: mediaSize,
      child: Material(
        child: Align(
          alignment: dropdownAlignment,
          child: RepaintBoundary(
            child: InputDecorationTheme(
              data: localInputDecorationTheme,
              child: buildDropdown(
                isFormField: isFormField,
                buttonKey: buttonKey,
                initialValue: initialValue,
                hint: hint,
                disabledHint: disabledHint,
                onChanged: onChanged,
                onTap: onTap,
                icon: icon,
                iconSize: iconSize,
                iconDisabledColor: iconDisabledColor,
                iconEnabledColor: iconEnabledColor,
                isDense: isDense,
                isExpanded: isExpanded,
                underline: underline,
                focusNode: focusNode,
                autofocus: autofocus,
                focusColor: focusColor,
                dropdownColor: dropdownColor,
                items: items,
                selectedItemBuilder: selectedItemBuilder,
                itemHeight: itemHeight,
                menuWidth: menuWidth,
                alignment: alignment,
                menuMaxHeight: menuMaxHeight,
                padding: padding,
                decoration: decoration,
              ),
            ),
          ),
        ),
      ),
    ),
  );
}

Widget buildDropdownWithHint({
  required AlignmentDirectional alignment,
  required bool isExpanded,
  bool enableSelectedItemBuilder = false,
}) {
  return buildFrame(
    useMaterial3: false,
    mediaSize: const Size(800, 600),
    itemHeight: 100.0,
    alignment: alignment,
    isExpanded: isExpanded,
    selectedItemBuilder: enableSelectedItemBuilder
        ? (BuildContext context) {
            return menuItems.map<Widget>((String item) {
              return ColoredBox(color: const Color(0xff00ff00), child: Text(item));
            }).toList();
          }
        : null,
    hint: const Text('hint'),
  );
}

class TestApp extends StatefulWidget {
  const TestApp({super.key, required this.textDirection, required this.child, this.mediaSize});

  final TextDirection textDirection;
  final Widget child;
  final Size? mediaSize;

  @override
  State<TestApp> createState() => _TestAppState();
}

class _TestAppState extends State<TestApp> {
  @override
  Widget build(BuildContext context) {
    return Localizations(
      locale: const Locale('en', 'US'),
      delegates: const <LocalizationsDelegate<dynamic>>[
        DefaultWidgetsLocalizations.delegate,
        DefaultMaterialLocalizations.delegate,
      ],
      child: MediaQuery(
        data: MediaQueryData.fromView(View.of(context)).copyWith(size: widget.mediaSize),
        child: Directionality(
          textDirection: widget.textDirection,
          child: Navigator(
            onGenerateRoute: (RouteSettings settings) {
              assert(settings.name == '/');
              return MaterialPageRoute<void>(
                settings: settings,
                builder: (BuildContext context) => widget.child,
              );
            },
          ),
        ),
      ),
    );
  }
}

// When the dropdown's menu is popped up, a RenderParagraph for the selected
// menu's text item will appear both in the dropdown button and in the menu.
// The RenderParagraphs should be aligned, i.e. they should have the same
// size and location.
void checkSelectedItemTextGeometry(WidgetTester tester, String value) {
  final List<RenderBox> boxes = tester
      .renderObjectList<RenderBox>(find.byKey(ValueKey<String>('${value}Text')))
      .toList();
  expect(boxes.length, equals(2));
  final RenderBox box0 = boxes[0];
  final RenderBox box1 = boxes[1];
  expect(box0.localToGlobal(Offset.zero), equals(box1.localToGlobal(Offset.zero)));
  expect(box0.size, equals(box1.size));
}

// The dropdown menu isn't readily accessible. To find it we're assuming that it
// contains a ListView and that it's an instance of _DropdownMenu.
Rect getMenuRect(WidgetTester tester) {
  late Rect menuRect;
  tester.element(find.byType(ListView)).visitAncestorElements((Element element) {
    if (element.toString().startsWith('_DropdownMenu')) {
      final box = element.findRenderObject()! as RenderBox;
      menuRect = box.localToGlobal(Offset.zero) & box.size;
      return false;
    }
    return true;
  });
  return menuRect;
}

Future<void> checkDropdownColor(
  WidgetTester tester, {
  Color? color,
  bool isFormField = false,
}) async {
  const text = 'foo';
  await tester.pumpWidget(
    MaterialApp(
      theme: ThemeData(useMaterial3: false),
      home: Material(
        child: isFormField
            ? Form(
                child: DropdownButtonFormField<String>(
                  dropdownColor: color,
                  initialValue: text,
                  items: const <DropdownMenuItem<String>>[
                    DropdownMenuItem<String>(value: text, child: Text(text)),
                  ],
                  onChanged: (_) {},
                ),
              )
            : DropdownButton<String>(
                dropdownColor: color,
                value: text,
                items: const <DropdownMenuItem<String>>[
                  DropdownMenuItem<String>(value: text, child: Text(text)),
                ],
                onChanged: (_) {},
              ),
      ),
    ),
  );
  await tester.tap(find.text(text));
  await tester.pump();

  expect(
    find.ancestor(of: find.text(text).last, matching: find.byType(CustomPaint)).at(2),
    paints
      ..save()
      ..rrect()
      ..rrect()
      ..rrect()
      ..rrect(color: color ?? Colors.grey[50], hasMaskFilter: false),
  );
}

void main() {
  testWidgets('Default dropdown golden', (WidgetTester tester) async {
    final Key buttonKey = UniqueKey();
    Widget build() => buildFrame(buttonKey: buttonKey, onChanged: onChanged, useMaterial3: false);
    await tester.pumpWidget(build());
    final Finder buttonFinder = find.byKey(buttonKey);
    assert(tester.renderObject(buttonFinder).attached);
    await expectLater(
      find.ancestor(of: buttonFinder, matching: find.byType(RepaintBoundary)).first,
      matchesGoldenFile('dropdown_test.default.png'),
    );
  });

  testWidgets('Expanded dropdown golden', (WidgetTester tester) async {
    final Key buttonKey = UniqueKey();
    Widget build() => buildFrame(
      buttonKey: buttonKey,
      isExpanded: true,
      onChanged: onChanged,
      useMaterial3: false,
    );
    await tester.pumpWidget(build());
    final Finder buttonFinder = find.byKey(buttonKey);
    assert(tester.renderObject(buttonFinder).attached);
    await expectLater(
      find.ancestor(of: buttonFinder, matching: find.byType(RepaintBoundary)).first,
      matchesGoldenFile('dropdown_test.expanded.png'),
    );
  });

  testWidgets('Dropdown button control test', (WidgetTester tester) async {
    String? value = 'one';
    void didChangeValue(String? newValue) {
      value = newValue;
    }

    Widget build() => buildFrame(initialValue: value, onChanged: didChangeValue);

    await tester.pumpWidget(build());

    await tester.tap(find.text('one'));
    await tester.pump();
    await tester.pump(const Duration(seconds: 1)); // finish the menu animation

    expect(value, equals('one'));

    await tester.tap(find.text('three').last);

    await tester.pump();
    await tester.pump(const Duration(seconds: 1)); // finish the menu animation

    expect(value, equals('three'));

    await tester.tap(find.text('three', skipOffstage: false), warnIfMissed: false);
    await tester.pump();
    await tester.pump(const Duration(seconds: 1)); // finish the menu animation

    expect(value, equals('three'));

    await tester.pumpWidget(build());

    await tester.tap(find.text('two').last);

    await tester.pump();
    await tester.pump(const Duration(seconds: 1)); // finish the menu animation

    expect(value, equals('two'));
  });

  testWidgets('Dropdown button with no app', (WidgetTester tester) async {
    String? value = 'one';
    void didChangeValue(String? newValue) {
      value = newValue;
    }

    Widget build() {
      return Directionality(
        textDirection: TextDirection.ltr,
        child: MediaQuery(
          data: MediaQueryData.fromView(tester.view),
          child: Navigator(
            initialRoute: '/',
            onGenerateRoute: (RouteSettings settings) {
              return MaterialPageRoute<void>(
                settings: settings,
                builder: (BuildContext context) {
                  return Material(
                    child: buildFrame(initialValue: 'one', onChanged: didChangeValue),
                  );
                },
              );
            },
          ),
        ),
      );
    }

    await tester.pumpWidget(build());

    await tester.tap(find.text('one'));
    await tester.pump();
    await tester.pump(const Duration(seconds: 1)); // finish the menu animation

    expect(value, equals('one'));

    await tester.tap(find.text('three').last);

    await tester.pump();
    await tester.pump(const Duration(seconds: 1)); // finish the menu animation

    expect(value, equals('three'));

    await tester.tap(find.text('three', skipOffstage: false), warnIfMissed: false);
    await tester.pump();
    await tester.pump(const Duration(seconds: 1)); // finish the menu animation

    expect(value, equals('three'));

    await tester.pumpWidget(build());

    await tester.tap(find.text('two').last);

    await tester.pump();
    await tester.pump(const Duration(seconds: 1)); // finish the menu animation

    expect(value, equals('two'));
  });

  testWidgets('DropdownButton does not allow duplicate item values', (WidgetTester tester) async {
    final List<DropdownMenuItem<String>> itemsWithDuplicateValues = <String>['a', 'b', 'c', 'c']
        .map<DropdownMenuItem<String>>((String value) {
          return DropdownMenuItem<String>(value: value, child: Text(value));
        })
        .toList();

    await expectLater(
      () => tester.pumpWidget(
        MaterialApp(
          home: Scaffold(
            body: DropdownButton<String>(
              value: 'c',
              onChanged: (String? newValue) {},
              items: itemsWithDuplicateValues,
            ),
          ),
        ),
      ),
      throwsA(
        isAssertionError.having(
          (AssertionError error) => error.toString(),
          '.toString()',
          contains("There should be exactly one item with [DropdownButton]'s value"),
        ),
      ),
    );
  });

  testWidgets('DropdownButton value should only appear in one menu item', (
    WidgetTester tester,
  ) async {
    final List<DropdownMenuItem<String>> itemsWithDuplicateValues = <String>['a', 'b', 'c', 'd']
        .map<DropdownMenuItem<String>>((String value) {
          return DropdownMenuItem<String>(value: value, child: Text(value));
        })
        .toList();

    await expectLater(
      () => tester.pumpWidget(
        MaterialApp(
          home: Scaffold(
            body: DropdownButton<String>(
              value: 'e',
              onChanged: (String? newValue) {},
              items: itemsWithDuplicateValues,
            ),
          ),
        ),
      ),
      throwsA(
        isAssertionError.having(
          (AssertionError error) => error.toString(),
          '.toString()',
          contains("There should be exactly one item with [DropdownButton]'s value"),
        ),
      ),
    );
  });

  testWidgets('Dropdown form field uses form field state', (WidgetTester tester) async {
    final Key buttonKey = UniqueKey();
    final formKey = GlobalKey<FormState>();
    String? value;
    await tester.pumpWidget(
      StatefulBuilder(
        builder: (BuildContext context, StateSetter setState) {
          return MaterialApp(
            home: Material(
              child: Form(
                key: formKey,
                child: DropdownButtonFormField<String>(
                  key: buttonKey,
                  initialValue: value,
                  hint: const Text('Select Value'),
                  decoration: const InputDecoration(prefixIcon: Icon(Icons.fastfood)),
                  items: menuItems.map((String val) {
                    return DropdownMenuItem<String>(value: val, child: Text(val));
                  }).toList(),
                  validator: (String? v) => v == null ? 'Must select value' : null,
                  onChanged: (String? newValue) {},
                  onSaved: (String? v) {
                    setState(() {
                      value = v;
                    });
                  },
                ),
              ),
            ),
          );
        },
      ),
    );
    int getIndex() {
      final stack = tester.element(find.byType(IndexedStack)).widget as IndexedStack;
      return stack.index!;
    }

    // Initial value of null displays hint
    expect(value, equals(null));
    expect(getIndex(), 4);
    await tester.tap(find.text('Select Value', skipOffstage: false), warnIfMissed: false);
    await tester.pumpAndSettle();
    await tester.tap(find.text('three').last);
    await tester.pumpAndSettle();
    expect(getIndex(), 2);
    // Changes only made to FormField state until form saved
    expect(value, equals(null));
    final FormState form = formKey.currentState!;
    form.save();
    expect(value, equals('three'));
  });

  testWidgets(
    'Dropdown form field only uses initialValue parameter when first built and when reset',
    (WidgetTester tester) async {
      final fieldKey = GlobalKey<FormFieldState<String>>();
      await tester.pumpWidget(
        StatefulBuilder(
          builder: (BuildContext context, StateSetter setState) {
            return MaterialApp(
              home: Material(
                child: DropdownButtonFormField<String>(
                  key: fieldKey,
                  initialValue: 'one',
                  hint: const Text('Select Value'),
                  items: menuItems.map((String val) {
                    return DropdownMenuItem<String>(value: val, child: Text(val));
                  }).toList(),
                  onChanged: (String? newValue) {
                    setState(() {
                      // Do nothing, just to trigger a rebuild.
                    });
                  },
                ),
              ),
            );
          },
        ),
      );
      expect(fieldKey.currentState!.value, 'one');

      // Open the dropdown menu.
      await tester.tap(find.text('one'));
      await tester.pumpAndSettle();

      await tester.tap(find.text('three').last);
      await tester.pumpAndSettle();

      // The value should update to selected, not the initial value.
      expect(find.text('three'), findsOneWidget);
      expect(fieldKey.currentState!.value, 'three');

      fieldKey.currentState!.reset();
      await tester.pump();

      // Reset to the initial value.
      expect(find.text('one'), findsOneWidget);
      expect(fieldKey.currentState!.value, 'one');
    },
  );

  testWidgets('Dropdown in ListView', (WidgetTester tester) async {
    // Regression test for https://github.com/flutter/flutter/issues/12053
    // Positions a DropdownButton at the left and right edges of the screen,
    // forcing it to be sized down to the viewport width
    const value = 'foo';
    final itemKey = UniqueKey();
    await tester.pumpWidget(
      MaterialApp(
        home: Material(
          child: ListView(
            children: <Widget>[
              DropdownButton<String>(
                value: value,
                items: <DropdownMenuItem<String>>[
                  DropdownMenuItem<String>(key: itemKey, value: value, child: const Text(value)),
                ],
                onChanged: (_) {},
              ),
            ],
          ),
        ),
      ),
    );
    await tester.tap(find.text(value));
    await tester.pump();
    final List<RenderBox> itemBoxes = tester
        .renderObjectList<RenderBox>(find.byKey(itemKey))
        .toList();
    expect(itemBoxes[0].localToGlobal(Offset.zero).dx, equals(0.0));
    expect(itemBoxes[1].localToGlobal(Offset.zero).dx, equals(16.0));
    expect(itemBoxes[1].size.width, equals(800.0 - 16.0 * 2));
  });

  testWidgets('Dropdown menu can position correctly inside a nested navigator', (
    WidgetTester tester,
  ) async {
    // Regression test for https://github.com/flutter/flutter/issues/66870
    await tester.pumpWidget(
      MaterialApp(
        theme: ThemeData(useMaterial3: false),
        home: Scaffold(
          appBar: AppBar(),
          body: Column(
            children: <Widget>[
              ConstrainedBox(
                constraints: const BoxConstraints(maxWidth: 500, maxHeight: 200),
                child: Navigator(
                  onGenerateRoute: (RouteSettings s) {
                    return MaterialPageRoute<void>(
                      builder: (BuildContext context) {
                        return Center(
                          child: DropdownButton<int>(
                            value: 1,
                            items: const <DropdownMenuItem<int>>[
                              DropdownMenuItem<int>(value: 1, child: Text('First Item')),
                              DropdownMenuItem<int>(value: 2, child: Text('Second Item')),
                            ],
                            onChanged: (_) {},
                          ),
                        );
                      },
                    );
                  },
                ),
              ),
            ],
          ),
        ),
      ),
    );
    await tester.tap(find.text('First Item'));
    await tester.pump();
    final RenderBox secondItem = tester
        .renderObjectList<RenderBox>(find.text('Second Item', skipOffstage: false))
        .toList()[1];
    expect(secondItem.localToGlobal(Offset.zero).dx, equals(150.0));
    expect(secondItem.localToGlobal(Offset.zero).dy, equals(176.0));
  });

  testWidgets('Dropdown screen edges', (WidgetTester tester) async {
    int? value = 4;
    final items = <DropdownMenuItem<int>>[
      for (int i = 0; i < 20; ++i) DropdownMenuItem<int>(value: i, child: Text('$i')),
    ];

    void handleChanged(int? newValue) {
      value = newValue;
    }

    final button = DropdownButton<int>(value: value, onChanged: handleChanged, items: items);

    await tester.pumpWidget(
      MaterialApp(
        home: Material(
          child: Align(alignment: Alignment.topCenter, child: button),
        ),
      ),
    );

    await tester.tap(find.text('4'));
    await tester.pump();
    await tester.pump(const Duration(seconds: 1)); // finish the menu animation

    // We should have two copies of item 5, one in the menu and one in the
    // button itself.
    expect(tester.elementList(find.text('5', skipOffstage: false)), hasLength(2));

    expect(value, 4);
    await tester.tap(find.byWidget(button, skipOffstage: false), warnIfMissed: false);
    expect(value, 4);
    // this waits for the route's completer to complete, which calls handleChanged
    await tester.idle();
    expect(value, 4);
  });

  for (final TextDirection textDirection in TextDirection.values) {
    testWidgets('Dropdown button aligns selected menu item ($textDirection)', (
      WidgetTester tester,
    ) async {
      final Key buttonKey = UniqueKey();

      Widget build() => buildFrame(
        buttonKey: buttonKey,
        textDirection: textDirection,
        onChanged: onChanged,
        useMaterial3: false,
      );

      await tester.pumpWidget(build());
      final RenderBox buttonBox = tester.renderObject<RenderBox>(find.byKey(buttonKey));
      assert(buttonBox.attached);
      final Offset buttonOriginBeforeTap = buttonBox.localToGlobal(Offset.zero);

      await tester.tap(find.text('two'));
      await tester.pump();
      await tester.pump(const Duration(seconds: 1)); // finish the menu animation

      // Tapping the dropdown button should not cause it to move.
      expect(buttonBox.localToGlobal(Offset.zero), equals(buttonOriginBeforeTap));

      // The selected dropdown item is both in menu we just popped up, and in
      // the IndexedStack contained by the dropdown button. Both of them should
      // have the same origin and height as the dropdown button.
      final List<RenderBox> itemBoxes = tester
          .renderObjectList<RenderBox>(find.byKey(const ValueKey<String>('two')))
          .toList();
      expect(itemBoxes.length, equals(2));
      for (final itemBox in itemBoxes) {
        assert(itemBox.attached);
        switch (textDirection) {
          case TextDirection.rtl:
            expect(
              buttonBox.localToGlobal(buttonBox.size.bottomRight(Offset.zero)),
              equals(itemBox.localToGlobal(itemBox.size.bottomRight(Offset.zero))),
            );
          case TextDirection.ltr:
            expect(
              buttonBox.localToGlobal(Offset.zero),
              equals(itemBox.localToGlobal(Offset.zero)),
            );
        }
        expect(buttonBox.size.height, equals(itemBox.size.height));
      }

      // The two RenderParagraph objects, for the 'two' items' Text children,
      // should have the same size and location.
      checkSelectedItemTextGeometry(tester, 'two');

      await tester.pumpWidget(Container()); // reset test
    });
  }

  testWidgets('Arrow icon aligns with the edge of button when expanded', (
    WidgetTester tester,
  ) async {
    final Key buttonKey = UniqueKey();

    Widget build() => buildFrame(buttonKey: buttonKey, isExpanded: true, onChanged: onChanged);

    await tester.pumpWidget(build());
    final RenderBox buttonBox = tester.renderObject<RenderBox>(find.byKey(buttonKey));
    assert(buttonBox.attached);

    final RenderBox arrowIcon = tester.renderObject<RenderBox>(find.byIcon(Icons.arrow_drop_down));
    assert(arrowIcon.attached);

    // Arrow icon should be aligned with far right of button when expanded
    expect(
      arrowIcon.localToGlobal(Offset.zero).dx,
      buttonBox.size.centerRight(Offset(-arrowIcon.size.width, 0.0)).dx,
    );
  });

  testWidgets('Dropdown button icon will accept widgets as icons', (WidgetTester tester) async {
    final Widget customWidget = Container(
      decoration: ShapeDecoration(
        shape: CircleBorder(side: BorderSide(width: 5.0, color: Colors.grey.shade700)),
      ),
    );

    await tester.pumpWidget(buildFrame(icon: customWidget, onChanged: onChanged));

    expect(find.byWidget(customWidget), findsOneWidget);
    expect(find.byIcon(Icons.arrow_drop_down), findsNothing);

    await tester.pumpWidget(buildFrame(icon: const Icon(Icons.assessment), onChanged: onChanged));

    expect(find.byIcon(Icons.assessment), findsOneWidget);
    expect(find.byIcon(Icons.arrow_drop_down), findsNothing);
  });

  testWidgets('Dropdown button icon should have default size and colors when not defined', (
    WidgetTester tester,
  ) async {
    final Key iconKey = UniqueKey();
    final customIcon = Icon(Icons.assessment, key: iconKey);

    await tester.pumpWidget(buildFrame(icon: customIcon, onChanged: onChanged));

    // test for size
    final RenderBox icon = tester.renderObject(find.byKey(iconKey));
    expect(icon.size, const Size(24.0, 24.0));

    // test for enabled color
    final RichText enabledRichText = tester.widget<RichText>(_iconRichText(iconKey));
    expect(enabledRichText.text.style!.color, Colors.grey.shade700);

    // test for disabled color
    await tester.pumpWidget(buildFrame(icon: customIcon));

    final RichText disabledRichText = tester.widget<RichText>(_iconRichText(iconKey));
    expect(disabledRichText.text.style!.color, Colors.grey.shade400);
  });

  testWidgets('Dropdown button icon should have the passed in size and color instead of defaults', (
    WidgetTester tester,
  ) async {
    final Key iconKey = UniqueKey();
    final customIcon = Icon(Icons.assessment, key: iconKey);

    await tester.pumpWidget(
      buildFrame(
        icon: customIcon,
        iconSize: 30.0,
        iconEnabledColor: Colors.pink,
        iconDisabledColor: Colors.orange,
        onChanged: onChanged,
      ),
    );

    // test for size
    final RenderBox icon = tester.renderObject(find.byKey(iconKey));
    expect(icon.size, const Size(30.0, 30.0));

    // test for enabled color
    final RichText enabledRichText = tester.widget<RichText>(_iconRichText(iconKey));
    expect(enabledRichText.text.style!.color, Colors.pink);

    // test for disabled color
    await tester.pumpWidget(
      buildFrame(
        icon: customIcon,
        iconSize: 30.0,
        iconEnabledColor: Colors.pink,
        iconDisabledColor: Colors.orange,
      ),
    );

    final RichText disabledRichText = tester.widget<RichText>(_iconRichText(iconKey));
    expect(disabledRichText.text.style!.color, Colors.orange);
  });

  testWidgets(
    'Dropdown button should use its own size and color properties over those defined by the theme',
    (WidgetTester tester) async {
      final Key iconKey = UniqueKey();

      final customIcon = Icon(Icons.assessment, key: iconKey, size: 40.0, color: Colors.yellow);

      await tester.pumpWidget(
        buildFrame(
          icon: customIcon,
          iconSize: 30.0,
          iconEnabledColor: Colors.pink,
          iconDisabledColor: Colors.orange,
          onChanged: onChanged,
        ),
      );

      // test for size
      final RenderBox icon = tester.renderObject(find.byKey(iconKey));
      expect(icon.size, const Size(40.0, 40.0));

      // test for enabled color
      final RichText enabledRichText = tester.widget<RichText>(_iconRichText(iconKey));
      expect(enabledRichText.text.style!.color, Colors.yellow);

      // test for disabled color
      await tester.pumpWidget(
        buildFrame(
          icon: customIcon,
          iconSize: 30.0,
          iconEnabledColor: Colors.pink,
          iconDisabledColor: Colors.orange,
        ),
      );

      final RichText disabledRichText = tester.widget<RichText>(_iconRichText(iconKey));
      expect(disabledRichText.text.style!.color, Colors.yellow);
    },
  );

  testWidgets('Dropdown button with isDense:true aligns selected menu item', (
    WidgetTester tester,
  ) async {
    final Key buttonKey = UniqueKey();

    Widget build() => buildFrame(buttonKey: buttonKey, isDense: true, onChanged: onChanged);

    await tester.pumpWidget(build());
    final RenderBox buttonBox = tester.renderObject<RenderBox>(find.byKey(buttonKey));
    assert(buttonBox.attached);

    await tester.tap(find.text('two'));
    await tester.pump();
    await tester.pump(const Duration(seconds: 1)); // finish the menu animation

    // The selected dropdown item is both in menu we just popped up, and in
    // the IndexedStack contained by the dropdown button. Both of them should
    // have the same vertical center as the button.
    final List<RenderBox> itemBoxes = tester
        .renderObjectList<RenderBox>(find.byKey(const ValueKey<String>('two')))
        .toList();
    expect(itemBoxes.length, equals(2));

    // When isDense is true, the button's height is reduced. The menu items'
    // heights are not.
    final double menuItemHeight = itemBoxes
        .map<double>((RenderBox box) => box.size.height)
        .reduce(math.max);
    expect(menuItemHeight, greaterThan(buttonBox.size.height));

    for (final itemBox in itemBoxes) {
      assert(itemBox.attached);
      final Offset buttonBoxCenter = buttonBox.size.center(buttonBox.localToGlobal(Offset.zero));
      final Offset itemBoxCenter = itemBox.size.center(itemBox.localToGlobal(Offset.zero));
      expect(buttonBoxCenter.dy, equals(itemBoxCenter.dy));
    }

    // The two RenderParagraph objects, for the 'two' items' Text children,
    // should have the same size and location.
    checkSelectedItemTextGeometry(tester, 'two');
  });

  testWidgets('Dropdown button can have a text style with no fontSize specified', (
    WidgetTester tester,
  ) async {
    // Regression test for https://github.com/flutter/flutter/issues/33425
    const value = 'foo';
    final itemKey = UniqueKey();

    await tester.pumpWidget(
      TestApp(
        textDirection: TextDirection.ltr,
        child: Material(
          child: DropdownButton<String>(
            value: value,
            items: <DropdownMenuItem<String>>[
              DropdownMenuItem<String>(key: itemKey, value: 'foo', child: const Text(value)),
            ],
            isDense: true,
            onChanged: (_) {},
            style: const TextStyle(color: Colors.blue),
          ),
        ),
      ),
    );

    expect(tester.takeException(), isNull);
  });

  testWidgets('Dropdown menu scrolls to first item in long lists', (WidgetTester tester) async {
    // Open the dropdown menu
    final Key buttonKey = UniqueKey();
    await tester.pumpWidget(
      buildFrame(
        buttonKey: buttonKey,
        initialValue: null, // nothing selected
        items: List<String>.generate(/*length=*/ 100, (int index) => index.toString()),
        onChanged: onChanged,
      ),
    );
    await tester.tap(find.byKey(buttonKey));
    await tester.pump();
    await tester.pumpAndSettle(); // finish the menu animation

    // Find the first item in the scrollable dropdown list
    final Finder menuItemFinder = find.byType(Scrollable);
    final RenderBox menuItemContainer = tester.renderObject<RenderBox>(menuItemFinder);
    final RenderBox firstItem = tester.renderObject<RenderBox>(
      find.descendant(of: menuItemFinder, matching: find.byKey(const ValueKey<String>('0'))),
    );

    // List should be scrolled so that the first item is at the top. Menu items
    // are offset 8.0 from the top edge of the scrollable menu.
    const selectedItemOffset = Offset(0.0, -8.0);
    expect(
      firstItem.size.topCenter(firstItem.localToGlobal(selectedItemOffset)).dy,
      equals(menuItemContainer.size.topCenter(menuItemContainer.localToGlobal(Offset.zero)).dy),
    );
  });

  testWidgets('Dropdown menu aligns selected item with button in long lists', (
    WidgetTester tester,
  ) async {
    // Open the dropdown menu
    final Key buttonKey = UniqueKey();
    await tester.pumpWidget(
      buildFrame(
        buttonKey: buttonKey,
        initialValue: '50',
        items: List<String>.generate(/*length=*/ 100, (int index) => index.toString()),
        onChanged: onChanged,
      ),
    );
    final RenderBox buttonBox = tester.renderObject<RenderBox>(find.byKey(buttonKey));
    await tester.tap(find.byKey(buttonKey));
    await tester.pumpAndSettle(); // finish the menu animation

    // Find the selected item in the scrollable dropdown list
    final RenderBox selectedItem = tester.renderObject<RenderBox>(
      find.descendant(
        of: find.byType(Scrollable),
        matching: find.byKey(const ValueKey<String>('50')),
      ),
    );

    // List should be scrolled so that the selected item is in line with the button
    expect(
      selectedItem.size.center(selectedItem.localToGlobal(Offset.zero)).dy,
      equals(buttonBox.size.center(buttonBox.localToGlobal(Offset.zero)).dy),
    );
  });

  testWidgets('Dropdown menu scrolls to last item in long lists', (WidgetTester tester) async {
    final Key buttonKey = UniqueKey();
    await tester.pumpWidget(
      buildFrame(
        buttonKey: buttonKey,
        initialValue: '99',
        items: List<String>.generate(/*length=*/ 100, (int index) => index.toString()),
        onChanged: onChanged,
      ),
    );
    await tester.tap(find.byKey(buttonKey));
    await tester.pump();

    final ScrollController scrollController = PrimaryScrollController.of(
      tester.element(find.byType(ListView)),
    );
    // Make sure there is no overscroll
    expect(scrollController.offset, scrollController.position.maxScrollExtent);

    // Find the selected item in the scrollable dropdown list
    final Finder menuItemFinder = find.byType(Scrollable);
    final RenderBox menuItemContainer = tester.renderObject<RenderBox>(menuItemFinder);
    final RenderBox selectedItem = tester.renderObject<RenderBox>(
      find.descendant(of: menuItemFinder, matching: find.byKey(const ValueKey<String>('99'))),
    );

    // kMaterialListPadding.vertical is 8.
    const menuPaddingOffset = Offset(0.0, -8.0);
    final Offset selectedItemOffset = selectedItem.localToGlobal(Offset.zero);
    final Offset menuItemContainerOffset = menuItemContainer.localToGlobal(menuPaddingOffset);
    // Selected item should be aligned to the bottom of the dropdown menu.
    expect(
      selectedItem.size.bottomCenter(selectedItemOffset).dy,
      menuItemContainer.size.bottomCenter(menuItemContainerOffset).dy,
    );
  });

  testWidgets('Size of DropdownButton with null value', (WidgetTester tester) async {
    final Key buttonKey = UniqueKey();
    String? value;

    Widget build() => buildFrame(buttonKey: buttonKey, initialValue: value, onChanged: onChanged);

    await tester.pumpWidget(build());
    final RenderBox buttonBoxNullValue = tester.renderObject<RenderBox>(find.byKey(buttonKey));
    assert(buttonBoxNullValue.attached);

    value = 'three';
    await tester.pumpWidget(build());
    final RenderBox buttonBox = tester.renderObject<RenderBox>(find.byKey(buttonKey));
    assert(buttonBox.attached);

    // A Dropdown button with a null value should be the same size as a
    // one with a non-null value.
    expect(
      buttonBox.localToGlobal(Offset.zero),
      equals(buttonBoxNullValue.localToGlobal(Offset.zero)),
    );
    expect(buttonBox.size, equals(buttonBoxNullValue.size));
  });

  testWidgets('Size of DropdownButton with no items', (WidgetTester tester) async {
    // Regression test for https://github.com/flutter/flutter/issues/26419
    final Key buttonKey = UniqueKey();
    List<String>? items;

    Widget build() => buildFrame(buttonKey: buttonKey, items: items, onChanged: onChanged);

    await tester.pumpWidget(build());
    final RenderBox buttonBoxNullItems = tester.renderObject<RenderBox>(find.byKey(buttonKey));
    assert(buttonBoxNullItems.attached);

    items = <String>[];
    await tester.pumpWidget(build());
    final RenderBox buttonBoxEmptyItems = tester.renderObject<RenderBox>(find.byKey(buttonKey));
    assert(buttonBoxEmptyItems.attached);

    items = <String>['one', 'two', 'three', 'four'];
    await tester.pumpWidget(build());
    final RenderBox buttonBox = tester.renderObject<RenderBox>(find.byKey(buttonKey));
    assert(buttonBox.attached);

    // A Dropdown button with a null value should be the same size as a
    // one with a non-null value.
    expect(
      buttonBox.localToGlobal(Offset.zero),
      equals(buttonBoxNullItems.localToGlobal(Offset.zero)),
    );
    expect(buttonBox.size, equals(buttonBoxNullItems.size));
  });

  testWidgets('Layout of a DropdownButton with null value', (WidgetTester tester) async {
    final Key buttonKey = UniqueKey();
    String? value;

    void onChanged(String? newValue) {
      value = newValue;
    }

    Widget build() => buildFrame(buttonKey: buttonKey, initialValue: value, onChanged: onChanged);

    await tester.pumpWidget(build());
    final RenderBox buttonBox = tester.renderObject<RenderBox>(find.byKey(buttonKey));
    assert(buttonBox.attached);

    // Show the menu.
    await tester.tap(find.byKey(buttonKey));
    await tester.pump();
    await tester.pump(const Duration(seconds: 1)); // finish the menu animation

    // Tap on item 'one', which must appear over the button.
    await tester.tap(find.byKey(buttonKey, skipOffstage: false), warnIfMissed: false);
    await tester.pump();
    await tester.pump(const Duration(seconds: 1)); // finish the menu animation

    await tester.pumpWidget(build());
    expect(value, equals('one'));
  });

  testWidgets('Size of DropdownButton with null value and a hint', (WidgetTester tester) async {
    final Key buttonKey = UniqueKey();
    String? value;

    // The hint will define the dropdown's width
    Widget build() =>
        buildFrame(buttonKey: buttonKey, initialValue: value, hint: const Text('onetwothree'));

    await tester.pumpWidget(build());
    expect(find.text('onetwothree'), findsOneWidget);
    final RenderBox buttonBoxHintValue = tester.renderObject<RenderBox>(find.byKey(buttonKey));
    assert(buttonBoxHintValue.attached);

    value = 'three';
    await tester.pumpWidget(build());
    final RenderBox buttonBox = tester.renderObject<RenderBox>(find.byKey(buttonKey));
    assert(buttonBox.attached);

    // A Dropdown button with a null value and a hint should be the same size as a
    // one with a non-null value.
    expect(
      buttonBox.localToGlobal(Offset.zero),
      equals(buttonBoxHintValue.localToGlobal(Offset.zero)),
    );
    expect(buttonBox.size, equals(buttonBoxHintValue.size));
  });

  testWidgets('Dropdown menus must fit within the screen', (WidgetTester tester) async {
    // In all of the tests that follow we're assuming that the dropdown menu
    // is horizontally aligned with the center of the dropdown button and padded
    // on the top, left, and right.
    const buttonPadding = EdgeInsets.only(top: 8.0, left: 16.0, right: 24.0);

    Rect getExpandedButtonRect() {
      final RenderBox box = tester.renderObject<RenderBox>(find.byType(dropdownButtonType));
      final Rect buttonRect = box.localToGlobal(Offset.zero) & box.size;
      return buttonPadding.inflateRect(buttonRect);
    }

    late Rect buttonRect;
    late Rect menuRect;

    Future<void> popUpAndDown(Widget frame) async {
      await tester.pumpWidget(frame);
      await tester.tap(find.byType(dropdownButtonType));
      await tester.pumpAndSettle();
      menuRect = getMenuRect(tester);
      buttonRect = getExpandedButtonRect();
      await tester.tap(find.byType(dropdownButtonType, skipOffstage: false), warnIfMissed: false);
    }

    // Dropdown button is along the top of the app. The top of the menu is
    // aligned with the top of the expanded button and shifted horizontally
    // so that it fits within the frame.

    await popUpAndDown(
      buildFrame(
        dropdownAlignment: Alignment.topLeft,
        initialValue: menuItems.last,
        onChanged: onChanged,
      ),
    );
    expect(menuRect.topLeft, Offset.zero);
    expect(menuRect.topRight, Offset(menuRect.width, 0.0));

    await popUpAndDown(
      buildFrame(
        dropdownAlignment: Alignment.topCenter,
        initialValue: menuItems.last,
        onChanged: onChanged,
      ),
    );
    expect(menuRect.topLeft, Offset(buttonRect.left, 0.0));
    expect(menuRect.topRight, Offset(buttonRect.right, 0.0));

    await popUpAndDown(
      buildFrame(
        dropdownAlignment: Alignment.topRight,
        initialValue: menuItems.last,
        onChanged: onChanged,
      ),
    );
    expect(menuRect.topLeft, Offset(800.0 - menuRect.width, 0.0));
    expect(menuRect.topRight, const Offset(800.0, 0.0));

    // Dropdown button is along the middle of the app. The top of the menu is
    // aligned with the top of the expanded button (because the 1st item
    // is selected) and shifted horizontally so that it fits within the frame.

    await popUpAndDown(
      buildFrame(
        dropdownAlignment: Alignment.centerLeft,
        initialValue: menuItems.first,
        onChanged: onChanged,
      ),
    );
    expect(menuRect.topLeft, Offset(0.0, buttonRect.top));
    expect(menuRect.topRight, Offset(menuRect.width, buttonRect.top));

    await popUpAndDown(buildFrame(initialValue: menuItems.first, onChanged: onChanged));
    expect(menuRect.topLeft, buttonRect.topLeft);
    expect(menuRect.topRight, buttonRect.topRight);

    await popUpAndDown(
      buildFrame(
        dropdownAlignment: Alignment.centerRight,
        initialValue: menuItems.first,
        onChanged: onChanged,
      ),
    );
    expect(menuRect.topLeft, Offset(800.0 - menuRect.width, buttonRect.top));
    expect(menuRect.topRight, Offset(800.0, buttonRect.top));

    // Dropdown button is along the bottom of the app. The bottom of the menu is
    // aligned with the bottom of the expanded button and shifted horizontally
    // so that it fits within the frame.

    await popUpAndDown(
      buildFrame(
        dropdownAlignment: Alignment.bottomLeft,
        initialValue: menuItems.first,
        onChanged: onChanged,
      ),
    );
    expect(menuRect.bottomLeft, const Offset(0.0, 600.0));
    expect(menuRect.bottomRight, Offset(menuRect.width, 600.0));

    await popUpAndDown(
      buildFrame(
        dropdownAlignment: Alignment.bottomCenter,
        initialValue: menuItems.first,
        onChanged: onChanged,
      ),
    );
    expect(menuRect.bottomLeft, Offset(buttonRect.left, 600.0));
    expect(menuRect.bottomRight, Offset(buttonRect.right, 600.0));

    await popUpAndDown(
      buildFrame(
        dropdownAlignment: Alignment.bottomRight,
        initialValue: menuItems.first,
        onChanged: onChanged,
      ),
    );
    expect(menuRect.bottomLeft, Offset(800.0 - menuRect.width, 600.0));
    expect(menuRect.bottomRight, const Offset(800.0, 600.0));
  });

  testWidgets(
    'Dropdown menus are dismissed on screen orientation changes, but not on keyboard hide',
    (WidgetTester tester) async {
      await tester.pumpWidget(buildFrame(onChanged: onChanged, mediaSize: const Size(800, 600)));
      await tester.tap(find.byType(dropdownButtonType));
      await tester.pumpAndSettle();
      expect(find.byType(ListView), findsOneWidget);

      // Show a keyboard (simulate by shortening the height).
      await tester.pumpWidget(buildFrame(onChanged: onChanged, mediaSize: const Size(800, 300)));
      await tester.pump();
      expect(find.byType(ListView, skipOffstage: false), findsOneWidget);

      // Hide a keyboard again (simulate by increasing the height).
      await tester.pumpWidget(buildFrame(onChanged: onChanged, mediaSize: const Size(800, 600)));
      await tester.pump();
      expect(find.byType(ListView, skipOffstage: false), findsOneWidget);

      // Rotate the device (simulate by changing the aspect ratio).
      await tester.pumpWidget(buildFrame(onChanged: onChanged, mediaSize: const Size(600, 800)));
      await tester.pump();
      expect(find.byType(ListView, skipOffstage: false), findsNothing);
    },
  );

  testWidgets('Semantics Tree contains only selected element', (WidgetTester tester) async {
    final semantics = SemanticsTester(tester);
    await tester.pumpWidget(buildFrame(onChanged: onChanged));

    expect(semantics, isNot(includesNodeWith(label: menuItems[0])));
    expect(semantics, includesNodeWith(label: menuItems[1]));
    expect(semantics, isNot(includesNodeWith(label: menuItems[2])));
    expect(semantics, isNot(includesNodeWith(label: menuItems[3])));

    semantics.dispose();
  });

  testWidgets('Dropdown button includes semantics', (WidgetTester tester) async {
    final SemanticsHandle handle = tester.ensureSemantics();
    const key = Key('test');
    await tester.pumpWidget(
      buildFrame(
        buttonKey: key,
        initialValue: null,
        onChanged: (String? _) {},
        hint: const Text('test'),
      ),
    );

    // By default the hint contributes the label.
    expect(
      tester.getSemantics(find.text('test')),
      matchesSemantics(
        isButton: true,
        hasExpandedState: true,
        label: 'test',
        hasTapAction: true,
        hasFocusAction: true,
        isFocusable: true,
      ),
    );

    await tester.pumpWidget(
      buildFrame(
        buttonKey: key,
        initialValue: 'three',
        onChanged: onChanged,
        hint: const Text('test'),
      ),
    );

    // Displays label of select item.
    expect(
      tester.getSemantics(find.text('three')),
      matchesSemantics(
        isButton: true,
        hasExpandedState: true,
        label: 'three',
        hasTapAction: true,
        hasFocusAction: true,
        isFocusable: true,
      ),
    );
    handle.dispose();
  });

  testWidgets('Dropdown menu includes semantics', (WidgetTester tester) async {
    final semantics = SemanticsTester(tester);
    const key = Key('test');
    await tester.pumpWidget(buildFrame(buttonKey: key, initialValue: null, onChanged: onChanged));
    await tester.tap(find.byKey(key));
    await tester.pumpAndSettle();

    expect(
      semantics,
      hasSemantics(
        TestSemantics.root(
          children: <TestSemantics>[
<<<<<<< HEAD
            TestSemantics(
              actions: <SemanticsAction>[SemanticsAction.tap, SemanticsAction.dismiss],
              label: 'Dismiss',
              textDirection: TextDirection.ltr,
              children: <TestSemantics>[
                TestSemantics(
                  role: SemanticsRole.menu,
                  flags: <SemanticsFlag>[SemanticsFlag.scopesRoute, SemanticsFlag.namesRoute],
                  label: 'Popup menu',
                  textDirection: TextDirection.ltr,
=======
            TestSemantics.rootChild(
              children: <TestSemantics>[
                TestSemantics(
>>>>>>> 6519f999
                  children: <TestSemantics>[
                    TestSemantics(
                      role: SemanticsRole.menu,
                      flags: <SemanticsFlag>[SemanticsFlag.scopesRoute, SemanticsFlag.namesRoute],
                      label: 'Popup menu',
                      children: <TestSemantics>[
                        TestSemantics(
                          children: <TestSemantics>[
                            TestSemantics(
                              flags: <SemanticsFlag>[SemanticsFlag.hasImplicitScrolling],
                              children: <TestSemantics>[
                                TestSemantics(
                                  role: SemanticsRole.menuItem,
                                  label: 'one',
                                  textDirection: TextDirection.ltr,
                                  flags: <SemanticsFlag>[
                                    SemanticsFlag.isButton,
                                    SemanticsFlag.isFocused,
                                    SemanticsFlag.isFocusable,
                                  ],
                                  tags: <SemanticsTag>[
                                    const SemanticsTag('RenderViewport.twoPane'),
                                  ],
                                  actions: <SemanticsAction>[
                                    SemanticsAction.tap,
                                    SemanticsAction.focus,
                                  ],
                                ),
                                TestSemantics(
                                  role: SemanticsRole.menuItem,
                                  label: 'two',
                                  textDirection: TextDirection.ltr,
                                  flags: <SemanticsFlag>[
                                    SemanticsFlag.isButton,
                                    SemanticsFlag.isFocusable,
                                  ],
                                  tags: <SemanticsTag>[
                                    const SemanticsTag('RenderViewport.twoPane'),
                                  ],
                                  actions: <SemanticsAction>[
                                    SemanticsAction.tap,
                                    SemanticsAction.focus,
                                  ],
                                ),
                                TestSemantics(
                                  role: SemanticsRole.menuItem,
                                  label: 'three',
                                  textDirection: TextDirection.ltr,
                                  flags: <SemanticsFlag>[
                                    SemanticsFlag.isButton,
                                    SemanticsFlag.isFocusable,
                                  ],
                                  tags: <SemanticsTag>[
                                    const SemanticsTag('RenderViewport.twoPane'),
                                  ],
                                  actions: <SemanticsAction>[
                                    SemanticsAction.tap,
                                    SemanticsAction.focus,
                                  ],
                                ),
                                TestSemantics(
                                  role: SemanticsRole.menuItem,
                                  label: 'four',
                                  textDirection: TextDirection.ltr,
                                  flags: <SemanticsFlag>[
                                    SemanticsFlag.isButton,
                                    SemanticsFlag.isFocusable,
                                  ],
                                  tags: <SemanticsTag>[
                                    const SemanticsTag('RenderViewport.twoPane'),
                                  ],
                                  actions: <SemanticsAction>[
                                    SemanticsAction.tap,
                                    SemanticsAction.focus,
                                  ],
                                ),
                              ],
                            ),
                          ],
                        ),
                      ],
                    ),
                  ],
                ),
                TestSemantics(
                  actions: <SemanticsAction>[SemanticsAction.tap, SemanticsAction.dismiss],
                  label: 'Dismiss',
                  textDirection: TextDirection.ltr,
                ),
              ],
            ),
          ],
        ),
        ignoreId: true,
        ignoreRect: true,
        ignoreTransform: true,
      ),
    );
    semantics.dispose();
  });

  testWidgets('disabledHint displays on empty items or onChanged', (WidgetTester tester) async {
    final Key buttonKey = UniqueKey();

    Widget build({List<String>? items, ValueChanged<String?>? onChanged}) => buildFrame(
      items: items,
      onChanged: onChanged,
      buttonKey: buttonKey,
      initialValue: null,
      hint: const Text('enabled'),
      disabledHint: const Text('disabled'),
    );

    // [disabledHint] should display when [items] is null
    await tester.pumpWidget(build(onChanged: onChanged));
    expect(find.text('enabled'), findsNothing);
    expect(find.text('disabled'), findsOneWidget);

    // [disabledHint] should display when [items] is an empty list.
    await tester.pumpWidget(build(items: <String>[], onChanged: onChanged));
    expect(find.text('enabled'), findsNothing);
    expect(find.text('disabled'), findsOneWidget);

    // [disabledHint] should display when [onChanged] is null
    await tester.pumpWidget(build(items: menuItems));
    expect(find.text('enabled'), findsNothing);
    expect(find.text('disabled'), findsOneWidget);
    final RenderBox disabledHintBox = tester.renderObject<RenderBox>(find.byKey(buttonKey));

    // A Dropdown button with a disabled hint should be the same size as a
    // one with a regular enabled hint.
    await tester.pumpWidget(build(items: menuItems, onChanged: onChanged));
    expect(find.text('disabled'), findsNothing);
    expect(find.text('enabled'), findsOneWidget);
    final RenderBox enabledHintBox = tester.renderObject<RenderBox>(find.byKey(buttonKey));
    expect(
      enabledHintBox.localToGlobal(Offset.zero),
      equals(disabledHintBox.localToGlobal(Offset.zero)),
    );
    expect(enabledHintBox.size, equals(disabledHintBox.size));
  });

  // Regression test for https://github.com/flutter/flutter/issues/70177
  testWidgets('disabledHint behavior test', (WidgetTester tester) async {
    Widget build({
      List<String>? items,
      ValueChanged<String?>? onChanged,
      String? value,
      Widget? hint,
      Widget? disabledHint,
    }) => buildFrame(
      items: items,
      onChanged: onChanged,
      initialValue: value,
      hint: hint,
      disabledHint: disabledHint,
    );

    // The selected value should be displayed when the button is disabled.
    await tester.pumpWidget(build(items: menuItems, value: 'two'));
    // The dropdown icon and the selected menu item are vertically aligned.
    expect(tester.getCenter(find.text('two')).dy, tester.getCenter(find.byType(Icon)).dy);

    // If [value] is null, the button is enabled, hint is displayed.
    await tester.pumpWidget(
      build(
        items: menuItems,
        onChanged: onChanged,
        hint: const Text('hint'),
        disabledHint: const Text('disabledHint'),
      ),
    );
    expect(tester.getCenter(find.text('hint')).dy, tester.getCenter(find.byType(Icon)).dy);

    // If [value] is null, the button is disabled, [disabledHint] is displayed when [disabledHint] is non-null.
    await tester.pumpWidget(
      build(items: menuItems, hint: const Text('hint'), disabledHint: const Text('disabledHint')),
    );
    expect(tester.getCenter(find.text('disabledHint')).dy, tester.getCenter(find.byType(Icon)).dy);

    // If [value] is null, the button is disabled, [hint] is displayed when [disabledHint] is null.
    await tester.pumpWidget(build(items: menuItems, hint: const Text('hint')));
    expect(tester.getCenter(find.text('hint')).dy, tester.getCenter(find.byType(Icon)).dy);

    int? getIndex() {
      final stack = tester.element(find.byType(IndexedStack)).widget as IndexedStack;
      return stack.index;
    }

    // If [value], [hint] and [disabledHint] are null, the button is disabled, nothing displayed.
    await tester.pumpWidget(build(items: menuItems));
    expect(getIndex(), null);

    // If [value], [hint] and [disabledHint] are null, the button is enabled, nothing displayed.
    await tester.pumpWidget(build(items: menuItems, onChanged: onChanged));
    expect(getIndex(), null);
  });

  testWidgets('DropdownButton selected item color test', (WidgetTester tester) async {
    Widget build({
      ValueChanged<String?>? onChanged,
      String? value,
      Widget? hint,
      Widget? disabledHint,
    }) {
      return MaterialApp(
        theme: ThemeData(disabledColor: Colors.pink),
        home: Scaffold(
          body: Center(
            child: Column(
              children: <Widget>[
                DropdownButtonFormField<String>(
                  style: const TextStyle(color: Colors.yellow),
                  disabledHint: disabledHint,
                  hint: hint,
                  items: const <DropdownMenuItem<String>>[
                    DropdownMenuItem<String>(value: 'one', child: Text('one')),
                    DropdownMenuItem<String>(value: 'two', child: Text('two')),
                  ],
                  initialValue: value,
                  onChanged: onChanged,
                ),
              ],
            ),
          ),
        ),
      );
    }

    Color textColor(String text) {
      return tester.renderObject<RenderParagraph>(find.text(text)).text.style!.color!;
    }

    // The selected value should be displayed when the button is enabled.
    await tester.pumpWidget(build(onChanged: onChanged, value: 'two'));
    // The dropdown icon and the selected menu item are vertically aligned.
    expect(tester.getCenter(find.text('two')).dy, tester.getCenter(find.byType(Icon)).dy);
    // Selected item has a normal color from [DropdownButtonFormField.style]
    // when the button is enabled.
    expect(textColor('two'), Colors.yellow);

    // The selected value should be displayed when the button is disabled.
    await tester.pumpWidget(build(value: 'two'));
    expect(tester.getCenter(find.text('two')).dy, tester.getCenter(find.byType(Icon)).dy);
    // Selected item has a disabled color from [theme.disabledColor]
    // when the button is disable.
    expect(textColor('two'), Colors.pink);
  });

  testWidgets('DropdownButton hint displays when the items list is empty, '
      'items is null, and disabledHint is null', (WidgetTester tester) async {
    final Key buttonKey = UniqueKey();

    Widget build({List<String>? items}) {
      return buildFrame(
        items: items,
        buttonKey: buttonKey,
        initialValue: null,
        hint: const Text('hint used when disabled'),
      );
    }

    // [hint] should display when [items] is null and [disabledHint] is not defined
    await tester.pumpWidget(build());
    expect(find.text('hint used when disabled'), findsOneWidget);

    // [hint] should display when [items] is an empty list and [disabledHint] is not defined.
    await tester.pumpWidget(build(items: <String>[]));
    expect(find.text('hint used when disabled'), findsOneWidget);
  });

  testWidgets('DropdownButton disabledHint is null by default', (WidgetTester tester) async {
    final Key buttonKey = UniqueKey();

    Widget build({List<String>? items}) {
      return buildFrame(
        items: items,
        buttonKey: buttonKey,
        initialValue: null,
        hint: const Text('hint used when disabled'),
      );
    }

    // [hint] should display when [items] is null and [disabledHint] is not defined
    await tester.pumpWidget(build());
    expect(find.text('hint used when disabled'), findsOneWidget);

    // [hint] should display when [items] is an empty list and [disabledHint] is not defined.
    await tester.pumpWidget(build(items: <String>[]));
    expect(find.text('hint used when disabled'), findsOneWidget);
  });

  testWidgets(
    'Size of largest widget is used DropdownButton when selectedItemBuilder is non-null',
    (WidgetTester tester) async {
      final items = <String>['25', '50', '100'];
      const selectedItem = '25';

      await tester.pumpWidget(
        buildFrame(
          // To test the size constraints, the selected item should not be the
          // largest item. This validates that the button sizes itself according
          // to the largest item regardless of which one is selected.
          initialValue: selectedItem,
          items: items,
          itemHeight: null,
          selectedItemBuilder: (BuildContext context) {
            return items.map<Widget>((String item) {
              return SizedBox(
                height: double.parse(item),
                width: double.parse(item),
                child: Center(child: Text(item)),
              );
            }).toList();
          },
          onChanged: (String? newValue) {},
        ),
      );

      final RenderBox dropdownButtonRenderBox = tester.renderObject<RenderBox>(
        find.widgetWithText(Row, '25'),
      );
      // DropdownButton should be the height of the largest item
      expect(dropdownButtonRenderBox.size.height, 100);
      // DropdownButton should be width of largest item added to the icon size
      expect(dropdownButtonRenderBox.size.width, 100 + 24.0);
    },
  );

  testWidgets(
    'Enabled button - Size of largest widget is used DropdownButton when selectedItemBuilder '
    'is non-null and hint is defined, but smaller than largest selected item widget',
    (WidgetTester tester) async {
      final items = <String>['25', '50', '100'];

      await tester.pumpWidget(
        buildFrame(
          initialValue: null,
          // [hint] widget is smaller than largest selected item widget
          hint: const SizedBox(height: 50, width: 50, child: Text('hint')),
          items: items,
          itemHeight: null,
          selectedItemBuilder: (BuildContext context) {
            return items.map<Widget>((String item) {
              return SizedBox(
                height: double.parse(item),
                width: double.parse(item),
                child: Center(child: Text(item)),
              );
            }).toList();
          },
          onChanged: (String? newValue) {},
        ),
      );

      final RenderBox dropdownButtonRenderBox = tester.renderObject<RenderBox>(
        find.widgetWithText(Row, 'hint'),
      );
      // DropdownButton should be the height of the largest item
      expect(dropdownButtonRenderBox.size.height, 100);
      // DropdownButton should be width of largest item added to the icon size
      expect(dropdownButtonRenderBox.size.width, 100 + 24.0);
    },
  );

  testWidgets(
    'Enabled button - Size of largest widget is used DropdownButton when selectedItemBuilder '
    'is non-null and hint is defined, but larger than largest selected item widget',
    (WidgetTester tester) async {
      final items = <String>['25', '50', '100'];
      const selectedItem = '25';

      await tester.pumpWidget(
        buildFrame(
          // To test the size constraints, the selected item should not be the
          // largest item. This validates that the button sizes itself according
          // to the largest item regardless of which one is selected.
          initialValue: selectedItem,
          // [hint] widget is larger than largest selected item widget
          hint: const SizedBox(height: 125, width: 125, child: Text('hint')),
          items: items,
          itemHeight: null,
          selectedItemBuilder: (BuildContext context) {
            return items.map<Widget>((String item) {
              return SizedBox(
                height: double.parse(item),
                width: double.parse(item),
                child: Center(child: Text(item)),
              );
            }).toList();
          },
          onChanged: (String? newValue) {},
        ),
      );

      final RenderBox dropdownButtonRenderBox = tester.renderObject<RenderBox>(
        find.widgetWithText(Row, '25'),
      );
      // DropdownButton should be the height of the largest item (hint inclusive)
      expect(dropdownButtonRenderBox.size.height, 125);
      // DropdownButton should be width of largest item (hint inclusive) added to the icon size
      expect(dropdownButtonRenderBox.size.width, 125 + 24.0);
    },
  );

  testWidgets(
    'Disabled button - Size of largest widget is used DropdownButton when selectedItemBuilder '
    'is non-null, and hint is defined, but smaller than largest selected item widget',
    (WidgetTester tester) async {
      final items = <String>['25', '50', '100'];

      await tester.pumpWidget(
        buildFrame(
          initialValue: null,
          // [hint] widget is smaller than largest selected item widget
          hint: const SizedBox(height: 50, width: 50, child: Text('hint')),
          items: items,
          itemHeight: null,
          selectedItemBuilder: (BuildContext context) {
            return items.map<Widget>((String item) {
              return SizedBox(
                height: double.parse(item),
                width: double.parse(item),
                child: Center(child: Text(item)),
              );
            }).toList();
          },
        ),
      );

      final RenderBox dropdownButtonRenderBox = tester.renderObject<RenderBox>(
        find.widgetWithText(Row, 'hint'),
      );
      // DropdownButton should be the height of the largest item
      expect(dropdownButtonRenderBox.size.height, 100);
      // DropdownButton should be width of largest item added to the icon size
      expect(dropdownButtonRenderBox.size.width, 100 + 24.0);
    },
  );

  testWidgets(
    'Disabled button - Size of largest widget is used DropdownButton when selectedItemBuilder '
    'is non-null and hint is defined, but larger than largest selected item widget',
    (WidgetTester tester) async {
      final items = <String>['25', '50', '100'];

      await tester.pumpWidget(
        buildFrame(
          initialValue: null,
          // [hint] widget is larger than largest selected item widget
          hint: const SizedBox(height: 125, width: 125, child: Text('hint')),
          items: items,
          itemHeight: null,
          selectedItemBuilder: (BuildContext context) {
            return items.map<Widget>((String item) {
              return SizedBox(
                height: double.parse(item),
                width: double.parse(item),
                child: Center(child: Text(item)),
              );
            }).toList();
          },
        ),
      );

      final RenderBox dropdownButtonRenderBox = tester.renderObject<RenderBox>(
        find.widgetWithText(Row, '25', skipOffstage: false),
      );
      // DropdownButton should be the height of the largest item (hint inclusive)
      expect(dropdownButtonRenderBox.size.height, 125);
      // DropdownButton should be width of largest item (hint inclusive) added to the icon size
      expect(dropdownButtonRenderBox.size.width, 125 + 24.0);
    },
  );

  testWidgets(
    'Disabled button - Size of largest widget is used DropdownButton when selectedItemBuilder '
    'is non-null, and disabledHint is defined, but smaller than largest selected item widget',
    (WidgetTester tester) async {
      final items = <String>['25', '50', '100'];

      await tester.pumpWidget(
        buildFrame(
          initialValue: null,
          // [hint] widget is smaller than largest selected item widget
          disabledHint: const SizedBox(height: 50, width: 50, child: Text('hint')),
          items: items,
          itemHeight: null,
          selectedItemBuilder: (BuildContext context) {
            return items.map<Widget>((String item) {
              return SizedBox(
                height: double.parse(item),
                width: double.parse(item),
                child: Center(child: Text(item)),
              );
            }).toList();
          },
        ),
      );

      final RenderBox dropdownButtonRenderBox = tester.renderObject<RenderBox>(
        find.widgetWithText(Row, 'hint'),
      );
      // DropdownButton should be the height of the largest item
      expect(dropdownButtonRenderBox.size.height, 100);
      // DropdownButton should be width of largest item added to the icon size
      expect(dropdownButtonRenderBox.size.width, 100 + 24.0);
    },
  );

  testWidgets(
    'Disabled button - Size of largest widget is used DropdownButton when selectedItemBuilder '
    'is non-null and disabledHint is defined, but larger than largest selected item widget',
    (WidgetTester tester) async {
      final items = <String>['25', '50', '100'];

      await tester.pumpWidget(
        buildFrame(
          initialValue: null,
          // [hint] widget is larger than largest selected item widget
          disabledHint: const SizedBox(height: 125, width: 125, child: Text('hint')),
          items: items,
          itemHeight: null,
          selectedItemBuilder: (BuildContext context) {
            return items.map<Widget>((String item) {
              return SizedBox(
                height: double.parse(item),
                width: double.parse(item),
                child: Center(child: Text(item)),
              );
            }).toList();
          },
        ),
      );

      final RenderBox dropdownButtonRenderBox = tester.renderObject<RenderBox>(
        find.widgetWithText(Row, '25', skipOffstage: false),
      );
      // DropdownButton should be the height of the largest item (hint inclusive)
      expect(dropdownButtonRenderBox.size.height, 125);
      // DropdownButton should be width of largest item (hint inclusive) added to the icon size
      expect(dropdownButtonRenderBox.size.width, 125 + 24.0);
    },
  );

  testWidgets('Menu width is correct when set', (WidgetTester tester) async {
    // Regression test for https://github.com/flutter/flutter/issues/133267.
    final items = <String>['25', '50', '100'];
    const selectedItem = '25';

    await tester.pumpWidget(
      buildFrame(
        initialValue: selectedItem,
        items: items,
        menuWidth: 200,
        selectedItemBuilder: (BuildContext context) {
          return items.map<Widget>((String item) {
            return SizedBox(
              height: double.parse(item),
              width: double.parse(item),
              child: Center(child: Text(item)),
            );
          }).toList();
        },
        onChanged: (String? newValue) {},
      ),
    );

    await tester.tap(find.text('25'));
    await tester.pumpAndSettle();

    expect(getMenuRect(tester).width, 200);
  });

  testWidgets('Dropdown in middle showing middle item', (WidgetTester tester) async {
    final items = List<DropdownMenuItem<int>>.generate(
      100,
      (int i) => DropdownMenuItem<int>(value: i, child: Text('$i')),
    );

    final button = DropdownButton<int>(value: 50, onChanged: (int? newValue) {}, items: items);

    double getMenuScroll() {
      double scrollPosition;
      final ScrollController scrollController = PrimaryScrollController.of(
        tester.element(find.byType(ListView)),
      );
      scrollPosition = scrollController.position.pixels;
      return scrollPosition;
    }

    await tester.pumpWidget(
      MaterialApp(
        home: Material(child: Align(child: button)),
      ),
    );

    await tester.tap(find.text('50'));
    await tester.pumpAndSettle();
    expect(getMenuScroll(), 2180.0);
  });

  testWidgets('Dropdown in top showing bottom item', (WidgetTester tester) async {
    final items = List<DropdownMenuItem<int>>.generate(
      100,
      (int i) => DropdownMenuItem<int>(value: i, child: Text('$i')),
    );

    final button = DropdownButton<int>(value: 99, onChanged: (int? newValue) {}, items: items);

    double getMenuScroll() {
      double scrollPosition;
      final ScrollController scrollController = PrimaryScrollController.of(
        tester.element(find.byType(ListView)),
      );
      scrollPosition = scrollController.position.pixels;
      return scrollPosition;
    }

    await tester.pumpWidget(
      MaterialApp(
        home: Material(
          child: Align(alignment: Alignment.topCenter, child: button),
        ),
      ),
    );

    await tester.tap(find.text('99'));
    await tester.pumpAndSettle();
    expect(getMenuScroll(), 4312.0);
  });

  testWidgets('Dropdown in bottom showing top item', (WidgetTester tester) async {
    final items = List<DropdownMenuItem<int>>.generate(
      100,
      (int i) => DropdownMenuItem<int>(value: i, child: Text('$i')),
    );

    final button = DropdownButton<int>(value: 0, onChanged: (int? newValue) {}, items: items);

    double getMenuScroll() {
      double scrollPosition;
      final ScrollController scrollController = PrimaryScrollController.of(
        tester.element(find.byType(ListView)),
      );
      scrollPosition = scrollController.position.pixels;
      return scrollPosition;
    }

    await tester.pumpWidget(
      MaterialApp(
        home: Material(
          child: Align(alignment: Alignment.bottomCenter, child: button),
        ),
      ),
    );

    await tester.tap(find.text('0'));
    await tester.pumpAndSettle();
    expect(getMenuScroll(), 0.0);
  });

  testWidgets('Dropdown in center showing bottom item', (WidgetTester tester) async {
    final items = List<DropdownMenuItem<int>>.generate(
      100,
      (int i) => DropdownMenuItem<int>(value: i, child: Text('$i')),
    );

    final button = DropdownButton<int>(value: 99, onChanged: (int? newValue) {}, items: items);

    double getMenuScroll() {
      double scrollPosition;
      final ScrollController scrollController = PrimaryScrollController.of(
        tester.element(find.byType(ListView)),
      );
      scrollPosition = scrollController.position.pixels;
      return scrollPosition;
    }

    await tester.pumpWidget(
      MaterialApp(
        home: Material(child: Align(child: button)),
      ),
    );

    await tester.tap(find.text('99'));
    await tester.pumpAndSettle();
    expect(getMenuScroll(), 4312.0);
  });

  testWidgets('Dropdown menu respects parent size limits', (WidgetTester tester) async {
    // Regression test for https://github.com/flutter/flutter/issues/24417
    int? selectedIndex;
    await tester.pumpWidget(
      MaterialApp(
        home: Scaffold(
          bottomNavigationBar: const SizedBox(height: 200),
          body: Navigator(
            onGenerateRoute: (RouteSettings settings) {
              return MaterialPageRoute<void>(
                builder: (BuildContext context) {
                  return SafeArea(
                    child: Container(
                      alignment: Alignment.topLeft,
                      // From material/dropdown.dart (menus are unaligned by default):
                      //  _kUnalignedMenuMargin = EdgeInsetsDirectional.only(start: 16.0, end: 24.0)
                      // This padding ensures that the entire menu will be visible
                      padding: const EdgeInsetsDirectional.only(start: 16.0, end: 24.0),
                      child: DropdownButton<int>(
                        value: 12,
                        onChanged: (int? i) {
                          selectedIndex = i;
                        },
                        items: List<DropdownMenuItem<int>>.generate(100, (int i) {
                          return DropdownMenuItem<int>(value: i, child: Text('$i'));
                        }),
                      ),
                    ),
                  );
                },
              );
            },
          ),
        ),
      ),
    );

    await tester.tap(find.text('12'));
    await tester.pumpAndSettle();
    expect(selectedIndex, null);

    await tester.tap(find.text('13').last);
    await tester.pumpAndSettle();
    expect(selectedIndex, 13);
  });

  testWidgets('Dropdown button will accept widgets as its underline', (WidgetTester tester) async {
    const decoration = BoxDecoration(
      border: Border(bottom: BorderSide(color: Color(0xFFCCBB00), width: 4.0)),
    );
    const defaultDecoration = BoxDecoration(
      border: Border(bottom: BorderSide(color: Color(0xFFBDBDBD), width: 0.0)),
    );

    final Widget customUnderline = Container(height: 4.0, decoration: decoration);
    final Key buttonKey = UniqueKey();

    final Finder decoratedBox = find.descendant(
      of: find.byKey(buttonKey),
      matching: find.byType(DecoratedBox),
    );

    await tester.pumpWidget(
      buildFrame(buttonKey: buttonKey, underline: customUnderline, onChanged: onChanged),
    );
    expect(tester.widgetList<DecoratedBox>(decoratedBox).last.decoration, decoration);

    await tester.pumpWidget(buildFrame(buttonKey: buttonKey, onChanged: onChanged));
    expect(tester.widgetList<DecoratedBox>(decoratedBox).last.decoration, defaultDecoration);
  });

  testWidgets('DropdownButton selectedItemBuilder builds custom buttons', (
    WidgetTester tester,
  ) async {
    const items = <String>['One', 'Two', 'Three'];
    String? selectedItem = items[0];

    await tester.pumpWidget(
      StatefulBuilder(
        builder: (BuildContext context, StateSetter setState) {
          return MaterialApp(
            home: Scaffold(
              body: DropdownButton<String>(
                value: selectedItem,
                onChanged: (String? string) {
                  setState(() => selectedItem = string);
                },
                selectedItemBuilder: (BuildContext context) {
                  var index = 0;
                  return items.map((String string) {
                    index += 1;
                    return Text('$string as an Arabic numeral: $index');
                  }).toList();
                },
                items: items.map((String string) {
                  return DropdownMenuItem<String>(value: string, child: Text(string));
                }).toList(),
              ),
            ),
          );
        },
      ),
    );

    expect(find.text('One as an Arabic numeral: 1'), findsOneWidget);
    await tester.tap(find.text('One as an Arabic numeral: 1'));
    await tester.pumpAndSettle();
    await tester.tap(find.text('Two'));
    await tester.pumpAndSettle();
    expect(find.text('Two as an Arabic numeral: 2'), findsOneWidget);
  });

  testWidgets('DropdownButton uses default color when expanded', (WidgetTester tester) async {
    await checkDropdownColor(tester);
  });

  testWidgets('DropdownButton uses dropdownColor when expanded', (WidgetTester tester) async {
    await checkDropdownColor(tester, color: const Color.fromRGBO(120, 220, 70, 0.8));
  });

  testWidgets('DropdownButtonFormField uses dropdownColor when expanded', (
    WidgetTester tester,
  ) async {
    await checkDropdownColor(
      tester,
      color: const Color.fromRGBO(120, 220, 70, 0.8),
      isFormField: true,
    );
  });

  testWidgets('DropdownButton hint displays properly when selectedItemBuilder is defined', (
    WidgetTester tester,
  ) async {
    // Regression test for https://github.com/flutter/flutter/issues/42340
    final items = <String>['1', '2', '3'];
    String? selectedItem;

    await tester.pumpWidget(
      StatefulBuilder(
        builder: (BuildContext context, StateSetter setState) {
          return MaterialApp(
            home: Scaffold(
              body: DropdownButton<String>(
                hint: const Text('Please select an item'),
                value: selectedItem,
                onChanged: (String? string) {
                  setState(() {
                    selectedItem = string;
                  });
                },
                selectedItemBuilder: (BuildContext context) {
                  return items.map((String item) {
                    return Text('You have selected: $item');
                  }).toList();
                },
                items: items.map((String item) {
                  return DropdownMenuItem<String>(value: item, child: Text(item));
                }).toList(),
              ),
            ),
          );
        },
      ),
    );

    // Initially shows the hint text
    expect(find.text('Please select an item'), findsOneWidget);
    await tester.tap(find.text('Please select an item', skipOffstage: false), warnIfMissed: false);
    await tester.pumpAndSettle();
    await tester.tap(find.text('1'));
    await tester.pumpAndSettle();
    // Selecting an item should display its corresponding item builder
    expect(find.text('You have selected: 1'), findsOneWidget);
  });

  testWidgets('Variable size and oversized menu items', (WidgetTester tester) async {
    final itemHeights = <double>[30, 40, 50, 60];
    double? dropdownValue = itemHeights[0];

    Widget buildFrame() {
      return MaterialApp(
        home: Scaffold(
          body: Center(
            child: StatefulBuilder(
              builder: (BuildContext context, StateSetter setState) {
                return DropdownButton<double>(
                  onChanged: (double? value) {
                    setState(() {
                      dropdownValue = value;
                    });
                  },
                  value: dropdownValue,
                  itemHeight: null,
                  items: itemHeights.map<DropdownMenuItem<double>>((double value) {
                    return DropdownMenuItem<double>(
                      key: ValueKey<double>(value),
                      value: value,
                      child: Center(
                        child: Container(width: 100, height: value, color: Colors.blue),
                      ),
                    );
                  }).toList(),
                );
              },
            ),
          ),
        ),
      );
    }

    final Finder dropdownIcon = find.byType(Icon);
    final Finder item30 = find.byKey(const ValueKey<double>(30), skipOffstage: false);
    final Finder item40 = find.byKey(const ValueKey<double>(40), skipOffstage: false);
    final Finder item50 = find.byKey(const ValueKey<double>(50), skipOffstage: false);
    final Finder item60 = find.byKey(const ValueKey<double>(60), skipOffstage: false);

    // Only the DropdownButton is visible. It contains the selected item
    // and a dropdown arrow icon.
    await tester.pumpWidget(buildFrame());
    expect(dropdownIcon, findsOneWidget);
    expect(item30, findsOneWidget);

    // All menu items have a minimum height of 48. The centers of the
    // dropdown icon and the selected menu item are vertically aligned
    // and horizontally adjacent.
    expect(tester.getSize(item30), const Size(100, 48));
    expect(tester.getCenter(item30).dy, tester.getCenter(dropdownIcon).dy);
    expect(tester.getTopRight(item30).dx, tester.getTopLeft(dropdownIcon).dx);

    // Show the popup menu.
    await tester.tap(item30);
    await tester.pumpAndSettle();

    // Each item appears twice, once in the menu and once
    // in the dropdown button's IndexedStack.
    expect(item30.evaluate().length, 2);
    expect(item40.evaluate().length, 2);
    expect(item50.evaluate().length, 2);
    expect(item60.evaluate().length, 2);

    // Verify that the items have the expected sizes. The width of the items
    // that appear in the menu is padded by 16 on the left and right.
    expect(tester.getSize(item30.first), const Size(100, 48));
    expect(tester.getSize(item40.first), const Size(100, 48));
    expect(tester.getSize(item50.first), const Size(100, 50));
    expect(tester.getSize(item60.first), const Size(100, 60));
    expect(tester.getSize(item30.last), const Size(132, 48));
    expect(tester.getSize(item40.last), const Size(132, 48));
    expect(tester.getSize(item50.last), const Size(132, 50));
    expect(tester.getSize(item60.last), const Size(132, 60));

    // The vertical center of the selectedItem (item30) should
    // line up with its button counterpart.
    expect(tester.getCenter(item30.first).dy, tester.getCenter(item30.last).dy);

    // The menu items should be arranged in a column.
    expect(tester.getBottomLeft(item30.last), tester.getTopLeft(item40.last));
    expect(tester.getBottomLeft(item40.last), tester.getTopLeft(item50.last));
    expect(tester.getBottomLeft(item50.last), tester.getTopLeft(item60.last));

    // Dismiss the menu by selecting item40 and then show the menu again.
    await tester.tap(item40.last);
    await tester.pumpAndSettle();
    expect(dropdownValue, 40);
    await tester.tap(item40.first);
    await tester.pumpAndSettle();

    // The vertical center of the selectedItem (item40) should
    // line up with its button counterpart.
    expect(tester.getCenter(item40.first).dy, tester.getCenter(item40.last).dy);
  });

  testWidgets('DropdownButton menu items do not resize when its route is popped', (
    WidgetTester tester,
  ) async {
    // Regression test for https://github.com/flutter/flutter/issues/44877.
    const items = <String>['one', 'two', 'three'];
    String? item = items[0];
    late double textScale;

    await tester.pumpWidget(
      StatefulBuilder(
        builder: (BuildContext context, StateSetter setState) {
          return MaterialApp(
            builder: (BuildContext context, Widget? child) {
              textScale = MediaQuery.of(context).textScaler.scale(14) / 14;
              return MediaQuery(
                data: MediaQueryData(textScaler: TextScaler.linear(textScale)),
                child: child!,
              );
            },
            home: Scaffold(
              body: DropdownButton<String>(
                value: item,
                items: items
                    .map((String item) => DropdownMenuItem<String>(value: item, child: Text(item)))
                    .toList(),
                onChanged: (String? newItem) {
                  setState(() {
                    item = newItem;
                    textScale += 0.1;
                  });
                },
              ),
            ),
          );
        },
      ),
    );

    // Verify that the first item is showing.
    expect(find.text('one'), findsOneWidget);

    // Select a different item to trigger setState, which updates mediaQuery
    // and forces a performLayout on the popped _DropdownRoute. This operation
    // should not cause an exception.
    await tester.tap(find.text('one'));
    await tester.pumpAndSettle();
    await tester.tap(find.text('two').last);
    await tester.pumpAndSettle();
    expect(find.text('two'), findsOneWidget);
  });

  testWidgets('DropdownButton hint is selected item', (WidgetTester tester) async {
    const double hintPaddingOffset = 8;
    const itemValues = <String>['item0', 'item1', 'item2', 'item3'];
    String? selectedItem = 'item0';

    Widget buildFrame() {
      return MaterialApp(
        home: Scaffold(
          body: ButtonTheme(
            alignedDropdown: true,
            child: DropdownButtonHideUnderline(
              child: Center(
                child: StatefulBuilder(
                  builder: (BuildContext context, StateSetter setState) {
                    // The pretzel below is from an actual app. The price
                    // of limited configurability is keeping this working.
                    return DropdownButton<String>(
                      isExpanded: true,
                      elevation: 2,
                      hint: LayoutBuilder(
                        builder: (BuildContext context, BoxConstraints constraints) {
                          // Stack with a positioned widget is used to override the
                          // hard coded 16px margin in the dropdown code, so that
                          // this hint aligns "properly" with the menu.
                          return Stack(
                            clipBehavior: Clip.none,
                            alignment: Alignment.topCenter,
                            children: <Widget>[
                              PositionedDirectional(
                                width: constraints.maxWidth + hintPaddingOffset,
                                start: -hintPaddingOffset,
                                top: 4.0,
                                child: Text('-$selectedItem-'),
                              ),
                            ],
                          );
                        },
                      ),
                      onChanged: (String? value) {
                        setState(() {
                          selectedItem = value;
                        });
                      },
                      icon: Container(),
                      items: itemValues.map<DropdownMenuItem<String>>((String value) {
                        return DropdownMenuItem<String>(value: value, child: Text(value));
                      }).toList(),
                    );
                  },
                ),
              ),
            ),
          ),
        ),
      );
    }

    await tester.pumpWidget(buildFrame());
    expect(tester.getTopLeft(find.text('-item0-')).dx, 8);

    // Show the popup menu.
    await tester.tap(find.text('-item0-', skipOffstage: false), warnIfMissed: false);
    await tester.pumpAndSettle();

    expect(tester.getTopLeft(find.text('-item0-')).dx, 8);
  });

  Finder findInputDecoratorBorderPainter() {
    return find.descendant(
      of: find.byWidgetPredicate((Widget w) => '${w.runtimeType}' == '_BorderContainer'),
      matching: find.byWidgetPredicate((Widget w) => w is CustomPaint),
    );
  }

  testWidgets('DropdownButton can be focused, and has focusColor', (WidgetTester tester) async {
    tester.binding.focusManager.highlightStrategy = FocusHighlightStrategy.alwaysTraditional;
    final buttonKey = UniqueKey();
    final focusNode = FocusNode(debugLabel: 'DropdownButton');
    addTearDown(focusNode.dispose);

    await tester.pumpWidget(
      buildFrame(
        buttonKey: buttonKey,
        onChanged: onChanged,
        focusNode: focusNode,
        autofocus: true,
        useMaterial3: false,
      ),
    );
    await tester.pumpAndSettle(); // Pump a frame for autofocus to take effect.
    expect(focusNode.hasPrimaryFocus, isTrue);
    expect(
      find.byType(Material),
      paints..rect(
        rect: const Rect.fromLTRB(348.0, 276.0, 452.0, 324.0),
        color: const Color(0x1f000000),
      ),
    );

    await tester.pumpWidget(
      buildFrame(
        buttonKey: buttonKey,
        onChanged: onChanged,
        focusNode: focusNode,
        focusColor: const Color(0xff00ff00),
        useMaterial3: false,
      ),
    );
    await tester.pumpAndSettle(); // Pump a frame for autofocus to take effect.
    expect(
      find.byType(Material),
      paints..rect(
        rect: const Rect.fromLTRB(348.0, 276.0, 452.0, 324.0),
        color: const Color(0x1f00ff00),
      ),
    );
  });

  testWidgets('DropdownButtonFormField can be focused, and has focusColor', (
    WidgetTester tester,
  ) async {
    tester.binding.focusManager.highlightStrategy = FocusHighlightStrategy.alwaysTraditional;
    final buttonKey = UniqueKey();
    final focusNode = FocusNode(debugLabel: 'DropdownButtonFormField');
    addTearDown(focusNode.dispose);

    await tester.pumpWidget(
      buildFrame(
        isFormField: true,
        buttonKey: buttonKey,
        onChanged: onChanged,
        focusNode: focusNode,
        autofocus: true,
        decoration: const InputDecoration(filled: true),
      ),
    );

    await tester.pump(); // Pump a frame for autofocus to take effect.
    expect(focusNode.hasPrimaryFocus, isTrue);

    // Default focus Color from InputDecorator defaults.
    final ThemeData theme = Theme.of(tester.element(find.byType(InputDecorator)));
    expect(
      findInputDecoratorBorderPainter(),
      paints..path(style: PaintingStyle.fill, color: theme.colorScheme.surfaceContainerHighest),
    );

    // Focus color from Decoration.
    await tester.pumpWidget(
      buildFrame(
        isFormField: true,
        buttonKey: buttonKey,
        onChanged: onChanged,
        focusNode: focusNode,
        decoration: const InputDecoration(filled: true, focusColor: Color(0xff00ffff)),
      ),
    );

    expect(
      findInputDecoratorBorderPainter(),
      paints..path(style: PaintingStyle.fill, color: const Color(0xff00ffff)),
    );

    // Focus color from focusColor property.
    await tester.pumpWidget(
      buildFrame(
        isFormField: true,
        buttonKey: buttonKey,
        onChanged: onChanged,
        focusNode: focusNode,
        decoration: const InputDecoration(filled: true, focusColor: Color(0xff00ffff)),
        focusColor: const Color(0xff00ff00),
      ),
    );

    expect(
      findInputDecoratorBorderPainter(),
      paints..path(style: PaintingStyle.fill, color: const Color(0xff00ff00)),
    );
  });

  // Regression test for https://github.com/flutter/flutter/issues/166642.
  testWidgets('DropdownButtonFormField can replace focusNode properly', (
    WidgetTester tester,
  ) async {
    tester.binding.focusManager.highlightStrategy = FocusHighlightStrategy.alwaysTraditional;
    final buttonKey = UniqueKey();
    var focusNode = FocusNode(debugLabel: 'DropdownButtonFormField');
    addTearDown(() => focusNode.dispose());

    Widget buildFormField() => buildFrame(
      isFormField: true,
      buttonKey: buttonKey,
      onChanged: onChanged,
      focusNode: focusNode,
      decoration: const InputDecoration(filled: true),
      focusColor: const Color(0xff00ff00),
    );

    await tester.pumpWidget(buildFormField());
    final Color defaultBorderColor = Theme.of(
      tester.element(find.byType(InputDecorator)),
    ).colorScheme.surfaceContainerHighest;
    expect(
      findInputDecoratorBorderPainter(),
      paints..path(style: PaintingStyle.fill, color: defaultBorderColor),
    );

    // Replace focusNode and request focus.
    focusNode.dispose();
    focusNode = FocusNode(debugLabel: 'DropdownButtonFormField');
    focusNode.requestFocus();

    await tester.pumpWidget(buildFormField());
    await tester.pump(); // Wait for requestFocus to take effect.
    expect(
      findInputDecoratorBorderPainter(),
      paints..path(style: PaintingStyle.fill, color: const Color(0xff00ff00)),
    );

    // Replace focusNode and request focus.
    focusNode.dispose();
    focusNode = FocusNode(debugLabel: 'DropdownButtonFormField');
    focusNode.requestFocus();

    await tester.pumpWidget(buildFormField());
    FocusManager.instance.primaryFocus?.unfocus();
    await tester.pump(); // Wait for unfocus to take effect.
    expect(
      findInputDecoratorBorderPainter(),
      paints..path(style: PaintingStyle.fill, color: defaultBorderColor),
    );
  });

  testWidgets('DropdownButtonFormField should properly dispose its internal FocusNode '
      'when replaced by an external FocusNode', (WidgetTester tester) async {
    final buttonKey = UniqueKey();
    FocusNode? focusNode;
    addTearDown(() => focusNode?.dispose());

    Widget buildFormField() => buildFrame(
      isFormField: true,
      buttonKey: buttonKey,
      onChanged: onChanged,
      focusNode: focusNode,
    );

    await tester.pumpWidget(buildFormField());
    final FocusNode internalNode = tester
        .widget<Focus>(
          find
              .descendant(of: find.byType(DropdownButton<String>), matching: find.byType(Focus))
              .first,
        )
        .focusNode!;

    // Replace internal FocusNode with external FocusNode.
    focusNode = FocusNode(debugLabel: 'DropdownButtonFormField');
    await tester.pumpWidget(buildFormField());

    expect(
      internalNode.dispose,
      throwsA(
        isA<FlutterError>().having(
          (FlutterError error) => error.message,
          'message',
          startsWith('A FocusNode was used after being disposed.'),
        ),
      ),
    );
  });

  // Regression test for https://github.com/flutter/flutter/issues/147069.
  testWidgets('DropdownButtonFormField can be hovered', (WidgetTester tester) async {
    tester.binding.focusManager.highlightStrategy = FocusHighlightStrategy.alwaysTraditional;
    final buttonKey = UniqueKey();

    await tester.pumpWidget(
      buildFrame(isFormField: true, buttonKey: buttonKey, onChanged: onChanged),
    );
    await tester.pump();

    // Check inputDecorator.isHovering value because DropdownButtonFormField
    // delegates to the InputDecorator which manages hover overlay.
    InputDecorator inputDecorator = tester.widget(find.byType(InputDecorator));
    expect(inputDecorator.isHovering, false);

    final TestGesture gesture = await tester.createGesture(kind: PointerDeviceKind.mouse);
    await gesture.moveTo(tester.getCenter(find.byKey(buttonKey)));
    await tester.pump();

    inputDecorator = tester.widget(find.byType(InputDecorator));
    expect(inputDecorator.isHovering, true);
  });

  // Regression test for https://github.com/flutter/flutter/issues/151460.
  testWidgets('DropdownButtonFormField has hover color', (WidgetTester tester) async {
    tester.binding.focusManager.highlightStrategy = FocusHighlightStrategy.alwaysTraditional;
    final buttonKey = UniqueKey();

    await tester.pumpWidget(
      buildFrame(
        isFormField: true,
        buttonKey: buttonKey,
        onChanged: onChanged,
        // Setting InputDecoration.filled to true is required to get overlay showing.
        decoration: const InputDecoration(filled: true),
      ),
    );
    await tester.pump();

    final TestGesture gesture = await tester.createGesture(kind: PointerDeviceKind.mouse);
    await gesture.moveTo(tester.getCenter(find.byKey(buttonKey)));
    await tester.pump();
    await tester.pump(const Duration(milliseconds: 15)); // Hover animation.

    // Default hover color.
    final ThemeData theme = Theme.of(tester.element(find.byType(InputDecorator)));
    expect(
      findInputDecoratorBorderPainter(),
      paints..path(
        style: PaintingStyle.fill,
        color: Color.alphaBlend(theme.hoverColor, theme.colorScheme.surfaceContainerHighest),
      ),
    );

    // Custom hover color.
    const hoverColor = Color(0xaa00ff00);
    await tester.pumpWidget(
      buildFrame(
        isFormField: true,
        buttonKey: buttonKey,
        onChanged: onChanged,
        decoration: const InputDecoration(filled: true, hoverColor: hoverColor),
      ),
    );
    expect(
      findInputDecoratorBorderPainter(),
      paints..path(
        style: PaintingStyle.fill,
        color: Color.alphaBlend(hoverColor, theme.colorScheme.surfaceContainerHighest),
      ),
    );
  });

  testWidgets("DropdownButton won't be focused if not enabled", (WidgetTester tester) async {
    final buttonKey = UniqueKey();
    final focusNode = FocusNode(debugLabel: 'DropdownButton');
    addTearDown(focusNode.dispose);

    await tester.pumpWidget(
      buildFrame(
        buttonKey: buttonKey,
        focusNode: focusNode,
        autofocus: true,
        focusColor: const Color(0xff00ff00),
      ),
    );
    await tester.pump(); // Pump a frame for autofocus to take effect (although it shouldn't).
    expect(focusNode.hasPrimaryFocus, isFalse);
    expect(
      find.byKey(buttonKey),
      isNot(
        paints..rrect(
          rrect: const RRect.fromLTRBXY(0.0, 0.0, 104.0, 48.0, 4.0, 4.0),
          color: const Color(0xff00ff00),
        ),
      ),
    );
  });

  testWidgets('DropdownButton is activated with the enter key', (WidgetTester tester) async {
    final focusNode = FocusNode(debugLabel: 'DropdownButton');
    addTearDown(focusNode.dispose);
    String? value = 'one';

    Widget buildFrame() {
      return MaterialApp(
        home: Scaffold(
          body: Center(
            child: StatefulBuilder(
              builder: (BuildContext context, StateSetter setState) {
                return DropdownButton<String>(
                  focusNode: focusNode,
                  autofocus: true,
                  onChanged: (String? newValue) {
                    setState(() {
                      value = newValue;
                    });
                  },
                  value: value,
                  itemHeight: null,
                  items: menuItems.map<DropdownMenuItem<String>>((String item) {
                    return DropdownMenuItem<String>(
                      key: ValueKey<String>(item),
                      value: item,
                      child: Text(item, key: ValueKey<String>('${item}Text')),
                    );
                  }).toList(),
                );
              },
            ),
          ),
        ),
      );
    }

    await tester.pumpWidget(buildFrame());
    await tester.pump(); // Pump a frame for autofocus to take effect.
    expect(focusNode.hasPrimaryFocus, isTrue);

    await tester.sendKeyEvent(LogicalKeyboardKey.enter);
    await tester.pump();
    await tester.pump(const Duration(seconds: 1)); // finish the menu animation
    expect(value, equals('one'));

    await tester.sendKeyEvent(LogicalKeyboardKey.tab); // Focus 'two'
    await tester.pump();
    await tester.sendKeyEvent(LogicalKeyboardKey.enter); // Select 'two'.
    await tester.pump();

    await tester.pump();
    await tester.pump(const Duration(seconds: 1)); // finish the menu animation

    expect(value, equals('two'));
  });

  // Regression test for https://github.com/flutter/flutter/issues/77655.
  testWidgets('DropdownButton selecting a null valued item should be selected', (
    WidgetTester tester,
  ) async {
    final items = <MapEntry<String?, String>>[
      const MapEntry<String?, String>(null, 'None'),
      const MapEntry<String?, String>('one', 'One'),
      const MapEntry<String?, String>('two', 'Two'),
    ];
    String? selectedItem = 'one';

    await tester.pumpWidget(
      StatefulBuilder(
        builder: (BuildContext context, StateSetter setState) {
          return MaterialApp(
            home: Scaffold(
              body: DropdownButton<String>(
                value: selectedItem,
                onChanged: (String? string) {
                  setState(() {
                    selectedItem = string;
                  });
                },
                items: items.map((MapEntry<String?, String> item) {
                  return DropdownMenuItem<String>(value: item.key, child: Text(item.value));
                }).toList(),
              ),
            ),
          );
        },
      ),
    );

    await tester.tap(find.text('One'));
    await tester.pumpAndSettle();
    await tester.tap(find.text('None').last);
    await tester.pumpAndSettle();
    expect(find.text('None'), findsOneWidget);
  });

  testWidgets('DropdownButton is activated with the space key', (WidgetTester tester) async {
    final focusNode = FocusNode(debugLabel: 'DropdownButton');
    addTearDown(focusNode.dispose);
    String? value = 'one';

    Widget buildFrame() {
      return MaterialApp(
        home: Scaffold(
          body: Center(
            child: StatefulBuilder(
              builder: (BuildContext context, StateSetter setState) {
                return DropdownButton<String>(
                  focusNode: focusNode,
                  autofocus: true,
                  onChanged: (String? newValue) {
                    setState(() {
                      value = newValue;
                    });
                  },
                  value: value,
                  itemHeight: null,
                  items: menuItems.map<DropdownMenuItem<String>>((String item) {
                    return DropdownMenuItem<String>(
                      key: ValueKey<String>(item),
                      value: item,
                      child: Text(item, key: ValueKey<String>('${item}Text')),
                    );
                  }).toList(),
                );
              },
            ),
          ),
        ),
      );
    }

    await tester.pumpWidget(buildFrame());
    await tester.pump(); // Pump a frame for autofocus to take effect.
    expect(focusNode.hasPrimaryFocus, isTrue);

    await tester.sendKeyEvent(LogicalKeyboardKey.space);
    await tester.pump();
    await tester.pump(const Duration(seconds: 1)); // finish the menu animation
    expect(value, equals('one'));

    await tester.sendKeyEvent(LogicalKeyboardKey.tab); // Focus 'two'
    await tester.pump();
    await tester.sendKeyEvent(LogicalKeyboardKey.space); // Select 'two'.
    await tester.pump();

    await tester.pump();
    await tester.pump(const Duration(seconds: 1)); // finish the menu animation

    expect(value, equals('two'));
  });

  testWidgets('Selected element is focused when dropdown is opened', (WidgetTester tester) async {
    final focusNode = FocusNode(debugLabel: 'DropdownButton');
    addTearDown(focusNode.dispose);
    String? value = 'one';
    await tester.pumpWidget(
      MaterialApp(
        home: Scaffold(
          body: Center(
            child: StatefulBuilder(
              builder: (BuildContext context, StateSetter setState) {
                return DropdownButton<String>(
                  focusNode: focusNode,
                  autofocus: true,
                  onChanged: (String? newValue) {
                    setState(() {
                      value = newValue;
                    });
                  },
                  value: value,
                  itemHeight: null,
                  items: menuItems.map<DropdownMenuItem<String>>((String item) {
                    return DropdownMenuItem<String>(
                      key: ValueKey<String>(item),
                      value: item,
                      child: Text(item, key: ValueKey<String>('Text $item')),
                    );
                  }).toList(),
                );
              },
            ),
          ),
        ),
      ),
    );

    await tester.pump(); // Pump a frame for autofocus to take effect.
    expect(focusNode.hasPrimaryFocus, isTrue);

    await tester.sendKeyEvent(LogicalKeyboardKey.enter);
    await tester.pump();
    await tester.pump(const Duration(seconds: 1)); // finish the menu open animation
    expect(value, equals('one'));
    expect(
      Focus.of(tester.element(find.byKey(const ValueKey<String>('one')).last)).hasPrimaryFocus,
      isTrue,
    );

    await tester.sendKeyEvent(LogicalKeyboardKey.tab); // Focus 'two'
    await tester.pump();
    await tester.sendKeyEvent(LogicalKeyboardKey.enter); // Select 'two' and close the dropdown.

    await tester.pump();
    await tester.pump(const Duration(seconds: 1)); // finish the menu close animation

    expect(value, equals('two'));

    // Now make sure that "two" is focused when we re-open the dropdown.
    await tester.sendKeyEvent(LogicalKeyboardKey.enter);
    await tester.pump();
    await tester.pump(const Duration(seconds: 1)); // finish the menu open animation
    expect(value, equals('two'));
    final Element element = tester.element(find.byKey(const ValueKey<String>('two')).last);
    final FocusNode node = Focus.of(element);
    expect(node.hasFocus, isTrue);
  });

  testWidgets(
    'Selected element is correctly focused with dropdown that more items than fit on the screen',
    (WidgetTester tester) async {
      final focusNode = FocusNode(debugLabel: 'DropdownButton');
      addTearDown(focusNode.dispose);
      int? value = 1;
      final hugeMenuItems = List<int>.generate(50, (int index) => index);

      await tester.pumpWidget(
        MaterialApp(
          home: Scaffold(
            body: Center(
              child: StatefulBuilder(
                builder: (BuildContext context, StateSetter setState) {
                  return DropdownButton<int>(
                    focusNode: focusNode,
                    autofocus: true,
                    onChanged: (int? newValue) {
                      setState(() {
                        value = newValue;
                      });
                    },
                    value: value,
                    itemHeight: null,
                    items: hugeMenuItems.map<DropdownMenuItem<int>>((int item) {
                      return DropdownMenuItem<int>(
                        key: ValueKey<int>(item),
                        value: item,
                        child: Text(item.toString(), key: ValueKey<String>('Text $item')),
                      );
                    }).toList(),
                  );
                },
              ),
            ),
          ),
        ),
      );

      await tester.pump(); // Pump a frame for autofocus to take effect.
      expect(focusNode.hasPrimaryFocus, isTrue);

      await tester.sendKeyEvent(LogicalKeyboardKey.enter);
      await tester.pump();
      await tester.pump(const Duration(seconds: 1)); // finish the menu open animation
      expect(value, equals(1));
      expect(
        Focus.of(tester.element(find.byKey(const ValueKey<int>(1)).last)).hasPrimaryFocus,
        isTrue,
      );

      for (var i = 0; i < 41; ++i) {
        await tester.sendKeyEvent(LogicalKeyboardKey.tab); // Move to the next one.
        await tester.pumpAndSettle(
          const Duration(milliseconds: 200),
        ); // Wait for it to animate the menu.
      }
      await tester.sendKeyEvent(LogicalKeyboardKey.enter); // Select '42' and close the dropdown.
      await tester.pumpAndSettle(const Duration(seconds: 1)); // Finish the menu close animation
      expect(value, equals(42));

      // Now make sure that "42" is focused when we re-open the dropdown.
      await tester.sendKeyEvent(LogicalKeyboardKey.enter);
      await tester.pump();
      await tester.pump(const Duration(seconds: 1)); // finish the menu open animation
      expect(value, equals(42));
      final Element element = tester.element(find.byKey(const ValueKey<int>(42)).last);
      final FocusNode node = Focus.of(element);
      expect(node.hasFocus, isTrue);
    },
  );

  testWidgets("Having a focused element doesn't interrupt scroll when flung by touch", (
    WidgetTester tester,
  ) async {
    final focusNode = FocusNode(debugLabel: 'DropdownButton');
    addTearDown(focusNode.dispose);
    int? value = 1;
    final hugeMenuItems = List<int>.generate(100, (int index) => index);

    await tester.pumpWidget(
      MaterialApp(
        theme: ThemeData(useMaterial3: false),
        home: Scaffold(
          body: Center(
            child: StatefulBuilder(
              builder: (BuildContext context, StateSetter setState) {
                return DropdownButton<int>(
                  focusNode: focusNode,
                  autofocus: true,
                  onChanged: (int? newValue) {
                    setState(() {
                      value = newValue;
                    });
                  },
                  value: value,
                  itemHeight: null,
                  items: hugeMenuItems.map<DropdownMenuItem<int>>((int item) {
                    return DropdownMenuItem<int>(
                      key: ValueKey<int>(item),
                      value: item,
                      child: Text(item.toString(), key: ValueKey<String>('Text $item')),
                    );
                  }).toList(),
                );
              },
            ),
          ),
        ),
      ),
    );

    await tester.pump(); // Pump a frame for autofocus to take effect.
    expect(focusNode.hasPrimaryFocus, isTrue);

    await tester.sendKeyEvent(LogicalKeyboardKey.enter);
    await tester.pumpAndSettle();
    expect(value, equals(1));
    expect(
      Focus.of(tester.element(find.byKey(const ValueKey<int>(1)).last)).hasPrimaryFocus,
      isTrue,
    );

    // Move to an item very far down the menu.
    for (var i = 0; i < 90; ++i) {
      await tester.sendKeyEvent(LogicalKeyboardKey.tab); // Move to the next one.
      await tester.pumpAndSettle(); // Wait for it to animate the menu.
    }
    expect(
      Focus.of(tester.element(find.byKey(const ValueKey<int>(91)).last)).hasPrimaryFocus,
      isTrue,
    );

    // Scroll back to the top using touch, and make sure we end up there.
    final Finder menu = find.byWidgetPredicate((Widget widget) {
      return widget.runtimeType.toString().startsWith('_DropdownMenu<');
    });
    final Rect menuRect = tester.getRect(menu).shift(tester.getTopLeft(menu));
    for (var i = 0; i < 10; ++i) {
      await tester.fling(menu, Offset(0.0, menuRect.height), 10.0);
    }
    await tester.pumpAndSettle();

    // Make sure that we made it to the top and something didn't stop the
    // scroll.
    expect(find.byKey(const ValueKey<int>(1)), findsNWidgets(2));
    expect(
      tester.getRect(find.byKey(const ValueKey<int>(1)).last),
      equals(const Rect.fromLTRB(372.0, 104.0, 436.0, 152.0)),
    );

    // Scrolling to the top again has removed the one the focus was on from the
    // tree, causing it to lose focus.
    expect(
      Focus.of(
        tester.element(find.byKey(const ValueKey<int>(91), skipOffstage: false).last),
      ).hasPrimaryFocus,
      isFalse,
    );
  });

  testWidgets('DropdownButton onTap callback can request focus', (WidgetTester tester) async {
    final focusNode = FocusNode(debugLabel: 'DropdownButton')..addListener(() {});
    addTearDown(focusNode.dispose);
    int? value = 1;
    final hugeMenuItems = List<int>.generate(100, (int index) => index);

    await tester.pumpWidget(
      MaterialApp(
        home: Scaffold(
          body: Center(
            child: StatefulBuilder(
              builder: (BuildContext context, StateSetter setState) {
                return DropdownButton<int>(
                  focusNode: focusNode,
                  onChanged: (int? newValue) {
                    setState(() {
                      value = newValue;
                    });
                  },
                  value: value,
                  itemHeight: null,
                  items: hugeMenuItems.map<DropdownMenuItem<int>>((int item) {
                    return DropdownMenuItem<int>(
                      key: ValueKey<int>(item),
                      value: item,
                      child: Text(item.toString()),
                    );
                  }).toList(),
                );
              },
            ),
          ),
        ),
      ),
    );

    await tester.pump(); // Pump a frame for autofocus to take effect.
    expect(focusNode.hasPrimaryFocus, isFalse);

    await tester.tap(find.text('1'));
    await tester.pumpAndSettle();

    // Close the dropdown menu.
    await tester.tapAt(const Offset(1.0, 1.0));
    await tester.pumpAndSettle();

    expect(focusNode.hasPrimaryFocus, isTrue);
  });

  testWidgets('DropdownButton changes selected item with arrow keys', (WidgetTester tester) async {
    final focusNode = FocusNode(debugLabel: 'DropdownButton');
    addTearDown(focusNode.dispose);
    String? value = 'one';

    Widget buildFrame() {
      return MaterialApp(
        home: Scaffold(
          body: Center(
            child: StatefulBuilder(
              builder: (BuildContext context, StateSetter setState) {
                return DropdownButton<String>(
                  focusNode: focusNode,
                  autofocus: true,
                  onChanged: (String? newValue) {
                    setState(() {
                      value = newValue;
                    });
                  },
                  value: value,
                  itemHeight: null,
                  items: menuItems.map<DropdownMenuItem<String>>((String item) {
                    return DropdownMenuItem<String>(
                      key: ValueKey<String>(item),
                      value: item,
                      child: Text(item, key: ValueKey<String>('${item}Text')),
                    );
                  }).toList(),
                );
              },
            ),
          ),
        ),
      );
    }

    await tester.pumpWidget(buildFrame());
    await tester.pump(); // Pump a frame for autofocus to take effect.
    expect(focusNode.hasPrimaryFocus, isTrue);

    await tester.sendKeyEvent(LogicalKeyboardKey.enter);
    await tester.pump();
    await tester.pump(const Duration(seconds: 1)); // finish the menu animation
    expect(value, equals('one'));

    await tester.sendKeyEvent(LogicalKeyboardKey.arrowDown); // Focus 'two'.
    await tester.pump();
    await tester.sendKeyEvent(LogicalKeyboardKey.arrowDown); // Focus 'three'.
    await tester.pump();
    await tester.sendKeyEvent(LogicalKeyboardKey.arrowUp); // Back to 'two'.
    await tester.pump();
    await tester.sendKeyEvent(LogicalKeyboardKey.enter); // Select 'two'.
    await tester.pump();

    await tester.pump();
    await tester.pump(const Duration(seconds: 1)); // finish the menu animation

    expect(value, equals('two'));
  });

  testWidgets('DropdownButton onTap callback is called when defined', (WidgetTester tester) async {
    var dropdownButtonTapCounter = 0;
    String? value = 'one';

    void onChanged(String? newValue) {
      value = newValue;
    }

    void onTap() {
      dropdownButtonTapCounter += 1;
    }

    Widget build() => buildFrame(initialValue: value, onChanged: onChanged, onTap: onTap);
    await tester.pumpWidget(build());

    expect(dropdownButtonTapCounter, 0);

    // Tap dropdown button.
    await tester.tap(find.text('one'));
    await tester.pumpAndSettle();

    expect(value, equals('one'));
    expect(dropdownButtonTapCounter, 1); // Should update counter.

    // Tap dropdown menu item.
    await tester.tap(find.text('three').last);
    await tester.pumpAndSettle();

    expect(value, equals('three'));
    expect(dropdownButtonTapCounter, 1); // Should not change.

    // Tap dropdown button again.
    await tester.tap(find.text('three', skipOffstage: false), warnIfMissed: false);
    await tester.pumpAndSettle();

    expect(value, equals('three'));
    expect(dropdownButtonTapCounter, 2); // Should update counter.

    // Tap dropdown menu item.
    await tester.tap(find.text('two').last);
    await tester.pumpAndSettle();

    expect(value, equals('two'));
    expect(dropdownButtonTapCounter, 2); // Should not change.
  });

  testWidgets('DropdownMenuItem onTap callback is called when defined', (
    WidgetTester tester,
  ) async {
    String? value = 'one';
    final menuItemTapCounters = <int>[0, 0, 0, 0];
    void onChanged(String? newValue) {
      value = newValue;
    }

    final onTapCallbacks = <VoidCallback>[
      () {
        menuItemTapCounters[0] += 1;
      },
      () {
        menuItemTapCounters[1] += 1;
      },
      () {
        menuItemTapCounters[2] += 1;
      },
      () {
        menuItemTapCounters[3] += 1;
      },
    ];

    var currentIndex = -1;
    await tester.pumpWidget(
      TestApp(
        textDirection: TextDirection.ltr,
        child: Material(
          child: RepaintBoundary(
            child: DropdownButton<String>(
              value: value,
              onChanged: onChanged,
              items: menuItems.map<DropdownMenuItem<String>>((String item) {
                currentIndex += 1;
                return DropdownMenuItem<String>(
                  value: item,
                  onTap: onTapCallbacks[currentIndex],
                  child: Text(item),
                );
              }).toList(),
            ),
          ),
        ),
      ),
    );

    // Tap dropdown button.
    await tester.tap(find.text('one'));
    await tester.pumpAndSettle();

    expect(value, equals('one'));
    // Counters should still be zero.
    expect(menuItemTapCounters, <int>[0, 0, 0, 0]);

    // Tap dropdown menu item.
    await tester.tap(find.text('three').last);
    await tester.pumpAndSettle();

    // Should update the counter for the third item (second index).
    expect(value, equals('three'));
    expect(menuItemTapCounters, <int>[0, 0, 1, 0]);

    // Tap dropdown button again.
    await tester.tap(find.text('three', skipOffstage: false), warnIfMissed: false);
    await tester.pumpAndSettle();

    // Should not change.
    expect(value, equals('three'));
    expect(menuItemTapCounters, <int>[0, 0, 1, 0]);

    // Tap dropdown menu item.
    await tester.tap(find.text('two').last);
    await tester.pumpAndSettle();

    // Should update the counter for the second item (first index).
    expect(value, equals('two'));
    expect(menuItemTapCounters, <int>[0, 1, 1, 0]);

    // Tap dropdown button again.
    await tester.tap(find.text('two', skipOffstage: false), warnIfMissed: false);
    await tester.pumpAndSettle();

    // Should not change.
    expect(value, equals('two'));
    expect(menuItemTapCounters, <int>[0, 1, 1, 0]);

    // Tap the already selected menu item
    await tester.tap(find.text('two').last);
    await tester.pumpAndSettle();

    // Should update the counter for the second item (first index), even
    // though it was already selected.
    expect(value, equals('two'));
    expect(menuItemTapCounters, <int>[0, 2, 1, 0]);
  });

  testWidgets(
    'Does not crash when option is selected without waiting for opening animation to complete',
    (WidgetTester tester) async {
      // Regression test for b/171846624.

      final options = <String>['first', 'second', 'third'];
      String? value = options.first;

      await tester.pumpWidget(
        MaterialApp(
          home: Scaffold(
            body: StatefulBuilder(
              builder: (BuildContext context, StateSetter setState) => DropdownButton<String>(
                value: value,
                items: options
                    .map((String s) => DropdownMenuItem<String>(value: s, child: Text(s)))
                    .toList(),
                onChanged: (String? v) {
                  setState(() {
                    value = v;
                  });
                },
              ),
            ),
          ),
        ),
      );
      expect(find.text('first').hitTestable(), findsOneWidget);
      expect(find.text('second').hitTestable(), findsNothing);
      expect(find.text('third').hitTestable(), findsNothing);

      // Open dropdown.
      await tester.tap(find.text('first').hitTestable());
      await tester.pump();

      expect(find.text('third').hitTestable(), findsOneWidget);
      expect(find.text('first').hitTestable(), findsOneWidget);
      expect(find.text('second').hitTestable(), findsOneWidget);

      // Deliberately not waiting for opening animation to complete!

      // Select an option in dropdown.
      await tester.tap(find.text('third').hitTestable());
      await tester.pump();
      expect(find.text('third').hitTestable(), findsOneWidget);
      expect(find.text('first').hitTestable(), findsNothing);
      expect(find.text('second').hitTestable(), findsNothing);
    },
  );

  testWidgets('Dropdown menu should persistently show a scrollbar if it is scrollable', (
    WidgetTester tester,
  ) async {
    await tester.pumpWidget(
      buildFrame(
        initialValue: '0',
        // menu is short enough to fit onto the screen.
        items: List<String>.generate(/*length=*/ 10, (int index) => index.toString()),
        onChanged: onChanged,
      ),
    );
    await tester.tap(find.text('0'));
    await tester.pumpAndSettle();

    ScrollController scrollController = PrimaryScrollController.of(
      tester.element(find.byType(ListView)),
    );
    // The scrollbar shouldn't show if the list fits into the screen.
    expect(scrollController.position.maxScrollExtent, 0);
    expect(find.byType(Scrollbar), isNot(paints..rect()));

    await tester.tap(find.text('0').last);
    await tester.pumpAndSettle();
    await tester.pumpWidget(
      buildFrame(
        initialValue: '0',
        // menu is too long to fit onto the screen.
        items: List<String>.generate(/*length=*/ 100, (int index) => index.toString()),
        onChanged: onChanged,
      ),
    );
    await tester.tap(find.text('0'));
    await tester.pumpAndSettle();

    scrollController = PrimaryScrollController.of(tester.element(find.byType(ListView)));
    // The scrollbar is shown when the list is longer than the height of the screen.
    expect(scrollController.position.maxScrollExtent > 0, isTrue);
    expect(find.byType(Scrollbar), paints..rect());
  });

  testWidgets(
    "Dropdown menu's maximum height should be influenced by DropdownButton.menuMaxHeight.",
    (WidgetTester tester) async {
      await tester.pumpWidget(
        buildFrame(
          initialValue: '0',
          items: List<String>.generate(/*length=*/ 64, (int index) => index.toString()),
          onChanged: onChanged,
        ),
      );
      await tester.tap(find.text('0'));
      await tester.pumpAndSettle();

      final Element element = tester.element(find.byType(ListView));
      double menuHeight = element.size!.height;
      // The default maximum height should be one item height from the edge.
      // https://material.io/design/components/menus.html#usage
      final double mediaHeight = MediaQuery.of(element).size.height;
      final double defaultMenuHeight = mediaHeight - (2 * kMinInteractiveDimension);
      expect(menuHeight, defaultMenuHeight);

      await tester.tap(find.text('0').last);
      await tester.pumpAndSettle();

      // Set menuMaxHeight which is less than defaultMenuHeight
      await tester.pumpWidget(
        buildFrame(
          initialValue: '0',
          items: List<String>.generate(/*length=*/ 64, (int index) => index.toString()),
          onChanged: onChanged,
          menuMaxHeight: 7 * kMinInteractiveDimension,
        ),
      );
      await tester.tap(find.text('0'));
      await tester.pumpAndSettle();

      menuHeight = tester.element(find.byType(ListView)).size!.height;

      expect(menuHeight == defaultMenuHeight, isFalse);
      expect(menuHeight, kMinInteractiveDimension * 7);

      await tester.tap(find.text('0').last);
      await tester.pumpAndSettle();

      // Set menuMaxHeight which is greater than defaultMenuHeight
      await tester.pumpWidget(
        buildFrame(
          initialValue: '0',
          items: List<String>.generate(/*length=*/ 64, (int index) => index.toString()),
          onChanged: onChanged,
          menuMaxHeight: mediaHeight,
        ),
      );

      await tester.tap(find.text('0'));
      await tester.pumpAndSettle();

      menuHeight = tester.element(find.byType(ListView)).size!.height;
      expect(menuHeight, defaultMenuHeight);
    },
  );

  // Regression test for https://github.com/flutter/flutter/issues/89029
  testWidgets('menu position test with `menuMaxHeight`', (WidgetTester tester) async {
    final Key buttonKey = UniqueKey();
    await tester.pumpWidget(
      buildFrame(
        buttonKey: buttonKey,
        initialValue: '6',
        items: List<String>.generate(/*length=*/ 64, (int index) => index.toString()),
        onChanged: onChanged,
        menuMaxHeight: 2 * kMinInteractiveDimension,
      ),
    );

    await tester.tap(find.text('6'));
    await tester.pumpAndSettle();

    final RenderBox menuBox = tester.renderObject(find.byType(ListView));
    final RenderBox buttonBox = tester.renderObject(find.byKey(buttonKey));
    // The menu's bottom should align with the drop-button's bottom.
    expect(
      menuBox.localToGlobal(menuBox.paintBounds.bottomCenter).dy,
      buttonBox.localToGlobal(buttonBox.paintBounds.bottomCenter).dy,
    );
  });

  // Regression test for https://github.com/flutter/flutter/issues/76614
  testWidgets('Do not crash if used in very short screen', (WidgetTester tester) async {
    // The default item height is 48.0 pixels and needs two items padding since
    // the menu requires empty space surrounding the menu. Finally, the constraint height
    // is 47.0 pixels for the menu rendering.
    tester.view.physicalSize = const Size(800.0, 48.0 * 3 - 1.0);
    tester.view.devicePixelRatio = 1;
    addTearDown(tester.view.reset);

    const value = 'foo';
    final itemKey = UniqueKey();
    await tester.pumpWidget(
      MaterialApp(
        theme: ThemeData(useMaterial3: false),
        home: Scaffold(
          body: Center(
            child: DropdownButton<String>(
              value: value,
              items: <DropdownMenuItem<String>>[
                DropdownMenuItem<String>(key: itemKey, value: value, child: const Text(value)),
              ],
              onChanged: (_) {},
            ),
          ),
        ),
      ),
    );

    await tester.tap(find.text(value));
    await tester.pumpAndSettle();

    final List<RenderBox> itemBoxes = tester
        .renderObjectList<RenderBox>(find.byKey(itemKey))
        .toList();
    expect(itemBoxes[0].localToGlobal(Offset.zero).dx, 364.0);
    expect(itemBoxes[0].localToGlobal(Offset.zero).dy, 47.5);

    expect(itemBoxes[1].localToGlobal(Offset.zero).dx, 364.0);
    expect(itemBoxes[1].localToGlobal(Offset.zero).dy, 47.5);

    expect(
      find.ancestor(of: find.text(value).last, matching: find.byType(CustomPaint)).at(2),
      paints
        ..save()
        ..rrect()
        ..rrect()
        ..rrect()
        // The height of menu is 47.0.
        ..rrect(
          rrect: const RRect.fromLTRBXY(0.0, 0.0, 112.0, 47.0, 2.0, 2.0),
          color: Colors.grey[50],
          hasMaskFilter: false,
        ),
    );
  });

  testWidgets('Tapping a disabled item should not close DropdownButton', (
    WidgetTester tester,
  ) async {
    String? value = 'first';

    await tester.pumpWidget(
      MaterialApp(
        home: Scaffold(
          body: StatefulBuilder(
            builder: (BuildContext context, StateSetter setState) => DropdownButton<String>(
              value: value,
              items: const <DropdownMenuItem<String>>[
                DropdownMenuItem<String>(enabled: false, child: Text('disabled')),
                DropdownMenuItem<String>(value: 'first', child: Text('first')),
                DropdownMenuItem<String>(value: 'second', child: Text('second')),
              ],
              onChanged: (String? newValue) {
                setState(() {
                  value = newValue;
                });
              },
            ),
          ),
        ),
      ),
    );

    // Open dropdown.
    await tester.tap(find.text('first').hitTestable());
    await tester.pumpAndSettle();

    // Tap on a disabled item.
    await tester.tap(find.text('disabled').hitTestable());
    await tester.pumpAndSettle();

    // The dropdown should still be open, i.e., there should be one widget with 'second' text.
    expect(find.text('second').hitTestable(), findsOneWidget);
  });

  testWidgets('Disabled item should not be focusable', (WidgetTester tester) async {
    await tester.pumpWidget(
      MaterialApp(
        home: Scaffold(
          body: DropdownButton<String>(
            value: 'enabled',
            onChanged: onChanged,
            items: const <DropdownMenuItem<String>>[
              DropdownMenuItem<String>(enabled: false, child: Text('disabled')),
              DropdownMenuItem<String>(value: 'enabled', child: Text('enabled')),
            ],
          ),
        ),
      ),
    );

    // Open dropdown.
    await tester.tap(find.text('enabled').hitTestable());
    await tester.pumpAndSettle();

    // The `FocusNode` of [disabledItem] should be `null` as enabled is false.
    final Element disabledItem = tester.element(find.text('disabled').hitTestable());
    expect(
      Focus.maybeOf(disabledItem),
      null,
      reason: 'Disabled menu item should not be able to request focus',
    );
  });

  testWidgets('alignment test', (WidgetTester tester) async {
    final Key buttonKey = UniqueKey();
    Widget buildFrame({AlignmentGeometry? buttonAlignment, AlignmentGeometry? menuAlignment}) {
      return MaterialApp(
        home: Scaffold(
          body: Center(
            child: DropdownButton<String>(
              key: buttonKey,
              alignment: buttonAlignment ?? AlignmentDirectional.centerStart,
              value: 'enabled',
              onChanged: onChanged,
              items: <DropdownMenuItem<String>>[
                DropdownMenuItem<String>(
                  alignment: buttonAlignment ?? AlignmentDirectional.centerStart,
                  enabled: false,
                  child: const Text('disabled'),
                ),
                DropdownMenuItem<String>(
                  alignment: buttonAlignment ?? AlignmentDirectional.centerStart,
                  value: 'enabled',
                  child: const Text('enabled'),
                ),
              ],
            ),
          ),
        ),
      );
    }

    await tester.pumpWidget(buildFrame());

    final RenderBox buttonBox = tester.renderObject(find.byKey(buttonKey));
    RenderBox selectedItemBox = tester.renderObject(find.text('enabled'));
    // Default to center-start aligned.
    expect(
      buttonBox.localToGlobal(Offset(0.0, buttonBox.size.height / 2.0)),
      selectedItemBox.localToGlobal(Offset(0.0, selectedItemBox.size.height / 2.0)),
    );

    await tester.pumpWidget(
      buildFrame(
        buttonAlignment: AlignmentDirectional.center,
        menuAlignment: AlignmentDirectional.center,
      ),
    );

    selectedItemBox = tester.renderObject(find.text('enabled'));
    // Should be center-center aligned, the icon size is 24.0 pixels.
    expect(
      buttonBox.localToGlobal(
        Offset((buttonBox.size.width - 24.0) / 2.0, buttonBox.size.height / 2.0),
      ),
      offsetMoreOrLessEquals(
        selectedItemBox.localToGlobal(
          Offset(selectedItemBox.size.width / 2.0, selectedItemBox.size.height / 2.0),
        ),
      ),
    );

    // Open dropdown.
    await tester.tap(find.text('enabled').hitTestable());
    await tester.pumpAndSettle();

    final RenderBox selectedItemBoxInMenu = tester
        .renderObjectList<RenderBox>(find.text('enabled'))
        .toList()[1];
    final Finder menu = find.byWidgetPredicate((Widget widget) {
      return widget.runtimeType.toString().startsWith('_DropdownMenu<');
    });
    final Rect menuRect = tester.getRect(menu);
    final Offset center = selectedItemBoxInMenu.localToGlobal(
      Offset(selectedItemBoxInMenu.size.width / 2.0, selectedItemBoxInMenu.size.height / 2.0),
    );

    expect(center.dx, moreOrLessEquals(menuRect.topCenter.dx));
    expect(
      center.dy,
      moreOrLessEquals(
        selectedItemBox
            .localToGlobal(
              Offset(selectedItemBox.size.width / 2.0, selectedItemBox.size.height / 2.0),
            )
            .dy,
      ),
    );
  });

  group('feedback', () {
    late FeedbackTester feedback;

    setUp(() {
      feedback = FeedbackTester();
    });

    tearDown(() {
      feedback.dispose();
    });

    Widget feedbackBoilerplate({bool? enableFeedback}) {
      return MaterialApp(
        home: Material(
          child: DropdownButton<String>(
            value: 'One',
            enableFeedback: enableFeedback,
            underline: Container(height: 2, color: Colors.deepPurpleAccent),
            onChanged: (String? value) {},
            items: <String>['One', 'Two'].map<DropdownMenuItem<String>>((String value) {
              return DropdownMenuItem<String>(value: value, child: Text(value));
            }).toList(),
          ),
        ),
      );
    }

    testWidgets('Dropdown with enabled feedback', (WidgetTester tester) async {
      const enableFeedback = true;

      await tester.pumpWidget(feedbackBoilerplate(enableFeedback: enableFeedback));

      await tester.tap(find.text('One'));
      await tester.pumpAndSettle();
      await tester.tap(find.widgetWithText(InkWell, 'One').last);
      await tester.pumpAndSettle();
      expect(feedback.clickSoundCount, 1);
      expect(feedback.hapticCount, 0);
    });

    testWidgets('Dropdown with disabled feedback', (WidgetTester tester) async {
      const enableFeedback = false;

      await tester.pumpWidget(feedbackBoilerplate(enableFeedback: enableFeedback));

      await tester.tap(find.text('One'));
      await tester.pumpAndSettle();
      await tester.tap(find.widgetWithText(InkWell, 'One').last);
      await tester.pumpAndSettle();
      expect(feedback.clickSoundCount, 0);
      expect(feedback.hapticCount, 0);
    });

    testWidgets('Dropdown with enabled feedback by default', (WidgetTester tester) async {
      await tester.pumpWidget(feedbackBoilerplate());

      await tester.tap(find.text('One'));
      await tester.pumpAndSettle();
      await tester.tap(find.widgetWithText(InkWell, 'Two').last);
      await tester.pumpAndSettle();
      expect(feedback.clickSoundCount, 1);
      expect(feedback.hapticCount, 0);
    });
  });

  testWidgets('DropdownMenuItem has expected default mouse cursor on hover', (
    WidgetTester tester,
  ) async {
    const menuKey = Key('testDropdownMenuButton');
    const itemKey = Key('testDropdownMenuItem');
    await tester.pumpWidget(
      MaterialApp(
        home: Material(
          child: DropdownButton<String>(
            key: menuKey,
            onChanged: (String? value) {},
            items: const <DropdownMenuItem<String>>[
              DropdownMenuItem<String>(
                key: itemKey,
                value: 'testDropdownMenuItem',
                child: Text('TestDropdownMenuItem'),
              ),
            ],
          ),
        ),
      ),
    );

    // Open DropdownButton.
    await tester.tap(find.byKey(menuKey));
    await tester.pump();

    // Find DropdownMenuItem.
    final Finder menuItemFinder = find.byKey(itemKey);
    final Offset onMenuItem = tester.getCenter(menuItemFinder);
    final Offset offMenuItem = tester.getBottomRight(menuItemFinder) + const Offset(1, 1);
    final TestGesture gesture = await tester.createGesture(kind: PointerDeviceKind.mouse);

    await gesture.addPointer(location: onMenuItem);
    await tester.pump();

    expect(
      RendererBinding.instance.mouseTracker.debugDeviceActiveCursor(1),
      kIsWeb ? SystemMouseCursors.click : SystemMouseCursors.basic,
    );

    await gesture.moveTo(offMenuItem);

    expect(
      RendererBinding.instance.mouseTracker.debugDeviceActiveCursor(1),
      SystemMouseCursors.basic,
    );
  });

  testWidgets('DropdownButton changes mouse cursor when hovered as expected', (
    WidgetTester tester,
  ) async {
    const key = Key('testDropdownButton');
    await tester.pumpWidget(
      MaterialApp(
        home: Material(
          child: DropdownButton<String>(
            key: key,
            onChanged: (String? newValue) {},
            items: <String>['One', 'Two', 'Three', 'Four'].map<DropdownMenuItem<String>>((
              String value,
            ) {
              return DropdownMenuItem<String>(value: value, child: Text(value));
            }).toList(),
          ),
        ),
      ),
    );

    final Finder dropdownButtonFinder = find.byKey(key);
    final Offset onDropdownButton = tester.getCenter(dropdownButtonFinder);
    final Offset offDropdownButton =
        tester.getBottomRight(dropdownButtonFinder) + const Offset(1, 1);
    final TestGesture gesture = await tester.createGesture(
      kind: PointerDeviceKind.mouse,
      pointer: 1,
    );

    await gesture.addPointer(location: onDropdownButton);

    await tester.pump();

    expect(
      RendererBinding.instance.mouseTracker.debugDeviceActiveCursor(1),
      kIsWeb ? SystemMouseCursors.click : SystemMouseCursors.basic,
    );

    await gesture.moveTo(offDropdownButton);
    expect(
      RendererBinding.instance.mouseTracker.debugDeviceActiveCursor(1),
      SystemMouseCursors.basic,
    );

    // Test that mouse cursor doesn't change when button is disabled
    await tester.pumpWidget(
      MaterialApp(
        home: Material(
          child: DropdownButton<String>(
            key: key,
            onChanged: null,
            items: <String>['One', 'Two', 'Three', 'Four'].map<DropdownMenuItem<String>>((
              String value,
            ) {
              return DropdownMenuItem<String>(value: value, child: Text(value));
            }).toList(),
          ),
        ),
      ),
    );

    await gesture.moveTo(onDropdownButton);
    expect(
      RendererBinding.instance.mouseTracker.debugDeviceActiveCursor(1),
      SystemMouseCursors.basic,
    );
    await gesture.moveTo(offDropdownButton);
    expect(
      RendererBinding.instance.mouseTracker.debugDeviceActiveCursor(1),
      SystemMouseCursors.basic,
    );
  });

  testWidgets('DropdownButton has expected mouse cursor when explicitly configured', (
    WidgetTester tester,
  ) async {
    const menuKey = Key('testDropdownButton');
    const itemKey = Key('testDropdownMenuItem');
    await tester.pumpWidget(
      MaterialApp(
        home: Material(
          child: DropdownButton<String>(
            key: menuKey,
            mouseCursor: SystemMouseCursors.cell,
            dropdownMenuItemMouseCursor: SystemMouseCursors.grab,
            onChanged: (String? newValue) {},
            items: const <DropdownMenuItem<String>>[
              DropdownMenuItem<String>(key: itemKey, value: 'One', child: Text('One')),
            ],
          ),
        ),
      ),
    );

    final Finder dropdownButtonFinder = find.byKey(menuKey);
    final Offset onDropdownButton = tester.getCenter(dropdownButtonFinder);
    final TestGesture gesture = await tester.createGesture(
      kind: PointerDeviceKind.mouse,
      pointer: 1,
    );

    await gesture.addPointer(location: onDropdownButton);
    await tester.pump();

    expect(
      RendererBinding.instance.mouseTracker.debugDeviceActiveCursor(1),
      SystemMouseCursors.cell,
    );
  });

  testWidgets('DropdownMenuItem has expected mouse cursor when explicitly configured', (
    WidgetTester tester,
  ) async {
    const menuKey = Key('testDropdownButton');
    const itemKey = Key('testDropdownMenuItem');
    await tester.pumpWidget(
      MaterialApp(
        home: Material(
          child: DropdownButton<String>(
            key: menuKey,
            dropdownMenuItemMouseCursor: SystemMouseCursors.grab,
            onChanged: (String? newValue) {},
            items: const <DropdownMenuItem<String>>[
              DropdownMenuItem<String>(key: itemKey, value: 'One', child: Text('One')),
            ],
          ),
        ),
      ),
    );

    final TestGesture gesture = await tester.createGesture(
      kind: PointerDeviceKind.mouse,
      pointer: 1,
    );

    // Open DropdownButton.
    await tester.tap(find.byKey(menuKey));
    await tester.pumpAndSettle();

    // Find DropdownMenuItem.
    final Finder menuItemFinder = find.byKey(itemKey);
    final Offset onMenuItem = tester.getCenter(menuItemFinder);

    await gesture.addPointer(location: onMenuItem);
    await tester.pump();

    expect(
      RendererBinding.instance.mouseTracker.debugDeviceActiveCursor(1),
      SystemMouseCursors.grab,
    );
  });

  testWidgets(
    'Conflicting scrollbars are not applied by ScrollBehavior to Dropdown',
    (WidgetTester tester) async {
      // Regression test for https://github.com/flutter/flutter/issues/83819
      // Open the dropdown menu
      final Key buttonKey = UniqueKey();
      await tester.pumpWidget(
        buildFrame(
          buttonKey: buttonKey,
          initialValue: null, // nothing selected
          items: List<String>.generate(100, (int index) => index.toString()),
          onChanged: onChanged,
        ),
      );
      await tester.tap(find.byKey(buttonKey));
      await tester.pump();
      await tester.pumpAndSettle(); // finish the menu animation

      // The inherited ScrollBehavior should not apply Scrollbars since they are
      // already built in to the widget. For iOS platform, ScrollBar directly returns
      // CupertinoScrollbar
      expect(
        find.byType(CupertinoScrollbar),
        debugDefaultTargetPlatformOverride == TargetPlatform.iOS ? findsOneWidget : findsNothing,
      );
      expect(find.byType(Scrollbar), findsOneWidget);
      expect(find.byType(RawScrollbar), findsNothing);
    },
    variant: TargetPlatformVariant.all(),
  );

  testWidgets('borderRadius property works properly', (WidgetTester tester) async {
    const radius = 20.0;

    await tester.pumpWidget(
      MaterialApp(
        theme: ThemeData(useMaterial3: false),
        home: Scaffold(
          body: Center(
            child: DropdownButton<String>(
              borderRadius: BorderRadius.circular(radius),
              value: 'One',
              items: <String>['One', 'Two', 'Three', 'Four'].map<DropdownMenuItem<String>>((
                String value,
              ) {
                return DropdownMenuItem<String>(value: value, child: Text(value));
              }).toList(),
              onChanged: (_) {},
            ),
          ),
        ),
      ),
    );

    await tester.tap(find.text('One'));
    await tester.pumpAndSettle();

    expect(
      find.ancestor(of: find.text('One').last, matching: find.byType(CustomPaint)).at(2),
      paints
        ..save()
        ..rrect()
        ..rrect()
        ..rrect()
        ..rrect(rrect: const RRect.fromLTRBXY(0.0, 0.0, 144.0, 208.0, radius, radius)),
    );
  });

  // Regression test for https://github.com/flutter/flutter/issues/88574
  testWidgets("specifying itemHeight affects popup menu items' height", (
    WidgetTester tester,
  ) async {
    const value = 'One';
    const double itemHeight = 80;
    final List<DropdownMenuItem<String>> menuItems = <String>[value, 'Two', 'Free', 'Four']
        .map<DropdownMenuItem<String>>((String value) {
          return DropdownMenuItem<String>(value: value, child: Text(value));
        })
        .toList();
    await tester.pumpWidget(
      MaterialApp(
        home: Scaffold(
          body: Center(
            child: DropdownButton<String>(
              value: value,
              itemHeight: itemHeight,
              onChanged: (_) {},
              items: menuItems,
            ),
          ),
        ),
      ),
    );

    await tester.tap(find.text(value));
    await tester.pumpAndSettle();

    for (final item in menuItems) {
      final Iterable<Element> elements = tester.elementList(find.byWidget(item));
      for (final element in elements) {
        expect(element.size!.height, itemHeight);
      }
    }
  });

  // Regression test for https://github.com/flutter/flutter/issues/92438
  testWidgets('Do not throw due to the double precision', (WidgetTester tester) async {
    const value = 'One';
    const itemHeight = 77.701;
    final List<DropdownMenuItem<String>> menuItems = <String>[value, 'Two', 'Free']
        .map<DropdownMenuItem<String>>((String value) {
          return DropdownMenuItem<String>(value: value, child: Text(value));
        })
        .toList();
    await tester.pumpWidget(
      MaterialApp(
        home: Scaffold(
          body: Center(
            child: DropdownButton<String>(
              value: value,
              itemHeight: itemHeight,
              onChanged: (_) {},
              items: menuItems,
            ),
          ),
        ),
      ),
    );

    await tester.tap(find.text(value));
    await tester.pumpAndSettle();

    expect(tester.takeException(), null);
  });

  testWidgets('BorderRadius property works properly for DropdownButtonFormField', (
    WidgetTester tester,
  ) async {
    const radius = 20.0;

    await tester.pumpWidget(
      MaterialApp(
        home: Scaffold(
          body: Center(
            child: DropdownButtonFormField<String>(
              borderRadius: BorderRadius.circular(radius),
              initialValue: 'One',
              items: <String>['One', 'Two', 'Three', 'Four'].map<DropdownMenuItem<String>>((
                String value,
              ) {
                return DropdownMenuItem<String>(value: value, child: Text(value));
              }).toList(),
              onChanged: (_) {},
            ),
          ),
        ),
      ),
    );

    await tester.tap(find.text('One'));
    await tester.pumpAndSettle();

    expect(
      find.ancestor(of: find.text('One').last, matching: find.byType(CustomPaint)).at(2),
      paints
        ..save()
        ..rrect()
        ..rrect()
        ..rrect()
        ..rrect(rrect: const RRect.fromLTRBXY(0.0, 0.0, 800.0, 208.0, radius, radius)),
    );
  });

  testWidgets('DropdownButton hint alignment', (WidgetTester tester) async {
    const hintText = 'hint';

    // AlignmentDirectional.centerStart (default)
    await tester.pumpWidget(
      buildDropdownWithHint(alignment: AlignmentDirectional.centerStart, isExpanded: false),
    );
    expect(tester.getTopLeft(find.text(hintText, skipOffstage: false)).dx, 348.0);
    expect(tester.getTopLeft(find.text(hintText, skipOffstage: false)).dy, 292.0);
    // AlignmentDirectional.topStart
    await tester.pumpWidget(
      buildDropdownWithHint(alignment: AlignmentDirectional.topStart, isExpanded: false),
    );
    expect(tester.getTopLeft(find.text(hintText, skipOffstage: false)).dx, 348.0);
    expect(tester.getTopLeft(find.text(hintText, skipOffstage: false)).dy, 250.0);
    // AlignmentDirectional.bottomStart
    await tester.pumpWidget(
      buildDropdownWithHint(alignment: AlignmentDirectional.bottomStart, isExpanded: false),
    );
    expect(tester.getBottomLeft(find.text(hintText, skipOffstage: false)).dx, 348.0);
    expect(tester.getBottomLeft(find.text(hintText, skipOffstage: false)).dy, 350.0);
    // AlignmentDirectional.center
    await tester.pumpWidget(
      buildDropdownWithHint(alignment: AlignmentDirectional.center, isExpanded: false),
    );
    expect(tester.getCenter(find.text(hintText, skipOffstage: false)).dx, 388.0);
    expect(tester.getCenter(find.text(hintText, skipOffstage: false)).dy, 300.0);
    // AlignmentDirectional.topEnd
    await tester.pumpWidget(
      buildDropdownWithHint(alignment: AlignmentDirectional.topEnd, isExpanded: false),
    );
    expect(tester.getTopRight(find.text(hintText, skipOffstage: false)).dx, 428.0);
    expect(tester.getTopRight(find.text(hintText, skipOffstage: false)).dy, 250.0);
    // AlignmentDirectional.centerEnd
    await tester.pumpWidget(
      buildDropdownWithHint(alignment: AlignmentDirectional.centerEnd, isExpanded: false),
    );
    expect(tester.getTopRight(find.text(hintText, skipOffstage: false)).dx, 428.0);
    expect(tester.getTopRight(find.text(hintText, skipOffstage: false)).dy, 292.0);
    // AlignmentDirectional.bottomEnd
    await tester.pumpWidget(
      buildDropdownWithHint(alignment: AlignmentDirectional.bottomEnd, isExpanded: false),
    );
    expect(tester.getTopRight(find.text(hintText, skipOffstage: false)).dx, 428.0);
    expect(tester.getTopRight(find.text(hintText, skipOffstage: false)).dy, 334.0);

    // DropdownButton with `isExpanded: true`
    // AlignmentDirectional.centerStart (default)
    await tester.pumpWidget(
      buildDropdownWithHint(alignment: AlignmentDirectional.centerStart, isExpanded: true),
    );
    expect(tester.getTopLeft(find.text(hintText, skipOffstage: false)).dx, 0.0);
    expect(tester.getTopLeft(find.text(hintText, skipOffstage: false)).dy, 292.0);
    // AlignmentDirectional.topStart
    await tester.pumpWidget(
      buildDropdownWithHint(alignment: AlignmentDirectional.topStart, isExpanded: true),
    );
    expect(tester.getTopLeft(find.text(hintText, skipOffstage: false)).dx, 0.0);
    expect(tester.getTopLeft(find.text(hintText, skipOffstage: false)).dy, 250.0);
    // AlignmentDirectional.bottomStart
    await tester.pumpWidget(
      buildDropdownWithHint(alignment: AlignmentDirectional.bottomStart, isExpanded: true),
    );
    expect(tester.getBottomLeft(find.text(hintText, skipOffstage: false)).dx, 0.0);
    expect(tester.getBottomLeft(find.text(hintText, skipOffstage: false)).dy, 350.0);
    // AlignmentDirectional.center
    await tester.pumpWidget(
      buildDropdownWithHint(alignment: AlignmentDirectional.center, isExpanded: true),
    );
    expect(tester.getCenter(find.text(hintText, skipOffstage: false)).dx, 388.0);
    expect(tester.getCenter(find.text(hintText, skipOffstage: false)).dy, 300.0);
    // AlignmentDirectional.topEnd
    await tester.pumpWidget(
      buildDropdownWithHint(alignment: AlignmentDirectional.topEnd, isExpanded: true),
    );
    expect(tester.getTopRight(find.text(hintText, skipOffstage: false)).dx, 776.0);
    expect(tester.getTopRight(find.text(hintText, skipOffstage: false)).dy, 250.0);
    // AlignmentDirectional.centerEnd
    await tester.pumpWidget(
      buildDropdownWithHint(alignment: AlignmentDirectional.centerEnd, isExpanded: true),
    );
    expect(tester.getTopRight(find.text(hintText, skipOffstage: false)).dx, 776.0);
    expect(tester.getTopRight(find.text(hintText, skipOffstage: false)).dy, 292.0);
    // AlignmentDirectional.bottomEnd
    await tester.pumpWidget(
      buildDropdownWithHint(alignment: AlignmentDirectional.bottomEnd, isExpanded: true),
    );
    expect(tester.getBottomRight(find.text(hintText, skipOffstage: false)).dx, 776.0);
    expect(tester.getBottomRight(find.text(hintText, skipOffstage: false)).dy, 350.0);
  });

  testWidgets('DropdownButton hint alignment with selectedItemBuilder', (
    WidgetTester tester,
  ) async {
    const hintText = 'hint';

    // AlignmentDirectional.centerStart (default)
    await tester.pumpWidget(
      buildDropdownWithHint(
        alignment: AlignmentDirectional.centerStart,
        isExpanded: false,
        enableSelectedItemBuilder: true,
      ),
    );
    expect(tester.getTopLeft(find.text(hintText, skipOffstage: false)).dx, 348.0);
    expect(tester.getTopLeft(find.text(hintText, skipOffstage: false)).dy, 292.0);
    // AlignmentDirectional.topStart
    await tester.pumpWidget(
      buildDropdownWithHint(
        alignment: AlignmentDirectional.topStart,
        isExpanded: false,
        enableSelectedItemBuilder: true,
      ),
    );
    expect(tester.getTopLeft(find.text(hintText, skipOffstage: false)).dx, 348.0);
    expect(tester.getTopLeft(find.text(hintText, skipOffstage: false)).dy, 250.0);
    // AlignmentDirectional.bottomStart
    await tester.pumpWidget(
      buildDropdownWithHint(
        alignment: AlignmentDirectional.bottomStart,
        isExpanded: false,
        enableSelectedItemBuilder: true,
      ),
    );
    expect(tester.getBottomLeft(find.text(hintText, skipOffstage: false)).dx, 348.0);
    expect(tester.getBottomLeft(find.text(hintText, skipOffstage: false)).dy, 350.0);
    // AlignmentDirectional.center
    await tester.pumpWidget(
      buildDropdownWithHint(
        alignment: AlignmentDirectional.center,
        isExpanded: false,
        enableSelectedItemBuilder: true,
      ),
    );
    expect(tester.getCenter(find.text(hintText, skipOffstage: false)).dx, 388.0);
    expect(tester.getCenter(find.text(hintText, skipOffstage: false)).dy, 300.0);
    // AlignmentDirectional.topEnd
    await tester.pumpWidget(
      buildDropdownWithHint(
        alignment: AlignmentDirectional.topEnd,
        isExpanded: false,
        enableSelectedItemBuilder: true,
      ),
    );
    expect(tester.getTopRight(find.text(hintText, skipOffstage: false)).dx, 428.0);
    expect(tester.getTopRight(find.text(hintText, skipOffstage: false)).dy, 250.0);
    // AlignmentDirectional.centerEnd
    await tester.pumpWidget(
      buildDropdownWithHint(
        alignment: AlignmentDirectional.centerEnd,
        isExpanded: false,
        enableSelectedItemBuilder: true,
      ),
    );
    expect(tester.getTopRight(find.text(hintText, skipOffstage: false)).dx, 428.0);
    expect(tester.getTopRight(find.text(hintText, skipOffstage: false)).dy, 292.0);
    // AlignmentDirectional.bottomEnd
    await tester.pumpWidget(
      buildDropdownWithHint(
        alignment: AlignmentDirectional.bottomEnd,
        isExpanded: false,
        enableSelectedItemBuilder: true,
      ),
    );
    expect(tester.getTopRight(find.text(hintText, skipOffstage: false)).dx, 428.0);
    expect(tester.getTopRight(find.text(hintText, skipOffstage: false)).dy, 334.0);

    // DropdownButton with `isExpanded: true`
    // AlignmentDirectional.centerStart (default)
    await tester.pumpWidget(
      buildDropdownWithHint(
        alignment: AlignmentDirectional.centerStart,
        isExpanded: true,
        enableSelectedItemBuilder: true,
      ),
    );
    expect(tester.getTopLeft(find.text(hintText, skipOffstage: false)).dx, 0.0);
    expect(tester.getTopLeft(find.text(hintText, skipOffstage: false)).dy, 292.0);
    // AlignmentDirectional.topStart
    await tester.pumpWidget(
      buildDropdownWithHint(
        alignment: AlignmentDirectional.topStart,
        isExpanded: true,
        enableSelectedItemBuilder: true,
      ),
    );
    expect(tester.getTopLeft(find.text(hintText, skipOffstage: false)).dx, 0.0);
    expect(tester.getTopLeft(find.text(hintText, skipOffstage: false)).dy, 250.0);
    // AlignmentDirectional.bottomStart
    await tester.pumpWidget(
      buildDropdownWithHint(
        alignment: AlignmentDirectional.bottomStart,
        isExpanded: true,
        enableSelectedItemBuilder: true,
      ),
    );
    expect(tester.getBottomLeft(find.text(hintText, skipOffstage: false)).dx, 0.0);
    expect(tester.getBottomLeft(find.text(hintText, skipOffstage: false)).dy, 350.0);
    // AlignmentDirectional.center
    await tester.pumpWidget(
      buildDropdownWithHint(
        alignment: AlignmentDirectional.center,
        isExpanded: true,
        enableSelectedItemBuilder: true,
      ),
    );
    expect(tester.getCenter(find.text(hintText, skipOffstage: false)).dx, 388.0);
    expect(tester.getCenter(find.text(hintText, skipOffstage: false)).dy, 300.0);
    // AlignmentDirectional.topEnd
    await tester.pumpWidget(
      buildDropdownWithHint(
        alignment: AlignmentDirectional.topEnd,
        isExpanded: true,
        enableSelectedItemBuilder: true,
      ),
    );
    expect(tester.getTopRight(find.text(hintText, skipOffstage: false)).dx, 776.0);
    expect(tester.getTopRight(find.text(hintText, skipOffstage: false)).dy, 250.0);
    // AlignmentDirectional.centerEnd
    await tester.pumpWidget(
      buildDropdownWithHint(
        alignment: AlignmentDirectional.centerEnd,
        isExpanded: true,
        enableSelectedItemBuilder: true,
      ),
    );
    expect(tester.getTopRight(find.text(hintText, skipOffstage: false)).dx, 776.0);
    expect(tester.getTopRight(find.text(hintText, skipOffstage: false)).dy, 292.0);
    // AlignmentDirectional.bottomEnd
    await tester.pumpWidget(
      buildDropdownWithHint(
        alignment: AlignmentDirectional.bottomEnd,
        isExpanded: true,
        enableSelectedItemBuilder: true,
      ),
    );
    expect(tester.getBottomRight(find.text(hintText, skipOffstage: false)).dx, 776.0);
    expect(tester.getBottomRight(find.text(hintText, skipOffstage: false)).dy, 350.0);
  });

  group('DropdownButtonFormField decoration hintText', () {
    const decorationHintText = 'Decoration Hint text';
    const hintText = 'Hint text';
    const disabledHintText = 'Disabled Hint text';

    testWidgets('is the fallback value for DropdownButtonFormField.hint', (
      WidgetTester tester,
    ) async {
      await tester.pumpWidget(
        buildFrame(
          isFormField: true,
          onChanged: (String? newValue) {},
          decoration: const InputDecoration(hintText: decorationHintText),
        ),
      );

      expect(find.text(decorationHintText, skipOffstage: false), findsOne);
    });

    testWidgets('does not override DropdownButtonFormField.hint', (WidgetTester tester) async {
      await tester.pumpWidget(
        buildFrame(
          hint: const Text(hintText),
          isFormField: true,
          onChanged: (String? newValue) {},
          decoration: const InputDecoration(hintText: decorationHintText),
        ),
      );

      expect(find.text(hintText, skipOffstage: false), findsOne);
      expect(find.text(decorationHintText, skipOffstage: false), findsNothing);
    });

    testWidgets('is the fallback value for DropdownButtonFormField.disabledHint', (
      WidgetTester tester,
    ) async {
      // The Dropdown is disabled because onChanged is not defined.
      await tester.pumpWidget(
        buildFrame(
          isFormField: true,
          decoration: const InputDecoration(hintText: decorationHintText),
        ),
      );

      expect(find.text(decorationHintText, skipOffstage: false), findsOne);
    });

    testWidgets('does not override DropdownButtonFormField.disabledHint', (
      WidgetTester tester,
    ) async {
      // The Dropdown is disabled because onChanged is not defined.
      await tester.pumpWidget(
        buildFrame(
          disabledHint: const Text(disabledHintText),
          isFormField: true,
          decoration: const InputDecoration(hintText: decorationHintText),
        ),
      );

      expect(find.text(disabledHintText, skipOffstage: false), findsOne);
      expect(find.text(decorationHintText, skipOffstage: false), findsNothing);
    });

    testWidgets('is not used for disabledHint if DropdownButtonFormField.hint is provided', (
      WidgetTester tester,
    ) async {
      // The Dropdown is disabled because onChanged is not defined.
      await tester.pumpWidget(
        buildFrame(
          hint: const Text(hintText),
          isFormField: true,
          decoration: const InputDecoration(hintText: decorationHintText),
        ),
      );

      expect(find.text(hintText, skipOffstage: false), findsOne);
      expect(find.text(decorationHintText, skipOffstage: false), findsNothing);
    });
  });

  testWidgets('BorderRadius property clips dropdown menu', (WidgetTester tester) async {
    const radius = 20.0;

    await tester.pumpWidget(
      MaterialApp(
        home: Scaffold(
          body: Center(
            child: DropdownButtonFormField<String>(
              borderRadius: BorderRadius.circular(radius),
              initialValue: 'One',
              items: <String>['One', 'Two', 'Three', 'Four'].map<DropdownMenuItem<String>>((
                String value,
              ) {
                return DropdownMenuItem<String>(value: value, child: Text(value));
              }).toList(),
              onChanged: (_) {},
            ),
          ),
        ),
      ),
    );

    await tester.tap(find.text('One'));
    await tester.pumpAndSettle();

    final RenderClipRRect renderClip = tester.allRenderObjects.whereType<RenderClipRRect>().first;
    expect(renderClip.borderRadius, BorderRadius.circular(radius));
  });

  testWidgets('Size of DropdownButton with padding', (WidgetTester tester) async {
    const double padVertical = 5;
    const double padHorizontal = 10;
    final Key buttonKey = UniqueKey();
    EdgeInsets? padding;

    Widget build() => buildFrame(buttonKey: buttonKey, onChanged: onChanged, padding: padding);

    await tester.pumpWidget(build());
    final RenderBox buttonBoxNoPadding = tester.renderObject<RenderBox>(find.byKey(buttonKey));
    assert(buttonBoxNoPadding.attached);
    final noPaddingSize = Size.copy(buttonBoxNoPadding.size);

    padding = const EdgeInsets.symmetric(vertical: padVertical, horizontal: padHorizontal);
    await tester.pumpWidget(build());
    final RenderBox buttonBoxPadded = tester.renderObject<RenderBox>(find.byKey(buttonKey));
    assert(buttonBoxPadded.attached);
    final paddedSize = Size.copy(buttonBoxPadded.size);

    // dropdowns with padding should be that much larger than with no padding
    expect(noPaddingSize.height, equals(paddedSize.height - padVertical * 2));
    expect(noPaddingSize.width, equals(paddedSize.width - padHorizontal * 2));
  });

  testWidgets('Dropdown closes when barrier is tapped by default', (WidgetTester tester) async {
    await tester.pumpWidget(
      MaterialApp(
        home: Scaffold(
          body: DropdownButton<String>(
            value: 'first',
            items: const <DropdownMenuItem<String>>[
              DropdownMenuItem<String>(enabled: false, child: Text('disabled')),
              DropdownMenuItem<String>(value: 'first', child: Text('first')),
              DropdownMenuItem<String>(value: 'second', child: Text('second')),
            ],
            onChanged: (_) {},
          ),
        ),
      ),
    );

    // Open dropdown.
    await tester.tap(find.text('first').hitTestable());
    await tester.pumpAndSettle();

    // Tap on the barrier.
    await tester.tapAt(const Offset(400, 400));
    await tester.pumpAndSettle();

    // The dropdown should be closed, i.e., there should be no widget with 'second' text.
    expect(find.text('second'), findsNothing);
  });

  testWidgets('Dropdown does not close when barrier dismissible set to false', (
    WidgetTester tester,
  ) async {
    await tester.pumpWidget(
      MaterialApp(
        home: Scaffold(
          body: DropdownButton<String>(
            value: 'first',
            barrierDismissible: false,
            items: const <DropdownMenuItem<String>>[
              DropdownMenuItem<String>(enabled: false, child: Text('disabled')),
              DropdownMenuItem<String>(value: 'first', child: Text('first')),
              DropdownMenuItem<String>(value: 'second', child: Text('second')),
            ],
            onChanged: (_) {},
          ),
        ),
      ),
    );

    // Open dropdown.
    await tester.tap(find.text('first').hitTestable());
    await tester.pumpAndSettle();

    // Tap on the barrier.
    await tester.tapAt(const Offset(400, 400));
    await tester.pumpAndSettle();

    // The dropdown should still be open, i.e., there should be one widget with 'second' text.
    expect(find.text('second'), findsOneWidget);
  });

  // This is a regression test for https://github.com/flutter/flutter/issues/70294.
  testWidgets(
    'The previous selected item should be highlighted when reopening dropdown on mobile',
    (WidgetTester tester) async {
      final Color selectedColor = Colors.black.withValues(alpha: 0.12);
      var currentValue = 'one';
      await tester.pumpWidget(
        MaterialApp(
          theme: ThemeData(focusColor: selectedColor),
          home: Scaffold(
            body: Center(
              child: StatefulBuilder(
                builder: (BuildContext context, StateSetter setState) {
                  return DropdownButton<String>(
                    value: currentValue,
                    items: menuItems
                        .map(
                          (String item) => DropdownMenuItem<String>(value: item, child: Text(item)),
                        )
                        .toList(),
                    onChanged: (String? newValue) {
                      setState(() {
                        currentValue = newValue!;
                      });
                    },
                  );
                },
              ),
            ),
          ),
        ),
      );

      // Make sure the current value of dropdown is the first one of items list menuItems.
      expect(find.text('one'), findsOne);

      // Tap to open the dropdown.
      await tester.tap(find.text('one'));
      await tester.pumpAndSettle();

      // Select the second item from the dropdown list.
      await tester.tap(find.text('two'));
      await tester.pumpAndSettle();

      // Make sure the current item of dropdown is the second item of items list menuItems.
      expect(find.text('two'), findsOneWidget);

      // Tap to reopen the dropdown.
      await tester.tap(find.text('two'));
      await tester.pumpAndSettle();

      // Make sure the current selected item is highlighted with selectedColor.
      final Ink selectedItemInk = tester.widget<Ink>(
        find.ancestor(of: find.text('two'), matching: find.byType(Ink)).first,
      );
      final decoration = selectedItemInk.decoration! as BoxDecoration;
      expect(decoration.color, selectedColor);
    },
    variant: TargetPlatformVariant.mobile(),
  );

  testWidgets(
    'DropdownButtonFormField deprecated "value" parameter can still be used to set the initial value',
    (WidgetTester tester) async {
      final fieldKey = GlobalKey<FormFieldState<String>>();
      await tester.pumpWidget(
        StatefulBuilder(
          builder: (BuildContext context, StateSetter setState) {
            return MaterialApp(
              home: Material(
                child: DropdownButtonFormField<String>(
                  key: fieldKey,
                  value: 'one',
                  hint: const Text('Select Value'),
                  items: menuItems.map((String val) {
                    return DropdownMenuItem<String>(value: val, child: Text(val));
                  }).toList(),
                  onChanged: (_) {},
                ),
              ),
            );
          },
        ),
      );
      expect(fieldKey.currentState!.value, 'one');
    },
  );

  testWidgets('DropdownButton does not crash at zero area', (WidgetTester tester) async {
    await tester.pumpWidget(
      MaterialApp(
        home: Scaffold(
          body: Center(
            child: SizedBox.shrink(
              child: DropdownButton<String>(
                value: 'a',
                onChanged: (_) {},
                items: const <DropdownMenuItem<String>>[
                  DropdownMenuItem<String>(value: 'a', child: Text('a')),
                ],
              ),
            ),
          ),
        ),
      ),
    );
    expect(tester.getSize(find.byType(DropdownButton<String>)), Size.zero);
  });

  testWidgets('DropdownButtonFormField does not crash at zero area', (WidgetTester tester) async {
    await tester.pumpWidget(
      MaterialApp(
        home: Scaffold(
          body: Center(
            child: SizedBox.shrink(
              child: DropdownButtonFormField<String>(
                onChanged: (_) {},
                items: const <DropdownMenuItem<String>>[
                  DropdownMenuItem<String>(value: 'a', child: Text('a')),
                ],
              ),
            ),
          ),
        ),
      ),
    );
    expect(tester.getSize(find.byType(DropdownButtonFormField<String>)), Size.zero);
  });

  testWidgets('DropdownMenuItem does not crash at zero area', (WidgetTester tester) async {
    await tester.pumpWidget(
      const MaterialApp(
        home: Scaffold(
          body: Center(
            child: SizedBox.shrink(
              child: DropdownMenuItem<String>(value: 'a', child: Text('a')),
            ),
          ),
        ),
      ),
    );
    expect(tester.getSize(find.byType(DropdownMenuItem<String>)), Size.zero);
  });

  testWidgets('DropdownButtonFormField can inherit from local InputDecorationThemeData', (
    WidgetTester tester,
  ) async {
    const labelText = 'Label';
    const Color labelColor = Colors.green;
    const decoration = InputDecoration(labelText: labelText);
    const decorationTheme = InputDecorationThemeData(labelStyle: TextStyle(color: labelColor));

    await tester.pumpWidget(
      buildFrame(
        isFormField: true,
        decoration: decoration,
        onChanged: (_) {},
        localInputDecorationTheme: decorationTheme,
      ),
    );

    final TextStyle labelStyle = DefaultTextStyle.of(
      tester.firstElement(find.text(labelText)),
    ).style;
    expect(labelStyle.color, labelColor);
  });
}<|MERGE_RESOLUTION|>--- conflicted
+++ resolved
@@ -1452,27 +1452,15 @@
       hasSemantics(
         TestSemantics.root(
           children: <TestSemantics>[
-<<<<<<< HEAD
-            TestSemantics(
-              actions: <SemanticsAction>[SemanticsAction.tap, SemanticsAction.dismiss],
-              label: 'Dismiss',
-              textDirection: TextDirection.ltr,
-              children: <TestSemantics>[
-                TestSemantics(
-                  role: SemanticsRole.menu,
-                  flags: <SemanticsFlag>[SemanticsFlag.scopesRoute, SemanticsFlag.namesRoute],
-                  label: 'Popup menu',
-                  textDirection: TextDirection.ltr,
-=======
             TestSemantics.rootChild(
               children: <TestSemantics>[
                 TestSemantics(
->>>>>>> 6519f999
                   children: <TestSemantics>[
                     TestSemantics(
                       role: SemanticsRole.menu,
                       flags: <SemanticsFlag>[SemanticsFlag.scopesRoute, SemanticsFlag.namesRoute],
                       label: 'Popup menu',
+                      textDirection: TextDirection.ltr,
                       children: <TestSemantics>[
                         TestSemantics(
                           children: <TestSemantics>[
