// Copyright 2014 The Flutter Authors. All rights reserved.
// Use of this source code is governed by a BSD-style license that can be
// found in the LICENSE file.

// no-shuffle:
//   //TODO(gspencergoog): Remove this tag once this test's state leaks/test
//   dependencies have been fixed.
//   https://github.com/flutter/flutter/issues/85160
//   Fails with "flutter test --test-randomize-ordering-seed=456"
// reduced-test-set:
//   This file is run as part of a reduced test set in CI on Mac and Windows
//   machines.
@Tags(<String>['reduced-test-set', 'no-shuffle'])
library;

import 'dart:math' as math;
import 'dart:ui';

import 'package:flutter/cupertino.dart';
import 'package:flutter/foundation.dart';
import 'package:flutter/material.dart';
import 'package:flutter/rendering.dart';
import 'package:flutter/services.dart';
import 'package:flutter_test/flutter_test.dart';

import '../widgets/feedback_tester.dart';
import '../widgets/semantics_tester.dart';

const List<String> menuItems = <String>['one', 'two', 'three', 'four'];
void onChanged<T>(T _) {}

final Type dropdownButtonType = DropdownButton<String>(
  onChanged: (_) {},
  items: const <DropdownMenuItem<String>>[],
).runtimeType;

Finder _iconRichText(Key iconKey) {
  return find.descendant(of: find.byKey(iconKey), matching: find.byType(RichText));
}

Widget buildDropdown({
  required bool isFormField,
  Key? buttonKey,
  String? initialValue = 'two',
  ValueChanged<String?>? onChanged,
  VoidCallback? onTap,
  Widget? icon,
  Color? iconDisabledColor,
  Color? iconEnabledColor,
  double iconSize = 24.0,
  bool isDense = false,
  bool isExpanded = false,
  Widget? hint,
  Widget? disabledHint,
  Widget? underline,
  List<String>? items = menuItems,
  List<Widget> Function(BuildContext)? selectedItemBuilder,
  double? itemHeight = kMinInteractiveDimension,
  double? menuWidth,
  AlignmentDirectional alignment = AlignmentDirectional.centerStart,
  TextDirection textDirection = TextDirection.ltr,
  Size? mediaSize,
  FocusNode? focusNode,
  bool autofocus = false,
  Color? focusColor,
  Color? dropdownColor,
  double? menuMaxHeight,
  EdgeInsetsGeometry? padding,
  InputDecoration? decoration,
}) {
  final List<DropdownMenuItem<String>>? listItems = items?.map<DropdownMenuItem<String>>((
    String item,
  ) {
    return DropdownMenuItem<String>(
      key: ValueKey<String>(item),
      value: item,
      child: Text(item, key: ValueKey<String>('${item}Text')),
    );
  }).toList();

  if (isFormField) {
    return Form(
      child: DropdownButtonFormField<String>(
        key: buttonKey,
        initialValue: initialValue,
        hint: hint,
        disabledHint: disabledHint,
        onChanged: onChanged,
        onTap: onTap,
        icon: icon,
        iconSize: iconSize,
        iconDisabledColor: iconDisabledColor,
        iconEnabledColor: iconEnabledColor,
        isDense: isDense,
        isExpanded: isExpanded,
        // No underline attribute
        focusNode: focusNode,
        autofocus: autofocus,
        focusColor: focusColor,
        dropdownColor: dropdownColor,
        items: listItems,
        selectedItemBuilder: selectedItemBuilder,
        itemHeight: itemHeight,
        alignment: alignment,
        menuMaxHeight: menuMaxHeight,
        padding: padding,
        decoration: decoration,
      ),
    );
  }
  return DropdownButton<String>(
    key: buttonKey,
    value: initialValue,
    hint: hint,
    disabledHint: disabledHint,
    onChanged: onChanged,
    onTap: onTap,
    icon: icon,
    iconSize: iconSize,
    iconDisabledColor: iconDisabledColor,
    iconEnabledColor: iconEnabledColor,
    isDense: isDense,
    isExpanded: isExpanded,
    underline: underline,
    focusNode: focusNode,
    autofocus: autofocus,
    focusColor: focusColor,
    dropdownColor: dropdownColor,
    items: listItems,
    selectedItemBuilder: selectedItemBuilder,
    itemHeight: itemHeight,
    menuWidth: menuWidth,
    alignment: alignment,
    menuMaxHeight: menuMaxHeight,
    padding: padding,
  );
}

Widget buildFrame({
  Key? buttonKey,
  String? initialValue = 'two',
  ValueChanged<String?>? onChanged,
  VoidCallback? onTap,
  Widget? icon,
  Color? iconDisabledColor,
  Color? iconEnabledColor,
  double iconSize = 24.0,
  bool isDense = false,
  bool isExpanded = false,
  Widget? hint,
  Widget? disabledHint,
  Widget? underline,
  List<String>? items = menuItems,
  List<Widget> Function(BuildContext)? selectedItemBuilder,
  double? itemHeight = kMinInteractiveDimension,
  double? menuWidth,
  AlignmentDirectional alignment = AlignmentDirectional.centerStart,
  TextDirection textDirection = TextDirection.ltr,
  Size? mediaSize,
  FocusNode? focusNode,
  bool autofocus = false,
  Color? focusColor,
  Color? dropdownColor,
  bool isFormField = false,
  double? menuMaxHeight,
  EdgeInsetsGeometry? padding,
  Alignment dropdownAlignment = Alignment.center,
  bool? useMaterial3,
  InputDecoration? decoration,
  InputDecorationThemeData? localInputDecorationTheme,
}) {
  return Theme(
    data: ThemeData(useMaterial3: useMaterial3),
    child: TestApp(
      textDirection: textDirection,
      mediaSize: mediaSize,
      child: Material(
        child: Align(
          alignment: dropdownAlignment,
          child: RepaintBoundary(
            child: InputDecorationTheme(
              data: localInputDecorationTheme,
              child: buildDropdown(
                isFormField: isFormField,
                buttonKey: buttonKey,
                initialValue: initialValue,
                hint: hint,
                disabledHint: disabledHint,
                onChanged: onChanged,
                onTap: onTap,
                icon: icon,
                iconSize: iconSize,
                iconDisabledColor: iconDisabledColor,
                iconEnabledColor: iconEnabledColor,
                isDense: isDense,
                isExpanded: isExpanded,
                underline: underline,
                focusNode: focusNode,
                autofocus: autofocus,
                focusColor: focusColor,
                dropdownColor: dropdownColor,
                items: items,
                selectedItemBuilder: selectedItemBuilder,
                itemHeight: itemHeight,
                menuWidth: menuWidth,
                alignment: alignment,
                menuMaxHeight: menuMaxHeight,
                padding: padding,
                decoration: decoration,
              ),
            ),
          ),
        ),
      ),
    ),
  );
}

Widget buildDropdownWithHint({
  required AlignmentDirectional alignment,
  required bool isExpanded,
  bool enableSelectedItemBuilder = false,
}) {
  return buildFrame(
    useMaterial3: false,
    mediaSize: const Size(800, 600),
    itemHeight: 100.0,
    alignment: alignment,
    isExpanded: isExpanded,
    selectedItemBuilder: enableSelectedItemBuilder
        ? (BuildContext context) {
            return menuItems.map<Widget>((String item) {
              return ColoredBox(color: const Color(0xff00ff00), child: Text(item));
            }).toList();
          }
        : null,
    hint: const Text('hint'),
  );
}

class TestApp extends StatefulWidget {
  const TestApp({super.key, required this.textDirection, required this.child, this.mediaSize});

  final TextDirection textDirection;
  final Widget child;
  final Size? mediaSize;

  @override
  State<TestApp> createState() => _TestAppState();
}

class _TestAppState extends State<TestApp> {
  @override
  Widget build(BuildContext context) {
    return Localizations(
      locale: const Locale('en', 'US'),
      delegates: const <LocalizationsDelegate<dynamic>>[
        DefaultWidgetsLocalizations.delegate,
        DefaultMaterialLocalizations.delegate,
      ],
      child: MediaQuery(
        data: MediaQueryData.fromView(View.of(context)).copyWith(size: widget.mediaSize),
        child: Directionality(
          textDirection: widget.textDirection,
          child: Navigator(
            onGenerateRoute: (RouteSettings settings) {
              assert(settings.name == '/');
              return MaterialPageRoute<void>(
                settings: settings,
                builder: (BuildContext context) => widget.child,
              );
            },
          ),
        ),
      ),
    );
  }
}

// When the dropdown's menu is popped up, a RenderParagraph for the selected
// menu's text item will appear both in the dropdown button and in the menu.
// The RenderParagraphs should be aligned, i.e. they should have the same
// size and location.
void checkSelectedItemTextGeometry(WidgetTester tester, String value) {
  final List<RenderBox> boxes = tester
      .renderObjectList<RenderBox>(find.byKey(ValueKey<String>('${value}Text')))
      .toList();
  expect(boxes.length, equals(2));
  final RenderBox box0 = boxes[0];
  final RenderBox box1 = boxes[1];
  expect(box0.localToGlobal(Offset.zero), equals(box1.localToGlobal(Offset.zero)));
  expect(box0.size, equals(box1.size));
}

// The dropdown menu isn't readily accessible. To find it we're assuming that it
// contains a ListView and that it's an instance of _DropdownMenu.
Rect getMenuRect(WidgetTester tester) {
  late Rect menuRect;
  tester.element(find.byType(ListView)).visitAncestorElements((Element element) {
    if (element.toString().startsWith('_DropdownMenu')) {
      final RenderBox box = element.findRenderObject()! as RenderBox;
      menuRect = box.localToGlobal(Offset.zero) & box.size;
      return false;
    }
    return true;
  });
  return menuRect;
}

Future<void> checkDropdownColor(
  WidgetTester tester, {
  Color? color,
  bool isFormField = false,
}) async {
  const String text = 'foo';
  await tester.pumpWidget(
    MaterialApp(
      theme: ThemeData(useMaterial3: false),
      home: Material(
        child: isFormField
            ? Form(
                child: DropdownButtonFormField<String>(
                  dropdownColor: color,
                  initialValue: text,
                  items: const <DropdownMenuItem<String>>[
                    DropdownMenuItem<String>(value: text, child: Text(text)),
                  ],
                  onChanged: (_) {},
                ),
              )
            : DropdownButton<String>(
                dropdownColor: color,
                value: text,
                items: const <DropdownMenuItem<String>>[
                  DropdownMenuItem<String>(value: text, child: Text(text)),
                ],
                onChanged: (_) {},
              ),
      ),
    ),
  );
  await tester.tap(find.text(text));
  await tester.pump();

  expect(
    find.ancestor(of: find.text(text).last, matching: find.byType(CustomPaint)).at(2),
    paints
      ..save()
      ..rrect()
      ..rrect()
      ..rrect()
      ..rrect(color: color ?? Colors.grey[50], hasMaskFilter: false),
  );
}

void main() {
  testWidgets('Default dropdown golden', (WidgetTester tester) async {
    final Key buttonKey = UniqueKey();
    Widget build() => buildFrame(buttonKey: buttonKey, onChanged: onChanged, useMaterial3: false);
    await tester.pumpWidget(build());
    final Finder buttonFinder = find.byKey(buttonKey);
    assert(tester.renderObject(buttonFinder).attached);
    await expectLater(
      find.ancestor(of: buttonFinder, matching: find.byType(RepaintBoundary)).first,
      matchesGoldenFile('dropdown_test.default.png'),
    );
  });

  testWidgets('Expanded dropdown golden', (WidgetTester tester) async {
    final Key buttonKey = UniqueKey();
    Widget build() => buildFrame(
      buttonKey: buttonKey,
      isExpanded: true,
      onChanged: onChanged,
      useMaterial3: false,
    );
    await tester.pumpWidget(build());
    final Finder buttonFinder = find.byKey(buttonKey);
    assert(tester.renderObject(buttonFinder).attached);
    await expectLater(
      find.ancestor(of: buttonFinder, matching: find.byType(RepaintBoundary)).first,
      matchesGoldenFile('dropdown_test.expanded.png'),
    );
  });

  testWidgets('Dropdown button control test', (WidgetTester tester) async {
    String? value = 'one';
    void didChangeValue(String? newValue) {
      value = newValue;
    }

    Widget build() => buildFrame(initialValue: value, onChanged: didChangeValue);

    await tester.pumpWidget(build());

    await tester.tap(find.text('one'));
    await tester.pump();
    await tester.pump(const Duration(seconds: 1)); // finish the menu animation

    expect(value, equals('one'));

    await tester.tap(find.text('three').last);

    await tester.pump();
    await tester.pump(const Duration(seconds: 1)); // finish the menu animation

    expect(value, equals('three'));

    await tester.tap(find.text('three', skipOffstage: false), warnIfMissed: false);
    await tester.pump();
    await tester.pump(const Duration(seconds: 1)); // finish the menu animation

    expect(value, equals('three'));

    await tester.pumpWidget(build());

    await tester.tap(find.text('two').last);

    await tester.pump();
    await tester.pump(const Duration(seconds: 1)); // finish the menu animation

    expect(value, equals('two'));
  });

  testWidgets('Dropdown button with no app', (WidgetTester tester) async {
    String? value = 'one';
    void didChangeValue(String? newValue) {
      value = newValue;
    }

    Widget build() {
      return Directionality(
        textDirection: TextDirection.ltr,
        child: MediaQuery(
          data: MediaQueryData.fromView(tester.view),
          child: Navigator(
            initialRoute: '/',
            onGenerateRoute: (RouteSettings settings) {
              return MaterialPageRoute<void>(
                settings: settings,
                builder: (BuildContext context) {
                  return Material(
                    child: buildFrame(initialValue: 'one', onChanged: didChangeValue),
                  );
                },
              );
            },
          ),
        ),
      );
    }

    await tester.pumpWidget(build());

    await tester.tap(find.text('one'));
    await tester.pump();
    await tester.pump(const Duration(seconds: 1)); // finish the menu animation

    expect(value, equals('one'));

    await tester.tap(find.text('three').last);

    await tester.pump();
    await tester.pump(const Duration(seconds: 1)); // finish the menu animation

    expect(value, equals('three'));

    await tester.tap(find.text('three', skipOffstage: false), warnIfMissed: false);
    await tester.pump();
    await tester.pump(const Duration(seconds: 1)); // finish the menu animation

    expect(value, equals('three'));

    await tester.pumpWidget(build());

    await tester.tap(find.text('two').last);

    await tester.pump();
    await tester.pump(const Duration(seconds: 1)); // finish the menu animation

    expect(value, equals('two'));
  });

  testWidgets('DropdownButton does not allow duplicate item values', (WidgetTester tester) async {
    final List<DropdownMenuItem<String>> itemsWithDuplicateValues = <String>['a', 'b', 'c', 'c']
        .map<DropdownMenuItem<String>>((String value) {
          return DropdownMenuItem<String>(value: value, child: Text(value));
        })
        .toList();

    await expectLater(
      () => tester.pumpWidget(
        MaterialApp(
          home: Scaffold(
            body: DropdownButton<String>(
              value: 'c',
              onChanged: (String? newValue) {},
              items: itemsWithDuplicateValues,
            ),
          ),
        ),
      ),
      throwsA(
        isAssertionError.having(
          (AssertionError error) => error.toString(),
          '.toString()',
          contains("There should be exactly one item with [DropdownButton]'s value"),
        ),
      ),
    );
  });

  testWidgets('DropdownButton value should only appear in one menu item', (
    WidgetTester tester,
  ) async {
    final List<DropdownMenuItem<String>> itemsWithDuplicateValues = <String>['a', 'b', 'c', 'd']
        .map<DropdownMenuItem<String>>((String value) {
          return DropdownMenuItem<String>(value: value, child: Text(value));
        })
        .toList();

    await expectLater(
      () => tester.pumpWidget(
        MaterialApp(
          home: Scaffold(
            body: DropdownButton<String>(
              value: 'e',
              onChanged: (String? newValue) {},
              items: itemsWithDuplicateValues,
            ),
          ),
        ),
      ),
      throwsA(
        isAssertionError.having(
          (AssertionError error) => error.toString(),
          '.toString()',
          contains("There should be exactly one item with [DropdownButton]'s value"),
        ),
      ),
    );
  });

  testWidgets('Dropdown form field uses form field state', (WidgetTester tester) async {
    final Key buttonKey = UniqueKey();
    final GlobalKey<FormState> formKey = GlobalKey<FormState>();
    String? value;
    await tester.pumpWidget(
      StatefulBuilder(
        builder: (BuildContext context, StateSetter setState) {
          return MaterialApp(
            home: Material(
              child: Form(
                key: formKey,
                child: DropdownButtonFormField<String>(
                  key: buttonKey,
                  initialValue: value,
                  hint: const Text('Select Value'),
                  decoration: const InputDecoration(prefixIcon: Icon(Icons.fastfood)),
                  items: menuItems.map((String val) {
                    return DropdownMenuItem<String>(value: val, child: Text(val));
                  }).toList(),
                  validator: (String? v) => v == null ? 'Must select value' : null,
                  onChanged: (String? newValue) {},
                  onSaved: (String? v) {
                    setState(() {
                      value = v;
                    });
                  },
                ),
              ),
            ),
          );
        },
      ),
    );
    int getIndex() {
      final IndexedStack stack = tester.element(find.byType(IndexedStack)).widget as IndexedStack;
      return stack.index!;
    }

    // Initial value of null displays hint
    expect(value, equals(null));
    expect(getIndex(), 4);
    await tester.tap(find.text('Select Value', skipOffstage: false), warnIfMissed: false);
    await tester.pumpAndSettle();
    await tester.tap(find.text('three').last);
    await tester.pumpAndSettle();
    expect(getIndex(), 2);
    // Changes only made to FormField state until form saved
    expect(value, equals(null));
    final FormState form = formKey.currentState!;
    form.save();
    expect(value, equals('three'));
  });

  testWidgets(
    'Dropdown form field only uses initialValue parameter when first built and when reset',
    (WidgetTester tester) async {
      final GlobalKey<FormFieldState<String>> fieldKey = GlobalKey<FormFieldState<String>>();
      await tester.pumpWidget(
        StatefulBuilder(
          builder: (BuildContext context, StateSetter setState) {
            return MaterialApp(
              home: Material(
                child: DropdownButtonFormField<String>(
                  key: fieldKey,
                  initialValue: 'one',
                  hint: const Text('Select Value'),
                  items: menuItems.map((String val) {
                    return DropdownMenuItem<String>(value: val, child: Text(val));
                  }).toList(),
                  onChanged: (String? newValue) {
                    setState(() {
                      // Do nothing, just to trigger a rebuild.
                    });
                  },
                ),
              ),
            );
          },
        ),
      );
      expect(fieldKey.currentState!.value, 'one');

      // Open the dropdown menu.
      await tester.tap(find.text('one'));
      await tester.pumpAndSettle();

      await tester.tap(find.text('three').last);
      await tester.pumpAndSettle();

      // The value should update to selected, not the initial value.
      expect(find.text('three'), findsOneWidget);
      expect(fieldKey.currentState!.value, 'three');

      fieldKey.currentState!.reset();
      await tester.pump();

      // Reset to the initial value.
      expect(find.text('one'), findsOneWidget);
      expect(fieldKey.currentState!.value, 'one');
    },
  );

  testWidgets('Dropdown in ListView', (WidgetTester tester) async {
    // Regression test for https://github.com/flutter/flutter/issues/12053
    // Positions a DropdownButton at the left and right edges of the screen,
    // forcing it to be sized down to the viewport width
    const String value = 'foo';
    final UniqueKey itemKey = UniqueKey();
    await tester.pumpWidget(
      MaterialApp(
        home: Material(
          child: ListView(
            children: <Widget>[
              DropdownButton<String>(
                value: value,
                items: <DropdownMenuItem<String>>[
                  DropdownMenuItem<String>(key: itemKey, value: value, child: const Text(value)),
                ],
                onChanged: (_) {},
              ),
            ],
          ),
        ),
      ),
    );
    await tester.tap(find.text(value));
    await tester.pump();
    final List<RenderBox> itemBoxes = tester
        .renderObjectList<RenderBox>(find.byKey(itemKey))
        .toList();
    expect(itemBoxes[0].localToGlobal(Offset.zero).dx, equals(0.0));
    expect(itemBoxes[1].localToGlobal(Offset.zero).dx, equals(16.0));
    expect(itemBoxes[1].size.width, equals(800.0 - 16.0 * 2));
  });

  testWidgets('Dropdown menu can position correctly inside a nested navigator', (
    WidgetTester tester,
  ) async {
    // Regression test for https://github.com/flutter/flutter/issues/66870
    await tester.pumpWidget(
      MaterialApp(
        theme: ThemeData(useMaterial3: false),
        home: Scaffold(
          appBar: AppBar(),
          body: Column(
            children: <Widget>[
              ConstrainedBox(
                constraints: const BoxConstraints(maxWidth: 500, maxHeight: 200),
                child: Navigator(
                  onGenerateRoute: (RouteSettings s) {
                    return MaterialPageRoute<void>(
                      builder: (BuildContext context) {
                        return Center(
                          child: DropdownButton<int>(
                            value: 1,
                            items: const <DropdownMenuItem<int>>[
                              DropdownMenuItem<int>(value: 1, child: Text('First Item')),
                              DropdownMenuItem<int>(value: 2, child: Text('Second Item')),
                            ],
                            onChanged: (_) {},
                          ),
                        );
                      },
                    );
                  },
                ),
              ),
            ],
          ),
        ),
      ),
    );
    await tester.tap(find.text('First Item'));
    await tester.pump();
    final RenderBox secondItem = tester
        .renderObjectList<RenderBox>(find.text('Second Item', skipOffstage: false))
        .toList()[1];
    expect(secondItem.localToGlobal(Offset.zero).dx, equals(150.0));
    expect(secondItem.localToGlobal(Offset.zero).dy, equals(176.0));
  });

  testWidgets('Dropdown screen edges', (WidgetTester tester) async {
    int? value = 4;
    final List<DropdownMenuItem<int>> items = <DropdownMenuItem<int>>[
      for (int i = 0; i < 20; ++i) DropdownMenuItem<int>(value: i, child: Text('$i')),
    ];

    void handleChanged(int? newValue) {
      value = newValue;
    }

    final DropdownButton<int> button = DropdownButton<int>(
      value: value,
      onChanged: handleChanged,
      items: items,
    );

    await tester.pumpWidget(
      MaterialApp(
        home: Material(
          child: Align(alignment: Alignment.topCenter, child: button),
        ),
      ),
    );

    await tester.tap(find.text('4'));
    await tester.pump();
    await tester.pump(const Duration(seconds: 1)); // finish the menu animation

    // We should have two copies of item 5, one in the menu and one in the
    // button itself.
    expect(tester.elementList(find.text('5', skipOffstage: false)), hasLength(2));

    expect(value, 4);
    await tester.tap(find.byWidget(button, skipOffstage: false), warnIfMissed: false);
    expect(value, 4);
    // this waits for the route's completer to complete, which calls handleChanged
    await tester.idle();
    expect(value, 4);
  });

  for (final TextDirection textDirection in TextDirection.values) {
    testWidgets('Dropdown button aligns selected menu item ($textDirection)', (
      WidgetTester tester,
    ) async {
      final Key buttonKey = UniqueKey();

      Widget build() => buildFrame(
        buttonKey: buttonKey,
        textDirection: textDirection,
        onChanged: onChanged,
        useMaterial3: false,
      );

      await tester.pumpWidget(build());
      final RenderBox buttonBox = tester.renderObject<RenderBox>(find.byKey(buttonKey));
      assert(buttonBox.attached);
      final Offset buttonOriginBeforeTap = buttonBox.localToGlobal(Offset.zero);

      await tester.tap(find.text('two'));
      await tester.pump();
      await tester.pump(const Duration(seconds: 1)); // finish the menu animation

      // Tapping the dropdown button should not cause it to move.
      expect(buttonBox.localToGlobal(Offset.zero), equals(buttonOriginBeforeTap));

      // The selected dropdown item is both in menu we just popped up, and in
      // the IndexedStack contained by the dropdown button. Both of them should
      // have the same origin and height as the dropdown button.
      final List<RenderBox> itemBoxes = tester
          .renderObjectList<RenderBox>(find.byKey(const ValueKey<String>('two')))
          .toList();
      expect(itemBoxes.length, equals(2));
      for (final RenderBox itemBox in itemBoxes) {
        assert(itemBox.attached);
        switch (textDirection) {
          case TextDirection.rtl:
            expect(
              buttonBox.localToGlobal(buttonBox.size.bottomRight(Offset.zero)),
              equals(itemBox.localToGlobal(itemBox.size.bottomRight(Offset.zero))),
            );
          case TextDirection.ltr:
            expect(
              buttonBox.localToGlobal(Offset.zero),
              equals(itemBox.localToGlobal(Offset.zero)),
            );
        }
        expect(buttonBox.size.height, equals(itemBox.size.height));
      }

      // The two RenderParagraph objects, for the 'two' items' Text children,
      // should have the same size and location.
      checkSelectedItemTextGeometry(tester, 'two');

      await tester.pumpWidget(Container()); // reset test
    });
  }

  testWidgets('Arrow icon aligns with the edge of button when expanded', (
    WidgetTester tester,
  ) async {
    final Key buttonKey = UniqueKey();

    Widget build() => buildFrame(buttonKey: buttonKey, isExpanded: true, onChanged: onChanged);

    await tester.pumpWidget(build());
    final RenderBox buttonBox = tester.renderObject<RenderBox>(find.byKey(buttonKey));
    assert(buttonBox.attached);

    final RenderBox arrowIcon = tester.renderObject<RenderBox>(find.byIcon(Icons.arrow_drop_down));
    assert(arrowIcon.attached);

    // Arrow icon should be aligned with far right of button when expanded
    expect(
      arrowIcon.localToGlobal(Offset.zero).dx,
      buttonBox.size.centerRight(Offset(-arrowIcon.size.width, 0.0)).dx,
    );
  });

  testWidgets('Dropdown button icon will accept widgets as icons', (WidgetTester tester) async {
    final Widget customWidget = Container(
      decoration: ShapeDecoration(
        shape: CircleBorder(side: BorderSide(width: 5.0, color: Colors.grey.shade700)),
      ),
    );

    await tester.pumpWidget(buildFrame(icon: customWidget, onChanged: onChanged));

    expect(find.byWidget(customWidget), findsOneWidget);
    expect(find.byIcon(Icons.arrow_drop_down), findsNothing);

    await tester.pumpWidget(buildFrame(icon: const Icon(Icons.assessment), onChanged: onChanged));

    expect(find.byIcon(Icons.assessment), findsOneWidget);
    expect(find.byIcon(Icons.arrow_drop_down), findsNothing);
  });

  testWidgets('Dropdown button icon should have default size and colors when not defined', (
    WidgetTester tester,
  ) async {
    final Key iconKey = UniqueKey();
    final Icon customIcon = Icon(Icons.assessment, key: iconKey);

    await tester.pumpWidget(buildFrame(icon: customIcon, onChanged: onChanged));

    // test for size
    final RenderBox icon = tester.renderObject(find.byKey(iconKey));
    expect(icon.size, const Size(24.0, 24.0));

    // test for enabled color
    final RichText enabledRichText = tester.widget<RichText>(_iconRichText(iconKey));
    expect(enabledRichText.text.style!.color, Colors.grey.shade700);

    // test for disabled color
    await tester.pumpWidget(buildFrame(icon: customIcon));

    final RichText disabledRichText = tester.widget<RichText>(_iconRichText(iconKey));
    expect(disabledRichText.text.style!.color, Colors.grey.shade400);
  });

  testWidgets('Dropdown button icon should have the passed in size and color instead of defaults', (
    WidgetTester tester,
  ) async {
    final Key iconKey = UniqueKey();
    final Icon customIcon = Icon(Icons.assessment, key: iconKey);

    await tester.pumpWidget(
      buildFrame(
        icon: customIcon,
        iconSize: 30.0,
        iconEnabledColor: Colors.pink,
        iconDisabledColor: Colors.orange,
        onChanged: onChanged,
      ),
    );

    // test for size
    final RenderBox icon = tester.renderObject(find.byKey(iconKey));
    expect(icon.size, const Size(30.0, 30.0));

    // test for enabled color
    final RichText enabledRichText = tester.widget<RichText>(_iconRichText(iconKey));
    expect(enabledRichText.text.style!.color, Colors.pink);

    // test for disabled color
    await tester.pumpWidget(
      buildFrame(
        icon: customIcon,
        iconSize: 30.0,
        iconEnabledColor: Colors.pink,
        iconDisabledColor: Colors.orange,
      ),
    );

    final RichText disabledRichText = tester.widget<RichText>(_iconRichText(iconKey));
    expect(disabledRichText.text.style!.color, Colors.orange);
  });

  testWidgets(
    'Dropdown button should use its own size and color properties over those defined by the theme',
    (WidgetTester tester) async {
      final Key iconKey = UniqueKey();

      final Icon customIcon = Icon(
        Icons.assessment,
        key: iconKey,
        size: 40.0,
        color: Colors.yellow,
      );

      await tester.pumpWidget(
        buildFrame(
          icon: customIcon,
          iconSize: 30.0,
          iconEnabledColor: Colors.pink,
          iconDisabledColor: Colors.orange,
          onChanged: onChanged,
        ),
      );

      // test for size
      final RenderBox icon = tester.renderObject(find.byKey(iconKey));
      expect(icon.size, const Size(40.0, 40.0));

      // test for enabled color
      final RichText enabledRichText = tester.widget<RichText>(_iconRichText(iconKey));
      expect(enabledRichText.text.style!.color, Colors.yellow);

      // test for disabled color
      await tester.pumpWidget(
        buildFrame(
          icon: customIcon,
          iconSize: 30.0,
          iconEnabledColor: Colors.pink,
          iconDisabledColor: Colors.orange,
        ),
      );

      final RichText disabledRichText = tester.widget<RichText>(_iconRichText(iconKey));
      expect(disabledRichText.text.style!.color, Colors.yellow);
    },
  );

  testWidgets('Dropdown button with isDense:true aligns selected menu item', (
    WidgetTester tester,
  ) async {
    final Key buttonKey = UniqueKey();

    Widget build() => buildFrame(buttonKey: buttonKey, isDense: true, onChanged: onChanged);

    await tester.pumpWidget(build());
    final RenderBox buttonBox = tester.renderObject<RenderBox>(find.byKey(buttonKey));
    assert(buttonBox.attached);

    await tester.tap(find.text('two'));
    await tester.pump();
    await tester.pump(const Duration(seconds: 1)); // finish the menu animation

    // The selected dropdown item is both in menu we just popped up, and in
    // the IndexedStack contained by the dropdown button. Both of them should
    // have the same vertical center as the button.
    final List<RenderBox> itemBoxes = tester
        .renderObjectList<RenderBox>(find.byKey(const ValueKey<String>('two')))
        .toList();
    expect(itemBoxes.length, equals(2));

    // When isDense is true, the button's height is reduced. The menu items'
    // heights are not.
    final double menuItemHeight = itemBoxes
        .map<double>((RenderBox box) => box.size.height)
        .reduce(math.max);
    expect(menuItemHeight, greaterThan(buttonBox.size.height));

    for (final RenderBox itemBox in itemBoxes) {
      assert(itemBox.attached);
      final Offset buttonBoxCenter = buttonBox.size.center(buttonBox.localToGlobal(Offset.zero));
      final Offset itemBoxCenter = itemBox.size.center(itemBox.localToGlobal(Offset.zero));
      expect(buttonBoxCenter.dy, equals(itemBoxCenter.dy));
    }

    // The two RenderParagraph objects, for the 'two' items' Text children,
    // should have the same size and location.
    checkSelectedItemTextGeometry(tester, 'two');
  });

  testWidgets('Dropdown button can have a text style with no fontSize specified', (
    WidgetTester tester,
  ) async {
    // Regression test for https://github.com/flutter/flutter/issues/33425
    const String value = 'foo';
    final UniqueKey itemKey = UniqueKey();

    await tester.pumpWidget(
      TestApp(
        textDirection: TextDirection.ltr,
        child: Material(
          child: DropdownButton<String>(
            value: value,
            items: <DropdownMenuItem<String>>[
              DropdownMenuItem<String>(key: itemKey, value: 'foo', child: const Text(value)),
            ],
            isDense: true,
            onChanged: (_) {},
            style: const TextStyle(color: Colors.blue),
          ),
        ),
      ),
    );

    expect(tester.takeException(), isNull);
  });

  testWidgets('Dropdown menu scrolls to first item in long lists', (WidgetTester tester) async {
    // Open the dropdown menu
    final Key buttonKey = UniqueKey();
    await tester.pumpWidget(
      buildFrame(
        buttonKey: buttonKey,
        initialValue: null, // nothing selected
        items: List<String>.generate(/*length=*/ 100, (int index) => index.toString()),
        onChanged: onChanged,
      ),
    );
    await tester.tap(find.byKey(buttonKey));
    await tester.pump();
    await tester.pumpAndSettle(); // finish the menu animation

    // Find the first item in the scrollable dropdown list
    final Finder menuItemFinder = find.byType(Scrollable);
    final RenderBox menuItemContainer = tester.renderObject<RenderBox>(menuItemFinder);
    final RenderBox firstItem = tester.renderObject<RenderBox>(
      find.descendant(of: menuItemFinder, matching: find.byKey(const ValueKey<String>('0'))),
    );

    // List should be scrolled so that the first item is at the top. Menu items
    // are offset 8.0 from the top edge of the scrollable menu.
    const Offset selectedItemOffset = Offset(0.0, -8.0);
    expect(
      firstItem.size.topCenter(firstItem.localToGlobal(selectedItemOffset)).dy,
      equals(menuItemContainer.size.topCenter(menuItemContainer.localToGlobal(Offset.zero)).dy),
    );
  });

  testWidgets('Dropdown menu aligns selected item with button in long lists', (
    WidgetTester tester,
  ) async {
    // Open the dropdown menu
    final Key buttonKey = UniqueKey();
    await tester.pumpWidget(
      buildFrame(
        buttonKey: buttonKey,
        initialValue: '50',
        items: List<String>.generate(/*length=*/ 100, (int index) => index.toString()),
        onChanged: onChanged,
      ),
    );
    final RenderBox buttonBox = tester.renderObject<RenderBox>(find.byKey(buttonKey));
    await tester.tap(find.byKey(buttonKey));
    await tester.pumpAndSettle(); // finish the menu animation

    // Find the selected item in the scrollable dropdown list
    final RenderBox selectedItem = tester.renderObject<RenderBox>(
      find.descendant(
        of: find.byType(Scrollable),
        matching: find.byKey(const ValueKey<String>('50')),
      ),
    );

    // List should be scrolled so that the selected item is in line with the button
    expect(
      selectedItem.size.center(selectedItem.localToGlobal(Offset.zero)).dy,
      equals(buttonBox.size.center(buttonBox.localToGlobal(Offset.zero)).dy),
    );
  });

  testWidgets('Dropdown menu scrolls to last item in long lists', (WidgetTester tester) async {
    final Key buttonKey = UniqueKey();
    await tester.pumpWidget(
      buildFrame(
        buttonKey: buttonKey,
        initialValue: '99',
        items: List<String>.generate(/*length=*/ 100, (int index) => index.toString()),
        onChanged: onChanged,
      ),
    );
    await tester.tap(find.byKey(buttonKey));
    await tester.pump();

    final ScrollController scrollController = PrimaryScrollController.of(
      tester.element(find.byType(ListView)),
    );
    // Make sure there is no overscroll
    expect(scrollController.offset, scrollController.position.maxScrollExtent);

    // Find the selected item in the scrollable dropdown list
    final Finder menuItemFinder = find.byType(Scrollable);
    final RenderBox menuItemContainer = tester.renderObject<RenderBox>(menuItemFinder);
    final RenderBox selectedItem = tester.renderObject<RenderBox>(
      find.descendant(of: menuItemFinder, matching: find.byKey(const ValueKey<String>('99'))),
    );

    // kMaterialListPadding.vertical is 8.
    const Offset menuPaddingOffset = Offset(0.0, -8.0);
    final Offset selectedItemOffset = selectedItem.localToGlobal(Offset.zero);
    final Offset menuItemContainerOffset = menuItemContainer.localToGlobal(menuPaddingOffset);
    // Selected item should be aligned to the bottom of the dropdown menu.
    expect(
      selectedItem.size.bottomCenter(selectedItemOffset).dy,
      menuItemContainer.size.bottomCenter(menuItemContainerOffset).dy,
    );
  });

  testWidgets('Size of DropdownButton with null value', (WidgetTester tester) async {
    final Key buttonKey = UniqueKey();
    String? value;

    Widget build() => buildFrame(buttonKey: buttonKey, initialValue: value, onChanged: onChanged);

    await tester.pumpWidget(build());
    final RenderBox buttonBoxNullValue = tester.renderObject<RenderBox>(find.byKey(buttonKey));
    assert(buttonBoxNullValue.attached);

    value = 'three';
    await tester.pumpWidget(build());
    final RenderBox buttonBox = tester.renderObject<RenderBox>(find.byKey(buttonKey));
    assert(buttonBox.attached);

    // A Dropdown button with a null value should be the same size as a
    // one with a non-null value.
    expect(
      buttonBox.localToGlobal(Offset.zero),
      equals(buttonBoxNullValue.localToGlobal(Offset.zero)),
    );
    expect(buttonBox.size, equals(buttonBoxNullValue.size));
  });

  testWidgets('Size of DropdownButton with no items', (WidgetTester tester) async {
    // Regression test for https://github.com/flutter/flutter/issues/26419
    final Key buttonKey = UniqueKey();
    List<String>? items;

    Widget build() => buildFrame(buttonKey: buttonKey, items: items, onChanged: onChanged);

    await tester.pumpWidget(build());
    final RenderBox buttonBoxNullItems = tester.renderObject<RenderBox>(find.byKey(buttonKey));
    assert(buttonBoxNullItems.attached);

    items = <String>[];
    await tester.pumpWidget(build());
    final RenderBox buttonBoxEmptyItems = tester.renderObject<RenderBox>(find.byKey(buttonKey));
    assert(buttonBoxEmptyItems.attached);

    items = <String>['one', 'two', 'three', 'four'];
    await tester.pumpWidget(build());
    final RenderBox buttonBox = tester.renderObject<RenderBox>(find.byKey(buttonKey));
    assert(buttonBox.attached);

    // A Dropdown button with a null value should be the same size as a
    // one with a non-null value.
    expect(
      buttonBox.localToGlobal(Offset.zero),
      equals(buttonBoxNullItems.localToGlobal(Offset.zero)),
    );
    expect(buttonBox.size, equals(buttonBoxNullItems.size));
  });

  testWidgets('Layout of a DropdownButton with null value', (WidgetTester tester) async {
    final Key buttonKey = UniqueKey();
    String? value;

    void onChanged(String? newValue) {
      value = newValue;
    }

    Widget build() => buildFrame(buttonKey: buttonKey, initialValue: value, onChanged: onChanged);

    await tester.pumpWidget(build());
    final RenderBox buttonBox = tester.renderObject<RenderBox>(find.byKey(buttonKey));
    assert(buttonBox.attached);

    // Show the menu.
    await tester.tap(find.byKey(buttonKey));
    await tester.pump();
    await tester.pump(const Duration(seconds: 1)); // finish the menu animation

    // Tap on item 'one', which must appear over the button.
    await tester.tap(find.byKey(buttonKey, skipOffstage: false), warnIfMissed: false);
    await tester.pump();
    await tester.pump(const Duration(seconds: 1)); // finish the menu animation

    await tester.pumpWidget(build());
    expect(value, equals('one'));
  });

  testWidgets('Size of DropdownButton with null value and a hint', (WidgetTester tester) async {
    final Key buttonKey = UniqueKey();
    String? value;

    // The hint will define the dropdown's width
    Widget build() =>
        buildFrame(buttonKey: buttonKey, initialValue: value, hint: const Text('onetwothree'));

    await tester.pumpWidget(build());
    expect(find.text('onetwothree'), findsOneWidget);
    final RenderBox buttonBoxHintValue = tester.renderObject<RenderBox>(find.byKey(buttonKey));
    assert(buttonBoxHintValue.attached);

    value = 'three';
    await tester.pumpWidget(build());
    final RenderBox buttonBox = tester.renderObject<RenderBox>(find.byKey(buttonKey));
    assert(buttonBox.attached);

    // A Dropdown button with a null value and a hint should be the same size as a
    // one with a non-null value.
    expect(
      buttonBox.localToGlobal(Offset.zero),
      equals(buttonBoxHintValue.localToGlobal(Offset.zero)),
    );
    expect(buttonBox.size, equals(buttonBoxHintValue.size));
  });

  testWidgets('Dropdown menus must fit within the screen', (WidgetTester tester) async {
    // In all of the tests that follow we're assuming that the dropdown menu
    // is horizontally aligned with the center of the dropdown button and padded
    // on the top, left, and right.
    const EdgeInsets buttonPadding = EdgeInsets.only(top: 8.0, left: 16.0, right: 24.0);

    Rect getExpandedButtonRect() {
      final RenderBox box = tester.renderObject<RenderBox>(find.byType(dropdownButtonType));
      final Rect buttonRect = box.localToGlobal(Offset.zero) & box.size;
      return buttonPadding.inflateRect(buttonRect);
    }

    late Rect buttonRect;
    late Rect menuRect;

    Future<void> popUpAndDown(Widget frame) async {
      await tester.pumpWidget(frame);
      await tester.tap(find.byType(dropdownButtonType));
      await tester.pumpAndSettle();
      menuRect = getMenuRect(tester);
      buttonRect = getExpandedButtonRect();
      await tester.tap(find.byType(dropdownButtonType, skipOffstage: false), warnIfMissed: false);
    }

    // Dropdown button is along the top of the app. The top of the menu is
    // aligned with the top of the expanded button and shifted horizontally
    // so that it fits within the frame.

    await popUpAndDown(
      buildFrame(
        dropdownAlignment: Alignment.topLeft,
        initialValue: menuItems.last,
        onChanged: onChanged,
      ),
    );
    expect(menuRect.topLeft, Offset.zero);
    expect(menuRect.topRight, Offset(menuRect.width, 0.0));

    await popUpAndDown(
      buildFrame(
        dropdownAlignment: Alignment.topCenter,
        initialValue: menuItems.last,
        onChanged: onChanged,
      ),
    );
    expect(menuRect.topLeft, Offset(buttonRect.left, 0.0));
    expect(menuRect.topRight, Offset(buttonRect.right, 0.0));

    await popUpAndDown(
      buildFrame(
        dropdownAlignment: Alignment.topRight,
        initialValue: menuItems.last,
        onChanged: onChanged,
      ),
    );
    expect(menuRect.topLeft, Offset(800.0 - menuRect.width, 0.0));
    expect(menuRect.topRight, const Offset(800.0, 0.0));

    // Dropdown button is along the middle of the app. The top of the menu is
    // aligned with the top of the expanded button (because the 1st item
    // is selected) and shifted horizontally so that it fits within the frame.

    await popUpAndDown(
      buildFrame(
        dropdownAlignment: Alignment.centerLeft,
        initialValue: menuItems.first,
        onChanged: onChanged,
      ),
    );
    expect(menuRect.topLeft, Offset(0.0, buttonRect.top));
    expect(menuRect.topRight, Offset(menuRect.width, buttonRect.top));

    await popUpAndDown(buildFrame(initialValue: menuItems.first, onChanged: onChanged));
    expect(menuRect.topLeft, buttonRect.topLeft);
    expect(menuRect.topRight, buttonRect.topRight);

    await popUpAndDown(
      buildFrame(
        dropdownAlignment: Alignment.centerRight,
        initialValue: menuItems.first,
        onChanged: onChanged,
      ),
    );
    expect(menuRect.topLeft, Offset(800.0 - menuRect.width, buttonRect.top));
    expect(menuRect.topRight, Offset(800.0, buttonRect.top));

    // Dropdown button is along the bottom of the app. The bottom of the menu is
    // aligned with the bottom of the expanded button and shifted horizontally
    // so that it fits within the frame.

    await popUpAndDown(
      buildFrame(
        dropdownAlignment: Alignment.bottomLeft,
        initialValue: menuItems.first,
        onChanged: onChanged,
      ),
    );
    expect(menuRect.bottomLeft, const Offset(0.0, 600.0));
    expect(menuRect.bottomRight, Offset(menuRect.width, 600.0));

    await popUpAndDown(
      buildFrame(
        dropdownAlignment: Alignment.bottomCenter,
        initialValue: menuItems.first,
        onChanged: onChanged,
      ),
    );
    expect(menuRect.bottomLeft, Offset(buttonRect.left, 600.0));
    expect(menuRect.bottomRight, Offset(buttonRect.right, 600.0));

    await popUpAndDown(
      buildFrame(
        dropdownAlignment: Alignment.bottomRight,
        initialValue: menuItems.first,
        onChanged: onChanged,
      ),
    );
    expect(menuRect.bottomLeft, Offset(800.0 - menuRect.width, 600.0));
    expect(menuRect.bottomRight, const Offset(800.0, 600.0));
  });

  testWidgets(
    'Dropdown menus are dismissed on screen orientation changes, but not on keyboard hide',
    (WidgetTester tester) async {
      await tester.pumpWidget(buildFrame(onChanged: onChanged, mediaSize: const Size(800, 600)));
      await tester.tap(find.byType(dropdownButtonType));
      await tester.pumpAndSettle();
      expect(find.byType(ListView), findsOneWidget);

      // Show a keyboard (simulate by shortening the height).
      await tester.pumpWidget(buildFrame(onChanged: onChanged, mediaSize: const Size(800, 300)));
      await tester.pump();
      expect(find.byType(ListView, skipOffstage: false), findsOneWidget);

      // Hide a keyboard again (simulate by increasing the height).
      await tester.pumpWidget(buildFrame(onChanged: onChanged, mediaSize: const Size(800, 600)));
      await tester.pump();
      expect(find.byType(ListView, skipOffstage: false), findsOneWidget);

      // Rotate the device (simulate by changing the aspect ratio).
      await tester.pumpWidget(buildFrame(onChanged: onChanged, mediaSize: const Size(600, 800)));
      await tester.pump();
      expect(find.byType(ListView, skipOffstage: false), findsNothing);
    },
  );

  testWidgets('Semantics Tree contains only selected element', (WidgetTester tester) async {
    final SemanticsTester semantics = SemanticsTester(tester);
    await tester.pumpWidget(buildFrame(onChanged: onChanged));

    expect(semantics, isNot(includesNodeWith(label: menuItems[0])));
    expect(semantics, includesNodeWith(label: menuItems[1]));
    expect(semantics, isNot(includesNodeWith(label: menuItems[2])));
    expect(semantics, isNot(includesNodeWith(label: menuItems[3])));

    semantics.dispose();
  });

  testWidgets('Dropdown button includes semantics', (WidgetTester tester) async {
    final SemanticsHandle handle = tester.ensureSemantics();
    const Key key = Key('test');
    await tester.pumpWidget(
      buildFrame(
        buttonKey: key,
        initialValue: null,
        onChanged: (String? _) {},
        hint: const Text('test'),
      ),
    );

    // By default the hint contributes the label.
    expect(
      tester.getSemantics(find.text('test')),
      matchesSemantics(
        isButton: true,
        hasExpandedState: true,
        label: 'test',
        hasTapAction: true,
        hasFocusAction: true,
        isFocusable: true,
      ),
    );

    await tester.pumpWidget(
      buildFrame(
        buttonKey: key,
        initialValue: 'three',
        onChanged: onChanged,
        hint: const Text('test'),
      ),
    );

    // Displays label of select item.
    expect(
      tester.getSemantics(find.text('three')),
      matchesSemantics(
        isButton: true,
        hasExpandedState: true,
        label: 'three',
        hasTapAction: true,
        hasFocusAction: true,
        isFocusable: true,
      ),
    );
    handle.dispose();
  });

  testWidgets('Dropdown menu includes semantics', (WidgetTester tester) async {
    final SemanticsTester semantics = SemanticsTester(tester);
    const Key key = Key('test');
    await tester.pumpWidget(buildFrame(buttonKey: key, initialValue: null, onChanged: onChanged));
    await tester.tap(find.byKey(key));
    await tester.pumpAndSettle();

    expect(
      semantics,
      hasSemantics(
        TestSemantics.root(
          children: <TestSemantics>[
            TestSemantics.rootChild(
              actions: <SemanticsAction>[SemanticsAction.tap, SemanticsAction.dismiss],
              label: 'Dismiss',
              textDirection: TextDirection.ltr,
              children: <TestSemantics>[
                TestSemantics(
                  role: SemanticsRole.menu,
                  flags: <SemanticsFlag>[SemanticsFlag.scopesRoute, SemanticsFlag.namesRoute],
                  label: 'Popup menu',
                  children: <TestSemantics>[
                    TestSemantics(
                      children: <TestSemantics>[
                        TestSemantics(
                          flags: <SemanticsFlag>[SemanticsFlag.hasImplicitScrolling],
                          children: <TestSemantics>[
                            TestSemantics(
                              role: SemanticsRole.menuItem,
                              label: 'one',
                              textDirection: TextDirection.ltr,
                              flags: <SemanticsFlag>[
                                SemanticsFlag.isButton,
                                SemanticsFlag.isFocused,
                                SemanticsFlag.isFocusable,
                              ],
                              tags: <SemanticsTag>[const SemanticsTag('RenderViewport.twoPane')],
                              actions: <SemanticsAction>[
                                SemanticsAction.tap,
                                SemanticsAction.focus,
                              ],
                            ),
                            TestSemantics(
                              role: SemanticsRole.menuItem,
                              label: 'two',
                              textDirection: TextDirection.ltr,
                              flags: <SemanticsFlag>[
                                SemanticsFlag.isButton,
                                SemanticsFlag.isFocusable,
                              ],
                              tags: <SemanticsTag>[const SemanticsTag('RenderViewport.twoPane')],
                              actions: <SemanticsAction>[
                                SemanticsAction.tap,
                                SemanticsAction.focus,
                              ],
                            ),
                            TestSemantics(
                              role: SemanticsRole.menuItem,
                              label: 'three',
                              textDirection: TextDirection.ltr,
                              flags: <SemanticsFlag>[
                                SemanticsFlag.isButton,
                                SemanticsFlag.isFocusable,
                              ],
                              tags: <SemanticsTag>[const SemanticsTag('RenderViewport.twoPane')],
                              actions: <SemanticsAction>[
                                SemanticsAction.tap,
                                SemanticsAction.focus,
                              ],
                            ),
                            TestSemantics(
                              role: SemanticsRole.menuItem,
                              label: 'four',
                              textDirection: TextDirection.ltr,
                              flags: <SemanticsFlag>[
                                SemanticsFlag.isButton,
                                SemanticsFlag.isFocusable,
                              ],
                              tags: <SemanticsTag>[const SemanticsTag('RenderViewport.twoPane')],
                              actions: <SemanticsAction>[
                                SemanticsAction.tap,
                                SemanticsAction.focus,
                              ],
                            ),
                          ],
                        ),
                      ],
                    ),
                  ],
                ),
              ],
            ),
          ],
        ),
        ignoreId: true,
        ignoreRect: true,
        ignoreTransform: true,
      ),
    );
    semantics.dispose();
  });

  testWidgets('disabledHint displays on empty items or onChanged', (WidgetTester tester) async {
    final Key buttonKey = UniqueKey();

    Widget build({List<String>? items, ValueChanged<String?>? onChanged}) => buildFrame(
      items: items,
      onChanged: onChanged,
      buttonKey: buttonKey,
      initialValue: null,
      hint: const Text('enabled'),
      disabledHint: const Text('disabled'),
    );

    // [disabledHint] should display when [items] is null
    await tester.pumpWidget(build(onChanged: onChanged));
    expect(find.text('enabled'), findsNothing);
    expect(find.text('disabled'), findsOneWidget);

    // [disabledHint] should display when [items] is an empty list.
    await tester.pumpWidget(build(items: <String>[], onChanged: onChanged));
    expect(find.text('enabled'), findsNothing);
    expect(find.text('disabled'), findsOneWidget);

    // [disabledHint] should display when [onChanged] is null
    await tester.pumpWidget(build(items: menuItems));
    expect(find.text('enabled'), findsNothing);
    expect(find.text('disabled'), findsOneWidget);
    final RenderBox disabledHintBox = tester.renderObject<RenderBox>(find.byKey(buttonKey));

    // A Dropdown button with a disabled hint should be the same size as a
    // one with a regular enabled hint.
    await tester.pumpWidget(build(items: menuItems, onChanged: onChanged));
    expect(find.text('disabled'), findsNothing);
    expect(find.text('enabled'), findsOneWidget);
    final RenderBox enabledHintBox = tester.renderObject<RenderBox>(find.byKey(buttonKey));
    expect(
      enabledHintBox.localToGlobal(Offset.zero),
      equals(disabledHintBox.localToGlobal(Offset.zero)),
    );
    expect(enabledHintBox.size, equals(disabledHintBox.size));
  });

  // Regression test for https://github.com/flutter/flutter/issues/70177
  testWidgets('disabledHint behavior test', (WidgetTester tester) async {
    Widget build({
      List<String>? items,
      ValueChanged<String?>? onChanged,
      String? value,
      Widget? hint,
      Widget? disabledHint,
    }) => buildFrame(
      items: items,
      onChanged: onChanged,
      initialValue: value,
      hint: hint,
      disabledHint: disabledHint,
    );

    // The selected value should be displayed when the button is disabled.
    await tester.pumpWidget(build(items: menuItems, value: 'two'));
    // The dropdown icon and the selected menu item are vertically aligned.
    expect(tester.getCenter(find.text('two')).dy, tester.getCenter(find.byType(Icon)).dy);

    // If [value] is null, the button is enabled, hint is displayed.
    await tester.pumpWidget(
      build(
        items: menuItems,
        onChanged: onChanged,
        hint: const Text('hint'),
        disabledHint: const Text('disabledHint'),
      ),
    );
    expect(tester.getCenter(find.text('hint')).dy, tester.getCenter(find.byType(Icon)).dy);

    // If [value] is null, the button is disabled, [disabledHint] is displayed when [disabledHint] is non-null.
    await tester.pumpWidget(
      build(items: menuItems, hint: const Text('hint'), disabledHint: const Text('disabledHint')),
    );
    expect(tester.getCenter(find.text('disabledHint')).dy, tester.getCenter(find.byType(Icon)).dy);

    // If [value] is null, the button is disabled, [hint] is displayed when [disabledHint] is null.
    await tester.pumpWidget(build(items: menuItems, hint: const Text('hint')));
    expect(tester.getCenter(find.text('hint')).dy, tester.getCenter(find.byType(Icon)).dy);

    int? getIndex() {
      final IndexedStack stack = tester.element(find.byType(IndexedStack)).widget as IndexedStack;
      return stack.index;
    }

    // If [value], [hint] and [disabledHint] are null, the button is disabled, nothing displayed.
    await tester.pumpWidget(build(items: menuItems));
    expect(getIndex(), null);

    // If [value], [hint] and [disabledHint] are null, the button is enabled, nothing displayed.
    await tester.pumpWidget(build(items: menuItems, onChanged: onChanged));
    expect(getIndex(), null);
  });

  testWidgets('DropdownButton selected item color test', (WidgetTester tester) async {
    Widget build({
      ValueChanged<String?>? onChanged,
      String? value,
      Widget? hint,
      Widget? disabledHint,
    }) {
      return MaterialApp(
        theme: ThemeData(disabledColor: Colors.pink),
        home: Scaffold(
          body: Center(
            child: Column(
              children: <Widget>[
                DropdownButtonFormField<String>(
                  style: const TextStyle(color: Colors.yellow),
                  disabledHint: disabledHint,
                  hint: hint,
                  items: const <DropdownMenuItem<String>>[
                    DropdownMenuItem<String>(value: 'one', child: Text('one')),
                    DropdownMenuItem<String>(value: 'two', child: Text('two')),
                  ],
                  initialValue: value,
                  onChanged: onChanged,
                ),
              ],
            ),
          ),
        ),
      );
    }

    Color textColor(String text) {
      return tester.renderObject<RenderParagraph>(find.text(text)).text.style!.color!;
    }

    // The selected value should be displayed when the button is enabled.
    await tester.pumpWidget(build(onChanged: onChanged, value: 'two'));
    // The dropdown icon and the selected menu item are vertically aligned.
    expect(tester.getCenter(find.text('two')).dy, tester.getCenter(find.byType(Icon)).dy);
    // Selected item has a normal color from [DropdownButtonFormField.style]
    // when the button is enabled.
    expect(textColor('two'), Colors.yellow);

    // The selected value should be displayed when the button is disabled.
    await tester.pumpWidget(build(value: 'two'));
    expect(tester.getCenter(find.text('two')).dy, tester.getCenter(find.byType(Icon)).dy);
    // Selected item has a disabled color from [theme.disabledColor]
    // when the button is disable.
    expect(textColor('two'), Colors.pink);
  });

  testWidgets('DropdownButton hint displays when the items list is empty, '
      'items is null, and disabledHint is null', (WidgetTester tester) async {
    final Key buttonKey = UniqueKey();

    Widget build({List<String>? items}) {
      return buildFrame(
        items: items,
        buttonKey: buttonKey,
        initialValue: null,
        hint: const Text('hint used when disabled'),
      );
    }

    // [hint] should display when [items] is null and [disabledHint] is not defined
    await tester.pumpWidget(build());
    expect(find.text('hint used when disabled'), findsOneWidget);

    // [hint] should display when [items] is an empty list and [disabledHint] is not defined.
    await tester.pumpWidget(build(items: <String>[]));
    expect(find.text('hint used when disabled'), findsOneWidget);
  });

  testWidgets('DropdownButton disabledHint is null by default', (WidgetTester tester) async {
    final Key buttonKey = UniqueKey();

    Widget build({List<String>? items}) {
      return buildFrame(
        items: items,
        buttonKey: buttonKey,
        initialValue: null,
        hint: const Text('hint used when disabled'),
      );
    }

    // [hint] should display when [items] is null and [disabledHint] is not defined
    await tester.pumpWidget(build());
    expect(find.text('hint used when disabled'), findsOneWidget);

    // [hint] should display when [items] is an empty list and [disabledHint] is not defined.
    await tester.pumpWidget(build(items: <String>[]));
    expect(find.text('hint used when disabled'), findsOneWidget);
  });

  testWidgets(
    'Size of largest widget is used DropdownButton when selectedItemBuilder is non-null',
    (WidgetTester tester) async {
      final List<String> items = <String>['25', '50', '100'];
      const String selectedItem = '25';

      await tester.pumpWidget(
        buildFrame(
          // To test the size constraints, the selected item should not be the
          // largest item. This validates that the button sizes itself according
          // to the largest item regardless of which one is selected.
          initialValue: selectedItem,
          items: items,
          itemHeight: null,
          selectedItemBuilder: (BuildContext context) {
            return items.map<Widget>((String item) {
              return SizedBox(
                height: double.parse(item),
                width: double.parse(item),
                child: Center(child: Text(item)),
              );
            }).toList();
          },
          onChanged: (String? newValue) {},
        ),
      );

      final RenderBox dropdownButtonRenderBox = tester.renderObject<RenderBox>(
        find.widgetWithText(Row, '25'),
      );
      // DropdownButton should be the height of the largest item
      expect(dropdownButtonRenderBox.size.height, 100);
      // DropdownButton should be width of largest item added to the icon size
      expect(dropdownButtonRenderBox.size.width, 100 + 24.0);
    },
  );

  testWidgets(
    'Enabled button - Size of largest widget is used DropdownButton when selectedItemBuilder '
    'is non-null and hint is defined, but smaller than largest selected item widget',
    (WidgetTester tester) async {
      final List<String> items = <String>['25', '50', '100'];

      await tester.pumpWidget(
        buildFrame(
          initialValue: null,
          // [hint] widget is smaller than largest selected item widget
          hint: const SizedBox(height: 50, width: 50, child: Text('hint')),
          items: items,
          itemHeight: null,
          selectedItemBuilder: (BuildContext context) {
            return items.map<Widget>((String item) {
              return SizedBox(
                height: double.parse(item),
                width: double.parse(item),
                child: Center(child: Text(item)),
              );
            }).toList();
          },
          onChanged: (String? newValue) {},
        ),
      );

      final RenderBox dropdownButtonRenderBox = tester.renderObject<RenderBox>(
        find.widgetWithText(Row, 'hint'),
      );
      // DropdownButton should be the height of the largest item
      expect(dropdownButtonRenderBox.size.height, 100);
      // DropdownButton should be width of largest item added to the icon size
      expect(dropdownButtonRenderBox.size.width, 100 + 24.0);
    },
  );

  testWidgets(
    'Enabled button - Size of largest widget is used DropdownButton when selectedItemBuilder '
    'is non-null and hint is defined, but larger than largest selected item widget',
    (WidgetTester tester) async {
      final List<String> items = <String>['25', '50', '100'];
      const String selectedItem = '25';

      await tester.pumpWidget(
        buildFrame(
          // To test the size constraints, the selected item should not be the
          // largest item. This validates that the button sizes itself according
          // to the largest item regardless of which one is selected.
          initialValue: selectedItem,
          // [hint] widget is larger than largest selected item widget
          hint: const SizedBox(height: 125, width: 125, child: Text('hint')),
          items: items,
          itemHeight: null,
          selectedItemBuilder: (BuildContext context) {
            return items.map<Widget>((String item) {
              return SizedBox(
                height: double.parse(item),
                width: double.parse(item),
                child: Center(child: Text(item)),
              );
            }).toList();
          },
          onChanged: (String? newValue) {},
        ),
      );

      final RenderBox dropdownButtonRenderBox = tester.renderObject<RenderBox>(
        find.widgetWithText(Row, '25'),
      );
      // DropdownButton should be the height of the largest item (hint inclusive)
      expect(dropdownButtonRenderBox.size.height, 125);
      // DropdownButton should be width of largest item (hint inclusive) added to the icon size
      expect(dropdownButtonRenderBox.size.width, 125 + 24.0);
    },
  );

  testWidgets(
    'Disabled button - Size of largest widget is used DropdownButton when selectedItemBuilder '
    'is non-null, and hint is defined, but smaller than largest selected item widget',
    (WidgetTester tester) async {
      final List<String> items = <String>['25', '50', '100'];

      await tester.pumpWidget(
        buildFrame(
          initialValue: null,
          // [hint] widget is smaller than largest selected item widget
          hint: const SizedBox(height: 50, width: 50, child: Text('hint')),
          items: items,
          itemHeight: null,
          selectedItemBuilder: (BuildContext context) {
            return items.map<Widget>((String item) {
              return SizedBox(
                height: double.parse(item),
                width: double.parse(item),
                child: Center(child: Text(item)),
              );
            }).toList();
          },
        ),
      );

      final RenderBox dropdownButtonRenderBox = tester.renderObject<RenderBox>(
        find.widgetWithText(Row, 'hint'),
      );
      // DropdownButton should be the height of the largest item
      expect(dropdownButtonRenderBox.size.height, 100);
      // DropdownButton should be width of largest item added to the icon size
      expect(dropdownButtonRenderBox.size.width, 100 + 24.0);
    },
  );

  testWidgets(
    'Disabled button - Size of largest widget is used DropdownButton when selectedItemBuilder '
    'is non-null and hint is defined, but larger than largest selected item widget',
    (WidgetTester tester) async {
      final List<String> items = <String>['25', '50', '100'];

      await tester.pumpWidget(
        buildFrame(
          initialValue: null,
          // [hint] widget is larger than largest selected item widget
          hint: const SizedBox(height: 125, width: 125, child: Text('hint')),
          items: items,
          itemHeight: null,
          selectedItemBuilder: (BuildContext context) {
            return items.map<Widget>((String item) {
              return SizedBox(
                height: double.parse(item),
                width: double.parse(item),
                child: Center(child: Text(item)),
              );
            }).toList();
          },
        ),
      );

      final RenderBox dropdownButtonRenderBox = tester.renderObject<RenderBox>(
        find.widgetWithText(Row, '25', skipOffstage: false),
      );
      // DropdownButton should be the height of the largest item (hint inclusive)
      expect(dropdownButtonRenderBox.size.height, 125);
      // DropdownButton should be width of largest item (hint inclusive) added to the icon size
      expect(dropdownButtonRenderBox.size.width, 125 + 24.0);
    },
  );

  testWidgets(
    'Disabled button - Size of largest widget is used DropdownButton when selectedItemBuilder '
    'is non-null, and disabledHint is defined, but smaller than largest selected item widget',
    (WidgetTester tester) async {
      final List<String> items = <String>['25', '50', '100'];

      await tester.pumpWidget(
        buildFrame(
          initialValue: null,
          // [hint] widget is smaller than largest selected item widget
          disabledHint: const SizedBox(height: 50, width: 50, child: Text('hint')),
          items: items,
          itemHeight: null,
          selectedItemBuilder: (BuildContext context) {
            return items.map<Widget>((String item) {
              return SizedBox(
                height: double.parse(item),
                width: double.parse(item),
                child: Center(child: Text(item)),
              );
            }).toList();
          },
        ),
      );

      final RenderBox dropdownButtonRenderBox = tester.renderObject<RenderBox>(
        find.widgetWithText(Row, 'hint'),
      );
      // DropdownButton should be the height of the largest item
      expect(dropdownButtonRenderBox.size.height, 100);
      // DropdownButton should be width of largest item added to the icon size
      expect(dropdownButtonRenderBox.size.width, 100 + 24.0);
    },
  );

  testWidgets(
    'Disabled button - Size of largest widget is used DropdownButton when selectedItemBuilder '
    'is non-null and disabledHint is defined, but larger than largest selected item widget',
    (WidgetTester tester) async {
      final List<String> items = <String>['25', '50', '100'];

      await tester.pumpWidget(
        buildFrame(
          initialValue: null,
          // [hint] widget is larger than largest selected item widget
          disabledHint: const SizedBox(height: 125, width: 125, child: Text('hint')),
          items: items,
          itemHeight: null,
          selectedItemBuilder: (BuildContext context) {
            return items.map<Widget>((String item) {
              return SizedBox(
                height: double.parse(item),
                width: double.parse(item),
                child: Center(child: Text(item)),
              );
            }).toList();
          },
        ),
      );

      final RenderBox dropdownButtonRenderBox = tester.renderObject<RenderBox>(
        find.widgetWithText(Row, '25', skipOffstage: false),
      );
      // DropdownButton should be the height of the largest item (hint inclusive)
      expect(dropdownButtonRenderBox.size.height, 125);
      // DropdownButton should be width of largest item (hint inclusive) added to the icon size
      expect(dropdownButtonRenderBox.size.width, 125 + 24.0);
    },
  );

  testWidgets('Menu width is correct when set', (WidgetTester tester) async {
    // Regression test for https://github.com/flutter/flutter/issues/133267.
    final List<String> items = <String>['25', '50', '100'];
    const String selectedItem = '25';

    await tester.pumpWidget(
      buildFrame(
        initialValue: selectedItem,
        items: items,
        menuWidth: 200,
        selectedItemBuilder: (BuildContext context) {
          return items.map<Widget>((String item) {
            return SizedBox(
              height: double.parse(item),
              width: double.parse(item),
              child: Center(child: Text(item)),
            );
          }).toList();
        },
        onChanged: (String? newValue) {},
      ),
    );

    await tester.tap(find.text('25'));
    await tester.pumpAndSettle();

    expect(getMenuRect(tester).width, 200);
  });

  testWidgets('Dropdown in middle showing middle item', (WidgetTester tester) async {
    final List<DropdownMenuItem<int>> items = List<DropdownMenuItem<int>>.generate(
      100,
      (int i) => DropdownMenuItem<int>(value: i, child: Text('$i')),
    );

    final DropdownButton<int> button = DropdownButton<int>(
      value: 50,
      onChanged: (int? newValue) {},
      items: items,
    );

    double getMenuScroll() {
      double scrollPosition;
      final ScrollController scrollController = PrimaryScrollController.of(
        tester.element(find.byType(ListView)),
      );
      scrollPosition = scrollController.position.pixels;
      return scrollPosition;
    }

    await tester.pumpWidget(
      MaterialApp(
        home: Material(child: Align(child: button)),
      ),
    );

    await tester.tap(find.text('50'));
    await tester.pumpAndSettle();
    expect(getMenuScroll(), 2180.0);
  });

  testWidgets('Dropdown in top showing bottom item', (WidgetTester tester) async {
    final List<DropdownMenuItem<int>> items = List<DropdownMenuItem<int>>.generate(
      100,
      (int i) => DropdownMenuItem<int>(value: i, child: Text('$i')),
    );

    final DropdownButton<int> button = DropdownButton<int>(
      value: 99,
      onChanged: (int? newValue) {},
      items: items,
    );

    double getMenuScroll() {
      double scrollPosition;
      final ScrollController scrollController = PrimaryScrollController.of(
        tester.element(find.byType(ListView)),
      );
      scrollPosition = scrollController.position.pixels;
      return scrollPosition;
    }

    await tester.pumpWidget(
      MaterialApp(
        home: Material(
          child: Align(alignment: Alignment.topCenter, child: button),
        ),
      ),
    );

    await tester.tap(find.text('99'));
    await tester.pumpAndSettle();
    expect(getMenuScroll(), 4312.0);
  });

  testWidgets('Dropdown in bottom showing top item', (WidgetTester tester) async {
    final List<DropdownMenuItem<int>> items = List<DropdownMenuItem<int>>.generate(
      100,
      (int i) => DropdownMenuItem<int>(value: i, child: Text('$i')),
    );

    final DropdownButton<int> button = DropdownButton<int>(
      value: 0,
      onChanged: (int? newValue) {},
      items: items,
    );

    double getMenuScroll() {
      double scrollPosition;
      final ScrollController scrollController = PrimaryScrollController.of(
        tester.element(find.byType(ListView)),
      );
      scrollPosition = scrollController.position.pixels;
      return scrollPosition;
    }

    await tester.pumpWidget(
      MaterialApp(
        home: Material(
          child: Align(alignment: Alignment.bottomCenter, child: button),
        ),
      ),
    );

    await tester.tap(find.text('0'));
    await tester.pumpAndSettle();
    expect(getMenuScroll(), 0.0);
  });

  testWidgets('Dropdown in center showing bottom item', (WidgetTester tester) async {
    final List<DropdownMenuItem<int>> items = List<DropdownMenuItem<int>>.generate(
      100,
      (int i) => DropdownMenuItem<int>(value: i, child: Text('$i')),
    );

    final DropdownButton<int> button = DropdownButton<int>(
      value: 99,
      onChanged: (int? newValue) {},
      items: items,
    );

    double getMenuScroll() {
      double scrollPosition;
      final ScrollController scrollController = PrimaryScrollController.of(
        tester.element(find.byType(ListView)),
      );
      scrollPosition = scrollController.position.pixels;
      return scrollPosition;
    }

    await tester.pumpWidget(
      MaterialApp(
        home: Material(child: Align(child: button)),
      ),
    );

    await tester.tap(find.text('99'));
    await tester.pumpAndSettle();
    expect(getMenuScroll(), 4312.0);
  });

  testWidgets('Dropdown menu respects parent size limits', (WidgetTester tester) async {
    // Regression test for https://github.com/flutter/flutter/issues/24417
    int? selectedIndex;
    await tester.pumpWidget(
      MaterialApp(
        home: Scaffold(
          bottomNavigationBar: const SizedBox(height: 200),
          body: Navigator(
            onGenerateRoute: (RouteSettings settings) {
              return MaterialPageRoute<void>(
                builder: (BuildContext context) {
                  return SafeArea(
                    child: Container(
                      alignment: Alignment.topLeft,
                      // From material/dropdown.dart (menus are unaligned by default):
                      //  _kUnalignedMenuMargin = EdgeInsetsDirectional.only(start: 16.0, end: 24.0)
                      // This padding ensures that the entire menu will be visible
                      padding: const EdgeInsetsDirectional.only(start: 16.0, end: 24.0),
                      child: DropdownButton<int>(
                        value: 12,
                        onChanged: (int? i) {
                          selectedIndex = i;
                        },
                        items: List<DropdownMenuItem<int>>.generate(100, (int i) {
                          return DropdownMenuItem<int>(value: i, child: Text('$i'));
                        }),
                      ),
                    ),
                  );
                },
              );
            },
          ),
        ),
      ),
    );

    await tester.tap(find.text('12'));
    await tester.pumpAndSettle();
    expect(selectedIndex, null);

    await tester.tap(find.text('13').last);
    await tester.pumpAndSettle();
    expect(selectedIndex, 13);
  });

  testWidgets('Dropdown button will accept widgets as its underline', (WidgetTester tester) async {
    const BoxDecoration decoration = BoxDecoration(
      border: Border(bottom: BorderSide(color: Color(0xFFCCBB00), width: 4.0)),
    );
    const BoxDecoration defaultDecoration = BoxDecoration(
      border: Border(bottom: BorderSide(color: Color(0xFFBDBDBD), width: 0.0)),
    );

    final Widget customUnderline = Container(height: 4.0, decoration: decoration);
    final Key buttonKey = UniqueKey();

    final Finder decoratedBox = find.descendant(
      of: find.byKey(buttonKey),
      matching: find.byType(DecoratedBox),
    );

    await tester.pumpWidget(
      buildFrame(buttonKey: buttonKey, underline: customUnderline, onChanged: onChanged),
    );
    expect(tester.widgetList<DecoratedBox>(decoratedBox).last.decoration, decoration);

    await tester.pumpWidget(buildFrame(buttonKey: buttonKey, onChanged: onChanged));
    expect(tester.widgetList<DecoratedBox>(decoratedBox).last.decoration, defaultDecoration);
  });

  testWidgets('DropdownButton selectedItemBuilder builds custom buttons', (
    WidgetTester tester,
  ) async {
    const List<String> items = <String>['One', 'Two', 'Three'];
    String? selectedItem = items[0];

    await tester.pumpWidget(
      StatefulBuilder(
        builder: (BuildContext context, StateSetter setState) {
          return MaterialApp(
            home: Scaffold(
              body: DropdownButton<String>(
                value: selectedItem,
                onChanged: (String? string) {
                  setState(() => selectedItem = string);
                },
                selectedItemBuilder: (BuildContext context) {
                  int index = 0;
                  return items.map((String string) {
                    index += 1;
                    return Text('$string as an Arabic numeral: $index');
                  }).toList();
                },
                items: items.map((String string) {
                  return DropdownMenuItem<String>(value: string, child: Text(string));
                }).toList(),
              ),
            ),
          );
        },
      ),
    );

    expect(find.text('One as an Arabic numeral: 1'), findsOneWidget);
    await tester.tap(find.text('One as an Arabic numeral: 1'));
    await tester.pumpAndSettle();
    await tester.tap(find.text('Two'));
    await tester.pumpAndSettle();
    expect(find.text('Two as an Arabic numeral: 2'), findsOneWidget);
  });

  testWidgets('DropdownButton uses default color when expanded', (WidgetTester tester) async {
    await checkDropdownColor(tester);
  });

  testWidgets('DropdownButton uses dropdownColor when expanded', (WidgetTester tester) async {
    await checkDropdownColor(tester, color: const Color.fromRGBO(120, 220, 70, 0.8));
  });

  testWidgets('DropdownButtonFormField uses dropdownColor when expanded', (
    WidgetTester tester,
  ) async {
    await checkDropdownColor(
      tester,
      color: const Color.fromRGBO(120, 220, 70, 0.8),
      isFormField: true,
    );
  });

  testWidgets('DropdownButton hint displays properly when selectedItemBuilder is defined', (
    WidgetTester tester,
  ) async {
    // Regression test for https://github.com/flutter/flutter/issues/42340
    final List<String> items = <String>['1', '2', '3'];
    String? selectedItem;

    await tester.pumpWidget(
      StatefulBuilder(
        builder: (BuildContext context, StateSetter setState) {
          return MaterialApp(
            home: Scaffold(
              body: DropdownButton<String>(
                hint: const Text('Please select an item'),
                value: selectedItem,
                onChanged: (String? string) {
                  setState(() {
                    selectedItem = string;
                  });
                },
                selectedItemBuilder: (BuildContext context) {
                  return items.map((String item) {
                    return Text('You have selected: $item');
                  }).toList();
                },
                items: items.map((String item) {
                  return DropdownMenuItem<String>(value: item, child: Text(item));
                }).toList(),
              ),
            ),
          );
        },
      ),
    );

    // Initially shows the hint text
    expect(find.text('Please select an item'), findsOneWidget);
    await tester.tap(find.text('Please select an item', skipOffstage: false), warnIfMissed: false);
    await tester.pumpAndSettle();
    await tester.tap(find.text('1'));
    await tester.pumpAndSettle();
    // Selecting an item should display its corresponding item builder
    expect(find.text('You have selected: 1'), findsOneWidget);
  });

  testWidgets('Variable size and oversized menu items', (WidgetTester tester) async {
    final List<double> itemHeights = <double>[30, 40, 50, 60];
    double? dropdownValue = itemHeights[0];

    Widget buildFrame() {
      return MaterialApp(
        home: Scaffold(
          body: Center(
            child: StatefulBuilder(
              builder: (BuildContext context, StateSetter setState) {
                return DropdownButton<double>(
                  onChanged: (double? value) {
                    setState(() {
                      dropdownValue = value;
                    });
                  },
                  value: dropdownValue,
                  itemHeight: null,
                  items: itemHeights.map<DropdownMenuItem<double>>((double value) {
                    return DropdownMenuItem<double>(
                      key: ValueKey<double>(value),
                      value: value,
                      child: Center(
                        child: Container(width: 100, height: value, color: Colors.blue),
                      ),
                    );
                  }).toList(),
                );
              },
            ),
          ),
        ),
      );
    }

    final Finder dropdownIcon = find.byType(Icon);
    final Finder item30 = find.byKey(const ValueKey<double>(30), skipOffstage: false);
    final Finder item40 = find.byKey(const ValueKey<double>(40), skipOffstage: false);
    final Finder item50 = find.byKey(const ValueKey<double>(50), skipOffstage: false);
    final Finder item60 = find.byKey(const ValueKey<double>(60), skipOffstage: false);

    // Only the DropdownButton is visible. It contains the selected item
    // and a dropdown arrow icon.
    await tester.pumpWidget(buildFrame());
    expect(dropdownIcon, findsOneWidget);
    expect(item30, findsOneWidget);

    // All menu items have a minimum height of 48. The centers of the
    // dropdown icon and the selected menu item are vertically aligned
    // and horizontally adjacent.
    expect(tester.getSize(item30), const Size(100, 48));
    expect(tester.getCenter(item30).dy, tester.getCenter(dropdownIcon).dy);
    expect(tester.getTopRight(item30).dx, tester.getTopLeft(dropdownIcon).dx);

    // Show the popup menu.
    await tester.tap(item30);
    await tester.pumpAndSettle();

    // Each item appears twice, once in the menu and once
    // in the dropdown button's IndexedStack.
    expect(item30.evaluate().length, 2);
    expect(item40.evaluate().length, 2);
    expect(item50.evaluate().length, 2);
    expect(item60.evaluate().length, 2);

    // Verify that the items have the expected sizes. The width of the items
    // that appear in the menu is padded by 16 on the left and right.
    expect(tester.getSize(item30.first), const Size(100, 48));
    expect(tester.getSize(item40.first), const Size(100, 48));
    expect(tester.getSize(item50.first), const Size(100, 50));
    expect(tester.getSize(item60.first), const Size(100, 60));
    expect(tester.getSize(item30.last), const Size(132, 48));
    expect(tester.getSize(item40.last), const Size(132, 48));
    expect(tester.getSize(item50.last), const Size(132, 50));
    expect(tester.getSize(item60.last), const Size(132, 60));

    // The vertical center of the selectedItem (item30) should
    // line up with its button counterpart.
    expect(tester.getCenter(item30.first).dy, tester.getCenter(item30.last).dy);

    // The menu items should be arranged in a column.
    expect(tester.getBottomLeft(item30.last), tester.getTopLeft(item40.last));
    expect(tester.getBottomLeft(item40.last), tester.getTopLeft(item50.last));
    expect(tester.getBottomLeft(item50.last), tester.getTopLeft(item60.last));

    // Dismiss the menu by selecting item40 and then show the menu again.
    await tester.tap(item40.last);
    await tester.pumpAndSettle();
    expect(dropdownValue, 40);
    await tester.tap(item40.first);
    await tester.pumpAndSettle();

    // The vertical center of the selectedItem (item40) should
    // line up with its button counterpart.
    expect(tester.getCenter(item40.first).dy, tester.getCenter(item40.last).dy);
  });

  testWidgets('DropdownButton menu items do not resize when its route is popped', (
    WidgetTester tester,
  ) async {
    // Regression test for https://github.com/flutter/flutter/issues/44877.
    const List<String> items = <String>['one', 'two', 'three'];
    String? item = items[0];
    late double textScale;

    await tester.pumpWidget(
      StatefulBuilder(
        builder: (BuildContext context, StateSetter setState) {
          return MaterialApp(
            builder: (BuildContext context, Widget? child) {
              textScale = MediaQuery.of(context).textScaler.scale(14) / 14;
              return MediaQuery(
                data: MediaQueryData(textScaler: TextScaler.linear(textScale)),
                child: child!,
              );
            },
            home: Scaffold(
              body: DropdownButton<String>(
                value: item,
                items: items
                    .map((String item) => DropdownMenuItem<String>(value: item, child: Text(item)))
                    .toList(),
                onChanged: (String? newItem) {
                  setState(() {
                    item = newItem;
                    textScale += 0.1;
                  });
                },
              ),
            ),
          );
        },
      ),
    );

    // Verify that the first item is showing.
    expect(find.text('one'), findsOneWidget);

    // Select a different item to trigger setState, which updates mediaQuery
    // and forces a performLayout on the popped _DropdownRoute. This operation
    // should not cause an exception.
    await tester.tap(find.text('one'));
    await tester.pumpAndSettle();
    await tester.tap(find.text('two').last);
    await tester.pumpAndSettle();
    expect(find.text('two'), findsOneWidget);
  });

  testWidgets('DropdownButton hint is selected item', (WidgetTester tester) async {
    const double hintPaddingOffset = 8;
    const List<String> itemValues = <String>['item0', 'item1', 'item2', 'item3'];
    String? selectedItem = 'item0';

    Widget buildFrame() {
      return MaterialApp(
        home: Scaffold(
          body: ButtonTheme(
            alignedDropdown: true,
            child: DropdownButtonHideUnderline(
              child: Center(
                child: StatefulBuilder(
                  builder: (BuildContext context, StateSetter setState) {
                    // The pretzel below is from an actual app. The price
                    // of limited configurability is keeping this working.
                    return DropdownButton<String>(
                      isExpanded: true,
                      elevation: 2,
                      hint: LayoutBuilder(
                        builder: (BuildContext context, BoxConstraints constraints) {
                          // Stack with a positioned widget is used to override the
                          // hard coded 16px margin in the dropdown code, so that
                          // this hint aligns "properly" with the menu.
                          return Stack(
                            clipBehavior: Clip.none,
                            alignment: Alignment.topCenter,
                            children: <Widget>[
                              PositionedDirectional(
                                width: constraints.maxWidth + hintPaddingOffset,
                                start: -hintPaddingOffset,
                                top: 4.0,
                                child: Text('-$selectedItem-'),
                              ),
                            ],
                          );
                        },
                      ),
                      onChanged: (String? value) {
                        setState(() {
                          selectedItem = value;
                        });
                      },
                      icon: Container(),
                      items: itemValues.map<DropdownMenuItem<String>>((String value) {
                        return DropdownMenuItem<String>(value: value, child: Text(value));
                      }).toList(),
                    );
                  },
                ),
              ),
            ),
          ),
        ),
      );
    }

    await tester.pumpWidget(buildFrame());
    expect(tester.getTopLeft(find.text('-item0-')).dx, 8);

    // Show the popup menu.
    await tester.tap(find.text('-item0-', skipOffstage: false), warnIfMissed: false);
    await tester.pumpAndSettle();

    expect(tester.getTopLeft(find.text('-item0-')).dx, 8);
  });

  Finder findInputDecoratorBorderPainter() {
    return find.descendant(
      of: find.byWidgetPredicate((Widget w) => '${w.runtimeType}' == '_BorderContainer'),
      matching: find.byWidgetPredicate((Widget w) => w is CustomPaint),
    );
  }

  testWidgets('DropdownButton can be focused, and has focusColor', (WidgetTester tester) async {
    tester.binding.focusManager.highlightStrategy = FocusHighlightStrategy.alwaysTraditional;
    final UniqueKey buttonKey = UniqueKey();
    final FocusNode focusNode = FocusNode(debugLabel: 'DropdownButton');
    addTearDown(focusNode.dispose);

    await tester.pumpWidget(
      buildFrame(
        buttonKey: buttonKey,
        onChanged: onChanged,
        focusNode: focusNode,
        autofocus: true,
        useMaterial3: false,
      ),
    );
    await tester.pumpAndSettle(); // Pump a frame for autofocus to take effect.
    expect(focusNode.hasPrimaryFocus, isTrue);
    expect(
      find.byType(Material),
      paints..rect(
        rect: const Rect.fromLTRB(348.0, 276.0, 452.0, 324.0),
        color: const Color(0x1f000000),
      ),
    );

    await tester.pumpWidget(
      buildFrame(
        buttonKey: buttonKey,
        onChanged: onChanged,
        focusNode: focusNode,
        focusColor: const Color(0xff00ff00),
        useMaterial3: false,
      ),
    );
    await tester.pumpAndSettle(); // Pump a frame for autofocus to take effect.
    expect(
      find.byType(Material),
      paints..rect(
        rect: const Rect.fromLTRB(348.0, 276.0, 452.0, 324.0),
        color: const Color(0x1f00ff00),
      ),
    );
  });

  testWidgets('DropdownButtonFormField can be focused, and has focusColor', (
    WidgetTester tester,
  ) async {
    tester.binding.focusManager.highlightStrategy = FocusHighlightStrategy.alwaysTraditional;
    final UniqueKey buttonKey = UniqueKey();
    final FocusNode focusNode = FocusNode(debugLabel: 'DropdownButtonFormField');
    addTearDown(focusNode.dispose);

    await tester.pumpWidget(
      buildFrame(
        isFormField: true,
        buttonKey: buttonKey,
        onChanged: onChanged,
        focusNode: focusNode,
        autofocus: true,
        decoration: const InputDecoration(filled: true),
      ),
    );

    await tester.pump(); // Pump a frame for autofocus to take effect.
    expect(focusNode.hasPrimaryFocus, isTrue);

    // Default focus Color from InputDecorator defaults.
    final ThemeData theme = Theme.of(tester.element(find.byType(InputDecorator)));
    expect(
      findInputDecoratorBorderPainter(),
      paints..path(style: PaintingStyle.fill, color: theme.colorScheme.surfaceContainerHighest),
    );

    // Focus color from Decoration.
    await tester.pumpWidget(
      buildFrame(
        isFormField: true,
        buttonKey: buttonKey,
        onChanged: onChanged,
        focusNode: focusNode,
        decoration: const InputDecoration(filled: true, focusColor: Color(0xff00ffff)),
      ),
    );

    expect(
      findInputDecoratorBorderPainter(),
      paints..path(style: PaintingStyle.fill, color: const Color(0xff00ffff)),
    );

    // Focus color from focusColor property.
    await tester.pumpWidget(
      buildFrame(
        isFormField: true,
        buttonKey: buttonKey,
        onChanged: onChanged,
        focusNode: focusNode,
        decoration: const InputDecoration(filled: true, focusColor: Color(0xff00ffff)),
        focusColor: const Color(0xff00ff00),
      ),
    );

    expect(
      findInputDecoratorBorderPainter(),
      paints..path(style: PaintingStyle.fill, color: const Color(0xff00ff00)),
    );
  });

  // Regression test for https://github.com/flutter/flutter/issues/166642.
  testWidgets('DropdownButtonFormField can replace focusNode properly', (
    WidgetTester tester,
  ) async {
    tester.binding.focusManager.highlightStrategy = FocusHighlightStrategy.alwaysTraditional;
    final UniqueKey buttonKey = UniqueKey();
    FocusNode focusNode = FocusNode(debugLabel: 'DropdownButtonFormField');
    addTearDown(() => focusNode.dispose());

    Widget buildFormField() => buildFrame(
      isFormField: true,
      buttonKey: buttonKey,
      onChanged: onChanged,
      focusNode: focusNode,
      decoration: const InputDecoration(filled: true),
      focusColor: const Color(0xff00ff00),
    );

    await tester.pumpWidget(buildFormField());
    final Color defaultBorderColor = Theme.of(
      tester.element(find.byType(InputDecorator)),
    ).colorScheme.surfaceContainerHighest;
    expect(
      findInputDecoratorBorderPainter(),
      paints..path(style: PaintingStyle.fill, color: defaultBorderColor),
    );

    // Replace focusNode and request focus.
    focusNode.dispose();
    focusNode = FocusNode(debugLabel: 'DropdownButtonFormField');
    focusNode.requestFocus();

    await tester.pumpWidget(buildFormField());
    await tester.pump(); // Wait for requestFocus to take effect.
    expect(
      findInputDecoratorBorderPainter(),
      paints..path(style: PaintingStyle.fill, color: const Color(0xff00ff00)),
    );

    // Replace focusNode and request focus.
    focusNode.dispose();
    focusNode = FocusNode(debugLabel: 'DropdownButtonFormField');
    focusNode.requestFocus();

    await tester.pumpWidget(buildFormField());
    FocusManager.instance.primaryFocus?.unfocus();
    await tester.pump(); // Wait for unfocus to take effect.
    expect(
      findInputDecoratorBorderPainter(),
      paints..path(style: PaintingStyle.fill, color: defaultBorderColor),
    );
  });

  testWidgets('DropdownButtonFormField should properly dispose its internal FocusNode '
      'when replaced by an external FocusNode', (WidgetTester tester) async {
    final UniqueKey buttonKey = UniqueKey();
    FocusNode? focusNode;
    addTearDown(() => focusNode?.dispose());

    Widget buildFormField() => buildFrame(
      isFormField: true,
      buttonKey: buttonKey,
      onChanged: onChanged,
      focusNode: focusNode,
    );

    await tester.pumpWidget(buildFormField());
    final FocusNode internalNode = tester
        .widget<Focus>(
          find
              .descendant(of: find.byType(DropdownButton<String>), matching: find.byType(Focus))
              .first,
        )
        .focusNode!;

    // Replace internal FocusNode with external FocusNode.
    focusNode = FocusNode(debugLabel: 'DropdownButtonFormField');
    await tester.pumpWidget(buildFormField());

    expect(
      internalNode.dispose,
      throwsA(
        isA<FlutterError>().having(
          (FlutterError error) => error.message,
          'message',
          startsWith('A FocusNode was used after being disposed.'),
        ),
      ),
    );
  });

  // Regression test for https://github.com/flutter/flutter/issues/147069.
  testWidgets('DropdownButtonFormField can be hovered', (WidgetTester tester) async {
    tester.binding.focusManager.highlightStrategy = FocusHighlightStrategy.alwaysTraditional;
    final UniqueKey buttonKey = UniqueKey();

    await tester.pumpWidget(
      buildFrame(isFormField: true, buttonKey: buttonKey, onChanged: onChanged),
    );
    await tester.pump();

    // Check inputDecorator.isHovering value because DropdownButtonFormField
    // delegates to the InputDecorator which manages hover overlay.
    InputDecorator inputDecorator = tester.widget(find.byType(InputDecorator));
    expect(inputDecorator.isHovering, false);

    final TestGesture gesture = await tester.createGesture(kind: PointerDeviceKind.mouse);
    await gesture.moveTo(tester.getCenter(find.byKey(buttonKey)));
    await tester.pump();

    inputDecorator = tester.widget(find.byType(InputDecorator));
    expect(inputDecorator.isHovering, true);
  });

  // Regression test for https://github.com/flutter/flutter/issues/151460.
  testWidgets('DropdownButtonFormField has hover color', (WidgetTester tester) async {
    tester.binding.focusManager.highlightStrategy = FocusHighlightStrategy.alwaysTraditional;
    final UniqueKey buttonKey = UniqueKey();

    await tester.pumpWidget(
      buildFrame(
        isFormField: true,
        buttonKey: buttonKey,
        onChanged: onChanged,
        // Setting InputDecoration.filled to true is required to get overlay showing.
        decoration: const InputDecoration(filled: true),
      ),
    );
    await tester.pump();

    final TestGesture gesture = await tester.createGesture(kind: PointerDeviceKind.mouse);
    await gesture.moveTo(tester.getCenter(find.byKey(buttonKey)));
    await tester.pump();
    await tester.pump(const Duration(milliseconds: 15)); // Hover animation.

    // Default hover color.
    final ThemeData theme = Theme.of(tester.element(find.byType(InputDecorator)));
    expect(
      findInputDecoratorBorderPainter(),
      paints..path(
        style: PaintingStyle.fill,
        color: Color.alphaBlend(theme.hoverColor, theme.colorScheme.surfaceContainerHighest),
      ),
    );

    // Custom hover color.
    const Color hoverColor = Color(0xaa00ff00);
    await tester.pumpWidget(
      buildFrame(
        isFormField: true,
        buttonKey: buttonKey,
        onChanged: onChanged,
        decoration: const InputDecoration(filled: true, hoverColor: hoverColor),
      ),
    );
    expect(
      findInputDecoratorBorderPainter(),
      paints..path(
        style: PaintingStyle.fill,
        color: Color.alphaBlend(hoverColor, theme.colorScheme.surfaceContainerHighest),
      ),
    );
  });

  testWidgets("DropdownButton won't be focused if not enabled", (WidgetTester tester) async {
    final UniqueKey buttonKey = UniqueKey();
    final FocusNode focusNode = FocusNode(debugLabel: 'DropdownButton');
    addTearDown(focusNode.dispose);

    await tester.pumpWidget(
      buildFrame(
        buttonKey: buttonKey,
        focusNode: focusNode,
        autofocus: true,
        focusColor: const Color(0xff00ff00),
      ),
    );
    await tester.pump(); // Pump a frame for autofocus to take effect (although it shouldn't).
    expect(focusNode.hasPrimaryFocus, isFalse);
    expect(
      find.byKey(buttonKey),
      isNot(
        paints..rrect(
          rrect: const RRect.fromLTRBXY(0.0, 0.0, 104.0, 48.0, 4.0, 4.0),
          color: const Color(0xff00ff00),
        ),
      ),
    );
  });

  testWidgets('DropdownButton is activated with the enter key', (WidgetTester tester) async {
    final FocusNode focusNode = FocusNode(debugLabel: 'DropdownButton');
    addTearDown(focusNode.dispose);
    String? value = 'one';

    Widget buildFrame() {
      return MaterialApp(
        home: Scaffold(
          body: Center(
            child: StatefulBuilder(
              builder: (BuildContext context, StateSetter setState) {
                return DropdownButton<String>(
                  focusNode: focusNode,
                  autofocus: true,
                  onChanged: (String? newValue) {
                    setState(() {
                      value = newValue;
                    });
                  },
                  value: value,
                  itemHeight: null,
                  items: menuItems.map<DropdownMenuItem<String>>((String item) {
                    return DropdownMenuItem<String>(
                      key: ValueKey<String>(item),
                      value: item,
                      child: Text(item, key: ValueKey<String>('${item}Text')),
                    );
                  }).toList(),
                );
              },
            ),
          ),
        ),
      );
    }

    await tester.pumpWidget(buildFrame());
    await tester.pump(); // Pump a frame for autofocus to take effect.
    expect(focusNode.hasPrimaryFocus, isTrue);

    await tester.sendKeyEvent(LogicalKeyboardKey.enter);
    await tester.pump();
    await tester.pump(const Duration(seconds: 1)); // finish the menu animation
    expect(value, equals('one'));

    await tester.sendKeyEvent(LogicalKeyboardKey.tab); // Focus 'two'
    await tester.pump();
    await tester.sendKeyEvent(LogicalKeyboardKey.enter); // Select 'two'.
    await tester.pump();

    await tester.pump();
    await tester.pump(const Duration(seconds: 1)); // finish the menu animation

    expect(value, equals('two'));
  });

  // Regression test for https://github.com/flutter/flutter/issues/77655.
  testWidgets('DropdownButton selecting a null valued item should be selected', (
    WidgetTester tester,
  ) async {
    final List<MapEntry<String?, String>> items = <MapEntry<String?, String>>[
      const MapEntry<String?, String>(null, 'None'),
      const MapEntry<String?, String>('one', 'One'),
      const MapEntry<String?, String>('two', 'Two'),
    ];
    String? selectedItem = 'one';

    await tester.pumpWidget(
      StatefulBuilder(
        builder: (BuildContext context, StateSetter setState) {
          return MaterialApp(
            home: Scaffold(
              body: DropdownButton<String>(
                value: selectedItem,
                onChanged: (String? string) {
                  setState(() {
                    selectedItem = string;
                  });
                },
                items: items.map((MapEntry<String?, String> item) {
                  return DropdownMenuItem<String>(value: item.key, child: Text(item.value));
                }).toList(),
              ),
            ),
          );
        },
      ),
    );

    await tester.tap(find.text('One'));
    await tester.pumpAndSettle();
    await tester.tap(find.text('None').last);
    await tester.pumpAndSettle();
    expect(find.text('None'), findsOneWidget);
  });

  testWidgets('DropdownButton is activated with the space key', (WidgetTester tester) async {
    final FocusNode focusNode = FocusNode(debugLabel: 'DropdownButton');
    addTearDown(focusNode.dispose);
    String? value = 'one';

    Widget buildFrame() {
      return MaterialApp(
        home: Scaffold(
          body: Center(
            child: StatefulBuilder(
              builder: (BuildContext context, StateSetter setState) {
                return DropdownButton<String>(
                  focusNode: focusNode,
                  autofocus: true,
                  onChanged: (String? newValue) {
                    setState(() {
                      value = newValue;
                    });
                  },
                  value: value,
                  itemHeight: null,
                  items: menuItems.map<DropdownMenuItem<String>>((String item) {
                    return DropdownMenuItem<String>(
                      key: ValueKey<String>(item),
                      value: item,
                      child: Text(item, key: ValueKey<String>('${item}Text')),
                    );
                  }).toList(),
                );
              },
            ),
          ),
        ),
      );
    }

    await tester.pumpWidget(buildFrame());
    await tester.pump(); // Pump a frame for autofocus to take effect.
    expect(focusNode.hasPrimaryFocus, isTrue);

    await tester.sendKeyEvent(LogicalKeyboardKey.space);
    await tester.pump();
    await tester.pump(const Duration(seconds: 1)); // finish the menu animation
    expect(value, equals('one'));

    await tester.sendKeyEvent(LogicalKeyboardKey.tab); // Focus 'two'
    await tester.pump();
    await tester.sendKeyEvent(LogicalKeyboardKey.space); // Select 'two'.
    await tester.pump();

    await tester.pump();
    await tester.pump(const Duration(seconds: 1)); // finish the menu animation

    expect(value, equals('two'));
  });

  testWidgets('Selected element is focused when dropdown is opened', (WidgetTester tester) async {
    final FocusNode focusNode = FocusNode(debugLabel: 'DropdownButton');
    addTearDown(focusNode.dispose);
    String? value = 'one';
    await tester.pumpWidget(
      MaterialApp(
        home: Scaffold(
          body: Center(
            child: StatefulBuilder(
              builder: (BuildContext context, StateSetter setState) {
                return DropdownButton<String>(
                  focusNode: focusNode,
                  autofocus: true,
                  onChanged: (String? newValue) {
                    setState(() {
                      value = newValue;
                    });
                  },
                  value: value,
                  itemHeight: null,
                  items: menuItems.map<DropdownMenuItem<String>>((String item) {
                    return DropdownMenuItem<String>(
                      key: ValueKey<String>(item),
                      value: item,
                      child: Text(item, key: ValueKey<String>('Text $item')),
                    );
                  }).toList(),
                );
              },
            ),
          ),
        ),
      ),
    );

    await tester.pump(); // Pump a frame for autofocus to take effect.
    expect(focusNode.hasPrimaryFocus, isTrue);

    await tester.sendKeyEvent(LogicalKeyboardKey.enter);
    await tester.pump();
    await tester.pump(const Duration(seconds: 1)); // finish the menu open animation
    expect(value, equals('one'));
    expect(
      Focus.of(tester.element(find.byKey(const ValueKey<String>('one')).last)).hasPrimaryFocus,
      isTrue,
    );

    await tester.sendKeyEvent(LogicalKeyboardKey.tab); // Focus 'two'
    await tester.pump();
    await tester.sendKeyEvent(LogicalKeyboardKey.enter); // Select 'two' and close the dropdown.

    await tester.pump();
    await tester.pump(const Duration(seconds: 1)); // finish the menu close animation

    expect(value, equals('two'));

    // Now make sure that "two" is focused when we re-open the dropdown.
    await tester.sendKeyEvent(LogicalKeyboardKey.enter);
    await tester.pump();
    await tester.pump(const Duration(seconds: 1)); // finish the menu open animation
    expect(value, equals('two'));
    final Element element = tester.element(find.byKey(const ValueKey<String>('two')).last);
    final FocusNode node = Focus.of(element);
    expect(node.hasFocus, isTrue);
  });

  testWidgets(
    'Selected element is correctly focused with dropdown that more items than fit on the screen',
    (WidgetTester tester) async {
      final FocusNode focusNode = FocusNode(debugLabel: 'DropdownButton');
      addTearDown(focusNode.dispose);
      int? value = 1;
      final List<int> hugeMenuItems = List<int>.generate(50, (int index) => index);

      await tester.pumpWidget(
        MaterialApp(
          home: Scaffold(
            body: Center(
              child: StatefulBuilder(
                builder: (BuildContext context, StateSetter setState) {
                  return DropdownButton<int>(
                    focusNode: focusNode,
                    autofocus: true,
                    onChanged: (int? newValue) {
                      setState(() {
                        value = newValue;
                      });
                    },
                    value: value,
                    itemHeight: null,
                    items: hugeMenuItems.map<DropdownMenuItem<int>>((int item) {
                      return DropdownMenuItem<int>(
                        key: ValueKey<int>(item),
                        value: item,
                        child: Text(item.toString(), key: ValueKey<String>('Text $item')),
                      );
                    }).toList(),
                  );
                },
              ),
            ),
          ),
        ),
      );

      await tester.pump(); // Pump a frame for autofocus to take effect.
      expect(focusNode.hasPrimaryFocus, isTrue);

      await tester.sendKeyEvent(LogicalKeyboardKey.enter);
      await tester.pump();
      await tester.pump(const Duration(seconds: 1)); // finish the menu open animation
      expect(value, equals(1));
      expect(
        Focus.of(tester.element(find.byKey(const ValueKey<int>(1)).last)).hasPrimaryFocus,
        isTrue,
      );

      for (int i = 0; i < 41; ++i) {
        await tester.sendKeyEvent(LogicalKeyboardKey.tab); // Move to the next one.
        await tester.pumpAndSettle(
          const Duration(milliseconds: 200),
        ); // Wait for it to animate the menu.
      }
      await tester.sendKeyEvent(LogicalKeyboardKey.enter); // Select '42' and close the dropdown.
      await tester.pumpAndSettle(const Duration(seconds: 1)); // Finish the menu close animation
      expect(value, equals(42));

      // Now make sure that "42" is focused when we re-open the dropdown.
      await tester.sendKeyEvent(LogicalKeyboardKey.enter);
      await tester.pump();
      await tester.pump(const Duration(seconds: 1)); // finish the menu open animation
      expect(value, equals(42));
      final Element element = tester.element(find.byKey(const ValueKey<int>(42)).last);
      final FocusNode node = Focus.of(element);
      expect(node.hasFocus, isTrue);
    },
  );

  testWidgets("Having a focused element doesn't interrupt scroll when flung by touch", (
    WidgetTester tester,
  ) async {
    final FocusNode focusNode = FocusNode(debugLabel: 'DropdownButton');
    addTearDown(focusNode.dispose);
    int? value = 1;
    final List<int> hugeMenuItems = List<int>.generate(100, (int index) => index);

    await tester.pumpWidget(
      MaterialApp(
        theme: ThemeData(useMaterial3: false),
        home: Scaffold(
          body: Center(
            child: StatefulBuilder(
              builder: (BuildContext context, StateSetter setState) {
                return DropdownButton<int>(
                  focusNode: focusNode,
                  autofocus: true,
                  onChanged: (int? newValue) {
                    setState(() {
                      value = newValue;
                    });
                  },
                  value: value,
                  itemHeight: null,
                  items: hugeMenuItems.map<DropdownMenuItem<int>>((int item) {
                    return DropdownMenuItem<int>(
                      key: ValueKey<int>(item),
                      value: item,
                      child: Text(item.toString(), key: ValueKey<String>('Text $item')),
                    );
                  }).toList(),
                );
              },
            ),
          ),
        ),
      ),
    );

    await tester.pump(); // Pump a frame for autofocus to take effect.
    expect(focusNode.hasPrimaryFocus, isTrue);

    await tester.sendKeyEvent(LogicalKeyboardKey.enter);
    await tester.pumpAndSettle();
    expect(value, equals(1));
    expect(
      Focus.of(tester.element(find.byKey(const ValueKey<int>(1)).last)).hasPrimaryFocus,
      isTrue,
    );

    // Move to an item very far down the menu.
    for (int i = 0; i < 90; ++i) {
      await tester.sendKeyEvent(LogicalKeyboardKey.tab); // Move to the next one.
      await tester.pumpAndSettle(); // Wait for it to animate the menu.
    }
    expect(
      Focus.of(tester.element(find.byKey(const ValueKey<int>(91)).last)).hasPrimaryFocus,
      isTrue,
    );

    // Scroll back to the top using touch, and make sure we end up there.
    final Finder menu = find.byWidgetPredicate((Widget widget) {
      return widget.runtimeType.toString().startsWith('_DropdownMenu<');
    });
    final Rect menuRect = tester.getRect(menu).shift(tester.getTopLeft(menu));
    for (int i = 0; i < 10; ++i) {
      await tester.fling(menu, Offset(0.0, menuRect.height), 10.0);
    }
    await tester.pumpAndSettle();

    // Make sure that we made it to the top and something didn't stop the
    // scroll.
    expect(find.byKey(const ValueKey<int>(1)), findsNWidgets(2));
    expect(
      tester.getRect(find.byKey(const ValueKey<int>(1)).last),
      equals(const Rect.fromLTRB(372.0, 104.0, 436.0, 152.0)),
    );

    // Scrolling to the top again has removed the one the focus was on from the
    // tree, causing it to lose focus.
    expect(
      Focus.of(
        tester.element(find.byKey(const ValueKey<int>(91), skipOffstage: false).last),
      ).hasPrimaryFocus,
      isFalse,
    );
  });

  testWidgets('DropdownButton onTap callback can request focus', (WidgetTester tester) async {
    final FocusNode focusNode = FocusNode(debugLabel: 'DropdownButton')..addListener(() {});
    addTearDown(focusNode.dispose);
    int? value = 1;
    final List<int> hugeMenuItems = List<int>.generate(100, (int index) => index);

    await tester.pumpWidget(
      MaterialApp(
        home: Scaffold(
          body: Center(
            child: StatefulBuilder(
              builder: (BuildContext context, StateSetter setState) {
                return DropdownButton<int>(
                  focusNode: focusNode,
                  onChanged: (int? newValue) {
                    setState(() {
                      value = newValue;
                    });
                  },
                  value: value,
                  itemHeight: null,
                  items: hugeMenuItems.map<DropdownMenuItem<int>>((int item) {
                    return DropdownMenuItem<int>(
                      key: ValueKey<int>(item),
                      value: item,
                      child: Text(item.toString()),
                    );
                  }).toList(),
                );
              },
            ),
          ),
        ),
      ),
    );

    await tester.pump(); // Pump a frame for autofocus to take effect.
    expect(focusNode.hasPrimaryFocus, isFalse);

    await tester.tap(find.text('1'));
    await tester.pumpAndSettle();

    // Close the dropdown menu.
    await tester.tapAt(const Offset(1.0, 1.0));
    await tester.pumpAndSettle();

    expect(focusNode.hasPrimaryFocus, isTrue);
  });

  testWidgets('DropdownButton changes selected item with arrow keys', (WidgetTester tester) async {
    final FocusNode focusNode = FocusNode(debugLabel: 'DropdownButton');
    addTearDown(focusNode.dispose);
    String? value = 'one';

    Widget buildFrame() {
      return MaterialApp(
        home: Scaffold(
          body: Center(
            child: StatefulBuilder(
              builder: (BuildContext context, StateSetter setState) {
                return DropdownButton<String>(
                  focusNode: focusNode,
                  autofocus: true,
                  onChanged: (String? newValue) {
                    setState(() {
                      value = newValue;
                    });
                  },
                  value: value,
                  itemHeight: null,
                  items: menuItems.map<DropdownMenuItem<String>>((String item) {
                    return DropdownMenuItem<String>(
                      key: ValueKey<String>(item),
                      value: item,
                      child: Text(item, key: ValueKey<String>('${item}Text')),
                    );
                  }).toList(),
                );
              },
            ),
          ),
        ),
      );
    }

    await tester.pumpWidget(buildFrame());
    await tester.pump(); // Pump a frame for autofocus to take effect.
    expect(focusNode.hasPrimaryFocus, isTrue);

    await tester.sendKeyEvent(LogicalKeyboardKey.enter);
    await tester.pump();
    await tester.pump(const Duration(seconds: 1)); // finish the menu animation
    expect(value, equals('one'));

    await tester.sendKeyEvent(LogicalKeyboardKey.arrowDown); // Focus 'two'.
    await tester.pump();
    await tester.sendKeyEvent(LogicalKeyboardKey.arrowDown); // Focus 'three'.
    await tester.pump();
    await tester.sendKeyEvent(LogicalKeyboardKey.arrowUp); // Back to 'two'.
    await tester.pump();
    await tester.sendKeyEvent(LogicalKeyboardKey.enter); // Select 'two'.
    await tester.pump();

    await tester.pump();
    await tester.pump(const Duration(seconds: 1)); // finish the menu animation

    expect(value, equals('two'));
  });

  testWidgets('DropdownButton onTap callback is called when defined', (WidgetTester tester) async {
    int dropdownButtonTapCounter = 0;
    String? value = 'one';

    void onChanged(String? newValue) {
      value = newValue;
    }

    void onTap() {
      dropdownButtonTapCounter += 1;
    }

    Widget build() => buildFrame(initialValue: value, onChanged: onChanged, onTap: onTap);
    await tester.pumpWidget(build());

    expect(dropdownButtonTapCounter, 0);

    // Tap dropdown button.
    await tester.tap(find.text('one'));
    await tester.pumpAndSettle();

    expect(value, equals('one'));
    expect(dropdownButtonTapCounter, 1); // Should update counter.

    // Tap dropdown menu item.
    await tester.tap(find.text('three').last);
    await tester.pumpAndSettle();

    expect(value, equals('three'));
    expect(dropdownButtonTapCounter, 1); // Should not change.

    // Tap dropdown button again.
    await tester.tap(find.text('three', skipOffstage: false), warnIfMissed: false);
    await tester.pumpAndSettle();

    expect(value, equals('three'));
    expect(dropdownButtonTapCounter, 2); // Should update counter.

    // Tap dropdown menu item.
    await tester.tap(find.text('two').last);
    await tester.pumpAndSettle();

    expect(value, equals('two'));
    expect(dropdownButtonTapCounter, 2); // Should not change.
  });

  testWidgets('DropdownMenuItem onTap callback is called when defined', (
    WidgetTester tester,
  ) async {
    String? value = 'one';
    final List<int> menuItemTapCounters = <int>[0, 0, 0, 0];
    void onChanged(String? newValue) {
      value = newValue;
    }

    final List<VoidCallback> onTapCallbacks = <VoidCallback>[
      () {
        menuItemTapCounters[0] += 1;
      },
      () {
        menuItemTapCounters[1] += 1;
      },
      () {
        menuItemTapCounters[2] += 1;
      },
      () {
        menuItemTapCounters[3] += 1;
      },
    ];

    int currentIndex = -1;
    await tester.pumpWidget(
      TestApp(
        textDirection: TextDirection.ltr,
        child: Material(
          child: RepaintBoundary(
            child: DropdownButton<String>(
              value: value,
              onChanged: onChanged,
              items: menuItems.map<DropdownMenuItem<String>>((String item) {
                currentIndex += 1;
                return DropdownMenuItem<String>(
                  value: item,
                  onTap: onTapCallbacks[currentIndex],
                  child: Text(item),
                );
              }).toList(),
            ),
          ),
        ),
      ),
    );

    // Tap dropdown button.
    await tester.tap(find.text('one'));
    await tester.pumpAndSettle();

    expect(value, equals('one'));
    // Counters should still be zero.
    expect(menuItemTapCounters, <int>[0, 0, 0, 0]);

    // Tap dropdown menu item.
    await tester.tap(find.text('three').last);
    await tester.pumpAndSettle();

    // Should update the counter for the third item (second index).
    expect(value, equals('three'));
    expect(menuItemTapCounters, <int>[0, 0, 1, 0]);

    // Tap dropdown button again.
    await tester.tap(find.text('three', skipOffstage: false), warnIfMissed: false);
    await tester.pumpAndSettle();

    // Should not change.
    expect(value, equals('three'));
    expect(menuItemTapCounters, <int>[0, 0, 1, 0]);

    // Tap dropdown menu item.
    await tester.tap(find.text('two').last);
    await tester.pumpAndSettle();

    // Should update the counter for the second item (first index).
    expect(value, equals('two'));
    expect(menuItemTapCounters, <int>[0, 1, 1, 0]);

    // Tap dropdown button again.
    await tester.tap(find.text('two', skipOffstage: false), warnIfMissed: false);
    await tester.pumpAndSettle();

    // Should not change.
    expect(value, equals('two'));
    expect(menuItemTapCounters, <int>[0, 1, 1, 0]);

    // Tap the already selected menu item
    await tester.tap(find.text('two').last);
    await tester.pumpAndSettle();

    // Should update the counter for the second item (first index), even
    // though it was already selected.
    expect(value, equals('two'));
    expect(menuItemTapCounters, <int>[0, 2, 1, 0]);
  });

  testWidgets(
    'Does not crash when option is selected without waiting for opening animation to complete',
    (WidgetTester tester) async {
      // Regression test for b/171846624.

      final List<String> options = <String>['first', 'second', 'third'];
      String? value = options.first;

      await tester.pumpWidget(
        MaterialApp(
          home: Scaffold(
            body: StatefulBuilder(
              builder: (BuildContext context, StateSetter setState) => DropdownButton<String>(
                value: value,
                items: options
                    .map((String s) => DropdownMenuItem<String>(value: s, child: Text(s)))
                    .toList(),
                onChanged: (String? v) {
                  setState(() {
                    value = v;
                  });
                },
              ),
            ),
          ),
        ),
      );
      expect(find.text('first').hitTestable(), findsOneWidget);
      expect(find.text('second').hitTestable(), findsNothing);
      expect(find.text('third').hitTestable(), findsNothing);

      // Open dropdown.
      await tester.tap(find.text('first').hitTestable());
      await tester.pump();

      expect(find.text('third').hitTestable(), findsOneWidget);
      expect(find.text('first').hitTestable(), findsOneWidget);
      expect(find.text('second').hitTestable(), findsOneWidget);

      // Deliberately not waiting for opening animation to complete!

      // Select an option in dropdown.
      await tester.tap(find.text('third').hitTestable());
      await tester.pump();
      expect(find.text('third').hitTestable(), findsOneWidget);
      expect(find.text('first').hitTestable(), findsNothing);
      expect(find.text('second').hitTestable(), findsNothing);
    },
  );

  testWidgets('Dropdown menu should persistently show a scrollbar if it is scrollable', (
    WidgetTester tester,
  ) async {
    await tester.pumpWidget(
      buildFrame(
        initialValue: '0',
        // menu is short enough to fit onto the screen.
        items: List<String>.generate(/*length=*/ 10, (int index) => index.toString()),
        onChanged: onChanged,
      ),
    );
    await tester.tap(find.text('0'));
    await tester.pumpAndSettle();

    ScrollController scrollController = PrimaryScrollController.of(
      tester.element(find.byType(ListView)),
    );
    // The scrollbar shouldn't show if the list fits into the screen.
    expect(scrollController.position.maxScrollExtent, 0);
    expect(find.byType(Scrollbar), isNot(paints..rect()));

    await tester.tap(find.text('0').last);
    await tester.pumpAndSettle();
    await tester.pumpWidget(
      buildFrame(
        initialValue: '0',
        // menu is too long to fit onto the screen.
        items: List<String>.generate(/*length=*/ 100, (int index) => index.toString()),
        onChanged: onChanged,
      ),
    );
    await tester.tap(find.text('0'));
    await tester.pumpAndSettle();

    scrollController = PrimaryScrollController.of(tester.element(find.byType(ListView)));
    // The scrollbar is shown when the list is longer than the height of the screen.
    expect(scrollController.position.maxScrollExtent > 0, isTrue);
    expect(find.byType(Scrollbar), paints..rect());
  });

  testWidgets(
    "Dropdown menu's maximum height should be influenced by DropdownButton.menuMaxHeight.",
    (WidgetTester tester) async {
      await tester.pumpWidget(
        buildFrame(
          initialValue: '0',
          items: List<String>.generate(/*length=*/ 64, (int index) => index.toString()),
          onChanged: onChanged,
        ),
      );
      await tester.tap(find.text('0'));
      await tester.pumpAndSettle();

      final Element element = tester.element(find.byType(ListView));
      double menuHeight = element.size!.height;
      // The default maximum height should be one item height from the edge.
      // https://material.io/design/components/menus.html#usage
      final double mediaHeight = MediaQuery.of(element).size.height;
      final double defaultMenuHeight = mediaHeight - (2 * kMinInteractiveDimension);
      expect(menuHeight, defaultMenuHeight);

      await tester.tap(find.text('0').last);
      await tester.pumpAndSettle();

      // Set menuMaxHeight which is less than defaultMenuHeight
      await tester.pumpWidget(
        buildFrame(
          initialValue: '0',
          items: List<String>.generate(/*length=*/ 64, (int index) => index.toString()),
          onChanged: onChanged,
          menuMaxHeight: 7 * kMinInteractiveDimension,
        ),
      );
      await tester.tap(find.text('0'));
      await tester.pumpAndSettle();

      menuHeight = tester.element(find.byType(ListView)).size!.height;

      expect(menuHeight == defaultMenuHeight, isFalse);
      expect(menuHeight, kMinInteractiveDimension * 7);

      await tester.tap(find.text('0').last);
      await tester.pumpAndSettle();

      // Set menuMaxHeight which is greater than defaultMenuHeight
      await tester.pumpWidget(
        buildFrame(
          initialValue: '0',
          items: List<String>.generate(/*length=*/ 64, (int index) => index.toString()),
          onChanged: onChanged,
          menuMaxHeight: mediaHeight,
        ),
      );

      await tester.tap(find.text('0'));
      await tester.pumpAndSettle();

      menuHeight = tester.element(find.byType(ListView)).size!.height;
      expect(menuHeight, defaultMenuHeight);
    },
  );

  // Regression test for https://github.com/flutter/flutter/issues/89029
  testWidgets('menu position test with `menuMaxHeight`', (WidgetTester tester) async {
    final Key buttonKey = UniqueKey();
    await tester.pumpWidget(
      buildFrame(
        buttonKey: buttonKey,
        initialValue: '6',
        items: List<String>.generate(/*length=*/ 64, (int index) => index.toString()),
        onChanged: onChanged,
        menuMaxHeight: 2 * kMinInteractiveDimension,
      ),
    );

    await tester.tap(find.text('6'));
    await tester.pumpAndSettle();

    final RenderBox menuBox = tester.renderObject(find.byType(ListView));
    final RenderBox buttonBox = tester.renderObject(find.byKey(buttonKey));
    // The menu's bottom should align with the drop-button's bottom.
    expect(
      menuBox.localToGlobal(menuBox.paintBounds.bottomCenter).dy,
      buttonBox.localToGlobal(buttonBox.paintBounds.bottomCenter).dy,
    );
  });

  // Regression test for https://github.com/flutter/flutter/issues/76614
  testWidgets('Do not crash if used in very short screen', (WidgetTester tester) async {
    // The default item height is 48.0 pixels and needs two items padding since
    // the menu requires empty space surrounding the menu. Finally, the constraint height
    // is 47.0 pixels for the menu rendering.
    tester.view.physicalSize = const Size(800.0, 48.0 * 3 - 1.0);
    tester.view.devicePixelRatio = 1;
    addTearDown(tester.view.reset);

    const String value = 'foo';
    final UniqueKey itemKey = UniqueKey();
    await tester.pumpWidget(
      MaterialApp(
        theme: ThemeData(useMaterial3: false),
        home: Scaffold(
          body: Center(
            child: DropdownButton<String>(
              value: value,
              items: <DropdownMenuItem<String>>[
                DropdownMenuItem<String>(key: itemKey, value: value, child: const Text(value)),
              ],
              onChanged: (_) {},
            ),
          ),
        ),
      ),
    );

    await tester.tap(find.text(value));
    await tester.pumpAndSettle();

    final List<RenderBox> itemBoxes = tester
        .renderObjectList<RenderBox>(find.byKey(itemKey))
        .toList();
    expect(itemBoxes[0].localToGlobal(Offset.zero).dx, 364.0);
    expect(itemBoxes[0].localToGlobal(Offset.zero).dy, 47.5);

    expect(itemBoxes[1].localToGlobal(Offset.zero).dx, 364.0);
    expect(itemBoxes[1].localToGlobal(Offset.zero).dy, 47.5);

    expect(
      find.ancestor(of: find.text(value).last, matching: find.byType(CustomPaint)).at(2),
      paints
        ..save()
        ..rrect()
        ..rrect()
        ..rrect()
        // The height of menu is 47.0.
        ..rrect(
          rrect: const RRect.fromLTRBXY(0.0, 0.0, 112.0, 47.0, 2.0, 2.0),
          color: Colors.grey[50],
          hasMaskFilter: false,
        ),
    );
  });

  testWidgets('Tapping a disabled item should not close DropdownButton', (
    WidgetTester tester,
  ) async {
    String? value = 'first';

    await tester.pumpWidget(
      MaterialApp(
        home: Scaffold(
          body: StatefulBuilder(
            builder: (BuildContext context, StateSetter setState) => DropdownButton<String>(
              value: value,
              items: const <DropdownMenuItem<String>>[
                DropdownMenuItem<String>(enabled: false, child: Text('disabled')),
                DropdownMenuItem<String>(value: 'first', child: Text('first')),
                DropdownMenuItem<String>(value: 'second', child: Text('second')),
              ],
              onChanged: (String? newValue) {
                setState(() {
                  value = newValue;
                });
              },
            ),
          ),
        ),
      ),
    );

    // Open dropdown.
    await tester.tap(find.text('first').hitTestable());
    await tester.pumpAndSettle();

    // Tap on a disabled item.
    await tester.tap(find.text('disabled').hitTestable());
    await tester.pumpAndSettle();

    // The dropdown should still be open, i.e., there should be one widget with 'second' text.
    expect(find.text('second').hitTestable(), findsOneWidget);
  });

  testWidgets('Disabled item should not be focusable', (WidgetTester tester) async {
    await tester.pumpWidget(
      MaterialApp(
        home: Scaffold(
          body: DropdownButton<String>(
            value: 'enabled',
            onChanged: onChanged,
            items: const <DropdownMenuItem<String>>[
              DropdownMenuItem<String>(enabled: false, child: Text('disabled')),
              DropdownMenuItem<String>(value: 'enabled', child: Text('enabled')),
            ],
          ),
        ),
      ),
    );

    // Open dropdown.
    await tester.tap(find.text('enabled').hitTestable());
    await tester.pumpAndSettle();

    // The `FocusNode` of [disabledItem] should be `null` as enabled is false.
    final Element disabledItem = tester.element(find.text('disabled').hitTestable());
    expect(
      Focus.maybeOf(disabledItem),
      null,
      reason: 'Disabled menu item should not be able to request focus',
    );
  });

  testWidgets('alignment test', (WidgetTester tester) async {
    final Key buttonKey = UniqueKey();
    Widget buildFrame({AlignmentGeometry? buttonAlignment, AlignmentGeometry? menuAlignment}) {
      return MaterialApp(
        home: Scaffold(
          body: Center(
            child: DropdownButton<String>(
              key: buttonKey,
              alignment: buttonAlignment ?? AlignmentDirectional.centerStart,
              value: 'enabled',
              onChanged: onChanged,
              items: <DropdownMenuItem<String>>[
                DropdownMenuItem<String>(
                  alignment: buttonAlignment ?? AlignmentDirectional.centerStart,
                  enabled: false,
                  child: const Text('disabled'),
                ),
                DropdownMenuItem<String>(
                  alignment: buttonAlignment ?? AlignmentDirectional.centerStart,
                  value: 'enabled',
                  child: const Text('enabled'),
                ),
              ],
            ),
          ),
        ),
      );
    }

    await tester.pumpWidget(buildFrame());

    final RenderBox buttonBox = tester.renderObject(find.byKey(buttonKey));
    RenderBox selectedItemBox = tester.renderObject(find.text('enabled'));
    // Default to center-start aligned.
    expect(
      buttonBox.localToGlobal(Offset(0.0, buttonBox.size.height / 2.0)),
      selectedItemBox.localToGlobal(Offset(0.0, selectedItemBox.size.height / 2.0)),
    );

    await tester.pumpWidget(
      buildFrame(
        buttonAlignment: AlignmentDirectional.center,
        menuAlignment: AlignmentDirectional.center,
      ),
    );

    selectedItemBox = tester.renderObject(find.text('enabled'));
    // Should be center-center aligned, the icon size is 24.0 pixels.
    expect(
      buttonBox.localToGlobal(
        Offset((buttonBox.size.width - 24.0) / 2.0, buttonBox.size.height / 2.0),
      ),
      offsetMoreOrLessEquals(
        selectedItemBox.localToGlobal(
          Offset(selectedItemBox.size.width / 2.0, selectedItemBox.size.height / 2.0),
        ),
      ),
    );

    // Open dropdown.
    await tester.tap(find.text('enabled').hitTestable());
    await tester.pumpAndSettle();

    final RenderBox selectedItemBoxInMenu = tester
        .renderObjectList<RenderBox>(find.text('enabled'))
        .toList()[1];
    final Finder menu = find.byWidgetPredicate((Widget widget) {
      return widget.runtimeType.toString().startsWith('_DropdownMenu<');
    });
    final Rect menuRect = tester.getRect(menu);
    final Offset center = selectedItemBoxInMenu.localToGlobal(
      Offset(selectedItemBoxInMenu.size.width / 2.0, selectedItemBoxInMenu.size.height / 2.0),
    );

    expect(center.dx, moreOrLessEquals(menuRect.topCenter.dx));
    expect(
      center.dy,
      moreOrLessEquals(
        selectedItemBox
            .localToGlobal(
              Offset(selectedItemBox.size.width / 2.0, selectedItemBox.size.height / 2.0),
            )
            .dy,
      ),
    );
  });

  group('feedback', () {
    late FeedbackTester feedback;

    setUp(() {
      feedback = FeedbackTester();
    });

    tearDown(() {
      feedback.dispose();
    });

    Widget feedbackBoilerplate({bool? enableFeedback}) {
      return MaterialApp(
        home: Material(
          child: DropdownButton<String>(
            value: 'One',
            enableFeedback: enableFeedback,
            underline: Container(height: 2, color: Colors.deepPurpleAccent),
            onChanged: (String? value) {},
            items: <String>['One', 'Two'].map<DropdownMenuItem<String>>((String value) {
              return DropdownMenuItem<String>(value: value, child: Text(value));
            }).toList(),
          ),
        ),
      );
    }

    testWidgets('Dropdown with enabled feedback', (WidgetTester tester) async {
      const bool enableFeedback = true;

      await tester.pumpWidget(feedbackBoilerplate(enableFeedback: enableFeedback));

      await tester.tap(find.text('One'));
      await tester.pumpAndSettle();
      await tester.tap(find.widgetWithText(InkWell, 'One').last);
      await tester.pumpAndSettle();
      expect(feedback.clickSoundCount, 1);
      expect(feedback.hapticCount, 0);
    });

    testWidgets('Dropdown with disabled feedback', (WidgetTester tester) async {
      const bool enableFeedback = false;

      await tester.pumpWidget(feedbackBoilerplate(enableFeedback: enableFeedback));

      await tester.tap(find.text('One'));
      await tester.pumpAndSettle();
      await tester.tap(find.widgetWithText(InkWell, 'One').last);
      await tester.pumpAndSettle();
      expect(feedback.clickSoundCount, 0);
      expect(feedback.hapticCount, 0);
    });

    testWidgets('Dropdown with enabled feedback by default', (WidgetTester tester) async {
      await tester.pumpWidget(feedbackBoilerplate());

      await tester.tap(find.text('One'));
      await tester.pumpAndSettle();
      await tester.tap(find.widgetWithText(InkWell, 'Two').last);
      await tester.pumpAndSettle();
      expect(feedback.clickSoundCount, 1);
      expect(feedback.hapticCount, 0);
    });
  });

  testWidgets('DropdownButton changes mouse cursor when hovered', (WidgetTester tester) async {
    const Key key = Key('testDropdownButton');
    await tester.pumpWidget(
      MaterialApp(
        home: Material(
          child: DropdownButton<String>(
            key: key,
            onChanged: (String? newValue) {},
            items: <String>['One', 'Two', 'Three', 'Four'].map<DropdownMenuItem<String>>((
              String value,
            ) {
              return DropdownMenuItem<String>(value: value, child: Text(value));
            }).toList(),
          ),
        ),
      ),
    );

    final Finder dropdownButtonFinder = find.byKey(key);
    final Offset onDropdownButton = tester.getCenter(dropdownButtonFinder);
    final Offset offDropdownButton =
        tester.getBottomRight(dropdownButtonFinder) + const Offset(1, 1);
    final TestGesture gesture = await tester.createGesture(
      kind: PointerDeviceKind.mouse,
      pointer: 1,
    );

    await gesture.addPointer(location: onDropdownButton);

    await tester.pump();

    expect(
      RendererBinding.instance.mouseTracker.debugDeviceActiveCursor(1),
      SystemMouseCursors.click,
    );
    await gesture.moveTo(offDropdownButton);
    expect(
      RendererBinding.instance.mouseTracker.debugDeviceActiveCursor(1),
      SystemMouseCursors.basic,
    );

    // Test that mouse cursor doesn't change when button is disabled
    await tester.pumpWidget(
      MaterialApp(
        home: Material(
          child: DropdownButton<String>(
            key: key,
            onChanged: null,
            items: <String>['One', 'Two', 'Three', 'Four'].map<DropdownMenuItem<String>>((
              String value,
            ) {
              return DropdownMenuItem<String>(value: value, child: Text(value));
            }).toList(),
          ),
        ),
      ),
    );

    await gesture.moveTo(onDropdownButton);
    expect(
      RendererBinding.instance.mouseTracker.debugDeviceActiveCursor(1),
      SystemMouseCursors.basic,
    );
    await gesture.moveTo(offDropdownButton);
    expect(
      RendererBinding.instance.mouseTracker.debugDeviceActiveCursor(1),
      SystemMouseCursors.basic,
    );
  });

  testWidgets(
    'Conflicting scrollbars are not applied by ScrollBehavior to Dropdown',
    (WidgetTester tester) async {
      // Regression test for https://github.com/flutter/flutter/issues/83819
      // Open the dropdown menu
      final Key buttonKey = UniqueKey();
      await tester.pumpWidget(
        buildFrame(
          buttonKey: buttonKey,
          initialValue: null, // nothing selected
          items: List<String>.generate(100, (int index) => index.toString()),
          onChanged: onChanged,
        ),
      );
      await tester.tap(find.byKey(buttonKey));
      await tester.pump();
      await tester.pumpAndSettle(); // finish the menu animation

      // The inherited ScrollBehavior should not apply Scrollbars since they are
      // already built in to the widget. For iOS platform, ScrollBar directly returns
      // CupertinoScrollbar
      expect(
        find.byType(CupertinoScrollbar),
        debugDefaultTargetPlatformOverride == TargetPlatform.iOS ? findsOneWidget : findsNothing,
      );
      expect(find.byType(Scrollbar), findsOneWidget);
      expect(find.byType(RawScrollbar), findsNothing);
    },
    variant: TargetPlatformVariant.all(),
  );

  testWidgets('borderRadius property works properly', (WidgetTester tester) async {
    const double radius = 20.0;

    await tester.pumpWidget(
      MaterialApp(
        theme: ThemeData(useMaterial3: false),
        home: Scaffold(
          body: Center(
            child: DropdownButton<String>(
              borderRadius: BorderRadius.circular(radius),
              value: 'One',
              items: <String>['One', 'Two', 'Three', 'Four'].map<DropdownMenuItem<String>>((
                String value,
              ) {
                return DropdownMenuItem<String>(value: value, child: Text(value));
              }).toList(),
              onChanged: (_) {},
            ),
          ),
        ),
      ),
    );

    await tester.tap(find.text('One'));
    await tester.pumpAndSettle();

    expect(
      find.ancestor(of: find.text('One').last, matching: find.byType(CustomPaint)).at(2),
      paints
        ..save()
        ..rrect()
        ..rrect()
        ..rrect()
        ..rrect(rrect: const RRect.fromLTRBXY(0.0, 0.0, 144.0, 208.0, radius, radius)),
    );
  });

  // Regression test for https://github.com/flutter/flutter/issues/88574
  testWidgets("specifying itemHeight affects popup menu items' height", (
    WidgetTester tester,
  ) async {
    const String value = 'One';
    const double itemHeight = 80;
    final List<DropdownMenuItem<String>> menuItems = <String>[value, 'Two', 'Free', 'Four']
        .map<DropdownMenuItem<String>>((String value) {
          return DropdownMenuItem<String>(value: value, child: Text(value));
        })
        .toList();
    await tester.pumpWidget(
      MaterialApp(
        home: Scaffold(
          body: Center(
            child: DropdownButton<String>(
              value: value,
              itemHeight: itemHeight,
              onChanged: (_) {},
              items: menuItems,
            ),
          ),
        ),
      ),
    );

    await tester.tap(find.text(value));
    await tester.pumpAndSettle();

    for (final DropdownMenuItem<String> item in menuItems) {
      final Iterable<Element> elements = tester.elementList(find.byWidget(item));
      for (final Element element in elements) {
        expect(element.size!.height, itemHeight);
      }
    }
  });

  // Regression test for https://github.com/flutter/flutter/issues/92438
  testWidgets('Do not throw due to the double precision', (WidgetTester tester) async {
    const String value = 'One';
    const double itemHeight = 77.701;
    final List<DropdownMenuItem<String>> menuItems = <String>[value, 'Two', 'Free']
        .map<DropdownMenuItem<String>>((String value) {
          return DropdownMenuItem<String>(value: value, child: Text(value));
        })
        .toList();
    await tester.pumpWidget(
      MaterialApp(
        home: Scaffold(
          body: Center(
            child: DropdownButton<String>(
              value: value,
              itemHeight: itemHeight,
              onChanged: (_) {},
              items: menuItems,
            ),
          ),
        ),
      ),
    );

    await tester.tap(find.text(value));
    await tester.pumpAndSettle();

    expect(tester.takeException(), null);
  });

  testWidgets('BorderRadius property works properly for DropdownButtonFormField', (
    WidgetTester tester,
  ) async {
    const double radius = 20.0;

    await tester.pumpWidget(
      MaterialApp(
        home: Scaffold(
          body: Center(
            child: DropdownButtonFormField<String>(
              borderRadius: BorderRadius.circular(radius),
              initialValue: 'One',
              items: <String>['One', 'Two', 'Three', 'Four'].map<DropdownMenuItem<String>>((
                String value,
              ) {
                return DropdownMenuItem<String>(value: value, child: Text(value));
              }).toList(),
              onChanged: (_) {},
            ),
          ),
        ),
      ),
    );

    await tester.tap(find.text('One'));
    await tester.pumpAndSettle();

    expect(
      find.ancestor(of: find.text('One').last, matching: find.byType(CustomPaint)).at(2),
      paints
        ..save()
        ..rrect()
        ..rrect()
        ..rrect()
        ..rrect(rrect: const RRect.fromLTRBXY(0.0, 0.0, 800.0, 208.0, radius, radius)),
    );
  });

  testWidgets('DropdownButton hint alignment', (WidgetTester tester) async {
    const String hintText = 'hint';

    // AlignmentDirectional.centerStart (default)
    await tester.pumpWidget(
      buildDropdownWithHint(alignment: AlignmentDirectional.centerStart, isExpanded: false),
    );
    expect(tester.getTopLeft(find.text(hintText, skipOffstage: false)).dx, 348.0);
    expect(tester.getTopLeft(find.text(hintText, skipOffstage: false)).dy, 292.0);
    // AlignmentDirectional.topStart
    await tester.pumpWidget(
      buildDropdownWithHint(alignment: AlignmentDirectional.topStart, isExpanded: false),
    );
    expect(tester.getTopLeft(find.text(hintText, skipOffstage: false)).dx, 348.0);
    expect(tester.getTopLeft(find.text(hintText, skipOffstage: false)).dy, 250.0);
    // AlignmentDirectional.bottomStart
    await tester.pumpWidget(
      buildDropdownWithHint(alignment: AlignmentDirectional.bottomStart, isExpanded: false),
    );
    expect(tester.getBottomLeft(find.text(hintText, skipOffstage: false)).dx, 348.0);
    expect(tester.getBottomLeft(find.text(hintText, skipOffstage: false)).dy, 350.0);
    // AlignmentDirectional.center
    await tester.pumpWidget(
      buildDropdownWithHint(alignment: AlignmentDirectional.center, isExpanded: false),
    );
    expect(tester.getCenter(find.text(hintText, skipOffstage: false)).dx, 388.0);
    expect(tester.getCenter(find.text(hintText, skipOffstage: false)).dy, 300.0);
    // AlignmentDirectional.topEnd
    await tester.pumpWidget(
      buildDropdownWithHint(alignment: AlignmentDirectional.topEnd, isExpanded: false),
    );
    expect(tester.getTopRight(find.text(hintText, skipOffstage: false)).dx, 428.0);
    expect(tester.getTopRight(find.text(hintText, skipOffstage: false)).dy, 250.0);
    // AlignmentDirectional.centerEnd
    await tester.pumpWidget(
      buildDropdownWithHint(alignment: AlignmentDirectional.centerEnd, isExpanded: false),
    );
    expect(tester.getTopRight(find.text(hintText, skipOffstage: false)).dx, 428.0);
    expect(tester.getTopRight(find.text(hintText, skipOffstage: false)).dy, 292.0);
    // AlignmentDirectional.bottomEnd
    await tester.pumpWidget(
      buildDropdownWithHint(alignment: AlignmentDirectional.bottomEnd, isExpanded: false),
    );
    expect(tester.getTopRight(find.text(hintText, skipOffstage: false)).dx, 428.0);
    expect(tester.getTopRight(find.text(hintText, skipOffstage: false)).dy, 334.0);

    // DropdownButton with `isExpanded: true`
    // AlignmentDirectional.centerStart (default)
    await tester.pumpWidget(
      buildDropdownWithHint(alignment: AlignmentDirectional.centerStart, isExpanded: true),
    );
    expect(tester.getTopLeft(find.text(hintText, skipOffstage: false)).dx, 0.0);
    expect(tester.getTopLeft(find.text(hintText, skipOffstage: false)).dy, 292.0);
    // AlignmentDirectional.topStart
    await tester.pumpWidget(
      buildDropdownWithHint(alignment: AlignmentDirectional.topStart, isExpanded: true),
    );
    expect(tester.getTopLeft(find.text(hintText, skipOffstage: false)).dx, 0.0);
    expect(tester.getTopLeft(find.text(hintText, skipOffstage: false)).dy, 250.0);
    // AlignmentDirectional.bottomStart
    await tester.pumpWidget(
      buildDropdownWithHint(alignment: AlignmentDirectional.bottomStart, isExpanded: true),
    );
    expect(tester.getBottomLeft(find.text(hintText, skipOffstage: false)).dx, 0.0);
    expect(tester.getBottomLeft(find.text(hintText, skipOffstage: false)).dy, 350.0);
    // AlignmentDirectional.center
    await tester.pumpWidget(
      buildDropdownWithHint(alignment: AlignmentDirectional.center, isExpanded: true),
    );
    expect(tester.getCenter(find.text(hintText, skipOffstage: false)).dx, 388.0);
    expect(tester.getCenter(find.text(hintText, skipOffstage: false)).dy, 300.0);
    // AlignmentDirectional.topEnd
    await tester.pumpWidget(
      buildDropdownWithHint(alignment: AlignmentDirectional.topEnd, isExpanded: true),
    );
    expect(tester.getTopRight(find.text(hintText, skipOffstage: false)).dx, 776.0);
    expect(tester.getTopRight(find.text(hintText, skipOffstage: false)).dy, 250.0);
    // AlignmentDirectional.centerEnd
    await tester.pumpWidget(
      buildDropdownWithHint(alignment: AlignmentDirectional.centerEnd, isExpanded: true),
    );
    expect(tester.getTopRight(find.text(hintText, skipOffstage: false)).dx, 776.0);
    expect(tester.getTopRight(find.text(hintText, skipOffstage: false)).dy, 292.0);
    // AlignmentDirectional.bottomEnd
    await tester.pumpWidget(
      buildDropdownWithHint(alignment: AlignmentDirectional.bottomEnd, isExpanded: true),
    );
    expect(tester.getBottomRight(find.text(hintText, skipOffstage: false)).dx, 776.0);
    expect(tester.getBottomRight(find.text(hintText, skipOffstage: false)).dy, 350.0);
  });

  testWidgets('DropdownButton hint alignment with selectedItemBuilder', (
    WidgetTester tester,
  ) async {
    const String hintText = 'hint';

    // AlignmentDirectional.centerStart (default)
    await tester.pumpWidget(
      buildDropdownWithHint(
        alignment: AlignmentDirectional.centerStart,
        isExpanded: false,
        enableSelectedItemBuilder: true,
      ),
    );
    expect(tester.getTopLeft(find.text(hintText, skipOffstage: false)).dx, 348.0);
    expect(tester.getTopLeft(find.text(hintText, skipOffstage: false)).dy, 292.0);
    // AlignmentDirectional.topStart
    await tester.pumpWidget(
      buildDropdownWithHint(
        alignment: AlignmentDirectional.topStart,
        isExpanded: false,
        enableSelectedItemBuilder: true,
      ),
    );
    expect(tester.getTopLeft(find.text(hintText, skipOffstage: false)).dx, 348.0);
    expect(tester.getTopLeft(find.text(hintText, skipOffstage: false)).dy, 250.0);
    // AlignmentDirectional.bottomStart
    await tester.pumpWidget(
      buildDropdownWithHint(
        alignment: AlignmentDirectional.bottomStart,
        isExpanded: false,
        enableSelectedItemBuilder: true,
      ),
    );
    expect(tester.getBottomLeft(find.text(hintText, skipOffstage: false)).dx, 348.0);
    expect(tester.getBottomLeft(find.text(hintText, skipOffstage: false)).dy, 350.0);
    // AlignmentDirectional.center
    await tester.pumpWidget(
      buildDropdownWithHint(
        alignment: AlignmentDirectional.center,
        isExpanded: false,
        enableSelectedItemBuilder: true,
      ),
    );
    expect(tester.getCenter(find.text(hintText, skipOffstage: false)).dx, 388.0);
    expect(tester.getCenter(find.text(hintText, skipOffstage: false)).dy, 300.0);
    // AlignmentDirectional.topEnd
    await tester.pumpWidget(
      buildDropdownWithHint(
        alignment: AlignmentDirectional.topEnd,
        isExpanded: false,
        enableSelectedItemBuilder: true,
      ),
    );
    expect(tester.getTopRight(find.text(hintText, skipOffstage: false)).dx, 428.0);
    expect(tester.getTopRight(find.text(hintText, skipOffstage: false)).dy, 250.0);
    // AlignmentDirectional.centerEnd
    await tester.pumpWidget(
      buildDropdownWithHint(
        alignment: AlignmentDirectional.centerEnd,
        isExpanded: false,
        enableSelectedItemBuilder: true,
      ),
    );
    expect(tester.getTopRight(find.text(hintText, skipOffstage: false)).dx, 428.0);
    expect(tester.getTopRight(find.text(hintText, skipOffstage: false)).dy, 292.0);
    // AlignmentDirectional.bottomEnd
    await tester.pumpWidget(
      buildDropdownWithHint(
        alignment: AlignmentDirectional.bottomEnd,
        isExpanded: false,
        enableSelectedItemBuilder: true,
      ),
    );
    expect(tester.getTopRight(find.text(hintText, skipOffstage: false)).dx, 428.0);
    expect(tester.getTopRight(find.text(hintText, skipOffstage: false)).dy, 334.0);

    // DropdownButton with `isExpanded: true`
    // AlignmentDirectional.centerStart (default)
    await tester.pumpWidget(
      buildDropdownWithHint(
        alignment: AlignmentDirectional.centerStart,
        isExpanded: true,
        enableSelectedItemBuilder: true,
      ),
    );
    expect(tester.getTopLeft(find.text(hintText, skipOffstage: false)).dx, 0.0);
    expect(tester.getTopLeft(find.text(hintText, skipOffstage: false)).dy, 292.0);
    // AlignmentDirectional.topStart
    await tester.pumpWidget(
      buildDropdownWithHint(
        alignment: AlignmentDirectional.topStart,
        isExpanded: true,
        enableSelectedItemBuilder: true,
      ),
    );
    expect(tester.getTopLeft(find.text(hintText, skipOffstage: false)).dx, 0.0);
    expect(tester.getTopLeft(find.text(hintText, skipOffstage: false)).dy, 250.0);
    // AlignmentDirectional.bottomStart
    await tester.pumpWidget(
      buildDropdownWithHint(
        alignment: AlignmentDirectional.bottomStart,
        isExpanded: true,
        enableSelectedItemBuilder: true,
      ),
    );
    expect(tester.getBottomLeft(find.text(hintText, skipOffstage: false)).dx, 0.0);
    expect(tester.getBottomLeft(find.text(hintText, skipOffstage: false)).dy, 350.0);
    // AlignmentDirectional.center
    await tester.pumpWidget(
      buildDropdownWithHint(
        alignment: AlignmentDirectional.center,
        isExpanded: true,
        enableSelectedItemBuilder: true,
      ),
    );
    expect(tester.getCenter(find.text(hintText, skipOffstage: false)).dx, 388.0);
    expect(tester.getCenter(find.text(hintText, skipOffstage: false)).dy, 300.0);
    // AlignmentDirectional.topEnd
    await tester.pumpWidget(
      buildDropdownWithHint(
        alignment: AlignmentDirectional.topEnd,
        isExpanded: true,
        enableSelectedItemBuilder: true,
      ),
    );
    expect(tester.getTopRight(find.text(hintText, skipOffstage: false)).dx, 776.0);
    expect(tester.getTopRight(find.text(hintText, skipOffstage: false)).dy, 250.0);
    // AlignmentDirectional.centerEnd
    await tester.pumpWidget(
      buildDropdownWithHint(
        alignment: AlignmentDirectional.centerEnd,
        isExpanded: true,
        enableSelectedItemBuilder: true,
      ),
    );
    expect(tester.getTopRight(find.text(hintText, skipOffstage: false)).dx, 776.0);
    expect(tester.getTopRight(find.text(hintText, skipOffstage: false)).dy, 292.0);
    // AlignmentDirectional.bottomEnd
    await tester.pumpWidget(
      buildDropdownWithHint(
        alignment: AlignmentDirectional.bottomEnd,
        isExpanded: true,
        enableSelectedItemBuilder: true,
      ),
    );
    expect(tester.getBottomRight(find.text(hintText, skipOffstage: false)).dx, 776.0);
    expect(tester.getBottomRight(find.text(hintText, skipOffstage: false)).dy, 350.0);
  });

  group('DropdownButtonFormField decoration hintText', () {
    const String decorationHintText = 'Decoration Hint text';
    const String hintText = 'Hint text';
    const String disabledHintText = 'Disabled Hint text';

    testWidgets('is the fallback value for DropdownButtonFormField.hint', (
      WidgetTester tester,
    ) async {
      await tester.pumpWidget(
        buildFrame(
          isFormField: true,
          onChanged: (String? newValue) {},
          decoration: const InputDecoration(hintText: decorationHintText),
        ),
      );

      expect(find.text(decorationHintText, skipOffstage: false), findsOne);
    });

    testWidgets('does not override DropdownButtonFormField.hint', (WidgetTester tester) async {
      await tester.pumpWidget(
        buildFrame(
          hint: const Text(hintText),
          isFormField: true,
          onChanged: (String? newValue) {},
          decoration: const InputDecoration(hintText: decorationHintText),
        ),
      );

      expect(find.text(hintText, skipOffstage: false), findsOne);
      expect(find.text(decorationHintText, skipOffstage: false), findsNothing);
    });

    testWidgets('is the fallback value for DropdownButtonFormField.disabledHint', (
      WidgetTester tester,
    ) async {
      // The Dropdown is disabled because onChanged is not defined.
      await tester.pumpWidget(
        buildFrame(
          isFormField: true,
          decoration: const InputDecoration(hintText: decorationHintText),
        ),
      );

      expect(find.text(decorationHintText, skipOffstage: false), findsOne);
    });

    testWidgets('does not override DropdownButtonFormField.disabledHint', (
      WidgetTester tester,
    ) async {
      // The Dropdown is disabled because onChanged is not defined.
      await tester.pumpWidget(
        buildFrame(
          disabledHint: const Text(disabledHintText),
          isFormField: true,
          decoration: const InputDecoration(hintText: decorationHintText),
        ),
      );

      expect(find.text(disabledHintText, skipOffstage: false), findsOne);
      expect(find.text(decorationHintText, skipOffstage: false), findsNothing);
    });

    testWidgets('is not used for disabledHint if DropdownButtonFormField.hint is provided', (
      WidgetTester tester,
    ) async {
      // The Dropdown is disabled because onChanged is not defined.
      await tester.pumpWidget(
        buildFrame(
          hint: const Text(hintText),
          isFormField: true,
          decoration: const InputDecoration(hintText: decorationHintText),
        ),
      );

      expect(find.text(hintText, skipOffstage: false), findsOne);
      expect(find.text(decorationHintText, skipOffstage: false), findsNothing);
    });
  });

  testWidgets('BorderRadius property clips dropdown menu', (WidgetTester tester) async {
    const double radius = 20.0;

    await tester.pumpWidget(
      MaterialApp(
        home: Scaffold(
          body: Center(
            child: DropdownButtonFormField<String>(
              borderRadius: BorderRadius.circular(radius),
              initialValue: 'One',
              items: <String>['One', 'Two', 'Three', 'Four'].map<DropdownMenuItem<String>>((
                String value,
              ) {
                return DropdownMenuItem<String>(value: value, child: Text(value));
              }).toList(),
              onChanged: (_) {},
            ),
          ),
        ),
      ),
    );

    await tester.tap(find.text('One'));
    await tester.pumpAndSettle();

    final RenderClipRRect renderClip = tester.allRenderObjects.whereType<RenderClipRRect>().first;
    expect(renderClip.borderRadius, BorderRadius.circular(radius));
  });

  testWidgets('Size of DropdownButton with padding', (WidgetTester tester) async {
    const double padVertical = 5;
    const double padHorizontal = 10;
    final Key buttonKey = UniqueKey();
    EdgeInsets? padding;

    Widget build() => buildFrame(buttonKey: buttonKey, onChanged: onChanged, padding: padding);

    await tester.pumpWidget(build());
    final RenderBox buttonBoxNoPadding = tester.renderObject<RenderBox>(find.byKey(buttonKey));
    assert(buttonBoxNoPadding.attached);
    final Size noPaddingSize = Size.copy(buttonBoxNoPadding.size);

    padding = const EdgeInsets.symmetric(vertical: padVertical, horizontal: padHorizontal);
    await tester.pumpWidget(build());
    final RenderBox buttonBoxPadded = tester.renderObject<RenderBox>(find.byKey(buttonKey));
    assert(buttonBoxPadded.attached);
    final Size paddedSize = Size.copy(buttonBoxPadded.size);

    // dropdowns with padding should be that much larger than with no padding
    expect(noPaddingSize.height, equals(paddedSize.height - padVertical * 2));
    expect(noPaddingSize.width, equals(paddedSize.width - padHorizontal * 2));
  });

  testWidgets('Dropdown closes when barrier is tapped by default', (WidgetTester tester) async {
    await tester.pumpWidget(
      MaterialApp(
        home: Scaffold(
          body: DropdownButton<String>(
            value: 'first',
            items: const <DropdownMenuItem<String>>[
              DropdownMenuItem<String>(enabled: false, child: Text('disabled')),
              DropdownMenuItem<String>(value: 'first', child: Text('first')),
              DropdownMenuItem<String>(value: 'second', child: Text('second')),
            ],
            onChanged: (_) {},
          ),
        ),
      ),
    );

    // Open dropdown.
    await tester.tap(find.text('first').hitTestable());
    await tester.pumpAndSettle();

    // Tap on the barrier.
    await tester.tapAt(const Offset(400, 400));
    await tester.pumpAndSettle();

    // The dropdown should be closed, i.e., there should be no widget with 'second' text.
    expect(find.text('second'), findsNothing);
  });

  testWidgets('Dropdown does not close when barrier dismissible set to false', (
    WidgetTester tester,
  ) async {
    await tester.pumpWidget(
      MaterialApp(
        home: Scaffold(
          body: DropdownButton<String>(
            value: 'first',
            barrierDismissible: false,
            items: const <DropdownMenuItem<String>>[
              DropdownMenuItem<String>(enabled: false, child: Text('disabled')),
              DropdownMenuItem<String>(value: 'first', child: Text('first')),
              DropdownMenuItem<String>(value: 'second', child: Text('second')),
            ],
            onChanged: (_) {},
          ),
        ),
      ),
    );

    // Open dropdown.
    await tester.tap(find.text('first').hitTestable());
    await tester.pumpAndSettle();

    // Tap on the barrier.
    await tester.tapAt(const Offset(400, 400));
    await tester.pumpAndSettle();

    // The dropdown should still be open, i.e., there should be one widget with 'second' text.
    expect(find.text('second'), findsOneWidget);
  });

  // This is a regression test for https://github.com/flutter/flutter/issues/70294.
  testWidgets(
    'The previous selected item should be highlighted when reopening dropdown on mobile',
    (WidgetTester tester) async {
      final Color selectedColor = Colors.black.withValues(alpha: 0.12);
      String currentValue = 'one';
      await tester.pumpWidget(
        MaterialApp(
          theme: ThemeData(focusColor: selectedColor),
          home: Scaffold(
            body: Center(
              child: StatefulBuilder(
                builder: (BuildContext context, StateSetter setState) {
                  return DropdownButton<String>(
                    value: currentValue,
                    items: menuItems
                        .map(
                          (String item) => DropdownMenuItem<String>(value: item, child: Text(item)),
                        )
                        .toList(),
                    onChanged: (String? newValue) {
                      setState(() {
                        currentValue = newValue!;
                      });
                    },
                  );
                },
              ),
            ),
          ),
        ),
      );

      // Make sure the current value of dropdown is the first one of items list menuItems.
      expect(find.text('one'), findsOne);

      // Tap to open the dropdown.
      await tester.tap(find.text('one'));
      await tester.pumpAndSettle();

      // Select the second item from the dropdown list.
      await tester.tap(find.text('two'));
      await tester.pumpAndSettle();

      // Make sure the current item of dropdown is the second item of items list menuItems.
      expect(find.text('two'), findsOneWidget);

      // Tap to reopen the dropdown.
      await tester.tap(find.text('two'));
      await tester.pumpAndSettle();

      // Make sure the current selected item is highlighted with selectedColor.
      final Ink selectedItemInk = tester.widget<Ink>(
        find.ancestor(of: find.text('two'), matching: find.byType(Ink)).first,
      );
      final BoxDecoration decoration = selectedItemInk.decoration! as BoxDecoration;
      expect(decoration.color, selectedColor);
    },
    variant: TargetPlatformVariant.mobile(),
  );

  testWidgets(
    'DropdownButtonFormField deprecated "value" parameter can still be used to set the initial value',
    (WidgetTester tester) async {
      final GlobalKey<FormFieldState<String>> fieldKey = GlobalKey<FormFieldState<String>>();
      await tester.pumpWidget(
        StatefulBuilder(
          builder: (BuildContext context, StateSetter setState) {
            return MaterialApp(
              home: Material(
                child: DropdownButtonFormField<String>(
                  key: fieldKey,
                  value: 'one',
                  hint: const Text('Select Value'),
                  items: menuItems.map((String val) {
                    return DropdownMenuItem<String>(value: val, child: Text(val));
                  }).toList(),
                  onChanged: (_) {},
                ),
              ),
            );
          },
        ),
      );
      expect(fieldKey.currentState!.value, 'one');
    },
  );

<<<<<<< HEAD
  testWidgets('DropdownButton does not crash at zero area', (WidgetTester tester) async {
=======
  testWidgets('DropdownButtonFormField does not crash at zero area', (WidgetTester tester) async {
>>>>>>> 4e8e4a95
    await tester.pumpWidget(
      MaterialApp(
        home: Scaffold(
          body: Center(
            child: SizedBox.shrink(
<<<<<<< HEAD
              child: DropdownButton<String>(
                value: 'a',
=======
              child: DropdownButtonFormField<String>(
>>>>>>> 4e8e4a95
                onChanged: (_) {},
                items: const <DropdownMenuItem<String>>[
                  DropdownMenuItem<String>(value: 'a', child: Text('a')),
                ],
              ),
            ),
          ),
        ),
      ),
    );
<<<<<<< HEAD
    expect(tester.getSize(find.byType(DropdownButton<String>)), Size.zero);
  });

  testWidgets('DropdownMenuItem does not crash at zero area', (WidgetTester tester) async {
    await tester.pumpWidget(
      const MaterialApp(
        home: Scaffold(
          body: Center(
            child: SizedBox.shrink(
              child: DropdownMenuItem<String>(value: 'a', child: Text('a')),
            ),
          ),
        ),
      ),
    );
    expect(tester.getSize(find.byType(DropdownMenuItem<String>)), Size.zero);
=======
    expect(tester.getSize(find.byType(DropdownButtonFormField<String>)), Size.zero);
  });

  testWidgets('DropdownButtonFormField can inherit from local InputDecorationThemeData', (
    WidgetTester tester,
  ) async {
    const String labelText = 'Label';
    const Color labelColor = Colors.green;
    const InputDecoration decoration = InputDecoration(labelText: labelText);
    const InputDecorationThemeData decorationTheme = InputDecorationThemeData(
      labelStyle: TextStyle(color: labelColor),
    );

    await tester.pumpWidget(
      buildFrame(
        isFormField: true,
        decoration: decoration,
        onChanged: (_) {},
        localInputDecorationTheme: decorationTheme,
      ),
    );

    final TextStyle labelStyle = DefaultTextStyle.of(
      tester.firstElement(find.text(labelText)),
    ).style;
    expect(labelStyle.color, labelColor);
>>>>>>> 4e8e4a95
  });
}<|MERGE_RESOLUTION|>--- conflicted
+++ resolved
@@ -4699,22 +4699,26 @@
     },
   );
 
-<<<<<<< HEAD
   testWidgets('DropdownButton does not crash at zero area', (WidgetTester tester) async {
-=======
+    await tester.pumpWidget(
+      MaterialApp(
+        home: Scaffold(
+          body: Center(
+            child: SizedBox.shrink(child: DropdownButton<String>(value: 'a')),
+          ),
+        ),
+      ),
+    );
+    expect(tester.getSize(find.byType(DropdownButton<String>)), Size.zero);
+  });
+
   testWidgets('DropdownButtonFormField does not crash at zero area', (WidgetTester tester) async {
->>>>>>> 4e8e4a95
     await tester.pumpWidget(
       MaterialApp(
         home: Scaffold(
           body: Center(
             child: SizedBox.shrink(
-<<<<<<< HEAD
-              child: DropdownButton<String>(
-                value: 'a',
-=======
               child: DropdownButtonFormField<String>(
->>>>>>> 4e8e4a95
                 onChanged: (_) {},
                 items: const <DropdownMenuItem<String>>[
                   DropdownMenuItem<String>(value: 'a', child: Text('a')),
@@ -4725,8 +4729,7 @@
         ),
       ),
     );
-<<<<<<< HEAD
-    expect(tester.getSize(find.byType(DropdownButton<String>)), Size.zero);
+    expect(tester.getSize(find.byType(DropdownButtonFormField<String>)), Size.zero);
   });
 
   testWidgets('DropdownMenuItem does not crash at zero area', (WidgetTester tester) async {
@@ -4742,8 +4745,6 @@
       ),
     );
     expect(tester.getSize(find.byType(DropdownMenuItem<String>)), Size.zero);
-=======
-    expect(tester.getSize(find.byType(DropdownButtonFormField<String>)), Size.zero);
   });
 
   testWidgets('DropdownButtonFormField can inherit from local InputDecorationThemeData', (
@@ -4769,6 +4770,5 @@
       tester.firstElement(find.text(labelText)),
     ).style;
     expect(labelStyle.color, labelColor);
->>>>>>> 4e8e4a95
   });
 }