// Copyright 2014 The Flutter Authors. All rights reserved.
// Use of this source code is governed by a BSD-style license that can be
// found in the LICENSE file.

import 'package:flutter/material.dart';
import 'package:flutter_test/flutter_test.dart';

void main() {
  testWidgets('Material3 - Divider control test', (WidgetTester tester) async {
    await tester.pumpWidget(const MaterialApp(home: Center(child: Divider())));
    final RenderBox box = tester.firstRenderObject(find.byType(Divider));
    expect(box.size.height, 16.0);
    final Container container = tester.widget(find.byType(Container));
    final BoxDecoration decoration = container.decoration! as BoxDecoration;
    expect(decoration.border!.bottom.width, 1.0);
  });

  testWidgets('Material2 - Divider control test', (WidgetTester tester) async {
    await tester.pumpWidget(
      MaterialApp(
        theme: ThemeData(useMaterial3: false),
        home: const Center(child: Divider()),
      ),
    );
    final RenderBox box = tester.firstRenderObject(find.byType(Divider));
    expect(box.size.height, 16.0);
    final Container container = tester.widget(find.byType(Container));
    final BoxDecoration decoration = container.decoration! as BoxDecoration;
    expect(decoration.border!.bottom.width, 0.0);
  });

  testWidgets('Divider custom thickness', (WidgetTester tester) async {
    await tester.pumpWidget(
      const Directionality(
        textDirection: TextDirection.ltr,
        child: Center(child: Divider(thickness: 5.0)),
      ),
    );
    final Container container = tester.widget(find.byType(Container));
    final BoxDecoration decoration = container.decoration! as BoxDecoration;
    expect(decoration.border!.bottom.width, 5.0);
  });

  testWidgets('Divider custom radius', (WidgetTester tester) async {
    await tester.pumpWidget(
      Directionality(
        textDirection: TextDirection.ltr,
        child: Center(child: Divider(radius: BorderRadius.circular(5))),
      ),
    );
    final Container container = tester.widget(find.byType(Container));
    final BoxDecoration decoration = container.decoration! as BoxDecoration;
    final BorderRadius borderRadius = decoration.borderRadius! as BorderRadius;
    expect(borderRadius.bottomLeft, const Radius.circular(5));
    expect(borderRadius.bottomRight, const Radius.circular(5));
    expect(borderRadius.topLeft, const Radius.circular(5));
    expect(borderRadius.topRight, const Radius.circular(5));
  });

  testWidgets('Horizontal divider custom indentation', (WidgetTester tester) async {
    const double customIndent = 10.0;
    Rect dividerRect;
    Rect lineRect;

    await tester.pumpWidget(
      const Directionality(
        textDirection: TextDirection.ltr,
        child: Center(child: Divider(indent: customIndent)),
      ),
    );
    // The divider line is drawn with a DecoratedBox with a border
    dividerRect = tester.getRect(find.byType(Divider));
    lineRect = tester.getRect(find.byType(DecoratedBox));
    expect(lineRect.left, dividerRect.left + customIndent);
    expect(lineRect.right, dividerRect.right);

    await tester.pumpWidget(
      const Directionality(
        textDirection: TextDirection.ltr,
        child: Center(child: Divider(endIndent: customIndent)),
      ),
    );
    dividerRect = tester.getRect(find.byType(Divider));
    lineRect = tester.getRect(find.byType(DecoratedBox));
    expect(lineRect.left, dividerRect.left);
    expect(lineRect.right, dividerRect.right - customIndent);

    await tester.pumpWidget(
      const Directionality(
        textDirection: TextDirection.ltr,
        child: Center(
          child: Divider(indent: customIndent, endIndent: customIndent),
        ),
      ),
    );
    dividerRect = tester.getRect(find.byType(Divider));
    lineRect = tester.getRect(find.byType(DecoratedBox));
    expect(lineRect.left, dividerRect.left + customIndent);
    expect(lineRect.right, dividerRect.right - customIndent);
  });

  testWidgets('Material3 - Vertical Divider Test', (WidgetTester tester) async {
    await tester.pumpWidget(const MaterialApp(home: Center(child: VerticalDivider())));
    final RenderBox box = tester.firstRenderObject(find.byType(VerticalDivider));
    expect(box.size.width, 16.0);
    final Container container = tester.widget(find.byType(Container));
    final BoxDecoration decoration = container.decoration! as BoxDecoration;
    final Border border = decoration.border! as Border;
    expect(border.left.width, 1.0);
  });

  testWidgets('Material2 - Vertical Divider Test', (WidgetTester tester) async {
    await tester.pumpWidget(
      MaterialApp(
        theme: ThemeData(useMaterial3: false),
        home: const Center(child: VerticalDivider()),
      ),
    );
    final RenderBox box = tester.firstRenderObject(find.byType(VerticalDivider));
    expect(box.size.width, 16.0);
    final Container container = tester.widget(find.byType(Container));
    final BoxDecoration decoration = container.decoration! as BoxDecoration;
    final Border border = decoration.border! as Border;
    expect(border.left.width, 0.0);
  });

  testWidgets('Divider custom thickness', (WidgetTester tester) async {
    await tester.pumpWidget(
      const Directionality(
        textDirection: TextDirection.ltr,
        child: Center(child: VerticalDivider(thickness: 5.0)),
      ),
    );
    final Container container = tester.widget(find.byType(Container));
    final BoxDecoration decoration = container.decoration! as BoxDecoration;
    final Border border = decoration.border! as Border;
    expect(border.left.width, 5.0);
  });

  testWidgets('Vertical Divider Test 2', (WidgetTester tester) async {
    await tester.pumpWidget(
      MaterialApp(
        theme: ThemeData(useMaterial3: false),
        home: const Material(
          child: SizedBox(
            height: 24.0,
            child: Row(children: <Widget>[Text('Hey.'), VerticalDivider()]),
          ),
        ),
      ),
    );
    final RenderBox box = tester.firstRenderObject(find.byType(VerticalDivider));
    final RenderBox containerBox = tester.firstRenderObject(find.byType(Container).last);

    expect(box.size.width, 16.0);
    expect(containerBox.size.height, 600.0);
    expect(find.byType(VerticalDivider), paints..path(strokeWidth: 0.0));
  });

  testWidgets('Vertical divider custom indentation', (WidgetTester tester) async {
    const double customIndent = 10.0;
    Rect dividerRect;
    Rect lineRect;

    await tester.pumpWidget(
      const Directionality(
        textDirection: TextDirection.ltr,
        child: Center(child: VerticalDivider(indent: customIndent)),
      ),
    );
    // The divider line is drawn with a DecoratedBox with a border
    dividerRect = tester.getRect(find.byType(VerticalDivider));
    lineRect = tester.getRect(find.byType(DecoratedBox));
    expect(lineRect.top, dividerRect.top + customIndent);
    expect(lineRect.bottom, dividerRect.bottom);

    await tester.pumpWidget(
      const Directionality(
        textDirection: TextDirection.ltr,
        child: Center(child: VerticalDivider(endIndent: customIndent)),
      ),
    );
    dividerRect = tester.getRect(find.byType(VerticalDivider));
    lineRect = tester.getRect(find.byType(DecoratedBox));
    expect(lineRect.top, dividerRect.top);
    expect(lineRect.bottom, dividerRect.bottom - customIndent);

    await tester.pumpWidget(
      const Directionality(
        textDirection: TextDirection.ltr,
        child: Center(
          child: VerticalDivider(indent: customIndent, endIndent: customIndent),
        ),
      ),
    );
    dividerRect = tester.getRect(find.byType(VerticalDivider));
    lineRect = tester.getRect(find.byType(DecoratedBox));
    expect(lineRect.top, dividerRect.top + customIndent);
    expect(lineRect.bottom, dividerRect.bottom - customIndent);
  });

  testWidgets('VerticalDivider custom radius', (WidgetTester tester) async {
    await tester.pumpWidget(
      Directionality(
        textDirection: TextDirection.ltr,
        child: Center(child: VerticalDivider(radius: BorderRadius.circular(5))),
      ),
    );
    final Container container = tester.widget(find.byType(Container));
    final BoxDecoration decoration = container.decoration! as BoxDecoration;
    final BorderRadius borderRadius = decoration.borderRadius! as BorderRadius;
    expect(borderRadius.bottomLeft, const Radius.circular(5));
    expect(borderRadius.bottomRight, const Radius.circular(5));
    expect(borderRadius.topLeft, const Radius.circular(5));
    expect(borderRadius.topRight, const Radius.circular(5));
  });

  // Regression test for https://github.com/flutter/flutter/issues/39533
  testWidgets('createBorderSide does not throw exception with null context', (
    WidgetTester tester,
  ) async {
    // Passing a null context used to throw an exception but no longer does.
    expect(() => Divider.createBorderSide(null), isNot(throwsAssertionError));
    expect(() => Divider.createBorderSide(null), isNot(throwsNoSuchMethodError));
  });

<<<<<<< HEAD
  testWidgets('Divider does not crash at zero area', (WidgetTester tester) async {
    await tester.pumpWidget(
      const MaterialApp(
        home: Center(child: SizedBox.shrink(child: Divider())),
      ),
    );
    expect(tester.getSize(find.byType(Divider)), Size.zero);
=======
  testWidgets('VerticalDivider does not crash at zero area', (WidgetTester tester) async {
    await tester.pumpWidget(
      const MaterialApp(
        home: Center(child: SizedBox.shrink(child: VerticalDivider())),
      ),
    );
    expect(tester.getSize(find.byType(VerticalDivider)), Size.zero);
>>>>>>> deff8a91
  });
}<|MERGE_RESOLUTION|>--- conflicted
+++ resolved
@@ -224,7 +224,6 @@
     expect(() => Divider.createBorderSide(null), isNot(throwsNoSuchMethodError));
   });
 
-<<<<<<< HEAD
   testWidgets('Divider does not crash at zero area', (WidgetTester tester) async {
     await tester.pumpWidget(
       const MaterialApp(
@@ -232,7 +231,8 @@
       ),
     );
     expect(tester.getSize(find.byType(Divider)), Size.zero);
-=======
+  });
+
   testWidgets('VerticalDivider does not crash at zero area', (WidgetTester tester) async {
     await tester.pumpWidget(
       const MaterialApp(
@@ -240,6 +240,5 @@
       ),
     );
     expect(tester.getSize(find.byType(VerticalDivider)), Size.zero);
->>>>>>> deff8a91
   });
 }