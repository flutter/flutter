--- conflicted
+++ resolved
@@ -12,7 +12,6 @@
 import 'package:flutter/src/gestures/constants.dart';
 import 'package:flutter_test/flutter_test.dart';
 
-import '../foundation/leak_tracking.dart';
 import '../rendering/mock_canvas.dart';
 import '../widgets/semantics_tester.dart';
 
@@ -22,7 +21,7 @@
     debugResetSemanticsIdCounter();
   });
 
-  testWidgetsWithLeakTracking('Checkbox size is configurable by ThemeData.materialTapTargetSize', (WidgetTester tester) async {
+  testWidgets('Checkbox size is configurable by ThemeData.materialTapTargetSize', (WidgetTester tester) async {
     await tester.pumpWidget(
       Theme(
         data: theme.copyWith(materialTapTargetSize: MaterialTapTargetSize.padded),
@@ -62,7 +61,7 @@
     expect(tester.getSize(find.byType(Checkbox)), const Size(40.0, 40.0));
   });
 
-  testWidgetsWithLeakTracking('Checkbox semantics', (WidgetTester tester) async {
+  testWidgets('Checkbox semantics', (WidgetTester tester) async {
     final SemanticsHandle handle = tester.ensureSemantics();
 
     await tester.pumpWidget(Theme(
@@ -220,7 +219,7 @@
     handle.dispose();
   });
 
-  testWidgetsWithLeakTracking('Can wrap Checkbox with Semantics', (WidgetTester tester) async {
+  testWidgets('Can wrap Checkbox with Semantics', (WidgetTester tester) async {
     final SemanticsHandle handle = tester.ensureSemantics();
 
     await tester.pumpWidget(Theme(
@@ -249,7 +248,7 @@
     handle.dispose();
   });
 
-  testWidgetsWithLeakTracking('Checkbox tristate: true', (WidgetTester tester) async {
+  testWidgets('Checkbox tristate: true', (WidgetTester tester) async {
     bool? checkBoxValue;
 
     await tester.pumpWidget(
@@ -296,7 +295,7 @@
     expect(checkBoxValue, null);
   });
 
-  testWidgetsWithLeakTracking('has semantics for tristate', (WidgetTester tester) async {
+  testWidgets('has semantics for tristate', (WidgetTester tester) async {
     final SemanticsTester semantics = SemanticsTester(tester);
     await tester.pumpWidget(
       Theme(
@@ -372,7 +371,7 @@
     semantics.dispose();
   });
 
-  testWidgetsWithLeakTracking('has semantic events', (WidgetTester tester) async {
+  testWidgets('has semantic events', (WidgetTester tester) async {
     dynamic semanticEvent;
     bool? checkboxValue = false;
     tester.binding.defaultBinaryMessenger.setMockDecodedMessageHandler<dynamic>(SystemChannels.accessibility, (dynamic message) async {
@@ -415,12 +414,8 @@
     semanticsTester.dispose();
   });
 
-<<<<<<< HEAD
-  testWidgetsWithLeakTracking('Checkbox tristate rendering, programmatic transitions', (WidgetTester tester) async {
-=======
   testWidgets('Material2 - Checkbox tristate rendering, programmatic transitions', (WidgetTester tester) async {
     final ThemeData theme = ThemeData(useMaterial3: false);
->>>>>>> 5e5b0263
     Widget buildFrame(bool? checkboxValue) {
       return Theme(
         data: theme,
@@ -479,10 +474,6 @@
     expect(getCheckboxRenderer(), paints..line()); // null is rendered as a line (a "dash")
   });
 
-<<<<<<< HEAD
-  testWidgetsWithLeakTracking('Checkbox color rendering', (WidgetTester tester) async {
-    final ThemeData theme = ThemeData();
-=======
   testWidgets('Material3 - Checkbox tristate rendering, programmatic transitions', (WidgetTester tester) async {
     final ThemeData theme = ThemeData(useMaterial3: true);
     Widget buildFrame(bool? checkboxValue) {
@@ -545,7 +536,6 @@
 
   testWidgets('Material2 - Checkbox color rendering', (WidgetTester tester) async {
     ThemeData theme = ThemeData(useMaterial3: false);
->>>>>>> 5e5b0263
     const Color borderColor = Color(0xff2196f3);
     Color checkColor = const Color(0xffFFFFFF);
     Color activeColor;
@@ -599,9 +589,6 @@
     expect(getCheckboxRenderer(), paints..path(color: activeColor));
   });
 
-<<<<<<< HEAD
-  testWidgetsWithLeakTracking('Checkbox is focusable and has correct focus color', (WidgetTester tester) async {
-=======
   testWidgets('Material3 - Checkbox color rendering', (WidgetTester tester) async {
     ThemeData theme = ThemeData(useMaterial3: true);
     const Color borderColor = Color(0xFF6750A4);
@@ -726,7 +713,6 @@
   });
 
   testWidgets('Material3 - Checkbox is focusable and has correct focus color', (WidgetTester tester) async {
->>>>>>> 5e5b0263
     final FocusNode focusNode = FocusNode(debugLabel: 'Checkbox');
     final ThemeData theme = ThemeData(useMaterial3: true);
     tester.binding.focusManager.highlightStrategy = FocusHighlightStrategy.alwaysTraditional;
@@ -797,7 +783,7 @@
     );
   });
 
-  testWidgetsWithLeakTracking('Checkbox with splash radius set', (WidgetTester tester) async {
+  testWidgets('Checkbox with splash radius set', (WidgetTester tester) async {
     tester.binding.focusManager.highlightStrategy = FocusHighlightStrategy.alwaysTraditional;
     const double splashRadius = 30;
     Widget buildApp() {
@@ -826,7 +812,7 @@
     );
   });
 
-  testWidgetsWithLeakTracking('Checkbox starts the splash in center, even when tap is on the corner', (WidgetTester tester) async {
+  testWidgets('Checkbox starts the splash in center, even when tap is on the corner', (WidgetTester tester) async {
     Widget buildApp() {
       return MaterialApp(
         theme: theme,
@@ -858,9 +844,6 @@
     );
   });
 
-<<<<<<< HEAD
-  testWidgetsWithLeakTracking('Checkbox can be hovered and has correct hover color', (WidgetTester tester) async {
-=======
   testWidgets('Material2 - Checkbox can be hovered and has correct hover color', (WidgetTester tester) async {
     tester.binding.focusManager.highlightStrategy = FocusHighlightStrategy.alwaysTraditional;
     bool? value = true;
@@ -919,7 +902,6 @@
   });
 
   testWidgets('Material3 - Checkbox can be hovered and has correct hover color', (WidgetTester tester) async {
->>>>>>> 5e5b0263
     tester.binding.focusManager.highlightStrategy = FocusHighlightStrategy.alwaysTraditional;
     bool? value = true;
     final ThemeData theme = ThemeData(useMaterial3: true);
@@ -976,7 +958,7 @@
     );
   });
 
-  testWidgetsWithLeakTracking('Checkbox can be toggled by keyboard shortcuts', (WidgetTester tester) async {
+  testWidgets('Checkbox can be toggled by keyboard shortcuts', (WidgetTester tester) async {
     tester.binding.focusManager.highlightStrategy = FocusHighlightStrategy.alwaysTraditional;
     bool? value = true;
     Widget buildApp({bool enabled = true}) {
@@ -1017,7 +999,7 @@
     expect(value, isTrue);
   });
 
-  testWidgetsWithLeakTracking('Checkbox responds to density changes.', (WidgetTester tester) async {
+  testWidgets('Checkbox responds to density changes.', (WidgetTester tester) async {
     const Key key = Key('test');
     Future<void> buildTest(VisualDensity visualDensity) async {
       return tester.pumpWidget(
@@ -1055,7 +1037,7 @@
     expect(box.size, equals(const Size(60, 36)));
   });
 
-  testWidgetsWithLeakTracking('Checkbox stops hover animation when removed from the tree.', (WidgetTester tester) async {
+  testWidgets('Checkbox stops hover animation when removed from the tree.', (WidgetTester tester) async {
     const Key checkboxKey = Key('checkbox');
     bool? checkboxVal = true;
 
@@ -1109,7 +1091,7 @@
   });
 
 
-  testWidgetsWithLeakTracking('Checkbox changes mouse cursor when hovered', (WidgetTester tester) async {
+  testWidgets('Checkbox changes mouse cursor when hovered', (WidgetTester tester) async {
     // Test Checkbox() constructor
     await tester.pumpWidget(
       MaterialApp(
@@ -1214,7 +1196,7 @@
   });
 
 
-  testWidgetsWithLeakTracking('Checkbox fill color resolves in enabled/disabled states', (WidgetTester tester) async {
+  testWidgets('Checkbox fill color resolves in enabled/disabled states', (WidgetTester tester) async {
     const Color activeEnabledFillColor = Color(0xFF000001);
     const Color activeDisabledFillColor = Color(0xFF000002);
 
@@ -1258,7 +1240,7 @@
     expect(getCheckboxRenderer(), paints..path(color: activeDisabledFillColor));
   });
 
-  testWidgetsWithLeakTracking('Checkbox fill color resolves in hovered/focused states', (WidgetTester tester) async {
+  testWidgets('Checkbox fill color resolves in hovered/focused states', (WidgetTester tester) async {
     final FocusNode focusNode = FocusNode(debugLabel: 'checkbox');
     tester.binding.focusManager.highlightStrategy = FocusHighlightStrategy.alwaysTraditional;
     const Color hoveredFillColor = Color(0xFF000001);
@@ -1314,7 +1296,7 @@
     expect(getCheckboxRenderer(), paints..path(color: hoveredFillColor));
   });
 
-  testWidgetsWithLeakTracking('Checkbox respects shape and side', (WidgetTester tester) async {
+  testWidgets('Checkbox respects shape and side', (WidgetTester tester) async {
     const RoundedRectangleBorder roundedRectangleBorder =
         RoundedRectangleBorder(borderRadius: BorderRadius.all(Radius.circular(5)));
 
@@ -1357,11 +1339,7 @@
     );
   });
 
-<<<<<<< HEAD
-  testWidgetsWithLeakTracking('Checkbox default overlay color in active/pressed/focused/hovered states', (WidgetTester tester) async {
-=======
   testWidgets('Material2 - Checkbox default overlay color in active/pressed/focused/hovered states', (WidgetTester tester) async {
->>>>>>> 5e5b0263
     final FocusNode focusNode = FocusNode(debugLabel: 'Checkbox');
     tester.binding.focusManager.highlightStrategy = FocusHighlightStrategy.alwaysTraditional;
 
@@ -1493,7 +1471,7 @@
     );
   });
 
-  testWidgetsWithLeakTracking('Checkbox overlay color resolves in active/pressed/focused/hovered states', (WidgetTester tester) async {
+  testWidgets('Checkbox overlay color resolves in active/pressed/focused/hovered states', (WidgetTester tester) async {
     final FocusNode focusNode = FocusNode(debugLabel: 'Checkbox');
     tester.binding.focusManager.highlightStrategy = FocusHighlightStrategy.alwaysTraditional;
 
@@ -1629,7 +1607,7 @@
     );
   });
 
-  testWidgetsWithLeakTracking('Tristate Checkbox overlay color resolves in pressed active/inactive states', (WidgetTester tester) async {
+  testWidgets('Tristate Checkbox overlay color resolves in pressed active/inactive states', (WidgetTester tester) async {
     const Color activePressedOverlayColor = Color(0xFF000001);
     const Color inactivePressedOverlayColor = Color(0xFF000002);
 
@@ -1736,7 +1714,7 @@
     await gesture.up();
   });
 
-  testWidgetsWithLeakTracking('Do not crash when widget disappears while pointer is down', (WidgetTester tester) async {
+  testWidgets('Do not crash when widget disappears while pointer is down', (WidgetTester tester) async {
     Widget buildCheckbox(bool show) {
       return MaterialApp(
         theme: theme,
@@ -1760,7 +1738,7 @@
     await gesture.up();
   });
 
-  testWidgetsWithLeakTracking('Checkbox BorderSide side only applies when unselected in M2', (WidgetTester tester) async {
+  testWidgets('Checkbox BorderSide side only applies when unselected in M2', (WidgetTester tester) async {
     const Color borderColor = Color(0xfff44336);
     const Color activeColor = Color(0xff123456);
     const BorderSide side = BorderSide(
@@ -1824,11 +1802,7 @@
     expect(getCheckboxRenderer(), paints..path(color: activeColor)); // checkbox fill
   });
 
-<<<<<<< HEAD
-  testWidgetsWithLeakTracking('Checkbox MaterialStateBorderSide applies unconditionally', (WidgetTester tester) async {
-=======
   testWidgets('Material2 - Checkbox MaterialStateBorderSide applies unconditionally', (WidgetTester tester) async {
->>>>>>> 5e5b0263
     const Color borderColor = Color(0xfff44336);
     const BorderSide side = BorderSide(
       width: 4,
@@ -1882,9 +1856,6 @@
     expectBorder();
   });
 
-<<<<<<< HEAD
-  testWidgetsWithLeakTracking('disabled checkbox shows tooltip', (WidgetTester tester) async {
-=======
   testWidgets('Material3 - Checkbox MaterialStateBorderSide applies unconditionally', (WidgetTester tester) async {
     const Color borderColor = Color(0xfff44336);
     const BorderSide side = BorderSide(
@@ -1940,7 +1911,6 @@
   });
 
   testWidgets('disabled checkbox shows tooltip', (WidgetTester tester) async {
->>>>>>> 5e5b0263
     const String longPressTooltip = 'long press tooltip';
     const String tapTooltip = 'tap tooltip';
     await tester.pumpWidget(
@@ -1994,11 +1964,7 @@
     expect(find.text(tapTooltip), findsOneWidget);
   });
 
-<<<<<<< HEAD
-  testWidgetsWithLeakTracking('Checkbox has default error color when isError is set to true - M3', (WidgetTester tester) async {
-=======
   testWidgets('Material3 - Checkbox has default error color when isError is set to true', (WidgetTester tester) async {
->>>>>>> 5e5b0263
     final FocusNode focusNode = FocusNode(debugLabel: 'Checkbox');
     final ThemeData themeData = ThemeData(useMaterial3: true);
     tester.binding.focusManager.highlightStrategy = FocusHighlightStrategy.alwaysTraditional;
@@ -2070,11 +2036,7 @@
     await tester.pump();
   });
 
-<<<<<<< HEAD
-  testWidgetsWithLeakTracking('Checkbox MaterialStateBorderSide applies in error states - M3', (WidgetTester tester) async {
-=======
   testWidgets('Material3 - Checkbox MaterialStateBorderSide applies in error states', (WidgetTester tester) async {
->>>>>>> 5e5b0263
     final FocusNode focusNode = FocusNode(debugLabel: 'Checkbox');
     final ThemeData themeData = ThemeData(useMaterial3: true);
     const Color borderColor = Color(0xffffeb3b);
@@ -2153,11 +2115,7 @@
     await tester.pump();
   });
 
-<<<<<<< HEAD
-  testWidgetsWithLeakTracking('Checkbox has correct default shape - M3', (WidgetTester tester) async {
-=======
   testWidgets('Material3 - Checkbox has correct default shape', (WidgetTester tester) async {
->>>>>>> 5e5b0263
     final ThemeData themeData = ThemeData(useMaterial3: true);
 
     Widget buildApp() {
@@ -2191,7 +2149,7 @@
     );
   });
 
-  testWidgetsWithLeakTracking('Checkbox.adaptive shows the correct platform widget', (WidgetTester tester) async {
+  testWidgets('Checkbox.adaptive shows the correct platform widget', (WidgetTester tester) async {
     Widget buildApp(TargetPlatform platform) {
       return MaterialApp(
         theme: ThemeData(platform: platform),
@@ -2223,12 +2181,8 @@
     }
   });
 
-<<<<<<< HEAD
-  testWidgetsWithLeakTracking('Checkbox respects fillColor when it is unchecked', (WidgetTester tester) async {
-=======
   testWidgets('Material2 - Checkbox respects fillColor when it is unchecked', (WidgetTester tester) async {
     final ThemeData theme = ThemeData(useMaterial3: false);
->>>>>>> 5e5b0263
     const Color activeBackgroundColor = Color(0xff123456);
     const Color inactiveBackgroundColor = Color(0xff654321);
 
