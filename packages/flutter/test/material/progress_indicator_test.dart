// Copyright 2014 The Flutter Authors. All rights reserved.
// Use of this source code is governed by a BSD-style license that can be
// found in the LICENSE file.

// no-shuffle:
//   //TODO(gspencergoog): Remove this tag once this test's state leaks/test
//   dependencies have been fixed.
//   https://github.com/flutter/flutter/issues/85160
//   Fails with "flutter test --test-randomize-ordering-seed=456"
// reduced-test-set:
//   This file is run as part of a reduced test set in CI on Mac and Windows
//   machines.
@Tags(<String>['reduced-test-set', 'no-shuffle'])
library;

import 'dart:ui' as ui;

import 'package:flutter/cupertino.dart';
import 'package:flutter/material.dart';
import 'package:flutter/rendering.dart';
import 'package:flutter_test/flutter_test.dart';

void main() {
  final ThemeData theme = ThemeData();

  // The "can be constructed" tests that follow are primarily to ensure that any
  // animations started by the progress indicators are stopped at dispose() time.

  testWidgets(
    'LinearProgressIndicator(value: 0.0) can be constructed and has empty semantics by default',
    (WidgetTester tester) async {
      final SemanticsHandle handle = tester.ensureSemantics();
      await tester.pumpWidget(
        Theme(
          data: theme,
          child: const Directionality(
            textDirection: TextDirection.ltr,
            child: Center(
              child: SizedBox(width: 200.0, child: LinearProgressIndicator(value: 0.0)),
            ),
          ),
        ),
      );

      expect(tester.getSemantics(find.byType(LinearProgressIndicator)), matchesSemantics());
      handle.dispose();
    },
  );

  testWidgets(
    'LinearProgressIndicator(value: null) can be constructed and has empty semantics by default',
    (WidgetTester tester) async {
      final SemanticsHandle handle = tester.ensureSemantics();
      await tester.pumpWidget(
        Theme(
          data: theme,
          child: const Directionality(
            textDirection: TextDirection.rtl,
            child: Center(child: SizedBox(width: 200.0, child: LinearProgressIndicator())),
          ),
        ),
      );

      expect(tester.getSemantics(find.byType(LinearProgressIndicator)), matchesSemantics());
      handle.dispose();
    },
  );

  testWidgets('LinearProgressIndicator custom minHeight', (WidgetTester tester) async {
    await tester.pumpWidget(
      Theme(
        data: theme,
        child: const Directionality(
          textDirection: TextDirection.ltr,
          child: Center(
            child: SizedBox(
              width: 200.0,
              child: LinearProgressIndicator(value: 0.25, minHeight: 2.0),
            ),
          ),
        ),
      ),
    );
    expect(
      find.byType(LinearProgressIndicator),
      paints
        ..rect(rect: const Rect.fromLTRB(0.0, 0.0, 200.0, 2.0))
        ..rect(rect: const Rect.fromLTRB(0.0, 0.0, 50.0, 2.0)),
    );

    // Same test, but using the theme
    await tester.pumpWidget(
      Theme(
        data: theme.copyWith(
          progressIndicatorTheme: const ProgressIndicatorThemeData(linearMinHeight: 2.0),
        ),
        child: const Directionality(
          textDirection: TextDirection.ltr,
          child: Center(child: SizedBox(width: 200.0, child: LinearProgressIndicator(value: 0.25))),
        ),
      ),
    );
    expect(
      find.byType(LinearProgressIndicator),
      paints
        ..rect(rect: const Rect.fromLTRB(0.0, 0.0, 200.0, 2.0))
        ..rect(rect: const Rect.fromLTRB(0.0, 0.0, 50.0, 2.0)),
    );
  });

  testWidgets('LinearProgressIndicator paint (LTR)', (WidgetTester tester) async {
    await tester.pumpWidget(
      Theme(
        data: theme,
        child: const Directionality(
          textDirection: TextDirection.ltr,
          child: Center(child: SizedBox(width: 200.0, child: LinearProgressIndicator(value: 0.25))),
        ),
      ),
    );

    expect(
      find.byType(LinearProgressIndicator),
      paints
        ..rect(rect: const Rect.fromLTRB(0.0, 0.0, 200.0, 4.0))
        ..rect(rect: const Rect.fromLTRB(0.0, 0.0, 50.0, 4.0)),
    );

    expect(tester.binding.transientCallbackCount, 0);
  });

  testWidgets('LinearProgressIndicator paint (RTL)', (WidgetTester tester) async {
    await tester.pumpWidget(
      Theme(
        data: theme,
        child: const Directionality(
          textDirection: TextDirection.rtl,
          child: Center(child: SizedBox(width: 200.0, child: LinearProgressIndicator(value: 0.25))),
        ),
      ),
    );

    expect(
      find.byType(LinearProgressIndicator),
      paints
        ..rect(rect: const Rect.fromLTRB(0.0, 0.0, 200.0, 4.0))
        ..rect(rect: const Rect.fromLTRB(150.0, 0.0, 200.0, 4.0)),
    );

    expect(tester.binding.transientCallbackCount, 0);
  });

  testWidgets('LinearProgressIndicator indeterminate (LTR)', (WidgetTester tester) async {
    await tester.pumpWidget(
      Theme(
        data: theme,
        child: const Directionality(
          textDirection: TextDirection.ltr,
          child: Center(child: SizedBox(width: 200.0, child: LinearProgressIndicator())),
        ),
      ),
    );

    await tester.pump(const Duration(milliseconds: 300));
    final double animationValue = const Interval(
      0.0,
      750.0 / 1800.0,
      curve: Cubic(0.2, 0.0, 0.8, 1.0),
    ).transform(300.0 / 1800.0);

    expect(
      find.byType(LinearProgressIndicator),
      paints
        ..rect(rect: Rect.fromLTRB(animationValue * 200.0, 0.0, 200.0, 4.0)) // Track
        ..rect(rect: Rect.fromLTRB(0.0, 0.0, animationValue * 200.0, 4.0)), // Active indicator
    );

    expect(tester.binding.transientCallbackCount, 1);
  });

  testWidgets('LinearProgressIndicator paint (RTL)', (WidgetTester tester) async {
    await tester.pumpWidget(
      Theme(
        data: theme,
        child: const Directionality(
          textDirection: TextDirection.rtl,
          child: Center(child: SizedBox(width: 200.0, child: LinearProgressIndicator())),
        ),
      ),
    );

    await tester.pump(const Duration(milliseconds: 300));
    final double animationValue = const Interval(
      0.0,
      750.0 / 1800.0,
      curve: Cubic(0.2, 0.0, 0.8, 1.0),
    ).transform(300.0 / 1800.0);

    expect(
      find.byType(LinearProgressIndicator),
      paints
        ..rect(rect: Rect.fromLTRB(0.0, 0.0, 200.0 - animationValue * 200.0, 4.0))
        ..rect(rect: Rect.fromLTRB(200.0 - animationValue * 200.0, 0.0, 200.0, 4.0)),
    );

    expect(tester.binding.transientCallbackCount, 1);
  });

  testWidgets('LinearProgressIndicator with colors', (WidgetTester tester) async {
    await tester.pumpWidget(
      const MaterialApp(
        home: Center(child: SizedBox(width: 200.0, child: LinearProgressIndicator(value: 0.25))),
      ),
    );

    // Defaults.
    expect(
      find.byType(LinearProgressIndicator),
      paints
        ..rect(
          rect: const Rect.fromLTRB(0.0, 0.0, 200.0, 4.0),
          color: theme.colorScheme.secondaryContainer,
        )
        ..rect(rect: const Rect.fromLTRB(0.0, 0.0, 50.0, 4.0), color: theme.colorScheme.primary),
    );

    // With valueColor & color provided
    await tester.pumpWidget(
      Theme(
        data: theme,
        child: const Directionality(
          textDirection: TextDirection.ltr,
          child: Center(
            child: SizedBox(
              width: 200.0,
              child: LinearProgressIndicator(
                value: 0.25,
                backgroundColor: Colors.black,
                color: Colors.blue,
                valueColor: AlwaysStoppedAnimation<Color>(Colors.white),
              ),
            ),
          ),
        ),
      ),
    );

    // Should use valueColor
    expect(
      find.byType(LinearProgressIndicator),
      paints
        ..rect(rect: const Rect.fromLTRB(0.0, 0.0, 200.0, 4.0))
        ..rect(rect: const Rect.fromLTRB(0.0, 0.0, 50.0, 4.0), color: Colors.white),
    );

    // With just color provided
    await tester.pumpWidget(
      Theme(
        data: theme,
        child: const Directionality(
          textDirection: TextDirection.ltr,
          child: Center(
            child: SizedBox(
              width: 200.0,
              child: LinearProgressIndicator(
                value: 0.25,
                backgroundColor: Colors.black,
                color: Colors.white12,
              ),
            ),
          ),
        ),
      ),
    );

    // Should use color
    expect(
      find.byType(LinearProgressIndicator),
      paints
        ..rect(rect: const Rect.fromLTRB(0.0, 0.0, 200.0, 4.0))
        ..rect(rect: const Rect.fromLTRB(0.0, 0.0, 50.0, 4.0), color: Colors.white12),
    );

    // With no color provided
    const Color primaryColor = Color(0xff008800);
    await tester.pumpWidget(
      Theme(
        data: theme.copyWith(colorScheme: ColorScheme.fromSwatch().copyWith(primary: primaryColor)),
        child: const Directionality(
          textDirection: TextDirection.ltr,
          child: Center(
            child: SizedBox(
              width: 200.0,
              child: LinearProgressIndicator(value: 0.25, backgroundColor: Colors.black),
            ),
          ),
        ),
      ),
    );

    // Should use the theme's primary color
    expect(
      find.byType(LinearProgressIndicator),
      paints
        ..rect(rect: const Rect.fromLTRB(0.0, 0.0, 200.0, 4.0))
        ..rect(rect: const Rect.fromLTRB(0.0, 0.0, 50.0, 4.0), color: primaryColor),
    );

    // With ProgressIndicatorTheme colors
    const Color indicatorColor = Color(0xff0000ff);
    await tester.pumpWidget(
      Theme(
        data: theme.copyWith(
          progressIndicatorTheme: const ProgressIndicatorThemeData(
            color: indicatorColor,
            linearTrackColor: Colors.black,
          ),
        ),
        child: const Directionality(
          textDirection: TextDirection.ltr,
          child: Center(child: SizedBox(width: 200.0, child: LinearProgressIndicator(value: 0.25))),
        ),
      ),
    );

    // Should use the progress indicator theme colors
    expect(
      find.byType(LinearProgressIndicator),
      paints
        ..rect(rect: const Rect.fromLTRB(0.0, 0.0, 200.0, 4.0))
        ..rect(rect: const Rect.fromLTRB(0.0, 0.0, 50.0, 4.0), color: indicatorColor),
    );
  });

  testWidgets('LinearProgressIndicator with animation with null colors', (
    WidgetTester tester,
  ) async {
    await tester.pumpWidget(
      Theme(
        data: theme,
        child: const Directionality(
          textDirection: TextDirection.ltr,
          child: Center(
            child: SizedBox(
              width: 200.0,
              child: LinearProgressIndicator(
                value: 0.25,
                valueColor: AlwaysStoppedAnimation<Color?>(null),
                backgroundColor: Colors.black,
              ),
            ),
          ),
        ),
      ),
    );

    expect(
      find.byType(LinearProgressIndicator),
      paints
        ..rect(rect: const Rect.fromLTRB(0.0, 0.0, 200.0, 4.0))
        ..rect(rect: const Rect.fromLTRB(0.0, 0.0, 50.0, 4.0)),
    );
  });

  testWidgets(
    'CircularProgressIndicator(value: 0.0) can be constructed and has value semantics by default',
    (WidgetTester tester) async {
      final SemanticsHandle handle = tester.ensureSemantics();
      await tester.pumpWidget(
        Theme(
          data: theme,
          child: const Directionality(
            textDirection: TextDirection.ltr,
            child: Center(child: CircularProgressIndicator(value: 0.0)),
          ),
        ),
      );

      expect(
        tester.getSemantics(find.byType(CircularProgressIndicator)),
        matchesSemantics(value: '0%', textDirection: TextDirection.ltr),
      );
      handle.dispose();
    },
  );

  testWidgets(
    'CircularProgressIndicator(value: null) can be constructed and has empty semantics by default',
    (WidgetTester tester) async {
      final SemanticsHandle handle = tester.ensureSemantics();
      await tester.pumpWidget(
        Theme(
          data: theme,
          child: const Center(child: CircularProgressIndicator()),
        ),
      );

      expect(tester.getSemantics(find.byType(CircularProgressIndicator)), matchesSemantics());
      handle.dispose();
    },
  );

  testWidgets('LinearProgressIndicator causes a repaint when it changes', (
    WidgetTester tester,
  ) async {
    await tester.pumpWidget(
      Theme(
        data: theme,
        child: Directionality(
          textDirection: TextDirection.ltr,
          child: ListView(children: const <Widget>[LinearProgressIndicator(value: 0.0)]),
        ),
      ),
    );
    final List<Layer> layers1 = tester.layers;
    await tester.pumpWidget(
      Theme(
        data: theme,
        child: Directionality(
          textDirection: TextDirection.ltr,
          child: ListView(children: const <Widget>[LinearProgressIndicator(value: 0.5)]),
        ),
      ),
    );
    final List<Layer> layers2 = tester.layers;
    expect(layers1, isNot(equals(layers2)));
  });

  testWidgets('CircularProgressIndicator stroke width', (WidgetTester tester) async {
    await tester.pumpWidget(Theme(data: theme, child: const CircularProgressIndicator()));

    expect(find.byType(CircularProgressIndicator), paints..arc(strokeWidth: 4.0));

    await tester.pumpWidget(
      Theme(data: theme, child: const CircularProgressIndicator(strokeWidth: 16.0)),
    );

    expect(find.byType(CircularProgressIndicator), paints..arc(strokeWidth: 16.0));
  });

  testWidgets('CircularProgressIndicator.adaptive stroke width', (WidgetTester tester) async {
    await tester.pumpWidget(const CircularProgressIndicator.adaptive());

    // The default strokeWidth is 4.0
    expect(find.byType(CircularProgressIndicator), paints..arc(strokeWidth: 4.0));

    final ThemeData themeData = theme.copyWith(
      progressIndicatorTheme: const ProgressIndicatorThemeData(strokeWidth: 10.0),
    );
    await tester.pumpWidget(
      Theme(data: themeData, child: const CircularProgressIndicator.adaptive()),
    );

    // Get the theme’s strokeWidth.
    expect(find.byType(CircularProgressIndicator), paints..arc(strokeWidth: 10.0));

    await tester.pumpWidget(
      Theme(data: themeData, child: const CircularProgressIndicator.adaptive(strokeWidth: 16.0)),
    );

    // The strokeWidth parameter should override the theme’s strokeWidth.
    expect(find.byType(CircularProgressIndicator), paints..arc(strokeWidth: 16.0));
  });

  testWidgets('CircularProgressIndicator strokeAlign', (WidgetTester tester) async {
    await tester.pumpWidget(Theme(data: theme, child: const CircularProgressIndicator()));
    expect(
      find.byType(CircularProgressIndicator),
      paints..arc(rect: Offset.zero & const Size(800.0, 600.0)),
    );

    await tester.pumpWidget(
      Theme(
        data: theme,
        child: const CircularProgressIndicator(
          strokeAlign: CircularProgressIndicator.strokeAlignInside,
        ),
      ),
    );
    expect(
      find.byType(CircularProgressIndicator),
      paints..arc(rect: const Offset(2.0, 2.0) & const Size(796.0, 596.0)),
    );

    await tester.pumpWidget(
      Theme(
        data: theme,
        child: const CircularProgressIndicator(
          strokeAlign: CircularProgressIndicator.strokeAlignOutside,
        ),
      ),
    );
    expect(
      find.byType(CircularProgressIndicator),
      paints..arc(rect: const Offset(-2.0, -2.0) & const Size(804.0, 604.0)),
    );

    // Unbounded alignment.
    await tester.pumpWidget(
      Theme(data: theme, child: const CircularProgressIndicator(strokeAlign: 2.0)),
    );
    expect(
      find.byType(CircularProgressIndicator),
      paints..arc(rect: const Offset(-4.0, -4.0) & const Size(808.0, 608.0)),
    );
  });

  testWidgets('CircularProgressIndicator with strokeCap', (WidgetTester tester) async {
    await tester.pumpWidget(const CircularProgressIndicator());
    expect(
      find.byType(CircularProgressIndicator),
      paints..arc(strokeCap: StrokeCap.square),
      reason: 'Default indeterminate strokeCap is StrokeCap.square.',
    );

    await tester.pumpWidget(
      const Directionality(
        textDirection: TextDirection.ltr,
        child: CircularProgressIndicator(value: 0.5),
      ),
    );
    expect(
      find.byType(CircularProgressIndicator),
      paints..arc(strokeCap: StrokeCap.butt),
      reason: 'Default determinate strokeCap is StrokeCap.butt.',
    );

    await tester.pumpWidget(const CircularProgressIndicator(strokeCap: StrokeCap.butt));
    expect(
      find.byType(CircularProgressIndicator),
      paints..arc(strokeCap: StrokeCap.butt),
      reason: 'strokeCap can be set to StrokeCap.butt, and will not be overridden.',
    );

    await tester.pumpWidget(const CircularProgressIndicator(strokeCap: StrokeCap.round));
    expect(find.byType(CircularProgressIndicator), paints..arc(strokeCap: StrokeCap.round));
  });

  testWidgets('LinearProgressIndicator with indicatorBorderRadius', (WidgetTester tester) async {
    await tester.pumpWidget(
      Theme(
        data: theme,
        child: const Directionality(
          textDirection: TextDirection.ltr,
          child: Center(
            child: SizedBox(
              width: 100.0,
              height: 4.0,
              child: LinearProgressIndicator(
                value: 0.25,
                borderRadius: BorderRadius.all(Radius.circular(10)),
              ),
            ),
          ),
        ),
      ),
    );
    expect(
      find.byType(LinearProgressIndicator),
      paints
        ..rrect(rrect: RRect.fromLTRBR(0.0, 0.0, 100.0, 4.0, const Radius.circular(10.0)))
        ..rrect(
          rrect: RRect.fromRectAndRadius(
            const Rect.fromLTRB(0.0, 0.0, 25.0, 4.0),
            const Radius.circular(10.0),
          ),
        ),
    );
    expect(tester.binding.transientCallbackCount, 0);
  });

  testWidgets('LinearProgressIndicator reflects controller value', (WidgetTester tester) async {
    final AnimationController controller = AnimationController(vsync: tester, value: 0.5);
    addTearDown(controller.dispose);

    await tester.pumpWidget(
      MaterialApp(
        home: Material(
          child: Center(
            child: SizedBox(width: 200, child: LinearProgressIndicator(controller: controller)),
          ),
        ),
      ),
    );

    expect(
      find.byType(LinearProgressIndicator),
      paints..rect(rect: const Rect.fromLTRB(127.79541015625, 0.0, 200.0, 4.0)),
    );
  });

  testWidgets('CircularProgressIndicator paint colors', (WidgetTester tester) async {
    const Color green = Color(0xFF00FF00);
    const Color blue = Color(0xFF0000FF);
    const Color red = Color(0xFFFF0000);

    // With valueColor & color provided
    await tester.pumpWidget(
      Theme(
        data: theme,
        child: const CircularProgressIndicator(
          color: red,
          valueColor: AlwaysStoppedAnimation<Color>(blue),
        ),
      ),
    );
    expect(find.byType(CircularProgressIndicator), paintsExactlyCountTimes(#drawArc, 1));
    expect(find.byType(CircularProgressIndicator), paints..arc(color: blue));

    // With just color provided
    await tester.pumpWidget(
      Theme(
        data: theme,
        child: const CircularProgressIndicator(color: red),
      ),
    );
    expect(find.byType(CircularProgressIndicator), paintsExactlyCountTimes(#drawArc, 1));
    expect(find.byType(CircularProgressIndicator), paints..arc(color: red));

    // With no color provided
    await tester.pumpWidget(
      Theme(
        data: theme.copyWith(colorScheme: ColorScheme.fromSwatch().copyWith(primary: green)),
        child: const CircularProgressIndicator(),
      ),
    );
    expect(find.byType(CircularProgressIndicator), paintsExactlyCountTimes(#drawArc, 1));
    expect(find.byType(CircularProgressIndicator), paints..arc(color: green));

    // With background
    await tester.pumpWidget(
      Theme(
        data: theme,
        child: const CircularProgressIndicator(backgroundColor: green, color: blue),
      ),
    );
    expect(find.byType(CircularProgressIndicator), paintsExactlyCountTimes(#drawArc, 2));
    expect(
      find.byType(CircularProgressIndicator),
      paints
        ..arc(color: green)
        ..arc(color: blue),
    );

    // With ProgressIndicatorTheme
    await tester.pumpWidget(
      Theme(
        data: theme.copyWith(
          progressIndicatorTheme: const ProgressIndicatorThemeData(
            color: green,
            circularTrackColor: blue,
          ),
        ),
        child: const CircularProgressIndicator(),
      ),
    );
    expect(find.byType(CircularProgressIndicator), paintsExactlyCountTimes(#drawArc, 2));
    expect(
      find.byType(CircularProgressIndicator),
      paints
        ..arc(color: blue)
        ..arc(color: green),
    );
  });

  testWidgets('RefreshProgressIndicator paint colors', (WidgetTester tester) async {
    const Color green = Color(0xFF00FF00);
    const Color blue = Color(0xFF0000FF);
    const Color red = Color(0xFFFF0000);

    // With valueColor & color provided
    await tester.pumpWidget(
      Theme(
        data: theme,
        child: const RefreshProgressIndicator(
          color: red,
          valueColor: AlwaysStoppedAnimation<Color>(blue),
        ),
      ),
    );
    expect(find.byType(RefreshProgressIndicator), paintsExactlyCountTimes(#drawArc, 1));
    expect(find.byType(RefreshProgressIndicator), paints..arc(color: blue));

    // With just color provided
    await tester.pumpWidget(
      Theme(
        data: theme,
        child: const RefreshProgressIndicator(color: red),
      ),
    );
    expect(find.byType(RefreshProgressIndicator), paintsExactlyCountTimes(#drawArc, 1));
    expect(find.byType(RefreshProgressIndicator), paints..arc(color: red));

    // With no color provided
    await tester.pumpWidget(
      Theme(
        data: theme.copyWith(colorScheme: ColorScheme.fromSwatch().copyWith(primary: green)),
        child: const RefreshProgressIndicator(),
      ),
    );
    expect(find.byType(RefreshProgressIndicator), paintsExactlyCountTimes(#drawArc, 1));
    expect(find.byType(RefreshProgressIndicator), paints..arc(color: green));

    // With background
    await tester.pumpWidget(
      Theme(
        data: theme,
        child: const RefreshProgressIndicator(color: blue, backgroundColor: green),
      ),
    );
    expect(find.byType(RefreshProgressIndicator), paintsExactlyCountTimes(#drawArc, 1));
    expect(find.byType(RefreshProgressIndicator), paints..arc(color: blue));
    final Material backgroundMaterial = tester.widget(
      find.descendant(of: find.byType(RefreshProgressIndicator), matching: find.byType(Material)),
    );
    expect(backgroundMaterial.type, MaterialType.circle);
    expect(backgroundMaterial.color, green);

    // With ProgressIndicatorTheme
    await tester.pumpWidget(
      Theme(
        data: theme.copyWith(
          progressIndicatorTheme: const ProgressIndicatorThemeData(
            color: green,
            refreshBackgroundColor: blue,
          ),
        ),
        child: const RefreshProgressIndicator(),
      ),
    );
    expect(find.byType(RefreshProgressIndicator), paintsExactlyCountTimes(#drawArc, 1));
    expect(find.byType(RefreshProgressIndicator), paints..arc(color: green));
    final Material themeBackgroundMaterial = tester.widget(
      find.descendant(of: find.byType(RefreshProgressIndicator), matching: find.byType(Material)),
    );
    expect(themeBackgroundMaterial.type, MaterialType.circle);
    expect(themeBackgroundMaterial.color, blue);
  });

  testWidgets('RefreshProgressIndicator with a round indicator', (WidgetTester tester) async {
    await tester.pumpWidget(const RefreshProgressIndicator());
    expect(
      find.byType(RefreshProgressIndicator),
      paints..arc(strokeCap: StrokeCap.square),
      reason: 'Default indeterminate strokeCap is StrokeCap.square',
    );

    await tester.pumpWidget(
      Theme(
        data: theme,
        child: const Directionality(
          textDirection: TextDirection.ltr,
          child: Center(
            child: SizedBox(
              width: 200.0,
              child: RefreshProgressIndicator(strokeCap: StrokeCap.round),
            ),
          ),
        ),
      ),
    );
    expect(find.byType(RefreshProgressIndicator), paints..arc(strokeCap: StrokeCap.round));
  });

  testWidgets(
    'Indeterminate RefreshProgressIndicator keeps spinning until end of time (approximate)',
    (WidgetTester tester) async {
      // Regression test for https://github.com/flutter/flutter/issues/13782

      await tester.pumpWidget(
        Theme(
          data: theme,
          child: const Directionality(
            textDirection: TextDirection.ltr,
            child: Center(child: SizedBox(width: 200.0, child: RefreshProgressIndicator())),
          ),
        ),
      );
      expect(tester.hasRunningAnimations, isTrue);

      await tester.pump(const Duration(seconds: 5));
      expect(tester.hasRunningAnimations, isTrue);

      await tester.pump(const Duration(milliseconds: 1));
      expect(tester.hasRunningAnimations, isTrue);

      await tester.pump(const Duration(days: 9999));
      expect(tester.hasRunningAnimations, isTrue);
    },
  );

  testWidgets('Material2 - RefreshProgressIndicator uses expected animation', (
    WidgetTester tester,
  ) async {
    final AnimationSheetBuilder animationSheet = AnimationSheetBuilder(
      frameSize: const Size(50, 50),
    );
    addTearDown(animationSheet.dispose);

    await tester.pumpFrames(
      animationSheet.record(
        Theme(data: ThemeData(useMaterial3: false), child: const _RefreshProgressIndicatorGolden()),
      ),
      const Duration(seconds: 3),
    );

    await expectLater(
      animationSheet.collate(20),
      matchesGoldenFile('m2_material.refresh_progress_indicator.png'),
    );
  }, skip: isBrowser); // https://github.com/flutter/flutter/issues/56001

  testWidgets('Material3 - RefreshProgressIndicator uses expected animation', (
    WidgetTester tester,
  ) async {
    final AnimationSheetBuilder animationSheet = AnimationSheetBuilder(
      frameSize: const Size(50, 50),
    );
    addTearDown(animationSheet.dispose);

    await tester.pumpFrames(
      animationSheet.record(
        Theme(data: ThemeData(), child: const _RefreshProgressIndicatorGolden()),
      ),
      const Duration(seconds: 3),
    );

    await expectLater(
      animationSheet.collate(20),
      matchesGoldenFile('m3_material.refresh_progress_indicator.png'),
    );
  }, skip: isBrowser); // https://github.com/flutter/flutter/issues/56001

  testWidgets('Determinate CircularProgressIndicator stops the animator', (
    WidgetTester tester,
  ) async {
    double? progressValue;
    late StateSetter setState;
    await tester.pumpWidget(
      Theme(
        data: theme,
        child: Directionality(
          textDirection: TextDirection.ltr,
          child: Center(
            child: StatefulBuilder(
              builder: (BuildContext context, StateSetter setter) {
                setState = setter;
                return CircularProgressIndicator(value: progressValue);
              },
            ),
          ),
        ),
      ),
    );
    expect(tester.hasRunningAnimations, isTrue);

    setState(() {
      progressValue = 1.0;
    });
    await tester.pump(const Duration(milliseconds: 1));
    expect(tester.hasRunningAnimations, isFalse);

    setState(() {
      progressValue = null;
    });
    await tester.pump(const Duration(milliseconds: 1));
    expect(tester.hasRunningAnimations, isTrue);
  });

  testWidgets('LinearProgressIndicator with height 12.0', (WidgetTester tester) async {
    await tester.pumpWidget(
      Theme(
        data: theme,
        child: const Directionality(
          textDirection: TextDirection.ltr,
          child: Center(
            child: SizedBox(
              width: 100.0,
              height: 12.0,
              child: LinearProgressIndicator(value: 0.25),
            ),
          ),
        ),
      ),
    );
    expect(
      find.byType(LinearProgressIndicator),
      paints
        ..rect(rect: const Rect.fromLTRB(0.0, 0.0, 100.0, 12.0))
        ..rect(rect: const Rect.fromLTRB(0.0, 0.0, 25.0, 12.0)),
    );
    expect(tester.binding.transientCallbackCount, 0);
  });

  testWidgets('LinearProgressIndicator with a height less than the minimum', (
    WidgetTester tester,
  ) async {
    await tester.pumpWidget(
      Theme(
        data: theme,
        child: const Directionality(
          textDirection: TextDirection.ltr,
          child: Center(
            child: SizedBox(width: 100.0, height: 3.0, child: LinearProgressIndicator(value: 0.25)),
          ),
        ),
      ),
    );
    expect(
      find.byType(LinearProgressIndicator),
      paints
        ..rect(rect: const Rect.fromLTRB(0.0, 0.0, 100.0, 3.0))
        ..rect(rect: const Rect.fromLTRB(0.0, 0.0, 25.0, 3.0)),
    );
    expect(tester.binding.transientCallbackCount, 0);
  });

  testWidgets('LinearProgressIndicator with default height', (WidgetTester tester) async {
    await tester.pumpWidget(
      Theme(
        data: theme,
        child: const Directionality(
          textDirection: TextDirection.ltr,
          child: Center(
            child: SizedBox(width: 100.0, height: 4.0, child: LinearProgressIndicator(value: 0.25)),
          ),
        ),
      ),
    );
    expect(
      find.byType(LinearProgressIndicator),
      paints
        ..rect(rect: const Rect.fromLTRB(0.0, 0.0, 100.0, 4.0))
        ..rect(rect: const Rect.fromLTRB(0.0, 0.0, 25.0, 4.0)),
    );
    expect(tester.binding.transientCallbackCount, 0);
  });

  testWidgets('LinearProgressIndicator can be made accessible', (WidgetTester tester) async {
    final SemanticsHandle handle = tester.ensureSemantics();
    final GlobalKey key = GlobalKey();
    const String label = 'Label';
    const String value = '25%';
    await tester.pumpWidget(
      Theme(
        data: theme,
        child: Directionality(
          textDirection: TextDirection.ltr,
          child: LinearProgressIndicator(
            key: key,
            value: 0.25,
            semanticsLabel: label,
            semanticsValue: value,
          ),
        ),
      ),
    );

    expect(
      tester.getSemantics(find.byKey(key)),
      matchesSemantics(textDirection: TextDirection.ltr, label: label, value: value),
    );

    handle.dispose();
  });

  testWidgets('LinearProgressIndicator that is determinate gets default a11y value', (
    WidgetTester tester,
  ) async {
    final SemanticsHandle handle = tester.ensureSemantics();
    final GlobalKey key = GlobalKey();
    const String label = 'Label';
    await tester.pumpWidget(
      Theme(
        data: theme,
        child: Directionality(
          textDirection: TextDirection.ltr,
          child: LinearProgressIndicator(key: key, value: 0.25, semanticsLabel: label),
        ),
      ),
    );

    expect(
      tester.getSemantics(find.byKey(key)),
      matchesSemantics(textDirection: TextDirection.ltr, label: label, value: '25%'),
    );

    handle.dispose();
  });

  testWidgets(
    'LinearProgressIndicator that is determinate does not default a11y value when label is null',
    (WidgetTester tester) async {
      final SemanticsHandle handle = tester.ensureSemantics();
      final GlobalKey key = GlobalKey();
      await tester.pumpWidget(
        Theme(
          data: theme,
          child: Directionality(
            textDirection: TextDirection.ltr,
            child: LinearProgressIndicator(key: key, value: 0.25),
          ),
        ),
      );

      expect(tester.getSemantics(find.byKey(key)), matchesSemantics());

      handle.dispose();
    },
  );

  testWidgets('LinearProgressIndicator that is indeterminate does not default a11y value', (
    WidgetTester tester,
  ) async {
    final SemanticsHandle handle = tester.ensureSemantics();
    final GlobalKey key = GlobalKey();
    const String label = 'Progress';
    await tester.pumpWidget(
      Theme(
        data: theme,
        child: Directionality(
          textDirection: TextDirection.ltr,
          child: LinearProgressIndicator(key: key, value: 0.25, semanticsLabel: label),
        ),
      ),
    );

    expect(
      tester.getSemantics(find.byKey(key)),
      matchesSemantics(textDirection: TextDirection.ltr, label: label),
    );

    handle.dispose();
  });

  testWidgets('CircularProgressIndicator can be made accessible', (WidgetTester tester) async {
    final SemanticsHandle handle = tester.ensureSemantics();
    final GlobalKey key = GlobalKey();
    const String label = 'Label';
    const String value = '25%';
    await tester.pumpWidget(
      Theme(
        data: theme,
        child: Directionality(
          textDirection: TextDirection.ltr,
          child: CircularProgressIndicator(
            key: key,
            value: 0.25,
            semanticsLabel: label,
            semanticsValue: value,
          ),
        ),
      ),
    );

    expect(
      tester.getSemantics(find.byKey(key)),
      matchesSemantics(textDirection: TextDirection.ltr, label: label, value: value),
    );

    handle.dispose();
  });

  testWidgets('RefreshProgressIndicator can be made accessible', (WidgetTester tester) async {
    final SemanticsHandle handle = tester.ensureSemantics();
    final GlobalKey key = GlobalKey();
    const String label = 'Label';
    const String value = '25%';
    await tester.pumpWidget(
      Theme(
        data: theme,
        child: Directionality(
          textDirection: TextDirection.ltr,
          child: RefreshProgressIndicator(key: key, semanticsLabel: label, semanticsValue: value),
        ),
      ),
    );

    expect(
      tester.getSemantics(find.byKey(key)),
      matchesSemantics(textDirection: TextDirection.ltr, label: label, value: value),
    );

    handle.dispose();
  });

  testWidgets('Material2 - Indeterminate CircularProgressIndicator uses expected animation', (
    WidgetTester tester,
  ) async {
    final AnimationSheetBuilder animationSheet = AnimationSheetBuilder(
      frameSize: const Size(40, 40),
    );
    addTearDown(animationSheet.dispose);

    await tester.pumpFrames(
      animationSheet.record(
        Theme(
          data: ThemeData(useMaterial3: false),
          child: const Directionality(
            textDirection: TextDirection.ltr,
            child: Padding(padding: EdgeInsets.all(4), child: CircularProgressIndicator()),
          ),
        ),
      ),
      const Duration(seconds: 2),
    );

    await expectLater(
      animationSheet.collate(20),
      matchesGoldenFile('m2_material.circular_progress_indicator.indeterminate.png'),
    );
  }, skip: isBrowser); // https://github.com/flutter/flutter/issues/56001

  testWidgets('Material3 - Indeterminate CircularProgressIndicator uses expected animation', (
    WidgetTester tester,
  ) async {
    final AnimationSheetBuilder animationSheet = AnimationSheetBuilder(
      frameSize: const Size(40, 40),
    );
    addTearDown(animationSheet.dispose);

    await tester.pumpFrames(
      animationSheet.record(
        Theme(
          data: ThemeData(),
          child: const Directionality(
            textDirection: TextDirection.ltr,
            child: Padding(padding: EdgeInsets.all(4), child: CircularProgressIndicator()),
          ),
        ),
      ),
      const Duration(seconds: 2),
    );

    await expectLater(
      animationSheet.collate(20),
      matchesGoldenFile('m3_material.circular_progress_indicator.indeterminate.png'),
    );
  }, skip: isBrowser); // https://github.com/flutter/flutter/issues/56001

  testWidgets(
    'Adaptive CircularProgressIndicator displays CupertinoActivityIndicator in iOS',
    (WidgetTester tester) async {
      await tester.pumpWidget(
        MaterialApp(
          theme: ThemeData(),
          home: const Scaffold(body: Material(child: CircularProgressIndicator.adaptive())),
        ),
      );

      expect(find.byType(CupertinoActivityIndicator), findsOneWidget);
    },
    variant: const TargetPlatformVariant(<TargetPlatform>{
      TargetPlatform.iOS,
      TargetPlatform.macOS,
    }),
  );

  testWidgets(
    'Adaptive CircularProgressIndicator displays CupertinoActivityIndicator in iOS/macOS',
    (WidgetTester tester) async {
      await tester.pumpWidget(
        MaterialApp(
          theme: ThemeData(),
          home: const Scaffold(
            body: Material(child: CircularProgressIndicator.adaptive(value: 0.5)),
          ),
        ),
      );

      expect(find.byType(CupertinoActivityIndicator), findsOneWidget);
      final double actualProgress = tester
          .widget<CupertinoActivityIndicator>(find.byType(CupertinoActivityIndicator))
          .progress;
      expect(actualProgress, 0.5);
    },
    variant: const TargetPlatformVariant(<TargetPlatform>{
      TargetPlatform.iOS,
      TargetPlatform.macOS,
    }),
  );

  testWidgets(
    'Adaptive CircularProgressIndicator can use backgroundColor to change tick color for iOS',
    (WidgetTester tester) async {
      const Color color = Color(0xFF5D3FD3);
      await tester.pumpWidget(
        MaterialApp(
          theme: ThemeData(),
          home: const Scaffold(
            body: Material(child: CircularProgressIndicator.adaptive(backgroundColor: color)),
          ),
        ),
      );

      expect(
        find.byType(CupertinoActivityIndicator),
        paints..rrect(
          rrect: const RRect.fromLTRBXY(-1, -10 / 3, 1, -10, 1, 1),
          // The value of 47 comes from the alpha that is applied to the first
          // tick.
          color: color.withAlpha(47),
        ),
      );
    },
    variant: const TargetPlatformVariant(<TargetPlatform>{
      TargetPlatform.iOS,
      TargetPlatform.macOS,
    }),
  );

  testWidgets(
    'Adaptive CircularProgressIndicator does not display CupertinoActivityIndicator in non-iOS',
    (WidgetTester tester) async {
      await tester.pumpWidget(
        MaterialApp(
          theme: theme,
          home: const Scaffold(body: Material(child: CircularProgressIndicator.adaptive())),
        ),
      );

      expect(find.byType(CupertinoActivityIndicator), findsNothing);
    },
    variant: const TargetPlatformVariant(<TargetPlatform>{
      TargetPlatform.android,
      TargetPlatform.fuchsia,
      TargetPlatform.windows,
      TargetPlatform.linux,
    }),
  );

  testWidgets('ProgressIndicatorTheme.wrap() always creates a new ProgressIndicatorTheme', (
    WidgetTester tester,
  ) async {
    late BuildContext builderContext;

    const ProgressIndicatorThemeData themeData = ProgressIndicatorThemeData(
      color: Color(0xFFFF0000),
      linearTrackColor: Color(0xFF00FF00),
    );

    final ProgressIndicatorTheme progressTheme = ProgressIndicatorTheme(
      data: themeData,
      child: Builder(
        builder: (BuildContext context) {
          builderContext = context;
          return const LinearProgressIndicator(value: 0.5);
        },
      ),
    );

    await tester.pumpWidget(
      MaterialApp(
        home: Theme(data: theme, child: progressTheme),
      ),
    );
    final Widget wrappedTheme = progressTheme.wrap(builderContext, Container());

    // Make sure the returned widget is a new ProgressIndicatorTheme instance
    // with the same theme data as the original.
    expect(wrappedTheme, isNot(equals(progressTheme)));
    expect(wrappedTheme, isInstanceOf<ProgressIndicatorTheme>());
    expect((wrappedTheme as ProgressIndicatorTheme).data, themeData);
  });

  testWidgets('Material3 - Default size of CircularProgressIndicator', (WidgetTester tester) async {
    await tester.pumpWidget(
      const MaterialApp(
        home: Scaffold(body: Material(child: CircularProgressIndicator())),
      ),
    );

    expect(tester.getSize(find.byType(CircularProgressIndicator)), const Size(36, 36));
  });

  testWidgets('Material3 - Default size of CircularProgressIndicator when year2023 is false', (
    WidgetTester tester,
  ) async {
    await tester.pumpWidget(
      const MaterialApp(
        home: Scaffold(body: Material(child: CircularProgressIndicator(year2023: false))),
      ),
    );

    expect(tester.getSize(find.byType(CircularProgressIndicator)), const Size(48, 48));
  });

  testWidgets('RefreshProgressIndicator using fields correctly', (WidgetTester tester) async {
    Future<void> pumpIndicator(RefreshProgressIndicator indicator) {
      return tester.pumpWidget(Theme(data: theme, child: indicator));
    }

    // With default values.
    await pumpIndicator(const RefreshProgressIndicator());
    Material material = tester.widget(
      find.descendant(of: find.byType(RefreshProgressIndicator), matching: find.byType(Material)),
    );
    Padding padding = tester.widget(
      find
          .descendant(of: find.byType(RefreshProgressIndicator), matching: find.byType(Padding))
          .first,
    );
    Padding innerPadding = tester.widget(
      find
          .descendant(
            of: find.descendant(
              of: find.byType(RefreshProgressIndicator),
              matching: find.byType(Material),
            ),
            matching: find.byType(Padding),
          )
          .last,
    );
    expect(material.elevation, 2.0);
    expect(padding.padding, const EdgeInsets.all(4.0));
    expect(innerPadding.padding, const EdgeInsets.all(12.0));

    // With values provided.
    const double testElevation = 1.0;
    const EdgeInsetsGeometry testIndicatorMargin = EdgeInsets.all(6.0);
    const EdgeInsetsGeometry testIndicatorPadding = EdgeInsets.all(10.0);
    await pumpIndicator(
      const RefreshProgressIndicator(
        elevation: testElevation,
        indicatorMargin: testIndicatorMargin,
        indicatorPadding: testIndicatorPadding,
      ),
    );
    material = tester.widget(
      find.descendant(of: find.byType(RefreshProgressIndicator), matching: find.byType(Material)),
    );
    padding = tester.widget(
      find
          .descendant(of: find.byType(RefreshProgressIndicator), matching: find.byType(Padding))
          .first,
    );
    innerPadding = tester.widget(
      find
          .descendant(
            of: find.descendant(
              of: find.byType(RefreshProgressIndicator),
              matching: find.byType(Material),
            ),
            matching: find.byType(Padding),
          )
          .last,
    );
    expect(material.elevation, testElevation);
    expect(padding.padding, testIndicatorMargin);
    expect(innerPadding.padding, testIndicatorPadding);
  });

  testWidgets('LinearProgressIndicator default stop indicator when year2023 is false', (
    WidgetTester tester,
  ) async {
    Widget buildIndicator({required TextDirection textDirection}) {
      return Directionality(
        textDirection: textDirection,
        child: const Center(
          child: SizedBox(
            width: 200.0,
            child: LinearProgressIndicator(year2023: false, value: 0.5),
          ),
        ),
      );
    }

    await tester.pumpWidget(buildIndicator(textDirection: TextDirection.ltr));
    expect(
      find.byType(LinearProgressIndicator),
      paints..circle(x: 198.0, y: 2.0, radius: 2.0, color: theme.colorScheme.primary),
    );

    await tester.pumpWidget(buildIndicator(textDirection: TextDirection.rtl));
    expect(
      find.byType(LinearProgressIndicator),
      paints..circle(x: 2.0, y: 2.0, radius: 2.0, color: theme.colorScheme.primary),
    );
  });

  testWidgets(
    'Determinate LinearProgressIndicator when year2023 is false',
    (WidgetTester tester) async {
      Future<ui.Image> getGoldenImage({
        required TextDirection textDirection,
        double? trackGap,
      }) async {
        final ValueNotifier<double> value = ValueNotifier<double>(0);
        addTearDown(value.dispose);

        final AnimationSheetBuilder animationSheet = AnimationSheetBuilder(
          frameSize: const Size(250, 30),
        );
        addTearDown(animationSheet.dispose);

        final Widget target = Material(
          child: Directionality(
            textDirection: textDirection,
            child: Padding(
              padding: const EdgeInsets.symmetric(horizontal: 50),
              child: Center(
                child: ValueListenableBuilder<double>(
                  valueListenable: value,
                  builder: (BuildContext context, double value, _) {
                    return LinearProgressIndicator(
                      year2023: false,
                      value: value,
                      trackGap: trackGap,
                    );
                  },
                ),
              ),
            ),
          ),
        );

        for (int i = 0; i <= 50; i++) {
          value.value = i * 0.02;
          await tester.pumpWidget(animationSheet.record(target));
        }

        return animationSheet.collate(3);
      }

      await expectLater(
        await getGoldenImage(textDirection: TextDirection.ltr),
        matchesGoldenFile('m3_linear_progress_indicator.determinate.ltr.png'),
      );

      await expectLater(
        await getGoldenImage(textDirection: TextDirection.rtl),
        matchesGoldenFile('m3_linear_progress_indicator.determinate.rtl.png'),
      );

      await expectLater(
        await getGoldenImage(textDirection: TextDirection.ltr, trackGap: 20),
        matchesGoldenFile('m3_linear_progress_indicator.determinate.ltr.custom_track_gap.png'),
      );

      await expectLater(
        await getGoldenImage(textDirection: TextDirection.rtl, trackGap: 20),
        matchesGoldenFile('m3_linear_progress_indicator.determinate.rtl.custom_track_gap.png'),
      );
    },
    skip: isBrowser, // [intended] https://github.com/flutter/flutter/issues/56001
  );

  testWidgets(
    'Indeterminate LinearProgressIndicator when year2023 is false',
    (WidgetTester tester) async {
      Future<ui.Image> getGoldenImage({
        required TextDirection textDirection,
        double? trackGap,
      }) async {
        final AnimationSheetBuilder animationSheet = AnimationSheetBuilder(
          frameSize: const Size(250, 30),
        );
        addTearDown(animationSheet.dispose);

        final Widget target = Material(
          child: Directionality(
            textDirection: textDirection,
            child: Padding(
              padding: const EdgeInsets.symmetric(horizontal: 50),
              child: Center(child: LinearProgressIndicator(year2023: false, trackGap: trackGap)),
            ),
          ),
        );

        await tester.pumpFrames(animationSheet.record(target), const Duration(milliseconds: 1800));

        return animationSheet.collate(3);
      }

      await expectLater(
        await getGoldenImage(textDirection: TextDirection.ltr),
        matchesGoldenFile('m3_linear_progress_indicator.indeterminate.ltr.png'),
      );

      await expectLater(
        await getGoldenImage(textDirection: TextDirection.rtl),
        matchesGoldenFile('m3_linear_progress_indicator.indeterminate.rtl.png'),
      );

      await expectLater(
        await getGoldenImage(textDirection: TextDirection.ltr, trackGap: 20),
        matchesGoldenFile('m3_linear_progress_indicator.indeterminate.ltr.custom_track_gap.png'),
      );

      await expectLater(
        await getGoldenImage(textDirection: TextDirection.rtl, trackGap: 20),
        matchesGoldenFile('m3_linear_progress_indicator.indeterminate.rtl.custom_track_gap.png'),
      );
    },
    skip: isBrowser, // [intended] https://github.com/flutter/flutter/issues/56001
  );

  testWidgets('Indeterminate LinearProgressIndicator does not paint stop indicator', (
    WidgetTester tester,
  ) async {
    Widget buildIndicator({double? value}) {
      return Directionality(
        textDirection: TextDirection.ltr,
        child: Center(
          child: SizedBox(
            width: 200.0,
            child: LinearProgressIndicator(year2023: false, value: value),
          ),
        ),
      );
    }

    // Determinate LinearProgressIndicator paints stop indicator.
    await tester.pumpWidget(buildIndicator(value: 0.5));
    expect(
      find.byType(LinearProgressIndicator),
      // Stop indicator.
      paints..circle(x: 198.0, y: 2.0, radius: 2.0, color: theme.colorScheme.primary),
    );

    // Indeterminate LinearProgressIndicator does not paint stop indicator.
    await tester.pumpWidget(buildIndicator());
    expect(
      find.byType(LinearProgressIndicator),
      // Stop indicator.
      isNot(paints..circle(x: 198.0, y: 2.0, radius: 2.0, color: theme.colorScheme.primary)),
    );
  });

  testWidgets('Can customise LinearProgressIndicator stop indicator when year2023 is false', (
    WidgetTester tester,
  ) async {
    const Color stopIndicatorColor = Color(0XFF00FF00);
    const double stopIndicatorRadius = 5.0;
    Widget buildIndicator({Color? stopIndicatorColor, double? stopIndicatorRadius}) {
      return Directionality(
        textDirection: TextDirection.ltr,
        child: Center(
          child: SizedBox(
            width: 200.0,
            child: LinearProgressIndicator(
              year2023: false,
              stopIndicatorColor: stopIndicatorColor,
              stopIndicatorRadius: stopIndicatorRadius,
              minHeight: 20.0,
              value: 0.5,
            ),
          ),
        ),
      );
    }

    // Test customized stop indicator.
    await tester.pumpWidget(
      buildIndicator(
        stopIndicatorColor: stopIndicatorColor,
        stopIndicatorRadius: stopIndicatorRadius,
      ),
    );
    expect(
      find.byType(LinearProgressIndicator),
      // Stop indicator.
      paints..circle(x: 190.0, y: 10.0, radius: stopIndicatorRadius, color: stopIndicatorColor),
    );

    // Remove stop indicator.
    await tester.pumpWidget(buildIndicator(stopIndicatorRadius: 0));
    expect(
      find.byType(LinearProgressIndicator),
      // Stop indicator.
      isNot(paints..circle(color: stopIndicatorColor)),
    );

    // Test stop indicator with transparent color.
    await tester.pumpWidget(buildIndicator(stopIndicatorColor: const Color(0x00000000)));
    expect(
      find.byType(LinearProgressIndicator),
      // Stop indicator.
      paints..circle(color: const Color(0x00000000)),
    );
  });

  testWidgets('Stop indicator size cannot be larger than the progress indicator', (
    WidgetTester tester,
  ) async {
    Widget buildIndicator({double? stopIndicatorRadius, double? minHeight}) {
      return Directionality(
        textDirection: TextDirection.ltr,
        child: Center(
          child: SizedBox(
            width: 200.0,
            child: LinearProgressIndicator(
              year2023: false,
              stopIndicatorRadius: stopIndicatorRadius,
              minHeight: minHeight,
              value: 0.5,
            ),
          ),
        ),
      );
    }

    // Test stop indicator radius equals to minHeight.
    await tester.pumpWidget(buildIndicator(stopIndicatorRadius: 10.0, minHeight: 20.0));
    expect(
      find.byType(LinearProgressIndicator),
      paints..circle(x: 190.0, y: 10.0, radius: 10.0, color: theme.colorScheme.primary),
    );

    // Test stop indicator radius larger than minHeight.
    await tester.pumpWidget(buildIndicator(stopIndicatorRadius: 30.0, minHeight: 20.0));
    expect(
      find.byType(LinearProgressIndicator),
      // Stop indicator radius is clamped to minHeight.
      paints..circle(x: 190.0, y: 10.0, radius: 10.0, color: theme.colorScheme.primary),
    );
  });

  testWidgets('LinearProgressIndicator default track gap when year2023 is false', (
    WidgetTester tester,
  ) async {
    const double defaultTrackGap = 4.0;
    Widget buildIndicator({required TextDirection textDirection}) {
      return Directionality(
        textDirection: textDirection,
        child: const Center(
          child: SizedBox(
            width: 200.0,
            child: LinearProgressIndicator(year2023: false, value: 0.5),
          ),
        ),
      );
    }

    // Test default track gap in LTR.
    await tester.pumpWidget(buildIndicator(textDirection: TextDirection.ltr));
    expect(
      find.byType(LinearProgressIndicator),
      paints
        // Track.
        ..rrect(
          rrect: RRect.fromLTRBR(
            100.0 + defaultTrackGap,
            0.0,
            200.0,
            4.0,
            const Radius.circular(2.0),
          ),
          color: theme.colorScheme.secondaryContainer,
        )
        // Active track.
        ..rrect(
          rrect: RRect.fromLTRBR(0.0, 0.0, 100.0, 4.0, const Radius.circular(2.0)),
          color: theme.colorScheme.primary,
        ),
    );

    // Test default track gap in RTL.
    await tester.pumpWidget(buildIndicator(textDirection: TextDirection.rtl));
    expect(
      find.byType(LinearProgressIndicator),
      paints
        // Track.
        ..rrect(
          rrect: RRect.fromLTRBR(
            0.0,
            0.0,
            100.0 - defaultTrackGap,
            4.0,
            const Radius.circular(2.0),
          ),
          color: theme.colorScheme.secondaryContainer,
        )
        // Active track.
        ..rrect(
          rrect: RRect.fromLTRBR(100.0, 0.0, 200.0, 4.0, const Radius.circular(2.0)),
          color: theme.colorScheme.primary,
        ),
    );
  });

  testWidgets('Can customise LinearProgressIndicator track gap when year2023 is false', (
    WidgetTester tester,
  ) async {
    const double customTrackGap = 12.0;
    const double noTrackGap = 0.0;
    Widget buildIndicator({double? trackGap}) {
      return Directionality(
        textDirection: TextDirection.ltr,
        child: Center(
          child: SizedBox(
            width: 200.0,
            child: LinearProgressIndicator(year2023: false, trackGap: trackGap, value: 0.5),
          ),
        ),
      );
    }

    // Test customized track gap.
    await tester.pumpWidget(buildIndicator(trackGap: customTrackGap));
    expect(
      find.byType(LinearProgressIndicator),
      paints
        // Track.
        ..rrect(
          rrect: RRect.fromLTRBR(
            100.0 + customTrackGap,
            0.0,
            200.0,
            4.0,
            const Radius.circular(2.0),
          ),
          color: theme.colorScheme.secondaryContainer,
        )
        // Stop indicator.
        ..circle()
        // Active track.
        ..rrect(
          rrect: RRect.fromLTRBR(0.0, 0.0, 100.0, 4.0, const Radius.circular(2.0)),
          color: theme.colorScheme.primary,
        ),
    );

    // Remove track gap.
    await tester.pumpWidget(buildIndicator(trackGap: noTrackGap));
    expect(
      find.byType(LinearProgressIndicator),
      paints
        // Track.
        ..rrect(
          rrect: RRect.fromLTRBR(0.0, 0.0, 200.0, 4.0, const Radius.circular(2.0)),
          color: theme.colorScheme.secondaryContainer,
        )
        // Stop indicator.
        ..circle()
        // Active indicator.
        ..rrect(
          rrect: RRect.fromLTRBR(0.0, 0.0, 100.0, 4.0, const Radius.circular(2.0)),
          color: theme.colorScheme.primary,
        ),
    );
  });

  testWidgets('Default determinate CircularProgressIndicator when year2023 is false', (
    WidgetTester tester,
  ) async {
    const EdgeInsetsGeometry padding = EdgeInsets.all(4.0);
    await tester.pumpWidget(
      MaterialApp(
        theme: theme,
        home: const Center(child: CircularProgressIndicator(year2023: false, value: 0.5)),
      ),
    );

    final Size indicatorBoxSize = tester.getSize(
      find.descendant(
        of: find.byType(CircularProgressIndicator),
        matching: find.byType(ConstrainedBox),
      ),
    );
    expect(
      tester.getSize(find.byType(CircularProgressIndicator)),
      equals(
        Size(
          indicatorBoxSize.width + padding.horizontal,
          indicatorBoxSize.height + padding.vertical,
        ),
      ),
    );
    expect(
      find.byType(CircularProgressIndicator),
      paints
        // Track.
        ..arc(
          rect: const Rect.fromLTRB(2.0, 2.0, 38.0, 38.0),
          color: theme.colorScheme.secondaryContainer,
          strokeWidth: 4.0,
          strokeCap: StrokeCap.round,
          style: PaintingStyle.stroke,
        )
        // Active indicator.
        ..arc(
          rect: const Rect.fromLTRB(2.0, 2.0, 38.0, 38.0),
          color: theme.colorScheme.primary,
          strokeWidth: 4.0,
          strokeCap: StrokeCap.round,
          style: PaintingStyle.stroke,
        ),
    );
    await expectLater(
      find.byType(CircularProgressIndicator),
      matchesGoldenFile('circular_progress_indicator_determinate_year2023_false.png'),
    );
  });

  testWidgets('Default indeterminate CircularProgressIndicator when year2023 is false', (
    WidgetTester tester,
  ) async {
    const EdgeInsetsGeometry padding = EdgeInsets.all(4.0);
    await tester.pumpWidget(
      MaterialApp(
        theme: theme,
        home: const Center(child: CircularProgressIndicator(year2023: false)),
      ),
    );

    // Advance the animation.
    await tester.pump(const Duration(milliseconds: 200));

    final Size indicatorBoxSize = tester.getSize(
      find.descendant(
        of: find.byType(CircularProgressIndicator),
        matching: find.byType(ConstrainedBox),
      ),
    );
    expect(
      tester.getSize(find.byType(CircularProgressIndicator)),
      equals(
        Size(
          indicatorBoxSize.width + padding.horizontal,
          indicatorBoxSize.height + padding.vertical,
        ),
      ),
    );
    expect(
      find.byType(CircularProgressIndicator),
      paints
        // Active indicator.
        ..arc(
          rect: const Rect.fromLTRB(2.0, 2.0, 38.0, 38.0),
          color: theme.colorScheme.primary,
          strokeWidth: 4.0,
          strokeCap: StrokeCap.round,
          style: PaintingStyle.stroke,
        ),
    );
    await expectLater(
      find.byType(CircularProgressIndicator),
      matchesGoldenFile('circular_progress_indicator_indeterminate_year2023_false.png'),
    );
  });

  testWidgets('CircularProgressIndicator track gap can be adjusted when year2023 is false', (
    WidgetTester tester,
  ) async {
    Widget buildIndicator({double? trackGap}) {
      return MaterialApp(
        home: Center(
          child: CircularProgressIndicator(year2023: false, trackGap: trackGap, value: 0.5),
        ),
      );
    }

    await tester.pumpWidget(buildIndicator());
    await expectLater(
      find.byType(CircularProgressIndicator),
      matchesGoldenFile('circular_progress_indicator_default_track_gap_year2023_false.png'),
    );

    await tester.pumpWidget(buildIndicator(trackGap: 12.0));
    await expectLater(
      find.byType(CircularProgressIndicator),
      matchesGoldenFile('circular_progress_indicator_custom_track_gap_year2023_false.png'),
    );

    await tester.pumpWidget(buildIndicator(trackGap: 0.0));
    await expectLater(
      find.byType(CircularProgressIndicator),
      matchesGoldenFile('circular_progress_indicator_no_track_gap_year2023_false.png'),
    );
  });

  testWidgets('Can override CircularProgressIndicator stroke cap when year2023 is false', (
    WidgetTester tester,
  ) async {
    const StrokeCap strokeCap = StrokeCap.square;
    await tester.pumpWidget(
      const MaterialApp(
        home: Center(
          child: CircularProgressIndicator(year2023: false, strokeCap: strokeCap, value: 0.5),
        ),
      ),
    );

    expect(
      find.byType(CircularProgressIndicator),
      paints
        // Track.
        ..arc(strokeCap: strokeCap)
        // Active indicator.
        ..arc(strokeCap: strokeCap),
    );
    await expectLater(
      find.byType(CircularProgressIndicator),
      matchesGoldenFile('circular_progress_indicator_custom_stroke_cap_year2023_false.png'),
    );
  });

  testWidgets('CircularProgressIndicator.constraints can override default size', (
    WidgetTester tester,
  ) async {
    const Size size = Size(64, 64);
    await tester.pumpWidget(
      MaterialApp(
        home: Center(
          child: CircularProgressIndicator(
            constraints: BoxConstraints(minWidth: size.width, minHeight: size.height),
            value: 0.5,
          ),
        ),
      ),
    );

    expect(tester.getSize(find.byType(CircularProgressIndicator)), equals(size));
  });

  testWidgets('CircularProgressIndicator padding can be customized', (WidgetTester tester) async {
    const EdgeInsetsGeometry padding = EdgeInsets.all(12.0);
    await tester.pumpWidget(
      const MaterialApp(
        home: Center(
          child: CircularProgressIndicator(padding: padding, year2023: false, value: 0.5),
        ),
      ),
    );

    final Size indicatorBoxSize = tester.getSize(
      find.descendant(
        of: find.byType(CircularProgressIndicator),
        matching: find.byType(ConstrainedBox),
      ),
    );
    expect(
      tester.getSize(find.byType(CircularProgressIndicator)),
      equals(
        Size(
          indicatorBoxSize.width + padding.horizontal,
          indicatorBoxSize.height + padding.vertical,
        ),
      ),
    );
  });

  testWidgets('CircularProgressIndicator reflects controller value', (WidgetTester tester) async {
    final AnimationController controller = AnimationController(vsync: tester, value: 0.5);
    addTearDown(controller.dispose);

    await tester.pumpWidget(
      MaterialApp(
        home: Material(
          child: Center(
            child: SizedBox(
              width: 200,
              height: 200,
              child: AnimatedBuilder(
                animation: controller,
                builder: (BuildContext context, Widget? child) {
                  return CircularProgressIndicator(controller: controller);
                },
              ),
            ),
          ),
        ),
      ),
    );

    expect(
      find.byType(CircularProgressIndicator),
      paints..arc(startAngle: 1.5707963267948966, sweepAngle: 0.001),
    );
  });

<<<<<<< HEAD
  testWidgets('CircularProgressIndicator does not crash at zero area', (WidgetTester tester) async {
    await tester.pumpWidget(
      const MaterialApp(
        home: Center(child: SizedBox.shrink(child: CircularProgressIndicator())),
      ),
    );
    expect(tester.getSize(find.byType(CircularProgressIndicator)), Size.zero);
=======
  testWidgets('LinearProgressIndicator does not crash at zero area', (WidgetTester tester) async {
    await tester.pumpWidget(
      const MaterialApp(
        home: Center(child: SizedBox.shrink(child: LinearProgressIndicator())),
      ),
    );
    expect(tester.getSize(find.byType(LinearProgressIndicator)), Size.zero);
>>>>>>> 518722ab
  });
}

class _RefreshProgressIndicatorGolden extends StatefulWidget {
  const _RefreshProgressIndicatorGolden();

  @override
  _RefreshProgressIndicatorGoldenState createState() => _RefreshProgressIndicatorGoldenState();
}

class _RefreshProgressIndicatorGoldenState extends State<_RefreshProgressIndicatorGolden>
    with SingleTickerProviderStateMixin {
  late final AnimationController controller =
      AnimationController(vsync: this, duration: const Duration(seconds: 1))
        ..forward()
        ..addListener(() {
          setState(() {});
        })
        ..addStatusListener((AnimationStatus status) {
          if (status.isCompleted) {
            indeterminate = true;
          }
        });

  bool indeterminate = false;

  @override
  void dispose() {
    controller.dispose();
    super.dispose();
  }

  @override
  Widget build(BuildContext context) {
    return Center(
      child: Directionality(
        textDirection: TextDirection.ltr,
        child: RefreshProgressIndicator(value: indeterminate ? null : controller.value),
      ),
    );
  }
}<|MERGE_RESOLUTION|>--- conflicted
+++ resolved
@@ -1970,7 +1970,6 @@
     );
   });
 
-<<<<<<< HEAD
   testWidgets('CircularProgressIndicator does not crash at zero area', (WidgetTester tester) async {
     await tester.pumpWidget(
       const MaterialApp(
@@ -1978,7 +1977,8 @@
       ),
     );
     expect(tester.getSize(find.byType(CircularProgressIndicator)), Size.zero);
-=======
+  });
+
   testWidgets('LinearProgressIndicator does not crash at zero area', (WidgetTester tester) async {
     await tester.pumpWidget(
       const MaterialApp(
@@ -1986,7 +1986,6 @@
       ),
     );
     expect(tester.getSize(find.byType(LinearProgressIndicator)), Size.zero);
->>>>>>> 518722ab
   });
 }
 
