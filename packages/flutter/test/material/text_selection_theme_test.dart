// Copyright 2014 The Flutter Authors. All rights reserved.
// Use of this source code is governed by a BSD-style license that can be
// found in the LICENSE file.

import 'package:flutter/material.dart';
import 'package:flutter/rendering.dart';
import 'package:flutter_test/flutter_test.dart';
import 'package:leak_tracker_flutter_testing/leak_tracker_flutter_testing.dart';

void main() {
  test('TextSelectionThemeData copyWith, ==, hashCode basics', () {
    expect(const TextSelectionThemeData(), const TextSelectionThemeData().copyWith());
    expect(const TextSelectionThemeData().hashCode, const TextSelectionThemeData().copyWith().hashCode);
  });

  test('TextSelectionThemeData lerp special cases', () {
    expect(TextSelectionThemeData.lerp(null, null, 0), null);
    const TextSelectionThemeData data = TextSelectionThemeData();
    expect(identical(TextSelectionThemeData.lerp(data, data, 0.5), data), true);
  });

  test('TextSelectionThemeData null fields by default', () {
    const TextSelectionThemeData theme = TextSelectionThemeData();
    expect(theme.cursorColor, null);
    expect(theme.selectionColor, null);
    expect(theme.selectionHandleColor, null);
  });

  testWidgetsWithLeakTracking('Default TextSelectionThemeData debugFillProperties', (WidgetTester tester) async {
    final DiagnosticPropertiesBuilder builder = DiagnosticPropertiesBuilder();
    const TextSelectionThemeData().debugFillProperties(builder);

    final List<String> description = builder.properties
        .where((DiagnosticsNode node) => !node.isFiltered(DiagnosticLevel.info))
        .map((DiagnosticsNode node) => node.toString())
        .toList();

    expect(description, <String>[]);
  });

  testWidgetsWithLeakTracking('TextSelectionThemeData implements debugFillProperties', (WidgetTester tester) async {
    final DiagnosticPropertiesBuilder builder = DiagnosticPropertiesBuilder();
    const TextSelectionThemeData(
      cursorColor: Color(0xffeeffaa),
      selectionColor: Color(0x88888888),
      selectionHandleColor: Color(0xaabbccdd),
    ).debugFillProperties(builder);

    final List<String> description = builder.properties
        .where((DiagnosticsNode node) => !node.isFiltered(DiagnosticLevel.info))
        .map((DiagnosticsNode node) => node.toString())
        .toList();

    expect(description, <String>[
      'cursorColor: Color(0xffeeffaa)',
      'selectionColor: Color(0x88888888)',
      'selectionHandleColor: Color(0xaabbccdd)',
    ]);
  });

  testWidgetsWithLeakTracking('Material2 - Empty textSelectionTheme will use defaults', (WidgetTester tester) async {
    final ThemeData theme = ThemeData(useMaterial3: false);
    const Color defaultCursorColor = Color(0xff2196f3);
    const Color defaultSelectionColor = Color(0x662196f3);
    const Color defaultSelectionHandleColor = Color(0xff2196f3);

    EditableText.debugDeterministicCursor = true;
    addTearDown(() {
      EditableText.debugDeterministicCursor = false;
    });
    // Test TextField's cursor & selection color.
    await tester.pumpWidget(
      MaterialApp(
        theme: theme,
        home: const Material(
          child: TextField(autofocus: true),
        ),
      ),
    );
    await tester.pump();
    await tester.pumpAndSettle();

    final EditableTextState editableTextState = tester.firstState(find.byType(EditableText));
    final RenderEditable renderEditable = editableTextState.renderEditable;
    expect(renderEditable.cursorColor, defaultCursorColor);
    expect(renderEditable.selectionColor, defaultSelectionColor);

    // Test the selection handle color.
    await tester.pumpWidget(
      MaterialApp(
        theme: theme,
        home: Material(
          child: Builder(
            builder: (BuildContext context) {
              return materialTextSelectionControls.buildHandle(
                context,
                TextSelectionHandleType.left,
                10.0,
              );
            },
          ),
        ),
      ),
    );
    await tester.pumpAndSettle();
    final RenderBox handle = tester.firstRenderObject<RenderBox>(find.byType(CustomPaint));
    expect(handle, paints..path(color: defaultSelectionHandleColor));
<<<<<<< HEAD
  },
    // TODO(polina-c): remove after fix
    // https://github.com/flutter/flutter/issues/133860
    leakTrackingTestConfig: const LeakTrackingTestConfig(
      notDisposedAllowList: <String, int?>{
        'ValueNotifier<bool>': 2,
      },
    ),
  );
=======
  });
>>>>>>> d792c664

  testWidgetsWithLeakTracking('Material3 - Empty textSelectionTheme will use defaults', (WidgetTester tester) async {
    final ThemeData theme = ThemeData(useMaterial3: true);
    final Color defaultCursorColor = theme.colorScheme.primary;
    final Color defaultSelectionColor = theme.colorScheme.primary.withOpacity(0.40);
    final Color defaultSelectionHandleColor = theme.colorScheme.primary;

    EditableText.debugDeterministicCursor = true;
    addTearDown(() {
      EditableText.debugDeterministicCursor = false;
    });
    // Test TextField's cursor & selection color.
    await tester.pumpWidget(
      MaterialApp(
        theme: theme,
        home: const Material(
          child: TextField(autofocus: true),
        ),
      ),
    );
    await tester.pump();
    await tester.pumpAndSettle();

    final EditableTextState editableTextState = tester.firstState(find.byType(EditableText));
    final RenderEditable renderEditable = editableTextState.renderEditable;
    expect(renderEditable.cursorColor, defaultCursorColor);
    expect(renderEditable.selectionColor, defaultSelectionColor);

    // Test the selection handle color.
    await tester.pumpWidget(
      MaterialApp(
        theme: theme,
        home: Material(
          child: Builder(
            builder: (BuildContext context) {
              return materialTextSelectionControls.buildHandle(
                context,
                TextSelectionHandleType.left,
                10.0,
              );
            },
          ),
        ),
      ),
    );
    await tester.pumpAndSettle();
    final RenderBox handle = tester.firstRenderObject<RenderBox>(find.byType(CustomPaint));
    expect(handle, paints..path(color: defaultSelectionHandleColor));
<<<<<<< HEAD
  },
    // TODO(polina-c): remove after fix
    // https://github.com/flutter/flutter/issues/133860
    leakTrackingTestConfig: const LeakTrackingTestConfig(
      notDisposedAllowList: <String, int?>{
        'ValueNotifier<bool>': 2,
      },
    ),
  );
=======
  });
>>>>>>> d792c664

  testWidgetsWithLeakTracking('ThemeData.textSelectionTheme will be used if provided', (WidgetTester tester) async {
    const TextSelectionThemeData textSelectionTheme = TextSelectionThemeData(
      cursorColor: Color(0xffaabbcc),
      selectionColor: Color(0x88888888),
      selectionHandleColor: Color(0x00ccbbaa),
    );
    final ThemeData theme = ThemeData.fallback().copyWith(
      textSelectionTheme: textSelectionTheme,
    );

    EditableText.debugDeterministicCursor = true;
    addTearDown(() {
      EditableText.debugDeterministicCursor = false;
    });

    // Test TextField's cursor & selection color.
    await tester.pumpWidget(
      MaterialApp(
        theme: theme,
        home: const Material(
          child: TextField(autofocus: true),
        ),
      ),
    );
    await tester.pump();

    final EditableTextState editableTextState = tester.firstState(find.byType(EditableText));
    final RenderEditable renderEditable = editableTextState.renderEditable;
    expect(renderEditable.cursorColor, textSelectionTheme.cursorColor);
    expect(renderEditable.selectionColor, textSelectionTheme.selectionColor);

    // Test the selection handle color.
    await tester.pumpWidget(
      MaterialApp(
        theme: theme,
        home: Material(
          child: Builder(
            builder: (BuildContext context) {
              return materialTextSelectionControls.buildHandle(
                context,
                TextSelectionHandleType.left,
                10.0,
              );
            },
          ),
        ),
      ),
    );
    await tester.pumpAndSettle();
    final RenderBox handle = tester.firstRenderObject<RenderBox>(find.byType(CustomPaint));
    expect(handle, paints..path(color: textSelectionTheme.selectionHandleColor));
  });

  testWidgetsWithLeakTracking('TextSelectionTheme widget will override ThemeData.textSelectionTheme', (WidgetTester tester) async {
    const TextSelectionThemeData defaultTextSelectionTheme = TextSelectionThemeData(
      cursorColor: Color(0xffaabbcc),
      selectionColor: Color(0x88888888),
      selectionHandleColor: Color(0x00ccbbaa),
    );
    final ThemeData theme = ThemeData.fallback().copyWith(
      textSelectionTheme: defaultTextSelectionTheme,
    );
    const TextSelectionThemeData widgetTextSelectionTheme = TextSelectionThemeData(
      cursorColor: Color(0xffddeeff),
      selectionColor: Color(0x44444444),
      selectionHandleColor: Color(0x00ffeedd),
    );

    EditableText.debugDeterministicCursor = true;
    addTearDown(() {
      EditableText.debugDeterministicCursor = false;
    });
    // Test TextField's cursor & selection color.
    await tester.pumpWidget(
      MaterialApp(
        theme: theme,
        home: const Material(
          child: TextSelectionTheme(
            data: widgetTextSelectionTheme,
            child: TextField(autofocus: true),
          ),
        ),
      ),
    );
    await tester.pump();
    final EditableTextState editableTextState = tester.firstState(find.byType(EditableText));
    final RenderEditable renderEditable = editableTextState.renderEditable;
    expect(renderEditable.cursorColor, widgetTextSelectionTheme.cursorColor);
    expect(renderEditable.selectionColor, widgetTextSelectionTheme.selectionColor);

    // Test the selection handle color.
    await tester.pumpWidget(
      MaterialApp(
        theme: theme,
        home: Material(
          child: TextSelectionTheme(
            data: widgetTextSelectionTheme,
            child: Builder(
              builder: (BuildContext context) {
                return materialTextSelectionControls.buildHandle(
                  context,
                  TextSelectionHandleType.left,
                  10.0,
                );
              },
            ),
          ),
        ),
      ),
    );
    await tester.pumpAndSettle();
    final RenderBox handle = tester.firstRenderObject<RenderBox>(find.byType(CustomPaint));
    expect(handle, paints..path(color: widgetTextSelectionTheme.selectionHandleColor));
  });

  testWidgetsWithLeakTracking('TextField parameters will override theme settings', (WidgetTester tester) async {
    const TextSelectionThemeData defaultTextSelectionTheme = TextSelectionThemeData(
      cursorColor: Color(0xffaabbcc),
      selectionHandleColor: Color(0x00ccbbaa),
    );
    final ThemeData theme = ThemeData.fallback().copyWith(
      textSelectionTheme: defaultTextSelectionTheme,
    );
    const TextSelectionThemeData widgetTextSelectionTheme = TextSelectionThemeData(
      cursorColor: Color(0xffddeeff),
      selectionHandleColor: Color(0x00ffeedd),
    );
    const Color cursorColor = Color(0x88888888);

    // Test TextField's cursor color.
    await tester.pumpWidget(
      MaterialApp(
        theme: theme,
        home: const Material(
          child: TextSelectionTheme(
            data: widgetTextSelectionTheme,
            child: TextField(cursorColor: cursorColor),
          ),
        ),
      ),
    );
    await tester.pumpAndSettle();
    final EditableTextState editableTextState = tester.firstState(find.byType(EditableText));
    final RenderEditable renderEditable = editableTextState.renderEditable;
    expect(renderEditable.cursorColor, cursorColor.withAlpha(0));

    // Test SelectableText's cursor color.
    await tester.pumpWidget(
      MaterialApp(
        theme: theme,
        home: const Material(
          child: TextSelectionTheme(
            data: widgetTextSelectionTheme,
            child: SelectableText('foobar', cursorColor: cursorColor),
          ),
        ),
      ),
    );
    await tester.pumpAndSettle();
    final EditableTextState selectableTextState = tester.firstState(find.byType(EditableText));
    final RenderEditable renderSelectable = selectableTextState.renderEditable;
    expect(renderSelectable.cursorColor, cursorColor.withAlpha(0));
  });

  testWidgetsWithLeakTracking('TextSelectionThem overrides DefaultSelectionStyle', (WidgetTester tester) async {
    const Color themeSelectionColor = Color(0xffaabbcc);
    const Color themeCursorColor = Color(0x00ccbbaa);
    const Color defaultSelectionColor = Color(0xffaa1111);
    const Color defaultCursorColor = Color(0x00cc2222);
    final Key defaultSelectionStyle = UniqueKey();
    final Key themeStyle = UniqueKey();
    // Test TextField's cursor color.
    await tester.pumpWidget(
      MaterialApp(
        home: DefaultSelectionStyle(
          selectionColor: defaultSelectionColor,
          cursorColor: defaultCursorColor,
          child: Container(
            key: defaultSelectionStyle,
            child: TextSelectionTheme(
              data: const TextSelectionThemeData(
                selectionColor: themeSelectionColor,
                cursorColor: themeCursorColor,
              ),
              child: Placeholder(
                key: themeStyle,
              ),
            ),
          )
        ),
      ),
    );
    final BuildContext defaultSelectionStyleContext = tester.element(find.byKey(defaultSelectionStyle));
    DefaultSelectionStyle style = DefaultSelectionStyle.of(defaultSelectionStyleContext);
    expect(style.selectionColor, defaultSelectionColor);
    expect(style.cursorColor, defaultCursorColor);

    final BuildContext themeStyleContext = tester.element(find.byKey(themeStyle));
    style = DefaultSelectionStyle.of(themeStyleContext);
    expect(style.selectionColor, themeSelectionColor);
    expect(style.cursorColor, themeCursorColor);
  });
}<|MERGE_RESOLUTION|>--- conflicted
+++ resolved
@@ -105,19 +105,7 @@
     await tester.pumpAndSettle();
     final RenderBox handle = tester.firstRenderObject<RenderBox>(find.byType(CustomPaint));
     expect(handle, paints..path(color: defaultSelectionHandleColor));
-<<<<<<< HEAD
-  },
-    // TODO(polina-c): remove after fix
-    // https://github.com/flutter/flutter/issues/133860
-    leakTrackingTestConfig: const LeakTrackingTestConfig(
-      notDisposedAllowList: <String, int?>{
-        'ValueNotifier<bool>': 2,
-      },
-    ),
-  );
-=======
-  });
->>>>>>> d792c664
+  });
 
   testWidgetsWithLeakTracking('Material3 - Empty textSelectionTheme will use defaults', (WidgetTester tester) async {
     final ThemeData theme = ThemeData(useMaterial3: true);
@@ -166,19 +154,7 @@
     await tester.pumpAndSettle();
     final RenderBox handle = tester.firstRenderObject<RenderBox>(find.byType(CustomPaint));
     expect(handle, paints..path(color: defaultSelectionHandleColor));
-<<<<<<< HEAD
-  },
-    // TODO(polina-c): remove after fix
-    // https://github.com/flutter/flutter/issues/133860
-    leakTrackingTestConfig: const LeakTrackingTestConfig(
-      notDisposedAllowList: <String, int?>{
-        'ValueNotifier<bool>': 2,
-      },
-    ),
-  );
-=======
-  });
->>>>>>> d792c664
+  });
 
   testWidgetsWithLeakTracking('ThemeData.textSelectionTheme will be used if provided', (WidgetTester tester) async {
     const TextSelectionThemeData textSelectionTheme = TextSelectionThemeData(
