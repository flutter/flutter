// Copyright 2014 The Flutter Authors. All rights reserved.
// Use of this source code is governed by a BSD-style license that can be
// found in the LICENSE file.

import 'package:flutter/material.dart';
import 'package:flutter/services.dart';
import 'package:flutter_test/flutter_test.dart';

class User {
  const User({required this.email, required this.name});

  final String email;
  final String name;

  @override
  String toString() {
    return '$name, $email';
  }
}

void main() {
  const List<String> kOptions = <String>[
    'aardvark',
    'bobcat',
    'chameleon',
    'dingo',
    'elephant',
    'flamingo',
    'goose',
    'hippopotamus',
    'iguana',
    'jaguar',
    'koala',
    'lemur',
    'mouse',
    'northern white rhinoceros',
  ];

  const List<User> kOptionsUsers = <User>[
    User(name: 'Alice', email: 'alice@example.com'),
    User(name: 'Bob', email: 'bob@example.com'),
    User(name: 'Charlie', email: 'charlie123@gmail.com'),
  ];

  testWidgets('can filter and select a list of string options', (WidgetTester tester) async {
    late String lastSelection;
    await tester.pumpWidget(
      MaterialApp(
        home: Scaffold(
          body: Autocomplete<String>(
            onSelected: (String selection) {
              lastSelection = selection;
            },
            optionsBuilder: (TextEditingValue textEditingValue) {
              return kOptions.where((String option) {
                return option.contains(textEditingValue.text.toLowerCase());
              });
            },
          ),
        ),
      ),
    );

    // The field is always rendered, but the options are not unless needed.
    expect(find.byType(TextFormField), findsOneWidget);
    expect(find.byType(ListView), findsNothing);

    // Focus the empty field. All the options are displayed.
    await tester.tap(find.byType(TextFormField));
    await tester.pump();
    expect(find.byType(ListView), findsOneWidget);
    ListView list = find.byType(ListView).evaluate().first.widget as ListView;
    expect(list.semanticChildCount, kOptions.length);

    // Enter text. The options are filtered by the text.
    await tester.enterText(find.byType(TextFormField), 'ele');
    await tester.pump();
    expect(find.byType(TextFormField), findsOneWidget);
    expect(find.byType(ListView), findsOneWidget);
    list = find.byType(ListView).evaluate().first.widget as ListView;
    // 'chameleon' and 'elephant' are displayed.
    expect(list.semanticChildCount, 2);

    // Select a option. The options hide and the field updates to show the
    // selection.
    await tester.tap(find.byType(InkWell).first);
    await tester.pump();
    expect(find.byType(TextFormField), findsOneWidget);
    expect(find.byType(ListView), findsNothing);
    final TextFormField field = find.byType(TextFormField).evaluate().first.widget as TextFormField;
    expect(field.controller!.text, 'chameleon');
    expect(lastSelection, 'chameleon');

    // Modify the field text. The options appear again and are filtered.
    await tester.enterText(find.byType(TextFormField), 'e');
    await tester.pump();
    expect(find.byType(TextFormField), findsOneWidget);
    expect(find.byType(ListView), findsOneWidget);
    list = find.byType(ListView).evaluate().first.widget as ListView;
    // 'chameleon', 'elephant', 'goose', 'lemur', 'mouse', and
    // 'northern white rhinoceros' are displayed.
    expect(list.semanticChildCount, 6);
  });

  testWidgets('can filter and select a list of custom User options', (WidgetTester tester) async {
    await tester.pumpWidget(
      MaterialApp(
        home: Scaffold(
          body: Autocomplete<User>(
            optionsBuilder: (TextEditingValue textEditingValue) {
              return kOptionsUsers.where((User option) {
                return option.toString().contains(textEditingValue.text.toLowerCase());
              });
            },
          ),
        ),
      ),
    );

    // The field is always rendered, but the options are not unless needed.
    expect(find.byType(TextFormField), findsOneWidget);
    expect(find.byType(ListView), findsNothing);

    // Focus the empty field. All the options are displayed.
    await tester.tap(find.byType(TextFormField));
    await tester.pump();
    expect(find.byType(ListView), findsOneWidget);
    ListView list = find.byType(ListView).evaluate().first.widget as ListView;
    expect(list.semanticChildCount, kOptionsUsers.length);

    // Enter text. The options are filtered by the text.
    await tester.enterText(find.byType(TextFormField), 'example');
    await tester.pump();
    expect(find.byType(TextFormField), findsOneWidget);
    expect(find.byType(ListView), findsOneWidget);
    list = find.byType(ListView).evaluate().first.widget as ListView;
    // 'Alice' and 'Bob' are displayed because they have "example.com" emails.
    expect(list.semanticChildCount, 2);

    // Select a option. The options hide and the field updates to show the
    // selection.
    await tester.tap(find.byType(InkWell).first);
    await tester.pump();
    expect(find.byType(TextFormField), findsOneWidget);
    expect(find.byType(ListView), findsNothing);
    final TextFormField field = find.byType(TextFormField).evaluate().first.widget as TextFormField;
    expect(field.controller!.text, 'Alice, alice@example.com');

    // Modify the field text. The options appear again and are filtered.
    await tester.enterText(find.byType(TextFormField), 'B');
    await tester.pump();
    expect(find.byType(TextFormField), findsOneWidget);
    expect(find.byType(ListView), findsOneWidget);
    list = find.byType(ListView).evaluate().first.widget as ListView;
    // 'Bob' is displayed.
    expect(list.semanticChildCount, 1);
  });

  testWidgets('displayStringForOption is displayed in the options', (WidgetTester tester) async {
    await tester.pumpWidget(
      MaterialApp(
        home: Scaffold(
          body: Autocomplete<User>(
            displayStringForOption: (User option) {
              return option.name;
            },
            optionsBuilder: (TextEditingValue textEditingValue) {
              return kOptionsUsers.where((User option) {
                return option.toString().contains(textEditingValue.text.toLowerCase());
              });
            },
          ),
        ),
      ),
    );

    // The field is always rendered, but the options are not unless needed.
    expect(find.byType(TextFormField), findsOneWidget);
    expect(find.byType(ListView), findsNothing);

    // Focus the empty field. All the options are displayed, and the string that
    // is used comes from displayStringForOption.
    await tester.tap(find.byType(TextFormField));
    await tester.pump();
    expect(find.byType(ListView), findsOneWidget);
    final ListView list = find.byType(ListView).evaluate().first.widget as ListView;
    expect(list.semanticChildCount, kOptionsUsers.length);
    for (int i = 0; i < kOptionsUsers.length; i++) {
      expect(find.text(kOptionsUsers[i].name), findsOneWidget);
    }

    // Select a option. The options hide and the field updates to show the
    // selection. The text in the field is given by displayStringForOption.
    await tester.tap(find.byType(InkWell).first);
    await tester.pump();
    expect(find.byType(TextFormField), findsOneWidget);
    expect(find.byType(ListView), findsNothing);
    final TextFormField field = find.byType(TextFormField).evaluate().first.widget as TextFormField;
    expect(field.controller!.text, kOptionsUsers.first.name);
  });

  testWidgets('can build a custom field', (WidgetTester tester) async {
    final GlobalKey fieldKey = GlobalKey();
    await tester.pumpWidget(
      MaterialApp(
        home: Scaffold(
          body: Autocomplete<String>(
            optionsBuilder: (TextEditingValue textEditingValue) {
              return kOptions.where((String option) {
                return option.contains(textEditingValue.text.toLowerCase());
              });
            },
            fieldViewBuilder:
                (
                  BuildContext context,
                  TextEditingController textEditingController,
                  FocusNode focusNode,
                  VoidCallback onFieldSubmitted,
                ) {
                  return Container(key: fieldKey);
                },
          ),
        ),
      ),
    );

    // The custom field is rendered and not the default TextFormField.
    expect(find.byKey(fieldKey), findsOneWidget);
    expect(find.byType(TextFormField), findsNothing);
  });

  testWidgets('can build custom options', (WidgetTester tester) async {
    final GlobalKey optionsKey = GlobalKey();
    await tester.pumpWidget(
      MaterialApp(
        home: Scaffold(
          body: Autocomplete<String>(
            optionsBuilder: (TextEditingValue textEditingValue) {
              return kOptions.where((String option) {
                return option.contains(textEditingValue.text.toLowerCase());
              });
            },
            optionsViewBuilder:
                (
                  BuildContext context,
                  AutocompleteOnSelected<String> onSelected,
                  Iterable<String> options,
                ) {
                  return Container(key: optionsKey);
                },
          ),
        ),
      ),
    );

    // The default field is rendered but not the options, yet.
    expect(find.byKey(optionsKey), findsNothing);
    expect(find.byType(TextFormField), findsOneWidget);

    // Focus the empty field. The custom options is displayed.
    await tester.tap(find.byType(TextFormField));
    await tester.pump();
    expect(find.byKey(optionsKey), findsOneWidget);
  });

  testWidgets('the default Autocomplete options widget has a maximum height of 200', (
    WidgetTester tester,
  ) async {
    await tester.pumpWidget(
      MaterialApp(
        home: Scaffold(
          body: Autocomplete<String>(
            optionsBuilder: (TextEditingValue textEditingValue) {
              return kOptions.where((String option) {
                return option.contains(textEditingValue.text.toLowerCase());
              });
            },
          ),
        ),
      ),
    );

    final Finder listFinder = find.byType(ListView);
    final Finder inputFinder = find.byType(TextFormField);
    await tester.tap(inputFinder);
    await tester.enterText(inputFinder, '');
    await tester.pump();
    final Size baseSize = tester.getSize(listFinder);
    final double resultingHeight = baseSize.height;
    expect(resultingHeight, equals(200));
  });

  testWidgets('the options height restricts to max desired height', (WidgetTester tester) async {
    const double desiredHeight = 150.0;
    await tester.pumpWidget(
      MaterialApp(
        home: Scaffold(
          body: Autocomplete<String>(
            optionsMaxHeight: desiredHeight,
            optionsBuilder: (TextEditingValue textEditingValue) {
              return kOptions.where((String option) {
                return option.contains(textEditingValue.text.toLowerCase());
              });
            },
          ),
        ),
      ),
    );

    /// entering "a" returns 9 items from kOptions so basically the
    /// height of 9 options would be beyond `desiredHeight=150`,
    /// so height gets restricted to desiredHeight.
    final Finder listFinder = find.byType(ListView);
    final Finder inputFinder = find.byType(TextFormField);
    await tester.tap(inputFinder);
    await tester.enterText(inputFinder, 'a');
    await tester.pump();
    final Size baseSize = tester.getSize(listFinder);
    final double resultingHeight = baseSize.height;

    /// expected desired Height =150.0
    expect(resultingHeight, equals(desiredHeight));
  });

  testWidgets(
    'The height of options shrinks to height of resulting items, if less than maxHeight',
    (WidgetTester tester) async {
      // Returns a Future with the height of the default [Autocomplete] options widget
      // after the provided text had been entered into the [Autocomplete] field.
      Future<double> getDefaultOptionsHeight(WidgetTester tester, String enteredText) async {
        final Finder listFinder = find.byType(ListView);
        final Finder inputFinder = find.byType(TextFormField);
        final TextFormField field = inputFinder.evaluate().first.widget as TextFormField;
        field.controller!.clear();
        await tester.tap(inputFinder);
        await tester.enterText(inputFinder, enteredText);
        await tester.pump();
        final Size baseSize = tester.getSize(listFinder);
        return baseSize.height;
      }

      const double maxOptionsHeight = 250.0;
      await tester.pumpWidget(
        MaterialApp(
          home: Scaffold(
            body: Autocomplete<String>(
              optionsMaxHeight: maxOptionsHeight,
              optionsBuilder: (TextEditingValue textEditingValue) {
                return kOptions.where((String option) {
                  return option.contains(textEditingValue.text.toLowerCase());
                });
              },
            ),
          ),
        ),
      );

      final Finder listFinder = find.byType(ListView);
      expect(listFinder, findsNothing);

      // Entering `a` returns 9 items(height > `maxOptionsHeight`) from the kOptions
      // so height gets restricted to `maxOptionsHeight =250`.
      final double nineItemsHeight = await getDefaultOptionsHeight(tester, 'a');
      expect(nineItemsHeight, equals(maxOptionsHeight));

      // Returns 2 Items (height < `maxOptionsHeight`)
      // so options height shrinks to 2 Items combined height.
      final double twoItemsHeight = await getDefaultOptionsHeight(tester, 'el');
      expect(twoItemsHeight, lessThan(maxOptionsHeight));

      // Returns 1 item (height < `maxOptionsHeight`) from `kOptions`
      // so options height shrinks to 1 items height.
      final double oneItemsHeight = await getDefaultOptionsHeight(tester, 'elep');
      expect(oneItemsHeight, lessThan(twoItemsHeight));
    },
  );

  testWidgets('initialValue sets initial text field value', (WidgetTester tester) async {
    late String lastSelection;
    await tester.pumpWidget(
      MaterialApp(
        home: Scaffold(
          body: Autocomplete<String>(
            initialValue: const TextEditingValue(text: 'lem'),
            onSelected: (String selection) {
              lastSelection = selection;
            },
            optionsBuilder: (TextEditingValue textEditingValue) {
              return kOptions.where((String option) {
                return option.contains(textEditingValue.text.toLowerCase());
              });
            },
          ),
        ),
      ),
    );

    // The field is always rendered, but the options are not unless needed.
    expect(find.byType(TextFormField), findsOneWidget);
    expect(find.byType(ListView), findsNothing);
    expect(tester.widget<TextFormField>(find.byType(TextFormField)).controller!.text, 'lem');

    // Focus the empty field. All the options are displayed.
    await tester.tap(find.byType(TextFormField));
    await tester.pump();
    expect(find.byType(ListView), findsOneWidget);
    final ListView list = find.byType(ListView).evaluate().first.widget as ListView;
    // Displays just one option ('lemur').
    expect(list.semanticChildCount, 1);

    // Select a option. The options hide and the field updates to show the
    // selection.
    await tester.tap(find.byType(InkWell).first);
    await tester.pump();
    expect(find.byType(TextFormField), findsOneWidget);
    expect(find.byType(ListView), findsNothing);
    final TextFormField field = find.byType(TextFormField).evaluate().first.widget as TextFormField;
    expect(field.controller!.text, 'lemur');
    expect(lastSelection, 'lemur');
  });

  // Ensures that the option with the given label has a given background color
  // if given, or no background if color is null.
  void checkOptionHighlight(WidgetTester tester, String label, Color? color) {
    final RenderBox renderBox = tester.renderObject<RenderBox>(
      find.ancestor(matching: find.byType(Container), of: find.text(label)),
    );
    if (color != null) {
      // Check to see that the container is painted with the highlighted background color.
      expect(renderBox, paints..rect(color: color));
    } else {
      // There should only be a paragraph painted.
      expect(renderBox, paintsExactlyCountTimes(const Symbol('drawRect'), 0));
      expect(renderBox, paints..paragraph());
    }
  }

  testWidgets('keyboard navigation of the options properly highlights the option', (
    WidgetTester tester,
  ) async {
    const Color highlightColor = Color(0xFF112233);
    await tester.pumpWidget(
      MaterialApp(
        theme: ThemeData(focusColor: highlightColor),
        home: Scaffold(
          body: Autocomplete<String>(
            optionsBuilder: (TextEditingValue textEditingValue) {
              return kOptions.where((String option) {
                return option.contains(textEditingValue.text.toLowerCase());
              });
            },
          ),
        ),
      ),
    );

    await tester.tap(find.byType(TextFormField));
    await tester.enterText(find.byType(TextFormField), 'el');
    await tester.pump();
    expect(find.byType(ListView), findsOneWidget);
    final ListView list = find.byType(ListView).evaluate().first.widget as ListView;
    expect(list.semanticChildCount, 2);

    // Initially the first option should be highlighted
    checkOptionHighlight(tester, 'chameleon', highlightColor);
    checkOptionHighlight(tester, 'elephant', null);

    // Move the selection down
    await tester.sendKeyEvent(LogicalKeyboardKey.arrowDown);
    await tester.pump();

    // Highlight should be moved to the second item
    checkOptionHighlight(tester, 'chameleon', null);
    checkOptionHighlight(tester, 'elephant', highlightColor);
  });

  testWidgets('keyboard navigation keeps the highlighted option scrolled into view', (
    WidgetTester tester,
  ) async {
    const Color highlightColor = Color(0xFF112233);
    await tester.pumpWidget(
      MaterialApp(
        theme: ThemeData(focusColor: highlightColor),
        home: Scaffold(
          body: Autocomplete<String>(
            optionsBuilder: (TextEditingValue textEditingValue) {
              return kOptions.where((String option) {
                return option.contains(textEditingValue.text.toLowerCase());
              });
            },
          ),
        ),
      ),
    );

    await tester.tap(find.byType(TextFormField));
    await tester.enterText(find.byType(TextFormField), 'e');
    await tester.pump();
    expect(find.byType(ListView), findsOneWidget);
    final ListView list = find.byType(ListView).evaluate().first.widget as ListView;
    expect(list.semanticChildCount, 6);

    final Rect optionsGroupRect = tester.getRect(find.byType(ListView));
    const double optionsGroupPadding = 16.0;

    // Highlighted item should be at the top.
    checkOptionHighlight(tester, 'chameleon', highlightColor);
    expect(
      tester.getTopLeft(find.text('chameleon')).dy,
      equals(optionsGroupRect.top + optionsGroupPadding),
    );

    // Move down the list of options.
    await tester.sendKeyEvent(LogicalKeyboardKey.arrowDown); // Select 'elephant'.
    await tester.pumpAndSettle();
    await tester.sendKeyEvent(LogicalKeyboardKey.arrowDown); // Select 'goose'.
    await tester.pumpAndSettle();
    await tester.sendKeyEvent(LogicalKeyboardKey.arrowDown); // Select 'lemur'.
    await tester.pumpAndSettle();

    // Highlighted item 'lemur' should be centered in the options popup.
    checkOptionHighlight(tester, 'lemur', highlightColor);
    expect(tester.getCenter(find.text('lemur')).dy, equals(optionsGroupRect.center.dy));

    await tester.sendKeyEvent(LogicalKeyboardKey.arrowDown); // Select 'mouse'.
    await tester.pumpAndSettle();

    checkOptionHighlight(tester, 'mouse', highlightColor);

    // First item should have scrolled off the top, and not be selected.
    expect(find.text('chameleon'), findsNothing);

    // The other items on screen should not be selected.
    checkOptionHighlight(tester, 'goose', null);
    checkOptionHighlight(tester, 'lemur', null);
    checkOptionHighlight(tester, 'northern white rhinoceros', null);
  });

  group('optionsViewOpenDirection', () {
    testWidgets('default (down)', (WidgetTester tester) async {
      await tester.pumpWidget(
        MaterialApp(
          home: Scaffold(
            body: Autocomplete<String>(
              optionsBuilder: (TextEditingValue textEditingValue) => <String>['a'],
            ),
          ),
        ),
      );
      final OptionsViewOpenDirection actual = tester
          .widget<RawAutocomplete<String>>(find.byType(RawAutocomplete<String>))
          .optionsViewOpenDirection;
      expect(actual, equals(OptionsViewOpenDirection.down));
    });

    testWidgets('down', (WidgetTester tester) async {
      await tester.pumpWidget(
        MaterialApp(
          home: Scaffold(
            body: Autocomplete<String>(
              optionsViewOpenDirection:
                  OptionsViewOpenDirection.down, // ignore: avoid_redundant_argument_values
              optionsBuilder: (TextEditingValue textEditingValue) => <String>['a'],
            ),
          ),
        ),
      );
      final OptionsViewOpenDirection actual = tester
          .widget<RawAutocomplete<String>>(find.byType(RawAutocomplete<String>))
          .optionsViewOpenDirection;
      expect(actual, equals(OptionsViewOpenDirection.down));
    });

    testWidgets('up', (WidgetTester tester) async {
      await tester.pumpWidget(
        MaterialApp(
          home: Scaffold(
            body: Center(
              child: Autocomplete<String>(
                optionsViewOpenDirection: OptionsViewOpenDirection.up,
                optionsBuilder: (TextEditingValue textEditingValue) => <String>['aa'],
              ),
            ),
          ),
        ),
      );
      final OptionsViewOpenDirection actual = tester
          .widget<RawAutocomplete<String>>(find.byType(RawAutocomplete<String>))
          .optionsViewOpenDirection;
      expect(actual, equals(OptionsViewOpenDirection.up));

      await tester.tap(find.byType(RawAutocomplete<String>));
      await tester.enterText(find.byType(RawAutocomplete<String>), 'a');
      await tester.pump();
      expect(find.text('aa').hitTestable(), findsOneWidget);
    });
  });

  testWidgets('can jump to options that are not yet built', (WidgetTester tester) async {
    const Color highlightColor = Color(0xFF112233);
    await tester.pumpWidget(
      MaterialApp(
        theme: ThemeData(focusColor: highlightColor),
        home: Scaffold(
          body: Autocomplete<String>(
            optionsBuilder: (TextEditingValue textEditingValue) {
              return kOptions.where((String option) {
                return option.contains(textEditingValue.text.toLowerCase());
              });
            },
          ),
        ),
      ),
    );

    await tester.tap(find.byType(TextFormField));
    await tester.pump();
    expect(find.byType(ListView), findsOneWidget);
    final ListView list = find.byType(ListView).evaluate().first.widget as ListView;
    expect(list.semanticChildCount, kOptions.length);

    Finder optionFinder(int index) {
      return find.ancestor(
        matching: find.byType(Container),
        of: find.text(kOptions.elementAt(index)),
      );
    }

    expect(optionFinder(0), findsOneWidget);
    expect(optionFinder(kOptions.length - 1), findsNothing);

    // Jump to the bottom.
    await tester.sendKeyDownEvent(LogicalKeyboardKey.control);
    await tester.sendKeyEvent(LogicalKeyboardKey.arrowDown);
    await tester.sendKeyUpEvent(LogicalKeyboardKey.control);
    await tester.pumpAndSettle();
    expect(optionFinder(0), findsNothing);
    expect(optionFinder(kOptions.length - 1), findsOneWidget);
    checkOptionHighlight(tester, kOptions.last, highlightColor);

    // Jump to the top.
    await tester.sendKeyDownEvent(LogicalKeyboardKey.control);
    await tester.sendKeyEvent(LogicalKeyboardKey.arrowUp);
    await tester.sendKeyUpEvent(LogicalKeyboardKey.control);
    await tester.pumpAndSettle();
    expect(optionFinder(0), findsOneWidget);
    expect(optionFinder(kOptions.length - 1), findsNothing);
    checkOptionHighlight(tester, kOptions.first, highlightColor);
  });

  testWidgets(
    'passes textEditingController, focusNode to textEditingController, focusNode RawAutocomplete',
    (WidgetTester tester) async {
      final TextEditingController textEditingController = TextEditingController();
      final FocusNode focusNode = FocusNode();
      addTearDown(textEditingController.dispose);
      addTearDown(focusNode.dispose);

      await tester.pumpWidget(
        MaterialApp(
          home: Material(
            child: Center(
              child: Autocomplete<String>(
                focusNode: focusNode,
                textEditingController: textEditingController,
                optionsBuilder: (TextEditingValue textEditingValue) => <String>['a'],
              ),
            ),
          ),
        ),
      );

      final RawAutocomplete<String> rawAutocomplete = tester.widget(
        find.byType(RawAutocomplete<String>),
      );
      expect(rawAutocomplete.textEditingController, textEditingController);
      expect(rawAutocomplete.focusNode, focusNode);
    },
  );

  testWidgets('when field scrolled offscreen, reshown selected value when scrolled back', (
    WidgetTester tester,
  ) async {
    final ScrollController scrollController = ScrollController();
    final TextEditingController textEditingController = TextEditingController();
    final FocusNode focusNode = FocusNode();
    addTearDown(textEditingController.dispose);
    addTearDown(focusNode.dispose);
    addTearDown(scrollController.dispose);

    await tester.pumpWidget(
      MaterialApp(
        home: Scaffold(
          body: ListView(
            controller: scrollController,
            children: <Widget>[
              Autocomplete<String>(
                focusNode: focusNode,
                textEditingController: textEditingController,
                optionsBuilder: (TextEditingValue textEditingValue) {
                  return kOptions.where((String option) {
                    return option.contains(textEditingValue.text.toLowerCase());
                  });
                },
              ),
              const SizedBox(height: 1000.0),
            ],
          ),
        ),
      ),
    );

    /// Select an option.
    await tester.tap(find.byType(TextField));
    await tester.pump();
    const String textSelection = 'chameleon';
    await tester.tap(find.text(textSelection));

    // Unfocus and scroll to deconstruct the widge
    final TextField field = find.byType(TextField).evaluate().first.widget as TextField;
    field.focusNode?.unfocus();
    scrollController.jumpTo(2000.0);
    await tester.pumpAndSettle();

    /// Scroll to go back to the widget.
    scrollController.jumpTo(0.0);
    await tester.pumpAndSettle();

    /// Checks that the option selected is still present.
    final TextField field2 = find.byType(TextField).evaluate().first.widget as TextField;
    expect(field2.controller!.text, textSelection);
  });

<<<<<<< HEAD
  testWidgets('Autocomplete renders at zero area', (WidgetTester tester) async {
    await tester.pumpWidget(
      MaterialApp(
        home: Center(
          child: SizedBox.shrink(
            child: Scaffold(
              body: Autocomplete<String>(
                initialValue: const TextEditingValue(text: 'X'),
                optionsBuilder: (TextEditingValue textEditingValue) => <String>['Y'],
              ),
            ),
          ),
        ),
      ),
    );
    final Finder xText = find.text('X');
    expect(tester.getSize(xText), Size.zero);
=======
  testWidgets('autocomplete options have button semantics', (WidgetTester tester) async {
    const Color highlightColor = Color(0xFF112233);
    await tester.pumpWidget(
      MaterialApp(
        theme: ThemeData(focusColor: highlightColor),
        home: Scaffold(
          body: Autocomplete<String>(
            optionsBuilder: (TextEditingValue textEditingValue) {
              return kOptions.where((String option) {
                return option.contains(textEditingValue.text.toLowerCase());
              });
            },
          ),
        ),
      ),
    );
    await tester.tap(find.byType(TextField));
    await tester.pump();
    await tester.enterText(find.byType(TextField), 'aa');
    await tester.pump();
    expect(
      tester.getSemantics(find.text('aardvark')),
      matchesSemantics(
        isButton: true,
        isFocusable: true,
        hasTapAction: true,
        hasFocusAction: true,
        label: 'aardvark',
      ),
    );
>>>>>>> 07bbaf07
  });
}<|MERGE_RESOLUTION|>--- conflicted
+++ resolved
@@ -731,7 +731,6 @@
     expect(field2.controller!.text, textSelection);
   });
 
-<<<<<<< HEAD
   testWidgets('Autocomplete renders at zero area', (WidgetTester tester) async {
     await tester.pumpWidget(
       MaterialApp(
@@ -749,7 +748,8 @@
     );
     final Finder xText = find.text('X');
     expect(tester.getSize(xText), Size.zero);
-=======
+  });
+
   testWidgets('autocomplete options have button semantics', (WidgetTester tester) async {
     const Color highlightColor = Color(0xFF112233);
     await tester.pumpWidget(
@@ -780,6 +780,5 @@
         label: 'aardvark',
       ),
     );
->>>>>>> 07bbaf07
   });
 }