// Copyright 2014 The Flutter Authors. All rights reserved.
// Use of this source code is governed by a BSD-style license that can be
// found in the LICENSE file.

import 'package:flutter/foundation.dart';
import 'package:flutter/gestures.dart';
import 'package:flutter/material.dart';
import 'package:flutter/rendering.dart';
import 'package:flutter/services.dart';
import 'package:flutter_test/flutter_test.dart';
import 'package:leak_tracker/leak_tracker.dart';

import '../widgets/semantics_tester.dart';

void main() {
  late MenuController controller;
  String? focusedMenu;
  final List<TestMenu> selected = <TestMenu>[];
  final List<TestMenu> opened = <TestMenu>[];
  final List<TestMenu> closed = <TestMenu>[];
  final GlobalKey menuItemKey = GlobalKey();

  void onPressed(TestMenu item) {
    selected.add(item);
  }

  void onOpen(TestMenu item) {
    opened.add(item);
  }

  void onClose(TestMenu item) {
    closed.add(item);
  }

  void handleFocusChange() {
    focusedMenu = (primaryFocus?.debugLabel ?? primaryFocus).toString();
  }

  setUp(() {
    focusedMenu = null;
    selected.clear();
    opened.clear();
    closed.clear();
    controller = MenuController();
    focusedMenu = null;
  });

  Future<void> changeSurfaceSize(WidgetTester tester, Size size) async {
    await tester.binding.setSurfaceSize(size);
    addTearDown(() async {
      await tester.binding.setSurfaceSize(null);
    });
  }

  void listenForFocusChanges() {
    FocusManager.instance.addListener(handleFocusChange);
    addTearDown(() => FocusManager.instance.removeListener(handleFocusChange));
  }

  Finder findMenuPanels() {
    return find.byWidgetPredicate((Widget widget) => widget.runtimeType.toString() == '_MenuPanel');
  }

  List<RenderObject> ancestorRenderTheaters(RenderObject child) {
    final List<RenderObject> results = <RenderObject>[];
    RenderObject? node = child;
    while (node != null) {
      if (node.runtimeType.toString() == '_RenderTheater') {
        results.add(node);
      }
      final RenderObject? parent = node.parent;
      node = parent is RenderObject ? parent : null;
    }
    return results;
  }

  Finder findMenuBarItemLabels() {
    return find.byWidgetPredicate(
      (Widget widget) => widget.runtimeType.toString() == '_MenuItemLabel',
    );
  }

  // Finds the mnemonic associated with the menu item that has the given label.
  Finder findMnemonic(String label) {
    return find
        .descendant(
          of: find.ancestor(of: find.text(label), matching: findMenuBarItemLabels()),
          matching: find.byType(Text),
        )
        .last;
  }

  Widget buildTestApp({
    AlignmentGeometry? alignment,
    Offset alignmentOffset = Offset.zero,
    TextDirection textDirection = TextDirection.ltr,
    bool consumesOutsideTap = false,
    void Function(TestMenu)? onPressed,
    void Function(TestMenu)? onOpen,
    void Function(TestMenu)? onClose,
  }) {
    final FocusNode focusNode = FocusNode();
    addTearDown(focusNode.dispose);
    return MaterialApp(
      theme: ThemeData(useMaterial3: false),
      home: Material(
        child: Directionality(
          textDirection: textDirection,
          child: Column(
            children: <Widget>[
              GestureDetector(
                onTap: () {
                  onPressed?.call(TestMenu.outsideButton);
                },
                child: Text(TestMenu.outsideButton.label),
              ),
              MenuAnchor(
                childFocusNode: focusNode,
                controller: controller,
                alignmentOffset: alignmentOffset,
                consumeOutsideTap: consumesOutsideTap,
                style: MenuStyle(alignment: alignment),
                onOpen: () {
                  onOpen?.call(TestMenu.anchorButton);
                },
                onClose: () {
                  onClose?.call(TestMenu.anchorButton);
                },
                menuChildren: <Widget>[
                  MenuItemButton(
                    key: menuItemKey,
                    shortcut: const SingleActivator(LogicalKeyboardKey.keyB, control: true),
                    onPressed: () {
                      onPressed?.call(TestMenu.subMenu00);
                    },
                    child: Text(TestMenu.subMenu00.label),
                  ),
                  MenuItemButton(
                    leadingIcon: const Icon(Icons.send),
                    trailingIcon: const Icon(Icons.mail),
                    onPressed: () {
                      onPressed?.call(TestMenu.subMenu01);
                    },
                    child: Text(TestMenu.subMenu01.label),
                  ),
                ],
                builder: (BuildContext context, MenuController controller, Widget? child) {
                  return ElevatedButton(
                    focusNode: focusNode,
                    onPressed: () {
                      if (controller.isOpen) {
                        controller.close();
                      } else {
                        controller.open();
                      }
                      onPressed?.call(TestMenu.anchorButton);
                    },
                    child: child,
                  );
                },
                child: Text(TestMenu.anchorButton.label),
              ),
            ],
          ),
        ),
      ),
    );
  }

  Future<TestGesture> hoverOver(WidgetTester tester, Finder finder) async {
    final TestGesture gesture = await tester.createGesture(kind: PointerDeviceKind.mouse);
    await gesture.moveTo(tester.getCenter(finder));
    await tester.pumpAndSettle();
    return gesture;
  }

  Material getMenuBarMaterial(WidgetTester tester) {
    return tester.widget<Material>(
      find.descendant(of: findMenuPanels(), matching: find.byType(Material)).first,
    );
  }

  RenderObject getOverlayColor(WidgetTester tester) {
    return tester.allRenderObjects.firstWhere(
      (RenderObject object) => object.runtimeType.toString() == '_RenderInkFeatures',
    );
  }

  TextStyle iconStyle(WidgetTester tester, IconData icon) {
    final RichText iconRichText = tester.widget<RichText>(
      find.descendant(of: find.byIcon(icon), matching: find.byType(RichText)),
    );
    return iconRichText.text.style!;
  }

  testWidgets('Menu responds to density changes', (WidgetTester tester) async {
    Widget buildMenu({VisualDensity? visualDensity = VisualDensity.standard}) {
      return MaterialApp(
        theme: ThemeData(visualDensity: visualDensity, useMaterial3: false),
        home: Material(
          child: Column(
            children: <Widget>[
              MenuBar(children: createTestMenus(onPressed: onPressed)),
              const Expanded(child: Placeholder()),
            ],
          ),
        ),
      );
    }

    await tester.pumpWidget(buildMenu());
    await tester.pump();

    expect(
      tester.getRect(find.byType(MenuBar)),
      equals(const Rect.fromLTRB(145.0, 0.0, 655.0, 48.0)),
    );

    // Open and make sure things are the right size.
    await tester.tap(find.text(TestMenu.mainMenu1.label));
    await tester.pump();

    expect(
      tester.getRect(find.byType(MenuBar)),
      equals(const Rect.fromLTRB(145.0, 0.0, 655.0, 48.0)),
    );
    expect(
      tester.getRect(find.byType(MenuBar)),
      equals(const Rect.fromLTRB(145.0, 0.0, 655.0, 48.0)),
    );
    expect(
      tester.getRect(find.widgetWithText(MenuItemButton, TestMenu.subMenu10.label)),
      equals(const Rect.fromLTRB(257.0, 56.0, 471.0, 104.0)),
    );
    expect(
      tester.getRect(
        find
            .ancestor(of: find.text(TestMenu.subMenu10.label), matching: find.byType(Material))
            .at(1),
      ),
      equals(const Rect.fromLTRB(257.0, 48.0, 471.0, 208.0)),
    );

    // Test compact visual density (-2, -2).
    await tester.pumpWidget(Container());
    await tester.pumpWidget(buildMenu(visualDensity: VisualDensity.compact));
    await tester.pump();

    // The original horizontal padding with standard visual density for menu buttons are 12 px, and the total length
    // for the menu bar is (655 - 145) = 510.
    // There are 4 buttons in the test menu bar, and with compact visual density,
    // the padding will reduce by abs(2 * (-2)) = 4. So the total length
    // now should reduce by abs(4 * 2 * (-4)) = 32, which would be 510 - 32 = 478, and
    // 478 = 639 - 161
    expect(
      tester.getRect(find.byType(MenuBar)),
      equals(const Rect.fromLTRB(161.0, 0.0, 639.0, 40.0)),
    );

    // Open and make sure things are the right size.
    await tester.tap(find.text(TestMenu.mainMenu1.label));
    await tester.pump();

    expect(
      tester.getRect(find.byType(MenuBar)),
      equals(const Rect.fromLTRB(161.0, 0.0, 639.0, 40.0)),
    );
    expect(
      tester.getRect(find.byType(MenuBar)),
      equals(const Rect.fromLTRB(161.0, 0.0, 639.0, 40.0)),
    );
    expect(
      tester.getRect(find.widgetWithText(MenuItemButton, TestMenu.subMenu10.label)),
      equals(const Rect.fromLTRB(265.0, 48.0, 467.0, 88.0)),
    );
    expect(
      tester.getRect(
        find
            .ancestor(of: find.text(TestMenu.subMenu10.label), matching: find.byType(Material))
            .at(1),
      ),
      equals(const Rect.fromLTRB(265.0, 40.0, 467.0, 176.0)),
    );

    await tester.pumpWidget(Container());
    await tester.pumpWidget(
      buildMenu(visualDensity: const VisualDensity(horizontal: 2.0, vertical: 2.0)),
    );
    await tester.pump();

    // Similarly, there are 4 buttons in the test menu bar, and with (2, 2) visual density,
    // the padding will increase by abs(2 * 4) = 8. So the total length for buttons
    // should increase by abs(4 * 2 * 8) = 64. The horizontal padding for the menu bar
    // increases by 2 * 8, so the total width increases to 510 + 64 + 16 = 590, and
    // 590 = 695 - 105
    expect(
      tester.getRect(find.byType(MenuBar)),
      equals(const Rect.fromLTRB(105.0, 0.0, 695.0, 56.0)),
    );

    // Open and make sure things are the right size.
    await tester.tap(find.text(TestMenu.mainMenu1.label));
    await tester.pump();

    expect(
      tester.getRect(find.byType(MenuBar)),
      equals(const Rect.fromLTRB(105.0, 0.0, 695.0, 56.0)),
    );
    expect(
      tester.getRect(find.widgetWithText(MenuItemButton, TestMenu.subMenu10.label)),
      equals(const Rect.fromLTRB(257.0, 64.0, 491.0, 120.0)),
    );
    expect(
      tester.getRect(
        find
            .ancestor(of: find.text(TestMenu.subMenu10.label), matching: find.byType(Material))
            .at(1),
      ),
      equals(const Rect.fromLTRB(249.0, 56.0, 499.0, 240.0)),
    );
  });

  testWidgets('Menu defaults', (WidgetTester tester) async {
    final ThemeData themeData = ThemeData();
    await tester.pumpWidget(
      MaterialApp(
        theme: themeData,
        home: Material(
          child: MenuBar(
            controller: controller,
            children: createTestMenus(onPressed: onPressed, onOpen: onOpen, onClose: onClose),
          ),
        ),
      ),
    );

    // Menu bar (horizontal menu).
    Finder menuMaterial = find
        .ancestor(of: find.byType(TextButton), matching: find.byType(Material))
        .first;

    Material material = tester.widget<Material>(menuMaterial);
    expect(opened, isEmpty);
    expect(material.color, themeData.colorScheme.surfaceContainer);
    expect(material.shadowColor, themeData.colorScheme.shadow);
    expect(material.surfaceTintColor, Colors.transparent);
    expect(material.elevation, 3.0);
    expect(
      material.shape,
      const RoundedRectangleBorder(borderRadius: BorderRadius.all(Radius.circular(4.0))),
    );

    Finder buttonMaterial = find
        .descendant(of: find.byType(TextButton), matching: find.byType(Material))
        .first;
    material = tester.widget<Material>(buttonMaterial);
    expect(material.color, Colors.transparent);
    expect(material.elevation, 0.0);
    expect(material.shape, const RoundedRectangleBorder());
    expect(material.textStyle?.color, themeData.colorScheme.onSurface);
    expect(material.textStyle?.fontSize, 14.0);
    expect(material.textStyle?.height, 1.43);

    // Vertical menu.
    await tester.tap(find.text(TestMenu.mainMenu1.label));
    await tester.pump();

    menuMaterial = find
        .ancestor(
          of: find.widgetWithText(TextButton, TestMenu.subMenu10.label),
          matching: find.byType(Material),
        )
        .first;

    material = tester.widget<Material>(menuMaterial);
    expect(opened.last, equals(TestMenu.mainMenu1));
    expect(material.color, themeData.colorScheme.surfaceContainer);
    expect(material.shadowColor, themeData.colorScheme.shadow);
    expect(material.surfaceTintColor, Colors.transparent);
    expect(material.elevation, 3.0);
    expect(
      material.shape,
      const RoundedRectangleBorder(borderRadius: BorderRadius.all(Radius.circular(4.0))),
    );

    buttonMaterial = find
        .descendant(
          of: find.widgetWithText(TextButton, TestMenu.subMenu10.label),
          matching: find.byType(Material),
        )
        .first;
    material = tester.widget<Material>(buttonMaterial);
    expect(material.color, Colors.transparent);
    expect(material.elevation, 0.0);
    expect(material.shape, const RoundedRectangleBorder());
    expect(material.textStyle?.color, themeData.colorScheme.onSurface);
    expect(material.textStyle?.fontSize, 14.0);
    expect(material.textStyle?.height, 1.43);

    await tester.tap(find.text(TestMenu.mainMenu0.label));
    await tester.pump();
    expect(find.byIcon(Icons.add), findsOneWidget);
    final RichText iconRichText = tester.widget<RichText>(
      find.descendant(of: find.byIcon(Icons.add), matching: find.byType(RichText)),
    );
    expect(iconRichText.text.style?.color, themeData.colorScheme.onSurfaceVariant);
  });

  testWidgets('Menu defaults - disabled', (WidgetTester tester) async {
    final ThemeData themeData = ThemeData();
    await tester.pumpWidget(
      MaterialApp(
        theme: themeData,
        home: Material(
          child: MenuBar(
            controller: controller,
            children: createTestMenus(onPressed: onPressed, onOpen: onOpen, onClose: onClose),
          ),
        ),
      ),
    );

    // Menu bar (horizontal menu).
    Finder menuMaterial = find
        .ancestor(
          of: find.widgetWithText(TextButton, TestMenu.mainMenu5.label),
          matching: find.byType(Material),
        )
        .first;

    Material material = tester.widget<Material>(menuMaterial);
    expect(opened, isEmpty);
    expect(material.color, themeData.colorScheme.surfaceContainer);
    expect(material.shadowColor, themeData.colorScheme.shadow);
    expect(material.surfaceTintColor, Colors.transparent);
    expect(material.elevation, 3.0);
    expect(
      material.shape,
      const RoundedRectangleBorder(borderRadius: BorderRadius.all(Radius.circular(4.0))),
    );

    Finder buttonMaterial = find
        .descendant(
          of: find.widgetWithText(TextButton, TestMenu.mainMenu5.label),
          matching: find.byType(Material),
        )
        .first;
    material = tester.widget<Material>(buttonMaterial);
    expect(material.color, Colors.transparent);
    expect(material.elevation, 0.0);
    expect(material.shape, const RoundedRectangleBorder());
    expect(material.textStyle?.color, themeData.colorScheme.onSurface.withOpacity(0.38));

    // Vertical menu.
    await tester.tap(find.text(TestMenu.mainMenu2.label));
    await tester.pump();

    menuMaterial = find
        .ancestor(
          of: find.widgetWithText(TextButton, TestMenu.subMenu20.label),
          matching: find.byType(Material),
        )
        .first;

    material = tester.widget<Material>(menuMaterial);
    expect(material.color, themeData.colorScheme.surfaceContainer);
    expect(material.shadowColor, themeData.colorScheme.shadow);
    expect(material.surfaceTintColor, Colors.transparent);
    expect(material.elevation, 3.0);
    expect(
      material.shape,
      const RoundedRectangleBorder(borderRadius: BorderRadius.all(Radius.circular(4.0))),
    );

    buttonMaterial = find
        .descendant(
          of: find.widgetWithText(TextButton, TestMenu.subMenu20.label),
          matching: find.byType(Material),
        )
        .first;
    material = tester.widget<Material>(buttonMaterial);
    expect(material.color, Colors.transparent);
    expect(material.elevation, 0.0);
    expect(material.shape, const RoundedRectangleBorder());
    expect(material.textStyle?.color, themeData.colorScheme.onSurface.withOpacity(0.38));

    expect(find.byIcon(Icons.ac_unit), findsOneWidget);
    final RichText iconRichText = tester.widget<RichText>(
      find.descendant(of: find.byIcon(Icons.ac_unit), matching: find.byType(RichText)),
    );
    expect(iconRichText.text.style?.color, themeData.colorScheme.onSurface.withOpacity(0.38));
  });

  testWidgets('Menu scrollbar inherits ScrollbarTheme', (WidgetTester tester) async {
    const ScrollbarThemeData scrollbarTheme = ScrollbarThemeData(
      thumbColor: MaterialStatePropertyAll<Color?>(Color(0xffff0000)),
      thumbVisibility: MaterialStatePropertyAll<bool?>(true),
    );
    await tester.pumpWidget(
      MaterialApp(
        theme: ThemeData(scrollbarTheme: scrollbarTheme),
        home: Material(
          child: MenuBar(
            children: <Widget>[
              SubmenuButton(
                menuChildren: <Widget>[
                  MenuItemButton(
                    style: ButtonStyle(
                      minimumSize: WidgetStateProperty.all<Size>(const Size.fromHeight(1000)),
                    ),
                    onPressed: () {},
                    child: const Text('Category'),
                  ),
                ],
                child: const Text('Main Menu'),
              ),
            ],
          ),
        ),
      ),
    );

    await tester.tap(find.text('Main Menu'));
    await tester.pumpAndSettle();

    // Test Scrollbar thumb color.
    expect(find.byType(Scrollbar).last, paints..rrect(color: const Color(0xffff0000)));

    // Close the menu.
    await tester.tapAt(const Offset(10.0, 10.0));
    await tester.pumpAndSettle();

    await tester.pumpWidget(
      MaterialApp(
        theme: ThemeData(scrollbarTheme: scrollbarTheme),
        home: Material(
          child: ScrollbarTheme(
            data: scrollbarTheme.copyWith(
              thumbColor: const MaterialStatePropertyAll<Color?>(Color(0xff00ff00)),
            ),
            child: MenuBar(
              children: <Widget>[
                SubmenuButton(
                  menuChildren: <Widget>[
                    MenuItemButton(
                      style: ButtonStyle(
                        minimumSize: WidgetStateProperty.all<Size>(const Size.fromHeight(1000)),
                      ),
                      onPressed: () {},
                      child: const Text('Category'),
                    ),
                  ],
                  child: const Text('Main Menu'),
                ),
              ],
            ),
          ),
        ),
      ),
    );

    await tester.tap(find.text('Main Menu'));
    await tester.pumpAndSettle();

    // Scrollbar thumb color should be updated.
    expect(find.byType(Scrollbar).last, paints..rrect(color: const Color(0xff00ff00)));
  }, variant: TargetPlatformVariant.desktop());

  testWidgets('Focus is returned to previous focus before invoking onPressed', (
    WidgetTester tester,
  ) async {
    final FocusNode buttonFocus = FocusNode(debugLabel: 'Button Focus');
    addTearDown(buttonFocus.dispose);
    FocusNode? focusInOnPressed;

    void onMenuSelected(TestMenu item) {
      focusInOnPressed = FocusManager.instance.primaryFocus;
    }

    await tester.pumpWidget(
      MaterialApp(
        home: Material(
          child: Column(
            children: <Widget>[
              MenuBar(
                controller: controller,
                children: createTestMenus(onPressed: onMenuSelected),
              ),
              ElevatedButton(
                autofocus: true,
                onPressed: () {},
                focusNode: buttonFocus,
                child: const Text('Press Me'),
              ),
            ],
          ),
        ),
      ),
    );

    await tester.pump();
    expect(FocusManager.instance.primaryFocus, equals(buttonFocus));

    await tester.tap(find.text(TestMenu.mainMenu1.label));
    await tester.pump();

    await tester.tap(find.text(TestMenu.subMenu11.label));
    await tester.pump();

    await tester.tap(find.text(TestMenu.subSubMenu110.label));
    await tester.pump();

    expect(focusInOnPressed, equals(buttonFocus));
    expect(FocusManager.instance.primaryFocus, equals(buttonFocus));
  });

  group('Menu functions', () {
    testWidgets('basic menu structure', (WidgetTester tester) async {
      await tester.pumpWidget(
        MaterialApp(
          home: Material(
            child: MenuBar(
              controller: controller,
              children: createTestMenus(onPressed: onPressed, onOpen: onOpen, onClose: onClose),
            ),
          ),
        ),
      );

      expect(find.text(TestMenu.mainMenu0.label), findsOneWidget);
      expect(find.text(TestMenu.mainMenu1.label), findsOneWidget);
      expect(find.text(TestMenu.mainMenu2.label), findsOneWidget);
      expect(find.text(TestMenu.subMenu10.label), findsNothing);
      expect(find.text(TestMenu.subSubMenu110.label), findsNothing);
      expect(opened, isEmpty);

      await tester.tap(find.text(TestMenu.mainMenu1.label));
      await tester.pump();

      expect(find.text(TestMenu.mainMenu0.label), findsOneWidget);
      expect(find.text(TestMenu.mainMenu1.label), findsOneWidget);
      expect(find.text(TestMenu.mainMenu2.label), findsOneWidget);
      expect(find.text(TestMenu.subMenu10.label), findsOneWidget);
      expect(find.text(TestMenu.subMenu11.label), findsOneWidget);
      expect(find.text(TestMenu.subMenu12.label), findsOneWidget);
      expect(find.text(TestMenu.subSubMenu110.label), findsNothing);
      expect(find.text(TestMenu.subSubMenu111.label), findsNothing);
      expect(find.text(TestMenu.subSubMenu112.label), findsNothing);
      expect(opened.last, equals(TestMenu.mainMenu1));
      opened.clear();

      await tester.tap(find.text(TestMenu.subMenu11.label));
      await tester.pump();

      expect(find.text(TestMenu.mainMenu0.label), findsOneWidget);
      expect(find.text(TestMenu.mainMenu1.label), findsOneWidget);
      expect(find.text(TestMenu.mainMenu2.label), findsOneWidget);
      expect(find.text(TestMenu.subMenu10.label), findsOneWidget);
      expect(find.text(TestMenu.subMenu11.label), findsOneWidget);
      expect(find.text(TestMenu.subMenu12.label), findsOneWidget);
      expect(find.text(TestMenu.subSubMenu110.label), findsOneWidget);
      expect(find.text(TestMenu.subSubMenu111.label), findsOneWidget);
      expect(find.text(TestMenu.subSubMenu112.label), findsOneWidget);
      expect(opened.last, equals(TestMenu.subMenu11));
    });

    testWidgets('geometry', (WidgetTester tester) async {
      await tester.pumpWidget(
        MaterialApp(
          theme: ThemeData(useMaterial3: false),
          home: Material(
            child: Column(
              children: <Widget>[
                Row(
                  children: <Widget>[
                    Expanded(
                      child: MenuBar(children: createTestMenus(onPressed: onPressed)),
                    ),
                  ],
                ),
                const Expanded(child: Placeholder()),
              ],
            ),
          ),
        ),
      );
      await tester.pump();

      expect(tester.getRect(find.byType(MenuBar)), equals(const Rect.fromLTRB(0, 0, 800, 48)));

      // Open and make sure things are the right size.
      await tester.tap(find.text(TestMenu.mainMenu1.label));
      await tester.pump();

      expect(tester.getRect(find.byType(MenuBar)), equals(const Rect.fromLTRB(0, 0, 800, 48)));
      expect(
        tester.getRect(find.text(TestMenu.subMenu10.label)),
        equals(const Rect.fromLTRB(124.0, 73.0, 314.0, 87.0)),
      );
      expect(
        tester.getRect(
          find
              .ancestor(of: find.text(TestMenu.subMenu10.label), matching: find.byType(Material))
              .at(1),
        ),
        equals(const Rect.fromLTRB(112.0, 48.0, 326.0, 208.0)),
      );

      // Test menu bar size when not expanded.
      await tester.pumpWidget(
        MaterialApp(
          home: Material(
            child: Column(
              children: <Widget>[
                MenuBar(children: createTestMenus(onPressed: onPressed)),
                const Expanded(child: Placeholder()),
              ],
            ),
          ),
        ),
      );
      await tester.pump();

      expect(
        tester.getRect(find.byType(MenuBar)),
        equals(const Rect.fromLTRB(145.0, 0.0, 655.0, 48.0)),
      );
    });

    testWidgets('geometry with RTL direction', (WidgetTester tester) async {
      await tester.pumpWidget(
        MaterialApp(
          theme: ThemeData(useMaterial3: false),
          home: Material(
            child: Directionality(
              textDirection: TextDirection.rtl,
              child: Column(
                children: <Widget>[
                  Row(
                    children: <Widget>[
                      Expanded(
                        child: MenuBar(children: createTestMenus(onPressed: onPressed)),
                      ),
                    ],
                  ),
                  const Expanded(child: Placeholder()),
                ],
              ),
            ),
          ),
        ),
      );
      await tester.pump();

      expect(tester.getRect(find.byType(MenuBar)), equals(const Rect.fromLTRB(0, 0, 800, 48)));

      // Open and make sure things are the right size.
      await tester.tap(find.text(TestMenu.mainMenu1.label));
      await tester.pump();

      expect(tester.getRect(find.byType(MenuBar)), equals(const Rect.fromLTRB(0, 0, 800, 48)));
      expect(
        tester.getRect(find.text(TestMenu.subMenu10.label)),
        equals(const Rect.fromLTRB(486.0, 73.0, 676.0, 87.0)),
      );
      expect(
        tester.getRect(
          find
              .ancestor(of: find.text(TestMenu.subMenu10.label), matching: find.byType(Material))
              .at(1),
        ),
        equals(const Rect.fromLTRB(474.0, 48.0, 688.0, 208.0)),
      );

      // Close and make sure it goes back where it was.
      await tester.tap(find.text(TestMenu.mainMenu1.label));
      await tester.pump();

      expect(tester.getRect(find.byType(MenuBar)), equals(const Rect.fromLTRB(0, 0, 800, 48)));

      // Test menu bar size when not expanded.
      await tester.pumpWidget(
        MaterialApp(
          home: Material(
            child: Directionality(
              textDirection: TextDirection.rtl,
              child: Column(
                children: <Widget>[
                  MenuBar(children: createTestMenus(onPressed: onPressed)),
                  const Expanded(child: Placeholder()),
                ],
              ),
            ),
          ),
        ),
      );
      await tester.pump();

      expect(
        tester.getRect(find.byType(MenuBar)),
        equals(const Rect.fromLTRB(145.0, 0.0, 655.0, 48.0)),
      );
    });

    testWidgets('menu alignment and offset in LTR', (WidgetTester tester) async {
      await tester.pumpWidget(buildTestApp());

      final Rect buttonRect = tester.getRect(find.byType(ElevatedButton));
      expect(buttonRect, equals(const Rect.fromLTRB(328.0, 14.0, 472.0, 62.0)));

      final Finder findMenuScope = find
          .ancestor(of: find.byKey(menuItemKey), matching: find.byType(FocusScope))
          .first;

      // Open the menu and make sure things are the right size, in the right place.
      await tester.tap(find.text('Press Me'));
      await tester.pump();
      expect(tester.getRect(findMenuScope), equals(const Rect.fromLTRB(328.0, 62.0, 602.0, 174.0)));

      await tester.pumpWidget(buildTestApp(alignment: AlignmentDirectional.topStart));
      await tester.pump();
      expect(tester.getRect(findMenuScope), equals(const Rect.fromLTRB(328.0, 14.0, 602.0, 126.0)));

      await tester.pumpWidget(buildTestApp(alignment: AlignmentDirectional.center));
      await tester.pump();
      expect(tester.getRect(findMenuScope), equals(const Rect.fromLTRB(400.0, 38.0, 674.0, 150.0)));

      await tester.pumpWidget(buildTestApp(alignment: AlignmentDirectional.bottomEnd));
      await tester.pump();
      expect(tester.getRect(findMenuScope), equals(const Rect.fromLTRB(472.0, 62.0, 746.0, 174.0)));

      await tester.pumpWidget(buildTestApp(alignment: AlignmentDirectional.topStart));
      await tester.pump();

      final Rect menuRect = tester.getRect(findMenuScope);
      await tester.pumpWidget(
        buildTestApp(
          alignment: AlignmentDirectional.topStart,
          alignmentOffset: const Offset(10, 20),
        ),
      );
      await tester.pump();
      final Rect offsetMenuRect = tester.getRect(findMenuScope);
      expect(offsetMenuRect.topLeft - menuRect.topLeft, equals(const Offset(10, 20)));
    });

    testWidgets('menu alignment and offset in RTL', (WidgetTester tester) async {
      await tester.pumpWidget(buildTestApp(textDirection: TextDirection.rtl));

      final Rect buttonRect = tester.getRect(find.byType(ElevatedButton));
      expect(buttonRect, equals(const Rect.fromLTRB(328.0, 14.0, 472.0, 62.0)));

      final Finder findMenuScope = find
          .ancestor(of: find.text(TestMenu.subMenu00.label), matching: find.byType(FocusScope))
          .first;

      // Open the menu and make sure things are the right size, in the right place.
      await tester.tap(find.text('Press Me'));
      await tester.pump();
      expect(tester.getRect(findMenuScope), equals(const Rect.fromLTRB(198.0, 62.0, 472.0, 174.0)));

      await tester.pumpWidget(
        buildTestApp(textDirection: TextDirection.rtl, alignment: AlignmentDirectional.topStart),
      );
      await tester.pump();
      expect(tester.getRect(findMenuScope), equals(const Rect.fromLTRB(198.0, 14.0, 472.0, 126.0)));

      await tester.pumpWidget(
        buildTestApp(textDirection: TextDirection.rtl, alignment: AlignmentDirectional.center),
      );
      await tester.pump();
      expect(tester.getRect(findMenuScope), equals(const Rect.fromLTRB(126.0, 38.0, 400.0, 150.0)));

      await tester.pumpWidget(
        buildTestApp(textDirection: TextDirection.rtl, alignment: AlignmentDirectional.bottomEnd),
      );
      await tester.pump();
      expect(tester.getRect(findMenuScope), equals(const Rect.fromLTRB(54.0, 62.0, 328.0, 174.0)));

      await tester.pumpWidget(
        buildTestApp(textDirection: TextDirection.rtl, alignment: AlignmentDirectional.topStart),
      );
      await tester.pump();

      final Rect menuRect = tester.getRect(findMenuScope);
      await tester.pumpWidget(
        buildTestApp(
          textDirection: TextDirection.rtl,
          alignment: AlignmentDirectional.topStart,
          alignmentOffset: const Offset(10, 20),
        ),
      );
      await tester.pump();
      expect(
        tester.getRect(findMenuScope).topLeft - menuRect.topLeft,
        equals(const Offset(-10, 20)),
      );
    });

    testWidgets('menu position in LTR', (WidgetTester tester) async {
      await tester.pumpWidget(buildTestApp(alignmentOffset: const Offset(100, 50)));

      final Rect buttonRect = tester.getRect(find.byType(ElevatedButton));
      expect(buttonRect, equals(const Rect.fromLTRB(328.0, 14.0, 472.0, 62.0)));

      final Finder findMenuScope = find
          .ancestor(of: find.text(TestMenu.subMenu00.label), matching: find.byType(FocusScope))
          .first;

      // Open the menu and make sure things are the right size, in the right place.
      await tester.tap(find.text('Press Me'));
      await tester.pump();
      expect(
        tester.getRect(findMenuScope),
        equals(const Rect.fromLTRB(428.0, 112.0, 702.0, 224.0)),
      );

      // Now move the menu by calling open() again with a local position on the
      // anchor.
      controller.open(position: const Offset(200, 200));
      await tester.pump();
      expect(
        tester.getRect(findMenuScope),
        equals(const Rect.fromLTRB(526.0, 214.0, 800.0, 326.0)),
      );
    });

    testWidgets('menu position in RTL', (WidgetTester tester) async {
      await tester.pumpWidget(
        buildTestApp(alignmentOffset: const Offset(100, 50), textDirection: TextDirection.rtl),
      );

      final Rect buttonRect = tester.getRect(find.byType(ElevatedButton));
      expect(buttonRect, equals(const Rect.fromLTRB(328.0, 14.0, 472.0, 62.0)));
      expect(buttonRect, equals(const Rect.fromLTRB(328.0, 14.0, 472.0, 62.0)));

      final Finder findMenuScope = find
          .ancestor(of: find.text(TestMenu.subMenu00.label), matching: find.byType(FocusScope))
          .first;

      // Open the menu and make sure things are the right size, in the right place.
      await tester.tap(find.text('Press Me'));
      await tester.pump();
      expect(tester.getRect(findMenuScope), equals(const Rect.fromLTRB(98.0, 112.0, 372.0, 224.0)));

      // Now move the menu by calling open() again with a local position on the
      // anchor.
      controller.open(position: const Offset(400, 200));
      await tester.pump();
      expect(
        tester.getRect(findMenuScope),
        equals(const Rect.fromLTRB(526.0, 214.0, 800.0, 326.0)),
      );
    });

    testWidgets('works with Padding around menu and overlay', (WidgetTester tester) async {
      await tester.pumpWidget(
        Padding(
          padding: const EdgeInsets.all(10.0),
          child: MaterialApp(
            theme: ThemeData(useMaterial3: false),
            home: Material(
              child: Column(
                children: <Widget>[
                  Padding(
                    padding: const EdgeInsets.all(12.0),
                    child: Row(
                      children: <Widget>[
                        Expanded(
                          child: MenuBar(children: createTestMenus(onPressed: onPressed)),
                        ),
                      ],
                    ),
                  ),
                  const Expanded(child: Placeholder()),
                ],
              ),
            ),
          ),
        ),
      );
      await tester.pump();

      expect(
        tester.getRect(find.byType(MenuBar)),
        equals(const Rect.fromLTRB(22.0, 22.0, 778.0, 70.0)),
      );

      // Open and make sure things are the right size.
      await tester.tap(find.text(TestMenu.mainMenu1.label));
      await tester.pump();

      expect(
        tester.getRect(find.byType(MenuBar)),
        equals(const Rect.fromLTRB(22.0, 22.0, 778.0, 70.0)),
      );
      expect(
        tester.getRect(find.text(TestMenu.subMenu10.label)),
        equals(const Rect.fromLTRB(146.0, 95.0, 336.0, 109.0)),
      );
      expect(
        tester.getRect(
          find
              .ancestor(of: find.text(TestMenu.subMenu10.label), matching: find.byType(Material))
              .at(1),
        ),
        equals(const Rect.fromLTRB(134.0, 70.0, 348.0, 230.0)),
      );

      // Close and make sure it goes back where it was.
      await tester.tap(find.text(TestMenu.mainMenu1.label));
      await tester.pump();

      expect(
        tester.getRect(find.byType(MenuBar)),
        equals(const Rect.fromLTRB(22.0, 22.0, 778.0, 70.0)),
      );
    });

    testWidgets('works with Padding around menu and overlay with RTL direction', (
      WidgetTester tester,
    ) async {
      await tester.pumpWidget(
        Padding(
          padding: const EdgeInsets.all(10.0),
          child: MaterialApp(
            theme: ThemeData(useMaterial3: false),
            home: Material(
              child: Directionality(
                textDirection: TextDirection.rtl,
                child: Column(
                  children: <Widget>[
                    Padding(
                      padding: const EdgeInsets.all(12.0),
                      child: Row(
                        children: <Widget>[
                          Expanded(
                            child: MenuBar(children: createTestMenus(onPressed: onPressed)),
                          ),
                        ],
                      ),
                    ),
                    const Expanded(child: Placeholder()),
                  ],
                ),
              ),
            ),
          ),
        ),
      );
      await tester.pump();

      expect(
        tester.getRect(find.byType(MenuBar)),
        equals(const Rect.fromLTRB(22.0, 22.0, 778.0, 70.0)),
      );

      // Open and make sure things are the right size.
      await tester.tap(find.text(TestMenu.mainMenu1.label));
      await tester.pump();

      expect(
        tester.getRect(find.byType(MenuBar)),
        equals(const Rect.fromLTRB(22.0, 22.0, 778.0, 70.0)),
      );
      expect(
        tester.getRect(find.text(TestMenu.subMenu10.label)),
        equals(const Rect.fromLTRB(464.0, 95.0, 654.0, 109.0)),
      );
      expect(
        tester.getRect(
          find
              .ancestor(of: find.text(TestMenu.subMenu10.label), matching: find.byType(Material))
              .at(1),
        ),
        equals(const Rect.fromLTRB(452.0, 70.0, 666.0, 230.0)),
      );

      // Close and make sure it goes back where it was.
      await tester.tap(find.text(TestMenu.mainMenu1.label));
      await tester.pump();

      expect(
        tester.getRect(find.byType(MenuBar)),
        equals(const Rect.fromLTRB(22.0, 22.0, 778.0, 70.0)),
      );
    });

    testWidgets('visual attributes can be set', (WidgetTester tester) async {
      await tester.pumpWidget(
        MaterialApp(
          home: Material(
            child: Column(
              children: <Widget>[
                Row(
                  children: <Widget>[
                    Expanded(
                      child: MenuBar(
                        style: MenuStyle(
                          elevation: WidgetStateProperty.all<double?>(10),
                          backgroundColor: const MaterialStatePropertyAll<Color>(Colors.red),
                        ),
                        children: createTestMenus(onPressed: onPressed),
                      ),
                    ),
                  ],
                ),
                const Expanded(child: Placeholder()),
              ],
            ),
          ),
        ),
      );
      expect(tester.getRect(findMenuPanels()), equals(const Rect.fromLTRB(0.0, 0.0, 800.0, 48.0)));
      final Material material = getMenuBarMaterial(tester);
      expect(material.elevation, equals(10));
      expect(material.color, equals(Colors.red));
    });

    testWidgets('MenuAnchor clip behavior', (WidgetTester tester) async {
      await tester.pumpWidget(
        MaterialApp(
          home: Material(
            child: Center(
              child: MenuAnchor(
                menuChildren: const <Widget>[MenuItemButton(child: Text('Button 1'))],
                builder: (BuildContext context, MenuController controller, Widget? child) {
                  return FilledButton(
                    onPressed: () {
                      controller.open();
                    },
                    child: const Text('Tap me'),
                  );
                },
              ),
            ),
          ),
        ),
      );
      await tester.tap(find.text('Tap me'));
      await tester.pump();

      // Test default clip behavior.
      expect(getMenuBarMaterial(tester).clipBehavior, equals(Clip.hardEdge));

      // Close the menu.
      await tester.tapAt(const Offset(10.0, 10.0));
      await tester.pumpAndSettle();
      await tester.pumpWidget(
        MaterialApp(
          home: Material(
            child: Center(
              child: MenuAnchor(
                clipBehavior: Clip.antiAlias,
                menuChildren: const <Widget>[MenuItemButton(child: Text('Button 1'))],
                builder: (BuildContext context, MenuController controller, Widget? child) {
                  return FilledButton(
                    onPressed: () {
                      controller.open();
                    },
                    child: const Text('Tap me'),
                  );
                },
              ),
            ),
          ),
        ),
      );
      await tester.tap(find.text('Tap me'));
      await tester.pump();

      // Test custom clip behavior.
      expect(getMenuBarMaterial(tester).clipBehavior, equals(Clip.antiAlias));
    });

    testWidgets('open and close works', (WidgetTester tester) async {
      await tester.pumpWidget(
        MaterialApp(
          home: Material(
            child: MenuBar(
              controller: controller,
              children: createTestMenus(onPressed: onPressed, onOpen: onOpen, onClose: onClose),
            ),
          ),
        ),
      );

      expect(opened, isEmpty);
      expect(closed, isEmpty);

      await tester.tap(find.text(TestMenu.mainMenu1.label));
      await tester.pump();
      expect(opened, equals(<TestMenu>[TestMenu.mainMenu1]));
      expect(closed, isEmpty);
      opened.clear();
      closed.clear();

      await tester.tap(find.text(TestMenu.subMenu11.label));
      await tester.pump();

      expect(opened, equals(<TestMenu>[TestMenu.subMenu11]));
      expect(closed, isEmpty);
      opened.clear();
      closed.clear();

      await tester.tap(find.text(TestMenu.subMenu11.label));
      await tester.pump();

      expect(opened, isEmpty);
      expect(closed, equals(<TestMenu>[TestMenu.subMenu11]));
      opened.clear();
      closed.clear();

      await tester.tap(find.text(TestMenu.mainMenu0.label));
      await tester.pump();

      expect(opened, equals(<TestMenu>[TestMenu.mainMenu0]));
      expect(closed, equals(<TestMenu>[TestMenu.mainMenu1]));
    });

    testWidgets('Menus close and consume tap when open and tapped outside', (
      WidgetTester tester,
    ) async {
      await tester.pumpWidget(
        buildTestApp(
          consumesOutsideTap: true,
          onPressed: onPressed,
          onOpen: onOpen,
          onClose: onClose,
        ),
      );

      expect(opened, isEmpty);
      expect(closed, isEmpty);

      // Doesn't consume tap when the menu is closed.
      await tester.tap(find.text(TestMenu.outsideButton.label));
      await tester.pump();
      expect(selected, equals(<TestMenu>[TestMenu.outsideButton]));
      selected.clear();

      await tester.tap(find.text(TestMenu.anchorButton.label));
      await tester.pump();
      expect(opened, equals(<TestMenu>[TestMenu.anchorButton]));
      expect(closed, isEmpty);
      expect(selected, equals(<TestMenu>[TestMenu.anchorButton]));
      opened.clear();
      closed.clear();
      selected.clear();

      await tester.tap(find.text(TestMenu.outsideButton.label));
      await tester.pump();

      expect(opened, isEmpty);
      expect(closed, equals(<TestMenu>[TestMenu.anchorButton]));
      // When the menu is open, don't expect the outside button to be selected:
      // it's supposed to consume the key down.
      expect(selected, isEmpty);
      selected.clear();
      opened.clear();
      closed.clear();
    });

    testWidgets("Menus close and don't consume tap when open and tapped outside", (
      WidgetTester tester,
    ) async {
      await tester.pumpWidget(buildTestApp(onPressed: onPressed, onOpen: onOpen, onClose: onClose));

      expect(opened, isEmpty);
      expect(closed, isEmpty);

      // Doesn't consume tap when the menu is closed.
      await tester.tap(find.text(TestMenu.outsideButton.label));
      await tester.pump();
      expect(selected, equals(<TestMenu>[TestMenu.outsideButton]));
      selected.clear();

      await tester.tap(find.text(TestMenu.anchorButton.label));
      await tester.pump();
      expect(opened, equals(<TestMenu>[TestMenu.anchorButton]));
      expect(closed, isEmpty);
      expect(selected, equals(<TestMenu>[TestMenu.anchorButton]));
      opened.clear();
      closed.clear();
      selected.clear();

      await tester.tap(find.text(TestMenu.outsideButton.label));
      await tester.pump();

      expect(opened, isEmpty);
      expect(closed, equals(<TestMenu>[TestMenu.anchorButton]));
      // Because consumesOutsideTap is false, this is expected to receive its
      // tap.
      expect(selected, equals(<TestMenu>[TestMenu.outsideButton]));
      selected.clear();
      opened.clear();
      closed.clear();
    });

    testWidgets('select works', (WidgetTester tester) async {
      await tester.pumpWidget(
        MaterialApp(
          home: Material(
            child: MenuBar(
              controller: controller,
              children: createTestMenus(onPressed: onPressed, onOpen: onOpen, onClose: onClose),
            ),
          ),
        ),
      );

      await tester.tap(find.text(TestMenu.mainMenu1.label));
      await tester.pump();

      await tester.tap(find.text(TestMenu.subMenu11.label));
      await tester.pump();

      expect(opened, equals(<TestMenu>[TestMenu.mainMenu1, TestMenu.subMenu11]));
      opened.clear();
      await tester.tap(find.text(TestMenu.subSubMenu110.label));
      await tester.pump();

      expect(selected, equals(<TestMenu>[TestMenu.subSubMenu110]));

      // Selecting a non-submenu item should close all the menus.
      expect(opened, isEmpty);
      expect(find.text(TestMenu.subSubMenu110.label), findsNothing);
      expect(find.text(TestMenu.subMenu11.label), findsNothing);
    });

    testWidgets('diagnostics', (WidgetTester tester) async {
      const MenuItemButton item = MenuItemButton(
        shortcut: SingleActivator(LogicalKeyboardKey.keyA),
        child: Text('label2'),
      );
      final MenuBar menuBar = MenuBar(
        controller: controller,
        style: const MenuStyle(
          backgroundColor: MaterialStatePropertyAll<Color>(Colors.red),
          elevation: MaterialStatePropertyAll<double?>(10.0),
        ),
        children: const <Widget>[item],
      );

      await tester.pumpWidget(MaterialApp(home: Material(child: menuBar)));
      await tester.pump();

      final DiagnosticPropertiesBuilder builder = DiagnosticPropertiesBuilder();
      menuBar.debugFillProperties(builder);

      final List<String> description = builder.properties
          .where((DiagnosticsNode node) => !node.isFiltered(DiagnosticLevel.info))
          .map((DiagnosticsNode node) => node.toString())
          .toList();

      expect(
        description.join('\n'),
        equalsIgnoringHashCodes(
          'style: MenuStyle#00000(backgroundColor: WidgetStatePropertyAll(MaterialColor(primary value: ${const Color(0xfff44336)})), elevation: WidgetStatePropertyAll(10.0))\n'
          'clipBehavior: Clip.none',
        ),
      );
    });
    testWidgets('menus can be traversed multiple times', (WidgetTester tester) async {
      // Regression test for https://github.com/flutter/flutter/issues/150334
      await tester.pumpWidget(
        MaterialApp(
          home: Material(
            child: Column(
              children: <Widget>[
                MenuItemButton(
                  autofocus: true,
                  onPressed: () {},
                  child: const Text('External Focus'),
                ),
                MenuBar(
                  controller: controller,
                  children: createTestMenus(onPressed: onPressed, onOpen: onOpen, onClose: onClose),
                ),
              ],
            ),
          ),
        ),
      );

      listenForFocusChanges();

      // Have to open a menu initially to start things going.
      await tester.tap(find.text(TestMenu.mainMenu1.label));
      await tester.pump();
      expect(focusedMenu, equals('SubmenuButton(Text("Menu 1"))'));

      await tester.sendKeyEvent(LogicalKeyboardKey.arrowDown);
      expect(focusedMenu, equals('MenuItemButton(Text("Sub Menu 10"))'));

      await tester.sendKeyEvent(LogicalKeyboardKey.arrowDown);
      expect(focusedMenu, equals('SubmenuButton(Text("Sub Menu 11"))'));

      await tester.sendKeyEvent(LogicalKeyboardKey.escape);
      await tester.pump();
      expect(focusedMenu, equals('MenuItemButton(Text("External Focus"))'));

      await tester.tap(find.text(TestMenu.mainMenu1.label));
      await tester.pump();
      expect(focusedMenu, equals('SubmenuButton(Text("Menu 1"))'));

      await tester.sendKeyEvent(LogicalKeyboardKey.arrowDown);
      expect(focusedMenu, equals('MenuItemButton(Text("Sub Menu 10"))'));

      await tester.sendKeyEvent(LogicalKeyboardKey.arrowDown);
      expect(focusedMenu, equals('SubmenuButton(Text("Sub Menu 11"))'));
    });

    testWidgets('keyboard tab traversal works', (WidgetTester tester) async {
      await tester.pumpWidget(
        MaterialApp(
          home: Material(
            child: Column(
              children: <Widget>[
                MenuBar(
                  controller: controller,
                  children: createTestMenus(onPressed: onPressed, onOpen: onOpen, onClose: onClose),
                ),
                const Expanded(child: Placeholder()),
              ],
            ),
          ),
        ),
      );

      listenForFocusChanges();

      // Have to open a menu initially to start things going.
      await tester.tap(find.text(TestMenu.mainMenu0.label));
      await tester.pumpAndSettle();

      expect(focusedMenu, equals('SubmenuButton(Text("Menu 0"))'));
      await tester.sendKeyEvent(LogicalKeyboardKey.tab);
      await tester.pump();
      expect(focusedMenu, equals('SubmenuButton(Text("Menu 1"))'));
      await tester.sendKeyEvent(LogicalKeyboardKey.tab);
      await tester.pump();
      expect(focusedMenu, equals('SubmenuButton(Text("Menu 2"))'));
      await tester.sendKeyEvent(LogicalKeyboardKey.tab);
      await tester.pump();
      expect(focusedMenu, equals('SubmenuButton(Text("Menu 0"))'));

      await tester.sendKeyDownEvent(LogicalKeyboardKey.shiftLeft);
      await tester.sendKeyEvent(LogicalKeyboardKey.tab);
      await tester.pump();
      expect(focusedMenu, equals('SubmenuButton(Text("Menu 2"))'));
      await tester.sendKeyEvent(LogicalKeyboardKey.tab);
      await tester.pump();
      expect(focusedMenu, equals('SubmenuButton(Text("Menu 1"))'));
      await tester.sendKeyEvent(LogicalKeyboardKey.tab);
      await tester.pump();
      expect(focusedMenu, equals('SubmenuButton(Text("Menu 0"))'));
      await tester.sendKeyUpEvent(LogicalKeyboardKey.shiftLeft);
      opened.clear();
      closed.clear();

      // Test closing a menu with enter.
      await tester.sendKeyEvent(LogicalKeyboardKey.enter);
      await tester.pump();
      expect(opened, isEmpty);
      expect(closed, <TestMenu>[TestMenu.mainMenu0]);
    });

    testWidgets('keyboard directional traversal works', (WidgetTester tester) async {
      await tester.pumpWidget(
        MaterialApp(
          home: Material(
            child: MenuBar(
              controller: controller,
              children: createTestMenus(onPressed: onPressed, onOpen: onOpen, onClose: onClose),
            ),
          ),
        ),
      );

      listenForFocusChanges();

      // Have to open a menu initially to start things going.
      await tester.tap(find.text(TestMenu.mainMenu0.label));
      await tester.pumpAndSettle();

      await tester.sendKeyEvent(LogicalKeyboardKey.arrowRight);
      await tester.pump();
      expect(focusedMenu, equals('SubmenuButton(Text("Menu 1"))'));

      await tester.sendKeyEvent(LogicalKeyboardKey.arrowDown);
      expect(focusedMenu, equals('MenuItemButton(Text("Sub Menu 10"))'));

      await tester.sendKeyEvent(LogicalKeyboardKey.arrowDown);
      expect(focusedMenu, equals('SubmenuButton(Text("Sub Menu 11"))'));

      await tester.sendKeyEvent(LogicalKeyboardKey.arrowDown);
      expect(focusedMenu, equals('MenuItemButton(Text("Sub Menu 12"))'));

      await tester.sendKeyEvent(LogicalKeyboardKey.arrowDown);
      expect(focusedMenu, equals('MenuItemButton(Text("Sub Menu 12"))'));

      await tester.sendKeyEvent(LogicalKeyboardKey.arrowUp);
      await tester.pump();
      expect(focusedMenu, equals('SubmenuButton(Text("Sub Menu 11"))'));

      // Open the next submenu.
      await tester.sendKeyEvent(LogicalKeyboardKey.arrowRight);
      await tester.pump();
      expect(focusedMenu, equals('MenuItemButton(Text("Sub Sub Menu 110"))'));

      // Go back, close the submenu.
      await tester.sendKeyEvent(LogicalKeyboardKey.arrowLeft);
      await tester.pump();
      expect(focusedMenu, equals('SubmenuButton(Text("Sub Menu 11"))'));

      // Move up, should close the submenu.
      await tester.sendKeyEvent(LogicalKeyboardKey.arrowUp);
      await tester.pump();
      expect(focusedMenu, equals('MenuItemButton(Text("Sub Menu 10"))'));

      // Move down, should reopen the submenu.
      await tester.sendKeyEvent(LogicalKeyboardKey.arrowDown);
      await tester.pump();
      expect(focusedMenu, equals('SubmenuButton(Text("Sub Menu 11"))'));

      // Open the next submenu again.
      await tester.sendKeyEvent(LogicalKeyboardKey.arrowRight);
      await tester.pump();
      expect(focusedMenu, equals('MenuItemButton(Text("Sub Sub Menu 110"))'));

      await tester.sendKeyEvent(LogicalKeyboardKey.arrowDown);
      expect(focusedMenu, equals('MenuItemButton(Text("Sub Sub Menu 111"))'));

      await tester.sendKeyEvent(LogicalKeyboardKey.arrowDown);
      expect(focusedMenu, equals('MenuItemButton(Text("Sub Sub Menu 112"))'));

      await tester.sendKeyEvent(LogicalKeyboardKey.arrowDown);
      expect(focusedMenu, equals('MenuItemButton(Text("Sub Sub Menu 113"))'));

      await tester.sendKeyEvent(LogicalKeyboardKey.arrowDown);
      expect(focusedMenu, equals('MenuItemButton(Text("Sub Sub Menu 113"))'));

      // Since this is a leaf off of a vertical menu, moving left should
      // return to this menu's parent button.
      await tester.sendKeyEvent(LogicalKeyboardKey.arrowLeft);
      expect(focusedMenu, equals('SubmenuButton(Text("Sub Menu 11"))'));

      // Moving left while in a first-level submenu should focus the
      // previous top-level menubar anchor.
      await tester.sendKeyEvent(LogicalKeyboardKey.arrowLeft);
      await tester.pump();
      expect(focusedMenu, equals('SubmenuButton(Text("Menu 0"))'));

      await tester.sendKeyEvent(LogicalKeyboardKey.arrowRight);
      await tester.pump();
      expect(focusedMenu, equals('SubmenuButton(Text("Menu 1"))'));

      // Pressing arrowup from a top-level menubar anchor should focus the last
      // item in that anchor's submenu.
      await tester.sendKeyEvent(LogicalKeyboardKey.arrowUp);
      expect(focusedMenu, equals('MenuItemButton(Text("Sub Menu 12"))'));

      await tester.sendKeyEvent(LogicalKeyboardKey.arrowUp);
      expect(focusedMenu, equals('SubmenuButton(Text("Sub Menu 11"))'));
      await tester.pump();

      // Enter the submenu.
      await tester.sendKeyEvent(LogicalKeyboardKey.arrowRight);
      expect(focusedMenu, equals('MenuItemButton(Text("Sub Sub Menu 110"))'));

      // Move to next top-level menu button.
      await tester.sendKeyEvent(LogicalKeyboardKey.arrowRight);
      await tester.pump();
      expect(focusedMenu, equals('SubmenuButton(Text("Menu 2"))'));
    });

    testWidgets('keyboard directional traversal works in RTL mode', (WidgetTester tester) async {
      await tester.pumpWidget(
        MaterialApp(
          home: Directionality(
            textDirection: TextDirection.rtl,
            child: Material(
              child: MenuBar(
                controller: controller,
                children: createTestMenus(onPressed: onPressed, onOpen: onOpen, onClose: onClose),
              ),
            ),
          ),
        ),
      );

      listenForFocusChanges();

      // Have to open a menu initially to start things going.
      await tester.tap(find.text(TestMenu.mainMenu0.label));
      await tester.pump();

      await tester.sendKeyEvent(LogicalKeyboardKey.arrowLeft);
      expect(focusedMenu, equals('SubmenuButton(Text("Menu 1"))'));

      await tester.sendKeyEvent(LogicalKeyboardKey.arrowDown);
      await tester.pump();
      expect(focusedMenu, equals('SubmenuButton(Text("Menu 1"))'));

      await tester.sendKeyEvent(LogicalKeyboardKey.arrowDown);
      expect(focusedMenu, equals('MenuItemButton(Text("Sub Menu 10"))'));

      await tester.sendKeyEvent(LogicalKeyboardKey.arrowDown);
      expect(focusedMenu, equals('SubmenuButton(Text("Sub Menu 11"))'));

      await tester.sendKeyEvent(LogicalKeyboardKey.arrowDown);
      expect(focusedMenu, equals('MenuItemButton(Text("Sub Menu 12"))'));

      await tester.sendKeyEvent(LogicalKeyboardKey.arrowDown);
      expect(focusedMenu, equals('MenuItemButton(Text("Sub Menu 12"))'));

      await tester.sendKeyEvent(LogicalKeyboardKey.arrowUp);
      await tester.pump();
      expect(focusedMenu, equals('SubmenuButton(Text("Sub Menu 11"))'));

      // Open the next submenu.
      await tester.sendKeyEvent(LogicalKeyboardKey.arrowLeft);
      await tester.pump();
      expect(focusedMenu, equals('MenuItemButton(Text("Sub Sub Menu 110"))'));

      // Go back, close the submenu.
      await tester.sendKeyEvent(LogicalKeyboardKey.arrowRight);
      await tester.pump();
      expect(focusedMenu, equals('SubmenuButton(Text("Sub Menu 11"))'));

      // Move up, should close the submenu.
      await tester.sendKeyEvent(LogicalKeyboardKey.arrowUp);
      await tester.pump();
      expect(focusedMenu, equals('MenuItemButton(Text("Sub Menu 10"))'));

      // Move down, should reopen the submenu.
      await tester.sendKeyEvent(LogicalKeyboardKey.arrowDown);
      await tester.pump();
      expect(focusedMenu, equals('SubmenuButton(Text("Sub Menu 11"))'));

      // Open the next submenu again.
      await tester.sendKeyEvent(LogicalKeyboardKey.arrowLeft);
      await tester.pump();
      expect(focusedMenu, equals('MenuItemButton(Text("Sub Sub Menu 110"))'));

      await tester.sendKeyEvent(LogicalKeyboardKey.arrowDown);
      expect(focusedMenu, equals('MenuItemButton(Text("Sub Sub Menu 111"))'));

      await tester.sendKeyEvent(LogicalKeyboardKey.arrowDown);
      expect(focusedMenu, equals('MenuItemButton(Text("Sub Sub Menu 112"))'));

      await tester.sendKeyEvent(LogicalKeyboardKey.arrowDown);
      expect(focusedMenu, equals('MenuItemButton(Text("Sub Sub Menu 113"))'));

      await tester.sendKeyEvent(LogicalKeyboardKey.arrowDown);
      expect(focusedMenu, equals('MenuItemButton(Text("Sub Sub Menu 113"))'));

      // Since this is a leaf off of a vertical menu, moving right should
      // return to this menu's parent button.
      await tester.sendKeyEvent(LogicalKeyboardKey.arrowRight);
      expect(focusedMenu, equals('SubmenuButton(Text("Sub Menu 11"))'));

      // Moving left while in a first-level submenu should focus the
      // previous top-level menubar anchor.
      await tester.sendKeyEvent(LogicalKeyboardKey.arrowRight);
      await tester.pump();
      expect(focusedMenu, equals('SubmenuButton(Text("Menu 0"))'));

      await tester.sendKeyEvent(LogicalKeyboardKey.arrowLeft);
      await tester.pump();
      expect(focusedMenu, equals('SubmenuButton(Text("Menu 1"))'));

      // Pressing arrowup from a top-level menubar anchor should focus the last
      // item in that anchor's submenu.
      await tester.sendKeyEvent(LogicalKeyboardKey.arrowUp);
      expect(focusedMenu, equals('MenuItemButton(Text("Sub Menu 12"))'));

      await tester.sendKeyEvent(LogicalKeyboardKey.arrowUp);
      await tester.pump();
      expect(focusedMenu, equals('SubmenuButton(Text("Sub Menu 11"))'));

      // Enter the submenu.
      await tester.sendKeyEvent(LogicalKeyboardKey.arrowLeft);
      expect(focusedMenu, equals('MenuItemButton(Text("Sub Sub Menu 110"))'));

      // Move to next top-level menu button.
      await tester.sendKeyEvent(LogicalKeyboardKey.arrowLeft);
      await tester.pump();
      expect(focusedMenu, equals('SubmenuButton(Text("Menu 2"))'));
    });

    testWidgets('MenuAnchor tab traversal works', (WidgetTester tester) async {
      // Regression test for https://github.com/flutter/flutter/issues/144381
      final FocusNode buttonFocusNode = FocusNode(debugLabel: TestMenu.anchorButton.label);
      addTearDown(buttonFocusNode.dispose);
      await tester.pumpWidget(
        MaterialApp(
          home: Material(
            child: Column(
              children: <Widget>[
                MenuAnchor(
                  childFocusNode: buttonFocusNode,
                  menuChildren: <Widget>[
                    MenuItemButton(onPressed: () {}, child: const Text('start')),
                    ...createTestMenus(onPressed: onPressed, onOpen: onOpen, onClose: onClose),
                  ],
                  builder: (BuildContext context, MenuController controller, Widget? child) {
                    return TextButton(
                      focusNode: buttonFocusNode,
                      onPressed: () {
                        if (controller.isOpen) {
                          controller.close();
                        } else {
                          controller.open();
                        }
                      },
                      child: Text(TestMenu.anchorButton.label),
                    );
                  },
                ),
              ],
            ),
          ),
        ),
      );

      listenForFocusChanges();

      await tester.sendKeyEvent(LogicalKeyboardKey.tab);
      await tester.pump();
      expect(focusedMenu, equals(TestMenu.anchorButton.label));

      await tester.sendKeyEvent(LogicalKeyboardKey.enter);
      await tester.pump();
      expect(focusedMenu, equals(TestMenu.anchorButton.label));

      // Directional traversal doesn't work until a menu item is focused.
      // To start focusing, hover over the first menu item.
      await hoverOver(tester, find.text('start'));
      await tester.pump();
      expect(focusedMenu, equals('MenuItemButton(Text("start"))'));

      await tester.sendKeyEvent(LogicalKeyboardKey.tab);
      await tester.pump();
      expect(focusedMenu, equals('SubmenuButton(Text("Menu 0"))'));

      await tester.sendKeyEvent(LogicalKeyboardKey.tab);
      await tester.pump();
      expect(focusedMenu, equals('SubmenuButton(Text("Menu 1"))'));

      await tester.sendKeyEvent(LogicalKeyboardKey.tab);
      await tester.pump();
      expect(focusedMenu, equals('SubmenuButton(Text("Menu 2"))'));

      await tester.sendKeyEvent(LogicalKeyboardKey.tab);
      await tester.pump();
      expect(focusedMenu, equals('MenuItemButton(Text("start"))'));

      await tester.sendKeyDownEvent(LogicalKeyboardKey.shiftLeft);
      await tester.sendKeyEvent(LogicalKeyboardKey.tab);
      await tester.pump();
      expect(focusedMenu, equals('SubmenuButton(Text("Menu 2"))'));

      await tester.sendKeyEvent(LogicalKeyboardKey.tab);
      await tester.pump();
      expect(focusedMenu, equals('SubmenuButton(Text("Menu 1"))'));

      await tester.sendKeyEvent(LogicalKeyboardKey.tab);
      await tester.pump();
      expect(focusedMenu, equals('SubmenuButton(Text("Menu 0"))'));

      await tester.sendKeyUpEvent(LogicalKeyboardKey.shiftLeft);
      opened.clear();
      closed.clear();

      // Test closing a menu with enter.
      await tester.sendKeyEvent(LogicalKeyboardKey.enter);
      await tester.pump();
      expect(opened, isEmpty);
      expect(closed, <TestMenu>[TestMenu.mainMenu0]);
    });

    testWidgets('MenuAnchor LTR directional traversal works', (WidgetTester tester) async {
      final FocusNode buttonFocusNode = FocusNode(debugLabel: TestMenu.anchorButton.label);
      addTearDown(buttonFocusNode.dispose);
      await tester.pumpWidget(
        MaterialApp(
          home: Material(
            child: Column(
              children: <Widget>[
                MenuAnchor(
                  childFocusNode: buttonFocusNode,
                  menuChildren: <Widget>[
                    MenuItemButton(onPressed: () {}, child: const Text('start')),
                    ...createTestMenus(onPressed: onPressed, onOpen: onOpen, onClose: onClose),
                  ],
                  builder: (BuildContext context, MenuController controller, Widget? child) {
                    return TextButton(
                      focusNode: buttonFocusNode,
                      onPressed: () {
                        if (controller.isOpen) {
                          controller.close();
                        } else {
                          controller.open();
                        }
                      },
                      child: const Text('Open'),
                    );
                  },
                ),
              ],
            ),
          ),
        ),
      );

      listenForFocusChanges();

      await tester.sendKeyEvent(LogicalKeyboardKey.tab);
      expect(focusedMenu, equals(TestMenu.anchorButton.label));

      await tester.sendKeyEvent(LogicalKeyboardKey.enter);
      await tester.pump();
      expect(focusedMenu, equals(TestMenu.anchorButton.label));
      expect(find.text('start'), findsOneWidget);

      // Directional traversal doesn't work until a menu item is focused.
      // To start focusing, hover over the first menu item.
      await hoverOver(tester, find.text('start'));
      await tester.pump();
      expect(focusedMenu, equals('MenuItemButton(Text("start"))'));

      await tester.sendKeyEvent(LogicalKeyboardKey.arrowDown);
      await tester.pump();
      expect(focusedMenu, equals('SubmenuButton(Text("Menu 0"))'));
      expect(find.text('Sub Menu 00'), findsOne);

      await tester.sendKeyEvent(LogicalKeyboardKey.arrowLeft);
      await tester.pump();
      expect(focusedMenu, equals('SubmenuButton(Text("Menu 0"))'));

      await tester.sendKeyEvent(LogicalKeyboardKey.arrowRight);
      await tester.pump();
      expect(focusedMenu, equals('MenuItemButton(Text("Sub Menu 00"))'));

      await tester.sendKeyEvent(LogicalKeyboardKey.arrowDown);
      expect(focusedMenu, equals('MenuItemButton(Text("Sub Menu 01"))'));

      await tester.sendKeyEvent(LogicalKeyboardKey.arrowDown);
      expect(focusedMenu, equals('MenuItemButton(Text("Sub Menu 02"))'));

      // We're at the deepest menu on a LTR menu, so arrow right should not change focus.
      await tester.sendKeyEvent(LogicalKeyboardKey.arrowRight);
      expect(focusedMenu, equals('MenuItemButton(Text("Sub Menu 02"))'));

      // Arrow left should move focus to the parent anchor.
      await tester.sendKeyEvent(LogicalKeyboardKey.arrowLeft);
      await tester.pump();
      expect(focusedMenu, equals('SubmenuButton(Text("Menu 0"))'));
      expect(find.text('Sub Menu 00'), findsNothing);

      // We're at the root menu, so arrow left should not change focus and
      // should not open the submenu.
      await tester.sendKeyEvent(LogicalKeyboardKey.arrowLeft);
      expect(focusedMenu, equals('SubmenuButton(Text("Menu 0"))'));
      expect(find.text('Sub Menu 00'), findsNothing);

      // Open the submenu again.
      await tester.sendKeyEvent(LogicalKeyboardKey.space);
      await tester.pump();
      expect(focusedMenu, equals('SubmenuButton(Text("Menu 0"))'));
      expect(find.text('Sub Menu 00'), findsOne);

      // Close all menus.
      await tester.sendKeyEvent(LogicalKeyboardKey.escape);
      await tester.pump();
      expect(focusedMenu, equals(TestMenu.anchorButton.label));
      expect(find.byType(MenuItemButton), findsNothing);
    });

    testWidgets('MenuAnchor RTL directional traversal works', (WidgetTester tester) async {
      // Regression test for https://github.com/flutter/flutter/issues/119532
      final FocusNode buttonFocusNode = FocusNode(debugLabel: TestMenu.anchorButton.label);
      addTearDown(buttonFocusNode.dispose);
      await tester.pumpWidget(
        MaterialApp(
          home: Directionality(
            textDirection: TextDirection.rtl,
            child: Material(
              child: Column(
                children: <Widget>[
                  MenuAnchor(
                    childFocusNode: buttonFocusNode,
                    menuChildren: <Widget>[
                      MenuItemButton(onPressed: () {}, child: const Text('start')),
                      ...createTestMenus(onPressed: onPressed, onOpen: onOpen, onClose: onClose),
                    ],
                    builder: (BuildContext context, MenuController controller, Widget? child) {
                      return TextButton(
                        focusNode: buttonFocusNode,
                        onPressed: () {
                          if (controller.isOpen) {
                            controller.close();
                          } else {
                            controller.open();
                          }
                        },
                        child: const Text('Open'),
                      );
                    },
                  ),
                ],
              ),
            ),
          ),
        ),
      );

      listenForFocusChanges();

      await tester.sendKeyEvent(LogicalKeyboardKey.tab);
      expect(focusedMenu, equals(TestMenu.anchorButton.label));

      await tester.sendKeyEvent(LogicalKeyboardKey.enter);
      await tester.pump();
      expect(focusedMenu, equals(TestMenu.anchorButton.label));
      expect(find.text('start'), findsOneWidget);

      // Directional traversal doesn't work until a menu item is focused.
      // To start focusing, hover over the first menu item.
      await hoverOver(tester, find.text('start'));
      await tester.pump();
      expect(focusedMenu, equals('MenuItemButton(Text("start"))'));

      await tester.sendKeyEvent(LogicalKeyboardKey.arrowDown);
      await tester.pump();
      expect(focusedMenu, equals('SubmenuButton(Text("Menu 0"))'));
      expect(find.text('Sub Menu 00'), findsOne);

      await tester.sendKeyEvent(LogicalKeyboardKey.arrowRight);
      await tester.pump();
      expect(focusedMenu, equals('SubmenuButton(Text("Menu 0"))'));

      await tester.sendKeyEvent(LogicalKeyboardKey.arrowLeft);
      await tester.pump();
      expect(focusedMenu, equals('MenuItemButton(Text("Sub Menu 00"))'));

      await tester.sendKeyEvent(LogicalKeyboardKey.arrowDown);
      expect(focusedMenu, equals('MenuItemButton(Text("Sub Menu 01"))'));

      await tester.sendKeyEvent(LogicalKeyboardKey.arrowDown);
      expect(focusedMenu, equals('MenuItemButton(Text("Sub Menu 02"))'));

      // We're at the deepest menu on a RTL menu, so arrow left should not change focus.
      await tester.sendKeyEvent(LogicalKeyboardKey.arrowLeft);
      expect(focusedMenu, equals('MenuItemButton(Text("Sub Menu 02"))'));

      // Arrow right should move focus to the parent anchor.
      await tester.sendKeyEvent(LogicalKeyboardKey.arrowRight);
      await tester.pump();
      expect(focusedMenu, equals('SubmenuButton(Text("Menu 0"))'));
      expect(find.text('Sub Menu 00'), findsNothing);

      // We're at the root menu, so arrow right should not change focus and
      // should not open the submenu.
      await tester.sendKeyEvent(LogicalKeyboardKey.arrowRight);
      expect(focusedMenu, equals('SubmenuButton(Text("Menu 0"))'));
      expect(find.text('Sub Menu 00'), findsNothing);

      // Open the submenu again.
      await tester.sendKeyEvent(LogicalKeyboardKey.space);
      await tester.pump();
      expect(focusedMenu, equals('SubmenuButton(Text("Menu 0"))'));
      expect(find.text('Sub Menu 00'), findsOne);

      // Close all menus.
      await tester.sendKeyEvent(LogicalKeyboardKey.escape);
      await tester.pump();
      expect(focusedMenu, equals(TestMenu.anchorButton.label));
      expect(find.byType(MenuItemButton), findsNothing);
    });

    testWidgets('hover traversal works', (WidgetTester tester) async {
      await tester.pumpWidget(
        MaterialApp(
          home: Material(
            child: MenuBar(
              controller: controller,
              children: createTestMenus(onPressed: onPressed, onOpen: onOpen, onClose: onClose),
            ),
          ),
        ),
      );

      listenForFocusChanges();

      // Hovering when the menu is not yet open does nothing.
      await hoverOver(tester, find.text(TestMenu.mainMenu0.label));
      await tester.pump();
      expect(focusedMenu, isNull);

      // Have to open a menu initially to start things going.
      await tester.tap(find.text(TestMenu.mainMenu0.label));
      await tester.pump();
      expect(focusedMenu, equals('SubmenuButton(Text("Menu 0"))'));

      // Hovering when the menu is already  open does nothing.
      await hoverOver(tester, find.text(TestMenu.mainMenu0.label));
      await tester.pump();
      expect(focusedMenu, equals('SubmenuButton(Text("Menu 0"))'));

      // Hovering over the other main menu items opens them now.
      await hoverOver(tester, find.text(TestMenu.mainMenu2.label));
      await tester.pump();
      expect(focusedMenu, equals('SubmenuButton(Text("Menu 2"))'));

      await hoverOver(tester, find.text(TestMenu.mainMenu1.label));
      await tester.pump();
      expect(focusedMenu, equals('SubmenuButton(Text("Menu 1"))'));

      // Hovering over the menu items focuses them.
      await hoverOver(tester, find.text(TestMenu.subMenu10.label));
      await tester.pump();
      expect(focusedMenu, equals('MenuItemButton(Text("Sub Menu 10"))'));

      await hoverOver(tester, find.text(TestMenu.subMenu11.label));
      await tester.pump();
      expect(focusedMenu, equals('SubmenuButton(Text("Sub Menu 11"))'));

      await hoverOver(tester, find.text(TestMenu.subSubMenu110.label));
      await tester.pump();
      expect(focusedMenu, equals('MenuItemButton(Text("Sub Sub Menu 110"))'));
    });

    testWidgets('hover traversal invalidates directional focus scope data', (
      WidgetTester tester,
    ) async {
      // Regression test for https://github.com/flutter/flutter/issues/150910.
      await tester.pumpWidget(
        MaterialApp(
          home: Material(
            child: MenuBar(
              controller: controller,
              children: createTestMenus(onPressed: onPressed, onOpen: onOpen, onClose: onClose),
            ),
          ),
        ),
      );

      listenForFocusChanges();

      // Have to open a menu initially to start things going.
      await tester.tap(find.text(TestMenu.mainMenu1.label));
      await tester.pump();
      expect(focusedMenu, equals('SubmenuButton(Text("Menu 1"))'));

      await hoverOver(tester, find.text(TestMenu.subMenu12.label));
      await tester.pump();
      expect(focusedMenu, equals('MenuItemButton(Text("Sub Menu 12"))'));

      // Move pointer to disabled menu.
      await hoverOver(tester, find.text(TestMenu.mainMenu5.label));
      await tester.pump();
      expect(focusedMenu, equals('MenuItemButton(Text("Sub Menu 12"))'));

      await tester.sendKeyEvent(LogicalKeyboardKey.arrowUp);
      await tester.pump();
      expect(focusedMenu, equals('SubmenuButton(Text("Sub Menu 11"))'));

      await tester.sendKeyEvent(LogicalKeyboardKey.arrowUp);
      expect(focusedMenu, equals('MenuItemButton(Text("Sub Menu 10"))'));

      await hoverOver(tester, find.text(TestMenu.subMenu12.label));
      await tester.pump();
      expect(focusedMenu, equals('MenuItemButton(Text("Sub Menu 12"))'));

      await tester.sendKeyEvent(LogicalKeyboardKey.arrowDown);
      expect(focusedMenu, equals('MenuItemButton(Text("Sub Menu 12"))'));
    });

    testWidgets('scrolling does not trigger hover traversal', (WidgetTester tester) async {
      // Regression test for https://github.com/flutter/flutter/issues/150911.
      final GlobalKey scrolledMenuItemKey = GlobalKey();
      await tester.pumpWidget(
        MaterialApp(
          home: Material(
            child: MenuAnchor(
              style: const MenuStyle(fixedSize: WidgetStatePropertyAll<Size>(Size.fromHeight(200))),
              controller: controller,
              menuChildren: <Widget>[
                for (int i = 0; i < 20; i++)
                  MenuItemButton(
                    key: i == 15 ? scrolledMenuItemKey : null,
                    onPressed: () {},
                    child: Text('Item $i'),
                  ),
              ],
            ),
          ),
        ),
      );

      listenForFocusChanges();

      controller.open();
      await tester.pumpAndSettle();

      await hoverOver(tester, find.text('Item 1'));
      await tester.pump();
      expect(focusedMenu, equals('MenuItemButton(Text("Item 1"))'));

      // Scroll the menu while the pointer is over a menu item. The focus should
      // not change.
      tester.renderObject(find.text('Item 15')).showOnScreen();
      await tester.pumpAndSettle();
      expect(focusedMenu, equals('MenuItemButton(Text("Item 1"))'));

      // Traverse with the keyboard to test that the menu scrolls without hover
      // focus affecting the focused menu.
      for (int i = 2; i < 20; i++) {
        await tester.sendKeyEvent(LogicalKeyboardKey.arrowDown);
        await tester.pump();
        expect(focusedMenu, equals('MenuItemButton(Text("Item $i"))'));
      }
    });

    testWidgets('menus close on ancestor scroll', (WidgetTester tester) async {
      final ScrollController scrollController = ScrollController();
      addTearDown(scrollController.dispose);
      await tester.pumpWidget(
        MaterialApp(
          home: Material(
            child: SingleChildScrollView(
              controller: scrollController,
              child: Container(
                height: 1000,
                alignment: Alignment.center,
                child: MenuBar(
                  controller: controller,
                  children: createTestMenus(onPressed: onPressed, onOpen: onOpen, onClose: onClose),
                ),
              ),
            ),
          ),
        ),
      );

      await tester.tap(find.text(TestMenu.mainMenu0.label));
      await tester.pump();

      expect(opened, isNotEmpty);
      expect(closed, isEmpty);
      opened.clear();

      scrollController.jumpTo(1000);
      await tester.pump();

      expect(opened, isEmpty);
      expect(closed, isNotEmpty);
    });

    testWidgets('menus do not close on root menu internal scroll', (WidgetTester tester) async {
      // Regression test for https://github.com/flutter/flutter/issues/122168.
      final ScrollController scrollController = ScrollController();
      addTearDown(scrollController.dispose);
      bool rootOpened = false;

      await tester.pumpWidget(
        MaterialApp(
          theme: ThemeData(
            menuButtonTheme: MenuButtonThemeData(
              // Increase menu items height to make root menu scrollable.
              style: TextButton.styleFrom(minimumSize: const Size.fromHeight(200)),
            ),
          ),
          home: Material(
            child: SingleChildScrollView(
              controller: scrollController,
              child: Container(
                height: 1000,
                alignment: Alignment.topLeft,
                child: MenuAnchor(
                  controller: controller,
                  alignmentOffset: const Offset(0, 10),
                  builder: (BuildContext context, MenuController controller, Widget? child) {
                    return FilledButton.tonal(
                      onPressed: () {
                        if (controller.isOpen) {
                          controller.close();
                        } else {
                          controller.open();
                        }
                      },
                      child: const Text('Show menu'),
                    );
                  },
                  onOpen: () {
                    rootOpened = true;
                  },
                  onClose: () {
                    rootOpened = false;
                  },
                  menuChildren: createTestMenus(
                    onPressed: onPressed,
                    onOpen: onOpen,
                    onClose: onClose,
                    includeExtraGroups: true,
                  ),
                ),
              ),
            ),
          ),
        ),
      );

      await tester.tap(find.text('Show menu'));
      await tester.pump();
      expect(rootOpened, true);

      // Hover the first item.
      final TestPointer pointer = TestPointer(1, PointerDeviceKind.mouse);
      await tester.sendEventToBinding(
        pointer.hover(tester.getCenter(find.text(TestMenu.mainMenu0.label))),
      );
      await tester.pump();
      expect(opened, isNotEmpty);

      // Menus do not close on internal scroll.
      await tester.sendEventToBinding(pointer.scroll(const Offset(0.0, 30.0)));
      await tester.pump();
      expect(rootOpened, true);
      expect(closed, isEmpty);

      // Menus close on external scroll.
      scrollController.jumpTo(1000);
      await tester.pump();
      expect(rootOpened, false);
      expect(closed, isNotEmpty);
    });

    testWidgets('menus close on view size change', (WidgetTester tester) async {
      final ScrollController scrollController = ScrollController();
      addTearDown(scrollController.dispose);
      final MediaQueryData mediaQueryData = MediaQueryData.fromView(tester.view);

      Widget build(Size size) {
        return MaterialApp(
          home: Material(
            child: MediaQuery(
              data: mediaQueryData.copyWith(size: size),
              child: SingleChildScrollView(
                controller: scrollController,
                child: Container(
                  height: 1000,
                  alignment: Alignment.center,
                  child: MenuBar(
                    controller: controller,
                    children: createTestMenus(
                      onPressed: onPressed,
                      onOpen: onOpen,
                      onClose: onClose,
                    ),
                  ),
                ),
              ),
            ),
          ),
        );
      }

      await tester.pumpWidget(build(mediaQueryData.size));

      await tester.tap(find.text(TestMenu.mainMenu0.label));
      await tester.pump();

      expect(opened, isNotEmpty);
      expect(closed, isEmpty);
      opened.clear();

      const Size smallSize = Size(200, 200);
      await changeSurfaceSize(tester, smallSize);

      await tester.pumpWidget(build(smallSize));
      await tester.pump();

      expect(opened, isEmpty);
      expect(closed, isNotEmpty);
    });

    // Regression test for
    // https://github.com/flutter/flutter/issues/119532#issuecomment-2274705565.
    testWidgets('Shortcuts of MenuAnchor do not rely on WidgetsApp.shortcuts', (
      WidgetTester tester,
    ) async {
      // MenuAnchor used to rely on WidgetsApp.shortcuts for menu navigation,
      // which is a problem for Web because the Web uses a special set of
      // default shortcuts that define arrow keys as scrolling instead of
      // traversing, and therefore arrow keys won't enter submenus when the
      // focus is on MenuAnchor.
      //
      // This test verifies that `MenuAnchor`'s shortcuts continues to work even
      // when `WidgetsApp.shortcuts` contains nothing.

      final FocusNode childNode = FocusNode(debugLabel: 'Dropdown Inkwell');
      addTearDown(childNode.dispose);

      await tester.pumpWidget(
        MaterialApp(
          // Clear WidgetsApp.shortcuts to make sure MenuAnchor doesn't rely on
          // it.
          shortcuts: const <ShortcutActivator, Intent>{},
          home: Scaffold(
            body: MenuAnchor(
              childFocusNode: childNode,
              menuChildren: List<Widget>.generate(
                3,
                (int i) => MenuItemButton(child: Text('Submenu item $i'), onPressed: () {}),
              ),
              builder: (BuildContext context, MenuController controller, Widget? child) {
                return InkWell(
                  focusNode: childNode,
                  onTap: controller.open,
                  child: const Text('Main button'),
                );
              },
            ),
          ),
        ),
      );

      listenForFocusChanges();

      // Open the drop down menu and focus on the MenuAnchor.
      await tester.tap(find.text('Main button'));
      await tester.pumpAndSettle();
      expect(find.text('Submenu item 0'), findsOneWidget);

      // Press arrowDown, and the first submenu button should be focused.
      // This is the critical part. It used to not work on Web.
      await tester.sendKeyEvent(LogicalKeyboardKey.arrowDown);
      await tester.pump();
      expect(focusedMenu, equals('MenuItemButton(Text("Submenu item 0"))'));

      // Press arrowDown, and the second submenu button should be focused.
      await tester.sendKeyEvent(LogicalKeyboardKey.arrowDown);
      await tester.pump();
      expect(focusedMenu, equals('MenuItemButton(Text("Submenu item 1"))'));
    });
  });

  group('Accelerators', () {
    const Set<TargetPlatform> apple = <TargetPlatform>{TargetPlatform.macOS, TargetPlatform.iOS};
    final Set<TargetPlatform> nonApple = TargetPlatform.values.toSet().difference(apple);

    test('Accelerator markers are stripped properly', () {
      const Map<String, String> expected = <String, String>{
        'Plain String': 'Plain String',
        '&Simple Accelerator': 'Simple Accelerator',
        '&Multiple &Accelerators': 'Multiple Accelerators',
        'Whitespace & Accelerators': 'Whitespace  Accelerators',
        '&Quoted && Ampersand': 'Quoted & Ampersand',
        'Ampersand at End &': 'Ampersand at End ',
        '&&Multiple Ampersands &&& &&&A &&&&B &&&&': '&Multiple Ampersands & &A &&B &&',
        'Bohrium 𨨏 Code point U+28A0F': 'Bohrium 𨨏 Code point U+28A0F',
      };
      const List<int> expectedIndices = <int>[-1, 0, 0, -1, 0, -1, 24, -1];
      const List<bool> expectedHasAccelerator = <bool>[
        false,
        true,
        true,
        false,
        true,
        false,
        true,
        false,
      ];
      int acceleratorIndex = -1;
      int count = 0;
      for (final String key in expected.keys) {
        expect(
          MenuAcceleratorLabel.stripAcceleratorMarkers(
            key,
            setIndex: (int index) {
              acceleratorIndex = index;
            },
          ),
          equals(expected[key]),
          reason: "'$key' label doesn't match ${expected[key]}",
        );
        expect(
          acceleratorIndex,
          equals(expectedIndices[count]),
          reason: "'$key' index doesn't match ${expectedIndices[count]}",
        );
        expect(
          MenuAcceleratorLabel(key).hasAccelerator,
          equals(expectedHasAccelerator[count]),
          reason: "'$key' hasAccelerator isn't ${expectedHasAccelerator[count]}",
        );
        count += 1;
      }
    });

    testWidgets('can invoke menu items', (WidgetTester tester) async {
      await tester.pumpWidget(
        MaterialApp(
          home: Material(
            child: MenuBar(
              key: UniqueKey(),
              controller: controller,
              children: createTestMenus(
                onPressed: onPressed,
                onOpen: onOpen,
                onClose: onClose,
                accelerators: true,
              ),
            ),
          ),
        ),
      );

      await tester.sendKeyDownEvent(LogicalKeyboardKey.altLeft);
      await tester.pump();
      await tester.sendKeyEvent(LogicalKeyboardKey.keyM, character: 'm');
      await tester.pump();
      // Makes sure that identical accelerators in parent menu items don't
      // shadow the ones in the children.
      await tester.sendKeyEvent(LogicalKeyboardKey.keyM, character: 'm');
      await tester.sendKeyUpEvent(LogicalKeyboardKey.altLeft);
      await tester.pump();

      expect(opened, equals(<TestMenu>[TestMenu.mainMenu0]));
      expect(closed, equals(<TestMenu>[TestMenu.mainMenu0]));
      expect(selected, equals(<TestMenu>[TestMenu.subMenu00]));
      // Selecting a non-submenu item should close all the menus.
      expect(find.text(TestMenu.subMenu00.label), findsNothing);
      opened.clear();
      closed.clear();
      selected.clear();

      // Invoking several levels deep.
      await tester.sendKeyDownEvent(LogicalKeyboardKey.altRight);
      await tester.pump();
      await tester.sendKeyEvent(LogicalKeyboardKey.keyM, character: 'e');
      await tester.pump();
      await tester.sendKeyEvent(LogicalKeyboardKey.keyM, character: '1');
      await tester.pump();
      await tester.sendKeyEvent(LogicalKeyboardKey.keyM, character: '1');
      await tester.sendKeyUpEvent(LogicalKeyboardKey.altRight);
      await tester.pump();

      expect(opened, equals(<TestMenu>[TestMenu.mainMenu1, TestMenu.subMenu11]));
      expect(closed, equals(<TestMenu>[TestMenu.subMenu11, TestMenu.mainMenu1]));
      expect(selected, equals(<TestMenu>[TestMenu.subSubMenu111]));
      opened.clear();
      closed.clear();
      selected.clear();
    }, variant: TargetPlatformVariant(nonApple));

    testWidgets('can combine with regular keyboard navigation', (WidgetTester tester) async {
      await tester.pumpWidget(
        MaterialApp(
          home: Material(
            child: MenuBar(
              key: UniqueKey(),
              controller: controller,
              children: createTestMenus(
                onPressed: onPressed,
                onOpen: onOpen,
                onClose: onClose,
                accelerators: true,
              ),
            ),
          ),
        ),
      );

      // Combining accelerators and regular keyboard navigation works.
      await tester.sendKeyDownEvent(LogicalKeyboardKey.altLeft);
      await tester.pump();
      await tester.sendKeyEvent(LogicalKeyboardKey.keyM, character: 'e');
      await tester.pump();
      await tester.sendKeyEvent(LogicalKeyboardKey.keyM, character: '1');
      await tester.pump();
      await tester.sendKeyUpEvent(LogicalKeyboardKey.altLeft);
      await tester.pump();
      await tester.sendKeyEvent(LogicalKeyboardKey.arrowRight);
      await tester.pump();
      await tester.sendKeyEvent(LogicalKeyboardKey.enter);
      await tester.pump();

      expect(opened, equals(<TestMenu>[TestMenu.mainMenu1, TestMenu.subMenu11]));
      expect(closed, equals(<TestMenu>[TestMenu.subMenu11, TestMenu.mainMenu1]));
      expect(selected, equals(<TestMenu>[TestMenu.subSubMenu110]));
    }, variant: TargetPlatformVariant(nonApple));

    testWidgets('can combine with mouse', (WidgetTester tester) async {
      await tester.pumpWidget(
        MaterialApp(
          home: Material(
            child: MenuBar(
              key: UniqueKey(),
              controller: controller,
              children: createTestMenus(
                onPressed: onPressed,
                onOpen: onOpen,
                onClose: onClose,
                accelerators: true,
              ),
            ),
          ),
        ),
      );

      // Combining accelerators and regular keyboard navigation works.
      await tester.sendKeyDownEvent(LogicalKeyboardKey.altLeft);
      await tester.pump();
      await tester.sendKeyEvent(LogicalKeyboardKey.keyM, character: 'e');
      await tester.pump();
      await tester.sendKeyEvent(LogicalKeyboardKey.keyM, character: '1');
      await tester.pump();
      await tester.sendKeyUpEvent(LogicalKeyboardKey.altLeft);
      await tester.pump();
      await tester.tap(find.text(TestMenu.subSubMenu112.label));
      await tester.pump();

      expect(opened, equals(<TestMenu>[TestMenu.mainMenu1, TestMenu.subMenu11]));
      expect(closed, equals(<TestMenu>[TestMenu.subMenu11, TestMenu.mainMenu1]));
      expect(selected, equals(<TestMenu>[TestMenu.subSubMenu112]));
    }, variant: TargetPlatformVariant(nonApple));

    testWidgets("disabled items don't respond to accelerators", (WidgetTester tester) async {
      await tester.pumpWidget(
        MaterialApp(
          home: Material(
            child: MenuBar(
              key: UniqueKey(),
              controller: controller,
              children: createTestMenus(
                onPressed: onPressed,
                onOpen: onOpen,
                onClose: onClose,
                accelerators: true,
              ),
            ),
          ),
        ),
      );

      await tester.sendKeyDownEvent(LogicalKeyboardKey.altLeft);
      await tester.pump();
      await tester.sendKeyEvent(LogicalKeyboardKey.keyM, character: '5');
      await tester.pump();
      await tester.sendKeyUpEvent(LogicalKeyboardKey.altLeft);
      await tester.pump();

      expect(opened, isEmpty);
      expect(closed, isEmpty);
      expect(selected, isEmpty);
      // Selecting a non-submenu item should close all the menus.
      expect(find.text(TestMenu.subMenu00.label), findsNothing);
    }, variant: TargetPlatformVariant(nonApple));

    testWidgets("Apple platforms don't react to accelerators", (WidgetTester tester) async {
      await tester.pumpWidget(
        MaterialApp(
          home: Material(
            child: MenuBar(
              key: UniqueKey(),
              controller: controller,
              children: createTestMenus(
                onPressed: onPressed,
                onOpen: onOpen,
                onClose: onClose,
                accelerators: true,
              ),
            ),
          ),
        ),
      );

      await tester.sendKeyDownEvent(LogicalKeyboardKey.altLeft);
      await tester.pump();
      await tester.sendKeyEvent(LogicalKeyboardKey.keyM, character: 'm');
      await tester.pump();
      await tester.sendKeyEvent(LogicalKeyboardKey.keyM, character: 'm');
      await tester.sendKeyUpEvent(LogicalKeyboardKey.altLeft);
      await tester.pump();

      expect(opened, isEmpty);
      expect(closed, isEmpty);
      expect(selected, isEmpty);

      // Or with the option key equivalents.
      await tester.sendKeyDownEvent(LogicalKeyboardKey.altLeft);
      await tester.pump();
      await tester.sendKeyEvent(LogicalKeyboardKey.keyM, character: 'µ');
      await tester.pump();
      await tester.sendKeyEvent(LogicalKeyboardKey.keyM, character: 'µ');
      await tester.sendKeyUpEvent(LogicalKeyboardKey.altLeft);
      await tester.pump();

      expect(opened, isEmpty);
      expect(closed, isEmpty);
      expect(selected, isEmpty);
    }, variant: const TargetPlatformVariant(apple));
  });

  group('MenuController', () {
    testWidgets('Moving a controller to a new instance works', (WidgetTester tester) async {
      await tester.pumpWidget(
        MaterialApp(
          home: Material(
            child: MenuBar(key: UniqueKey(), controller: controller, children: createTestMenus()),
          ),
        ),
      );

      // Open a menu initially.
      await tester.tap(find.text(TestMenu.mainMenu1.label));
      await tester.pump();

      await tester.tap(find.text(TestMenu.subMenu11.label));
      await tester.pump();

      // Now pump a new menu with a different UniqueKey to dispose of the opened
      // menu's node, but keep the existing controller.
      await tester.pumpWidget(
        MaterialApp(
          home: Material(
            child: MenuBar(
              key: UniqueKey(),
              controller: controller,
              children: createTestMenus(includeExtraGroups: true),
            ),
          ),
        ),
      );
      await tester.pumpAndSettle();
    });

    testWidgets('closing via controller works', (WidgetTester tester) async {
      await tester.pumpWidget(
        MaterialApp(
          home: Material(
            child: MenuBar(
              controller: controller,
              children: createTestMenus(
                onPressed: onPressed,
                onOpen: onOpen,
                onClose: onClose,
                shortcuts: <TestMenu, MenuSerializableShortcut>{
                  TestMenu.subSubMenu110: const SingleActivator(
                    LogicalKeyboardKey.keyA,
                    control: true,
                  ),
                },
              ),
            ),
          ),
        ),
      );

      // Open a menu initially.
      await tester.tap(find.text(TestMenu.mainMenu1.label));
      await tester.pump();

      await tester.tap(find.text(TestMenu.subMenu11.label));
      await tester.pump();
      expect(opened, unorderedEquals(<TestMenu>[TestMenu.mainMenu1, TestMenu.subMenu11]));
      opened.clear();
      closed.clear();

      // Close menus using the controller.
      controller.close();
      await tester.pump();

      // The menu should go away,
      expect(closed, unorderedEquals(<TestMenu>[TestMenu.mainMenu1, TestMenu.subMenu11]));
      expect(opened, isEmpty);
    });
  });

  group('MenuItemButton', () {
    testWidgets('Shortcut mnemonics are displayed', (WidgetTester tester) async {
      await tester.pumpWidget(
        MaterialApp(
          home: Material(
            child: MenuBar(
              controller: controller,
              children: createTestMenus(
                shortcuts: <TestMenu, MenuSerializableShortcut>{
                  TestMenu.subSubMenu110: const SingleActivator(
                    LogicalKeyboardKey.keyA,
                    control: true,
                  ),
                  TestMenu.subSubMenu111: const SingleActivator(
                    LogicalKeyboardKey.keyB,
                    shift: true,
                  ),
                  TestMenu.subSubMenu112: const SingleActivator(LogicalKeyboardKey.keyC, alt: true),
                  TestMenu.subSubMenu113: const SingleActivator(
                    LogicalKeyboardKey.keyD,
                    meta: true,
                  ),
                },
              ),
            ),
          ),
        ),
      );

      // Open a menu initially.
      await tester.tap(find.text(TestMenu.mainMenu1.label));
      await tester.pump();

      await tester.tap(find.text(TestMenu.subMenu11.label));
      await tester.pump();

      Text mnemonic0 = tester.widget(findMnemonic(TestMenu.subSubMenu110.label));
      Text mnemonic1 = tester.widget(findMnemonic(TestMenu.subSubMenu111.label));
      Text mnemonic2 = tester.widget(findMnemonic(TestMenu.subSubMenu112.label));
      Text mnemonic3 = tester.widget(findMnemonic(TestMenu.subSubMenu113.label));

      switch (defaultTargetPlatform) {
        case TargetPlatform.android:
        case TargetPlatform.fuchsia:
        case TargetPlatform.linux:
          expect(mnemonic0.data, equals('Ctrl+A'));
          expect(mnemonic1.data, equals('Shift+B'));
          expect(mnemonic2.data, equals('Alt+C'));
          expect(mnemonic3.data, equals('Meta+D'));
        case TargetPlatform.windows:
          expect(mnemonic0.data, equals('Ctrl+A'));
          expect(mnemonic1.data, equals('Shift+B'));
          expect(mnemonic2.data, equals('Alt+C'));
          expect(mnemonic3.data, equals('Win+D'));
        case TargetPlatform.iOS:
        case TargetPlatform.macOS:
          expect(mnemonic0.data, equals('⌃ A'));
          expect(mnemonic1.data, equals('⇧ B'));
          expect(mnemonic2.data, equals('⌥ C'));
          expect(mnemonic3.data, equals('⌘ D'));
      }

      await tester.pumpWidget(
        MaterialApp(
          home: Material(
            child: MenuBar(
              controller: controller,
              children: createTestMenus(
                includeExtraGroups: true,
                shortcuts: <TestMenu, MenuSerializableShortcut>{
                  TestMenu.subSubMenu110: const SingleActivator(LogicalKeyboardKey.arrowRight),
                  TestMenu.subSubMenu111: const SingleActivator(LogicalKeyboardKey.arrowLeft),
                  TestMenu.subSubMenu112: const SingleActivator(LogicalKeyboardKey.arrowUp),
                  TestMenu.subSubMenu113: const SingleActivator(LogicalKeyboardKey.arrowDown),
                },
              ),
            ),
          ),
        ),
      );
      await tester.pumpAndSettle();

      mnemonic0 = tester.widget(findMnemonic(TestMenu.subSubMenu110.label));
      expect(mnemonic0.data, equals('→'));
      mnemonic1 = tester.widget(findMnemonic(TestMenu.subSubMenu111.label));
      expect(mnemonic1.data, equals('←'));
      mnemonic2 = tester.widget(findMnemonic(TestMenu.subSubMenu112.label));
      expect(mnemonic2.data, equals('↑'));
      mnemonic3 = tester.widget(findMnemonic(TestMenu.subSubMenu113.label));
      expect(mnemonic3.data, equals('↓'));

      // Try some weirder ones.
      await tester.pumpWidget(
        MaterialApp(
          home: Material(
            child: MenuBar(
              controller: controller,
              children: createTestMenus(
                shortcuts: <TestMenu, MenuSerializableShortcut>{
                  TestMenu.subSubMenu110: const SingleActivator(LogicalKeyboardKey.escape),
                  TestMenu.subSubMenu111: const SingleActivator(LogicalKeyboardKey.fn),
                  TestMenu.subSubMenu112: const SingleActivator(LogicalKeyboardKey.enter),
                },
              ),
            ),
          ),
        ),
      );
      await tester.pumpAndSettle();

      mnemonic0 = tester.widget(findMnemonic(TestMenu.subSubMenu110.label));
      expect(mnemonic0.data, equals('Esc'));
      mnemonic1 = tester.widget(findMnemonic(TestMenu.subSubMenu111.label));
      expect(mnemonic1.data, equals('Fn'));
      mnemonic2 = tester.widget(findMnemonic(TestMenu.subSubMenu112.label));
      expect(mnemonic2.data, equals('↵'));
    }, variant: TargetPlatformVariant.all());

    // Regression test for https://github.com/flutter/flutter/issues/145040.
    testWidgets('CharacterActivator shortcut mnemonics include modifiers', (
      WidgetTester tester,
    ) async {
      await tester.pumpWidget(
        MaterialApp(
          home: Material(
            child: MenuBar(
              controller: controller,
              children: createTestMenus(
                shortcuts: <TestMenu, MenuSerializableShortcut>{
                  TestMenu.subSubMenu110: const CharacterActivator('A', control: true),
                  TestMenu.subSubMenu111: const CharacterActivator('B', alt: true),
                  TestMenu.subSubMenu112: const CharacterActivator('C', meta: true),
                },
              ),
            ),
          ),
        ),
      );

      // Open a menu initially.
      await tester.tap(find.text(TestMenu.mainMenu1.label));
      await tester.pump();

      await tester.tap(find.text(TestMenu.subMenu11.label));
      await tester.pump();

      final Text mnemonic0 = tester.widget(findMnemonic(TestMenu.subSubMenu110.label));
      final Text mnemonic1 = tester.widget(findMnemonic(TestMenu.subSubMenu111.label));
      final Text mnemonic2 = tester.widget(findMnemonic(TestMenu.subSubMenu112.label));

      switch (defaultTargetPlatform) {
        case TargetPlatform.android:
        case TargetPlatform.fuchsia:
        case TargetPlatform.linux:
          expect(mnemonic0.data, equals('Ctrl+A'));
          expect(mnemonic1.data, equals('Alt+B'));
          expect(mnemonic2.data, equals('Meta+C'));
        case TargetPlatform.windows:
          expect(mnemonic0.data, equals('Ctrl+A'));
          expect(mnemonic1.data, equals('Alt+B'));
          expect(mnemonic2.data, equals('Win+C'));
        case TargetPlatform.iOS:
        case TargetPlatform.macOS:
          expect(mnemonic0.data, equals('⌃ A'));
          expect(mnemonic1.data, equals('⌥ B'));
          expect(mnemonic2.data, equals('⌘ C'));
      }
    }, variant: TargetPlatformVariant.all());

    testWidgets('leadingIcon is used when set', (WidgetTester tester) async {
      await tester.pumpWidget(
        MaterialApp(
          home: Material(
            child: MenuBar(
              controller: controller,
              children: <Widget>[
                SubmenuButton(
                  menuChildren: <Widget>[
                    MenuItemButton(
                      leadingIcon: const Text('leadingIcon'),
                      child: Text(TestMenu.subMenu00.label),
                    ),
                  ],
                  child: Text(TestMenu.mainMenu0.label),
                ),
              ],
            ),
          ),
        ),
      );

      await tester.tap(find.text(TestMenu.mainMenu0.label));
      await tester.pump();

      expect(find.text('leadingIcon'), findsOneWidget);
    });

    testWidgets('autofocus is used when set and widget is enabled', (WidgetTester tester) async {
      listenForFocusChanges();

      await tester.pumpWidget(
        MaterialApp(
          home: Material(
            child: Column(
              children: <Widget>[
                MenuAnchor(
                  controller: controller,
                  menuChildren: <Widget>[
                    MenuItemButton(
                      autofocus: true,
                      // Required for clickability.
                      onPressed: () {},
                      child: Text(TestMenu.mainMenu0.label),
                    ),
                    MenuItemButton(onPressed: () {}, child: Text(TestMenu.mainMenu1.label)),
                  ],
                ),
                const Expanded(child: Placeholder()),
              ],
            ),
          ),
        ),
      );

      controller.open();
      await tester.pump();

      expect(controller.isOpen, equals(true));
      expect(focusedMenu, equals('MenuItemButton(Text("${TestMenu.mainMenu0.label}"))'));
    });

    testWidgets('trailingIcon is used when set', (WidgetTester tester) async {
      await tester.pumpWidget(
        MaterialApp(
          home: Material(
            child: MenuBar(
              controller: controller,
              children: <Widget>[
                SubmenuButton(
                  menuChildren: <Widget>[
                    MenuItemButton(
                      trailingIcon: const Text('trailingIcon'),
                      child: Text(TestMenu.subMenu00.label),
                    ),
                  ],
                  child: Text(TestMenu.mainMenu0.label),
                ),
              ],
            ),
          ),
        ),
      );

      await tester.tap(find.text(TestMenu.mainMenu0.label));
      await tester.pump();

      expect(find.text('trailingIcon'), findsOneWidget);
    });

    testWidgets('SubmenuButton uses supplied controller', (WidgetTester tester) async {
      final MenuController submenuController = MenuController();
      await tester.pumpWidget(
        MaterialApp(
          home: Material(
            child: MenuBar(
              controller: controller,
              children: <Widget>[
                SubmenuButton(
                  controller: submenuController,
                  menuChildren: <Widget>[MenuItemButton(child: Text(TestMenu.subMenu00.label))],
                  child: Text(TestMenu.mainMenu0.label),
                ),
              ],
            ),
          ),
        ),
      );

      submenuController.open();
      await tester.pump();
      expect(find.text(TestMenu.subMenu00.label), findsOneWidget);

      submenuController.close();
      await tester.pump();
      expect(find.text(TestMenu.subMenu00.label), findsNothing);

      // Now remove the controller and try to control it.
      await tester.pumpWidget(
        MaterialApp(
          home: Material(
            child: MenuBar(
              controller: controller,
              children: <Widget>[
                SubmenuButton(
                  menuChildren: <Widget>[MenuItemButton(child: Text(TestMenu.subMenu00.label))],
                  child: Text(TestMenu.mainMenu0.label),
                ),
              ],
            ),
          ),
        ),
      );

      await expectLater(() => submenuController.open(), throwsAssertionError);
      await tester.pump();
      expect(find.text(TestMenu.subMenu00.label), findsNothing);
    });

    testWidgets('diagnostics', (WidgetTester tester) async {
      final ButtonStyle style = ButtonStyle(
        shape: WidgetStateProperty.all<OutlinedBorder?>(const StadiumBorder()),
        elevation: WidgetStateProperty.all<double?>(10.0),
        backgroundColor: const MaterialStatePropertyAll<Color>(Colors.red),
      );
      final MenuStyle menuStyle = MenuStyle(
        shape: WidgetStateProperty.all<OutlinedBorder?>(const RoundedRectangleBorder()),
        elevation: WidgetStateProperty.all<double?>(20.0),
        backgroundColor: const MaterialStatePropertyAll<Color>(Colors.green),
      );
      await tester.pumpWidget(
        MaterialApp(
          home: Material(
            child: MenuBar(
              controller: controller,
              children: <Widget>[
                SubmenuButton(
                  style: style,
                  menuStyle: menuStyle,
                  menuChildren: <Widget>[
                    MenuItemButton(style: style, child: Text(TestMenu.subMenu00.label)),
                  ],
                  child: Text(TestMenu.mainMenu0.label),
                ),
              ],
            ),
          ),
        ),
      );

      await tester.tap(find.text(TestMenu.mainMenu0.label));
      await tester.pump();

      final SubmenuButton submenu = tester.widget(find.byType(SubmenuButton));
      final DiagnosticPropertiesBuilder builder = DiagnosticPropertiesBuilder();
      submenu.debugFillProperties(builder);

      final List<String> description = builder.properties
          .where((DiagnosticsNode node) => !node.isFiltered(DiagnosticLevel.info))
          .map((DiagnosticsNode node) => node.toString())
          .toList();

      expect(
        description,
        equalsIgnoringHashCodes(<String>[
          'focusNode: null',
          'menuStyle: MenuStyle#00000(backgroundColor: WidgetStatePropertyAll(MaterialColor(primary value: ${const Color(0xff4caf50)})), elevation: WidgetStatePropertyAll(20.0), shape: WidgetStatePropertyAll(RoundedRectangleBorder(BorderSide(width: 0.0, style: none), BorderRadius.zero)))',
          'alignmentOffset: null',
          'clipBehavior: hardEdge',
        ]),
      );
    });

    testWidgets('MenuItemButton respects closeOnActivate property', (WidgetTester tester) async {
      final MenuController controller = MenuController();
      await tester.pumpWidget(
        MaterialApp(
          home: Material(
            child: Center(
              child: MenuAnchor(
                controller: controller,
                menuChildren: <Widget>[
                  MenuItemButton(onPressed: () {}, child: const Text('Button 1')),
                ],
                builder: (BuildContext context, MenuController controller, Widget? child) {
                  return FilledButton(
                    onPressed: () {
                      controller.open();
                    },
                    child: const Text('Tap me'),
                  );
                },
              ),
            ),
          ),
        ),
      );

      await tester.tap(find.text('Tap me'));
      await tester.pump();
      expect(find.byType(MenuItemButton), findsNWidgets(1));

      // Taps the MenuItemButton which should close the menu.
      await tester.tap(find.text('Button 1'));
      await tester.pump();
      expect(find.byType(MenuItemButton), findsNWidgets(0));

      await tester.pumpAndSettle();

      await tester.pumpWidget(
        MaterialApp(
          home: Material(
            child: Center(
              child: MenuAnchor(
                controller: controller,
                menuChildren: <Widget>[
                  MenuItemButton(
                    closeOnActivate: false,
                    onPressed: () {},
                    child: const Text('Button 1'),
                  ),
                ],
                builder: (BuildContext context, MenuController controller, Widget? child) {
                  return FilledButton(
                    onPressed: () {
                      controller.open();
                    },
                    child: const Text('Tap me'),
                  );
                },
              ),
            ),
          ),
        ),
      );

      await tester.tap(find.text('Tap me'));
      await tester.pump();
      expect(find.byType(MenuItemButton), findsNWidgets(1));

      // Taps the MenuItemButton which shouldn't close the menu.
      await tester.tap(find.text('Button 1'));
      await tester.pump();
      expect(find.byType(MenuItemButton), findsNWidgets(1));
    });

    // This is a regression test for https://github.com/flutter/flutter/issues/129439.
    testWidgets('MenuItemButton does not overflow when child is long', (WidgetTester tester) async {
      await tester.pumpWidget(
        MaterialApp(
          home: Scaffold(
            body: SizedBox(
              width: 200,
              child: MenuItemButton(
                overflowAxis: Axis.vertical,
                onPressed: () {},
                child: const Text('MenuItem Button does not overflow when child is long'),
              ),
            ),
          ),
        ),
      );

      // No exception should be thrown.
      expect(tester.takeException(), isNull);
    });

    testWidgets('MenuItemButton layout is updated by overflowAxis', (WidgetTester tester) async {
      Widget buildMenuButton({required Axis overflowAxis, bool constrainedLayout = false}) {
        return MaterialApp(
          home: Scaffold(
            body: SizedBox(
              width: constrainedLayout ? 200 : null,
              child: MenuItemButton(
                overflowAxis: overflowAxis,
                onPressed: () {},
                child: const Text('This is a very long text that will wrap to the multiple lines.'),
              ),
            ),
          ),
        );
      }

      // Test a long MenuItemButton in an unconstrained layout with vertical overflow axis.
      await tester.pumpWidget(buildMenuButton(overflowAxis: Axis.vertical));
      expect(tester.getSize(find.byType(MenuItemButton)), const Size(800.0, 48.0));

      // Test a long MenuItemButton in an unconstrained layout with horizontal overflow axis.
      await tester.pumpWidget(buildMenuButton(overflowAxis: Axis.horizontal));
      expect(tester.getSize(find.byType(MenuItemButton)), const Size(800.0, 48.0));

      // Test a long MenuItemButton in a constrained layout with vertical overflow axis.
      await tester.pumpWidget(
        buildMenuButton(overflowAxis: Axis.vertical, constrainedLayout: true),
      );
      expect(tester.getSize(find.byType(MenuItemButton)), const Size(200.0, 120.0));

      // Test a long MenuItemButton in a constrained layout with horizontal overflow axis.
      await tester.pumpWidget(
        buildMenuButton(overflowAxis: Axis.horizontal, constrainedLayout: true),
      );
      expect(tester.getSize(find.byType(MenuItemButton)), const Size(200.0, 48.0));
      // This should throw an error.
      final AssertionError exception = tester.takeException() as AssertionError;
      expect(exception, isAssertionError);
    });

    testWidgets('MenuItemButton.styleFrom overlayColor overrides default overlay color', (
      WidgetTester tester,
    ) async {
      const Color overlayColor = Color(0xffff0000);
      await tester.pumpWidget(
        MaterialApp(
          home: Scaffold(
            body: MenuItemButton(
              style: MenuItemButton.styleFrom(overlayColor: overlayColor),
              onPressed: () {},
              child: const Text('MenuItem'),
            ),
          ),
        ),
      );

      // Hovered.
      final Offset center = tester.getCenter(find.byType(MenuItemButton));
      final TestGesture gesture = await tester.createGesture(kind: PointerDeviceKind.mouse);
      await gesture.addPointer();
      await gesture.moveTo(center);
      await tester.pumpAndSettle();
      expect(getOverlayColor(tester), paints..rect(color: overlayColor.withOpacity(0.08)));

      // Highlighted (pressed).
      await gesture.down(center);
      await tester.pumpAndSettle();
      expect(
        getOverlayColor(tester),
        paints
          ..rect(color: overlayColor.withOpacity(0.08))
          ..rect(color: overlayColor.withOpacity(0.08))
          ..rect(color: overlayColor.withOpacity(0.1)),
      );
    });

    // Regression test for https://github.com/flutter/flutter/issues/147479.
    testWidgets('MenuItemButton can build when its child is null', (WidgetTester tester) async {
      await tester.pumpWidget(
        const MaterialApp(
          home: Scaffold(body: SizedBox(width: 200, child: MenuItemButton())),
        ),
      );

      expect(tester.takeException(), isNull);
    });
  });

  group('Layout', () {
    List<Rect> collectMenuItemRects() {
      final List<Rect> menuRects = <Rect>[];
      final List<Element> candidates = find.byType(SubmenuButton).evaluate().toList();
      for (final Element candidate in candidates) {
        final RenderBox box = candidate.renderObject! as RenderBox;
        final Offset topLeft = box.localToGlobal(box.size.topLeft(Offset.zero));
        final Offset bottomRight = box.localToGlobal(box.size.bottomRight(Offset.zero));
        menuRects.add(Rect.fromPoints(topLeft, bottomRight));
      }
      return menuRects;
    }

    List<Rect> collectSubmenuRects() {
      final List<Rect> menuRects = <Rect>[];
      final List<Element> candidates = findMenuPanels().evaluate().toList();
      for (final Element candidate in candidates) {
        final RenderBox box = candidate.renderObject! as RenderBox;
        final Offset topLeft = box.localToGlobal(box.size.topLeft(Offset.zero));
        final Offset bottomRight = box.localToGlobal(box.size.bottomRight(Offset.zero));
        menuRects.add(Rect.fromPoints(topLeft, bottomRight));
      }
      return menuRects;
    }

    testWidgets('unconstrained menus show up in the right place in LTR', (
      WidgetTester tester,
    ) async {
      await changeSurfaceSize(tester, const Size(800, 600));
      await tester.pumpWidget(
        MaterialApp(
          theme: ThemeData(useMaterial3: false),
          home: Material(
            child: Column(
              children: <Widget>[
                Row(
                  children: <Widget>[
                    Expanded(
                      child: MenuBar(children: createTestMenus(onPressed: onPressed)),
                    ),
                  ],
                ),
                const Expanded(child: Placeholder()),
              ],
            ),
          ),
        ),
      );
      await tester.pump();

      await tester.tap(find.text(TestMenu.mainMenu1.label));
      await tester.pump();
      await tester.tap(find.text(TestMenu.subMenu11.label));
      await tester.pump();

      expect(find.byType(MenuItemButton), findsNWidgets(6));
      expect(find.byType(SubmenuButton), findsNWidgets(5));
      expect(
        collectMenuItemRects(),
        equals(const <Rect>[
          Rect.fromLTRB(4.0, 0.0, 112.0, 48.0),
          Rect.fromLTRB(112.0, 0.0, 220.0, 48.0),
          Rect.fromLTRB(112.0, 104.0, 326.0, 152.0),
          Rect.fromLTRB(220.0, 0.0, 328.0, 48.0),
          Rect.fromLTRB(328.0, 0.0, 506.0, 48.0),
        ]),
      );
    });

    testWidgets('unconstrained menus show up in the right place in RTL', (
      WidgetTester tester,
    ) async {
      await changeSurfaceSize(tester, const Size(800, 600));
      await tester.pumpWidget(
        MaterialApp(
          theme: ThemeData(useMaterial3: false),
          home: Directionality(
            textDirection: TextDirection.rtl,
            child: Material(
              child: Column(
                children: <Widget>[
                  Row(
                    children: <Widget>[
                      Expanded(
                        child: MenuBar(children: createTestMenus(onPressed: onPressed)),
                      ),
                    ],
                  ),
                  const Expanded(child: Placeholder()),
                ],
              ),
            ),
          ),
        ),
      );
      await tester.pump();

      await tester.tap(find.text(TestMenu.mainMenu1.label));
      await tester.pump();
      await tester.tap(find.text(TestMenu.subMenu11.label));
      await tester.pump();

      expect(find.byType(MenuItemButton), findsNWidgets(6));
      expect(find.byType(SubmenuButton), findsNWidgets(5));
      expect(
        collectMenuItemRects(),
        equals(const <Rect>[
          Rect.fromLTRB(688.0, 0.0, 796.0, 48.0),
          Rect.fromLTRB(580.0, 0.0, 688.0, 48.0),
          Rect.fromLTRB(474.0, 104.0, 688.0, 152.0),
          Rect.fromLTRB(472.0, 0.0, 580.0, 48.0),
          Rect.fromLTRB(294.0, 0.0, 472.0, 48.0),
        ]),
      );
    });

    testWidgets('constrained menus show up in the right place in LTR', (WidgetTester tester) async {
      await changeSurfaceSize(tester, const Size(300, 300));
      await tester.pumpWidget(
        MaterialApp(
          theme: ThemeData(useMaterial3: false),
          home: Builder(
            builder: (BuildContext context) {
              return Directionality(
                textDirection: TextDirection.ltr,
                child: Material(
                  child: Column(
                    children: <Widget>[
                      MenuBar(children: createTestMenus(onPressed: onPressed)),
                      const Expanded(child: Placeholder()),
                    ],
                  ),
                ),
              );
            },
          ),
        ),
      );
      await tester.pump();

      await tester.tap(find.text(TestMenu.mainMenu1.label));
      await tester.pump();
      await tester.tap(find.text(TestMenu.subMenu11.label));
      await tester.pump();

      expect(find.byType(MenuItemButton), findsNWidgets(6));
      expect(find.byType(SubmenuButton), findsNWidgets(5));
      expect(
        collectMenuItemRects(),
        equals(const <Rect>[
          Rect.fromLTRB(4.0, 0.0, 112.0, 48.0),
          Rect.fromLTRB(112.0, 0.0, 220.0, 48.0),
          Rect.fromLTRB(86.0, 104.0, 300.0, 152.0),
          Rect.fromLTRB(220.0, 0.0, 328.0, 48.0),
          Rect.fromLTRB(328.0, 0.0, 506.0, 48.0),
        ]),
      );
    });

    testWidgets('tapping MenuItemButton with null focus node', (WidgetTester tester) async {
      FocusNode? buttonFocusNode = FocusNode();

      // Build our app and trigger a frame.
      await tester.pumpWidget(
        MaterialApp(
          home: StatefulBuilder(
            builder: (BuildContext context, StateSetter setState) {
              return MenuAnchor(
                menuChildren: <Widget>[
                  MenuItemButton(
                    focusNode: buttonFocusNode,
                    closeOnActivate: false,
                    child: const Text('Set focus to null'),
                    onPressed: () {
                      setState(() {
                        buttonFocusNode?.dispose();
                        buttonFocusNode = null;
                      });
                    },
                  ),
                ],
                builder: (BuildContext context, MenuController controller, Widget? child) {
                  return TextButton(
                    onPressed: () {
                      if (controller.isOpen) {
                        controller.close();
                      } else {
                        controller.open();
                      }
                    },
                    child: const Text('OPEN MENU'),
                  );
                },
              );
            },
          ),
        ),
      );

      await tester.tap(find.text('OPEN MENU'));
      await tester.pump();

      expect(find.text('Set focus to null'), findsOneWidget);

      await tester.tap(find.text('Set focus to null'));
      await tester.pumpAndSettle();

      expect(tester.takeException(), isNull);
    });

    testWidgets('constrained menus show up in the right place in RTL', (WidgetTester tester) async {
      await changeSurfaceSize(tester, const Size(300, 300));
      await tester.pumpWidget(
        MaterialApp(
          theme: ThemeData(useMaterial3: false),
          home: Builder(
            builder: (BuildContext context) {
              return Directionality(
                textDirection: TextDirection.rtl,
                child: Material(
                  child: Column(
                    children: <Widget>[
                      MenuBar(children: createTestMenus(onPressed: onPressed)),
                      const Expanded(child: Placeholder()),
                    ],
                  ),
                ),
              );
            },
          ),
        ),
      );
      await tester.pump();
      await tester.tap(find.text(TestMenu.mainMenu1.label));
      await tester.pump();
      await tester.tap(find.text(TestMenu.subMenu11.label));
      await tester.pump();

      expect(find.byType(MenuItemButton), findsNWidgets(6));
      expect(find.byType(SubmenuButton), findsNWidgets(5));
      expect(
        collectMenuItemRects(),
        equals(const <Rect>[
          Rect.fromLTRB(188.0, 0.0, 296.0, 48.0),
          Rect.fromLTRB(80.0, 0.0, 188.0, 48.0),
          Rect.fromLTRB(0.0, 104.0, 214.0, 152.0),
          Rect.fromLTRB(-28.0, 0.0, 80.0, 48.0),
          Rect.fromLTRB(-206.0, 0.0, -28.0, 48.0),
        ]),
      );
    });

    testWidgets('constrained menus show up in the right place with offset in LTR', (
      WidgetTester tester,
    ) async {
      await changeSurfaceSize(tester, const Size(800, 600));
      await tester.pumpWidget(
        MaterialApp(
          theme: ThemeData(useMaterial3: false),
          home: Builder(
            builder: (BuildContext context) {
              return Directionality(
                textDirection: TextDirection.ltr,
                child: Align(
                  alignment: Alignment.topLeft,
                  child: MenuAnchor(
                    menuChildren: const <Widget>[
                      SubmenuButton(
                        alignmentOffset: Offset(10, 0),
                        menuChildren: <Widget>[
                          SubmenuButton(
                            menuChildren: <Widget>[
                              SubmenuButton(
                                alignmentOffset: Offset(10, 0),
                                menuChildren: <Widget>[
                                  SubmenuButton(
                                    menuChildren: <Widget>[],
                                    child: Text('SubMenuButton4'),
                                  ),
                                ],
                                child: Text('SubMenuButton3'),
                              ),
                            ],
                            child: Text('SubMenuButton2'),
                          ),
                        ],
                        child: Text('SubMenuButton1'),
                      ),
                    ],
                    builder: (BuildContext context, MenuController controller, Widget? child) {
                      return FilledButton(
                        onPressed: () {
                          if (controller.isOpen) {
                            controller.close();
                          } else {
                            controller.open();
                          }
                        },
                        child: const Text('Tap me'),
                      );
                    },
                  ),
                ),
              );
            },
          ),
        ),
      );
      await tester.pump();

      await tester.tap(find.text('Tap me'));
      await tester.pump();
      await tester.tap(find.text('SubMenuButton1'));
      await tester.pump();
      await tester.tap(find.text('SubMenuButton2'));
      await tester.pump();
      await tester.tap(find.text('SubMenuButton3'));
      await tester.pump();

      expect(find.byType(SubmenuButton), findsNWidgets(4));
      expect(
        collectSubmenuRects(),
        equals(const <Rect>[
          Rect.fromLTRB(0.0, 48.0, 256.0, 112.0),
          Rect.fromLTRB(266.0, 48.0, 522.0, 112.0),
          Rect.fromLTRB(522.0, 48.0, 778.0, 112.0),
          Rect.fromLTRB(256.0, 48.0, 512.0, 112.0),
        ]),
      );
    });

    testWidgets('constrained menus show up in the right place with offset in RTL', (
      WidgetTester tester,
    ) async {
      await changeSurfaceSize(tester, const Size(800, 600));
      await tester.pumpWidget(
        MaterialApp(
          theme: ThemeData(useMaterial3: false),
          home: Builder(
            builder: (BuildContext context) {
              return Directionality(
                textDirection: TextDirection.rtl,
                child: Align(
                  alignment: Alignment.topRight,
                  child: MenuAnchor(
                    menuChildren: const <Widget>[
                      SubmenuButton(
                        alignmentOffset: Offset(10, 0),
                        menuChildren: <Widget>[
                          SubmenuButton(
                            menuChildren: <Widget>[
                              SubmenuButton(
                                alignmentOffset: Offset(10, 0),
                                menuChildren: <Widget>[
                                  SubmenuButton(
                                    menuChildren: <Widget>[],
                                    child: Text('SubMenuButton4'),
                                  ),
                                ],
                                child: Text('SubMenuButton3'),
                              ),
                            ],
                            child: Text('SubMenuButton2'),
                          ),
                        ],
                        child: Text('SubMenuButton1'),
                      ),
                    ],
                    builder: (BuildContext context, MenuController controller, Widget? child) {
                      return FilledButton(
                        onPressed: () {
                          if (controller.isOpen) {
                            controller.close();
                          } else {
                            controller.open();
                          }
                        },
                        child: const Text('Tap me'),
                      );
                    },
                  ),
                ),
              );
            },
          ),
        ),
      );
      await tester.pump();

      await tester.tap(find.text('Tap me'));
      await tester.pump();
      await tester.tap(find.text('SubMenuButton1'));
      await tester.pump();
      await tester.tap(find.text('SubMenuButton2'));
      await tester.pump();
      await tester.tap(find.text('SubMenuButton3'));
      await tester.pump();

      expect(find.byType(SubmenuButton), findsNWidgets(4));
      expect(
        collectSubmenuRects(),
        equals(const <Rect>[
          Rect.fromLTRB(544.0, 48.0, 800.0, 112.0),
          Rect.fromLTRB(278.0, 48.0, 534.0, 112.0),
          Rect.fromLTRB(22.0, 48.0, 278.0, 112.0),
          Rect.fromLTRB(288.0, 48.0, 544.0, 112.0),
        ]),
      );
    });

    testWidgets('vertically constrained menus are positioned above the anchor by default', (
      WidgetTester tester,
    ) async {
      await changeSurfaceSize(tester, const Size(800, 600));
      await tester.pumpWidget(
        MaterialApp(
          theme: ThemeData(useMaterial3: false),
          home: Builder(
            builder: (BuildContext context) {
              return Directionality(
                textDirection: TextDirection.ltr,
                child: Align(
                  alignment: Alignment.bottomLeft,
                  child: MenuAnchor(
                    menuChildren: const <Widget>[MenuItemButton(child: Text('Button1'))],
                    builder: (BuildContext context, MenuController controller, Widget? child) {
                      return FilledButton(
                        onPressed: () {
                          if (controller.isOpen) {
                            controller.close();
                          } else {
                            controller.open();
                          }
                        },
                        child: const Text('Tap me'),
                      );
                    },
                  ),
                ),
              );
            },
          ),
        ),
      );

      await tester.pump();
      await tester.tap(find.text('Tap me'));
      await tester.pump();

      expect(find.byType(MenuItemButton), findsNWidgets(1));
      // Test the default offset (0, 0) vertical position.
      expect(collectSubmenuRects(), equals(const <Rect>[Rect.fromLTRB(0.0, 488.0, 122.0, 552.0)]));
    });

    testWidgets(
      'vertically constrained menus are positioned above the anchor with the provided offset',
      (WidgetTester tester) async {
        await changeSurfaceSize(tester, const Size(800, 600));
        await tester.pumpWidget(
          MaterialApp(
            theme: ThemeData(useMaterial3: false),
            home: Builder(
              builder: (BuildContext context) {
                return Directionality(
                  textDirection: TextDirection.ltr,
                  child: Align(
                    alignment: Alignment.bottomLeft,
                    child: MenuAnchor(
                      alignmentOffset: const Offset(0, 50),
                      menuChildren: const <Widget>[MenuItemButton(child: Text('Button1'))],
                      builder: (BuildContext context, MenuController controller, Widget? child) {
                        return FilledButton(
                          onPressed: () {
                            if (controller.isOpen) {
                              controller.close();
                            } else {
                              controller.open();
                            }
                          },
                          child: const Text('Tap me'),
                        );
                      },
                    ),
                  ),
                );
              },
            ),
          ),
        );

        await tester.pump();
        await tester.tap(find.text('Tap me'));
        await tester.pump();

        expect(find.byType(MenuItemButton), findsNWidgets(1));
        // Test the offset (0, 50) vertical position.
        expect(
          collectSubmenuRects(),
          equals(const <Rect>[Rect.fromLTRB(0.0, 438.0, 122.0, 502.0)]),
        );
      },
    );

    Future<void> buildDensityPaddingApp(
      WidgetTester tester, {
      required TextDirection textDirection,
      VisualDensity visualDensity = VisualDensity.standard,
      EdgeInsetsGeometry? menuPadding,
    }) async {
      await tester.pumpWidget(
        MaterialApp(
          theme: ThemeData.light(useMaterial3: false).copyWith(visualDensity: visualDensity),
          home: Directionality(
            textDirection: textDirection,
            child: Material(
              child: Column(
                children: <Widget>[
                  MenuBar(
                    style: menuPadding != null
                        ? MenuStyle(
                            padding: MaterialStatePropertyAll<EdgeInsetsGeometry>(menuPadding),
                          )
                        : null,
                    children: createTestMenus(onPressed: onPressed),
                  ),
                  const Expanded(child: Placeholder()),
                ],
              ),
            ),
          ),
        ),
      );
      await tester.pump();
      await tester.tap(find.text(TestMenu.mainMenu1.label));
      await tester.pump();
      await tester.tap(find.text(TestMenu.subMenu11.label));
      await tester.pump();
    }

    testWidgets('submenus account for density in LTR', (WidgetTester tester) async {
      await buildDensityPaddingApp(tester, textDirection: TextDirection.ltr);
      expect(
        collectSubmenuRects(),
        equals(const <Rect>[
          Rect.fromLTRB(145.0, 0.0, 655.0, 48.0),
          Rect.fromLTRB(257.0, 48.0, 471.0, 208.0),
          Rect.fromLTRB(471.0, 96.0, 719.0, 304.0),
        ]),
      );
    });

    testWidgets('submenus account for menu density in RTL', (WidgetTester tester) async {
      await buildDensityPaddingApp(tester, textDirection: TextDirection.rtl);
      expect(
        collectSubmenuRects(),
        equals(const <Rect>[
          Rect.fromLTRB(145.0, 0.0, 655.0, 48.0),
          Rect.fromLTRB(329.0, 48.0, 543.0, 208.0),
          Rect.fromLTRB(81.0, 96.0, 329.0, 304.0),
        ]),
      );
    });

    testWidgets('submenus account for compact menu density in LTR', (WidgetTester tester) async {
      await buildDensityPaddingApp(
        tester,
        visualDensity: VisualDensity.compact,
        textDirection: TextDirection.ltr,
      );
      expect(
        collectSubmenuRects(),
        equals(const <Rect>[
          Rect.fromLTRB(161.0, 0.0, 639.0, 40.0),
          Rect.fromLTRB(265.0, 40.0, 467.0, 176.0),
          Rect.fromLTRB(467.0, 80.0, 707.0, 256.0),
        ]),
      );
    });

    testWidgets('submenus account for compact menu density in RTL', (WidgetTester tester) async {
      await buildDensityPaddingApp(
        tester,
        visualDensity: VisualDensity.compact,
        textDirection: TextDirection.rtl,
      );
      expect(
        collectSubmenuRects(),
        equals(const <Rect>[
          Rect.fromLTRB(161.0, 0.0, 639.0, 40.0),
          Rect.fromLTRB(333.0, 40.0, 535.0, 176.0),
          Rect.fromLTRB(93.0, 80.0, 333.0, 256.0),
        ]),
      );
    });

    testWidgets('submenus account for padding in LTR', (WidgetTester tester) async {
      await buildDensityPaddingApp(
        tester,
        menuPadding: const EdgeInsetsDirectional.only(start: 10, end: 11, top: 12, bottom: 13),
        textDirection: TextDirection.ltr,
      );
      expect(
        collectSubmenuRects(),
        equals(const <Rect>[
          Rect.fromLTRB(138.5, 0.0, 661.5, 73.0),
          Rect.fromLTRB(256.5, 60.0, 470.5, 220.0),
          Rect.fromLTRB(470.5, 108.0, 718.5, 316.0),
        ]),
      );
    });

    testWidgets('submenus account for padding in RTL', (WidgetTester tester) async {
      await buildDensityPaddingApp(
        tester,
        menuPadding: const EdgeInsetsDirectional.only(start: 10, end: 11, top: 12, bottom: 13),
        textDirection: TextDirection.rtl,
      );
      expect(
        collectSubmenuRects(),
        equals(const <Rect>[
          Rect.fromLTRB(138.5, 0.0, 661.5, 73.0),
          Rect.fromLTRB(329.5, 60.0, 543.5, 220.0),
          Rect.fromLTRB(81.5, 108.0, 329.5, 316.0),
        ]),
      );
    });

    testWidgets('Menu follows content position when a LayerLink is provided', (
      WidgetTester tester,
    ) async {
      final MenuController controller = MenuController();
      final UniqueKey contentKey = UniqueKey();

      Widget boilerplate(double bottomInsets) {
        return MaterialApp(
          home: MediaQuery(
            data: MediaQueryData(viewInsets: EdgeInsets.only(bottom: bottomInsets)),
            child: Scaffold(
              body: Center(
                child: MenuAnchor(
                  controller: controller,
                  layerLink: LayerLink(),
                  menuChildren: <Widget>[
                    MenuItemButton(onPressed: () {}, child: const Text('Button 1')),
                  ],
                  builder: (BuildContext context, MenuController controller, Widget? child) {
                    return SizedBox(key: contentKey, width: 100, height: 100);
                  },
                ),
              ),
            ),
          ),
        );
      }

      // Build once without bottom insets and open the menu.
      await tester.pumpWidget(boilerplate(0.0));
      controller.open();
      await tester.pump();

      // Menu vertical position is just under the content.
      expect(tester.getRect(findMenuPanels()).top, tester.getRect(find.byKey(contentKey)).bottom);

      // Simulate the keyboard opening resizing the view.
      await tester.pumpWidget(boilerplate(100.0));
      await tester.pump();

      // Menu vertical position is just under the content.
      expect(tester.getRect(findMenuPanels()).top, tester.getRect(find.byKey(contentKey)).bottom);
    });

    testWidgets(
      'Menu is correctly offset when a LayerLink is provided and alignmentOffset is set',
      (WidgetTester tester) async {
        final MenuController controller = MenuController();
        final UniqueKey contentKey = UniqueKey();
        const double horizontalOffset = 16.0;
        const double verticalOffset = 20.0;

        await tester.pumpWidget(
          MaterialApp(
            home: Scaffold(
              body: Center(
                child: MenuAnchor(
                  controller: controller,
                  layerLink: LayerLink(),
                  alignmentOffset: const Offset(horizontalOffset, verticalOffset),
                  menuChildren: <Widget>[
                    MenuItemButton(onPressed: () {}, child: const Text('Button 1')),
                  ],
                  builder: (BuildContext context, MenuController controller, Widget? child) {
                    return SizedBox(key: contentKey, width: 100, height: 100);
                  },
                ),
              ),
            ),
          ),
        );

        controller.open();
        await tester.pump();

        expect(
          tester.getRect(findMenuPanels()).top,
          tester.getRect(find.byKey(contentKey)).bottom + verticalOffset,
        );
        expect(
          tester.getRect(findMenuPanels()).left,
          tester.getRect(find.byKey(contentKey)).left + horizontalOffset,
        );
      },
    );

    // Regression test for https://github.com/flutter/flutter/issues/171608
    testWidgets('Menu vertical padding should not be reduced with compact visual density', (
      WidgetTester tester,
    ) async {
      // Helper function to get menu padding by measuring first/last items.
      (double, double) getMenuPadding() {
        // Find any menu items that are available.
        final Finder menuItems = find.byType(SubmenuButton);
        if (menuItems.evaluate().length < 2) {
          return (0.0, 0.0);
        }

        final Rect firstItem = tester.getRect(menuItems.first);
        final Rect lastItem = tester.getRect(menuItems.last);
        final Rect menuPanel = tester.getRect(find.byType(Material).last);

        final double topPadding = firstItem.top - menuPanel.top;
        final double bottomPadding = menuPanel.bottom - lastItem.bottom;
        return (topPadding, bottomPadding);
      }

      Future<void> buildSimpleMenuAnchor(
        TextDirection textDirection, {
        VisualDensity visualDensity = VisualDensity.standard,
      }) async {
        await tester.pumpWidget(
          MaterialApp(
            theme: ThemeData(visualDensity: visualDensity),
            home: Directionality(
              textDirection: textDirection,
              child: Scaffold(
                body: MenuAnchor(
                  style: const MenuStyle(
                    padding: WidgetStatePropertyAll<EdgeInsets>(
                      EdgeInsets.symmetric(vertical: 12, horizontal: 4),
                    ),
                  ),
                  menuChildren: const <Widget>[
                    DecoratedBox(
                      decoration: BoxDecoration(color: Colors.blue),
                      child: Text('Text 1'),
                    ),
                    DecoratedBox(
                      decoration: BoxDecoration(color: Colors.blue),
                      child: Text('Text 2'),
                    ),
                  ],
                  builder: (BuildContext context, MenuController controller, Widget? child) {
                    return TextButton(
                      onPressed: () {
                        if (controller.isOpen) {
                          controller.close();
                        } else {
                          controller.open();
                        }
                      },
                      child: const Text('OPEN MENU'),
                    );
                  },
                ),
              ),
            ),
          ),
        );

        await tester.tap(find.text('OPEN MENU'));
        await tester.pump();
      }

      // Pump widget with standard visual density.
      await buildSimpleMenuAnchor(TextDirection.ltr);

      final (double topStandard, double bottomStandard) = getMenuPadding();

      // Pump widget with compact visual density.
      await buildSimpleMenuAnchor(TextDirection.ltr, visualDensity: VisualDensity.compact);

      final (double topCompact, double bottomCompact) = getMenuPadding();

      // Compare standard vs compact padding.
      expect(
        topCompact,
        equals(topStandard),
        reason:
            'Compact visual density should not change top padding. '
            'Standard: $topStandard, Compact: $topCompact',
      );

      expect(
        bottomCompact,
        equals(bottomStandard),
        reason:
            'Compact visual density should not change bottom padding. '
            'Standard: $bottomStandard, Compact: $bottomCompact',
      );
    });

    group('LocalizedShortcutLabeler', () {
      testWidgets('getShortcutLabel returns the right labels', (WidgetTester tester) async {
        String expectedMeta;
        String expectedCtrl;
        String expectedAlt;
        String expectedSeparator;
        String expectedShift;
        switch (defaultTargetPlatform) {
          case TargetPlatform.android:
          case TargetPlatform.fuchsia:
          case TargetPlatform.linux:
          case TargetPlatform.windows:
            expectedCtrl = 'Ctrl';
            expectedMeta = defaultTargetPlatform == TargetPlatform.windows ? 'Win' : 'Meta';
            expectedAlt = 'Alt';
            expectedShift = 'Shift';
            expectedSeparator = '+';
          case TargetPlatform.iOS:
          case TargetPlatform.macOS:
            expectedCtrl = '⌃';
            expectedMeta = '⌘';
            expectedAlt = '⌥';
            expectedShift = '⇧';
            expectedSeparator = ' ';
        }

        const SingleActivator allModifiers = SingleActivator(
          LogicalKeyboardKey.keyA,
          control: true,
          meta: true,
          shift: true,
          alt: true,
        );
        late String allExpected;
        switch (defaultTargetPlatform) {
          case TargetPlatform.android:
          case TargetPlatform.fuchsia:
          case TargetPlatform.linux:
          case TargetPlatform.windows:
            allExpected = <String>[
              expectedAlt,
              expectedCtrl,
              expectedMeta,
              expectedShift,
              'A',
            ].join(expectedSeparator);
          case TargetPlatform.iOS:
          case TargetPlatform.macOS:
            allExpected = <String>[
              expectedCtrl,
              expectedAlt,
              expectedShift,
              expectedMeta,
              'A',
            ].join(expectedSeparator);
        }
        const CharacterActivator charShortcuts = CharacterActivator('ñ');
        const String charExpected = 'ñ';
        await tester.pumpWidget(
          MaterialApp(
            home: Material(
              child: MenuBar(
                controller: controller,
                children: <Widget>[
                  SubmenuButton(
                    menuChildren: <Widget>[
                      MenuItemButton(shortcut: allModifiers, child: Text(TestMenu.subMenu10.label)),
                      MenuItemButton(
                        shortcut: charShortcuts,
                        child: Text(TestMenu.subMenu11.label),
                      ),
                    ],
                    child: Text(TestMenu.mainMenu0.label),
                  ),
                ],
              ),
            ),
          ),
        );
        await tester.tap(find.text(TestMenu.mainMenu0.label));
        await tester.pump();

        expect(find.text(allExpected), findsOneWidget);
        expect(find.text(charExpected), findsOneWidget);
      }, variant: TargetPlatformVariant.all());
    });

    group('CheckboxMenuButton', () {
      testWidgets('tapping toggles checkbox', (WidgetTester tester) async {
        bool? checkBoxValue;
        await tester.pumpWidget(
          MaterialApp(
            home: StatefulBuilder(
              builder: (BuildContext context, StateSetter setState) {
                return MenuBar(
                  children: <Widget>[
                    SubmenuButton(
                      menuChildren: <Widget>[
                        CheckboxMenuButton(
                          value: checkBoxValue,
                          onChanged: (bool? value) {
                            setState(() {
                              checkBoxValue = value;
                            });
                          },
                          tristate: true,
                          child: const Text('checkbox'),
                        ),
                      ],
                      child: const Text('submenu'),
                    ),
                  ],
                );
              },
            ),
          ),
        );

        await tester.tap(find.byType(SubmenuButton));
        await tester.pump();

        expect(tester.widget<CheckboxMenuButton>(find.byType(CheckboxMenuButton)).value, null);

        await tester.tap(find.byType(CheckboxMenuButton));
        await tester.pumpAndSettle();
        expect(checkBoxValue, false);

        await tester.tap(find.byType(SubmenuButton));
        await tester.pump();
        await tester.tap(find.byType(CheckboxMenuButton));
        await tester.pumpAndSettle();
        expect(checkBoxValue, true);

        await tester.tap(find.byType(SubmenuButton));
        await tester.pump();
        await tester.tap(find.byType(CheckboxMenuButton));
        await tester.pumpAndSettle();
        expect(checkBoxValue, null);
      });
    });

    group('RadioMenuButton', () {
      testWidgets('tapping toggles radio button', (WidgetTester tester) async {
        int? radioValue;
        await tester.pumpWidget(
          MaterialApp(
            home: StatefulBuilder(
              builder: (BuildContext context, StateSetter setState) {
                return MenuBar(
                  children: <Widget>[
                    SubmenuButton(
                      menuChildren: <Widget>[
                        RadioMenuButton<int>(
                          value: 0,
                          groupValue: radioValue,
                          onChanged: (int? value) {
                            setState(() {
                              radioValue = value;
                            });
                          },
                          toggleable: true,
                          child: const Text('radio 0'),
                        ),
                        RadioMenuButton<int>(
                          value: 1,
                          groupValue: radioValue,
                          onChanged: (int? value) {
                            setState(() {
                              radioValue = value;
                            });
                          },
                          toggleable: true,
                          child: const Text('radio 1'),
                        ),
                      ],
                      child: const Text('submenu'),
                    ),
                  ],
                );
              },
            ),
          ),
        );

        await tester.tap(find.byType(SubmenuButton));
        await tester.pump();

        expect(
          tester.widget<RadioMenuButton<int>>(find.byType(RadioMenuButton<int>).first).groupValue,
          null,
        );

        await tester.tap(find.byType(RadioMenuButton<int>).first);
        await tester.pumpAndSettle();
        expect(radioValue, 0);

        await tester.tap(find.byType(SubmenuButton));
        await tester.pump();
        await tester.tap(find.byType(RadioMenuButton<int>).first);
        await tester.pumpAndSettle();
        expect(radioValue, null);

        await tester.tap(find.byType(SubmenuButton));
        await tester.pump();
        await tester.tap(find.byType(RadioMenuButton<int>).last);
        await tester.pumpAndSettle();
        expect(radioValue, 1);
      });
    });

    group('Semantics', () {
      testWidgets('MenuItemButton is not a semantic button', (WidgetTester tester) async {
        final SemanticsTester semantics = SemanticsTester(tester);
        await tester.pumpWidget(
          Directionality(
            textDirection: TextDirection.ltr,
            child: Center(
              child: MenuItemButton(
                style: MenuItemButton.styleFrom(fixedSize: const Size(88.0, 36.0)),
                onPressed: () {},
                child: const Text('ABC'),
              ),
            ),
          ),
        );

        // The flags should not have SemanticsFlag.isButton.
        expect(
          semantics,
          hasSemantics(
            TestSemantics.root(
              children: <TestSemantics>[
                TestSemantics.rootChild(
                  actions: <SemanticsAction>[SemanticsAction.tap, SemanticsAction.focus],
                  label: 'ABC',
                  rect: const Rect.fromLTRB(0.0, 0.0, 88.0, 48.0),
                  transform: Matrix4.translationValues(356.0, 276.0, 0.0),
                  flags: <SemanticsFlag>[
                    SemanticsFlag.hasEnabledState,
                    SemanticsFlag.isEnabled,
                    SemanticsFlag.isFocusable,
                  ],
                  textDirection: TextDirection.ltr,
                ),
              ],
            ),
            ignoreId: true,
          ),
        );

        semantics.dispose();
      });

      testWidgets('MenuItemButton semantics respects label', (WidgetTester tester) async {
        final SemanticsTester semantics = SemanticsTester(tester);
        await tester.pumpWidget(
          MaterialApp(
            home: Center(
              child: MenuItemButton(
                semanticsLabel: 'TestWidget',
                shortcut: const SingleActivator(LogicalKeyboardKey.comma),
                style: MenuItemButton.styleFrom(fixedSize: const Size(88.0, 36.0)),
                onPressed: () {},
                child: const Text('ABC'),
              ),
            ),
          ),
        );

        expect(find.bySemanticsLabel('TestWidget'), findsOneWidget);
        semantics.dispose();
      }, variant: TargetPlatformVariant.desktop());

      testWidgets('SubMenuButton is not a semantic button', (WidgetTester tester) async {
        final SemanticsTester semantics = SemanticsTester(tester);
        await tester.pumpWidget(
          Directionality(
            textDirection: TextDirection.ltr,
            child: Center(
              child: SubmenuButton(
                onHover: (bool value) {},
                style: SubmenuButton.styleFrom(fixedSize: const Size(88.0, 36.0)),
                menuChildren: const <Widget>[],
                child: const Text('ABC'),
              ),
            ),
          ),
        );

        // The flags should not have SemanticsFlag.isButton.
        expect(
          semantics,
          hasSemantics(
            TestSemantics.root(
              children: <TestSemantics>[
                TestSemantics(
                  rect: const Rect.fromLTRB(0.0, 0.0, 88.0, 48.0),
                  flags: <SemanticsFlag>[
                    SemanticsFlag.hasEnabledState,
                    SemanticsFlag.hasExpandedState,
                  ],
                  label: 'ABC',
                  textDirection: TextDirection.ltr,
                ),
              ],
            ),
            ignoreTransform: true,
            ignoreId: true,
          ),
        );

        semantics.dispose();
      });

      testWidgets('SubmenuButton expanded/collapsed state', (WidgetTester tester) async {
        final SemanticsTester semantics = SemanticsTester(tester);
        await tester.pumpWidget(
          MaterialApp(
            home: Center(
              child: SubmenuButton(
                style: SubmenuButton.styleFrom(fixedSize: const Size(88.0, 36.0)),
                menuChildren: <Widget>[
                  MenuItemButton(
                    style: MenuItemButton.styleFrom(fixedSize: const Size(120.0, 36.0)),
                    child: const Text('Item 0'),
                    onPressed: () {},
                  ),
                ],
                child: const Text('ABC'),
              ),
            ),
          ),
        );

        // Test expanded state.
        await tester.tap(find.text('ABC'));
        await tester.pumpAndSettle();
        expect(
          semantics,
          hasSemantics(
            TestSemantics.root(
              children: <TestSemantics>[
                TestSemantics(
                  id: 1,
                  rect: const Rect.fromLTRB(0.0, 0.0, 800.0, 600.0),
                  children: <TestSemantics>[
                    TestSemantics(
                      id: 2,
                      rect: const Rect.fromLTRB(0.0, 0.0, 800.0, 600.0),
                      children: <TestSemantics>[
                        TestSemantics(
                          id: 3,
                          rect: const Rect.fromLTRB(0.0, 0.0, 800.0, 600.0),
                          flags: <SemanticsFlag>[SemanticsFlag.scopesRoute],
                          children: <TestSemantics>[
                            TestSemantics(
                              id: 4,
                              flags: <SemanticsFlag>[
                                SemanticsFlag.isFocused,
                                SemanticsFlag.hasEnabledState,
                                SemanticsFlag.isEnabled,
                                SemanticsFlag.isFocusable,
                                SemanticsFlag.hasExpandedState,
                                SemanticsFlag.isExpanded,
                              ],
                              actions: <SemanticsAction>[
                                SemanticsAction.tap,
                                SemanticsAction.focus,
                              ],
                              label: 'ABC',
                              rect: const Rect.fromLTRB(0.0, 0.0, 88.0, 48.0),
                            ),
                            TestSemantics(
                              id: 6,
                              rect: const Rect.fromLTRB(0.0, 0.0, 120.0, 64.0),
                              children: <TestSemantics>[
                                TestSemantics(
                                  id: 7,
                                  rect: const Rect.fromLTRB(0.0, 0.0, 120.0, 48.0),
                                  flags: <SemanticsFlag>[SemanticsFlag.hasImplicitScrolling],
                                  children: <TestSemantics>[
                                    TestSemantics(
                                      id: 8,
                                      label: 'Item 0',
                                      rect: const Rect.fromLTRB(0.0, 0.0, 120.0, 48.0),
                                      flags: <SemanticsFlag>[
                                        SemanticsFlag.hasEnabledState,
                                        SemanticsFlag.isEnabled,
                                        SemanticsFlag.isFocusable,
                                      ],
                                      actions: <SemanticsAction>[
                                        SemanticsAction.tap,
                                        SemanticsAction.focus,
                                      ],
                                    ),
                                  ],
                                ),
                              ],
                            ),
                          ],
                        ),
                      ],
                    ),
                  ],
                ),
              ],
            ),
            ignoreTransform: true,
          ),
        );

        // Test collapsed state.
        await tester.tap(find.text('ABC'));
        await tester.pumpAndSettle();
        expect(
          semantics,
          hasSemantics(
            TestSemantics.root(
              children: <TestSemantics>[
                TestSemantics(
                  id: 1,
                  rect: const Rect.fromLTRB(0.0, 0.0, 800.0, 600.0),
                  children: <TestSemantics>[
                    TestSemantics(
                      id: 2,
                      rect: const Rect.fromLTRB(0.0, 0.0, 800.0, 600.0),
                      children: <TestSemantics>[
                        TestSemantics(
                          id: 3,
                          rect: const Rect.fromLTRB(0.0, 0.0, 800.0, 600.0),
                          flags: <SemanticsFlag>[SemanticsFlag.scopesRoute],
                          children: <TestSemantics>[
                            TestSemantics(
                              id: 4,
                              flags: <SemanticsFlag>[
                                SemanticsFlag.hasExpandedState,
                                SemanticsFlag.isFocused,
                                SemanticsFlag.hasEnabledState,
                                SemanticsFlag.isEnabled,
                                SemanticsFlag.isFocusable,
                              ],
                              actions: <SemanticsAction>[
                                SemanticsAction.tap,
                                SemanticsAction.focus,
                              ],
                              label: 'ABC',
                              rect: const Rect.fromLTRB(0.0, 0.0, 88.0, 48.0),
                            ),
                          ],
                        ),
                      ],
                    ),
                  ],
                ),
              ],
            ),
            ignoreTransform: true,
          ),
        );

        semantics.dispose();
      });
    });

    // This is a regression test for https://github.com/flutter/flutter/issues/131676.
    testWidgets('Material3 - Menu uses correct text styles', (WidgetTester tester) async {
      const TextStyle menuTextStyle = TextStyle(
        fontSize: 18.5,
        fontStyle: FontStyle.italic,
        wordSpacing: 1.2,
        decoration: TextDecoration.lineThrough,
      );
      final ThemeData themeData = ThemeData(textTheme: const TextTheme(labelLarge: menuTextStyle));
      await tester.pumpWidget(
        MaterialApp(
          theme: themeData,
          home: Material(
            child: MenuBar(
              controller: controller,
              children: createTestMenus(onPressed: onPressed, onOpen: onOpen, onClose: onClose),
            ),
          ),
        ),
      );

      // Test menu button text style uses the TextTheme.labelLarge.
      Finder buttonMaterial = find
          .descendant(of: find.byType(TextButton), matching: find.byType(Material))
          .first;
      Material material = tester.widget<Material>(buttonMaterial);
      expect(material.textStyle?.fontSize, menuTextStyle.fontSize);
      expect(material.textStyle?.fontStyle, menuTextStyle.fontStyle);
      expect(material.textStyle?.wordSpacing, menuTextStyle.wordSpacing);
      expect(material.textStyle?.decoration, menuTextStyle.decoration);

      // Open the menu.
      await tester.tap(find.text(TestMenu.mainMenu1.label));
      await tester.pump();

      // Test menu item text style uses the TextTheme.labelLarge.
      buttonMaterial = find
          .descendant(
            of: find.widgetWithText(TextButton, TestMenu.subMenu10.label),
            matching: find.byType(Material),
          )
          .first;
      material = tester.widget<Material>(buttonMaterial);
      expect(material.textStyle?.fontSize, menuTextStyle.fontSize);
      expect(material.textStyle?.fontStyle, menuTextStyle.fontStyle);
      expect(material.textStyle?.wordSpacing, menuTextStyle.wordSpacing);
      expect(material.textStyle?.decoration, menuTextStyle.decoration);
    });

    testWidgets('SubmenuButton.onFocusChange is respected', (WidgetTester tester) async {
      final FocusNode focusNode = FocusNode();
      addTearDown(focusNode.dispose);
      int onFocusChangeCalled = 0;
      await tester.pumpWidget(
        MaterialApp(
          home: Material(
            child: StatefulBuilder(
              builder: (BuildContext context, StateSetter setState) {
                return SubmenuButton(
                  focusNode: focusNode,
                  onFocusChange: (bool value) {
                    setState(() {
                      onFocusChangeCalled += 1;
                    });
                  },
                  menuChildren: const <Widget>[MenuItemButton(child: Text('item 0'))],
                  child: const Text('Submenu 0'),
                );
              },
            ),
          ),
        ),
      );

      focusNode.requestFocus();
      await tester.pump();
      expect(focusNode.hasFocus, true);
      expect(onFocusChangeCalled, 1);

      focusNode.unfocus();
      await tester.pump();
      expect(focusNode.hasFocus, false);
      expect(onFocusChangeCalled, 2);
    });

    testWidgets('Horizontal _MenuPanel wraps children with IntrinsicWidth', (
      WidgetTester tester,
    ) async {
      await tester.pumpWidget(
        MaterialApp(
          home: Material(
            child: MenuBar(
              children: <Widget>[MenuItemButton(onPressed: () {}, child: const Text('Menu Item'))],
            ),
          ),
        ),
      );

      // Horizontal _MenuPanel wraps children with IntrinsicWidth to ensure MenuItemButton
      // with vertical overflow axis is as wide as the widest child.
      final Finder intrinsicWidthFinder = find.ancestor(
        of: find.byType(MenuItemButton),
        matching: find.byType(IntrinsicWidth),
      );
      expect(intrinsicWidthFinder, findsOneWidget);
    });

    testWidgets('SubmenuButton.styleFrom overlayColor overrides default overlay color', (
      WidgetTester tester,
    ) async {
      const Color overlayColor = Color(0xffff00ff);
      await tester.pumpWidget(
        MaterialApp(
          home: Scaffold(
            body: SubmenuButton(
              style: SubmenuButton.styleFrom(overlayColor: overlayColor),
              menuChildren: <Widget>[
                MenuItemButton(onPressed: () {}, child: const Text('MenuItemButton')),
              ],
              child: const Text('Submenu'),
            ),
          ),
        ),
      );

      // Hovered.
      final Offset center = tester.getCenter(find.byType(SubmenuButton));
      final TestGesture gesture = await tester.createGesture(kind: PointerDeviceKind.mouse);
      await gesture.addPointer();
      await gesture.moveTo(center);
      await tester.pumpAndSettle();
      expect(getOverlayColor(tester), paints..rect(color: overlayColor.withOpacity(0.08)));

      // Highlighted (pressed).
      await gesture.down(center);
      await tester.pumpAndSettle();
      expect(
        getOverlayColor(tester),
        paints
          ..rect(color: overlayColor.withOpacity(0.08))
          ..rect(color: overlayColor.withOpacity(0.08))
          ..rect(color: overlayColor.withOpacity(0.1)),
      );
    });

    testWidgets(
      'Garbage collector destroys child _MenuAnchorState after parent is closed',
      (WidgetTester tester) async {
        // Regression test for https://github.com/flutter/flutter/issues/149584
        await tester.pumpWidget(
          MaterialApp(
            home: MenuAnchor(
              controller: controller,
              menuChildren: const <Widget>[
                SubmenuButton(menuChildren: <Widget>[], child: Text('')),
              ],
            ),
          ),
        );

        controller.open();
        await tester.pump();

        final WeakReference<State> state = WeakReference<State>(
          tester.firstState<State<SubmenuButton>>(find.byType(SubmenuButton)),
        );
        expect(state.target, isNotNull);

        controller.close();
        await tester.pump();

        controller.open();
        await tester.pump();

        controller.close();
        await tester.pump();

        // Garbage collect. 1 should be enough, but 3 prevents flaky tests.
        await tester.runAsync<void>(() async {
          await forceGC(fullGcCycles: 3);
        });

        expect(state.target, isNull);
      },
      // Skipped on Web: [intended] ForceGC does not work in web and in release mode. See https://api.flutter.dev/flutter/package-leak_tracker_leak_tracker/forceGC.html
      // Skipped for everyone else: forceGC is flaky, see https://github.com/flutter/flutter/issues/154858
      skip: true,
    );

    // Regression test for https://github.com/flutter/flutter/issues/154798.
    testWidgets('MenuItemButton.styleFrom can customize the button icon', (
      WidgetTester tester,
    ) async {
      const Color iconColor = Color(0xFFF000FF);
      const double iconSize = 32.0;
      const Color disabledIconColor = Color(0xFFFFF000);
      Widget buildButton({bool enabled = true}) {
        return MaterialApp(
          home: Material(
            child: Center(
              child: MenuItemButton(
                style: MenuItemButton.styleFrom(
                  iconColor: iconColor,
                  iconSize: iconSize,
                  disabledIconColor: disabledIconColor,
                ),
                onPressed: enabled ? () {} : null,
                trailingIcon: const Icon(Icons.add),
                child: const Text('Button'),
              ),
            ),
          ),
        );
      }

      // Test enabled button.
      await tester.pumpWidget(buildButton());
      expect(tester.getSize(find.byIcon(Icons.add)), const Size(iconSize, iconSize));
      expect(iconStyle(tester, Icons.add).color, iconColor);

      // Test disabled button.
      await tester.pumpWidget(buildButton(enabled: false));
      expect(iconStyle(tester, Icons.add).color, disabledIconColor);
    });

    // Regression test for https://github.com/flutter/flutter/issues/154798.
    testWidgets('SubmenuButton.styleFrom can customize the button icon', (
      WidgetTester tester,
    ) async {
      const Color iconColor = Color(0xFFF000FF);
      const double iconSize = 32.0;
      const Color disabledIconColor = Color(0xFFFFF000);
      Widget buildButton({bool enabled = true}) {
        return MaterialApp(
          home: Material(
            child: Center(
              child: SubmenuButton(
                style: SubmenuButton.styleFrom(
                  iconColor: iconColor,
                  iconSize: iconSize,
                  disabledIconColor: disabledIconColor,
                ),
                trailingIcon: const Icon(Icons.add),
                menuChildren: <Widget>[if (enabled) const Text('Item')],
                child: const Text('SubmenuButton'),
              ),
            ),
          ),
        );
      }

      // Test enabled button.
      await tester.pumpWidget(buildButton());
      expect(tester.getSize(find.byIcon(Icons.add)), const Size(iconSize, iconSize));
      expect(iconStyle(tester, Icons.add).color, iconColor);

      // Test disabled button.
      await tester.pumpWidget(buildButton(enabled: false));
      expect(iconStyle(tester, Icons.add).color, disabledIconColor);
    });

    // Regression test for https://github.com/flutter/flutter/issues/155034.
    testWidgets('Content is shown in the root overlay when useRootOverlay is true', (
      WidgetTester tester,
    ) async {
      final MenuController controller = MenuController();
      final UniqueKey overlayKey = UniqueKey();
      final UniqueKey menuItemKey = UniqueKey();

      late final OverlayEntry overlayEntry;
      addTearDown(() {
        overlayEntry.remove();
        overlayEntry.dispose();
      });

      Widget boilerplate() {
        return MaterialApp(
          home: Overlay(
            key: overlayKey,
            initialEntries: <OverlayEntry>[
              overlayEntry = OverlayEntry(
                builder: (BuildContext context) {
                  return Scaffold(
                    body: Center(
                      child: MenuAnchor(
                        useRootOverlay: true,
                        controller: controller,
                        menuChildren: <Widget>[
                          MenuItemButton(
                            key: menuItemKey,
                            onPressed: () {},
                            child: const Text('Item 1'),
                          ),
                        ],
                      ),
                    ),
                  );
                },
              ),
            ],
          ),
        );
      }

      await tester.pumpWidget(boilerplate());
      expect(find.byKey(menuItemKey), findsNothing);

      // Open the menu.
      controller.open();
      await tester.pump();
      expect(find.byKey(menuItemKey), findsOne);

      // Expect two overlays: the root overlay created by MaterialApp and the
      // overlay created by the boilerplate code.
      expect(find.byType(Overlay), findsNWidgets(2));

      final Iterable<Overlay> overlays = tester.widgetList<Overlay>(find.byType(Overlay));
      final Overlay nonRootOverlay = tester.widget(find.byKey(overlayKey));
      final Overlay rootOverlay = overlays.firstWhere(
        (Overlay overlay) => overlay != nonRootOverlay,
      );

      // Check that the ancestor _RenderTheater for the menu item is the one
      // from the root overlay.
      expect(
        ancestorRenderTheaters(tester.renderObject(find.byKey(menuItemKey))).single,
        tester.renderObject(find.byWidget(rootOverlay)),
      );
    });

    testWidgets('Content is shown in the nearest ancestor overlay when useRootOverlay is false', (
      WidgetTester tester,
    ) async {
      final MenuController controller = MenuController();
      final UniqueKey overlayKey = UniqueKey();
      final UniqueKey menuItemKey = UniqueKey();

      late final OverlayEntry overlayEntry;
      addTearDown(() {
        overlayEntry.remove();
        overlayEntry.dispose();
      });

      Widget boilerplate() {
        return MaterialApp(
          home: Overlay(
            key: overlayKey,
            initialEntries: <OverlayEntry>[
              overlayEntry = OverlayEntry(
                builder: (BuildContext context) {
                  return Scaffold(
                    body: Center(
                      child: MenuAnchor(
                        controller: controller,
                        menuChildren: <Widget>[
                          MenuItemButton(
                            key: menuItemKey,
                            onPressed: () {},
                            child: const Text('Item 1'),
                          ),
                        ],
                      ),
                    ),
                  );
                },
              ),
            ],
          ),
        );
      }

      await tester.pumpWidget(boilerplate());
      expect(find.byKey(menuItemKey), findsNothing);

      // Open the menu.
      controller.open();
      await tester.pump();
      expect(find.byKey(menuItemKey), findsOne);

      // Expect two overlays: the root overlay created by MaterialApp and the
      // overlay created by the boilerplate code.
      expect(find.byType(Overlay), findsNWidgets(2));

      final Overlay nonRootOverlay = tester.widget(find.byKey(overlayKey));

      // Check that the ancestor _RenderTheater for the menu item is the one
      // from the root overlay.
      expect(
        ancestorRenderTheaters(tester.renderObject(find.byKey(menuItemKey))).first,
        tester.renderObject(find.byWidget(nonRootOverlay)),
      );
    });

    // Regression test for https://github.com/flutter/flutter/issues/156572.
    testWidgets('Unattached MenuController does not throw when calling close', (
      WidgetTester tester,
    ) async {
      final MenuController controller = MenuController();
      controller.close();
      await tester.pump();
      expect(tester.takeException(), isNull);
    });

    testWidgets('Unattached MenuController returns false when calling isOpen', (
      WidgetTester tester,
    ) async {
      final MenuController controller = MenuController();
      expect(controller.isOpen, false);
    });

    // Regression test for https://github.com/flutter/flutter/issues/157606.
    testWidgets('MenuAnchor updates isOpen state correctly', (WidgetTester tester) async {
      bool isOpen = false;
      int openCount = 0;
      int closeCount = 0;

      await tester.pumpWidget(
        MaterialApp(
          home: Scaffold(
            body: Center(
              child: MenuAnchor(
                menuChildren: const <Widget>[MenuItemButton(child: Text('menu item'))],
                builder: (BuildContext context, MenuController controller, Widget? child) {
                  isOpen = controller.isOpen;
                  return FilledButton(
                    onPressed: () {
                      if (controller.isOpen) {
                        controller.close();
                      } else {
                        controller.open();
                      }
                    },
                    child: Text(isOpen ? 'close' : 'open'),
                  );
                },
                onOpen: () => openCount++,
                onClose: () => closeCount++,
              ),
            ),
          ),
        ),
      );

      expect(find.text('open'), findsOneWidget);
      expect(isOpen, false);
      expect(openCount, 0);
      expect(closeCount, 0);

      await tester.tap(find.byType(FilledButton));
      await tester.pump();

      expect(find.text('close'), findsOneWidget);
      expect(isOpen, true);
      expect(openCount, 1);
      expect(closeCount, 0);

      await tester.tap(find.byType(FilledButton));
      await tester.pump();

      expect(find.text('open'), findsOneWidget);
      expect(isOpen, false);
      expect(openCount, 1);
      expect(closeCount, 1);
    });

    testWidgets('SubmenuButton.submenuIcon updates default arrow icon', (
      WidgetTester tester,
    ) async {
      const IconData disabledIcon = Icons.close;
      const IconData hoveredIcon = Icons.bolt;
      const IconData focusedIcon = Icons.favorite;
      const IconData defaultIcon = Icons.add;
      final WidgetStateProperty<Widget?> submenuIcon = WidgetStateProperty.resolveWith<Widget?>((
        Set<WidgetState> states,
      ) {
        if (states.contains(WidgetState.disabled)) {
          return const Icon(disabledIcon);
        }
        if (states.contains(WidgetState.hovered)) {
          return const Icon(hoveredIcon);
        }
        if (states.contains(WidgetState.focused)) {
          return const Icon(focusedIcon);
        }
        return const Icon(defaultIcon);
      });

      Widget buildMenu({WidgetStateProperty<Widget?>? icon, bool enabled = true}) {
        return MaterialApp(
          home: Material(
            child: MenuBar(
              controller: controller,
              children: <Widget>[
                SubmenuButton(
                  menuChildren: <Widget>[
                    SubmenuButton(
                      submenuIcon: icon,
                      menuChildren: enabled
                          ? <Widget>[MenuItemButton(child: Text(TestMenu.mainMenu0.label))]
                          : <Widget>[],
                      child: Text(TestMenu.subSubMenu110.label),
                    ),
                  ],
                  child: Text(TestMenu.subMenu00.label),
                ),
              ],
            ),
          ),
        );
      }

      await tester.pumpWidget(buildMenu());
      await tester.tap(find.text(TestMenu.subMenu00.label));
      await tester.pump();

      expect(find.byIcon(Icons.arrow_right), findsOneWidget);

      controller.close();
      await tester.pump();

      await tester.pumpWidget(buildMenu(icon: submenuIcon));
      await tester.tap(find.text(TestMenu.subMenu00.label));
      await tester.pump();
      expect(find.byIcon(defaultIcon), findsOneWidget);

      await tester.sendKeyEvent(LogicalKeyboardKey.arrowDown);
      await tester.pump();
      expect(find.byIcon(focusedIcon), findsOneWidget);

      controller.close();
      await tester.pump();

      await tester.tap(find.text(TestMenu.subMenu00.label));
      await tester.pump();
      await hoverOver(tester, find.text(TestMenu.subSubMenu110.label));
      await tester.pump();
      expect(find.byIcon(hoveredIcon), findsOneWidget);

      controller.close();
      await tester.pump();

      await tester.pumpWidget(buildMenu(icon: submenuIcon, enabled: false));
      await tester.tap(find.text(TestMenu.subMenu00.label));
      await tester.pump();
      expect(find.byIcon(disabledIcon), findsOneWidget);
    });
  });

  testWidgets('Menu panel default reserved padding', (WidgetTester tester) async {
    await tester.pumpWidget(
      MaterialApp(
        home: Material(
          child: Center(
            child: MenuAnchor(
              controller: controller,
              menuChildren: const <Widget>[SizedBox(width: 800, height: 24)],
              builder: (BuildContext context, MenuController controller, Widget? child) {
                return const SizedBox(width: 800, height: 24);
              },
            ),
          ),
        ),
      ),
    );

    controller.open();
    await tester.pump();

    const double defaultReservedPadding = 8.0; // See _kMenuViewPadding.
    expect(tester.getRect(findMenuPanels()).width, 800.0 - defaultReservedPadding * 2);
  });

  testWidgets('Menu panel accepts custom reserved padding', (WidgetTester tester) async {
    const EdgeInsetsGeometry reservedPadding = EdgeInsets.symmetric(horizontal: 13.0);
    await tester.pumpWidget(
      MaterialApp(
        home: Material(
          child: Center(
            child: MenuAnchor(
              controller: controller,
              reservedPadding: reservedPadding,
              menuChildren: const <Widget>[SizedBox(width: 800, height: 24)],
              builder: (BuildContext context, MenuController controller, Widget? child) {
                return const SizedBox(width: 800, height: 24);
              },
            ),
          ),
        ),
      ),
    );

    controller.open();
    await tester.pump();

    expect(tester.getRect(findMenuPanels()).width, 800.0 - reservedPadding.horizontal);
  });

<<<<<<< HEAD
  testWidgets('MenuBar does not crash at zero area', (WidgetTester tester) async {
    await tester.pumpWidget(
      const MaterialApp(
        home: Center(
          child: SizedBox.shrink(child: MenuBar(children: <Widget>[Text('X')])),
        ),
      ),
    );
    expect(tester.getSize(find.byType(MenuBar)), Size.zero);
=======
  testWidgets('MenuItemButton does not crash at zero area', (WidgetTester tester) async {
    await tester.pumpWidget(
      const MaterialApp(
        home: Center(child: SizedBox.shrink(child: MenuItemButton())),
      ),
    );
    expect(tester.getSize(find.byType(MenuItemButton)), Size.zero);
  });

  testWidgets('CheckboxMenuButton does not crash at zero area', (WidgetTester tester) async {
    await tester.pumpWidget(
      MaterialApp(
        home: Center(
          child: SizedBox.shrink(
            child: CheckboxMenuButton(
              value: true,
              onChanged: (bool? value) {},
              child: const Text('X'),
            ),
          ),
        ),
      ),
    );
    expect(tester.getSize(find.byType(CheckboxMenuButton)), Size.zero);
  });

  testWidgets('RadioMenuButton does not crash at zero area', (WidgetTester tester) async {
    await tester.pumpWidget(
      MaterialApp(
        home: Center(
          child: SizedBox.shrink(
            child: RadioMenuButton<bool>(
              value: true,
              groupValue: true,
              onChanged: (bool? value) {},
              child: null,
            ),
          ),
        ),
      ),
    );
    expect(tester.getSize(find.byType(RadioMenuButton<bool>)), Size.zero);
  });

  testWidgets('Layout updates when reserved padding changes', (WidgetTester tester) async {
    const EdgeInsetsGeometry reservedPadding = EdgeInsets.symmetric(horizontal: 13.0);

    await tester.pumpWidget(
      MaterialApp(
        home: MenuAnchor(
          controller: controller,
          menuChildren: const <Widget>[SizedBox(width: 800, height: 24)],
        ),
      ),
    );

    controller.open(position: Offset.zero);
    await tester.pump();

    await tester.pumpWidget(
      MaterialApp(
        home: MenuAnchor(
          controller: controller,
          reservedPadding: reservedPadding,
          menuChildren: const <Widget>[SizedBox(width: 800, height: 24)],
        ),
      ),
    );

    expect(tester.getRect(findMenuPanels()).width, 800.0 - reservedPadding.horizontal);
>>>>>>> 76dbf911
  });
}

List<Widget> createTestMenus({
  void Function(TestMenu)? onPressed,
  void Function(TestMenu)? onOpen,
  void Function(TestMenu)? onClose,
  Map<TestMenu, MenuSerializableShortcut> shortcuts = const <TestMenu, MenuSerializableShortcut>{},
  bool includeExtraGroups = false,
  bool accelerators = false,
}) {
  Widget submenuButton(TestMenu menu, {required List<Widget> menuChildren}) {
    return SubmenuButton(
      onOpen: onOpen != null ? () => onOpen(menu) : null,
      onClose: onClose != null ? () => onClose(menu) : null,
      menuChildren: menuChildren,
      child: accelerators ? MenuAcceleratorLabel(menu.acceleratorLabel) : Text(menu.label),
    );
  }

  Widget menuItemButton(
    TestMenu menu, {
    bool enabled = true,
    Widget? leadingIcon,
    Widget? trailingIcon,
    Key? key,
  }) {
    return MenuItemButton(
      key: key,
      onPressed: enabled && onPressed != null ? () => onPressed(menu) : null,
      shortcut: shortcuts[menu],
      leadingIcon: leadingIcon,
      trailingIcon: trailingIcon,
      child: accelerators ? MenuAcceleratorLabel(menu.acceleratorLabel) : Text(menu.label),
    );
  }

  final List<Widget> result = <Widget>[
    submenuButton(
      TestMenu.mainMenu0,
      menuChildren: <Widget>[
        menuItemButton(TestMenu.subMenu00, leadingIcon: const Icon(Icons.add)),
        menuItemButton(TestMenu.subMenu01),
        menuItemButton(TestMenu.subMenu02),
      ],
    ),
    submenuButton(
      TestMenu.mainMenu1,
      menuChildren: <Widget>[
        menuItemButton(TestMenu.subMenu10),
        submenuButton(
          TestMenu.subMenu11,
          menuChildren: <Widget>[
            menuItemButton(TestMenu.subSubMenu110, key: UniqueKey()),
            menuItemButton(TestMenu.subSubMenu111),
            menuItemButton(TestMenu.subSubMenu112),
            menuItemButton(TestMenu.subSubMenu113),
          ],
        ),
        menuItemButton(TestMenu.subMenu12),
      ],
    ),
    submenuButton(
      TestMenu.mainMenu2,
      menuChildren: <Widget>[
        menuItemButton(TestMenu.subMenu20, leadingIcon: const Icon(Icons.ac_unit), enabled: false),
      ],
    ),
    if (includeExtraGroups)
      submenuButton(
        TestMenu.mainMenu3,
        menuChildren: <Widget>[menuItemButton(TestMenu.subMenu30, enabled: false)],
      ),
    if (includeExtraGroups)
      submenuButton(
        TestMenu.mainMenu4,
        menuChildren: <Widget>[
          menuItemButton(TestMenu.subMenu40, enabled: false),
          menuItemButton(TestMenu.subMenu41, enabled: false),
          menuItemButton(TestMenu.subMenu42, enabled: false),
        ],
      ),
    submenuButton(TestMenu.mainMenu5, menuChildren: const <Widget>[]),
  ];
  return result;
}

enum TestMenu {
  mainMenu0('&Menu 0'),
  mainMenu1('M&enu &1'),
  mainMenu2('Me&nu 2'),
  mainMenu3('Men&u 3'),
  mainMenu4('Menu &4'),
  mainMenu5('Menu &5 && &6 &'),
  subMenu00('Sub &Menu 0&0'),
  subMenu01('Sub Menu 0&1'),
  subMenu02('Sub Menu 0&2'),
  subMenu10('Sub Menu 1&0'),
  subMenu11('Sub Menu 1&1'),
  subMenu12('Sub Menu 1&2'),
  subMenu20('Sub Menu 2&0'),
  subMenu30('Sub Menu 3&0'),
  subMenu40('Sub Menu 4&0'),
  subMenu41('Sub Menu 4&1'),
  subMenu42('Sub Menu 4&2'),
  subSubMenu110('Sub Sub Menu 11&0'),
  subSubMenu111('Sub Sub Menu 11&1'),
  subSubMenu112('Sub Sub Menu 11&2'),
  subSubMenu113('Sub Sub Menu 11&3'),
  anchorButton('Press Me'),
  outsideButton('Outside');

  const TestMenu(this.acceleratorLabel);
  final String acceleratorLabel;
  // Strip the accelerator markers.
  String get label => MenuAcceleratorLabel.stripAcceleratorMarkers(acceleratorLabel);
}<|MERGE_RESOLUTION|>--- conflicted
+++ resolved
@@ -5097,7 +5097,6 @@
     expect(tester.getRect(findMenuPanels()).width, 800.0 - reservedPadding.horizontal);
   });
 
-<<<<<<< HEAD
   testWidgets('MenuBar does not crash at zero area', (WidgetTester tester) async {
     await tester.pumpWidget(
       const MaterialApp(
@@ -5107,7 +5106,8 @@
       ),
     );
     expect(tester.getSize(find.byType(MenuBar)), Size.zero);
-=======
+  });
+
   testWidgets('MenuItemButton does not crash at zero area', (WidgetTester tester) async {
     await tester.pumpWidget(
       const MaterialApp(
@@ -5178,7 +5178,6 @@
     );
 
     expect(tester.getRect(findMenuPanels()).width, 800.0 - reservedPadding.horizontal);
->>>>>>> 76dbf911
   });
 }
 
