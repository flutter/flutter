// Copyright 2014 The Flutter Authors. All rights reserved.
// Use of this source code is governed by a BSD-style license that can be
// found in the LICENSE file.

import 'package:flutter/foundation.dart';
import 'package:flutter/gestures.dart';
import 'package:flutter/material.dart';
import 'package:flutter/rendering.dart';
import 'package:flutter/services.dart';
import 'package:flutter_test/flutter_test.dart';
import 'package:leak_tracker/leak_tracker.dart';

import '../widgets/semantics_tester.dart';

void main() {
  late MenuController controller;
  String? focusedMenu;
  final List<TestMenu> selected = <TestMenu>[];
  final List<TestMenu> opened = <TestMenu>[];
  final List<TestMenu> closed = <TestMenu>[];
  final GlobalKey menuItemKey = GlobalKey();

  void onPressed(TestMenu item) {
    selected.add(item);
  }

  void onOpen(TestMenu item) {
    opened.add(item);
  }

  void onClose(TestMenu item) {
    closed.add(item);
  }

  void handleFocusChange() {
    focusedMenu = (primaryFocus?.debugLabel ?? primaryFocus).toString();
  }

  setUp(() {
    focusedMenu = null;
    selected.clear();
    opened.clear();
    closed.clear();
    controller = MenuController();
    focusedMenu = null;
  });

  Future<void> changeSurfaceSize(WidgetTester tester, Size size) async {
    await tester.binding.setSurfaceSize(size);
    addTearDown(() async {
      await tester.binding.setSurfaceSize(null);
    });
  }

  void listenForFocusChanges() {
    FocusManager.instance.addListener(handleFocusChange);
    addTearDown(() => FocusManager.instance.removeListener(handleFocusChange));
  }

  Finder findMenuPanels() {
    return find.byWidgetPredicate((Widget widget) => widget.runtimeType.toString() == '_MenuPanel');
  }

  List<RenderObject> ancestorRenderTheaters(RenderObject child) {
    final List<RenderObject> results = <RenderObject>[];
    RenderObject? node = child;
    while (node != null) {
      if (node.runtimeType.toString() == '_RenderTheater') {
        results.add(node);
      }
      final RenderObject? parent = node.parent;
      node = parent is RenderObject ? parent : null;
    }
    return results;
  }

  Finder findMenuBarItemLabels() {
    return find.byWidgetPredicate(
      (Widget widget) => widget.runtimeType.toString() == '_MenuItemLabel',
    );
  }

  // Finds the mnemonic associated with the menu item that has the given label.
  Finder findMnemonic(String label) {
    return find
        .descendant(
          of: find.ancestor(of: find.text(label), matching: findMenuBarItemLabels()),
          matching: find.byType(Text),
        )
        .last;
  }

  Widget buildTestApp({
    AlignmentGeometry? alignment,
    Offset alignmentOffset = Offset.zero,
    TextDirection textDirection = TextDirection.ltr,
    bool consumesOutsideTap = false,
    void Function(TestMenu)? onPressed,
    void Function(TestMenu)? onOpen,
    void Function(TestMenu)? onClose,
  }) {
    final FocusNode focusNode = FocusNode();
    addTearDown(focusNode.dispose);
    return MaterialApp(
      theme: ThemeData(useMaterial3: false),
      home: Material(
        child: Directionality(
          textDirection: textDirection,
          child: Column(
            children: <Widget>[
              GestureDetector(
                onTap: () {
                  onPressed?.call(TestMenu.outsideButton);
                },
                child: Text(TestMenu.outsideButton.label),
              ),
              MenuAnchor(
                childFocusNode: focusNode,
                controller: controller,
                alignmentOffset: alignmentOffset,
                consumeOutsideTap: consumesOutsideTap,
                style: MenuStyle(alignment: alignment),
                onOpen: () {
                  onOpen?.call(TestMenu.anchorButton);
                },
                onClose: () {
                  onClose?.call(TestMenu.anchorButton);
                },
                menuChildren: <Widget>[
                  MenuItemButton(
                    key: menuItemKey,
                    shortcut: const SingleActivator(LogicalKeyboardKey.keyB, control: true),
                    onPressed: () {
                      onPressed?.call(TestMenu.subMenu00);
                    },
                    child: Text(TestMenu.subMenu00.label),
                  ),
                  MenuItemButton(
                    leadingIcon: const Icon(Icons.send),
                    trailingIcon: const Icon(Icons.mail),
                    onPressed: () {
                      onPressed?.call(TestMenu.subMenu01);
                    },
                    child: Text(TestMenu.subMenu01.label),
                  ),
                ],
                builder: (BuildContext context, MenuController controller, Widget? child) {
                  return ElevatedButton(
                    focusNode: focusNode,
                    onPressed: () {
                      if (controller.isOpen) {
                        controller.close();
                      } else {
                        controller.open();
                      }
                      onPressed?.call(TestMenu.anchorButton);
                    },
                    child: child,
                  );
                },
                child: Text(TestMenu.anchorButton.label),
              ),
            ],
          ),
        ),
      ),
    );
  }

  Future<TestGesture> hoverOver(WidgetTester tester, Finder finder) async {
    final TestGesture gesture = await tester.createGesture(kind: PointerDeviceKind.mouse);
    await gesture.moveTo(tester.getCenter(finder));
    await tester.pumpAndSettle();
    return gesture;
  }

  Material getMenuBarMaterial(WidgetTester tester) {
    return tester.widget<Material>(
      find.descendant(of: findMenuPanels(), matching: find.byType(Material)).first,
    );
  }

  RenderObject getOverlayColor(WidgetTester tester) {
    return tester.allRenderObjects.firstWhere(
      (RenderObject object) => object.runtimeType.toString() == '_RenderInkFeatures',
    );
  }

  TextStyle iconStyle(WidgetTester tester, IconData icon) {
    final RichText iconRichText = tester.widget<RichText>(
      find.descendant(of: find.byIcon(icon), matching: find.byType(RichText)),
    );
    return iconRichText.text.style!;
  }

  testWidgets('Menu responds to density changes', (WidgetTester tester) async {
    Widget buildMenu({VisualDensity? visualDensity = VisualDensity.standard}) {
      return MaterialApp(
        theme: ThemeData(visualDensity: visualDensity, useMaterial3: false),
        home: Material(
          child: Column(
            children: <Widget>[
              MenuBar(children: createTestMenus(onPressed: onPressed)),
              const Expanded(child: Placeholder()),
            ],
          ),
        ),
      );
    }

    await tester.pumpWidget(buildMenu());
    await tester.pump();

    expect(
      tester.getRect(find.byType(MenuBar)),
      equals(const Rect.fromLTRB(145.0, 0.0, 655.0, 48.0)),
    );

    // Open and make sure things are the right size.
    await tester.tap(find.text(TestMenu.mainMenu1.label));
    await tester.pump();

    expect(
      tester.getRect(find.byType(MenuBar)),
      equals(const Rect.fromLTRB(145.0, 0.0, 655.0, 48.0)),
    );
    expect(
      tester.getRect(find.byType(MenuBar)),
      equals(const Rect.fromLTRB(145.0, 0.0, 655.0, 48.0)),
    );
    expect(
      tester.getRect(find.widgetWithText(MenuItemButton, TestMenu.subMenu10.label)),
      equals(const Rect.fromLTRB(257.0, 56.0, 471.0, 104.0)),
    );
    expect(
      tester.getRect(
        find
            .ancestor(of: find.text(TestMenu.subMenu10.label), matching: find.byType(Material))
            .at(1),
      ),
      equals(const Rect.fromLTRB(257.0, 48.0, 471.0, 208.0)),
    );

    // Test compact visual density (-2, -2).
    await tester.pumpWidget(Container());
    await tester.pumpWidget(buildMenu(visualDensity: VisualDensity.compact));
    await tester.pump();

    // The original horizontal padding with standard visual density for menu buttons are 12 px, and the total length
    // for the menu bar is (655 - 145) = 510.
    // There are 4 buttons in the test menu bar, and with compact visual density,
    // the padding will reduce by abs(2 * (-2)) = 4. So the total length
    // now should reduce by abs(4 * 2 * (-4)) = 32, which would be 510 - 32 = 478, and
    // 478 = 639 - 161
    expect(
      tester.getRect(find.byType(MenuBar)),
      equals(const Rect.fromLTRB(161.0, 0.0, 639.0, 40.0)),
    );

    // Open and make sure things are the right size.
    await tester.tap(find.text(TestMenu.mainMenu1.label));
    await tester.pump();

    expect(
      tester.getRect(find.byType(MenuBar)),
      equals(const Rect.fromLTRB(161.0, 0.0, 639.0, 40.0)),
    );
    expect(
      tester.getRect(find.byType(MenuBar)),
      equals(const Rect.fromLTRB(161.0, 0.0, 639.0, 40.0)),
    );
    expect(
      tester.getRect(find.widgetWithText(MenuItemButton, TestMenu.subMenu10.label)),
      equals(const Rect.fromLTRB(265.0, 48.0, 467.0, 88.0)),
    );
    expect(
      tester.getRect(
        find
            .ancestor(of: find.text(TestMenu.subMenu10.label), matching: find.byType(Material))
            .at(1),
      ),
      equals(const Rect.fromLTRB(265.0, 40.0, 467.0, 176.0)),
    );

    await tester.pumpWidget(Container());
    await tester.pumpWidget(
      buildMenu(visualDensity: const VisualDensity(horizontal: 2.0, vertical: 2.0)),
    );
    await tester.pump();

    // Similarly, there are 4 buttons in the test menu bar, and with (2, 2) visual density,
    // the padding will increase by abs(2 * 4) = 8. So the total length for buttons
    // should increase by abs(4 * 2 * 8) = 64. The horizontal padding for the menu bar
    // increases by 2 * 8, so the total width increases to 510 + 64 + 16 = 590, and
    // 590 = 695 - 105
    expect(
      tester.getRect(find.byType(MenuBar)),
      equals(const Rect.fromLTRB(105.0, 0.0, 695.0, 56.0)),
    );

    // Open and make sure things are the right size.
    await tester.tap(find.text(TestMenu.mainMenu1.label));
    await tester.pump();

    expect(
      tester.getRect(find.byType(MenuBar)),
      equals(const Rect.fromLTRB(105.0, 0.0, 695.0, 56.0)),
    );
    expect(
      tester.getRect(find.widgetWithText(MenuItemButton, TestMenu.subMenu10.label)),
      equals(const Rect.fromLTRB(257.0, 64.0, 491.0, 120.0)),
    );
    expect(
      tester.getRect(
        find
            .ancestor(of: find.text(TestMenu.subMenu10.label), matching: find.byType(Material))
            .at(1),
      ),
      equals(const Rect.fromLTRB(249.0, 56.0, 499.0, 240.0)),
    );
  });

  testWidgets('Menu defaults', (WidgetTester tester) async {
    final ThemeData themeData = ThemeData();
    await tester.pumpWidget(
      MaterialApp(
        theme: themeData,
        home: Material(
          child: MenuBar(
            controller: controller,
            children: createTestMenus(onPressed: onPressed, onOpen: onOpen, onClose: onClose),
          ),
        ),
      ),
    );

    // Menu bar (horizontal menu).
    Finder menuMaterial = find
        .ancestor(of: find.byType(TextButton), matching: find.byType(Material))
        .first;

    Material material = tester.widget<Material>(menuMaterial);
    expect(opened, isEmpty);
    expect(material.color, themeData.colorScheme.surfaceContainer);
    expect(material.shadowColor, themeData.colorScheme.shadow);
    expect(material.surfaceTintColor, Colors.transparent);
    expect(material.elevation, 3.0);
    expect(
      material.shape,
      const RoundedRectangleBorder(borderRadius: BorderRadius.all(Radius.circular(4.0))),
    );

    Finder buttonMaterial = find
        .descendant(of: find.byType(TextButton), matching: find.byType(Material))
        .first;
    material = tester.widget<Material>(buttonMaterial);
    expect(material.color, Colors.transparent);
    expect(material.elevation, 0.0);
    expect(material.shape, const RoundedRectangleBorder());
    expect(material.textStyle?.color, themeData.colorScheme.onSurface);
    expect(material.textStyle?.fontSize, 14.0);
    expect(material.textStyle?.height, 1.43);

    // Vertical menu.
    await tester.tap(find.text(TestMenu.mainMenu1.label));
    await tester.pump();

    menuMaterial = find
        .ancestor(
          of: find.widgetWithText(TextButton, TestMenu.subMenu10.label),
          matching: find.byType(Material),
        )
        .first;

    material = tester.widget<Material>(menuMaterial);
    expect(opened.last, equals(TestMenu.mainMenu1));
    expect(material.color, themeData.colorScheme.surfaceContainer);
    expect(material.shadowColor, themeData.colorScheme.shadow);
    expect(material.surfaceTintColor, Colors.transparent);
    expect(material.elevation, 3.0);
    expect(
      material.shape,
      const RoundedRectangleBorder(borderRadius: BorderRadius.all(Radius.circular(4.0))),
    );

    buttonMaterial = find
        .descendant(
          of: find.widgetWithText(TextButton, TestMenu.subMenu10.label),
          matching: find.byType(Material),
        )
        .first;
    material = tester.widget<Material>(buttonMaterial);
    expect(material.color, Colors.transparent);
    expect(material.elevation, 0.0);
    expect(material.shape, const RoundedRectangleBorder());
    expect(material.textStyle?.color, themeData.colorScheme.onSurface);
    expect(material.textStyle?.fontSize, 14.0);
    expect(material.textStyle?.height, 1.43);

    await tester.tap(find.text(TestMenu.mainMenu0.label));
    await tester.pump();
    expect(find.byIcon(Icons.add), findsOneWidget);
    final RichText iconRichText = tester.widget<RichText>(
      find.descendant(of: find.byIcon(Icons.add), matching: find.byType(RichText)),
    );
    expect(iconRichText.text.style?.color, themeData.colorScheme.onSurfaceVariant);
  });

  testWidgets('Menu defaults - disabled', (WidgetTester tester) async {
    final ThemeData themeData = ThemeData();
    await tester.pumpWidget(
      MaterialApp(
        theme: themeData,
        home: Material(
          child: MenuBar(
            controller: controller,
            children: createTestMenus(onPressed: onPressed, onOpen: onOpen, onClose: onClose),
          ),
        ),
      ),
    );

    // Menu bar (horizontal menu).
    Finder menuMaterial = find
        .ancestor(
          of: find.widgetWithText(TextButton, TestMenu.mainMenu5.label),
          matching: find.byType(Material),
        )
        .first;

    Material material = tester.widget<Material>(menuMaterial);
    expect(opened, isEmpty);
    expect(material.color, themeData.colorScheme.surfaceContainer);
    expect(material.shadowColor, themeData.colorScheme.shadow);
    expect(material.surfaceTintColor, Colors.transparent);
    expect(material.elevation, 3.0);
    expect(
      material.shape,
      const RoundedRectangleBorder(borderRadius: BorderRadius.all(Radius.circular(4.0))),
    );

    Finder buttonMaterial = find
        .descendant(
          of: find.widgetWithText(TextButton, TestMenu.mainMenu5.label),
          matching: find.byType(Material),
        )
        .first;
    material = tester.widget<Material>(buttonMaterial);
    expect(material.color, Colors.transparent);
    expect(material.elevation, 0.0);
    expect(material.shape, const RoundedRectangleBorder());
    expect(material.textStyle?.color, themeData.colorScheme.onSurface.withOpacity(0.38));

    // Vertical menu.
    await tester.tap(find.text(TestMenu.mainMenu2.label));
    await tester.pump();

    menuMaterial = find
        .ancestor(
          of: find.widgetWithText(TextButton, TestMenu.subMenu20.label),
          matching: find.byType(Material),
        )
        .first;

    material = tester.widget<Material>(menuMaterial);
    expect(material.color, themeData.colorScheme.surfaceContainer);
    expect(material.shadowColor, themeData.colorScheme.shadow);
    expect(material.surfaceTintColor, Colors.transparent);
    expect(material.elevation, 3.0);
    expect(
      material.shape,
      const RoundedRectangleBorder(borderRadius: BorderRadius.all(Radius.circular(4.0))),
    );

    buttonMaterial = find
        .descendant(
          of: find.widgetWithText(TextButton, TestMenu.subMenu20.label),
          matching: find.byType(Material),
        )
        .first;
    material = tester.widget<Material>(buttonMaterial);
    expect(material.color, Colors.transparent);
    expect(material.elevation, 0.0);
    expect(material.shape, const RoundedRectangleBorder());
    expect(material.textStyle?.color, themeData.colorScheme.onSurface.withOpacity(0.38));

    expect(find.byIcon(Icons.ac_unit), findsOneWidget);
    final RichText iconRichText = tester.widget<RichText>(
      find.descendant(of: find.byIcon(Icons.ac_unit), matching: find.byType(RichText)),
    );
    expect(iconRichText.text.style?.color, themeData.colorScheme.onSurface.withOpacity(0.38));
  });

  testWidgets('Menu scrollbar inherits ScrollbarTheme', (WidgetTester tester) async {
    const ScrollbarThemeData scrollbarTheme = ScrollbarThemeData(
      thumbColor: MaterialStatePropertyAll<Color?>(Color(0xffff0000)),
      thumbVisibility: MaterialStatePropertyAll<bool?>(true),
    );
    await tester.pumpWidget(
      MaterialApp(
        theme: ThemeData(scrollbarTheme: scrollbarTheme),
        home: Material(
          child: MenuBar(
            children: <Widget>[
              SubmenuButton(
                menuChildren: <Widget>[
                  MenuItemButton(
                    style: ButtonStyle(
                      minimumSize: WidgetStateProperty.all<Size>(const Size.fromHeight(1000)),
                    ),
                    onPressed: () {},
                    child: const Text('Category'),
                  ),
                ],
                child: const Text('Main Menu'),
              ),
            ],
          ),
        ),
      ),
    );

    await tester.tap(find.text('Main Menu'));
    await tester.pumpAndSettle();

    // Test Scrollbar thumb color.
    expect(find.byType(Scrollbar).last, paints..rrect(color: const Color(0xffff0000)));

    // Close the menu.
    await tester.tapAt(const Offset(10.0, 10.0));
    await tester.pumpAndSettle();

    await tester.pumpWidget(
      MaterialApp(
        theme: ThemeData(scrollbarTheme: scrollbarTheme),
        home: Material(
          child: ScrollbarTheme(
            data: scrollbarTheme.copyWith(
              thumbColor: const MaterialStatePropertyAll<Color?>(Color(0xff00ff00)),
            ),
            child: MenuBar(
              children: <Widget>[
                SubmenuButton(
                  menuChildren: <Widget>[
                    MenuItemButton(
                      style: ButtonStyle(
                        minimumSize: WidgetStateProperty.all<Size>(const Size.fromHeight(1000)),
                      ),
                      onPressed: () {},
                      child: const Text('Category'),
                    ),
                  ],
                  child: const Text('Main Menu'),
                ),
              ],
            ),
          ),
        ),
      ),
    );

    await tester.tap(find.text('Main Menu'));
    await tester.pumpAndSettle();

    // Scrollbar thumb color should be updated.
    expect(find.byType(Scrollbar).last, paints..rrect(color: const Color(0xff00ff00)));
  }, variant: TargetPlatformVariant.desktop());

  testWidgets('Focus is returned to previous focus before invoking onPressed', (
    WidgetTester tester,
  ) async {
    final FocusNode buttonFocus = FocusNode(debugLabel: 'Button Focus');
    addTearDown(buttonFocus.dispose);
    FocusNode? focusInOnPressed;

    void onMenuSelected(TestMenu item) {
      focusInOnPressed = FocusManager.instance.primaryFocus;
    }

    await tester.pumpWidget(
      MaterialApp(
        home: Material(
          child: Column(
            children: <Widget>[
              MenuBar(
                controller: controller,
                children: createTestMenus(onPressed: onMenuSelected),
              ),
              ElevatedButton(
                autofocus: true,
                onPressed: () {},
                focusNode: buttonFocus,
                child: const Text('Press Me'),
              ),
            ],
          ),
        ),
      ),
    );

    await tester.pump();
    expect(FocusManager.instance.primaryFocus, equals(buttonFocus));

    await tester.tap(find.text(TestMenu.mainMenu1.label));
    await tester.pump();

    await tester.tap(find.text(TestMenu.subMenu11.label));
    await tester.pump();

    await tester.tap(find.text(TestMenu.subSubMenu110.label));
    await tester.pump();

    expect(focusInOnPressed, equals(buttonFocus));
    expect(FocusManager.instance.primaryFocus, equals(buttonFocus));
  });

  group('Menu functions', () {
    testWidgets('basic menu structure', (WidgetTester tester) async {
      await tester.pumpWidget(
        MaterialApp(
          home: Material(
            child: MenuBar(
              controller: controller,
              children: createTestMenus(onPressed: onPressed, onOpen: onOpen, onClose: onClose),
            ),
          ),
        ),
      );

      expect(find.text(TestMenu.mainMenu0.label), findsOneWidget);
      expect(find.text(TestMenu.mainMenu1.label), findsOneWidget);
      expect(find.text(TestMenu.mainMenu2.label), findsOneWidget);
      expect(find.text(TestMenu.subMenu10.label), findsNothing);
      expect(find.text(TestMenu.subSubMenu110.label), findsNothing);
      expect(opened, isEmpty);

      await tester.tap(find.text(TestMenu.mainMenu1.label));
      await tester.pump();

      expect(find.text(TestMenu.mainMenu0.label), findsOneWidget);
      expect(find.text(TestMenu.mainMenu1.label), findsOneWidget);
      expect(find.text(TestMenu.mainMenu2.label), findsOneWidget);
      expect(find.text(TestMenu.subMenu10.label), findsOneWidget);
      expect(find.text(TestMenu.subMenu11.label), findsOneWidget);
      expect(find.text(TestMenu.subMenu12.label), findsOneWidget);
      expect(find.text(TestMenu.subSubMenu110.label), findsNothing);
      expect(find.text(TestMenu.subSubMenu111.label), findsNothing);
      expect(find.text(TestMenu.subSubMenu112.label), findsNothing);
      expect(opened.last, equals(TestMenu.mainMenu1));
      opened.clear();

      await tester.tap(find.text(TestMenu.subMenu11.label));
      await tester.pump();

      expect(find.text(TestMenu.mainMenu0.label), findsOneWidget);
      expect(find.text(TestMenu.mainMenu1.label), findsOneWidget);
      expect(find.text(TestMenu.mainMenu2.label), findsOneWidget);
      expect(find.text(TestMenu.subMenu10.label), findsOneWidget);
      expect(find.text(TestMenu.subMenu11.label), findsOneWidget);
      expect(find.text(TestMenu.subMenu12.label), findsOneWidget);
      expect(find.text(TestMenu.subSubMenu110.label), findsOneWidget);
      expect(find.text(TestMenu.subSubMenu111.label), findsOneWidget);
      expect(find.text(TestMenu.subSubMenu112.label), findsOneWidget);
      expect(opened.last, equals(TestMenu.subMenu11));
    });

    testWidgets('geometry', (WidgetTester tester) async {
      await tester.pumpWidget(
        MaterialApp(
          theme: ThemeData(useMaterial3: false),
          home: Material(
            child: Column(
              children: <Widget>[
                Row(
                  children: <Widget>[
                    Expanded(
                      child: MenuBar(children: createTestMenus(onPressed: onPressed)),
                    ),
                  ],
                ),
                const Expanded(child: Placeholder()),
              ],
            ),
          ),
        ),
      );
      await tester.pump();

      expect(tester.getRect(find.byType(MenuBar)), equals(const Rect.fromLTRB(0, 0, 800, 48)));

      // Open and make sure things are the right size.
      await tester.tap(find.text(TestMenu.mainMenu1.label));
      await tester.pump();

      expect(tester.getRect(find.byType(MenuBar)), equals(const Rect.fromLTRB(0, 0, 800, 48)));
      expect(
        tester.getRect(find.text(TestMenu.subMenu10.label)),
        equals(const Rect.fromLTRB(124.0, 73.0, 314.0, 87.0)),
      );
      expect(
        tester.getRect(
          find
              .ancestor(of: find.text(TestMenu.subMenu10.label), matching: find.byType(Material))
              .at(1),
        ),
        equals(const Rect.fromLTRB(112.0, 48.0, 326.0, 208.0)),
      );

      // Test menu bar size when not expanded.
      await tester.pumpWidget(
        MaterialApp(
          home: Material(
            child: Column(
              children: <Widget>[
                MenuBar(children: createTestMenus(onPressed: onPressed)),
                const Expanded(child: Placeholder()),
              ],
            ),
          ),
        ),
      );
      await tester.pump();

      expect(
        tester.getRect(find.byType(MenuBar)),
        equals(const Rect.fromLTRB(145.0, 0.0, 655.0, 48.0)),
      );
    });

    testWidgets('geometry with RTL direction', (WidgetTester tester) async {
      await tester.pumpWidget(
        MaterialApp(
          theme: ThemeData(useMaterial3: false),
          home: Material(
            child: Directionality(
              textDirection: TextDirection.rtl,
              child: Column(
                children: <Widget>[
                  Row(
                    children: <Widget>[
                      Expanded(
                        child: MenuBar(children: createTestMenus(onPressed: onPressed)),
                      ),
                    ],
                  ),
                  const Expanded(child: Placeholder()),
                ],
              ),
            ),
          ),
        ),
      );
      await tester.pump();

      expect(tester.getRect(find.byType(MenuBar)), equals(const Rect.fromLTRB(0, 0, 800, 48)));

      // Open and make sure things are the right size.
      await tester.tap(find.text(TestMenu.mainMenu1.label));
      await tester.pump();

      expect(tester.getRect(find.byType(MenuBar)), equals(const Rect.fromLTRB(0, 0, 800, 48)));
      expect(
        tester.getRect(find.text(TestMenu.subMenu10.label)),
        equals(const Rect.fromLTRB(486.0, 73.0, 676.0, 87.0)),
      );
      expect(
        tester.getRect(
          find
              .ancestor(of: find.text(TestMenu.subMenu10.label), matching: find.byType(Material))
              .at(1),
        ),
        equals(const Rect.fromLTRB(474.0, 48.0, 688.0, 208.0)),
      );

      // Close and make sure it goes back where it was.
      await tester.tap(find.text(TestMenu.mainMenu1.label));
      await tester.pump();

      expect(tester.getRect(find.byType(MenuBar)), equals(const Rect.fromLTRB(0, 0, 800, 48)));

      // Test menu bar size when not expanded.
      await tester.pumpWidget(
        MaterialApp(
          home: Material(
            child: Directionality(
              textDirection: TextDirection.rtl,
              child: Column(
                children: <Widget>[
                  MenuBar(children: createTestMenus(onPressed: onPressed)),
                  const Expanded(child: Placeholder()),
                ],
              ),
            ),
          ),
        ),
      );
      await tester.pump();

      expect(
        tester.getRect(find.byType(MenuBar)),
        equals(const Rect.fromLTRB(145.0, 0.0, 655.0, 48.0)),
      );
    });

    testWidgets('menu alignment and offset in LTR', (WidgetTester tester) async {
      await tester.pumpWidget(buildTestApp());

      final Rect buttonRect = tester.getRect(find.byType(ElevatedButton));
      expect(buttonRect, equals(const Rect.fromLTRB(328.0, 14.0, 472.0, 62.0)));

      final Finder findMenuScope = find
          .ancestor(of: find.byKey(menuItemKey), matching: find.byType(FocusScope))
          .first;

      // Open the menu and make sure things are the right size, in the right place.
      await tester.tap(find.text('Press Me'));
      await tester.pump();
      expect(tester.getRect(findMenuScope), equals(const Rect.fromLTRB(328.0, 62.0, 602.0, 174.0)));

      await tester.pumpWidget(buildTestApp(alignment: AlignmentDirectional.topStart));
      await tester.pump();
      expect(tester.getRect(findMenuScope), equals(const Rect.fromLTRB(328.0, 14.0, 602.0, 126.0)));

      await tester.pumpWidget(buildTestApp(alignment: AlignmentDirectional.center));
      await tester.pump();
      expect(tester.getRect(findMenuScope), equals(const Rect.fromLTRB(400.0, 38.0, 674.0, 150.0)));

      await tester.pumpWidget(buildTestApp(alignment: AlignmentDirectional.bottomEnd));
      await tester.pump();
      expect(tester.getRect(findMenuScope), equals(const Rect.fromLTRB(472.0, 62.0, 746.0, 174.0)));

      await tester.pumpWidget(buildTestApp(alignment: AlignmentDirectional.topStart));
      await tester.pump();

      final Rect menuRect = tester.getRect(findMenuScope);
      await tester.pumpWidget(
        buildTestApp(
          alignment: AlignmentDirectional.topStart,
          alignmentOffset: const Offset(10, 20),
        ),
      );
      await tester.pump();
      final Rect offsetMenuRect = tester.getRect(findMenuScope);
      expect(offsetMenuRect.topLeft - menuRect.topLeft, equals(const Offset(10, 20)));
    });

    testWidgets('menu alignment and offset in RTL', (WidgetTester tester) async {
      await tester.pumpWidget(buildTestApp(textDirection: TextDirection.rtl));

      final Rect buttonRect = tester.getRect(find.byType(ElevatedButton));
      expect(buttonRect, equals(const Rect.fromLTRB(328.0, 14.0, 472.0, 62.0)));

      final Finder findMenuScope = find
          .ancestor(of: find.text(TestMenu.subMenu00.label), matching: find.byType(FocusScope))
          .first;

      // Open the menu and make sure things are the right size, in the right place.
      await tester.tap(find.text('Press Me'));
      await tester.pump();
      expect(tester.getRect(findMenuScope), equals(const Rect.fromLTRB(198.0, 62.0, 472.0, 174.0)));

      await tester.pumpWidget(
        buildTestApp(textDirection: TextDirection.rtl, alignment: AlignmentDirectional.topStart),
      );
      await tester.pump();
      expect(tester.getRect(findMenuScope), equals(const Rect.fromLTRB(198.0, 14.0, 472.0, 126.0)));

      await tester.pumpWidget(
        buildTestApp(textDirection: TextDirection.rtl, alignment: AlignmentDirectional.center),
      );
      await tester.pump();
      expect(tester.getRect(findMenuScope), equals(const Rect.fromLTRB(126.0, 38.0, 400.0, 150.0)));

      await tester.pumpWidget(
        buildTestApp(textDirection: TextDirection.rtl, alignment: AlignmentDirectional.bottomEnd),
      );
      await tester.pump();
      expect(tester.getRect(findMenuScope), equals(const Rect.fromLTRB(54.0, 62.0, 328.0, 174.0)));

      await tester.pumpWidget(
        buildTestApp(textDirection: TextDirection.rtl, alignment: AlignmentDirectional.topStart),
      );
      await tester.pump();

      final Rect menuRect = tester.getRect(findMenuScope);
      await tester.pumpWidget(
        buildTestApp(
          textDirection: TextDirection.rtl,
          alignment: AlignmentDirectional.topStart,
          alignmentOffset: const Offset(10, 20),
        ),
      );
      await tester.pump();
      expect(
        tester.getRect(findMenuScope).topLeft - menuRect.topLeft,
        equals(const Offset(-10, 20)),
      );
    });

    testWidgets('menu position in LTR', (WidgetTester tester) async {
      await tester.pumpWidget(buildTestApp(alignmentOffset: const Offset(100, 50)));

      final Rect buttonRect = tester.getRect(find.byType(ElevatedButton));
      expect(buttonRect, equals(const Rect.fromLTRB(328.0, 14.0, 472.0, 62.0)));

      final Finder findMenuScope = find
          .ancestor(of: find.text(TestMenu.subMenu00.label), matching: find.byType(FocusScope))
          .first;

      // Open the menu and make sure things are the right size, in the right place.
      await tester.tap(find.text('Press Me'));
      await tester.pump();
      expect(
        tester.getRect(findMenuScope),
        equals(const Rect.fromLTRB(428.0, 112.0, 702.0, 224.0)),
      );

      // Now move the menu by calling open() again with a local position on the
      // anchor.
      controller.open(position: const Offset(200, 200));
      await tester.pump();
      expect(
        tester.getRect(findMenuScope),
        equals(const Rect.fromLTRB(526.0, 214.0, 800.0, 326.0)),
      );
    });

    testWidgets('menu position in RTL', (WidgetTester tester) async {
      await tester.pumpWidget(
        buildTestApp(alignmentOffset: const Offset(100, 50), textDirection: TextDirection.rtl),
      );

      final Rect buttonRect = tester.getRect(find.byType(ElevatedButton));
      expect(buttonRect, equals(const Rect.fromLTRB(328.0, 14.0, 472.0, 62.0)));
      expect(buttonRect, equals(const Rect.fromLTRB(328.0, 14.0, 472.0, 62.0)));

      final Finder findMenuScope = find
          .ancestor(of: find.text(TestMenu.subMenu00.label), matching: find.byType(FocusScope))
          .first;

      // Open the menu and make sure things are the right size, in the right place.
      await tester.tap(find.text('Press Me'));
      await tester.pump();
      expect(tester.getRect(findMenuScope), equals(const Rect.fromLTRB(98.0, 112.0, 372.0, 224.0)));

      // Now move the menu by calling open() again with a local position on the
      // anchor.
      controller.open(position: const Offset(400, 200));
      await tester.pump();
      expect(
        tester.getRect(findMenuScope),
        equals(const Rect.fromLTRB(526.0, 214.0, 800.0, 326.0)),
      );
    });

    testWidgets('works with Padding around menu and overlay', (WidgetTester tester) async {
      await tester.pumpWidget(
        Padding(
          padding: const EdgeInsets.all(10.0),
          child: MaterialApp(
            theme: ThemeData(useMaterial3: false),
            home: Material(
              child: Column(
                children: <Widget>[
                  Padding(
                    padding: const EdgeInsets.all(12.0),
                    child: Row(
                      children: <Widget>[
                        Expanded(
                          child: MenuBar(children: createTestMenus(onPressed: onPressed)),
                        ),
                      ],
                    ),
                  ),
                  const Expanded(child: Placeholder()),
                ],
              ),
            ),
          ),
        ),
      );
      await tester.pump();

      expect(
        tester.getRect(find.byType(MenuBar)),
        equals(const Rect.fromLTRB(22.0, 22.0, 778.0, 70.0)),
      );

      // Open and make sure things are the right size.
      await tester.tap(find.text(TestMenu.mainMenu1.label));
      await tester.pump();

      expect(
        tester.getRect(find.byType(MenuBar)),
        equals(const Rect.fromLTRB(22.0, 22.0, 778.0, 70.0)),
      );
      expect(
        tester.getRect(find.text(TestMenu.subMenu10.label)),
        equals(const Rect.fromLTRB(146.0, 95.0, 336.0, 109.0)),
      );
      expect(
        tester.getRect(
          find
              .ancestor(of: find.text(TestMenu.subMenu10.label), matching: find.byType(Material))
              .at(1),
        ),
        equals(const Rect.fromLTRB(134.0, 70.0, 348.0, 230.0)),
      );

      // Close and make sure it goes back where it was.
      await tester.tap(find.text(TestMenu.mainMenu1.label));
      await tester.pump();

      expect(
        tester.getRect(find.byType(MenuBar)),
        equals(const Rect.fromLTRB(22.0, 22.0, 778.0, 70.0)),
      );
    });

    testWidgets('works with Padding around menu and overlay with RTL direction', (
      WidgetTester tester,
    ) async {
      await tester.pumpWidget(
        Padding(
          padding: const EdgeInsets.all(10.0),
          child: MaterialApp(
            theme: ThemeData(useMaterial3: false),
            home: Material(
              child: Directionality(
                textDirection: TextDirection.rtl,
                child: Column(
                  children: <Widget>[
                    Padding(
                      padding: const EdgeInsets.all(12.0),
                      child: Row(
                        children: <Widget>[
                          Expanded(
                            child: MenuBar(children: createTestMenus(onPressed: onPressed)),
                          ),
                        ],
                      ),
                    ),
                    const Expanded(child: Placeholder()),
                  ],
                ),
              ),
            ),
          ),
        ),
      );
      await tester.pump();

      expect(
        tester.getRect(find.byType(MenuBar)),
        equals(const Rect.fromLTRB(22.0, 22.0, 778.0, 70.0)),
      );

      // Open and make sure things are the right size.
      await tester.tap(find.text(TestMenu.mainMenu1.label));
      await tester.pump();

      expect(
        tester.getRect(find.byType(MenuBar)),
        equals(const Rect.fromLTRB(22.0, 22.0, 778.0, 70.0)),
      );
      expect(
        tester.getRect(find.text(TestMenu.subMenu10.label)),
        equals(const Rect.fromLTRB(464.0, 95.0, 654.0, 109.0)),
      );
      expect(
        tester.getRect(
          find
              .ancestor(of: find.text(TestMenu.subMenu10.label), matching: find.byType(Material))
              .at(1),
        ),
        equals(const Rect.fromLTRB(452.0, 70.0, 666.0, 230.0)),
      );

      // Close and make sure it goes back where it was.
      await tester.tap(find.text(TestMenu.mainMenu1.label));
      await tester.pump();

      expect(
        tester.getRect(find.byType(MenuBar)),
        equals(const Rect.fromLTRB(22.0, 22.0, 778.0, 70.0)),
      );
    });

    testWidgets('visual attributes can be set', (WidgetTester tester) async {
      await tester.pumpWidget(
        MaterialApp(
          home: Material(
            child: Column(
              children: <Widget>[
                Row(
                  children: <Widget>[
                    Expanded(
                      child: MenuBar(
                        style: MenuStyle(
                          elevation: WidgetStateProperty.all<double?>(10),
                          backgroundColor: const MaterialStatePropertyAll<Color>(Colors.red),
                        ),
                        children: createTestMenus(onPressed: onPressed),
                      ),
                    ),
                  ],
                ),
                const Expanded(child: Placeholder()),
              ],
            ),
          ),
        ),
      );
      expect(tester.getRect(findMenuPanels()), equals(const Rect.fromLTRB(0.0, 0.0, 800.0, 48.0)));
      final Material material = getMenuBarMaterial(tester);
      expect(material.elevation, equals(10));
      expect(material.color, equals(Colors.red));
    });

    testWidgets('MenuAnchor clip behavior', (WidgetTester tester) async {
      await tester.pumpWidget(
        MaterialApp(
          home: Material(
            child: Center(
              child: MenuAnchor(
                menuChildren: const <Widget>[MenuItemButton(child: Text('Button 1'))],
                builder: (BuildContext context, MenuController controller, Widget? child) {
                  return FilledButton(
                    onPressed: () {
                      controller.open();
                    },
                    child: const Text('Tap me'),
                  );
                },
              ),
            ),
          ),
        ),
      );
      await tester.tap(find.text('Tap me'));
      await tester.pump();

      // Test default clip behavior.
      expect(getMenuBarMaterial(tester).clipBehavior, equals(Clip.hardEdge));

      // Close the menu.
      await tester.tapAt(const Offset(10.0, 10.0));
      await tester.pumpAndSettle();
      await tester.pumpWidget(
        MaterialApp(
          home: Material(
            child: Center(
              child: MenuAnchor(
                clipBehavior: Clip.antiAlias,
                menuChildren: const <Widget>[MenuItemButton(child: Text('Button 1'))],
                builder: (BuildContext context, MenuController controller, Widget? child) {
                  return FilledButton(
                    onPressed: () {
                      controller.open();
                    },
                    child: const Text('Tap me'),
                  );
                },
              ),
            ),
          ),
        ),
      );
      await tester.tap(find.text('Tap me'));
      await tester.pump();

      // Test custom clip behavior.
      expect(getMenuBarMaterial(tester).clipBehavior, equals(Clip.antiAlias));
    });

    testWidgets('open and close works', (WidgetTester tester) async {
      await tester.pumpWidget(
        MaterialApp(
          home: Material(
            child: MenuBar(
              controller: controller,
              children: createTestMenus(onPressed: onPressed, onOpen: onOpen, onClose: onClose),
            ),
          ),
        ),
      );

      expect(opened, isEmpty);
      expect(closed, isEmpty);

      await tester.tap(find.text(TestMenu.mainMenu1.label));
      await tester.pump();
      expect(opened, equals(<TestMenu>[TestMenu.mainMenu1]));
      expect(closed, isEmpty);
      opened.clear();
      closed.clear();

      await tester.tap(find.text(TestMenu.subMenu11.label));
      await tester.pump();

      expect(opened, equals(<TestMenu>[TestMenu.subMenu11]));
      expect(closed, isEmpty);
      opened.clear();
      closed.clear();

      await tester.tap(find.text(TestMenu.subMenu11.label));
      await tester.pump();

      expect(opened, isEmpty);
      expect(closed, equals(<TestMenu>[TestMenu.subMenu11]));
      opened.clear();
      closed.clear();

      await tester.tap(find.text(TestMenu.mainMenu0.label));
      await tester.pump();

      expect(opened, equals(<TestMenu>[TestMenu.mainMenu0]));
      expect(closed, equals(<TestMenu>[TestMenu.mainMenu1]));
    });

    testWidgets('Menus close and consume tap when open and tapped outside', (
      WidgetTester tester,
    ) async {
      await tester.pumpWidget(
        buildTestApp(
          consumesOutsideTap: true,
          onPressed: onPressed,
          onOpen: onOpen,
          onClose: onClose,
        ),
      );

      expect(opened, isEmpty);
      expect(closed, isEmpty);

      // Doesn't consume tap when the menu is closed.
      await tester.tap(find.text(TestMenu.outsideButton.label));
      await tester.pump();
      expect(selected, equals(<TestMenu>[TestMenu.outsideButton]));
      selected.clear();

      await tester.tap(find.text(TestMenu.anchorButton.label));
      await tester.pump();
      expect(opened, equals(<TestMenu>[TestMenu.anchorButton]));
      expect(closed, isEmpty);
      expect(selected, equals(<TestMenu>[TestMenu.anchorButton]));
      opened.clear();
      closed.clear();
      selected.clear();

      await tester.tap(find.text(TestMenu.outsideButton.label));
      await tester.pump();

      expect(opened, isEmpty);
      expect(closed, equals(<TestMenu>[TestMenu.anchorButton]));
      // When the menu is open, don't expect the outside button to be selected:
      // it's supposed to consume the key down.
      expect(selected, isEmpty);
      selected.clear();
      opened.clear();
      closed.clear();
    });

    testWidgets("Menus close and don't consume tap when open and tapped outside", (
      WidgetTester tester,
    ) async {
      await tester.pumpWidget(buildTestApp(onPressed: onPressed, onOpen: onOpen, onClose: onClose));

      expect(opened, isEmpty);
      expect(closed, isEmpty);

      // Doesn't consume tap when the menu is closed.
      await tester.tap(find.text(TestMenu.outsideButton.label));
      await tester.pump();
      expect(selected, equals(<TestMenu>[TestMenu.outsideButton]));
      selected.clear();

      await tester.tap(find.text(TestMenu.anchorButton.label));
      await tester.pump();
      expect(opened, equals(<TestMenu>[TestMenu.anchorButton]));
      expect(closed, isEmpty);
      expect(selected, equals(<TestMenu>[TestMenu.anchorButton]));
      opened.clear();
      closed.clear();
      selected.clear();

      await tester.tap(find.text(TestMenu.outsideButton.label));
      await tester.pump();

      expect(opened, isEmpty);
      expect(closed, equals(<TestMenu>[TestMenu.anchorButton]));
      // Because consumesOutsideTap is false, this is expected to receive its
      // tap.
      expect(selected, equals(<TestMenu>[TestMenu.outsideButton]));
      selected.clear();
      opened.clear();
      closed.clear();
    });

    testWidgets('select works', (WidgetTester tester) async {
      await tester.pumpWidget(
        MaterialApp(
          home: Material(
            child: MenuBar(
              controller: controller,
              children: createTestMenus(onPressed: onPressed, onOpen: onOpen, onClose: onClose),
            ),
          ),
        ),
      );

      await tester.tap(find.text(TestMenu.mainMenu1.label));
      await tester.pump();

      await tester.tap(find.text(TestMenu.subMenu11.label));
      await tester.pump();

      expect(opened, equals(<TestMenu>[TestMenu.mainMenu1, TestMenu.subMenu11]));
      opened.clear();
      await tester.tap(find.text(TestMenu.subSubMenu110.label));
      await tester.pump();

      expect(selected, equals(<TestMenu>[TestMenu.subSubMenu110]));

      // Selecting a non-submenu item should close all the menus.
      expect(opened, isEmpty);
      expect(find.text(TestMenu.subSubMenu110.label), findsNothing);
      expect(find.text(TestMenu.subMenu11.label), findsNothing);
    });

    testWidgets('diagnostics', (WidgetTester tester) async {
      const MenuItemButton item = MenuItemButton(
        shortcut: SingleActivator(LogicalKeyboardKey.keyA),
        child: Text('label2'),
      );
      final MenuBar menuBar = MenuBar(
        controller: controller,
        style: const MenuStyle(
          backgroundColor: MaterialStatePropertyAll<Color>(Colors.red),
          elevation: MaterialStatePropertyAll<double?>(10.0),
        ),
        children: const <Widget>[item],
      );

      await tester.pumpWidget(MaterialApp(home: Material(child: menuBar)));
      await tester.pump();

      final DiagnosticPropertiesBuilder builder = DiagnosticPropertiesBuilder();
      menuBar.debugFillProperties(builder);

      final List<String> description = builder.properties
          .where((DiagnosticsNode node) => !node.isFiltered(DiagnosticLevel.info))
          .map((DiagnosticsNode node) => node.toString())
          .toList();

      expect(
        description.join('\n'),
        equalsIgnoringHashCodes(
          'style: MenuStyle#00000(backgroundColor: WidgetStatePropertyAll(MaterialColor(primary value: ${const Color(0xfff44336)})), elevation: WidgetStatePropertyAll(10.0))\n'
          'clipBehavior: Clip.none',
        ),
      );
    });
    testWidgets('menus can be traversed multiple times', (WidgetTester tester) async {
      // Regression test for https://github.com/flutter/flutter/issues/150334
      await tester.pumpWidget(
        MaterialApp(
          home: Material(
            child: Column(
              children: <Widget>[
                MenuItemButton(
                  autofocus: true,
                  onPressed: () {},
                  child: const Text('External Focus'),
                ),
                MenuBar(
                  controller: controller,
                  children: createTestMenus(onPressed: onPressed, onOpen: onOpen, onClose: onClose),
                ),
              ],
            ),
          ),
        ),
      );

      listenForFocusChanges();

      // Have to open a menu initially to start things going.
      await tester.tap(find.text(TestMenu.mainMenu1.label));
      await tester.pump();
      expect(focusedMenu, equals('SubmenuButton(Text("Menu 1"))'));

      await tester.sendKeyEvent(LogicalKeyboardKey.arrowDown);
      expect(focusedMenu, equals('MenuItemButton(Text("Sub Menu 10"))'));

      await tester.sendKeyEvent(LogicalKeyboardKey.arrowDown);
      expect(focusedMenu, equals('SubmenuButton(Text("Sub Menu 11"))'));

      await tester.sendKeyEvent(LogicalKeyboardKey.escape);
      await tester.pump();
      expect(focusedMenu, equals('MenuItemButton(Text("External Focus"))'));

      await tester.tap(find.text(TestMenu.mainMenu1.label));
      await tester.pump();
      expect(focusedMenu, equals('SubmenuButton(Text("Menu 1"))'));

      await tester.sendKeyEvent(LogicalKeyboardKey.arrowDown);
      expect(focusedMenu, equals('MenuItemButton(Text("Sub Menu 10"))'));

      await tester.sendKeyEvent(LogicalKeyboardKey.arrowDown);
      expect(focusedMenu, equals('SubmenuButton(Text("Sub Menu 11"))'));
    });

    testWidgets('keyboard tab traversal works', (WidgetTester tester) async {
      await tester.pumpWidget(
        MaterialApp(
          home: Material(
            child: Column(
              children: <Widget>[
                MenuBar(
                  controller: controller,
                  children: createTestMenus(onPressed: onPressed, onOpen: onOpen, onClose: onClose),
                ),
                const Expanded(child: Placeholder()),
              ],
            ),
          ),
        ),
      );

      listenForFocusChanges();

      // Have to open a menu initially to start things going.
      await tester.tap(find.text(TestMenu.mainMenu0.label));
      await tester.pumpAndSettle();

      expect(focusedMenu, equals('SubmenuButton(Text("Menu 0"))'));
      await tester.sendKeyEvent(LogicalKeyboardKey.tab);
      await tester.pump();
      expect(focusedMenu, equals('SubmenuButton(Text("Menu 1"))'));
      await tester.sendKeyEvent(LogicalKeyboardKey.tab);
      await tester.pump();
      expect(focusedMenu, equals('SubmenuButton(Text("Menu 2"))'));
      await tester.sendKeyEvent(LogicalKeyboardKey.tab);
      await tester.pump();
      expect(focusedMenu, equals('SubmenuButton(Text("Menu 0"))'));

      await tester.sendKeyDownEvent(LogicalKeyboardKey.shiftLeft);
      await tester.sendKeyEvent(LogicalKeyboardKey.tab);
      await tester.pump();
      expect(focusedMenu, equals('SubmenuButton(Text("Menu 2"))'));
      await tester.sendKeyEvent(LogicalKeyboardKey.tab);
      await tester.pump();
      expect(focusedMenu, equals('SubmenuButton(Text("Menu 1"))'));
      await tester.sendKeyEvent(LogicalKeyboardKey.tab);
      await tester.pump();
      expect(focusedMenu, equals('SubmenuButton(Text("Menu 0"))'));
      await tester.sendKeyUpEvent(LogicalKeyboardKey.shiftLeft);
      opened.clear();
      closed.clear();

      // Test closing a menu with enter.
      await tester.sendKeyEvent(LogicalKeyboardKey.enter);
      await tester.pump();
      expect(opened, isEmpty);
      expect(closed, <TestMenu>[TestMenu.mainMenu0]);
    });

    testWidgets('keyboard directional traversal works', (WidgetTester tester) async {
      await tester.pumpWidget(
        MaterialApp(
          home: Material(
            child: MenuBar(
              controller: controller,
              children: createTestMenus(onPressed: onPressed, onOpen: onOpen, onClose: onClose),
            ),
          ),
        ),
      );

      listenForFocusChanges();

      // Have to open a menu initially to start things going.
      await tester.tap(find.text(TestMenu.mainMenu0.label));
      await tester.pumpAndSettle();

      await tester.sendKeyEvent(LogicalKeyboardKey.arrowRight);
      await tester.pump();
      expect(focusedMenu, equals('SubmenuButton(Text("Menu 1"))'));

      await tester.sendKeyEvent(LogicalKeyboardKey.arrowDown);
      expect(focusedMenu, equals('MenuItemButton(Text("Sub Menu 10"))'));

      await tester.sendKeyEvent(LogicalKeyboardKey.arrowDown);
      expect(focusedMenu, equals('SubmenuButton(Text("Sub Menu 11"))'));

      await tester.sendKeyEvent(LogicalKeyboardKey.arrowDown);
      expect(focusedMenu, equals('MenuItemButton(Text("Sub Menu 12"))'));

      await tester.sendKeyEvent(LogicalKeyboardKey.arrowDown);
      expect(focusedMenu, equals('MenuItemButton(Text("Sub Menu 12"))'));

      await tester.sendKeyEvent(LogicalKeyboardKey.arrowUp);
      await tester.pump();
      expect(focusedMenu, equals('SubmenuButton(Text("Sub Menu 11"))'));

      // Open the next submenu.
      await tester.sendKeyEvent(LogicalKeyboardKey.arrowRight);
      await tester.pump();
      expect(focusedMenu, equals('MenuItemButton(Text("Sub Sub Menu 110"))'));

      // Go back, close the submenu.
      await tester.sendKeyEvent(LogicalKeyboardKey.arrowLeft);
      await tester.pump();
      expect(focusedMenu, equals('SubmenuButton(Text("Sub Menu 11"))'));

      // Move up, should close the submenu.
      await tester.sendKeyEvent(LogicalKeyboardKey.arrowUp);
      await tester.pump();
      expect(focusedMenu, equals('MenuItemButton(Text("Sub Menu 10"))'));

      // Move down, should reopen the submenu.
      await tester.sendKeyEvent(LogicalKeyboardKey.arrowDown);
      await tester.pump();
      expect(focusedMenu, equals('SubmenuButton(Text("Sub Menu 11"))'));

      // Open the next submenu again.
      await tester.sendKeyEvent(LogicalKeyboardKey.arrowRight);
      await tester.pump();
      expect(focusedMenu, equals('MenuItemButton(Text("Sub Sub Menu 110"))'));

      await tester.sendKeyEvent(LogicalKeyboardKey.arrowDown);
      expect(focusedMenu, equals('MenuItemButton(Text("Sub Sub Menu 111"))'));

      await tester.sendKeyEvent(LogicalKeyboardKey.arrowDown);
      expect(focusedMenu, equals('MenuItemButton(Text("Sub Sub Menu 112"))'));

      await tester.sendKeyEvent(LogicalKeyboardKey.arrowDown);
      expect(focusedMenu, equals('MenuItemButton(Text("Sub Sub Menu 113"))'));

      await tester.sendKeyEvent(LogicalKeyboardKey.arrowDown);
      expect(focusedMenu, equals('MenuItemButton(Text("Sub Sub Menu 113"))'));

      // Since this is a leaf off of a vertical menu, moving left should
      // return to this menu's parent button.
      await tester.sendKeyEvent(LogicalKeyboardKey.arrowLeft);
      expect(focusedMenu, equals('SubmenuButton(Text("Sub Menu 11"))'));

      // Moving left while in a first-level submenu should focus the
      // previous top-level menubar anchor.
      await tester.sendKeyEvent(LogicalKeyboardKey.arrowLeft);
      await tester.pump();
      expect(focusedMenu, equals('SubmenuButton(Text("Menu 0"))'));

      await tester.sendKeyEvent(LogicalKeyboardKey.arrowRight);
      await tester.pump();
      expect(focusedMenu, equals('SubmenuButton(Text("Menu 1"))'));

      // Pressing arrowup from a top-level menubar anchor should focus the last
      // item in that anchor's submenu.
      await tester.sendKeyEvent(LogicalKeyboardKey.arrowUp);
      expect(focusedMenu, equals('MenuItemButton(Text("Sub Menu 12"))'));

      await tester.sendKeyEvent(LogicalKeyboardKey.arrowUp);
      expect(focusedMenu, equals('SubmenuButton(Text("Sub Menu 11"))'));
      await tester.pump();

      // Enter the submenu.
      await tester.sendKeyEvent(LogicalKeyboardKey.arrowRight);
      expect(focusedMenu, equals('MenuItemButton(Text("Sub Sub Menu 110"))'));

      // Move to next top-level menu button.
      await tester.sendKeyEvent(LogicalKeyboardKey.arrowRight);
      await tester.pump();
      expect(focusedMenu, equals('SubmenuButton(Text("Menu 2"))'));
    });

    testWidgets('keyboard directional traversal works in RTL mode', (WidgetTester tester) async {
      await tester.pumpWidget(
        MaterialApp(
          home: Directionality(
            textDirection: TextDirection.rtl,
            child: Material(
              child: MenuBar(
                controller: controller,
                children: createTestMenus(onPressed: onPressed, onOpen: onOpen, onClose: onClose),
              ),
            ),
          ),
        ),
      );

      listenForFocusChanges();

      // Have to open a menu initially to start things going.
      await tester.tap(find.text(TestMenu.mainMenu0.label));
      await tester.pump();

      await tester.sendKeyEvent(LogicalKeyboardKey.arrowLeft);
      expect(focusedMenu, equals('SubmenuButton(Text("Menu 1"))'));

      await tester.sendKeyEvent(LogicalKeyboardKey.arrowDown);
      await tester.pump();
      expect(focusedMenu, equals('SubmenuButton(Text("Menu 1"))'));

      await tester.sendKeyEvent(LogicalKeyboardKey.arrowDown);
      expect(focusedMenu, equals('MenuItemButton(Text("Sub Menu 10"))'));

      await tester.sendKeyEvent(LogicalKeyboardKey.arrowDown);
      expect(focusedMenu, equals('SubmenuButton(Text("Sub Menu 11"))'));

      await tester.sendKeyEvent(LogicalKeyboardKey.arrowDown);
      expect(focusedMenu, equals('MenuItemButton(Text("Sub Menu 12"))'));

      await tester.sendKeyEvent(LogicalKeyboardKey.arrowDown);
      expect(focusedMenu, equals('MenuItemButton(Text("Sub Menu 12"))'));

      await tester.sendKeyEvent(LogicalKeyboardKey.arrowUp);
      await tester.pump();
      expect(focusedMenu, equals('SubmenuButton(Text("Sub Menu 11"))'));

      // Open the next submenu.
      await tester.sendKeyEvent(LogicalKeyboardKey.arrowLeft);
      await tester.pump();
      expect(focusedMenu, equals('MenuItemButton(Text("Sub Sub Menu 110"))'));

      // Go back, close the submenu.
      await tester.sendKeyEvent(LogicalKeyboardKey.arrowRight);
      await tester.pump();
      expect(focusedMenu, equals('SubmenuButton(Text("Sub Menu 11"))'));

      // Move up, should close the submenu.
      await tester.sendKeyEvent(LogicalKeyboardKey.arrowUp);
      await tester.pump();
      expect(focusedMenu, equals('MenuItemButton(Text("Sub Menu 10"))'));

      // Move down, should reopen the submenu.
      await tester.sendKeyEvent(LogicalKeyboardKey.arrowDown);
      await tester.pump();
      expect(focusedMenu, equals('SubmenuButton(Text("Sub Menu 11"))'));

      // Open the next submenu again.
      await tester.sendKeyEvent(LogicalKeyboardKey.arrowLeft);
      await tester.pump();
      expect(focusedMenu, equals('MenuItemButton(Text("Sub Sub Menu 110"))'));

      await tester.sendKeyEvent(LogicalKeyboardKey.arrowDown);
      expect(focusedMenu, equals('MenuItemButton(Text("Sub Sub Menu 111"))'));

      await tester.sendKeyEvent(LogicalKeyboardKey.arrowDown);
      expect(focusedMenu, equals('MenuItemButton(Text("Sub Sub Menu 112"))'));

      await tester.sendKeyEvent(LogicalKeyboardKey.arrowDown);
      expect(focusedMenu, equals('MenuItemButton(Text("Sub Sub Menu 113"))'));

      await tester.sendKeyEvent(LogicalKeyboardKey.arrowDown);
      expect(focusedMenu, equals('MenuItemButton(Text("Sub Sub Menu 113"))'));

      // Since this is a leaf off of a vertical menu, moving right should
      // return to this menu's parent button.
      await tester.sendKeyEvent(LogicalKeyboardKey.arrowRight);
      expect(focusedMenu, equals('SubmenuButton(Text("Sub Menu 11"))'));

      // Moving left while in a first-level submenu should focus the
      // previous top-level menubar anchor.
      await tester.sendKeyEvent(LogicalKeyboardKey.arrowRight);
      await tester.pump();
      expect(focusedMenu, equals('SubmenuButton(Text("Menu 0"))'));

      await tester.sendKeyEvent(LogicalKeyboardKey.arrowLeft);
      await tester.pump();
      expect(focusedMenu, equals('SubmenuButton(Text("Menu 1"))'));

      // Pressing arrowup from a top-level menubar anchor should focus the last
      // item in that anchor's submenu.
      await tester.sendKeyEvent(LogicalKeyboardKey.arrowUp);
      expect(focusedMenu, equals('MenuItemButton(Text("Sub Menu 12"))'));

      await tester.sendKeyEvent(LogicalKeyboardKey.arrowUp);
      await tester.pump();
      expect(focusedMenu, equals('SubmenuButton(Text("Sub Menu 11"))'));

      // Enter the submenu.
      await tester.sendKeyEvent(LogicalKeyboardKey.arrowLeft);
      expect(focusedMenu, equals('MenuItemButton(Text("Sub Sub Menu 110"))'));

      // Move to next top-level menu button.
      await tester.sendKeyEvent(LogicalKeyboardKey.arrowLeft);
      await tester.pump();
      expect(focusedMenu, equals('SubmenuButton(Text("Menu 2"))'));
    });

    testWidgets('MenuAnchor tab traversal works', (WidgetTester tester) async {
      // Regression test for https://github.com/flutter/flutter/issues/144381
      final FocusNode buttonFocusNode = FocusNode(debugLabel: TestMenu.anchorButton.label);
      addTearDown(buttonFocusNode.dispose);
      await tester.pumpWidget(
        MaterialApp(
          home: Material(
            child: Column(
              children: <Widget>[
                MenuAnchor(
                  childFocusNode: buttonFocusNode,
                  menuChildren: <Widget>[
                    MenuItemButton(onPressed: () {}, child: const Text('start')),
                    ...createTestMenus(onPressed: onPressed, onOpen: onOpen, onClose: onClose),
                  ],
                  builder: (BuildContext context, MenuController controller, Widget? child) {
                    return TextButton(
                      focusNode: buttonFocusNode,
                      onPressed: () {
                        if (controller.isOpen) {
                          controller.close();
                        } else {
                          controller.open();
                        }
                      },
                      child: Text(TestMenu.anchorButton.label),
                    );
                  },
                ),
              ],
            ),
          ),
        ),
      );

      listenForFocusChanges();

      await tester.sendKeyEvent(LogicalKeyboardKey.tab);
      await tester.pump();
      expect(focusedMenu, equals(TestMenu.anchorButton.label));

      await tester.sendKeyEvent(LogicalKeyboardKey.enter);
      await tester.pump();
      expect(focusedMenu, equals(TestMenu.anchorButton.label));

      // Directional traversal doesn't work until a menu item is focused.
      // To start focusing, hover over the first menu item.
      await hoverOver(tester, find.text('start'));
      await tester.pump();
      expect(focusedMenu, equals('MenuItemButton(Text("start"))'));

      await tester.sendKeyEvent(LogicalKeyboardKey.tab);
      await tester.pump();
      expect(focusedMenu, equals('SubmenuButton(Text("Menu 0"))'));

      await tester.sendKeyEvent(LogicalKeyboardKey.tab);
      await tester.pump();
      expect(focusedMenu, equals('SubmenuButton(Text("Menu 1"))'));

      await tester.sendKeyEvent(LogicalKeyboardKey.tab);
      await tester.pump();
      expect(focusedMenu, equals('SubmenuButton(Text("Menu 2"))'));

      await tester.sendKeyEvent(LogicalKeyboardKey.tab);
      await tester.pump();
      expect(focusedMenu, equals('MenuItemButton(Text("start"))'));

      await tester.sendKeyDownEvent(LogicalKeyboardKey.shiftLeft);
      await tester.sendKeyEvent(LogicalKeyboardKey.tab);
      await tester.pump();
      expect(focusedMenu, equals('SubmenuButton(Text("Menu 2"))'));

      await tester.sendKeyEvent(LogicalKeyboardKey.tab);
      await tester.pump();
      expect(focusedMenu, equals('SubmenuButton(Text("Menu 1"))'));

      await tester.sendKeyEvent(LogicalKeyboardKey.tab);
      await tester.pump();
      expect(focusedMenu, equals('SubmenuButton(Text("Menu 0"))'));

      await tester.sendKeyUpEvent(LogicalKeyboardKey.shiftLeft);
      opened.clear();
      closed.clear();

      // Test closing a menu with enter.
      await tester.sendKeyEvent(LogicalKeyboardKey.enter);
      await tester.pump();
      expect(opened, isEmpty);
      expect(closed, <TestMenu>[TestMenu.mainMenu0]);
    });

    testWidgets('MenuAnchor LTR directional traversal works', (WidgetTester tester) async {
      final FocusNode buttonFocusNode = FocusNode(debugLabel: TestMenu.anchorButton.label);
      addTearDown(buttonFocusNode.dispose);
      await tester.pumpWidget(
        MaterialApp(
          home: Material(
            child: Column(
              children: <Widget>[
                MenuAnchor(
                  childFocusNode: buttonFocusNode,
                  menuChildren: <Widget>[
                    MenuItemButton(onPressed: () {}, child: const Text('start')),
                    ...createTestMenus(onPressed: onPressed, onOpen: onOpen, onClose: onClose),
                  ],
                  builder: (BuildContext context, MenuController controller, Widget? child) {
                    return TextButton(
                      focusNode: buttonFocusNode,
                      onPressed: () {
                        if (controller.isOpen) {
                          controller.close();
                        } else {
                          controller.open();
                        }
                      },
                      child: const Text('Open'),
                    );
                  },
                ),
              ],
            ),
          ),
        ),
      );

      listenForFocusChanges();

      await tester.sendKeyEvent(LogicalKeyboardKey.tab);
      expect(focusedMenu, equals(TestMenu.anchorButton.label));

      await tester.sendKeyEvent(LogicalKeyboardKey.enter);
      await tester.pump();
      expect(focusedMenu, equals(TestMenu.anchorButton.label));
      expect(find.text('start'), findsOneWidget);

      // Directional traversal doesn't work until a menu item is focused.
      // To start focusing, hover over the first menu item.
      await hoverOver(tester, find.text('start'));
      await tester.pump();
      expect(focusedMenu, equals('MenuItemButton(Text("start"))'));

      await tester.sendKeyEvent(LogicalKeyboardKey.arrowDown);
      await tester.pump();
      expect(focusedMenu, equals('SubmenuButton(Text("Menu 0"))'));
      expect(find.text('Sub Menu 00'), findsOne);

      await tester.sendKeyEvent(LogicalKeyboardKey.arrowLeft);
      await tester.pump();
      expect(focusedMenu, equals('SubmenuButton(Text("Menu 0"))'));

      await tester.sendKeyEvent(LogicalKeyboardKey.arrowRight);
      await tester.pump();
      expect(focusedMenu, equals('MenuItemButton(Text("Sub Menu 00"))'));

      await tester.sendKeyEvent(LogicalKeyboardKey.arrowDown);
      expect(focusedMenu, equals('MenuItemButton(Text("Sub Menu 01"))'));

      await tester.sendKeyEvent(LogicalKeyboardKey.arrowDown);
      expect(focusedMenu, equals('MenuItemButton(Text("Sub Menu 02"))'));

      // We're at the deepest menu on a LTR menu, so arrow right should not change focus.
      await tester.sendKeyEvent(LogicalKeyboardKey.arrowRight);
      expect(focusedMenu, equals('MenuItemButton(Text("Sub Menu 02"))'));

      // Arrow left should move focus to the parent anchor.
      await tester.sendKeyEvent(LogicalKeyboardKey.arrowLeft);
      await tester.pump();
      expect(focusedMenu, equals('SubmenuButton(Text("Menu 0"))'));
      expect(find.text('Sub Menu 00'), findsNothing);

      // We're at the root menu, so arrow left should not change focus and
      // should not open the submenu.
      await tester.sendKeyEvent(LogicalKeyboardKey.arrowLeft);
      expect(focusedMenu, equals('SubmenuButton(Text("Menu 0"))'));
      expect(find.text('Sub Menu 00'), findsNothing);

      // Open the submenu again.
      await tester.sendKeyEvent(LogicalKeyboardKey.space);
      await tester.pump();
      expect(focusedMenu, equals('SubmenuButton(Text("Menu 0"))'));
      expect(find.text('Sub Menu 00'), findsOne);

      // Close all menus.
      await tester.sendKeyEvent(LogicalKeyboardKey.escape);
      await tester.pump();
      expect(focusedMenu, equals(TestMenu.anchorButton.label));
      expect(find.byType(MenuItemButton), findsNothing);
    });

    testWidgets('MenuAnchor RTL directional traversal works', (WidgetTester tester) async {
      // Regression test for https://github.com/flutter/flutter/issues/119532
      final FocusNode buttonFocusNode = FocusNode(debugLabel: TestMenu.anchorButton.label);
      addTearDown(buttonFocusNode.dispose);
      await tester.pumpWidget(
        MaterialApp(
          home: Directionality(
            textDirection: TextDirection.rtl,
            child: Material(
              child: Column(
                children: <Widget>[
                  MenuAnchor(
                    childFocusNode: buttonFocusNode,
                    menuChildren: <Widget>[
                      MenuItemButton(onPressed: () {}, child: const Text('start')),
                      ...createTestMenus(onPressed: onPressed, onOpen: onOpen, onClose: onClose),
                    ],
                    builder: (BuildContext context, MenuController controller, Widget? child) {
                      return TextButton(
                        focusNode: buttonFocusNode,
                        onPressed: () {
                          if (controller.isOpen) {
                            controller.close();
                          } else {
                            controller.open();
                          }
                        },
                        child: const Text('Open'),
                      );
                    },
                  ),
                ],
              ),
            ),
          ),
        ),
      );

      listenForFocusChanges();

      await tester.sendKeyEvent(LogicalKeyboardKey.tab);
      expect(focusedMenu, equals(TestMenu.anchorButton.label));

      await tester.sendKeyEvent(LogicalKeyboardKey.enter);
      await tester.pump();
      expect(focusedMenu, equals(TestMenu.anchorButton.label));
      expect(find.text('start'), findsOneWidget);

      // Directional traversal doesn't work until a menu item is focused.
      // To start focusing, hover over the first menu item.
      await hoverOver(tester, find.text('start'));
      await tester.pump();
      expect(focusedMenu, equals('MenuItemButton(Text("start"))'));

      await tester.sendKeyEvent(LogicalKeyboardKey.arrowDown);
      await tester.pump();
      expect(focusedMenu, equals('SubmenuButton(Text("Menu 0"))'));
      expect(find.text('Sub Menu 00'), findsOne);

      await tester.sendKeyEvent(LogicalKeyboardKey.arrowRight);
      await tester.pump();
      expect(focusedMenu, equals('SubmenuButton(Text("Menu 0"))'));

      await tester.sendKeyEvent(LogicalKeyboardKey.arrowLeft);
      await tester.pump();
      expect(focusedMenu, equals('MenuItemButton(Text("Sub Menu 00"))'));

      await tester.sendKeyEvent(LogicalKeyboardKey.arrowDown);
      expect(focusedMenu, equals('MenuItemButton(Text("Sub Menu 01"))'));

      await tester.sendKeyEvent(LogicalKeyboardKey.arrowDown);
      expect(focusedMenu, equals('MenuItemButton(Text("Sub Menu 02"))'));

      // We're at the deepest menu on a RTL menu, so arrow left should not change focus.
      await tester.sendKeyEvent(LogicalKeyboardKey.arrowLeft);
      expect(focusedMenu, equals('MenuItemButton(Text("Sub Menu 02"))'));

      // Arrow right should move focus to the parent anchor.
      await tester.sendKeyEvent(LogicalKeyboardKey.arrowRight);
      await tester.pump();
      expect(focusedMenu, equals('SubmenuButton(Text("Menu 0"))'));
      expect(find.text('Sub Menu 00'), findsNothing);

      // We're at the root menu, so arrow right should not change focus and
      // should not open the submenu.
      await tester.sendKeyEvent(LogicalKeyboardKey.arrowRight);
      expect(focusedMenu, equals('SubmenuButton(Text("Menu 0"))'));
      expect(find.text('Sub Menu 00'), findsNothing);

      // Open the submenu again.
      await tester.sendKeyEvent(LogicalKeyboardKey.space);
      await tester.pump();
      expect(focusedMenu, equals('SubmenuButton(Text("Menu 0"))'));
      expect(find.text('Sub Menu 00'), findsOne);

      // Close all menus.
      await tester.sendKeyEvent(LogicalKeyboardKey.escape);
      await tester.pump();
      expect(focusedMenu, equals(TestMenu.anchorButton.label));
      expect(find.byType(MenuItemButton), findsNothing);
    });

    testWidgets('hover traversal works', (WidgetTester tester) async {
      await tester.pumpWidget(
        MaterialApp(
          home: Material(
            child: MenuBar(
              controller: controller,
              children: createTestMenus(onPressed: onPressed, onOpen: onOpen, onClose: onClose),
            ),
          ),
        ),
      );

      listenForFocusChanges();

      // Hovering when the menu is not yet open does nothing.
      await hoverOver(tester, find.text(TestMenu.mainMenu0.label));
      await tester.pump();
      expect(focusedMenu, isNull);

      // Have to open a menu initially to start things going.
      await tester.tap(find.text(TestMenu.mainMenu0.label));
      await tester.pump();
      expect(focusedMenu, equals('SubmenuButton(Text("Menu 0"))'));

      // Hovering when the menu is already  open does nothing.
      await hoverOver(tester, find.text(TestMenu.mainMenu0.label));
      await tester.pump();
      expect(focusedMenu, equals('SubmenuButton(Text("Menu 0"))'));

      // Hovering over the other main menu items opens them now.
      await hoverOver(tester, find.text(TestMenu.mainMenu2.label));
      await tester.pump();
      expect(focusedMenu, equals('SubmenuButton(Text("Menu 2"))'));

      await hoverOver(tester, find.text(TestMenu.mainMenu1.label));
      await tester.pump();
      expect(focusedMenu, equals('SubmenuButton(Text("Menu 1"))'));

      // Hovering over the menu items focuses them.
      await hoverOver(tester, find.text(TestMenu.subMenu10.label));
      await tester.pump();
      expect(focusedMenu, equals('MenuItemButton(Text("Sub Menu 10"))'));

      await hoverOver(tester, find.text(TestMenu.subMenu11.label));
      await tester.pump();
      expect(focusedMenu, equals('SubmenuButton(Text("Sub Menu 11"))'));

      await hoverOver(tester, find.text(TestMenu.subSubMenu110.label));
      await tester.pump();
      expect(focusedMenu, equals('MenuItemButton(Text("Sub Sub Menu 110"))'));
    });

    testWidgets('hover traversal invalidates directional focus scope data', (
      WidgetTester tester,
    ) async {
      // Regression test for https://github.com/flutter/flutter/issues/150910.
      await tester.pumpWidget(
        MaterialApp(
          home: Material(
            child: MenuBar(
              controller: controller,
              children: createTestMenus(onPressed: onPressed, onOpen: onOpen, onClose: onClose),
            ),
          ),
        ),
      );

      listenForFocusChanges();

      // Have to open a menu initially to start things going.
      await tester.tap(find.text(TestMenu.mainMenu1.label));
      await tester.pump();
      expect(focusedMenu, equals('SubmenuButton(Text("Menu 1"))'));

      await hoverOver(tester, find.text(TestMenu.subMenu12.label));
      await tester.pump();
      expect(focusedMenu, equals('MenuItemButton(Text("Sub Menu 12"))'));

      // Move pointer to disabled menu.
      await hoverOver(tester, find.text(TestMenu.mainMenu5.label));
      await tester.pump();
      expect(focusedMenu, equals('MenuItemButton(Text("Sub Menu 12"))'));

      await tester.sendKeyEvent(LogicalKeyboardKey.arrowUp);
      await tester.pump();
      expect(focusedMenu, equals('SubmenuButton(Text("Sub Menu 11"))'));

      await tester.sendKeyEvent(LogicalKeyboardKey.arrowUp);
      expect(focusedMenu, equals('MenuItemButton(Text("Sub Menu 10"))'));

      await hoverOver(tester, find.text(TestMenu.subMenu12.label));
      await tester.pump();
      expect(focusedMenu, equals('MenuItemButton(Text("Sub Menu 12"))'));

      await tester.sendKeyEvent(LogicalKeyboardKey.arrowDown);
      expect(focusedMenu, equals('MenuItemButton(Text("Sub Menu 12"))'));
    });

    testWidgets('scrolling does not trigger hover traversal', (WidgetTester tester) async {
      // Regression test for https://github.com/flutter/flutter/issues/150911.
      final GlobalKey scrolledMenuItemKey = GlobalKey();
      await tester.pumpWidget(
        MaterialApp(
          home: Material(
            child: MenuAnchor(
              style: const MenuStyle(fixedSize: WidgetStatePropertyAll<Size>(Size.fromHeight(200))),
              controller: controller,
              menuChildren: <Widget>[
                for (int i = 0; i < 20; i++)
                  MenuItemButton(
                    key: i == 15 ? scrolledMenuItemKey : null,
                    onPressed: () {},
                    child: Text('Item $i'),
                  ),
              ],
            ),
          ),
        ),
      );

      listenForFocusChanges();

      controller.open();
      await tester.pumpAndSettle();

      await hoverOver(tester, find.text('Item 1'));
      await tester.pump();
      expect(focusedMenu, equals('MenuItemButton(Text("Item 1"))'));

      // Scroll the menu while the pointer is over a menu item. The focus should
      // not change.
      tester.renderObject(find.text('Item 15')).showOnScreen();
      await tester.pumpAndSettle();
      expect(focusedMenu, equals('MenuItemButton(Text("Item 1"))'));

      // Traverse with the keyboard to test that the menu scrolls without hover
      // focus affecting the focused menu.
      for (int i = 2; i < 20; i++) {
        await tester.sendKeyEvent(LogicalKeyboardKey.arrowDown);
        await tester.pump();
        expect(focusedMenu, equals('MenuItemButton(Text("Item $i"))'));
      }
    });

    testWidgets('menus close on ancestor scroll', (WidgetTester tester) async {
      final ScrollController scrollController = ScrollController();
      addTearDown(scrollController.dispose);
      await tester.pumpWidget(
        MaterialApp(
          home: Material(
            child: SingleChildScrollView(
              controller: scrollController,
              child: Container(
                height: 1000,
                alignment: Alignment.center,
                child: MenuBar(
                  controller: controller,
                  children: createTestMenus(onPressed: onPressed, onOpen: onOpen, onClose: onClose),
                ),
              ),
            ),
          ),
        ),
      );

      await tester.tap(find.text(TestMenu.mainMenu0.label));
      await tester.pump();

      expect(opened, isNotEmpty);
      expect(closed, isEmpty);
      opened.clear();

      scrollController.jumpTo(1000);
      await tester.pump();

      expect(opened, isEmpty);
      expect(closed, isNotEmpty);
    });

    testWidgets('menus do not close on root menu internal scroll', (WidgetTester tester) async {
      // Regression test for https://github.com/flutter/flutter/issues/122168.
      final ScrollController scrollController = ScrollController();
      addTearDown(scrollController.dispose);
      bool rootOpened = false;

      await tester.pumpWidget(
        MaterialApp(
          theme: ThemeData(
            menuButtonTheme: MenuButtonThemeData(
              // Increase menu items height to make root menu scrollable.
              style: TextButton.styleFrom(minimumSize: const Size.fromHeight(200)),
            ),
          ),
          home: Material(
            child: SingleChildScrollView(
              controller: scrollController,
              child: Container(
                height: 1000,
                alignment: Alignment.topLeft,
                child: MenuAnchor(
                  controller: controller,
                  alignmentOffset: const Offset(0, 10),
                  builder: (BuildContext context, MenuController controller, Widget? child) {
                    return FilledButton.tonal(
                      onPressed: () {
                        if (controller.isOpen) {
                          controller.close();
                        } else {
                          controller.open();
                        }
                      },
                      child: const Text('Show menu'),
                    );
                  },
                  onOpen: () {
                    rootOpened = true;
                  },
                  onClose: () {
                    rootOpened = false;
                  },
                  menuChildren: createTestMenus(
                    onPressed: onPressed,
                    onOpen: onOpen,
                    onClose: onClose,
                    includeExtraGroups: true,
                  ),
                ),
              ),
            ),
          ),
        ),
      );

      await tester.tap(find.text('Show menu'));
      await tester.pump();
      expect(rootOpened, true);

      // Hover the first item.
      final TestPointer pointer = TestPointer(1, PointerDeviceKind.mouse);
      await tester.sendEventToBinding(
        pointer.hover(tester.getCenter(find.text(TestMenu.mainMenu0.label))),
      );
      await tester.pump();
      expect(opened, isNotEmpty);

      // Menus do not close on internal scroll.
      await tester.sendEventToBinding(pointer.scroll(const Offset(0.0, 30.0)));
      await tester.pump();
      expect(rootOpened, true);
      expect(closed, isEmpty);

      // Menus close on external scroll.
      scrollController.jumpTo(1000);
      await tester.pump();
      expect(rootOpened, false);
      expect(closed, isNotEmpty);
    });

    testWidgets('menus close on view size change', (WidgetTester tester) async {
      final ScrollController scrollController = ScrollController();
      addTearDown(scrollController.dispose);
      final MediaQueryData mediaQueryData = MediaQueryData.fromView(tester.view);

      Widget build(Size size) {
        return MaterialApp(
          home: Material(
            child: MediaQuery(
              data: mediaQueryData.copyWith(size: size),
              child: SingleChildScrollView(
                controller: scrollController,
                child: Container(
                  height: 1000,
                  alignment: Alignment.center,
                  child: MenuBar(
                    controller: controller,
                    children: createTestMenus(
                      onPressed: onPressed,
                      onOpen: onOpen,
                      onClose: onClose,
                    ),
                  ),
                ),
              ),
            ),
          ),
        );
      }

      await tester.pumpWidget(build(mediaQueryData.size));

      await tester.tap(find.text(TestMenu.mainMenu0.label));
      await tester.pump();

      expect(opened, isNotEmpty);
      expect(closed, isEmpty);
      opened.clear();

      const Size smallSize = Size(200, 200);
      await changeSurfaceSize(tester, smallSize);

      await tester.pumpWidget(build(smallSize));
      await tester.pump();

      expect(opened, isEmpty);
      expect(closed, isNotEmpty);
    });

    // Regression test for
    // https://github.com/flutter/flutter/issues/119532#issuecomment-2274705565.
    testWidgets('Shortcuts of MenuAnchor do not rely on WidgetsApp.shortcuts', (
      WidgetTester tester,
    ) async {
      // MenuAnchor used to rely on WidgetsApp.shortcuts for menu navigation,
      // which is a problem for Web because the Web uses a special set of
      // default shortcuts that define arrow keys as scrolling instead of
      // traversing, and therefore arrow keys won't enter submenus when the
      // focus is on MenuAnchor.
      //
      // This test verifies that `MenuAnchor`'s shortcuts continues to work even
      // when `WidgetsApp.shortcuts` contains nothing.

      final FocusNode childNode = FocusNode(debugLabel: 'Dropdown Inkwell');
      addTearDown(childNode.dispose);

      await tester.pumpWidget(
        MaterialApp(
          // Clear WidgetsApp.shortcuts to make sure MenuAnchor doesn't rely on
          // it.
          shortcuts: const <ShortcutActivator, Intent>{},
          home: Scaffold(
            body: MenuAnchor(
              childFocusNode: childNode,
              menuChildren: List<Widget>.generate(
                3,
                (int i) => MenuItemButton(child: Text('Submenu item $i'), onPressed: () {}),
              ),
              builder: (BuildContext context, MenuController controller, Widget? child) {
                return InkWell(
                  focusNode: childNode,
                  onTap: controller.open,
                  child: const Text('Main button'),
                );
              },
            ),
          ),
        ),
      );

      listenForFocusChanges();

      // Open the drop down menu and focus on the MenuAnchor.
      await tester.tap(find.text('Main button'));
      await tester.pumpAndSettle();
      expect(find.text('Submenu item 0'), findsOneWidget);

      // Press arrowDown, and the first submenu button should be focused.
      // This is the critical part. It used to not work on Web.
      await tester.sendKeyEvent(LogicalKeyboardKey.arrowDown);
      await tester.pump();
      expect(focusedMenu, equals('MenuItemButton(Text("Submenu item 0"))'));

      // Press arrowDown, and the second submenu button should be focused.
      await tester.sendKeyEvent(LogicalKeyboardKey.arrowDown);
      await tester.pump();
      expect(focusedMenu, equals('MenuItemButton(Text("Submenu item 1"))'));
    });
  });

  group('Accelerators', () {
    const Set<TargetPlatform> apple = <TargetPlatform>{TargetPlatform.macOS, TargetPlatform.iOS};
    final Set<TargetPlatform> nonApple = TargetPlatform.values.toSet().difference(apple);

    test('Accelerator markers are stripped properly', () {
      const Map<String, String> expected = <String, String>{
        'Plain String': 'Plain String',
        '&Simple Accelerator': 'Simple Accelerator',
        '&Multiple &Accelerators': 'Multiple Accelerators',
        'Whitespace & Accelerators': 'Whitespace  Accelerators',
        '&Quoted && Ampersand': 'Quoted & Ampersand',
        'Ampersand at End &': 'Ampersand at End ',
        '&&Multiple Ampersands &&& &&&A &&&&B &&&&': '&Multiple Ampersands & &A &&B &&',
        'Bohrium 𨨏 Code point U+28A0F': 'Bohrium 𨨏 Code point U+28A0F',
      };
      const List<int> expectedIndices = <int>[-1, 0, 0, -1, 0, -1, 24, -1];
      const List<bool> expectedHasAccelerator = <bool>[
        false,
        true,
        true,
        false,
        true,
        false,
        true,
        false,
      ];
      int acceleratorIndex = -1;
      int count = 0;
      for (final String key in expected.keys) {
        expect(
          MenuAcceleratorLabel.stripAcceleratorMarkers(
            key,
            setIndex: (int index) {
              acceleratorIndex = index;
            },
          ),
          equals(expected[key]),
          reason: "'$key' label doesn't match ${expected[key]}",
        );
        expect(
          acceleratorIndex,
          equals(expectedIndices[count]),
          reason: "'$key' index doesn't match ${expectedIndices[count]}",
        );
        expect(
          MenuAcceleratorLabel(key).hasAccelerator,
          equals(expectedHasAccelerator[count]),
          reason: "'$key' hasAccelerator isn't ${expectedHasAccelerator[count]}",
        );
        count += 1;
      }
    });

    testWidgets('can invoke menu items', (WidgetTester tester) async {
      await tester.pumpWidget(
        MaterialApp(
          home: Material(
            child: MenuBar(
              key: UniqueKey(),
              controller: controller,
              children: createTestMenus(
                onPressed: onPressed,
                onOpen: onOpen,
                onClose: onClose,
                accelerators: true,
              ),
            ),
          ),
        ),
      );

      await tester.sendKeyDownEvent(LogicalKeyboardKey.altLeft);
      await tester.pump();
      await tester.sendKeyEvent(LogicalKeyboardKey.keyM, character: 'm');
      await tester.pump();
      // Makes sure that identical accelerators in parent menu items don't
      // shadow the ones in the children.
      await tester.sendKeyEvent(LogicalKeyboardKey.keyM, character: 'm');
      await tester.sendKeyUpEvent(LogicalKeyboardKey.altLeft);
      await tester.pump();

      expect(opened, equals(<TestMenu>[TestMenu.mainMenu0]));
      expect(closed, equals(<TestMenu>[TestMenu.mainMenu0]));
      expect(selected, equals(<TestMenu>[TestMenu.subMenu00]));
      // Selecting a non-submenu item should close all the menus.
      expect(find.text(TestMenu.subMenu00.label), findsNothing);
      opened.clear();
      closed.clear();
      selected.clear();

      // Invoking several levels deep.
      await tester.sendKeyDownEvent(LogicalKeyboardKey.altRight);
      await tester.pump();
      await tester.sendKeyEvent(LogicalKeyboardKey.keyM, character: 'e');
      await tester.pump();
      await tester.sendKeyEvent(LogicalKeyboardKey.keyM, character: '1');
      await tester.pump();
      await tester.sendKeyEvent(LogicalKeyboardKey.keyM, character: '1');
      await tester.sendKeyUpEvent(LogicalKeyboardKey.altRight);
      await tester.pump();

      expect(opened, equals(<TestMenu>[TestMenu.mainMenu1, TestMenu.subMenu11]));
      expect(closed, equals(<TestMenu>[TestMenu.subMenu11, TestMenu.mainMenu1]));
      expect(selected, equals(<TestMenu>[TestMenu.subSubMenu111]));
      opened.clear();
      closed.clear();
      selected.clear();
    }, variant: TargetPlatformVariant(nonApple));

    testWidgets('can combine with regular keyboard navigation', (WidgetTester tester) async {
      await tester.pumpWidget(
        MaterialApp(
          home: Material(
            child: MenuBar(
              key: UniqueKey(),
              controller: controller,
              children: createTestMenus(
                onPressed: onPressed,
                onOpen: onOpen,
                onClose: onClose,
                accelerators: true,
              ),
            ),
          ),
        ),
      );

      // Combining accelerators and regular keyboard navigation works.
      await tester.sendKeyDownEvent(LogicalKeyboardKey.altLeft);
      await tester.pump();
      await tester.sendKeyEvent(LogicalKeyboardKey.keyM, character: 'e');
      await tester.pump();
      await tester.sendKeyEvent(LogicalKeyboardKey.keyM, character: '1');
      await tester.pump();
      await tester.sendKeyUpEvent(LogicalKeyboardKey.altLeft);
      await tester.pump();
      await tester.sendKeyEvent(LogicalKeyboardKey.arrowRight);
      await tester.pump();
      await tester.sendKeyEvent(LogicalKeyboardKey.enter);
      await tester.pump();

      expect(opened, equals(<TestMenu>[TestMenu.mainMenu1, TestMenu.subMenu11]));
      expect(closed, equals(<TestMenu>[TestMenu.subMenu11, TestMenu.mainMenu1]));
      expect(selected, equals(<TestMenu>[TestMenu.subSubMenu110]));
    }, variant: TargetPlatformVariant(nonApple));

    testWidgets('can combine with mouse', (WidgetTester tester) async {
      await tester.pumpWidget(
        MaterialApp(
          home: Material(
            child: MenuBar(
              key: UniqueKey(),
              controller: controller,
              children: createTestMenus(
                onPressed: onPressed,
                onOpen: onOpen,
                onClose: onClose,
                accelerators: true,
              ),
            ),
          ),
        ),
      );

      // Combining accelerators and regular keyboard navigation works.
      await tester.sendKeyDownEvent(LogicalKeyboardKey.altLeft);
      await tester.pump();
      await tester.sendKeyEvent(LogicalKeyboardKey.keyM, character: 'e');
      await tester.pump();
      await tester.sendKeyEvent(LogicalKeyboardKey.keyM, character: '1');
      await tester.pump();
      await tester.sendKeyUpEvent(LogicalKeyboardKey.altLeft);
      await tester.pump();
      await tester.tap(find.text(TestMenu.subSubMenu112.label));
      await tester.pump();

      expect(opened, equals(<TestMenu>[TestMenu.mainMenu1, TestMenu.subMenu11]));
      expect(closed, equals(<TestMenu>[TestMenu.subMenu11, TestMenu.mainMenu1]));
      expect(selected, equals(<TestMenu>[TestMenu.subSubMenu112]));
    }, variant: TargetPlatformVariant(nonApple));

    testWidgets("disabled items don't respond to accelerators", (WidgetTester tester) async {
      await tester.pumpWidget(
        MaterialApp(
          home: Material(
            child: MenuBar(
              key: UniqueKey(),
              controller: controller,
              children: createTestMenus(
                onPressed: onPressed,
                onOpen: onOpen,
                onClose: onClose,
                accelerators: true,
              ),
            ),
          ),
        ),
      );

      await tester.sendKeyDownEvent(LogicalKeyboardKey.altLeft);
      await tester.pump();
      await tester.sendKeyEvent(LogicalKeyboardKey.keyM, character: '5');
      await tester.pump();
      await tester.sendKeyUpEvent(LogicalKeyboardKey.altLeft);
      await tester.pump();

      expect(opened, isEmpty);
      expect(closed, isEmpty);
      expect(selected, isEmpty);
      // Selecting a non-submenu item should close all the menus.
      expect(find.text(TestMenu.subMenu00.label), findsNothing);
    }, variant: TargetPlatformVariant(nonApple));

    testWidgets("Apple platforms don't react to accelerators", (WidgetTester tester) async {
      await tester.pumpWidget(
        MaterialApp(
          home: Material(
            child: MenuBar(
              key: UniqueKey(),
              controller: controller,
              children: createTestMenus(
                onPressed: onPressed,
                onOpen: onOpen,
                onClose: onClose,
                accelerators: true,
              ),
            ),
          ),
        ),
      );

      await tester.sendKeyDownEvent(LogicalKeyboardKey.altLeft);
      await tester.pump();
      await tester.sendKeyEvent(LogicalKeyboardKey.keyM, character: 'm');
      await tester.pump();
      await tester.sendKeyEvent(LogicalKeyboardKey.keyM, character: 'm');
      await tester.sendKeyUpEvent(LogicalKeyboardKey.altLeft);
      await tester.pump();

      expect(opened, isEmpty);
      expect(closed, isEmpty);
      expect(selected, isEmpty);

      // Or with the option key equivalents.
      await tester.sendKeyDownEvent(LogicalKeyboardKey.altLeft);
      await tester.pump();
      await tester.sendKeyEvent(LogicalKeyboardKey.keyM, character: 'µ');
      await tester.pump();
      await tester.sendKeyEvent(LogicalKeyboardKey.keyM, character: 'µ');
      await tester.sendKeyUpEvent(LogicalKeyboardKey.altLeft);
      await tester.pump();

      expect(opened, isEmpty);
      expect(closed, isEmpty);
      expect(selected, isEmpty);
    }, variant: const TargetPlatformVariant(apple));
  });

  group('MenuController', () {
    testWidgets('Moving a controller to a new instance works', (WidgetTester tester) async {
      await tester.pumpWidget(
        MaterialApp(
          home: Material(
            child: MenuBar(key: UniqueKey(), controller: controller, children: createTestMenus()),
          ),
        ),
      );

      // Open a menu initially.
      await tester.tap(find.text(TestMenu.mainMenu1.label));
      await tester.pump();

      await tester.tap(find.text(TestMenu.subMenu11.label));
      await tester.pump();

      // Now pump a new menu with a different UniqueKey to dispose of the opened
      // menu's node, but keep the existing controller.
      await tester.pumpWidget(
        MaterialApp(
          home: Material(
            child: MenuBar(
              key: UniqueKey(),
              controller: controller,
              children: createTestMenus(includeExtraGroups: true),
            ),
          ),
        ),
      );
      await tester.pumpAndSettle();
    });

    testWidgets('closing via controller works', (WidgetTester tester) async {
      await tester.pumpWidget(
        MaterialApp(
          home: Material(
            child: MenuBar(
              controller: controller,
              children: createTestMenus(
                onPressed: onPressed,
                onOpen: onOpen,
                onClose: onClose,
                shortcuts: <TestMenu, MenuSerializableShortcut>{
                  TestMenu.subSubMenu110: const SingleActivator(
                    LogicalKeyboardKey.keyA,
                    control: true,
                  ),
                },
              ),
            ),
          ),
        ),
      );

      // Open a menu initially.
      await tester.tap(find.text(TestMenu.mainMenu1.label));
      await tester.pump();

      await tester.tap(find.text(TestMenu.subMenu11.label));
      await tester.pump();
      expect(opened, unorderedEquals(<TestMenu>[TestMenu.mainMenu1, TestMenu.subMenu11]));
      opened.clear();
      closed.clear();

      // Close menus using the controller.
      controller.close();
      await tester.pump();

      // The menu should go away,
      expect(closed, unorderedEquals(<TestMenu>[TestMenu.mainMenu1, TestMenu.subMenu11]));
      expect(opened, isEmpty);
    });
  });

  group('MenuItemButton', () {
    testWidgets('Shortcut mnemonics are displayed', (WidgetTester tester) async {
      await tester.pumpWidget(
        MaterialApp(
          home: Material(
            child: MenuBar(
              controller: controller,
              children: createTestMenus(
                shortcuts: <TestMenu, MenuSerializableShortcut>{
                  TestMenu.subSubMenu110: const SingleActivator(
                    LogicalKeyboardKey.keyA,
                    control: true,
                  ),
                  TestMenu.subSubMenu111: const SingleActivator(
                    LogicalKeyboardKey.keyB,
                    shift: true,
                  ),
                  TestMenu.subSubMenu112: const SingleActivator(LogicalKeyboardKey.keyC, alt: true),
                  TestMenu.subSubMenu113: const SingleActivator(
                    LogicalKeyboardKey.keyD,
                    meta: true,
                  ),
                },
              ),
            ),
          ),
        ),
      );

      // Open a menu initially.
      await tester.tap(find.text(TestMenu.mainMenu1.label));
      await tester.pump();

      await tester.tap(find.text(TestMenu.subMenu11.label));
      await tester.pump();

      Text mnemonic0 = tester.widget(findMnemonic(TestMenu.subSubMenu110.label));
      Text mnemonic1 = tester.widget(findMnemonic(TestMenu.subSubMenu111.label));
      Text mnemonic2 = tester.widget(findMnemonic(TestMenu.subSubMenu112.label));
      Text mnemonic3 = tester.widget(findMnemonic(TestMenu.subSubMenu113.label));

      switch (defaultTargetPlatform) {
        case TargetPlatform.android:
        case TargetPlatform.fuchsia:
        case TargetPlatform.linux:
          expect(mnemonic0.data, equals('Ctrl+A'));
          expect(mnemonic1.data, equals('Shift+B'));
          expect(mnemonic2.data, equals('Alt+C'));
          expect(mnemonic3.data, equals('Meta+D'));
        case TargetPlatform.windows:
          expect(mnemonic0.data, equals('Ctrl+A'));
          expect(mnemonic1.data, equals('Shift+B'));
          expect(mnemonic2.data, equals('Alt+C'));
          expect(mnemonic3.data, equals('Win+D'));
        case TargetPlatform.iOS:
        case TargetPlatform.macOS:
          expect(mnemonic0.data, equals('⌃ A'));
          expect(mnemonic1.data, equals('⇧ B'));
          expect(mnemonic2.data, equals('⌥ C'));
          expect(mnemonic3.data, equals('⌘ D'));
      }

      await tester.pumpWidget(
        MaterialApp(
          home: Material(
            child: MenuBar(
              controller: controller,
              children: createTestMenus(
                includeExtraGroups: true,
                shortcuts: <TestMenu, MenuSerializableShortcut>{
                  TestMenu.subSubMenu110: const SingleActivator(LogicalKeyboardKey.arrowRight),
                  TestMenu.subSubMenu111: const SingleActivator(LogicalKeyboardKey.arrowLeft),
                  TestMenu.subSubMenu112: const SingleActivator(LogicalKeyboardKey.arrowUp),
                  TestMenu.subSubMenu113: const SingleActivator(LogicalKeyboardKey.arrowDown),
                },
              ),
            ),
          ),
        ),
      );
      await tester.pumpAndSettle();

      mnemonic0 = tester.widget(findMnemonic(TestMenu.subSubMenu110.label));
      expect(mnemonic0.data, equals('→'));
      mnemonic1 = tester.widget(findMnemonic(TestMenu.subSubMenu111.label));
      expect(mnemonic1.data, equals('←'));
      mnemonic2 = tester.widget(findMnemonic(TestMenu.subSubMenu112.label));
      expect(mnemonic2.data, equals('↑'));
      mnemonic3 = tester.widget(findMnemonic(TestMenu.subSubMenu113.label));
      expect(mnemonic3.data, equals('↓'));

      // Try some weirder ones.
      await tester.pumpWidget(
        MaterialApp(
          home: Material(
            child: MenuBar(
              controller: controller,
              children: createTestMenus(
                shortcuts: <TestMenu, MenuSerializableShortcut>{
                  TestMenu.subSubMenu110: const SingleActivator(LogicalKeyboardKey.escape),
                  TestMenu.subSubMenu111: const SingleActivator(LogicalKeyboardKey.fn),
                  TestMenu.subSubMenu112: const SingleActivator(LogicalKeyboardKey.enter),
                },
              ),
            ),
          ),
        ),
      );
      await tester.pumpAndSettle();

      mnemonic0 = tester.widget(findMnemonic(TestMenu.subSubMenu110.label));
      expect(mnemonic0.data, equals('Esc'));
      mnemonic1 = tester.widget(findMnemonic(TestMenu.subSubMenu111.label));
      expect(mnemonic1.data, equals('Fn'));
      mnemonic2 = tester.widget(findMnemonic(TestMenu.subSubMenu112.label));
      expect(mnemonic2.data, equals('↵'));
    }, variant: TargetPlatformVariant.all());

    // Regression test for https://github.com/flutter/flutter/issues/145040.
    testWidgets('CharacterActivator shortcut mnemonics include modifiers', (
      WidgetTester tester,
    ) async {
      await tester.pumpWidget(
        MaterialApp(
          home: Material(
            child: MenuBar(
              controller: controller,
              children: createTestMenus(
                shortcuts: <TestMenu, MenuSerializableShortcut>{
                  TestMenu.subSubMenu110: const CharacterActivator('A', control: true),
                  TestMenu.subSubMenu111: const CharacterActivator('B', alt: true),
                  TestMenu.subSubMenu112: const CharacterActivator('C', meta: true),
                },
              ),
            ),
          ),
        ),
      );

      // Open a menu initially.
      await tester.tap(find.text(TestMenu.mainMenu1.label));
      await tester.pump();

      await tester.tap(find.text(TestMenu.subMenu11.label));
      await tester.pump();

      final Text mnemonic0 = tester.widget(findMnemonic(TestMenu.subSubMenu110.label));
      final Text mnemonic1 = tester.widget(findMnemonic(TestMenu.subSubMenu111.label));
      final Text mnemonic2 = tester.widget(findMnemonic(TestMenu.subSubMenu112.label));

      switch (defaultTargetPlatform) {
        case TargetPlatform.android:
        case TargetPlatform.fuchsia:
        case TargetPlatform.linux:
          expect(mnemonic0.data, equals('Ctrl+A'));
          expect(mnemonic1.data, equals('Alt+B'));
          expect(mnemonic2.data, equals('Meta+C'));
        case TargetPlatform.windows:
          expect(mnemonic0.data, equals('Ctrl+A'));
          expect(mnemonic1.data, equals('Alt+B'));
          expect(mnemonic2.data, equals('Win+C'));
        case TargetPlatform.iOS:
        case TargetPlatform.macOS:
          expect(mnemonic0.data, equals('⌃ A'));
          expect(mnemonic1.data, equals('⌥ B'));
          expect(mnemonic2.data, equals('⌘ C'));
      }
    }, variant: TargetPlatformVariant.all());

    testWidgets('leadingIcon is used when set', (WidgetTester tester) async {
      await tester.pumpWidget(
        MaterialApp(
          home: Material(
            child: MenuBar(
              controller: controller,
              children: <Widget>[
                SubmenuButton(
                  menuChildren: <Widget>[
                    MenuItemButton(
                      leadingIcon: const Text('leadingIcon'),
                      child: Text(TestMenu.subMenu00.label),
                    ),
                  ],
                  child: Text(TestMenu.mainMenu0.label),
                ),
              ],
            ),
          ),
        ),
      );

      await tester.tap(find.text(TestMenu.mainMenu0.label));
      await tester.pump();

      expect(find.text('leadingIcon'), findsOneWidget);
    });

    testWidgets('autofocus is used when set and widget is enabled', (WidgetTester tester) async {
      listenForFocusChanges();

      await tester.pumpWidget(
        MaterialApp(
          home: Material(
            child: Column(
              children: <Widget>[
                MenuAnchor(
                  controller: controller,
                  menuChildren: <Widget>[
                    MenuItemButton(
                      autofocus: true,
                      // Required for clickability.
                      onPressed: () {},
                      child: Text(TestMenu.mainMenu0.label),
                    ),
                    MenuItemButton(onPressed: () {}, child: Text(TestMenu.mainMenu1.label)),
                  ],
                ),
                const Expanded(child: Placeholder()),
              ],
            ),
          ),
        ),
      );

      controller.open();
      await tester.pump();

      expect(controller.isOpen, equals(true));
      expect(focusedMenu, equals('MenuItemButton(Text("${TestMenu.mainMenu0.label}"))'));
    });

    testWidgets('trailingIcon is used when set', (WidgetTester tester) async {
      await tester.pumpWidget(
        MaterialApp(
          home: Material(
            child: MenuBar(
              controller: controller,
              children: <Widget>[
                SubmenuButton(
                  menuChildren: <Widget>[
                    MenuItemButton(
                      trailingIcon: const Text('trailingIcon'),
                      child: Text(TestMenu.subMenu00.label),
                    ),
                  ],
                  child: Text(TestMenu.mainMenu0.label),
                ),
              ],
            ),
          ),
        ),
      );

      await tester.tap(find.text(TestMenu.mainMenu0.label));
      await tester.pump();

      expect(find.text('trailingIcon'), findsOneWidget);
    });

    testWidgets('SubmenuButton uses supplied controller', (WidgetTester tester) async {
      final MenuController submenuController = MenuController();
      await tester.pumpWidget(
        MaterialApp(
          home: Material(
            child: MenuBar(
              controller: controller,
              children: <Widget>[
                SubmenuButton(
                  controller: submenuController,
                  menuChildren: <Widget>[MenuItemButton(child: Text(TestMenu.subMenu00.label))],
                  child: Text(TestMenu.mainMenu0.label),
                ),
              ],
            ),
          ),
        ),
      );

      submenuController.open();
      await tester.pump();
      expect(find.text(TestMenu.subMenu00.label), findsOneWidget);

      submenuController.close();
      await tester.pump();
      expect(find.text(TestMenu.subMenu00.label), findsNothing);

      // Now remove the controller and try to control it.
      await tester.pumpWidget(
        MaterialApp(
          home: Material(
            child: MenuBar(
              controller: controller,
              children: <Widget>[
                SubmenuButton(
                  menuChildren: <Widget>[MenuItemButton(child: Text(TestMenu.subMenu00.label))],
                  child: Text(TestMenu.mainMenu0.label),
                ),
              ],
            ),
          ),
        ),
      );

      await expectLater(() => submenuController.open(), throwsAssertionError);
      await tester.pump();
      expect(find.text(TestMenu.subMenu00.label), findsNothing);
    });

    testWidgets('diagnostics', (WidgetTester tester) async {
      final ButtonStyle style = ButtonStyle(
        shape: WidgetStateProperty.all<OutlinedBorder?>(const StadiumBorder()),
        elevation: WidgetStateProperty.all<double?>(10.0),
        backgroundColor: const MaterialStatePropertyAll<Color>(Colors.red),
      );
      final MenuStyle menuStyle = MenuStyle(
        shape: WidgetStateProperty.all<OutlinedBorder?>(const RoundedRectangleBorder()),
        elevation: WidgetStateProperty.all<double?>(20.0),
        backgroundColor: const MaterialStatePropertyAll<Color>(Colors.green),
      );
      await tester.pumpWidget(
        MaterialApp(
          home: Material(
            child: MenuBar(
              controller: controller,
              children: <Widget>[
                SubmenuButton(
                  style: style,
                  menuStyle: menuStyle,
                  menuChildren: <Widget>[
                    MenuItemButton(style: style, child: Text(TestMenu.subMenu00.label)),
                  ],
                  child: Text(TestMenu.mainMenu0.label),
                ),
              ],
            ),
          ),
        ),
      );

      await tester.tap(find.text(TestMenu.mainMenu0.label));
      await tester.pump();

      final SubmenuButton submenu = tester.widget(find.byType(SubmenuButton));
      final DiagnosticPropertiesBuilder builder = DiagnosticPropertiesBuilder();
      submenu.debugFillProperties(builder);

      final List<String> description = builder.properties
          .where((DiagnosticsNode node) => !node.isFiltered(DiagnosticLevel.info))
          .map((DiagnosticsNode node) => node.toString())
          .toList();

      expect(
        description,
        equalsIgnoringHashCodes(<String>[
          'focusNode: null',
          'menuStyle: MenuStyle#00000(backgroundColor: WidgetStatePropertyAll(MaterialColor(primary value: ${const Color(0xff4caf50)})), elevation: WidgetStatePropertyAll(20.0), shape: WidgetStatePropertyAll(RoundedRectangleBorder(BorderSide(width: 0.0, style: none), BorderRadius.zero)))',
          'alignmentOffset: null',
          'clipBehavior: hardEdge',
        ]),
      );
    });

    testWidgets('MenuItemButton respects closeOnActivate property', (WidgetTester tester) async {
      final MenuController controller = MenuController();
      await tester.pumpWidget(
        MaterialApp(
          home: Material(
            child: Center(
              child: MenuAnchor(
                controller: controller,
                menuChildren: <Widget>[
                  MenuItemButton(onPressed: () {}, child: const Text('Button 1')),
                ],
                builder: (BuildContext context, MenuController controller, Widget? child) {
                  return FilledButton(
                    onPressed: () {
                      controller.open();
                    },
                    child: const Text('Tap me'),
                  );
                },
              ),
            ),
          ),
        ),
      );

      await tester.tap(find.text('Tap me'));
      await tester.pump();
      expect(find.byType(MenuItemButton), findsNWidgets(1));

      // Taps the MenuItemButton which should close the menu.
      await tester.tap(find.text('Button 1'));
      await tester.pump();
      expect(find.byType(MenuItemButton), findsNWidgets(0));

      await tester.pumpAndSettle();

      await tester.pumpWidget(
        MaterialApp(
          home: Material(
            child: Center(
              child: MenuAnchor(
                controller: controller,
                menuChildren: <Widget>[
                  MenuItemButton(
                    closeOnActivate: false,
                    onPressed: () {},
                    child: const Text('Button 1'),
                  ),
                ],
                builder: (BuildContext context, MenuController controller, Widget? child) {
                  return FilledButton(
                    onPressed: () {
                      controller.open();
                    },
                    child: const Text('Tap me'),
                  );
                },
              ),
            ),
          ),
        ),
      );

      await tester.tap(find.text('Tap me'));
      await tester.pump();
      expect(find.byType(MenuItemButton), findsNWidgets(1));

      // Taps the MenuItemButton which shouldn't close the menu.
      await tester.tap(find.text('Button 1'));
      await tester.pump();
      expect(find.byType(MenuItemButton), findsNWidgets(1));
    });

    // This is a regression test for https://github.com/flutter/flutter/issues/129439.
    testWidgets('MenuItemButton does not overflow when child is long', (WidgetTester tester) async {
      await tester.pumpWidget(
        MaterialApp(
          home: Scaffold(
            body: SizedBox(
              width: 200,
              child: MenuItemButton(
                overflowAxis: Axis.vertical,
                onPressed: () {},
                child: const Text('MenuItem Button does not overflow when child is long'),
              ),
            ),
          ),
        ),
      );

      // No exception should be thrown.
      expect(tester.takeException(), isNull);
    });

    testWidgets('MenuItemButton layout is updated by overflowAxis', (WidgetTester tester) async {
      Widget buildMenuButton({required Axis overflowAxis, bool constrainedLayout = false}) {
        return MaterialApp(
          home: Scaffold(
            body: SizedBox(
              width: constrainedLayout ? 200 : null,
              child: MenuItemButton(
                overflowAxis: overflowAxis,
                onPressed: () {},
                child: const Text('This is a very long text that will wrap to the multiple lines.'),
              ),
            ),
          ),
        );
      }

      // Test a long MenuItemButton in an unconstrained layout with vertical overflow axis.
      await tester.pumpWidget(buildMenuButton(overflowAxis: Axis.vertical));
      expect(tester.getSize(find.byType(MenuItemButton)), const Size(800.0, 48.0));

      // Test a long MenuItemButton in an unconstrained layout with horizontal overflow axis.
      await tester.pumpWidget(buildMenuButton(overflowAxis: Axis.horizontal));
      expect(tester.getSize(find.byType(MenuItemButton)), const Size(800.0, 48.0));

      // Test a long MenuItemButton in a constrained layout with vertical overflow axis.
      await tester.pumpWidget(
        buildMenuButton(overflowAxis: Axis.vertical, constrainedLayout: true),
      );
      expect(tester.getSize(find.byType(MenuItemButton)), const Size(200.0, 120.0));

      // Test a long MenuItemButton in a constrained layout with horizontal overflow axis.
      await tester.pumpWidget(
        buildMenuButton(overflowAxis: Axis.horizontal, constrainedLayout: true),
      );
      expect(tester.getSize(find.byType(MenuItemButton)), const Size(200.0, 48.0));
      // This should throw an error.
      final AssertionError exception = tester.takeException() as AssertionError;
      expect(exception, isAssertionError);
    });

    testWidgets('MenuItemButton.styleFrom overlayColor overrides default overlay color', (
      WidgetTester tester,
    ) async {
      const Color overlayColor = Color(0xffff0000);
      await tester.pumpWidget(
        MaterialApp(
          home: Scaffold(
            body: MenuItemButton(
              style: MenuItemButton.styleFrom(overlayColor: overlayColor),
              onPressed: () {},
              child: const Text('MenuItem'),
            ),
          ),
        ),
      );

      // Hovered.
      final Offset center = tester.getCenter(find.byType(MenuItemButton));
      final TestGesture gesture = await tester.createGesture(kind: PointerDeviceKind.mouse);
      await gesture.addPointer();
      await gesture.moveTo(center);
      await tester.pumpAndSettle();
      expect(getOverlayColor(tester), paints..rect(color: overlayColor.withOpacity(0.08)));

      // Highlighted (pressed).
      await gesture.down(center);
      await tester.pumpAndSettle();
      expect(
        getOverlayColor(tester),
        paints
          ..rect(color: overlayColor.withOpacity(0.08))
          ..rect(color: overlayColor.withOpacity(0.08))
          ..rect(color: overlayColor.withOpacity(0.1)),
      );
    });

    // Regression test for https://github.com/flutter/flutter/issues/147479.
    testWidgets('MenuItemButton can build when its child is null', (WidgetTester tester) async {
      await tester.pumpWidget(
        const MaterialApp(
          home: Scaffold(body: SizedBox(width: 200, child: MenuItemButton())),
        ),
      );

      expect(tester.takeException(), isNull);
    });
  });

  group('Layout', () {
    List<Rect> collectMenuItemRects() {
      final List<Rect> menuRects = <Rect>[];
      final List<Element> candidates = find.byType(SubmenuButton).evaluate().toList();
      for (final Element candidate in candidates) {
        final RenderBox box = candidate.renderObject! as RenderBox;
        final Offset topLeft = box.localToGlobal(box.size.topLeft(Offset.zero));
        final Offset bottomRight = box.localToGlobal(box.size.bottomRight(Offset.zero));
        menuRects.add(Rect.fromPoints(topLeft, bottomRight));
      }
      return menuRects;
    }

    List<Rect> collectSubmenuRects() {
      final List<Rect> menuRects = <Rect>[];
      final List<Element> candidates = findMenuPanels().evaluate().toList();
      for (final Element candidate in candidates) {
        final RenderBox box = candidate.renderObject! as RenderBox;
        final Offset topLeft = box.localToGlobal(box.size.topLeft(Offset.zero));
        final Offset bottomRight = box.localToGlobal(box.size.bottomRight(Offset.zero));
        menuRects.add(Rect.fromPoints(topLeft, bottomRight));
      }
      return menuRects;
    }

    testWidgets('unconstrained menus show up in the right place in LTR', (
      WidgetTester tester,
    ) async {
      await changeSurfaceSize(tester, const Size(800, 600));
      await tester.pumpWidget(
        MaterialApp(
          theme: ThemeData(useMaterial3: false),
          home: Material(
            child: Column(
              children: <Widget>[
                Row(
                  children: <Widget>[
                    Expanded(
                      child: MenuBar(children: createTestMenus(onPressed: onPressed)),
                    ),
                  ],
                ),
                const Expanded(child: Placeholder()),
              ],
            ),
          ),
        ),
      );
      await tester.pump();

      await tester.tap(find.text(TestMenu.mainMenu1.label));
      await tester.pump();
      await tester.tap(find.text(TestMenu.subMenu11.label));
      await tester.pump();

      expect(find.byType(MenuItemButton), findsNWidgets(6));
      expect(find.byType(SubmenuButton), findsNWidgets(5));
      expect(
        collectMenuItemRects(),
        equals(const <Rect>[
          Rect.fromLTRB(4.0, 0.0, 112.0, 48.0),
          Rect.fromLTRB(112.0, 0.0, 220.0, 48.0),
          Rect.fromLTRB(112.0, 104.0, 326.0, 152.0),
          Rect.fromLTRB(220.0, 0.0, 328.0, 48.0),
          Rect.fromLTRB(328.0, 0.0, 506.0, 48.0),
        ]),
      );
    });

    testWidgets('unconstrained menus show up in the right place in RTL', (
      WidgetTester tester,
    ) async {
      await changeSurfaceSize(tester, const Size(800, 600));
      await tester.pumpWidget(
        MaterialApp(
          theme: ThemeData(useMaterial3: false),
          home: Directionality(
            textDirection: TextDirection.rtl,
            child: Material(
              child: Column(
                children: <Widget>[
                  Row(
                    children: <Widget>[
                      Expanded(
                        child: MenuBar(children: createTestMenus(onPressed: onPressed)),
                      ),
                    ],
                  ),
                  const Expanded(child: Placeholder()),
                ],
              ),
            ),
          ),
        ),
      );
      await tester.pump();

      await tester.tap(find.text(TestMenu.mainMenu1.label));
      await tester.pump();
      await tester.tap(find.text(TestMenu.subMenu11.label));
      await tester.pump();

      expect(find.byType(MenuItemButton), findsNWidgets(6));
      expect(find.byType(SubmenuButton), findsNWidgets(5));
      expect(
        collectMenuItemRects(),
        equals(const <Rect>[
          Rect.fromLTRB(688.0, 0.0, 796.0, 48.0),
          Rect.fromLTRB(580.0, 0.0, 688.0, 48.0),
          Rect.fromLTRB(474.0, 104.0, 688.0, 152.0),
          Rect.fromLTRB(472.0, 0.0, 580.0, 48.0),
          Rect.fromLTRB(294.0, 0.0, 472.0, 48.0),
        ]),
      );
    });

    testWidgets('constrained menus show up in the right place in LTR', (WidgetTester tester) async {
      await changeSurfaceSize(tester, const Size(300, 300));
      await tester.pumpWidget(
        MaterialApp(
          theme: ThemeData(useMaterial3: false),
          home: Builder(
            builder: (BuildContext context) {
              return Directionality(
                textDirection: TextDirection.ltr,
                child: Material(
                  child: Column(
                    children: <Widget>[
                      MenuBar(children: createTestMenus(onPressed: onPressed)),
                      const Expanded(child: Placeholder()),
                    ],
                  ),
                ),
              );
            },
          ),
        ),
      );
      await tester.pump();

      await tester.tap(find.text(TestMenu.mainMenu1.label));
      await tester.pump();
      await tester.tap(find.text(TestMenu.subMenu11.label));
      await tester.pump();

      expect(find.byType(MenuItemButton), findsNWidgets(6));
      expect(find.byType(SubmenuButton), findsNWidgets(5));
      expect(
        collectMenuItemRects(),
        equals(const <Rect>[
          Rect.fromLTRB(4.0, 0.0, 112.0, 48.0),
          Rect.fromLTRB(112.0, 0.0, 220.0, 48.0),
          Rect.fromLTRB(86.0, 104.0, 300.0, 152.0),
          Rect.fromLTRB(220.0, 0.0, 328.0, 48.0),
          Rect.fromLTRB(328.0, 0.0, 506.0, 48.0),
        ]),
      );
    });

    testWidgets('tapping MenuItemButton with null focus node', (WidgetTester tester) async {
      FocusNode? buttonFocusNode = FocusNode();

      // Build our app and trigger a frame.
      await tester.pumpWidget(
        MaterialApp(
          home: StatefulBuilder(
            builder: (BuildContext context, StateSetter setState) {
              return MenuAnchor(
                menuChildren: <Widget>[
                  MenuItemButton(
                    focusNode: buttonFocusNode,
                    closeOnActivate: false,
                    child: const Text('Set focus to null'),
                    onPressed: () {
                      setState(() {
                        buttonFocusNode?.dispose();
                        buttonFocusNode = null;
                      });
                    },
                  ),
                ],
                builder: (BuildContext context, MenuController controller, Widget? child) {
                  return TextButton(
                    onPressed: () {
                      if (controller.isOpen) {
                        controller.close();
                      } else {
                        controller.open();
                      }
                    },
                    child: const Text('OPEN MENU'),
                  );
                },
              );
            },
          ),
        ),
      );

      await tester.tap(find.text('OPEN MENU'));
      await tester.pump();

      expect(find.text('Set focus to null'), findsOneWidget);

      await tester.tap(find.text('Set focus to null'));
      await tester.pumpAndSettle();

      expect(tester.takeException(), isNull);
    });

    testWidgets('constrained menus show up in the right place in RTL', (WidgetTester tester) async {
      await changeSurfaceSize(tester, const Size(300, 300));
      await tester.pumpWidget(
        MaterialApp(
          theme: ThemeData(useMaterial3: false),
          home: Builder(
            builder: (BuildContext context) {
              return Directionality(
                textDirection: TextDirection.rtl,
                child: Material(
                  child: Column(
                    children: <Widget>[
                      MenuBar(children: createTestMenus(onPressed: onPressed)),
                      const Expanded(child: Placeholder()),
                    ],
                  ),
                ),
              );
            },
          ),
        ),
      );
      await tester.pump();
      await tester.tap(find.text(TestMenu.mainMenu1.label));
      await tester.pump();
      await tester.tap(find.text(TestMenu.subMenu11.label));
      await tester.pump();

      expect(find.byType(MenuItemButton), findsNWidgets(6));
      expect(find.byType(SubmenuButton), findsNWidgets(5));
      expect(
        collectMenuItemRects(),
        equals(const <Rect>[
          Rect.fromLTRB(188.0, 0.0, 296.0, 48.0),
          Rect.fromLTRB(80.0, 0.0, 188.0, 48.0),
          Rect.fromLTRB(0.0, 104.0, 214.0, 152.0),
          Rect.fromLTRB(-28.0, 0.0, 80.0, 48.0),
          Rect.fromLTRB(-206.0, 0.0, -28.0, 48.0),
        ]),
      );
    });

    testWidgets('constrained menus show up in the right place with offset in LTR', (
      WidgetTester tester,
    ) async {
      await changeSurfaceSize(tester, const Size(800, 600));
      await tester.pumpWidget(
        MaterialApp(
          theme: ThemeData(useMaterial3: false),
          home: Builder(
            builder: (BuildContext context) {
              return Directionality(
                textDirection: TextDirection.ltr,
                child: Align(
                  alignment: Alignment.topLeft,
                  child: MenuAnchor(
                    menuChildren: const <Widget>[
                      SubmenuButton(
                        alignmentOffset: Offset(10, 0),
                        menuChildren: <Widget>[
                          SubmenuButton(
                            menuChildren: <Widget>[
                              SubmenuButton(
                                alignmentOffset: Offset(10, 0),
                                menuChildren: <Widget>[
                                  SubmenuButton(
                                    menuChildren: <Widget>[],
                                    child: Text('SubMenuButton4'),
                                  ),
                                ],
                                child: Text('SubMenuButton3'),
                              ),
                            ],
                            child: Text('SubMenuButton2'),
                          ),
                        ],
                        child: Text('SubMenuButton1'),
                      ),
                    ],
                    builder: (BuildContext context, MenuController controller, Widget? child) {
                      return FilledButton(
                        onPressed: () {
                          if (controller.isOpen) {
                            controller.close();
                          } else {
                            controller.open();
                          }
                        },
                        child: const Text('Tap me'),
                      );
                    },
                  ),
                ),
              );
            },
          ),
        ),
      );
      await tester.pump();

      await tester.tap(find.text('Tap me'));
      await tester.pump();
      await tester.tap(find.text('SubMenuButton1'));
      await tester.pump();
      await tester.tap(find.text('SubMenuButton2'));
      await tester.pump();
      await tester.tap(find.text('SubMenuButton3'));
      await tester.pump();

      expect(find.byType(SubmenuButton), findsNWidgets(4));
      expect(
        collectSubmenuRects(),
        equals(const <Rect>[
          Rect.fromLTRB(0.0, 48.0, 256.0, 112.0),
          Rect.fromLTRB(266.0, 48.0, 522.0, 112.0),
          Rect.fromLTRB(522.0, 48.0, 778.0, 112.0),
          Rect.fromLTRB(256.0, 48.0, 512.0, 112.0),
        ]),
      );
    });

    testWidgets('constrained menus show up in the right place with offset in RTL', (
      WidgetTester tester,
    ) async {
      await changeSurfaceSize(tester, const Size(800, 600));
      await tester.pumpWidget(
        MaterialApp(
          theme: ThemeData(useMaterial3: false),
          home: Builder(
            builder: (BuildContext context) {
              return Directionality(
                textDirection: TextDirection.rtl,
                child: Align(
                  alignment: Alignment.topRight,
                  child: MenuAnchor(
                    menuChildren: const <Widget>[
                      SubmenuButton(
                        alignmentOffset: Offset(10, 0),
                        menuChildren: <Widget>[
                          SubmenuButton(
                            menuChildren: <Widget>[
                              SubmenuButton(
                                alignmentOffset: Offset(10, 0),
                                menuChildren: <Widget>[
                                  SubmenuButton(
                                    menuChildren: <Widget>[],
                                    child: Text('SubMenuButton4'),
                                  ),
                                ],
                                child: Text('SubMenuButton3'),
                              ),
                            ],
                            child: Text('SubMenuButton2'),
                          ),
                        ],
                        child: Text('SubMenuButton1'),
                      ),
                    ],
                    builder: (BuildContext context, MenuController controller, Widget? child) {
                      return FilledButton(
                        onPressed: () {
                          if (controller.isOpen) {
                            controller.close();
                          } else {
                            controller.open();
                          }
                        },
                        child: const Text('Tap me'),
                      );
                    },
                  ),
                ),
              );
            },
          ),
        ),
      );
      await tester.pump();

      await tester.tap(find.text('Tap me'));
      await tester.pump();
      await tester.tap(find.text('SubMenuButton1'));
      await tester.pump();
      await tester.tap(find.text('SubMenuButton2'));
      await tester.pump();
      await tester.tap(find.text('SubMenuButton3'));
      await tester.pump();

      expect(find.byType(SubmenuButton), findsNWidgets(4));
      expect(
        collectSubmenuRects(),
        equals(const <Rect>[
          Rect.fromLTRB(544.0, 48.0, 800.0, 112.0),
          Rect.fromLTRB(278.0, 48.0, 534.0, 112.0),
          Rect.fromLTRB(22.0, 48.0, 278.0, 112.0),
          Rect.fromLTRB(288.0, 48.0, 544.0, 112.0),
        ]),
      );
    });

    testWidgets('vertically constrained menus are positioned above the anchor by default', (
      WidgetTester tester,
    ) async {
      await changeSurfaceSize(tester, const Size(800, 600));
      await tester.pumpWidget(
        MaterialApp(
          theme: ThemeData(useMaterial3: false),
          home: Builder(
            builder: (BuildContext context) {
              return Directionality(
                textDirection: TextDirection.ltr,
                child: Align(
                  alignment: Alignment.bottomLeft,
                  child: MenuAnchor(
                    menuChildren: const <Widget>[MenuItemButton(child: Text('Button1'))],
                    builder: (BuildContext context, MenuController controller, Widget? child) {
                      return FilledButton(
                        onPressed: () {
                          if (controller.isOpen) {
                            controller.close();
                          } else {
                            controller.open();
                          }
                        },
                        child: const Text('Tap me'),
                      );
                    },
                  ),
                ),
              );
            },
          ),
        ),
      );

      await tester.pump();
      await tester.tap(find.text('Tap me'));
      await tester.pump();

      expect(find.byType(MenuItemButton), findsNWidgets(1));
      // Test the default offset (0, 0) vertical position.
      expect(collectSubmenuRects(), equals(const <Rect>[Rect.fromLTRB(0.0, 488.0, 122.0, 552.0)]));
    });

    testWidgets(
      'vertically constrained menus are positioned above the anchor with the provided offset',
      (WidgetTester tester) async {
        await changeSurfaceSize(tester, const Size(800, 600));
        await tester.pumpWidget(
          MaterialApp(
            theme: ThemeData(useMaterial3: false),
            home: Builder(
              builder: (BuildContext context) {
                return Directionality(
                  textDirection: TextDirection.ltr,
                  child: Align(
                    alignment: Alignment.bottomLeft,
                    child: MenuAnchor(
                      alignmentOffset: const Offset(0, 50),
                      menuChildren: const <Widget>[MenuItemButton(child: Text('Button1'))],
                      builder: (BuildContext context, MenuController controller, Widget? child) {
                        return FilledButton(
                          onPressed: () {
                            if (controller.isOpen) {
                              controller.close();
                            } else {
                              controller.open();
                            }
                          },
                          child: const Text('Tap me'),
                        );
                      },
                    ),
                  ),
                );
              },
            ),
          ),
        );

        await tester.pump();
        await tester.tap(find.text('Tap me'));
        await tester.pump();

        expect(find.byType(MenuItemButton), findsNWidgets(1));
        // Test the offset (0, 50) vertical position.
        expect(
          collectSubmenuRects(),
          equals(const <Rect>[Rect.fromLTRB(0.0, 438.0, 122.0, 502.0)]),
        );
      },
    );

    Future<void> buildDensityPaddingApp(
      WidgetTester tester, {
      required TextDirection textDirection,
      VisualDensity visualDensity = VisualDensity.standard,
      EdgeInsetsGeometry? menuPadding,
    }) async {
      await tester.pumpWidget(
        MaterialApp(
          theme: ThemeData.light(useMaterial3: false).copyWith(visualDensity: visualDensity),
          home: Directionality(
            textDirection: textDirection,
            child: Material(
              child: Column(
                children: <Widget>[
                  MenuBar(
                    style: menuPadding != null
                        ? MenuStyle(
                            padding: MaterialStatePropertyAll<EdgeInsetsGeometry>(menuPadding),
                          )
                        : null,
                    children: createTestMenus(onPressed: onPressed),
                  ),
                  const Expanded(child: Placeholder()),
                ],
              ),
            ),
          ),
        ),
      );
      await tester.pump();
      await tester.tap(find.text(TestMenu.mainMenu1.label));
      await tester.pump();
      await tester.tap(find.text(TestMenu.subMenu11.label));
      await tester.pump();
    }

    testWidgets('submenus account for density in LTR', (WidgetTester tester) async {
      await buildDensityPaddingApp(tester, textDirection: TextDirection.ltr);
      expect(
        collectSubmenuRects(),
        equals(const <Rect>[
          Rect.fromLTRB(145.0, 0.0, 655.0, 48.0),
          Rect.fromLTRB(257.0, 48.0, 471.0, 208.0),
          Rect.fromLTRB(471.0, 96.0, 719.0, 304.0),
        ]),
      );
    });

    testWidgets('submenus account for menu density in RTL', (WidgetTester tester) async {
      await buildDensityPaddingApp(tester, textDirection: TextDirection.rtl);
      expect(
        collectSubmenuRects(),
        equals(const <Rect>[
          Rect.fromLTRB(145.0, 0.0, 655.0, 48.0),
          Rect.fromLTRB(329.0, 48.0, 543.0, 208.0),
          Rect.fromLTRB(81.0, 96.0, 329.0, 304.0),
        ]),
      );
    });

    testWidgets('submenus account for compact menu density in LTR', (WidgetTester tester) async {
      await buildDensityPaddingApp(
        tester,
        visualDensity: VisualDensity.compact,
        textDirection: TextDirection.ltr,
      );
      expect(
        collectSubmenuRects(),
        equals(const <Rect>[
          Rect.fromLTRB(161.0, 0.0, 639.0, 40.0),
          Rect.fromLTRB(265.0, 40.0, 467.0, 176.0),
          Rect.fromLTRB(467.0, 80.0, 707.0, 256.0),
        ]),
      );
    });

    testWidgets('submenus account for compact menu density in RTL', (WidgetTester tester) async {
      await buildDensityPaddingApp(
        tester,
        visualDensity: VisualDensity.compact,
        textDirection: TextDirection.rtl,
      );
      expect(
        collectSubmenuRects(),
        equals(const <Rect>[
          Rect.fromLTRB(161.0, 0.0, 639.0, 40.0),
          Rect.fromLTRB(333.0, 40.0, 535.0, 176.0),
          Rect.fromLTRB(93.0, 80.0, 333.0, 256.0),
        ]),
      );
    });

    testWidgets('submenus account for padding in LTR', (WidgetTester tester) async {
      await buildDensityPaddingApp(
        tester,
        menuPadding: const EdgeInsetsDirectional.only(start: 10, end: 11, top: 12, bottom: 13),
        textDirection: TextDirection.ltr,
      );
      expect(
        collectSubmenuRects(),
        equals(const <Rect>[
          Rect.fromLTRB(138.5, 0.0, 661.5, 73.0),
          Rect.fromLTRB(256.5, 60.0, 470.5, 220.0),
          Rect.fromLTRB(470.5, 108.0, 718.5, 316.0),
        ]),
      );
    });

    testWidgets('submenus account for padding in RTL', (WidgetTester tester) async {
      await buildDensityPaddingApp(
        tester,
        menuPadding: const EdgeInsetsDirectional.only(start: 10, end: 11, top: 12, bottom: 13),
        textDirection: TextDirection.rtl,
      );
      expect(
        collectSubmenuRects(),
        equals(const <Rect>[
          Rect.fromLTRB(138.5, 0.0, 661.5, 73.0),
          Rect.fromLTRB(329.5, 60.0, 543.5, 220.0),
          Rect.fromLTRB(81.5, 108.0, 329.5, 316.0),
        ]),
      );
    });

    testWidgets('Menu follows content position when a LayerLink is provided', (
      WidgetTester tester,
    ) async {
      final MenuController controller = MenuController();
      final UniqueKey contentKey = UniqueKey();

      Widget boilerplate(double bottomInsets) {
        return MaterialApp(
          home: MediaQuery(
            data: MediaQueryData(viewInsets: EdgeInsets.only(bottom: bottomInsets)),
            child: Scaffold(
              body: Center(
                child: MenuAnchor(
                  controller: controller,
                  layerLink: LayerLink(),
                  menuChildren: <Widget>[
                    MenuItemButton(onPressed: () {}, child: const Text('Button 1')),
                  ],
                  builder: (BuildContext context, MenuController controller, Widget? child) {
                    return SizedBox(key: contentKey, width: 100, height: 100);
                  },
                ),
              ),
            ),
          ),
        );
      }

      // Build once without bottom insets and open the menu.
      await tester.pumpWidget(boilerplate(0.0));
      controller.open();
      await tester.pump();

      // Menu vertical position is just under the content.
      expect(tester.getRect(findMenuPanels()).top, tester.getRect(find.byKey(contentKey)).bottom);

      // Simulate the keyboard opening resizing the view.
      await tester.pumpWidget(boilerplate(100.0));
      await tester.pump();

      // Menu vertical position is just under the content.
      expect(tester.getRect(findMenuPanels()).top, tester.getRect(find.byKey(contentKey)).bottom);
    });

    testWidgets(
      'Menu is correctly offset when a LayerLink is provided and alignmentOffset is set',
      (WidgetTester tester) async {
        final MenuController controller = MenuController();
        final UniqueKey contentKey = UniqueKey();
        const double horizontalOffset = 16.0;
        const double verticalOffset = 20.0;

        await tester.pumpWidget(
          MaterialApp(
            home: Scaffold(
              body: Center(
                child: MenuAnchor(
                  controller: controller,
                  layerLink: LayerLink(),
                  alignmentOffset: const Offset(horizontalOffset, verticalOffset),
                  menuChildren: <Widget>[
                    MenuItemButton(onPressed: () {}, child: const Text('Button 1')),
                  ],
                  builder: (BuildContext context, MenuController controller, Widget? child) {
                    return SizedBox(key: contentKey, width: 100, height: 100);
                  },
                ),
              ),
            ),
          ),
        );

        controller.open();
        await tester.pump();

        expect(
          tester.getRect(findMenuPanels()).top,
          tester.getRect(find.byKey(contentKey)).bottom + verticalOffset,
        );
        expect(
          tester.getRect(findMenuPanels()).left,
          tester.getRect(find.byKey(contentKey)).left + horizontalOffset,
        );
      },
    );

    // Regression test for https://github.com/flutter/flutter/issues/171608
    testWidgets('Menu vertical padding should not be reduced with compact visual density', (
      WidgetTester tester,
    ) async {
      // Helper function to get menu padding by measuring first/last items.
      (double, double) getMenuPadding() {
        // Find any menu items that are available.
        final Finder menuItems = find.byType(SubmenuButton);
        if (menuItems.evaluate().length < 2) {
          return (0.0, 0.0);
        }

        final Rect firstItem = tester.getRect(menuItems.first);
        final Rect lastItem = tester.getRect(menuItems.last);
        final Rect menuPanel = tester.getRect(find.byType(Material).last);

        final double topPadding = firstItem.top - menuPanel.top;
        final double bottomPadding = menuPanel.bottom - lastItem.bottom;
        return (topPadding, bottomPadding);
      }

      Future<void> buildSimpleMenuAnchor(
        TextDirection textDirection, {
        VisualDensity visualDensity = VisualDensity.standard,
      }) async {
        await tester.pumpWidget(
          MaterialApp(
            theme: ThemeData(visualDensity: visualDensity),
            home: Directionality(
              textDirection: textDirection,
              child: Scaffold(
                body: MenuAnchor(
                  style: const MenuStyle(
                    padding: WidgetStatePropertyAll<EdgeInsets>(
                      EdgeInsets.symmetric(vertical: 12, horizontal: 4),
                    ),
                  ),
                  menuChildren: const <Widget>[
                    DecoratedBox(
                      decoration: BoxDecoration(color: Colors.blue),
                      child: Text('Text 1'),
                    ),
                    DecoratedBox(
                      decoration: BoxDecoration(color: Colors.blue),
                      child: Text('Text 2'),
                    ),
                  ],
                  builder: (BuildContext context, MenuController controller, Widget? child) {
                    return TextButton(
                      onPressed: () {
                        if (controller.isOpen) {
                          controller.close();
                        } else {
                          controller.open();
                        }
                      },
                      child: const Text('OPEN MENU'),
                    );
                  },
                ),
              ),
            ),
          ),
        );

        await tester.tap(find.text('OPEN MENU'));
        await tester.pump();
      }

      // Pump widget with standard visual density.
      await buildSimpleMenuAnchor(TextDirection.ltr);

      final (double topStandard, double bottomStandard) = getMenuPadding();

      // Pump widget with compact visual density.
      await buildSimpleMenuAnchor(TextDirection.ltr, visualDensity: VisualDensity.compact);

      final (double topCompact, double bottomCompact) = getMenuPadding();

      // Compare standard vs compact padding.
      expect(
        topCompact,
        equals(topStandard),
        reason:
            'Compact visual density should not change top padding. '
            'Standard: $topStandard, Compact: $topCompact',
      );

      expect(
        bottomCompact,
        equals(bottomStandard),
        reason:
            'Compact visual density should not change bottom padding. '
            'Standard: $bottomStandard, Compact: $bottomCompact',
      );
    });

    group('LocalizedShortcutLabeler', () {
      testWidgets('getShortcutLabel returns the right labels', (WidgetTester tester) async {
        String expectedMeta;
        String expectedCtrl;
        String expectedAlt;
        String expectedSeparator;
        String expectedShift;
        switch (defaultTargetPlatform) {
          case TargetPlatform.android:
          case TargetPlatform.fuchsia:
          case TargetPlatform.linux:
          case TargetPlatform.windows:
            expectedCtrl = 'Ctrl';
            expectedMeta = defaultTargetPlatform == TargetPlatform.windows ? 'Win' : 'Meta';
            expectedAlt = 'Alt';
            expectedShift = 'Shift';
            expectedSeparator = '+';
          case TargetPlatform.iOS:
          case TargetPlatform.macOS:
            expectedCtrl = '⌃';
            expectedMeta = '⌘';
            expectedAlt = '⌥';
            expectedShift = '⇧';
            expectedSeparator = ' ';
        }

        const SingleActivator allModifiers = SingleActivator(
          LogicalKeyboardKey.keyA,
          control: true,
          meta: true,
          shift: true,
          alt: true,
        );
        late String allExpected;
        switch (defaultTargetPlatform) {
          case TargetPlatform.android:
          case TargetPlatform.fuchsia:
          case TargetPlatform.linux:
          case TargetPlatform.windows:
            allExpected = <String>[
              expectedAlt,
              expectedCtrl,
              expectedMeta,
              expectedShift,
              'A',
            ].join(expectedSeparator);
          case TargetPlatform.iOS:
          case TargetPlatform.macOS:
            allExpected = <String>[
              expectedCtrl,
              expectedAlt,
              expectedShift,
              expectedMeta,
              'A',
            ].join(expectedSeparator);
        }
        const CharacterActivator charShortcuts = CharacterActivator('ñ');
        const String charExpected = 'ñ';
        await tester.pumpWidget(
          MaterialApp(
            home: Material(
              child: MenuBar(
                controller: controller,
                children: <Widget>[
                  SubmenuButton(
                    menuChildren: <Widget>[
                      MenuItemButton(shortcut: allModifiers, child: Text(TestMenu.subMenu10.label)),
                      MenuItemButton(
                        shortcut: charShortcuts,
                        child: Text(TestMenu.subMenu11.label),
                      ),
                    ],
                    child: Text(TestMenu.mainMenu0.label),
                  ),
                ],
              ),
            ),
          ),
        );
        await tester.tap(find.text(TestMenu.mainMenu0.label));
        await tester.pump();

        expect(find.text(allExpected), findsOneWidget);
        expect(find.text(charExpected), findsOneWidget);
      }, variant: TargetPlatformVariant.all());
    });

    group('CheckboxMenuButton', () {
      testWidgets('tapping toggles checkbox', (WidgetTester tester) async {
        bool? checkBoxValue;
        await tester.pumpWidget(
          MaterialApp(
            home: StatefulBuilder(
              builder: (BuildContext context, StateSetter setState) {
                return MenuBar(
                  children: <Widget>[
                    SubmenuButton(
                      menuChildren: <Widget>[
                        CheckboxMenuButton(
                          value: checkBoxValue,
                          onChanged: (bool? value) {
                            setState(() {
                              checkBoxValue = value;
                            });
                          },
                          tristate: true,
                          child: const Text('checkbox'),
                        ),
                      ],
                      child: const Text('submenu'),
                    ),
                  ],
                );
              },
            ),
          ),
        );

        await tester.tap(find.byType(SubmenuButton));
        await tester.pump();

        expect(tester.widget<CheckboxMenuButton>(find.byType(CheckboxMenuButton)).value, null);

        await tester.tap(find.byType(CheckboxMenuButton));
        await tester.pumpAndSettle();
        expect(checkBoxValue, false);

        await tester.tap(find.byType(SubmenuButton));
        await tester.pump();
        await tester.tap(find.byType(CheckboxMenuButton));
        await tester.pumpAndSettle();
        expect(checkBoxValue, true);

        await tester.tap(find.byType(SubmenuButton));
        await tester.pump();
        await tester.tap(find.byType(CheckboxMenuButton));
        await tester.pumpAndSettle();
        expect(checkBoxValue, null);
      });
    });

    group('RadioMenuButton', () {
      testWidgets('tapping toggles radio button', (WidgetTester tester) async {
        int? radioValue;
        await tester.pumpWidget(
          MaterialApp(
            home: StatefulBuilder(
              builder: (BuildContext context, StateSetter setState) {
                return MenuBar(
                  children: <Widget>[
                    SubmenuButton(
                      menuChildren: <Widget>[
                        RadioMenuButton<int>(
                          value: 0,
                          groupValue: radioValue,
                          onChanged: (int? value) {
                            setState(() {
                              radioValue = value;
                            });
                          },
                          toggleable: true,
                          child: const Text('radio 0'),
                        ),
                        RadioMenuButton<int>(
                          value: 1,
                          groupValue: radioValue,
                          onChanged: (int? value) {
                            setState(() {
                              radioValue = value;
                            });
                          },
                          toggleable: true,
                          child: const Text('radio 1'),
                        ),
                      ],
                      child: const Text('submenu'),
                    ),
                  ],
                );
              },
            ),
          ),
        );

        await tester.tap(find.byType(SubmenuButton));
        await tester.pump();

        expect(
          tester.widget<RadioMenuButton<int>>(find.byType(RadioMenuButton<int>).first).groupValue,
          null,
        );

        await tester.tap(find.byType(RadioMenuButton<int>).first);
        await tester.pumpAndSettle();
        expect(radioValue, 0);

        await tester.tap(find.byType(SubmenuButton));
        await tester.pump();
        await tester.tap(find.byType(RadioMenuButton<int>).first);
        await tester.pumpAndSettle();
        expect(radioValue, null);

        await tester.tap(find.byType(SubmenuButton));
        await tester.pump();
        await tester.tap(find.byType(RadioMenuButton<int>).last);
        await tester.pumpAndSettle();
        expect(radioValue, 1);
      });
    });

    group('Semantics', () {
      testWidgets('MenuItemButton has platform-adaptive button semantics', (
        WidgetTester tester,
      ) async {
        final SemanticsTester semantics = SemanticsTester(tester);
        await tester.pumpWidget(
          Directionality(
            textDirection: TextDirection.ltr,
            child: Center(
              child: MenuItemButton(
                style: MenuItemButton.styleFrom(fixedSize: const Size(88.0, 36.0)),
                onPressed: () {},
                child: const Text('ABC'),
              ),
            ),
          ),
        );

        // On web, menu items should have SemanticsFlag.isButton.
        // On other platforms, they should NOT have the isButton flag.
        expect(
          semantics,
          hasSemantics(
            TestSemantics.root(
              children: <TestSemantics>[
                TestSemantics.rootChild(
                  actions: <SemanticsAction>[SemanticsAction.tap, SemanticsAction.focus],
                  label: 'ABC',
                  rect: const Rect.fromLTRB(0.0, 0.0, 88.0, 48.0),
                  transform: Matrix4.translationValues(356.0, 276.0, 0.0),
                  flags: <SemanticsFlag>[
                    if (kIsWeb) SemanticsFlag.isButton,
                    SemanticsFlag.hasEnabledState,
                    SemanticsFlag.isEnabled,
                    SemanticsFlag.isFocusable,
                  ],
                  textDirection: TextDirection.ltr,
                ),
              ],
            ),
            ignoreId: true,
          ),
        );

        semantics.dispose();
      });

      testWidgets('MenuItemButton semantics respects label', (WidgetTester tester) async {
        final SemanticsTester semantics = SemanticsTester(tester);
        await tester.pumpWidget(
          MaterialApp(
            home: Center(
              child: MenuItemButton(
                semanticsLabel: 'TestWidget',
                shortcut: const SingleActivator(LogicalKeyboardKey.comma),
                style: MenuItemButton.styleFrom(fixedSize: const Size(88.0, 36.0)),
                onPressed: () {},
                child: const Text('ABC'),
              ),
            ),
          ),
        );

        expect(find.bySemanticsLabel('TestWidget'), findsOneWidget);
        semantics.dispose();
      }, variant: TargetPlatformVariant.desktop());

      testWidgets('SubmenuButton has platform-adaptive button semantics', (
        WidgetTester tester,
      ) async {
        final SemanticsTester semantics = SemanticsTester(tester);
        await tester.pumpWidget(
          Directionality(
            textDirection: TextDirection.ltr,
            child: Center(
              child: SubmenuButton(
                onHover: (bool value) {},
                style: SubmenuButton.styleFrom(fixedSize: const Size(88.0, 36.0)),
                menuChildren: const <Widget>[],
                child: const Text('ABC'),
              ),
            ),
          ),
        );

        // On web, submenu buttons should have SemanticsFlag.isButton.
        // On other platforms, they should NOT have the isButton flag.
        expect(
          semantics,
          hasSemantics(
            TestSemantics.root(
              children: <TestSemantics>[
                TestSemantics(
                  rect: const Rect.fromLTRB(0.0, 0.0, 88.0, 48.0),
                  flags: <SemanticsFlag>[
                    if (kIsWeb) SemanticsFlag.isButton,
                    SemanticsFlag.hasEnabledState,
                    SemanticsFlag.hasExpandedState,
                  ],
                  label: 'ABC',
                  textDirection: TextDirection.ltr,
                ),
              ],
            ),
            ignoreTransform: true,
            ignoreId: true,
          ),
        );

        semantics.dispose();
      });

      testWidgets('SubmenuButton expanded/collapsed state', (WidgetTester tester) async {
        final SemanticsTester semantics = SemanticsTester(tester);
        await tester.pumpWidget(
          MaterialApp(
            home: Center(
              child: SubmenuButton(
                style: SubmenuButton.styleFrom(fixedSize: const Size(88.0, 36.0)),
                menuChildren: <Widget>[
                  MenuItemButton(
                    style: MenuItemButton.styleFrom(fixedSize: const Size(120.0, 36.0)),
                    child: const Text('Item 0'),
                    onPressed: () {},
                  ),
                ],
                child: const Text('ABC'),
              ),
            ),
          ),
        );

        // Test expanded state.
        await tester.tap(find.text('ABC'));
        await tester.pumpAndSettle();
        expect(
          semantics,
          hasSemantics(
            TestSemantics.root(
              children: <TestSemantics>[
                TestSemantics(
                  id: 1,
                  rect: const Rect.fromLTRB(0.0, 0.0, 800.0, 600.0),
                  children: <TestSemantics>[
                    TestSemantics(
                      id: 2,
                      rect: const Rect.fromLTRB(0.0, 0.0, 800.0, 600.0),
                      children: <TestSemantics>[
                        TestSemantics(
                          id: 3,
                          rect: const Rect.fromLTRB(0.0, 0.0, 800.0, 600.0),
                          flags: <SemanticsFlag>[SemanticsFlag.scopesRoute],
                          children: <TestSemantics>[
                            TestSemantics(
                              id: 4,
                              flags: <SemanticsFlag>[
                                if (kIsWeb) SemanticsFlag.isButton,
                                SemanticsFlag.isFocused,
                                SemanticsFlag.hasEnabledState,
                                SemanticsFlag.isEnabled,
                                SemanticsFlag.isFocusable,
                                SemanticsFlag.hasExpandedState,
                                SemanticsFlag.isExpanded,
                              ],
                              actions: <SemanticsAction>[
                                SemanticsAction.tap,
                                SemanticsAction.focus,
                              ],
                              label: 'ABC',
                              rect: const Rect.fromLTRB(0.0, 0.0, 88.0, 48.0),
                            ),
                            TestSemantics(
                              id: 6,
                              rect: const Rect.fromLTRB(0.0, 0.0, 120.0, 64.0),
                              children: <TestSemantics>[
                                TestSemantics(
                                  id: 7,
                                  rect: const Rect.fromLTRB(0.0, 0.0, 120.0, 48.0),
                                  flags: <SemanticsFlag>[SemanticsFlag.hasImplicitScrolling],
                                  children: <TestSemantics>[
                                    TestSemantics(
                                      id: 8,
                                      label: 'Item 0',
                                      rect: const Rect.fromLTRB(0.0, 0.0, 120.0, 48.0),
                                      flags: <SemanticsFlag>[
                                        if (kIsWeb) SemanticsFlag.isButton,
                                        SemanticsFlag.hasEnabledState,
                                        SemanticsFlag.isEnabled,
                                        SemanticsFlag.isFocusable,
                                      ],
                                      actions: <SemanticsAction>[
                                        SemanticsAction.tap,
                                        SemanticsAction.focus,
                                      ],
                                    ),
                                  ],
                                ),
                              ],
                            ),
                          ],
                        ),
                      ],
                    ),
                  ],
                ),
              ],
            ),
            ignoreTransform: true,
          ),
        );

        // Test collapsed state.
        await tester.tap(find.text('ABC'));
        await tester.pumpAndSettle();
        expect(
          semantics,
          hasSemantics(
            TestSemantics.root(
              children: <TestSemantics>[
                TestSemantics(
                  id: 1,
                  rect: const Rect.fromLTRB(0.0, 0.0, 800.0, 600.0),
                  children: <TestSemantics>[
                    TestSemantics(
                      id: 2,
                      rect: const Rect.fromLTRB(0.0, 0.0, 800.0, 600.0),
                      children: <TestSemantics>[
                        TestSemantics(
                          id: 3,
                          rect: const Rect.fromLTRB(0.0, 0.0, 800.0, 600.0),
                          flags: <SemanticsFlag>[SemanticsFlag.scopesRoute],
                          children: <TestSemantics>[
                            TestSemantics(
                              id: 4,
                              flags: <SemanticsFlag>[
                                if (kIsWeb) SemanticsFlag.isButton,
                                SemanticsFlag.hasExpandedState,
                                SemanticsFlag.isFocused,
                                SemanticsFlag.hasEnabledState,
                                SemanticsFlag.isEnabled,
                                SemanticsFlag.isFocusable,
                              ],
                              actions: <SemanticsAction>[
                                SemanticsAction.tap,
                                SemanticsAction.focus,
                              ],
                              label: 'ABC',
                              rect: const Rect.fromLTRB(0.0, 0.0, 88.0, 48.0),
                            ),
                          ],
                        ),
                      ],
                    ),
                  ],
                ),
              ],
            ),
            ignoreTransform: true,
          ),
        );

        semantics.dispose();
      });
    });

    // This is a regression test for https://github.com/flutter/flutter/issues/131676.
    testWidgets('Material3 - Menu uses correct text styles', (WidgetTester tester) async {
      const TextStyle menuTextStyle = TextStyle(
        fontSize: 18.5,
        fontStyle: FontStyle.italic,
        wordSpacing: 1.2,
        decoration: TextDecoration.lineThrough,
      );
      final ThemeData themeData = ThemeData(textTheme: const TextTheme(labelLarge: menuTextStyle));
      await tester.pumpWidget(
        MaterialApp(
          theme: themeData,
          home: Material(
            child: MenuBar(
              controller: controller,
              children: createTestMenus(onPressed: onPressed, onOpen: onOpen, onClose: onClose),
            ),
          ),
        ),
      );

      // Test menu button text style uses the TextTheme.labelLarge.
      Finder buttonMaterial = find
          .descendant(of: find.byType(TextButton), matching: find.byType(Material))
          .first;
      Material material = tester.widget<Material>(buttonMaterial);
      expect(material.textStyle?.fontSize, menuTextStyle.fontSize);
      expect(material.textStyle?.fontStyle, menuTextStyle.fontStyle);
      expect(material.textStyle?.wordSpacing, menuTextStyle.wordSpacing);
      expect(material.textStyle?.decoration, menuTextStyle.decoration);

      // Open the menu.
      await tester.tap(find.text(TestMenu.mainMenu1.label));
      await tester.pump();

      // Test menu item text style uses the TextTheme.labelLarge.
      buttonMaterial = find
          .descendant(
            of: find.widgetWithText(TextButton, TestMenu.subMenu10.label),
            matching: find.byType(Material),
          )
          .first;
      material = tester.widget<Material>(buttonMaterial);
      expect(material.textStyle?.fontSize, menuTextStyle.fontSize);
      expect(material.textStyle?.fontStyle, menuTextStyle.fontStyle);
      expect(material.textStyle?.wordSpacing, menuTextStyle.wordSpacing);
      expect(material.textStyle?.decoration, menuTextStyle.decoration);
    });

    testWidgets('SubmenuButton.onFocusChange is respected', (WidgetTester tester) async {
      final FocusNode focusNode = FocusNode();
      addTearDown(focusNode.dispose);
      int onFocusChangeCalled = 0;
      await tester.pumpWidget(
        MaterialApp(
          home: Material(
            child: StatefulBuilder(
              builder: (BuildContext context, StateSetter setState) {
                return SubmenuButton(
                  focusNode: focusNode,
                  onFocusChange: (bool value) {
                    setState(() {
                      onFocusChangeCalled += 1;
                    });
                  },
                  menuChildren: const <Widget>[MenuItemButton(child: Text('item 0'))],
                  child: const Text('Submenu 0'),
                );
              },
            ),
          ),
        ),
      );

      focusNode.requestFocus();
      await tester.pump();
      expect(focusNode.hasFocus, true);
      expect(onFocusChangeCalled, 1);

      focusNode.unfocus();
      await tester.pump();
      expect(focusNode.hasFocus, false);
      expect(onFocusChangeCalled, 2);
    });

    testWidgets('Horizontal _MenuPanel wraps children with IntrinsicWidth', (
      WidgetTester tester,
    ) async {
      await tester.pumpWidget(
        MaterialApp(
          home: Material(
            child: MenuBar(
              children: <Widget>[MenuItemButton(onPressed: () {}, child: const Text('Menu Item'))],
            ),
          ),
        ),
      );

      // Horizontal _MenuPanel wraps children with IntrinsicWidth to ensure MenuItemButton
      // with vertical overflow axis is as wide as the widest child.
      final Finder intrinsicWidthFinder = find.ancestor(
        of: find.byType(MenuItemButton),
        matching: find.byType(IntrinsicWidth),
      );
      expect(intrinsicWidthFinder, findsOneWidget);
    });

    testWidgets('SubmenuButton.styleFrom overlayColor overrides default overlay color', (
      WidgetTester tester,
    ) async {
      const Color overlayColor = Color(0xffff00ff);
      await tester.pumpWidget(
        MaterialApp(
          home: Scaffold(
            body: SubmenuButton(
              style: SubmenuButton.styleFrom(overlayColor: overlayColor),
              menuChildren: <Widget>[
                MenuItemButton(onPressed: () {}, child: const Text('MenuItemButton')),
              ],
              child: const Text('Submenu'),
            ),
          ),
        ),
      );

      // Hovered.
      final Offset center = tester.getCenter(find.byType(SubmenuButton));
      final TestGesture gesture = await tester.createGesture(kind: PointerDeviceKind.mouse);
      await gesture.addPointer();
      await gesture.moveTo(center);
      await tester.pumpAndSettle();
      expect(getOverlayColor(tester), paints..rect(color: overlayColor.withOpacity(0.08)));

      // Highlighted (pressed).
      await gesture.down(center);
      await tester.pumpAndSettle();
      expect(
        getOverlayColor(tester),
        paints
          ..rect(color: overlayColor.withOpacity(0.08))
          ..rect(color: overlayColor.withOpacity(0.08))
          ..rect(color: overlayColor.withOpacity(0.1)),
      );
    });

    testWidgets(
      'Garbage collector destroys child _MenuAnchorState after parent is closed',
      (WidgetTester tester) async {
        // Regression test for https://github.com/flutter/flutter/issues/149584
        await tester.pumpWidget(
          MaterialApp(
            home: MenuAnchor(
              controller: controller,
              menuChildren: const <Widget>[
                SubmenuButton(menuChildren: <Widget>[], child: Text('')),
              ],
            ),
          ),
        );

        controller.open();
        await tester.pump();

        final WeakReference<State> state = WeakReference<State>(
          tester.firstState<State<SubmenuButton>>(find.byType(SubmenuButton)),
        );
        expect(state.target, isNotNull);

        controller.close();
        await tester.pump();

        controller.open();
        await tester.pump();

        controller.close();
        await tester.pump();

        // Garbage collect. 1 should be enough, but 3 prevents flaky tests.
        await tester.runAsync<void>(() async {
          await forceGC(fullGcCycles: 3);
        });

        expect(state.target, isNull);
      },
      // Skipped on Web: [intended] ForceGC does not work in web and in release mode. See https://api.flutter.dev/flutter/package-leak_tracker_leak_tracker/forceGC.html
      // Skipped for everyone else: forceGC is flaky, see https://github.com/flutter/flutter/issues/154858
      skip: true,
    );

    // Regression test for https://github.com/flutter/flutter/issues/154798.
    testWidgets('MenuItemButton.styleFrom can customize the button icon', (
      WidgetTester tester,
    ) async {
      const Color iconColor = Color(0xFFF000FF);
      const double iconSize = 32.0;
      const Color disabledIconColor = Color(0xFFFFF000);
      Widget buildButton({bool enabled = true}) {
        return MaterialApp(
          home: Material(
            child: Center(
              child: MenuItemButton(
                style: MenuItemButton.styleFrom(
                  iconColor: iconColor,
                  iconSize: iconSize,
                  disabledIconColor: disabledIconColor,
                ),
                onPressed: enabled ? () {} : null,
                trailingIcon: const Icon(Icons.add),
                child: const Text('Button'),
              ),
            ),
          ),
        );
      }

      // Test enabled button.
      await tester.pumpWidget(buildButton());
      expect(tester.getSize(find.byIcon(Icons.add)), const Size(iconSize, iconSize));
      expect(iconStyle(tester, Icons.add).color, iconColor);

      // Test disabled button.
      await tester.pumpWidget(buildButton(enabled: false));
      expect(iconStyle(tester, Icons.add).color, disabledIconColor);
    });

    // Regression test for https://github.com/flutter/flutter/issues/154798.
    testWidgets('SubmenuButton.styleFrom can customize the button icon', (
      WidgetTester tester,
    ) async {
      const Color iconColor = Color(0xFFF000FF);
      const double iconSize = 32.0;
      const Color disabledIconColor = Color(0xFFFFF000);
      Widget buildButton({bool enabled = true}) {
        return MaterialApp(
          home: Material(
            child: Center(
              child: SubmenuButton(
                style: SubmenuButton.styleFrom(
                  iconColor: iconColor,
                  iconSize: iconSize,
                  disabledIconColor: disabledIconColor,
                ),
                trailingIcon: const Icon(Icons.add),
                menuChildren: <Widget>[if (enabled) const Text('Item')],
                child: const Text('SubmenuButton'),
              ),
            ),
          ),
        );
      }

      // Test enabled button.
      await tester.pumpWidget(buildButton());
      expect(tester.getSize(find.byIcon(Icons.add)), const Size(iconSize, iconSize));
      expect(iconStyle(tester, Icons.add).color, iconColor);

      // Test disabled button.
      await tester.pumpWidget(buildButton(enabled: false));
      expect(iconStyle(tester, Icons.add).color, disabledIconColor);
    });

    // Regression test for https://github.com/flutter/flutter/issues/155034.
    testWidgets('Content is shown in the root overlay when useRootOverlay is true', (
      WidgetTester tester,
    ) async {
      final MenuController controller = MenuController();
      final UniqueKey overlayKey = UniqueKey();
      final UniqueKey menuItemKey = UniqueKey();

      late final OverlayEntry overlayEntry;
      addTearDown(() {
        overlayEntry.remove();
        overlayEntry.dispose();
      });

      Widget boilerplate() {
        return MaterialApp(
          home: Overlay(
            key: overlayKey,
            initialEntries: <OverlayEntry>[
              overlayEntry = OverlayEntry(
                builder: (BuildContext context) {
                  return Scaffold(
                    body: Center(
                      child: MenuAnchor(
                        useRootOverlay: true,
                        controller: controller,
                        menuChildren: <Widget>[
                          MenuItemButton(
                            key: menuItemKey,
                            onPressed: () {},
                            child: const Text('Item 1'),
                          ),
                        ],
                      ),
                    ),
                  );
                },
              ),
            ],
          ),
        );
      }

      await tester.pumpWidget(boilerplate());
      expect(find.byKey(menuItemKey), findsNothing);

      // Open the menu.
      controller.open();
      await tester.pump();
      expect(find.byKey(menuItemKey), findsOne);

      // Expect two overlays: the root overlay created by MaterialApp and the
      // overlay created by the boilerplate code.
      expect(find.byType(Overlay), findsNWidgets(2));

      final Iterable<Overlay> overlays = tester.widgetList<Overlay>(find.byType(Overlay));
      final Overlay nonRootOverlay = tester.widget(find.byKey(overlayKey));
      final Overlay rootOverlay = overlays.firstWhere(
        (Overlay overlay) => overlay != nonRootOverlay,
      );

      // Check that the ancestor _RenderTheater for the menu item is the one
      // from the root overlay.
      expect(
        ancestorRenderTheaters(tester.renderObject(find.byKey(menuItemKey))).single,
        tester.renderObject(find.byWidget(rootOverlay)),
      );
    });

    testWidgets('Content is shown in the nearest ancestor overlay when useRootOverlay is false', (
      WidgetTester tester,
    ) async {
      final MenuController controller = MenuController();
      final UniqueKey overlayKey = UniqueKey();
      final UniqueKey menuItemKey = UniqueKey();

      late final OverlayEntry overlayEntry;
      addTearDown(() {
        overlayEntry.remove();
        overlayEntry.dispose();
      });

      Widget boilerplate() {
        return MaterialApp(
          home: Overlay(
            key: overlayKey,
            initialEntries: <OverlayEntry>[
              overlayEntry = OverlayEntry(
                builder: (BuildContext context) {
                  return Scaffold(
                    body: Center(
                      child: MenuAnchor(
                        controller: controller,
                        menuChildren: <Widget>[
                          MenuItemButton(
                            key: menuItemKey,
                            onPressed: () {},
                            child: const Text('Item 1'),
                          ),
                        ],
                      ),
                    ),
                  );
                },
              ),
            ],
          ),
        );
      }

      await tester.pumpWidget(boilerplate());
      expect(find.byKey(menuItemKey), findsNothing);

      // Open the menu.
      controller.open();
      await tester.pump();
      expect(find.byKey(menuItemKey), findsOne);

      // Expect two overlays: the root overlay created by MaterialApp and the
      // overlay created by the boilerplate code.
      expect(find.byType(Overlay), findsNWidgets(2));

      final Overlay nonRootOverlay = tester.widget(find.byKey(overlayKey));

      // Check that the ancestor _RenderTheater for the menu item is the one
      // from the root overlay.
      expect(
        ancestorRenderTheaters(tester.renderObject(find.byKey(menuItemKey))).first,
        tester.renderObject(find.byWidget(nonRootOverlay)),
      );
    });

    // Regression test for https://github.com/flutter/flutter/issues/156572.
    testWidgets('Unattached MenuController does not throw when calling close', (
      WidgetTester tester,
    ) async {
      final MenuController controller = MenuController();
      controller.close();
      await tester.pump();
      expect(tester.takeException(), isNull);
    });

    testWidgets('Unattached MenuController returns false when calling isOpen', (
      WidgetTester tester,
    ) async {
      final MenuController controller = MenuController();
      expect(controller.isOpen, false);
    });

    // Regression test for https://github.com/flutter/flutter/issues/157606.
    testWidgets('MenuAnchor updates isOpen state correctly', (WidgetTester tester) async {
      bool isOpen = false;
      int openCount = 0;
      int closeCount = 0;

      await tester.pumpWidget(
        MaterialApp(
          home: Scaffold(
            body: Center(
              child: MenuAnchor(
                menuChildren: const <Widget>[MenuItemButton(child: Text('menu item'))],
                builder: (BuildContext context, MenuController controller, Widget? child) {
                  isOpen = controller.isOpen;
                  return FilledButton(
                    onPressed: () {
                      if (controller.isOpen) {
                        controller.close();
                      } else {
                        controller.open();
                      }
                    },
                    child: Text(isOpen ? 'close' : 'open'),
                  );
                },
                onOpen: () => openCount++,
                onClose: () => closeCount++,
              ),
            ),
          ),
        ),
      );

      expect(find.text('open'), findsOneWidget);
      expect(isOpen, false);
      expect(openCount, 0);
      expect(closeCount, 0);

      await tester.tap(find.byType(FilledButton));
      await tester.pump();

      expect(find.text('close'), findsOneWidget);
      expect(isOpen, true);
      expect(openCount, 1);
      expect(closeCount, 0);

      await tester.tap(find.byType(FilledButton));
      await tester.pump();

      expect(find.text('open'), findsOneWidget);
      expect(isOpen, false);
      expect(openCount, 1);
      expect(closeCount, 1);
    });

    testWidgets('SubmenuButton.submenuIcon updates default arrow icon', (
      WidgetTester tester,
    ) async {
      const IconData disabledIcon = Icons.close;
      const IconData hoveredIcon = Icons.bolt;
      const IconData focusedIcon = Icons.favorite;
      const IconData defaultIcon = Icons.add;
      final WidgetStateProperty<Widget?> submenuIcon = WidgetStateProperty.resolveWith<Widget?>((
        Set<WidgetState> states,
      ) {
        if (states.contains(WidgetState.disabled)) {
          return const Icon(disabledIcon);
        }
        if (states.contains(WidgetState.hovered)) {
          return const Icon(hoveredIcon);
        }
        if (states.contains(WidgetState.focused)) {
          return const Icon(focusedIcon);
        }
        return const Icon(defaultIcon);
      });

      Widget buildMenu({WidgetStateProperty<Widget?>? icon, bool enabled = true}) {
        return MaterialApp(
          home: Material(
            child: MenuBar(
              controller: controller,
              children: <Widget>[
                SubmenuButton(
                  menuChildren: <Widget>[
                    SubmenuButton(
                      submenuIcon: icon,
                      menuChildren: enabled
                          ? <Widget>[MenuItemButton(child: Text(TestMenu.mainMenu0.label))]
                          : <Widget>[],
                      child: Text(TestMenu.subSubMenu110.label),
                    ),
                  ],
                  child: Text(TestMenu.subMenu00.label),
                ),
              ],
            ),
          ),
        );
      }

      await tester.pumpWidget(buildMenu());
      await tester.tap(find.text(TestMenu.subMenu00.label));
      await tester.pump();

      expect(find.byIcon(Icons.arrow_right), findsOneWidget);

      controller.close();
      await tester.pump();

      await tester.pumpWidget(buildMenu(icon: submenuIcon));
      await tester.tap(find.text(TestMenu.subMenu00.label));
      await tester.pump();
      expect(find.byIcon(defaultIcon), findsOneWidget);

      await tester.sendKeyEvent(LogicalKeyboardKey.arrowDown);
      await tester.pump();
      expect(find.byIcon(focusedIcon), findsOneWidget);

      controller.close();
      await tester.pump();

      await tester.tap(find.text(TestMenu.subMenu00.label));
      await tester.pump();
      await hoverOver(tester, find.text(TestMenu.subSubMenu110.label));
      await tester.pump();
      expect(find.byIcon(hoveredIcon), findsOneWidget);

      controller.close();
      await tester.pump();

      await tester.pumpWidget(buildMenu(icon: submenuIcon, enabled: false));
      await tester.tap(find.text(TestMenu.subMenu00.label));
      await tester.pump();
      expect(find.byIcon(disabledIcon), findsOneWidget);
    });
  });

  testWidgets('Menu panel default reserved padding', (WidgetTester tester) async {
    await tester.pumpWidget(
      MaterialApp(
        home: Material(
          child: Center(
            child: MenuAnchor(
              controller: controller,
              menuChildren: const <Widget>[SizedBox(width: 800, height: 24)],
              builder: (BuildContext context, MenuController controller, Widget? child) {
                return const SizedBox(width: 800, height: 24);
              },
            ),
          ),
        ),
      ),
    );

    controller.open();
    await tester.pump();

    const double defaultReservedPadding = 8.0; // See _kMenuViewPadding.
    expect(tester.getRect(findMenuPanels()).width, 800.0 - defaultReservedPadding * 2);
  });

  testWidgets('Menu panel accepts custom reserved padding', (WidgetTester tester) async {
    const EdgeInsetsGeometry reservedPadding = EdgeInsets.symmetric(horizontal: 13.0);
    await tester.pumpWidget(
      MaterialApp(
        home: Material(
          child: Center(
            child: MenuAnchor(
              controller: controller,
              reservedPadding: reservedPadding,
              menuChildren: const <Widget>[SizedBox(width: 800, height: 24)],
              builder: (BuildContext context, MenuController controller, Widget? child) {
                return const SizedBox(width: 800, height: 24);
              },
            ),
          ),
        ),
      ),
    );

    controller.open();
    await tester.pump();

    expect(tester.getRect(findMenuPanels()).width, 800.0 - reservedPadding.horizontal);
  });

<<<<<<< HEAD
  testWidgets('MenuAcceleratorLabel does not crash at zero area', (WidgetTester tester) async {
    await tester.pumpWidget(
      const MaterialApp(
        home: Center(child: SizedBox.shrink(child: MenuAcceleratorLabel('X'))),
      ),
    );
    expect(tester.getSize(find.byType(MenuAcceleratorLabel)), Size.zero);
=======
  testWidgets('MenuBar does not crash at zero area', (WidgetTester tester) async {
    await tester.pumpWidget(
      const MaterialApp(
        home: Center(
          child: SizedBox.shrink(child: MenuBar(children: <Widget>[Text('X')])),
        ),
      ),
    );
    expect(tester.getSize(find.byType(MenuBar)), Size.zero);
  });

  testWidgets('MenuItemButton does not crash at zero area', (WidgetTester tester) async {
    await tester.pumpWidget(
      const MaterialApp(
        home: Center(child: SizedBox.shrink(child: MenuItemButton())),
      ),
    );
    expect(tester.getSize(find.byType(MenuItemButton)), Size.zero);
  });

  testWidgets('CheckboxMenuButton does not crash at zero area', (WidgetTester tester) async {
    await tester.pumpWidget(
      MaterialApp(
        home: Center(
          child: SizedBox.shrink(
            child: CheckboxMenuButton(
              value: true,
              onChanged: (bool? value) {},
              child: const Text('X'),
            ),
          ),
        ),
      ),
    );
    expect(tester.getSize(find.byType(CheckboxMenuButton)), Size.zero);
  });

  testWidgets('RadioMenuButton does not crash at zero area', (WidgetTester tester) async {
    await tester.pumpWidget(
      MaterialApp(
        home: Center(
          child: SizedBox.shrink(
            child: RadioMenuButton<bool>(
              value: true,
              groupValue: true,
              onChanged: (bool? value) {},
              child: null,
            ),
          ),
        ),
      ),
    );
    expect(tester.getSize(find.byType(RadioMenuButton<bool>)), Size.zero);
  });

  testWidgets('Layout updates when reserved padding changes', (WidgetTester tester) async {
    const EdgeInsetsGeometry reservedPadding = EdgeInsets.symmetric(horizontal: 13.0);

    await tester.pumpWidget(
      MaterialApp(
        home: MenuAnchor(
          controller: controller,
          menuChildren: const <Widget>[SizedBox(width: 800, height: 24)],
        ),
      ),
    );

    controller.open(position: Offset.zero);
    await tester.pump();

    await tester.pumpWidget(
      MaterialApp(
        home: MenuAnchor(
          controller: controller,
          reservedPadding: reservedPadding,
          menuChildren: const <Widget>[SizedBox(width: 800, height: 24)],
        ),
      ),
    );

    expect(tester.getRect(findMenuPanels()).width, 800.0 - reservedPadding.horizontal);
>>>>>>> cce24b8a
  });
}

List<Widget> createTestMenus({
  void Function(TestMenu)? onPressed,
  void Function(TestMenu)? onOpen,
  void Function(TestMenu)? onClose,
  Map<TestMenu, MenuSerializableShortcut> shortcuts = const <TestMenu, MenuSerializableShortcut>{},
  bool includeExtraGroups = false,
  bool accelerators = false,
}) {
  Widget submenuButton(TestMenu menu, {required List<Widget> menuChildren}) {
    return SubmenuButton(
      onOpen: onOpen != null ? () => onOpen(menu) : null,
      onClose: onClose != null ? () => onClose(menu) : null,
      menuChildren: menuChildren,
      child: accelerators ? MenuAcceleratorLabel(menu.acceleratorLabel) : Text(menu.label),
    );
  }

  Widget menuItemButton(
    TestMenu menu, {
    bool enabled = true,
    Widget? leadingIcon,
    Widget? trailingIcon,
    Key? key,
  }) {
    return MenuItemButton(
      key: key,
      onPressed: enabled && onPressed != null ? () => onPressed(menu) : null,
      shortcut: shortcuts[menu],
      leadingIcon: leadingIcon,
      trailingIcon: trailingIcon,
      child: accelerators ? MenuAcceleratorLabel(menu.acceleratorLabel) : Text(menu.label),
    );
  }

  final List<Widget> result = <Widget>[
    submenuButton(
      TestMenu.mainMenu0,
      menuChildren: <Widget>[
        menuItemButton(TestMenu.subMenu00, leadingIcon: const Icon(Icons.add)),
        menuItemButton(TestMenu.subMenu01),
        menuItemButton(TestMenu.subMenu02),
      ],
    ),
    submenuButton(
      TestMenu.mainMenu1,
      menuChildren: <Widget>[
        menuItemButton(TestMenu.subMenu10),
        submenuButton(
          TestMenu.subMenu11,
          menuChildren: <Widget>[
            menuItemButton(TestMenu.subSubMenu110, key: UniqueKey()),
            menuItemButton(TestMenu.subSubMenu111),
            menuItemButton(TestMenu.subSubMenu112),
            menuItemButton(TestMenu.subSubMenu113),
          ],
        ),
        menuItemButton(TestMenu.subMenu12),
      ],
    ),
    submenuButton(
      TestMenu.mainMenu2,
      menuChildren: <Widget>[
        menuItemButton(TestMenu.subMenu20, leadingIcon: const Icon(Icons.ac_unit), enabled: false),
      ],
    ),
    if (includeExtraGroups)
      submenuButton(
        TestMenu.mainMenu3,
        menuChildren: <Widget>[menuItemButton(TestMenu.subMenu30, enabled: false)],
      ),
    if (includeExtraGroups)
      submenuButton(
        TestMenu.mainMenu4,
        menuChildren: <Widget>[
          menuItemButton(TestMenu.subMenu40, enabled: false),
          menuItemButton(TestMenu.subMenu41, enabled: false),
          menuItemButton(TestMenu.subMenu42, enabled: false),
        ],
      ),
    submenuButton(TestMenu.mainMenu5, menuChildren: const <Widget>[]),
  ];
  return result;
}

enum TestMenu {
  mainMenu0('&Menu 0'),
  mainMenu1('M&enu &1'),
  mainMenu2('Me&nu 2'),
  mainMenu3('Men&u 3'),
  mainMenu4('Menu &4'),
  mainMenu5('Menu &5 && &6 &'),
  subMenu00('Sub &Menu 0&0'),
  subMenu01('Sub Menu 0&1'),
  subMenu02('Sub Menu 0&2'),
  subMenu10('Sub Menu 1&0'),
  subMenu11('Sub Menu 1&1'),
  subMenu12('Sub Menu 1&2'),
  subMenu20('Sub Menu 2&0'),
  subMenu30('Sub Menu 3&0'),
  subMenu40('Sub Menu 4&0'),
  subMenu41('Sub Menu 4&1'),
  subMenu42('Sub Menu 4&2'),
  subSubMenu110('Sub Sub Menu 11&0'),
  subSubMenu111('Sub Sub Menu 11&1'),
  subSubMenu112('Sub Sub Menu 11&2'),
  subSubMenu113('Sub Sub Menu 11&3'),
  anchorButton('Press Me'),
  outsideButton('Outside');

  const TestMenu(this.acceleratorLabel);
  final String acceleratorLabel;
  // Strip the accelerator markers.
  String get label => MenuAcceleratorLabel.stripAcceleratorMarkers(acceleratorLabel);
}<|MERGE_RESOLUTION|>--- conflicted
+++ resolved
@@ -5108,7 +5108,6 @@
     expect(tester.getRect(findMenuPanels()).width, 800.0 - reservedPadding.horizontal);
   });
 
-<<<<<<< HEAD
   testWidgets('MenuAcceleratorLabel does not crash at zero area', (WidgetTester tester) async {
     await tester.pumpWidget(
       const MaterialApp(
@@ -5116,7 +5115,8 @@
       ),
     );
     expect(tester.getSize(find.byType(MenuAcceleratorLabel)), Size.zero);
-=======
+  });
+
   testWidgets('MenuBar does not crash at zero area', (WidgetTester tester) async {
     await tester.pumpWidget(
       const MaterialApp(
@@ -5198,7 +5198,6 @@
     );
 
     expect(tester.getRect(findMenuPanels()).width, 800.0 - reservedPadding.horizontal);
->>>>>>> cce24b8a
   });
 }
 
