// Copyright 2014 The Flutter Authors. All rights reserved.
// Use of this source code is governed by a BSD-style license that can be
// found in the LICENSE file.

import 'package:flutter/foundation.dart';
import 'package:flutter/gestures.dart';
import 'package:flutter/material.dart';
import 'package:flutter/rendering.dart';
import 'package:flutter/services.dart';
import 'package:flutter_test/flutter_test.dart';
import 'package:leak_tracker/leak_tracker.dart';

import '../widgets/semantics_tester.dart';

void main() {
  late MenuController controller;
  String? focusedMenu;
  final List<TestMenu> selected = <TestMenu>[];
  final List<TestMenu> opened = <TestMenu>[];
  final List<TestMenu> closed = <TestMenu>[];
  final GlobalKey menuItemKey = GlobalKey();

  void onPressed(TestMenu item) {
    selected.add(item);
  }

  void onOpen(TestMenu item) {
    opened.add(item);
  }

  void onClose(TestMenu item) {
    closed.add(item);
  }

  void handleFocusChange() {
    focusedMenu = (primaryFocus?.debugLabel ?? primaryFocus).toString();
  }

  setUp(() {
    focusedMenu = null;
    selected.clear();
    opened.clear();
    closed.clear();
    controller = MenuController();
    focusedMenu = null;
  });

  Future<void> changeSurfaceSize(WidgetTester tester, Size size) async {
    await tester.binding.setSurfaceSize(size);
    addTearDown(() async {
      await tester.binding.setSurfaceSize(null);
    });
  }

  void listenForFocusChanges() {
    FocusManager.instance.addListener(handleFocusChange);
    addTearDown(() => FocusManager.instance.removeListener(handleFocusChange));
  }

  Finder findMenuPanels() {
    return find.byWidgetPredicate((Widget widget) => widget.runtimeType.toString() == '_MenuPanel');
  }

  List<RenderObject> ancestorRenderTheaters(RenderObject child) {
    final List<RenderObject> results = <RenderObject>[];
    RenderObject? node = child;
    while (node != null) {
      if (node.runtimeType.toString() == '_RenderTheater') {
        results.add(node);
      }
      final RenderObject? parent = node.parent;
      node = parent is RenderObject ? parent : null;
    }
    return results;
  }

  Finder findMenuBarItemLabels() {
    return find.byWidgetPredicate(
      (Widget widget) => widget.runtimeType.toString() == '_MenuItemLabel',
    );
  }

  // Finds the mnemonic associated with the menu item that has the given label.
  Finder findMnemonic(String label) {
    return find
        .descendant(
          of: find.ancestor(of: find.text(label), matching: findMenuBarItemLabels()),
          matching: find.byType(Text),
        )
        .last;
  }

  Widget buildTestApp({
    AlignmentGeometry? alignment,
    Offset alignmentOffset = Offset.zero,
    TextDirection textDirection = TextDirection.ltr,
    bool consumesOutsideTap = false,
    void Function(TestMenu)? onPressed,
    void Function(TestMenu)? onOpen,
    void Function(TestMenu)? onClose,
  }) {
    final FocusNode focusNode = FocusNode();
    addTearDown(focusNode.dispose);
    return MaterialApp(
      theme: ThemeData(useMaterial3: false),
      home: Material(
        child: Directionality(
          textDirection: textDirection,
          child: Column(
            children: <Widget>[
              GestureDetector(
                onTap: () {
                  onPressed?.call(TestMenu.outsideButton);
                },
                child: Text(TestMenu.outsideButton.label),
              ),
              MenuAnchor(
                childFocusNode: focusNode,
                controller: controller,
                alignmentOffset: alignmentOffset,
                consumeOutsideTap: consumesOutsideTap,
                style: MenuStyle(alignment: alignment),
                onOpen: () {
                  onOpen?.call(TestMenu.anchorButton);
                },
                onClose: () {
                  onClose?.call(TestMenu.anchorButton);
                },
                menuChildren: <Widget>[
                  MenuItemButton(
                    key: menuItemKey,
                    shortcut: const SingleActivator(LogicalKeyboardKey.keyB, control: true),
                    onPressed: () {
                      onPressed?.call(TestMenu.subMenu00);
                    },
                    child: Text(TestMenu.subMenu00.label),
                  ),
                  MenuItemButton(
                    leadingIcon: const Icon(Icons.send),
                    trailingIcon: const Icon(Icons.mail),
                    onPressed: () {
                      onPressed?.call(TestMenu.subMenu01);
                    },
                    child: Text(TestMenu.subMenu01.label),
                  ),
                ],
                builder: (BuildContext context, MenuController controller, Widget? child) {
                  return ElevatedButton(
                    focusNode: focusNode,
                    onPressed: () {
                      if (controller.isOpen) {
                        controller.close();
                      } else {
                        controller.open();
                      }
                      onPressed?.call(TestMenu.anchorButton);
                    },
                    child: child,
                  );
                },
                child: Text(TestMenu.anchorButton.label),
              ),
            ],
          ),
        ),
      ),
    );
  }

  Future<TestGesture> hoverOver(WidgetTester tester, Finder finder) async {
    final TestGesture gesture = await tester.createGesture(kind: PointerDeviceKind.mouse);
    await gesture.moveTo(tester.getCenter(finder));
    await tester.pumpAndSettle();
    return gesture;
  }

  Material getMenuBarMaterial(WidgetTester tester) {
    return tester.widget<Material>(
      find.descendant(of: findMenuPanels(), matching: find.byType(Material)).first,
    );
  }

  RenderObject getOverlayColor(WidgetTester tester) {
    return tester.allRenderObjects.firstWhere(
      (RenderObject object) => object.runtimeType.toString() == '_RenderInkFeatures',
    );
  }

  TextStyle iconStyle(WidgetTester tester, IconData icon) {
    final RichText iconRichText = tester.widget<RichText>(
      find.descendant(of: find.byIcon(icon), matching: find.byType(RichText)),
    );
    return iconRichText.text.style!;
  }

  testWidgets('Menu responds to density changes', (WidgetTester tester) async {
    Widget buildMenu({VisualDensity? visualDensity = VisualDensity.standard}) {
      return MaterialApp(
        theme: ThemeData(visualDensity: visualDensity, useMaterial3: false),
        home: Material(
          child: Column(
            children: <Widget>[
              MenuBar(children: createTestMenus(onPressed: onPressed)),
              const Expanded(child: Placeholder()),
            ],
          ),
        ),
      );
    }

    await tester.pumpWidget(buildMenu());
    await tester.pump();

    expect(
      tester.getRect(find.byType(MenuBar)),
      equals(const Rect.fromLTRB(145.0, 0.0, 655.0, 48.0)),
    );

    // Open and make sure things are the right size.
    await tester.tap(find.text(TestMenu.mainMenu1.label));
    await tester.pump();

    expect(
      tester.getRect(find.byType(MenuBar)),
      equals(const Rect.fromLTRB(145.0, 0.0, 655.0, 48.0)),
    );
    expect(
      tester.getRect(find.byType(MenuBar)),
      equals(const Rect.fromLTRB(145.0, 0.0, 655.0, 48.0)),
    );
    expect(
      tester.getRect(find.widgetWithText(MenuItemButton, TestMenu.subMenu10.label)),
      equals(const Rect.fromLTRB(257.0, 56.0, 471.0, 104.0)),
    );
    expect(
      tester.getRect(
        find
            .ancestor(of: find.text(TestMenu.subMenu10.label), matching: find.byType(Material))
            .at(1),
      ),
      equals(const Rect.fromLTRB(257.0, 48.0, 471.0, 208.0)),
    );

    // Test compact visual density (-2, -2).
    await tester.pumpWidget(Container());
    await tester.pumpWidget(buildMenu(visualDensity: VisualDensity.compact));
    await tester.pump();

    // The original horizontal padding with standard visual density for menu buttons are 12 px, and the total length
    // for the menu bar is (655 - 145) = 510.
    // There are 4 buttons in the test menu bar, and with compact visual density,
    // the padding will reduce by abs(2 * (-2)) = 4. So the total length
    // now should reduce by abs(4 * 2 * (-4)) = 32, which would be 510 - 32 = 478, and
    // 478 = 639 - 161
    expect(
      tester.getRect(find.byType(MenuBar)),
      equals(const Rect.fromLTRB(161.0, 0.0, 639.0, 40.0)),
    );

    // Open and make sure things are the right size.
    await tester.tap(find.text(TestMenu.mainMenu1.label));
    await tester.pump();

    expect(
      tester.getRect(find.byType(MenuBar)),
      equals(const Rect.fromLTRB(161.0, 0.0, 639.0, 40.0)),
    );
    expect(
      tester.getRect(find.byType(MenuBar)),
      equals(const Rect.fromLTRB(161.0, 0.0, 639.0, 40.0)),
    );
    expect(
      tester.getRect(find.widgetWithText(MenuItemButton, TestMenu.subMenu10.label)),
      equals(const Rect.fromLTRB(265.0, 48.0, 467.0, 88.0)),
    );
    expect(
      tester.getRect(
        find
            .ancestor(of: find.text(TestMenu.subMenu10.label), matching: find.byType(Material))
            .at(1),
      ),
      equals(const Rect.fromLTRB(265.0, 40.0, 467.0, 176.0)),
    );

    await tester.pumpWidget(Container());
    await tester.pumpWidget(
      buildMenu(visualDensity: const VisualDensity(horizontal: 2.0, vertical: 2.0)),
    );
    await tester.pump();

    // Similarly, there are 4 buttons in the test menu bar, and with (2, 2) visual density,
    // the padding will increase by abs(2 * 4) = 8. So the total length for buttons
    // should increase by abs(4 * 2 * 8) = 64. The horizontal padding for the menu bar
    // increases by 2 * 8, so the total width increases to 510 + 64 + 16 = 590, and
    // 590 = 695 - 105
    expect(
      tester.getRect(find.byType(MenuBar)),
      equals(const Rect.fromLTRB(105.0, 0.0, 695.0, 56.0)),
    );

    // Open and make sure things are the right size.
    await tester.tap(find.text(TestMenu.mainMenu1.label));
    await tester.pump();

    expect(
      tester.getRect(find.byType(MenuBar)),
      equals(const Rect.fromLTRB(105.0, 0.0, 695.0, 56.0)),
    );
    expect(
      tester.getRect(find.widgetWithText(MenuItemButton, TestMenu.subMenu10.label)),
      equals(const Rect.fromLTRB(257.0, 64.0, 491.0, 120.0)),
    );
    expect(
      tester.getRect(
        find
            .ancestor(of: find.text(TestMenu.subMenu10.label), matching: find.byType(Material))
            .at(1),
      ),
      equals(const Rect.fromLTRB(249.0, 56.0, 499.0, 240.0)),
    );
  });

  testWidgets('Menu defaults', (WidgetTester tester) async {
    final ThemeData themeData = ThemeData();
    await tester.pumpWidget(
      MaterialApp(
        theme: themeData,
        home: Material(
          child: MenuBar(
            controller: controller,
            children: createTestMenus(onPressed: onPressed, onOpen: onOpen, onClose: onClose),
          ),
        ),
      ),
    );

    // Menu bar (horizontal menu).
    Finder menuMaterial = find
        .ancestor(of: find.byType(TextButton), matching: find.byType(Material))
        .first;

    Material material = tester.widget<Material>(menuMaterial);
    expect(opened, isEmpty);
    expect(material.color, themeData.colorScheme.surfaceContainer);
    expect(material.shadowColor, themeData.colorScheme.shadow);
    expect(material.surfaceTintColor, Colors.transparent);
    expect(material.elevation, 3.0);
    expect(
      material.shape,
      const RoundedRectangleBorder(borderRadius: BorderRadius.all(Radius.circular(4.0))),
    );

    Finder buttonMaterial = find
        .descendant(of: find.byType(TextButton), matching: find.byType(Material))
        .first;
    material = tester.widget<Material>(buttonMaterial);
    expect(material.color, Colors.transparent);
    expect(material.elevation, 0.0);
    expect(material.shape, const RoundedRectangleBorder());
    expect(material.textStyle?.color, themeData.colorScheme.onSurface);
    expect(material.textStyle?.fontSize, 14.0);
    expect(material.textStyle?.height, 1.43);

    // Vertical menu.
    await tester.tap(find.text(TestMenu.mainMenu1.label));
    await tester.pump();

    menuMaterial = find
        .ancestor(
          of: find.widgetWithText(TextButton, TestMenu.subMenu10.label),
          matching: find.byType(Material),
        )
        .first;

    material = tester.widget<Material>(menuMaterial);
    expect(opened.last, equals(TestMenu.mainMenu1));
    expect(material.color, themeData.colorScheme.surfaceContainer);
    expect(material.shadowColor, themeData.colorScheme.shadow);
    expect(material.surfaceTintColor, Colors.transparent);
    expect(material.elevation, 3.0);
    expect(
      material.shape,
      const RoundedRectangleBorder(borderRadius: BorderRadius.all(Radius.circular(4.0))),
    );

    buttonMaterial = find
        .descendant(
          of: find.widgetWithText(TextButton, TestMenu.subMenu10.label),
          matching: find.byType(Material),
        )
        .first;
    material = tester.widget<Material>(buttonMaterial);
    expect(material.color, Colors.transparent);
    expect(material.elevation, 0.0);
    expect(material.shape, const RoundedRectangleBorder());
    expect(material.textStyle?.color, themeData.colorScheme.onSurface);
    expect(material.textStyle?.fontSize, 14.0);
    expect(material.textStyle?.height, 1.43);

    await tester.tap(find.text(TestMenu.mainMenu0.label));
    await tester.pump();
    expect(find.byIcon(Icons.add), findsOneWidget);
    final RichText iconRichText = tester.widget<RichText>(
      find.descendant(of: find.byIcon(Icons.add), matching: find.byType(RichText)),
    );
    expect(iconRichText.text.style?.color, themeData.colorScheme.onSurfaceVariant);
  });

  testWidgets('Menu defaults - disabled', (WidgetTester tester) async {
    final ThemeData themeData = ThemeData();
    await tester.pumpWidget(
      MaterialApp(
        theme: themeData,
        home: Material(
          child: MenuBar(
            controller: controller,
            children: createTestMenus(onPressed: onPressed, onOpen: onOpen, onClose: onClose),
          ),
        ),
      ),
    );

    // Menu bar (horizontal menu).
    Finder menuMaterial = find
        .ancestor(
          of: find.widgetWithText(TextButton, TestMenu.mainMenu5.label),
          matching: find.byType(Material),
        )
        .first;

    Material material = tester.widget<Material>(menuMaterial);
    expect(opened, isEmpty);
    expect(material.color, themeData.colorScheme.surfaceContainer);
    expect(material.shadowColor, themeData.colorScheme.shadow);
    expect(material.surfaceTintColor, Colors.transparent);
    expect(material.elevation, 3.0);
    expect(
      material.shape,
      const RoundedRectangleBorder(borderRadius: BorderRadius.all(Radius.circular(4.0))),
    );

    Finder buttonMaterial = find
        .descendant(
          of: find.widgetWithText(TextButton, TestMenu.mainMenu5.label),
          matching: find.byType(Material),
        )
        .first;
    material = tester.widget<Material>(buttonMaterial);
    expect(material.color, Colors.transparent);
    expect(material.elevation, 0.0);
    expect(material.shape, const RoundedRectangleBorder());
    expect(material.textStyle?.color, themeData.colorScheme.onSurface.withOpacity(0.38));

    // Vertical menu.
    await tester.tap(find.text(TestMenu.mainMenu2.label));
    await tester.pump();

    menuMaterial = find
        .ancestor(
          of: find.widgetWithText(TextButton, TestMenu.subMenu20.label),
          matching: find.byType(Material),
        )
        .first;

    material = tester.widget<Material>(menuMaterial);
    expect(material.color, themeData.colorScheme.surfaceContainer);
    expect(material.shadowColor, themeData.colorScheme.shadow);
    expect(material.surfaceTintColor, Colors.transparent);
    expect(material.elevation, 3.0);
    expect(
      material.shape,
      const RoundedRectangleBorder(borderRadius: BorderRadius.all(Radius.circular(4.0))),
    );

    buttonMaterial = find
        .descendant(
          of: find.widgetWithText(TextButton, TestMenu.subMenu20.label),
          matching: find.byType(Material),
        )
        .first;
    material = tester.widget<Material>(buttonMaterial);
    expect(material.color, Colors.transparent);
    expect(material.elevation, 0.0);
    expect(material.shape, const RoundedRectangleBorder());
    expect(material.textStyle?.color, themeData.colorScheme.onSurface.withOpacity(0.38));

    expect(find.byIcon(Icons.ac_unit), findsOneWidget);
    final RichText iconRichText = tester.widget<RichText>(
      find.descendant(of: find.byIcon(Icons.ac_unit), matching: find.byType(RichText)),
    );
    expect(iconRichText.text.style?.color, themeData.colorScheme.onSurface.withOpacity(0.38));
  });

  testWidgets('Menu scrollbar inherits ScrollbarTheme', (WidgetTester tester) async {
    const ScrollbarThemeData scrollbarTheme = ScrollbarThemeData(
      thumbColor: MaterialStatePropertyAll<Color?>(Color(0xffff0000)),
      thumbVisibility: MaterialStatePropertyAll<bool?>(true),
    );
    await tester.pumpWidget(
      MaterialApp(
        theme: ThemeData(scrollbarTheme: scrollbarTheme),
        home: Material(
          child: MenuBar(
            children: <Widget>[
              SubmenuButton(
                menuChildren: <Widget>[
                  MenuItemButton(
                    style: ButtonStyle(
                      minimumSize: WidgetStateProperty.all<Size>(const Size.fromHeight(1000)),
                    ),
                    onPressed: () {},
                    child: const Text('Category'),
                  ),
                ],
                child: const Text('Main Menu'),
              ),
            ],
          ),
        ),
      ),
    );

    await tester.tap(find.text('Main Menu'));
    await tester.pumpAndSettle();

    // Test Scrollbar thumb color.
    expect(find.byType(Scrollbar).last, paints..rrect(color: const Color(0xffff0000)));

    // Close the menu.
    await tester.tapAt(const Offset(10.0, 10.0));
    await tester.pumpAndSettle();

    await tester.pumpWidget(
      MaterialApp(
        theme: ThemeData(scrollbarTheme: scrollbarTheme),
        home: Material(
          child: ScrollbarTheme(
            data: scrollbarTheme.copyWith(
              thumbColor: const MaterialStatePropertyAll<Color?>(Color(0xff00ff00)),
            ),
            child: MenuBar(
              children: <Widget>[
                SubmenuButton(
                  menuChildren: <Widget>[
                    MenuItemButton(
                      style: ButtonStyle(
                        minimumSize: WidgetStateProperty.all<Size>(const Size.fromHeight(1000)),
                      ),
                      onPressed: () {},
                      child: const Text('Category'),
                    ),
                  ],
                  child: const Text('Main Menu'),
                ),
              ],
            ),
          ),
        ),
      ),
    );

    await tester.tap(find.text('Main Menu'));
    await tester.pumpAndSettle();

    // Scrollbar thumb color should be updated.
    expect(find.byType(Scrollbar).last, paints..rrect(color: const Color(0xff00ff00)));
  }, variant: TargetPlatformVariant.desktop());

  testWidgets('Focus is returned to previous focus before invoking onPressed', (
    WidgetTester tester,
  ) async {
    final FocusNode buttonFocus = FocusNode(debugLabel: 'Button Focus');
    addTearDown(buttonFocus.dispose);
    FocusNode? focusInOnPressed;

    void onMenuSelected(TestMenu item) {
      focusInOnPressed = FocusManager.instance.primaryFocus;
    }

    await tester.pumpWidget(
      MaterialApp(
        home: Material(
          child: Column(
            children: <Widget>[
              MenuBar(
                controller: controller,
                children: createTestMenus(onPressed: onMenuSelected),
              ),
              ElevatedButton(
                autofocus: true,
                onPressed: () {},
                focusNode: buttonFocus,
                child: const Text('Press Me'),
              ),
            ],
          ),
        ),
      ),
    );

    await tester.pump();
    expect(FocusManager.instance.primaryFocus, equals(buttonFocus));

    await tester.tap(find.text(TestMenu.mainMenu1.label));
    await tester.pump();

    await tester.tap(find.text(TestMenu.subMenu11.label));
    await tester.pump();

    await tester.tap(find.text(TestMenu.subSubMenu110.label));
    await tester.pump();

    expect(focusInOnPressed, equals(buttonFocus));
    expect(FocusManager.instance.primaryFocus, equals(buttonFocus));
  });

  group('Menu functions', () {
    testWidgets('basic menu structure', (WidgetTester tester) async {
      await tester.pumpWidget(
        MaterialApp(
          home: Material(
            child: MenuBar(
              controller: controller,
              children: createTestMenus(onPressed: onPressed, onOpen: onOpen, onClose: onClose),
            ),
          ),
        ),
      );

      expect(find.text(TestMenu.mainMenu0.label), findsOneWidget);
      expect(find.text(TestMenu.mainMenu1.label), findsOneWidget);
      expect(find.text(TestMenu.mainMenu2.label), findsOneWidget);
      expect(find.text(TestMenu.subMenu10.label), findsNothing);
      expect(find.text(TestMenu.subSubMenu110.label), findsNothing);
      expect(opened, isEmpty);

      await tester.tap(find.text(TestMenu.mainMenu1.label));
      await tester.pump();

      expect(find.text(TestMenu.mainMenu0.label), findsOneWidget);
      expect(find.text(TestMenu.mainMenu1.label), findsOneWidget);
      expect(find.text(TestMenu.mainMenu2.label), findsOneWidget);
      expect(find.text(TestMenu.subMenu10.label), findsOneWidget);
      expect(find.text(TestMenu.subMenu11.label), findsOneWidget);
      expect(find.text(TestMenu.subMenu12.label), findsOneWidget);
      expect(find.text(TestMenu.subSubMenu110.label), findsNothing);
      expect(find.text(TestMenu.subSubMenu111.label), findsNothing);
      expect(find.text(TestMenu.subSubMenu112.label), findsNothing);
      expect(opened.last, equals(TestMenu.mainMenu1));
      opened.clear();

      await tester.tap(find.text(TestMenu.subMenu11.label));
      await tester.pump();

      expect(find.text(TestMenu.mainMenu0.label), findsOneWidget);
      expect(find.text(TestMenu.mainMenu1.label), findsOneWidget);
      expect(find.text(TestMenu.mainMenu2.label), findsOneWidget);
      expect(find.text(TestMenu.subMenu10.label), findsOneWidget);
      expect(find.text(TestMenu.subMenu11.label), findsOneWidget);
      expect(find.text(TestMenu.subMenu12.label), findsOneWidget);
      expect(find.text(TestMenu.subSubMenu110.label), findsOneWidget);
      expect(find.text(TestMenu.subSubMenu111.label), findsOneWidget);
      expect(find.text(TestMenu.subSubMenu112.label), findsOneWidget);
      expect(opened.last, equals(TestMenu.subMenu11));
    });

    testWidgets('geometry', (WidgetTester tester) async {
      await tester.pumpWidget(
        MaterialApp(
          theme: ThemeData(useMaterial3: false),
          home: Material(
            child: Column(
              children: <Widget>[
                Row(
                  children: <Widget>[
                    Expanded(
                      child: MenuBar(children: createTestMenus(onPressed: onPressed)),
                    ),
                  ],
                ),
                const Expanded(child: Placeholder()),
              ],
            ),
          ),
        ),
      );
      await tester.pump();

      expect(tester.getRect(find.byType(MenuBar)), equals(const Rect.fromLTRB(0, 0, 800, 48)));

      // Open and make sure things are the right size.
      await tester.tap(find.text(TestMenu.mainMenu1.label));
      await tester.pump();

      expect(tester.getRect(find.byType(MenuBar)), equals(const Rect.fromLTRB(0, 0, 800, 48)));
      expect(
        tester.getRect(find.text(TestMenu.subMenu10.label)),
        equals(const Rect.fromLTRB(124.0, 73.0, 314.0, 87.0)),
      );
      expect(
        tester.getRect(
          find
              .ancestor(of: find.text(TestMenu.subMenu10.label), matching: find.byType(Material))
              .at(1),
        ),
        equals(const Rect.fromLTRB(112.0, 48.0, 326.0, 208.0)),
      );

      // Test menu bar size when not expanded.
      await tester.pumpWidget(
        MaterialApp(
          home: Material(
            child: Column(
              children: <Widget>[
                MenuBar(children: createTestMenus(onPressed: onPressed)),
                const Expanded(child: Placeholder()),
              ],
            ),
          ),
        ),
      );
      await tester.pump();

      expect(
        tester.getRect(find.byType(MenuBar)),
        equals(const Rect.fromLTRB(145.0, 0.0, 655.0, 48.0)),
      );
    });

    testWidgets('geometry with RTL direction', (WidgetTester tester) async {
      await tester.pumpWidget(
        MaterialApp(
          theme: ThemeData(useMaterial3: false),
          home: Material(
            child: Directionality(
              textDirection: TextDirection.rtl,
              child: Column(
                children: <Widget>[
                  Row(
                    children: <Widget>[
                      Expanded(
                        child: MenuBar(children: createTestMenus(onPressed: onPressed)),
                      ),
                    ],
                  ),
                  const Expanded(child: Placeholder()),
                ],
              ),
            ),
          ),
        ),
      );
      await tester.pump();

      expect(tester.getRect(find.byType(MenuBar)), equals(const Rect.fromLTRB(0, 0, 800, 48)));

      // Open and make sure things are the right size.
      await tester.tap(find.text(TestMenu.mainMenu1.label));
      await tester.pump();

      expect(tester.getRect(find.byType(MenuBar)), equals(const Rect.fromLTRB(0, 0, 800, 48)));
      expect(
        tester.getRect(find.text(TestMenu.subMenu10.label)),
        equals(const Rect.fromLTRB(486.0, 73.0, 676.0, 87.0)),
      );
      expect(
        tester.getRect(
          find
              .ancestor(of: find.text(TestMenu.subMenu10.label), matching: find.byType(Material))
              .at(1),
        ),
        equals(const Rect.fromLTRB(474.0, 48.0, 688.0, 208.0)),
      );

      // Close and make sure it goes back where it was.
      await tester.tap(find.text(TestMenu.mainMenu1.label));
      await tester.pump();

      expect(tester.getRect(find.byType(MenuBar)), equals(const Rect.fromLTRB(0, 0, 800, 48)));

      // Test menu bar size when not expanded.
      await tester.pumpWidget(
        MaterialApp(
          home: Material(
            child: Directionality(
              textDirection: TextDirection.rtl,
              child: Column(
                children: <Widget>[
                  MenuBar(children: createTestMenus(onPressed: onPressed)),
                  const Expanded(child: Placeholder()),
                ],
              ),
            ),
          ),
        ),
      );
      await tester.pump();

      expect(
        tester.getRect(find.byType(MenuBar)),
        equals(const Rect.fromLTRB(145.0, 0.0, 655.0, 48.0)),
      );
    });

    testWidgets('menu alignment and offset in LTR', (WidgetTester tester) async {
      await tester.pumpWidget(buildTestApp());

      final Rect buttonRect = tester.getRect(find.byType(ElevatedButton));
      expect(buttonRect, equals(const Rect.fromLTRB(328.0, 14.0, 472.0, 62.0)));

      final Finder findMenuScope = find
          .ancestor(of: find.byKey(menuItemKey), matching: find.byType(FocusScope))
          .first;

      // Open the menu and make sure things are the right size, in the right place.
      await tester.tap(find.text('Press Me'));
      await tester.pump();
      expect(tester.getRect(findMenuScope), equals(const Rect.fromLTRB(328.0, 62.0, 602.0, 174.0)));

      await tester.pumpWidget(buildTestApp(alignment: AlignmentDirectional.topStart));
      await tester.pump();
      expect(tester.getRect(findMenuScope), equals(const Rect.fromLTRB(328.0, 14.0, 602.0, 126.0)));

      await tester.pumpWidget(buildTestApp(alignment: AlignmentDirectional.center));
      await tester.pump();
      expect(tester.getRect(findMenuScope), equals(const Rect.fromLTRB(400.0, 38.0, 674.0, 150.0)));

      await tester.pumpWidget(buildTestApp(alignment: AlignmentDirectional.bottomEnd));
      await tester.pump();
      expect(tester.getRect(findMenuScope), equals(const Rect.fromLTRB(472.0, 62.0, 746.0, 174.0)));

      await tester.pumpWidget(buildTestApp(alignment: AlignmentDirectional.topStart));
      await tester.pump();

      final Rect menuRect = tester.getRect(findMenuScope);
      await tester.pumpWidget(
        buildTestApp(
          alignment: AlignmentDirectional.topStart,
          alignmentOffset: const Offset(10, 20),
        ),
      );
      await tester.pump();
      final Rect offsetMenuRect = tester.getRect(findMenuScope);
      expect(offsetMenuRect.topLeft - menuRect.topLeft, equals(const Offset(10, 20)));
    });

    testWidgets('menu alignment and offset in RTL', (WidgetTester tester) async {
      await tester.pumpWidget(buildTestApp(textDirection: TextDirection.rtl));

      final Rect buttonRect = tester.getRect(find.byType(ElevatedButton));
      expect(buttonRect, equals(const Rect.fromLTRB(328.0, 14.0, 472.0, 62.0)));

      final Finder findMenuScope = find
          .ancestor(of: find.text(TestMenu.subMenu00.label), matching: find.byType(FocusScope))
          .first;

      // Open the menu and make sure things are the right size, in the right place.
      await tester.tap(find.text('Press Me'));
      await tester.pump();
      expect(tester.getRect(findMenuScope), equals(const Rect.fromLTRB(198.0, 62.0, 472.0, 174.0)));

      await tester.pumpWidget(
        buildTestApp(textDirection: TextDirection.rtl, alignment: AlignmentDirectional.topStart),
      );
      await tester.pump();
      expect(tester.getRect(findMenuScope), equals(const Rect.fromLTRB(198.0, 14.0, 472.0, 126.0)));

      await tester.pumpWidget(
        buildTestApp(textDirection: TextDirection.rtl, alignment: AlignmentDirectional.center),
      );
      await tester.pump();
      expect(tester.getRect(findMenuScope), equals(const Rect.fromLTRB(126.0, 38.0, 400.0, 150.0)));

      await tester.pumpWidget(
        buildTestApp(textDirection: TextDirection.rtl, alignment: AlignmentDirectional.bottomEnd),
      );
      await tester.pump();
      expect(tester.getRect(findMenuScope), equals(const Rect.fromLTRB(54.0, 62.0, 328.0, 174.0)));

      await tester.pumpWidget(
        buildTestApp(textDirection: TextDirection.rtl, alignment: AlignmentDirectional.topStart),
      );
      await tester.pump();

      final Rect menuRect = tester.getRect(findMenuScope);
      await tester.pumpWidget(
        buildTestApp(
          textDirection: TextDirection.rtl,
          alignment: AlignmentDirectional.topStart,
          alignmentOffset: const Offset(10, 20),
        ),
      );
      await tester.pump();
      expect(
        tester.getRect(findMenuScope).topLeft - menuRect.topLeft,
        equals(const Offset(-10, 20)),
      );
    });

    testWidgets('menu position in LTR', (WidgetTester tester) async {
      await tester.pumpWidget(buildTestApp(alignmentOffset: const Offset(100, 50)));

      final Rect buttonRect = tester.getRect(find.byType(ElevatedButton));
      expect(buttonRect, equals(const Rect.fromLTRB(328.0, 14.0, 472.0, 62.0)));

      final Finder findMenuScope = find
          .ancestor(of: find.text(TestMenu.subMenu00.label), matching: find.byType(FocusScope))
          .first;

      // Open the menu and make sure things are the right size, in the right place.
      await tester.tap(find.text('Press Me'));
      await tester.pump();
      expect(
        tester.getRect(findMenuScope),
        equals(const Rect.fromLTRB(428.0, 112.0, 702.0, 224.0)),
      );

      // Now move the menu by calling open() again with a local position on the
      // anchor.
      controller.open(position: const Offset(200, 200));
      await tester.pump();
      expect(
        tester.getRect(findMenuScope),
        equals(const Rect.fromLTRB(526.0, 214.0, 800.0, 326.0)),
      );
    });

    testWidgets('menu position in RTL', (WidgetTester tester) async {
      await tester.pumpWidget(
        buildTestApp(alignmentOffset: const Offset(100, 50), textDirection: TextDirection.rtl),
      );

      final Rect buttonRect = tester.getRect(find.byType(ElevatedButton));
      expect(buttonRect, equals(const Rect.fromLTRB(328.0, 14.0, 472.0, 62.0)));
      expect(buttonRect, equals(const Rect.fromLTRB(328.0, 14.0, 472.0, 62.0)));

      final Finder findMenuScope = find
          .ancestor(of: find.text(TestMenu.subMenu00.label), matching: find.byType(FocusScope))
          .first;

      // Open the menu and make sure things are the right size, in the right place.
      await tester.tap(find.text('Press Me'));
      await tester.pump();
      expect(tester.getRect(findMenuScope), equals(const Rect.fromLTRB(98.0, 112.0, 372.0, 224.0)));

      // Now move the menu by calling open() again with a local position on the
      // anchor.
      controller.open(position: const Offset(400, 200));
      await tester.pump();
      expect(
        tester.getRect(findMenuScope),
        equals(const Rect.fromLTRB(526.0, 214.0, 800.0, 326.0)),
      );
    });

    testWidgets('works with Padding around menu and overlay', (WidgetTester tester) async {
      await tester.pumpWidget(
        Padding(
          padding: const EdgeInsets.all(10.0),
          child: MaterialApp(
            theme: ThemeData(useMaterial3: false),
            home: Material(
              child: Column(
                children: <Widget>[
                  Padding(
                    padding: const EdgeInsets.all(12.0),
                    child: Row(
                      children: <Widget>[
                        Expanded(
                          child: MenuBar(children: createTestMenus(onPressed: onPressed)),
                        ),
                      ],
                    ),
                  ),
                  const Expanded(child: Placeholder()),
                ],
              ),
            ),
          ),
        ),
      );
      await tester.pump();

      expect(
        tester.getRect(find.byType(MenuBar)),
        equals(const Rect.fromLTRB(22.0, 22.0, 778.0, 70.0)),
      );

      // Open and make sure things are the right size.
      await tester.tap(find.text(TestMenu.mainMenu1.label));
      await tester.pump();

      expect(
        tester.getRect(find.byType(MenuBar)),
        equals(const Rect.fromLTRB(22.0, 22.0, 778.0, 70.0)),
      );
      expect(
        tester.getRect(find.text(TestMenu.subMenu10.label)),
        equals(const Rect.fromLTRB(146.0, 95.0, 336.0, 109.0)),
      );
      expect(
        tester.getRect(
          find
              .ancestor(of: find.text(TestMenu.subMenu10.label), matching: find.byType(Material))
              .at(1),
        ),
        equals(const Rect.fromLTRB(134.0, 70.0, 348.0, 230.0)),
      );

      // Close and make sure it goes back where it was.
      await tester.tap(find.text(TestMenu.mainMenu1.label));
      await tester.pump();

      expect(
        tester.getRect(find.byType(MenuBar)),
        equals(const Rect.fromLTRB(22.0, 22.0, 778.0, 70.0)),
      );
    });

    testWidgets('works with Padding around menu and overlay with RTL direction', (
      WidgetTester tester,
    ) async {
      await tester.pumpWidget(
        Padding(
          padding: const EdgeInsets.all(10.0),
          child: MaterialApp(
            theme: ThemeData(useMaterial3: false),
            home: Material(
              child: Directionality(
                textDirection: TextDirection.rtl,
                child: Column(
                  children: <Widget>[
                    Padding(
                      padding: const EdgeInsets.all(12.0),
                      child: Row(
                        children: <Widget>[
                          Expanded(
                            child: MenuBar(children: createTestMenus(onPressed: onPressed)),
                          ),
                        ],
                      ),
                    ),
                    const Expanded(child: Placeholder()),
                  ],
                ),
              ),
            ),
          ),
        ),
      );
      await tester.pump();

      expect(
        tester.getRect(find.byType(MenuBar)),
        equals(const Rect.fromLTRB(22.0, 22.0, 778.0, 70.0)),
      );

      // Open and make sure things are the right size.
      await tester.tap(find.text(TestMenu.mainMenu1.label));
      await tester.pump();

      expect(
        tester.getRect(find.byType(MenuBar)),
        equals(const Rect.fromLTRB(22.0, 22.0, 778.0, 70.0)),
      );
      expect(
        tester.getRect(find.text(TestMenu.subMenu10.label)),
        equals(const Rect.fromLTRB(464.0, 95.0, 654.0, 109.0)),
      );
      expect(
        tester.getRect(
          find
              .ancestor(of: find.text(TestMenu.subMenu10.label), matching: find.byType(Material))
              .at(1),
        ),
        equals(const Rect.fromLTRB(452.0, 70.0, 666.0, 230.0)),
      );

      // Close and make sure it goes back where it was.
      await tester.tap(find.text(TestMenu.mainMenu1.label));
      await tester.pump();

      expect(
        tester.getRect(find.byType(MenuBar)),
        equals(const Rect.fromLTRB(22.0, 22.0, 778.0, 70.0)),
      );
    });

    testWidgets('visual attributes can be set', (WidgetTester tester) async {
      await tester.pumpWidget(
        MaterialApp(
          home: Material(
            child: Column(
              children: <Widget>[
                Row(
                  children: <Widget>[
                    Expanded(
                      child: MenuBar(
                        style: MenuStyle(
                          elevation: WidgetStateProperty.all<double?>(10),
                          backgroundColor: const MaterialStatePropertyAll<Color>(Colors.red),
                        ),
                        children: createTestMenus(onPressed: onPressed),
                      ),
                    ),
                  ],
                ),
                const Expanded(child: Placeholder()),
              ],
            ),
          ),
        ),
      );
      expect(tester.getRect(findMenuPanels()), equals(const Rect.fromLTRB(0.0, 0.0, 800.0, 48.0)));
      final Material material = getMenuBarMaterial(tester);
      expect(material.elevation, equals(10));
      expect(material.color, equals(Colors.red));
    });

    testWidgets('MenuAnchor clip behavior', (WidgetTester tester) async {
      await tester.pumpWidget(
        MaterialApp(
          home: Material(
            child: Center(
              child: MenuAnchor(
                menuChildren: const <Widget>[MenuItemButton(child: Text('Button 1'))],
                builder: (BuildContext context, MenuController controller, Widget? child) {
                  return FilledButton(
                    onPressed: () {
                      controller.open();
                    },
                    child: const Text('Tap me'),
                  );
                },
              ),
            ),
          ),
        ),
      );
      await tester.tap(find.text('Tap me'));
      await tester.pump();

      // Test default clip behavior.
      expect(getMenuBarMaterial(tester).clipBehavior, equals(Clip.hardEdge));

      // Close the menu.
      await tester.tapAt(const Offset(10.0, 10.0));
      await tester.pumpAndSettle();
      await tester.pumpWidget(
        MaterialApp(
          home: Material(
            child: Center(
              child: MenuAnchor(
                clipBehavior: Clip.antiAlias,
                menuChildren: const <Widget>[MenuItemButton(child: Text('Button 1'))],
                builder: (BuildContext context, MenuController controller, Widget? child) {
                  return FilledButton(
                    onPressed: () {
                      controller.open();
                    },
                    child: const Text('Tap me'),
                  );
                },
              ),
            ),
          ),
        ),
      );
      await tester.tap(find.text('Tap me'));
      await tester.pump();

      // Test custom clip behavior.
      expect(getMenuBarMaterial(tester).clipBehavior, equals(Clip.antiAlias));
    });

    testWidgets('open and close works', (WidgetTester tester) async {
      await tester.pumpWidget(
        MaterialApp(
          home: Material(
            child: MenuBar(
              controller: controller,
              children: createTestMenus(onPressed: onPressed, onOpen: onOpen, onClose: onClose),
            ),
          ),
        ),
      );

      expect(opened, isEmpty);
      expect(closed, isEmpty);

      await tester.tap(find.text(TestMenu.mainMenu1.label));
      await tester.pump();
      expect(opened, equals(<TestMenu>[TestMenu.mainMenu1]));
      expect(closed, isEmpty);
      opened.clear();
      closed.clear();

      await tester.tap(find.text(TestMenu.subMenu11.label));
      await tester.pump();

      expect(opened, equals(<TestMenu>[TestMenu.subMenu11]));
      expect(closed, isEmpty);
      opened.clear();
      closed.clear();

      await tester.tap(find.text(TestMenu.subMenu11.label));
      await tester.pump();

      expect(opened, isEmpty);
      expect(closed, equals(<TestMenu>[TestMenu.subMenu11]));
      opened.clear();
      closed.clear();

      await tester.tap(find.text(TestMenu.mainMenu0.label));
      await tester.pump();

      expect(opened, equals(<TestMenu>[TestMenu.mainMenu0]));
      expect(closed, equals(<TestMenu>[TestMenu.mainMenu1]));
    });

    testWidgets('Menus close and consume tap when open and tapped outside', (
      WidgetTester tester,
    ) async {
      await tester.pumpWidget(
        buildTestApp(
          consumesOutsideTap: true,
          onPressed: onPressed,
          onOpen: onOpen,
          onClose: onClose,
        ),
      );

      expect(opened, isEmpty);
      expect(closed, isEmpty);

      // Doesn't consume tap when the menu is closed.
      await tester.tap(find.text(TestMenu.outsideButton.label));
      await tester.pump();
      expect(selected, equals(<TestMenu>[TestMenu.outsideButton]));
      selected.clear();

      await tester.tap(find.text(TestMenu.anchorButton.label));
      await tester.pump();
      expect(opened, equals(<TestMenu>[TestMenu.anchorButton]));
      expect(closed, isEmpty);
      expect(selected, equals(<TestMenu>[TestMenu.anchorButton]));
      opened.clear();
      closed.clear();
      selected.clear();

      await tester.tap(find.text(TestMenu.outsideButton.label));
      await tester.pump();

      expect(opened, isEmpty);
      expect(closed, equals(<TestMenu>[TestMenu.anchorButton]));
      // When the menu is open, don't expect the outside button to be selected:
      // it's supposed to consume the key down.
      expect(selected, isEmpty);
      selected.clear();
      opened.clear();
      closed.clear();
    });

    testWidgets("Menus close and don't consume tap when open and tapped outside", (
      WidgetTester tester,
    ) async {
      await tester.pumpWidget(buildTestApp(onPressed: onPressed, onOpen: onOpen, onClose: onClose));

      expect(opened, isEmpty);
      expect(closed, isEmpty);

      // Doesn't consume tap when the menu is closed.
      await tester.tap(find.text(TestMenu.outsideButton.label));
      await tester.pump();
      expect(selected, equals(<TestMenu>[TestMenu.outsideButton]));
      selected.clear();

      await tester.tap(find.text(TestMenu.anchorButton.label));
      await tester.pump();
      expect(opened, equals(<TestMenu>[TestMenu.anchorButton]));
      expect(closed, isEmpty);
      expect(selected, equals(<TestMenu>[TestMenu.anchorButton]));
      opened.clear();
      closed.clear();
      selected.clear();

      await tester.tap(find.text(TestMenu.outsideButton.label));
      await tester.pump();

      expect(opened, isEmpty);
      expect(closed, equals(<TestMenu>[TestMenu.anchorButton]));
      // Because consumesOutsideTap is false, this is expected to receive its
      // tap.
      expect(selected, equals(<TestMenu>[TestMenu.outsideButton]));
      selected.clear();
      opened.clear();
      closed.clear();
    });

    testWidgets('select works', (WidgetTester tester) async {
      await tester.pumpWidget(
        MaterialApp(
          home: Material(
            child: MenuBar(
              controller: controller,
              children: createTestMenus(onPressed: onPressed, onOpen: onOpen, onClose: onClose),
            ),
          ),
        ),
      );

      await tester.tap(find.text(TestMenu.mainMenu1.label));
      await tester.pump();

      await tester.tap(find.text(TestMenu.subMenu11.label));
      await tester.pump();

      expect(opened, equals(<TestMenu>[TestMenu.mainMenu1, TestMenu.subMenu11]));
      opened.clear();
      await tester.tap(find.text(TestMenu.subSubMenu110.label));
      await tester.pump();

      expect(selected, equals(<TestMenu>[TestMenu.subSubMenu110]));

      // Selecting a non-submenu item should close all the menus.
      expect(opened, isEmpty);
      expect(find.text(TestMenu.subSubMenu110.label), findsNothing);
      expect(find.text(TestMenu.subMenu11.label), findsNothing);
    });

    testWidgets('diagnostics', (WidgetTester tester) async {
      const MenuItemButton item = MenuItemButton(
        shortcut: SingleActivator(LogicalKeyboardKey.keyA),
        child: Text('label2'),
      );
      final MenuBar menuBar = MenuBar(
        controller: controller,
        style: const MenuStyle(
          backgroundColor: MaterialStatePropertyAll<Color>(Colors.red),
          elevation: MaterialStatePropertyAll<double?>(10.0),
        ),
        children: const <Widget>[item],
      );

      await tester.pumpWidget(MaterialApp(home: Material(child: menuBar)));
      await tester.pump();

      final DiagnosticPropertiesBuilder builder = DiagnosticPropertiesBuilder();
      menuBar.debugFillProperties(builder);

      final List<String> description = builder.properties
          .where((DiagnosticsNode node) => !node.isFiltered(DiagnosticLevel.info))
          .map((DiagnosticsNode node) => node.toString())
          .toList();

      expect(
        description.join('\n'),
        equalsIgnoringHashCodes(
          'style: MenuStyle#00000(backgroundColor: WidgetStatePropertyAll(MaterialColor(primary value: ${const Color(0xfff44336)})), elevation: WidgetStatePropertyAll(10.0))\n'
          'clipBehavior: Clip.none',
        ),
      );
    });
    testWidgets('menus can be traversed multiple times', (WidgetTester tester) async {
      // Regression test for https://github.com/flutter/flutter/issues/150334
      await tester.pumpWidget(
        MaterialApp(
          home: Material(
            child: Column(
              children: <Widget>[
                MenuItemButton(
                  autofocus: true,
                  onPressed: () {},
                  child: const Text('External Focus'),
                ),
                MenuBar(
                  controller: controller,
                  children: createTestMenus(onPressed: onPressed, onOpen: onOpen, onClose: onClose),
                ),
              ],
            ),
          ),
        ),
      );

      listenForFocusChanges();

      // Have to open a menu initially to start things going.
      await tester.tap(find.text(TestMenu.mainMenu1.label));
      await tester.pump();
      expect(focusedMenu, equals('SubmenuButton(Text("Menu 1"))'));

      await tester.sendKeyEvent(LogicalKeyboardKey.arrowDown);
      expect(focusedMenu, equals('MenuItemButton(Text("Sub Menu 10"))'));

      await tester.sendKeyEvent(LogicalKeyboardKey.arrowDown);
      expect(focusedMenu, equals('SubmenuButton(Text("Sub Menu 11"))'));

      await tester.sendKeyEvent(LogicalKeyboardKey.escape);
      await tester.pump();
      expect(focusedMenu, equals('MenuItemButton(Text("External Focus"))'));

      await tester.tap(find.text(TestMenu.mainMenu1.label));
      await tester.pump();
      expect(focusedMenu, equals('SubmenuButton(Text("Menu 1"))'));

      await tester.sendKeyEvent(LogicalKeyboardKey.arrowDown);
      expect(focusedMenu, equals('MenuItemButton(Text("Sub Menu 10"))'));

      await tester.sendKeyEvent(LogicalKeyboardKey.arrowDown);
      expect(focusedMenu, equals('SubmenuButton(Text("Sub Menu 11"))'));
    });

    testWidgets('keyboard tab traversal works', (WidgetTester tester) async {
      await tester.pumpWidget(
        MaterialApp(
          home: Material(
            child: Column(
              children: <Widget>[
                MenuBar(
                  controller: controller,
                  children: createTestMenus(onPressed: onPressed, onOpen: onOpen, onClose: onClose),
                ),
                const Expanded(child: Placeholder()),
              ],
            ),
          ),
        ),
      );

      listenForFocusChanges();

      // Have to open a menu initially to start things going.
      await tester.tap(find.text(TestMenu.mainMenu0.label));
      await tester.pumpAndSettle();

      expect(focusedMenu, equals('SubmenuButton(Text("Menu 0"))'));
      await tester.sendKeyEvent(LogicalKeyboardKey.tab);
      await tester.pump();
      expect(focusedMenu, equals('SubmenuButton(Text("Menu 1"))'));
      await tester.sendKeyEvent(LogicalKeyboardKey.tab);
      await tester.pump();
      expect(focusedMenu, equals('SubmenuButton(Text("Menu 2"))'));
      await tester.sendKeyEvent(LogicalKeyboardKey.tab);
      await tester.pump();
      expect(focusedMenu, equals('SubmenuButton(Text("Menu 0"))'));

      await tester.sendKeyDownEvent(LogicalKeyboardKey.shiftLeft);
      await tester.sendKeyEvent(LogicalKeyboardKey.tab);
      await tester.pump();
      expect(focusedMenu, equals('SubmenuButton(Text("Menu 2"))'));
      await tester.sendKeyEvent(LogicalKeyboardKey.tab);
      await tester.pump();
      expect(focusedMenu, equals('SubmenuButton(Text("Menu 1"))'));
      await tester.sendKeyEvent(LogicalKeyboardKey.tab);
      await tester.pump();
      expect(focusedMenu, equals('SubmenuButton(Text("Menu 0"))'));
      await tester.sendKeyUpEvent(LogicalKeyboardKey.shiftLeft);
      opened.clear();
      closed.clear();

      // Test closing a menu with enter.
      await tester.sendKeyEvent(LogicalKeyboardKey.enter);
      await tester.pump();
      expect(opened, isEmpty);
      expect(closed, <TestMenu>[TestMenu.mainMenu0]);
    });

    testWidgets('keyboard directional traversal works', (WidgetTester tester) async {
      await tester.pumpWidget(
        MaterialApp(
          home: Material(
            child: MenuBar(
              controller: controller,
              children: createTestMenus(onPressed: onPressed, onOpen: onOpen, onClose: onClose),
            ),
          ),
        ),
      );

      listenForFocusChanges();

      // Have to open a menu initially to start things going.
      await tester.tap(find.text(TestMenu.mainMenu0.label));
      await tester.pumpAndSettle();

      await tester.sendKeyEvent(LogicalKeyboardKey.arrowRight);
      await tester.pump();
      expect(focusedMenu, equals('SubmenuButton(Text("Menu 1"))'));

      await tester.sendKeyEvent(LogicalKeyboardKey.arrowDown);
      expect(focusedMenu, equals('MenuItemButton(Text("Sub Menu 10"))'));

      await tester.sendKeyEvent(LogicalKeyboardKey.arrowDown);
      expect(focusedMenu, equals('SubmenuButton(Text("Sub Menu 11"))'));

      await tester.sendKeyEvent(LogicalKeyboardKey.arrowDown);
      expect(focusedMenu, equals('MenuItemButton(Text("Sub Menu 12"))'));

      await tester.sendKeyEvent(LogicalKeyboardKey.arrowDown);
      expect(focusedMenu, equals('MenuItemButton(Text("Sub Menu 12"))'));

      await tester.sendKeyEvent(LogicalKeyboardKey.arrowUp);
      await tester.pump();
      expect(focusedMenu, equals('SubmenuButton(Text("Sub Menu 11"))'));

      // Open the next submenu.
      await tester.sendKeyEvent(LogicalKeyboardKey.arrowRight);
      await tester.pump();
      expect(focusedMenu, equals('MenuItemButton(Text("Sub Sub Menu 110"))'));

      // Go back, close the submenu.
      await tester.sendKeyEvent(LogicalKeyboardKey.arrowLeft);
      await tester.pump();
      expect(focusedMenu, equals('SubmenuButton(Text("Sub Menu 11"))'));

      // Move up, should close the submenu.
      await tester.sendKeyEvent(LogicalKeyboardKey.arrowUp);
      await tester.pump();
      expect(focusedMenu, equals('MenuItemButton(Text("Sub Menu 10"))'));

      // Move down, should reopen the submenu.
      await tester.sendKeyEvent(LogicalKeyboardKey.arrowDown);
      await tester.pump();
      expect(focusedMenu, equals('SubmenuButton(Text("Sub Menu 11"))'));

      // Open the next submenu again.
      await tester.sendKeyEvent(LogicalKeyboardKey.arrowRight);
      await tester.pump();
      expect(focusedMenu, equals('MenuItemButton(Text("Sub Sub Menu 110"))'));

      await tester.sendKeyEvent(LogicalKeyboardKey.arrowDown);
      expect(focusedMenu, equals('MenuItemButton(Text("Sub Sub Menu 111"))'));

      await tester.sendKeyEvent(LogicalKeyboardKey.arrowDown);
      expect(focusedMenu, equals('MenuItemButton(Text("Sub Sub Menu 112"))'));

      await tester.sendKeyEvent(LogicalKeyboardKey.arrowDown);
      expect(focusedMenu, equals('MenuItemButton(Text("Sub Sub Menu 113"))'));

      await tester.sendKeyEvent(LogicalKeyboardKey.arrowDown);
      expect(focusedMenu, equals('MenuItemButton(Text("Sub Sub Menu 113"))'));

      // Since this is a leaf off of a vertical menu, moving left should
      // return to this menu's parent button.
      await tester.sendKeyEvent(LogicalKeyboardKey.arrowLeft);
      expect(focusedMenu, equals('SubmenuButton(Text("Sub Menu 11"))'));

      // Moving left while in a first-level submenu should focus the
      // previous top-level menubar anchor.
      await tester.sendKeyEvent(LogicalKeyboardKey.arrowLeft);
      await tester.pump();
      expect(focusedMenu, equals('SubmenuButton(Text("Menu 0"))'));

      await tester.sendKeyEvent(LogicalKeyboardKey.arrowRight);
      await tester.pump();
      expect(focusedMenu, equals('SubmenuButton(Text("Menu 1"))'));

      // Pressing arrowup from a top-level menubar anchor should focus the last
      // item in that anchor's submenu.
      await tester.sendKeyEvent(LogicalKeyboardKey.arrowUp);
      expect(focusedMenu, equals('MenuItemButton(Text("Sub Menu 12"))'));

      await tester.sendKeyEvent(LogicalKeyboardKey.arrowUp);
      expect(focusedMenu, equals('SubmenuButton(Text("Sub Menu 11"))'));
      await tester.pump();

      // Enter the submenu.
      await tester.sendKeyEvent(LogicalKeyboardKey.arrowRight);
      expect(focusedMenu, equals('MenuItemButton(Text("Sub Sub Menu 110"))'));

      // Move to next top-level menu button.
      await tester.sendKeyEvent(LogicalKeyboardKey.arrowRight);
      await tester.pump();
      expect(focusedMenu, equals('SubmenuButton(Text("Menu 2"))'));
    });

    testWidgets('keyboard directional traversal works in RTL mode', (WidgetTester tester) async {
      await tester.pumpWidget(
        MaterialApp(
          home: Directionality(
            textDirection: TextDirection.rtl,
            child: Material(
              child: MenuBar(
                controller: controller,
                children: createTestMenus(onPressed: onPressed, onOpen: onOpen, onClose: onClose),
              ),
            ),
          ),
        ),
      );

      listenForFocusChanges();

      // Have to open a menu initially to start things going.
      await tester.tap(find.text(TestMenu.mainMenu0.label));
      await tester.pump();

      await tester.sendKeyEvent(LogicalKeyboardKey.arrowLeft);
      expect(focusedMenu, equals('SubmenuButton(Text("Menu 1"))'));

      await tester.sendKeyEvent(LogicalKeyboardKey.arrowDown);
      await tester.pump();
      expect(focusedMenu, equals('SubmenuButton(Text("Menu 1"))'));

      await tester.sendKeyEvent(LogicalKeyboardKey.arrowDown);
      expect(focusedMenu, equals('MenuItemButton(Text("Sub Menu 10"))'));

      await tester.sendKeyEvent(LogicalKeyboardKey.arrowDown);
      expect(focusedMenu, equals('SubmenuButton(Text("Sub Menu 11"))'));

      await tester.sendKeyEvent(LogicalKeyboardKey.arrowDown);
      expect(focusedMenu, equals('MenuItemButton(Text("Sub Menu 12"))'));

      await tester.sendKeyEvent(LogicalKeyboardKey.arrowDown);
      expect(focusedMenu, equals('MenuItemButton(Text("Sub Menu 12"))'));

      await tester.sendKeyEvent(LogicalKeyboardKey.arrowUp);
      await tester.pump();
      expect(focusedMenu, equals('SubmenuButton(Text("Sub Menu 11"))'));

      // Open the next submenu.
      await tester.sendKeyEvent(LogicalKeyboardKey.arrowLeft);
      await tester.pump();
      expect(focusedMenu, equals('MenuItemButton(Text("Sub Sub Menu 110"))'));

      // Go back, close the submenu.
      await tester.sendKeyEvent(LogicalKeyboardKey.arrowRight);
      await tester.pump();
      expect(focusedMenu, equals('SubmenuButton(Text("Sub Menu 11"))'));

      // Move up, should close the submenu.
      await tester.sendKeyEvent(LogicalKeyboardKey.arrowUp);
      await tester.pump();
      expect(focusedMenu, equals('MenuItemButton(Text("Sub Menu 10"))'));

      // Move down, should reopen the submenu.
      await tester.sendKeyEvent(LogicalKeyboardKey.arrowDown);
      await tester.pump();
      expect(focusedMenu, equals('SubmenuButton(Text("Sub Menu 11"))'));

      // Open the next submenu again.
      await tester.sendKeyEvent(LogicalKeyboardKey.arrowLeft);
      await tester.pump();
      expect(focusedMenu, equals('MenuItemButton(Text("Sub Sub Menu 110"))'));

      await tester.sendKeyEvent(LogicalKeyboardKey.arrowDown);
      expect(focusedMenu, equals('MenuItemButton(Text("Sub Sub Menu 111"))'));

      await tester.sendKeyEvent(LogicalKeyboardKey.arrowDown);
      expect(focusedMenu, equals('MenuItemButton(Text("Sub Sub Menu 112"))'));

      await tester.sendKeyEvent(LogicalKeyboardKey.arrowDown);
      expect(focusedMenu, equals('MenuItemButton(Text("Sub Sub Menu 113"))'));

      await tester.sendKeyEvent(LogicalKeyboardKey.arrowDown);
      expect(focusedMenu, equals('MenuItemButton(Text("Sub Sub Menu 113"))'));

      // Since this is a leaf off of a vertical menu, moving right should
      // return to this menu's parent button.
      await tester.sendKeyEvent(LogicalKeyboardKey.arrowRight);
      expect(focusedMenu, equals('SubmenuButton(Text("Sub Menu 11"))'));

      // Moving left while in a first-level submenu should focus the
      // previous top-level menubar anchor.
      await tester.sendKeyEvent(LogicalKeyboardKey.arrowRight);
      await tester.pump();
      expect(focusedMenu, equals('SubmenuButton(Text("Menu 0"))'));

      await tester.sendKeyEvent(LogicalKeyboardKey.arrowLeft);
      await tester.pump();
      expect(focusedMenu, equals('SubmenuButton(Text("Menu 1"))'));

      // Pressing arrowup from a top-level menubar anchor should focus the last
      // item in that anchor's submenu.
      await tester.sendKeyEvent(LogicalKeyboardKey.arrowUp);
      expect(focusedMenu, equals('MenuItemButton(Text("Sub Menu 12"))'));

      await tester.sendKeyEvent(LogicalKeyboardKey.arrowUp);
      await tester.pump();
      expect(focusedMenu, equals('SubmenuButton(Text("Sub Menu 11"))'));

      // Enter the submenu.
      await tester.sendKeyEvent(LogicalKeyboardKey.arrowLeft);
      expect(focusedMenu, equals('MenuItemButton(Text("Sub Sub Menu 110"))'));

      // Move to next top-level menu button.
      await tester.sendKeyEvent(LogicalKeyboardKey.arrowLeft);
      await tester.pump();
      expect(focusedMenu, equals('SubmenuButton(Text("Menu 2"))'));
    });

    testWidgets('MenuAnchor tab traversal works', (WidgetTester tester) async {
      // Regression test for https://github.com/flutter/flutter/issues/144381
      final FocusNode buttonFocusNode = FocusNode(debugLabel: TestMenu.anchorButton.label);
      addTearDown(buttonFocusNode.dispose);
      await tester.pumpWidget(
        MaterialApp(
          home: Material(
            child: Column(
              children: <Widget>[
                MenuAnchor(
                  childFocusNode: buttonFocusNode,
                  menuChildren: <Widget>[
                    MenuItemButton(onPressed: () {}, child: const Text('start')),
                    ...createTestMenus(onPressed: onPressed, onOpen: onOpen, onClose: onClose),
                  ],
                  builder: (BuildContext context, MenuController controller, Widget? child) {
                    return TextButton(
                      focusNode: buttonFocusNode,
                      onPressed: () {
                        if (controller.isOpen) {
                          controller.close();
                        } else {
                          controller.open();
                        }
                      },
                      child: Text(TestMenu.anchorButton.label),
                    );
                  },
                ),
              ],
            ),
          ),
        ),
      );

      listenForFocusChanges();

      await tester.sendKeyEvent(LogicalKeyboardKey.tab);
      await tester.pump();
      expect(focusedMenu, equals(TestMenu.anchorButton.label));

      await tester.sendKeyEvent(LogicalKeyboardKey.enter);
      await tester.pump();
      expect(focusedMenu, equals(TestMenu.anchorButton.label));

      // Directional traversal doesn't work until a menu item is focused.
      // To start focusing, hover over the first menu item.
      await hoverOver(tester, find.text('start'));
      await tester.pump();
      expect(focusedMenu, equals('MenuItemButton(Text("start"))'));

      await tester.sendKeyEvent(LogicalKeyboardKey.tab);
      await tester.pump();
      expect(focusedMenu, equals('SubmenuButton(Text("Menu 0"))'));

      await tester.sendKeyEvent(LogicalKeyboardKey.tab);
      await tester.pump();
      expect(focusedMenu, equals('SubmenuButton(Text("Menu 1"))'));

      await tester.sendKeyEvent(LogicalKeyboardKey.tab);
      await tester.pump();
      expect(focusedMenu, equals('SubmenuButton(Text("Menu 2"))'));

      await tester.sendKeyEvent(LogicalKeyboardKey.tab);
      await tester.pump();
      expect(focusedMenu, equals('MenuItemButton(Text("start"))'));

      await tester.sendKeyDownEvent(LogicalKeyboardKey.shiftLeft);
      await tester.sendKeyEvent(LogicalKeyboardKey.tab);
      await tester.pump();
      expect(focusedMenu, equals('SubmenuButton(Text("Menu 2"))'));

      await tester.sendKeyEvent(LogicalKeyboardKey.tab);
      await tester.pump();
      expect(focusedMenu, equals('SubmenuButton(Text("Menu 1"))'));

      await tester.sendKeyEvent(LogicalKeyboardKey.tab);
      await tester.pump();
      expect(focusedMenu, equals('SubmenuButton(Text("Menu 0"))'));

      await tester.sendKeyUpEvent(LogicalKeyboardKey.shiftLeft);
      opened.clear();
      closed.clear();

      // Test closing a menu with enter.
      await tester.sendKeyEvent(LogicalKeyboardKey.enter);
      await tester.pump();
      expect(opened, isEmpty);
      expect(closed, <TestMenu>[TestMenu.mainMenu0]);
    });

    testWidgets('MenuAnchor LTR directional traversal works', (WidgetTester tester) async {
      final FocusNode buttonFocusNode = FocusNode(debugLabel: TestMenu.anchorButton.label);
      addTearDown(buttonFocusNode.dispose);
      await tester.pumpWidget(
        MaterialApp(
          home: Material(
            child: Column(
              children: <Widget>[
                MenuAnchor(
                  childFocusNode: buttonFocusNode,
                  menuChildren: <Widget>[
                    MenuItemButton(onPressed: () {}, child: const Text('start')),
                    ...createTestMenus(onPressed: onPressed, onOpen: onOpen, onClose: onClose),
                  ],
                  builder: (BuildContext context, MenuController controller, Widget? child) {
                    return TextButton(
                      focusNode: buttonFocusNode,
                      onPressed: () {
                        if (controller.isOpen) {
                          controller.close();
                        } else {
                          controller.open();
                        }
                      },
                      child: const Text('Open'),
                    );
                  },
                ),
              ],
            ),
          ),
        ),
      );

      listenForFocusChanges();

      await tester.sendKeyEvent(LogicalKeyboardKey.tab);
      expect(focusedMenu, equals(TestMenu.anchorButton.label));

      await tester.sendKeyEvent(LogicalKeyboardKey.enter);
      await tester.pump();
      expect(focusedMenu, equals(TestMenu.anchorButton.label));
      expect(find.text('start'), findsOneWidget);

      // Directional traversal doesn't work until a menu item is focused.
      // To start focusing, hover over the first menu item.
      await hoverOver(tester, find.text('start'));
      await tester.pump();
      expect(focusedMenu, equals('MenuItemButton(Text("start"))'));

      await tester.sendKeyEvent(LogicalKeyboardKey.arrowDown);
      await tester.pump();
      expect(focusedMenu, equals('SubmenuButton(Text("Menu 0"))'));
      expect(find.text('Sub Menu 00'), findsOne);

      await tester.sendKeyEvent(LogicalKeyboardKey.arrowLeft);
      await tester.pump();
      expect(focusedMenu, equals('SubmenuButton(Text("Menu 0"))'));

      await tester.sendKeyEvent(LogicalKeyboardKey.arrowRight);
      await tester.pump();
      expect(focusedMenu, equals('MenuItemButton(Text("Sub Menu 00"))'));

      await tester.sendKeyEvent(LogicalKeyboardKey.arrowDown);
      expect(focusedMenu, equals('MenuItemButton(Text("Sub Menu 01"))'));

      await tester.sendKeyEvent(LogicalKeyboardKey.arrowDown);
      expect(focusedMenu, equals('MenuItemButton(Text("Sub Menu 02"))'));

      // We're at the deepest menu on a LTR menu, so arrow right should not change focus.
      await tester.sendKeyEvent(LogicalKeyboardKey.arrowRight);
      expect(focusedMenu, equals('MenuItemButton(Text("Sub Menu 02"))'));

      // Arrow left should move focus to the parent anchor.
      await tester.sendKeyEvent(LogicalKeyboardKey.arrowLeft);
      await tester.pump();
      expect(focusedMenu, equals('SubmenuButton(Text("Menu 0"))'));
      expect(find.text('Sub Menu 00'), findsNothing);

      // We're at the root menu, so arrow left should not change focus and
      // should not open the submenu.
      await tester.sendKeyEvent(LogicalKeyboardKey.arrowLeft);
      expect(focusedMenu, equals('SubmenuButton(Text("Menu 0"))'));
      expect(find.text('Sub Menu 00'), findsNothing);

      // Open the submenu again.
      await tester.sendKeyEvent(LogicalKeyboardKey.space);
      await tester.pump();
      expect(focusedMenu, equals('SubmenuButton(Text("Menu 0"))'));
      expect(find.text('Sub Menu 00'), findsOne);

      // Close all menus.
      await tester.sendKeyEvent(LogicalKeyboardKey.escape);
      await tester.pump();
      expect(focusedMenu, equals(TestMenu.anchorButton.label));
      expect(find.byType(MenuItemButton), findsNothing);
    });

    testWidgets('MenuAnchor RTL directional traversal works', (WidgetTester tester) async {
      // Regression test for https://github.com/flutter/flutter/issues/119532
      final FocusNode buttonFocusNode = FocusNode(debugLabel: TestMenu.anchorButton.label);
      addTearDown(buttonFocusNode.dispose);
      await tester.pumpWidget(
        MaterialApp(
          home: Directionality(
            textDirection: TextDirection.rtl,
            child: Material(
              child: Column(
                children: <Widget>[
                  MenuAnchor(
                    childFocusNode: buttonFocusNode,
                    menuChildren: <Widget>[
                      MenuItemButton(onPressed: () {}, child: const Text('start')),
                      ...createTestMenus(onPressed: onPressed, onOpen: onOpen, onClose: onClose),
                    ],
                    builder: (BuildContext context, MenuController controller, Widget? child) {
                      return TextButton(
                        focusNode: buttonFocusNode,
                        onPressed: () {
                          if (controller.isOpen) {
                            controller.close();
                          } else {
                            controller.open();
                          }
                        },
                        child: const Text('Open'),
                      );
                    },
                  ),
                ],
              ),
            ),
          ),
        ),
      );

      listenForFocusChanges();

      await tester.sendKeyEvent(LogicalKeyboardKey.tab);
      expect(focusedMenu, equals(TestMenu.anchorButton.label));

      await tester.sendKeyEvent(LogicalKeyboardKey.enter);
      await tester.pump();
      expect(focusedMenu, equals(TestMenu.anchorButton.label));
      expect(find.text('start'), findsOneWidget);

      // Directional traversal doesn't work until a menu item is focused.
      // To start focusing, hover over the first menu item.
      await hoverOver(tester, find.text('start'));
      await tester.pump();
      expect(focusedMenu, equals('MenuItemButton(Text("start"))'));

      await tester.sendKeyEvent(LogicalKeyboardKey.arrowDown);
      await tester.pump();
      expect(focusedMenu, equals('SubmenuButton(Text("Menu 0"))'));
      expect(find.text('Sub Menu 00'), findsOne);

      await tester.sendKeyEvent(LogicalKeyboardKey.arrowRight);
      await tester.pump();
      expect(focusedMenu, equals('SubmenuButton(Text("Menu 0"))'));

      await tester.sendKeyEvent(LogicalKeyboardKey.arrowLeft);
      await tester.pump();
      expect(focusedMenu, equals('MenuItemButton(Text("Sub Menu 00"))'));

      await tester.sendKeyEvent(LogicalKeyboardKey.arrowDown);
      expect(focusedMenu, equals('MenuItemButton(Text("Sub Menu 01"))'));

      await tester.sendKeyEvent(LogicalKeyboardKey.arrowDown);
      expect(focusedMenu, equals('MenuItemButton(Text("Sub Menu 02"))'));

      // We're at the deepest menu on a RTL menu, so arrow left should not change focus.
      await tester.sendKeyEvent(LogicalKeyboardKey.arrowLeft);
      expect(focusedMenu, equals('MenuItemButton(Text("Sub Menu 02"))'));

      // Arrow right should move focus to the parent anchor.
      await tester.sendKeyEvent(LogicalKeyboardKey.arrowRight);
      await tester.pump();
      expect(focusedMenu, equals('SubmenuButton(Text("Menu 0"))'));
      expect(find.text('Sub Menu 00'), findsNothing);

      // We're at the root menu, so arrow right should not change focus and
      // should not open the submenu.
      await tester.sendKeyEvent(LogicalKeyboardKey.arrowRight);
      expect(focusedMenu, equals('SubmenuButton(Text("Menu 0"))'));
      expect(find.text('Sub Menu 00'), findsNothing);

      // Open the submenu again.
      await tester.sendKeyEvent(LogicalKeyboardKey.space);
      await tester.pump();
      expect(focusedMenu, equals('SubmenuButton(Text("Menu 0"))'));
      expect(find.text('Sub Menu 00'), findsOne);

      // Close all menus.
      await tester.sendKeyEvent(LogicalKeyboardKey.escape);
      await tester.pump();
      expect(focusedMenu, equals(TestMenu.anchorButton.label));
      expect(find.byType(MenuItemButton), findsNothing);
    });

    testWidgets('hover traversal works', (WidgetTester tester) async {
      await tester.pumpWidget(
        MaterialApp(
          home: Material(
            child: MenuBar(
              controller: controller,
              children: createTestMenus(onPressed: onPressed, onOpen: onOpen, onClose: onClose),
            ),
          ),
        ),
      );

      listenForFocusChanges();

      // Hovering when the menu is not yet open does nothing.
      await hoverOver(tester, find.text(TestMenu.mainMenu0.label));
      await tester.pump();
      expect(focusedMenu, isNull);

      // Have to open a menu initially to start things going.
      await tester.tap(find.text(TestMenu.mainMenu0.label));
      await tester.pump();
      expect(focusedMenu, equals('SubmenuButton(Text("Menu 0"))'));

      // Hovering when the menu is already  open does nothing.
      await hoverOver(tester, find.text(TestMenu.mainMenu0.label));
      await tester.pump();
      expect(focusedMenu, equals('SubmenuButton(Text("Menu 0"))'));

      // Hovering over the other main menu items opens them now.
      await hoverOver(tester, find.text(TestMenu.mainMenu2.label));
      await tester.pump();
      expect(focusedMenu, equals('SubmenuButton(Text("Menu 2"))'));

      await hoverOver(tester, find.text(TestMenu.mainMenu1.label));
      await tester.pump();
      expect(focusedMenu, equals('SubmenuButton(Text("Menu 1"))'));

      // Hovering over the menu items focuses them.
      await hoverOver(tester, find.text(TestMenu.subMenu10.label));
      await tester.pump();
      expect(focusedMenu, equals('MenuItemButton(Text("Sub Menu 10"))'));

      await hoverOver(tester, find.text(TestMenu.subMenu11.label));
      await tester.pump();
      expect(focusedMenu, equals('SubmenuButton(Text("Sub Menu 11"))'));

      await hoverOver(tester, find.text(TestMenu.subSubMenu110.label));
      await tester.pump();
      expect(focusedMenu, equals('MenuItemButton(Text("Sub Sub Menu 110"))'));
    });

    testWidgets('hover traversal invalidates directional focus scope data', (
      WidgetTester tester,
    ) async {
      // Regression test for https://github.com/flutter/flutter/issues/150910.
      await tester.pumpWidget(
        MaterialApp(
          home: Material(
            child: MenuBar(
              controller: controller,
              children: createTestMenus(onPressed: onPressed, onOpen: onOpen, onClose: onClose),
            ),
          ),
        ),
      );

      listenForFocusChanges();

      // Have to open a menu initially to start things going.
      await tester.tap(find.text(TestMenu.mainMenu1.label));
      await tester.pump();
      expect(focusedMenu, equals('SubmenuButton(Text("Menu 1"))'));

      await hoverOver(tester, find.text(TestMenu.subMenu12.label));
      await tester.pump();
      expect(focusedMenu, equals('MenuItemButton(Text("Sub Menu 12"))'));

      // Move pointer to disabled menu.
      await hoverOver(tester, find.text(TestMenu.mainMenu5.label));
      await tester.pump();
      expect(focusedMenu, equals('MenuItemButton(Text("Sub Menu 12"))'));

      await tester.sendKeyEvent(LogicalKeyboardKey.arrowUp);
      await tester.pump();
      expect(focusedMenu, equals('SubmenuButton(Text("Sub Menu 11"))'));

      await tester.sendKeyEvent(LogicalKeyboardKey.arrowUp);
      expect(focusedMenu, equals('MenuItemButton(Text("Sub Menu 10"))'));

      await hoverOver(tester, find.text(TestMenu.subMenu12.label));
      await tester.pump();
      expect(focusedMenu, equals('MenuItemButton(Text("Sub Menu 12"))'));

      await tester.sendKeyEvent(LogicalKeyboardKey.arrowDown);
      expect(focusedMenu, equals('MenuItemButton(Text("Sub Menu 12"))'));
    });

    testWidgets('scrolling does not trigger hover traversal', (WidgetTester tester) async {
      // Regression test for https://github.com/flutter/flutter/issues/150911.
      final GlobalKey scrolledMenuItemKey = GlobalKey();
      await tester.pumpWidget(
        MaterialApp(
          home: Material(
            child: MenuAnchor(
              style: const MenuStyle(fixedSize: WidgetStatePropertyAll<Size>(Size.fromHeight(200))),
              controller: controller,
              menuChildren: <Widget>[
                for (int i = 0; i < 20; i++)
                  MenuItemButton(
                    key: i == 15 ? scrolledMenuItemKey : null,
                    onPressed: () {},
                    child: Text('Item $i'),
                  ),
              ],
            ),
          ),
        ),
      );

      listenForFocusChanges();

      controller.open();
      await tester.pumpAndSettle();

      await hoverOver(tester, find.text('Item 1'));
      await tester.pump();
      expect(focusedMenu, equals('MenuItemButton(Text("Item 1"))'));

      // Scroll the menu while the pointer is over a menu item. The focus should
      // not change.
      tester.renderObject(find.text('Item 15')).showOnScreen();
      await tester.pumpAndSettle();
      expect(focusedMenu, equals('MenuItemButton(Text("Item 1"))'));

      // Traverse with the keyboard to test that the menu scrolls without hover
      // focus affecting the focused menu.
      for (int i = 2; i < 20; i++) {
        await tester.sendKeyEvent(LogicalKeyboardKey.arrowDown);
        await tester.pump();
        expect(focusedMenu, equals('MenuItemButton(Text("Item $i"))'));
      }
    });

    testWidgets('menus close on ancestor scroll', (WidgetTester tester) async {
      final ScrollController scrollController = ScrollController();
      addTearDown(scrollController.dispose);
      await tester.pumpWidget(
        MaterialApp(
          home: Material(
            child: SingleChildScrollView(
              controller: scrollController,
              child: Container(
                height: 1000,
                alignment: Alignment.center,
                child: MenuBar(
                  controller: controller,
                  children: createTestMenus(onPressed: onPressed, onOpen: onOpen, onClose: onClose),
                ),
              ),
            ),
          ),
        ),
      );

      await tester.tap(find.text(TestMenu.mainMenu0.label));
      await tester.pump();

      expect(opened, isNotEmpty);
      expect(closed, isEmpty);
      opened.clear();

      scrollController.jumpTo(1000);
      await tester.pump();

      expect(opened, isEmpty);
      expect(closed, isNotEmpty);
    });

    testWidgets('menus do not close on root menu internal scroll', (WidgetTester tester) async {
      // Regression test for https://github.com/flutter/flutter/issues/122168.
      final ScrollController scrollController = ScrollController();
      addTearDown(scrollController.dispose);
      bool rootOpened = false;

      await tester.pumpWidget(
        MaterialApp(
          theme: ThemeData(
            menuButtonTheme: MenuButtonThemeData(
              // Increase menu items height to make root menu scrollable.
              style: TextButton.styleFrom(minimumSize: const Size.fromHeight(200)),
            ),
          ),
          home: Material(
            child: SingleChildScrollView(
              controller: scrollController,
              child: Container(
                height: 1000,
                alignment: Alignment.topLeft,
                child: MenuAnchor(
                  controller: controller,
                  alignmentOffset: const Offset(0, 10),
                  builder: (BuildContext context, MenuController controller, Widget? child) {
                    return FilledButton.tonal(
                      onPressed: () {
                        if (controller.isOpen) {
                          controller.close();
                        } else {
                          controller.open();
                        }
                      },
                      child: const Text('Show menu'),
                    );
                  },
                  onOpen: () {
                    rootOpened = true;
                  },
                  onClose: () {
                    rootOpened = false;
                  },
                  menuChildren: createTestMenus(
                    onPressed: onPressed,
                    onOpen: onOpen,
                    onClose: onClose,
                    includeExtraGroups: true,
                  ),
                ),
              ),
            ),
          ),
        ),
      );

      await tester.tap(find.text('Show menu'));
      await tester.pump();
      expect(rootOpened, true);

      // Hover the first item.
      final TestPointer pointer = TestPointer(1, PointerDeviceKind.mouse);
      await tester.sendEventToBinding(
        pointer.hover(tester.getCenter(find.text(TestMenu.mainMenu0.label))),
      );
      await tester.pump();
      expect(opened, isNotEmpty);

      // Menus do not close on internal scroll.
      await tester.sendEventToBinding(pointer.scroll(const Offset(0.0, 30.0)));
      await tester.pump();
      expect(rootOpened, true);
      expect(closed, isEmpty);

      // Menus close on external scroll.
      scrollController.jumpTo(1000);
      await tester.pump();
      expect(rootOpened, false);
      expect(closed, isNotEmpty);
    });

    testWidgets('menus close on view size change', (WidgetTester tester) async {
      final ScrollController scrollController = ScrollController();
      addTearDown(scrollController.dispose);
      final MediaQueryData mediaQueryData = MediaQueryData.fromView(tester.view);

      Widget build(Size size) {
        return MaterialApp(
          home: Material(
            child: MediaQuery(
              data: mediaQueryData.copyWith(size: size),
              child: SingleChildScrollView(
                controller: scrollController,
                child: Container(
                  height: 1000,
                  alignment: Alignment.center,
                  child: MenuBar(
                    controller: controller,
                    children: createTestMenus(
                      onPressed: onPressed,
                      onOpen: onOpen,
                      onClose: onClose,
                    ),
                  ),
                ),
              ),
            ),
          ),
        );
      }

      await tester.pumpWidget(build(mediaQueryData.size));

      await tester.tap(find.text(TestMenu.mainMenu0.label));
      await tester.pump();

      expect(opened, isNotEmpty);
      expect(closed, isEmpty);
      opened.clear();

      const Size smallSize = Size(200, 200);
      await changeSurfaceSize(tester, smallSize);

      await tester.pumpWidget(build(smallSize));
      await tester.pump();

      expect(opened, isEmpty);
      expect(closed, isNotEmpty);
    });

    // Regression test for
    // https://github.com/flutter/flutter/issues/119532#issuecomment-2274705565.
    testWidgets('Shortcuts of MenuAnchor do not rely on WidgetsApp.shortcuts', (
      WidgetTester tester,
    ) async {
      // MenuAnchor used to rely on WidgetsApp.shortcuts for menu navigation,
      // which is a problem for Web because the Web uses a special set of
      // default shortcuts that define arrow keys as scrolling instead of
      // traversing, and therefore arrow keys won't enter submenus when the
      // focus is on MenuAnchor.
      //
      // This test verifies that `MenuAnchor`'s shortcuts continues to work even
      // when `WidgetsApp.shortcuts` contains nothing.

      final FocusNode childNode = FocusNode(debugLabel: 'Dropdown Inkwell');
      addTearDown(childNode.dispose);

      await tester.pumpWidget(
        MaterialApp(
          // Clear WidgetsApp.shortcuts to make sure MenuAnchor doesn't rely on
          // it.
          shortcuts: const <ShortcutActivator, Intent>{},
          home: Scaffold(
            body: MenuAnchor(
              childFocusNode: childNode,
              menuChildren: List<Widget>.generate(
                3,
                (int i) => MenuItemButton(child: Text('Submenu item $i'), onPressed: () {}),
              ),
              builder: (BuildContext context, MenuController controller, Widget? child) {
                return InkWell(
                  focusNode: childNode,
                  onTap: controller.open,
                  child: const Text('Main button'),
                );
              },
            ),
          ),
        ),
      );

      listenForFocusChanges();

      // Open the drop down menu and focus on the MenuAnchor.
      await tester.tap(find.text('Main button'));
      await tester.pumpAndSettle();
      expect(find.text('Submenu item 0'), findsOneWidget);

      // Press arrowDown, and the first submenu button should be focused.
      // This is the critical part. It used to not work on Web.
      await tester.sendKeyEvent(LogicalKeyboardKey.arrowDown);
      await tester.pump();
      expect(focusedMenu, equals('MenuItemButton(Text("Submenu item 0"))'));

      // Press arrowDown, and the second submenu button should be focused.
      await tester.sendKeyEvent(LogicalKeyboardKey.arrowDown);
      await tester.pump();
      expect(focusedMenu, equals('MenuItemButton(Text("Submenu item 1"))'));
    });
  });

  group('Accelerators', () {
    const Set<TargetPlatform> apple = <TargetPlatform>{TargetPlatform.macOS, TargetPlatform.iOS};
    final Set<TargetPlatform> nonApple = TargetPlatform.values.toSet().difference(apple);

    test('Accelerator markers are stripped properly', () {
      const Map<String, String> expected = <String, String>{
        'Plain String': 'Plain String',
        '&Simple Accelerator': 'Simple Accelerator',
        '&Multiple &Accelerators': 'Multiple Accelerators',
        'Whitespace & Accelerators': 'Whitespace  Accelerators',
        '&Quoted && Ampersand': 'Quoted & Ampersand',
        'Ampersand at End &': 'Ampersand at End ',
        '&&Multiple Ampersands &&& &&&A &&&&B &&&&': '&Multiple Ampersands & &A &&B &&',
        'Bohrium 𨨏 Code point U+28A0F': 'Bohrium 𨨏 Code point U+28A0F',
      };
      const List<int> expectedIndices = <int>[-1, 0, 0, -1, 0, -1, 24, -1];
      const List<bool> expectedHasAccelerator = <bool>[
        false,
        true,
        true,
        false,
        true,
        false,
        true,
        false,
      ];
      int acceleratorIndex = -1;
      int count = 0;
      for (final String key in expected.keys) {
        expect(
          MenuAcceleratorLabel.stripAcceleratorMarkers(
            key,
            setIndex: (int index) {
              acceleratorIndex = index;
            },
          ),
          equals(expected[key]),
          reason: "'$key' label doesn't match ${expected[key]}",
        );
        expect(
          acceleratorIndex,
          equals(expectedIndices[count]),
          reason: "'$key' index doesn't match ${expectedIndices[count]}",
        );
        expect(
          MenuAcceleratorLabel(key).hasAccelerator,
          equals(expectedHasAccelerator[count]),
          reason: "'$key' hasAccelerator isn't ${expectedHasAccelerator[count]}",
        );
        count += 1;
      }
    });

    testWidgets('can invoke menu items', (WidgetTester tester) async {
      await tester.pumpWidget(
        MaterialApp(
          home: Material(
            child: MenuBar(
              key: UniqueKey(),
              controller: controller,
              children: createTestMenus(
                onPressed: onPressed,
                onOpen: onOpen,
                onClose: onClose,
                accelerators: true,
              ),
            ),
          ),
        ),
      );

      await tester.sendKeyDownEvent(LogicalKeyboardKey.altLeft);
      await tester.pump();
      await tester.sendKeyEvent(LogicalKeyboardKey.keyM, character: 'm');
      await tester.pump();
      // Makes sure that identical accelerators in parent menu items don't
      // shadow the ones in the children.
      await tester.sendKeyEvent(LogicalKeyboardKey.keyM, character: 'm');
      await tester.sendKeyUpEvent(LogicalKeyboardKey.altLeft);
      await tester.pump();

      expect(opened, equals(<TestMenu>[TestMenu.mainMenu0]));
      expect(closed, equals(<TestMenu>[TestMenu.mainMenu0]));
      expect(selected, equals(<TestMenu>[TestMenu.subMenu00]));
      // Selecting a non-submenu item should close all the menus.
      expect(find.text(TestMenu.subMenu00.label), findsNothing);
      opened.clear();
      closed.clear();
      selected.clear();

      // Invoking several levels deep.
      await tester.sendKeyDownEvent(LogicalKeyboardKey.altRight);
      await tester.pump();
      await tester.sendKeyEvent(LogicalKeyboardKey.keyM, character: 'e');
      await tester.pump();
      await tester.sendKeyEvent(LogicalKeyboardKey.keyM, character: '1');
      await tester.pump();
      await tester.sendKeyEvent(LogicalKeyboardKey.keyM, character: '1');
      await tester.sendKeyUpEvent(LogicalKeyboardKey.altRight);
      await tester.pump();

      expect(opened, equals(<TestMenu>[TestMenu.mainMenu1, TestMenu.subMenu11]));
      expect(closed, equals(<TestMenu>[TestMenu.subMenu11, TestMenu.mainMenu1]));
      expect(selected, equals(<TestMenu>[TestMenu.subSubMenu111]));
      opened.clear();
      closed.clear();
      selected.clear();
    }, variant: TargetPlatformVariant(nonApple));

    testWidgets('can combine with regular keyboard navigation', (WidgetTester tester) async {
      await tester.pumpWidget(
        MaterialApp(
          home: Material(
            child: MenuBar(
              key: UniqueKey(),
              controller: controller,
              children: createTestMenus(
                onPressed: onPressed,
                onOpen: onOpen,
                onClose: onClose,
                accelerators: true,
              ),
            ),
          ),
        ),
      );

      // Combining accelerators and regular keyboard navigation works.
      await tester.sendKeyDownEvent(LogicalKeyboardKey.altLeft);
      await tester.pump();
      await tester.sendKeyEvent(LogicalKeyboardKey.keyM, character: 'e');
      await tester.pump();
      await tester.sendKeyEvent(LogicalKeyboardKey.keyM, character: '1');
      await tester.pump();
      await tester.sendKeyUpEvent(LogicalKeyboardKey.altLeft);
      await tester.pump();
      await tester.sendKeyEvent(LogicalKeyboardKey.arrowRight);
      await tester.pump();
      await tester.sendKeyEvent(LogicalKeyboardKey.enter);
      await tester.pump();

      expect(opened, equals(<TestMenu>[TestMenu.mainMenu1, TestMenu.subMenu11]));
      expect(closed, equals(<TestMenu>[TestMenu.subMenu11, TestMenu.mainMenu1]));
      expect(selected, equals(<TestMenu>[TestMenu.subSubMenu110]));
    }, variant: TargetPlatformVariant(nonApple));

    testWidgets('can combine with mouse', (WidgetTester tester) async {
      await tester.pumpWidget(
        MaterialApp(
          home: Material(
            child: MenuBar(
              key: UniqueKey(),
              controller: controller,
              children: createTestMenus(
                onPressed: onPressed,
                onOpen: onOpen,
                onClose: onClose,
                accelerators: true,
              ),
            ),
          ),
        ),
      );

      // Combining accelerators and regular keyboard navigation works.
      await tester.sendKeyDownEvent(LogicalKeyboardKey.altLeft);
      await tester.pump();
      await tester.sendKeyEvent(LogicalKeyboardKey.keyM, character: 'e');
      await tester.pump();
      await tester.sendKeyEvent(LogicalKeyboardKey.keyM, character: '1');
      await tester.pump();
      await tester.sendKeyUpEvent(LogicalKeyboardKey.altLeft);
      await tester.pump();
      await tester.tap(find.text(TestMenu.subSubMenu112.label));
      await tester.pump();

      expect(opened, equals(<TestMenu>[TestMenu.mainMenu1, TestMenu.subMenu11]));
      expect(closed, equals(<TestMenu>[TestMenu.subMenu11, TestMenu.mainMenu1]));
      expect(selected, equals(<TestMenu>[TestMenu.subSubMenu112]));
    }, variant: TargetPlatformVariant(nonApple));

    testWidgets("disabled items don't respond to accelerators", (WidgetTester tester) async {
      await tester.pumpWidget(
        MaterialApp(
          home: Material(
            child: MenuBar(
              key: UniqueKey(),
              controller: controller,
              children: createTestMenus(
                onPressed: onPressed,
                onOpen: onOpen,
                onClose: onClose,
                accelerators: true,
              ),
            ),
          ),
        ),
      );

      await tester.sendKeyDownEvent(LogicalKeyboardKey.altLeft);
      await tester.pump();
      await tester.sendKeyEvent(LogicalKeyboardKey.keyM, character: '5');
      await tester.pump();
      await tester.sendKeyUpEvent(LogicalKeyboardKey.altLeft);
      await tester.pump();

      expect(opened, isEmpty);
      expect(closed, isEmpty);
      expect(selected, isEmpty);
      // Selecting a non-submenu item should close all the menus.
      expect(find.text(TestMenu.subMenu00.label), findsNothing);
    }, variant: TargetPlatformVariant(nonApple));

    testWidgets("Apple platforms don't react to accelerators", (WidgetTester tester) async {
      await tester.pumpWidget(
        MaterialApp(
          home: Material(
            child: MenuBar(
              key: UniqueKey(),
              controller: controller,
              children: createTestMenus(
                onPressed: onPressed,
                onOpen: onOpen,
                onClose: onClose,
                accelerators: true,
              ),
            ),
          ),
        ),
      );

      await tester.sendKeyDownEvent(LogicalKeyboardKey.altLeft);
      await tester.pump();
      await tester.sendKeyEvent(LogicalKeyboardKey.keyM, character: 'm');
      await tester.pump();
      await tester.sendKeyEvent(LogicalKeyboardKey.keyM, character: 'm');
      await tester.sendKeyUpEvent(LogicalKeyboardKey.altLeft);
      await tester.pump();

      expect(opened, isEmpty);
      expect(closed, isEmpty);
      expect(selected, isEmpty);

      // Or with the option key equivalents.
      await tester.sendKeyDownEvent(LogicalKeyboardKey.altLeft);
      await tester.pump();
      await tester.sendKeyEvent(LogicalKeyboardKey.keyM, character: 'µ');
      await tester.pump();
      await tester.sendKeyEvent(LogicalKeyboardKey.keyM, character: 'µ');
      await tester.sendKeyUpEvent(LogicalKeyboardKey.altLeft);
      await tester.pump();

      expect(opened, isEmpty);
      expect(closed, isEmpty);
      expect(selected, isEmpty);
    }, variant: const TargetPlatformVariant(apple));
  });

  group('MenuController', () {
    testWidgets('Moving a controller to a new instance works', (WidgetTester tester) async {
      await tester.pumpWidget(
        MaterialApp(
          home: Material(
            child: MenuBar(key: UniqueKey(), controller: controller, children: createTestMenus()),
          ),
        ),
      );

      // Open a menu initially.
      await tester.tap(find.text(TestMenu.mainMenu1.label));
      await tester.pump();

      await tester.tap(find.text(TestMenu.subMenu11.label));
      await tester.pump();

      // Now pump a new menu with a different UniqueKey to dispose of the opened
      // menu's node, but keep the existing controller.
      await tester.pumpWidget(
        MaterialApp(
          home: Material(
            child: MenuBar(
              key: UniqueKey(),
              controller: controller,
              children: createTestMenus(includeExtraGroups: true),
            ),
          ),
        ),
      );
      await tester.pumpAndSettle();
    });

    testWidgets('closing via controller works', (WidgetTester tester) async {
      await tester.pumpWidget(
        MaterialApp(
          home: Material(
            child: MenuBar(
              controller: controller,
              children: createTestMenus(
                onPressed: onPressed,
                onOpen: onOpen,
                onClose: onClose,
                shortcuts: <TestMenu, MenuSerializableShortcut>{
                  TestMenu.subSubMenu110: const SingleActivator(
                    LogicalKeyboardKey.keyA,
                    control: true,
                  ),
                },
              ),
            ),
          ),
        ),
      );

      // Open a menu initially.
      await tester.tap(find.text(TestMenu.mainMenu1.label));
      await tester.pump();

      await tester.tap(find.text(TestMenu.subMenu11.label));
      await tester.pump();
      expect(opened, unorderedEquals(<TestMenu>[TestMenu.mainMenu1, TestMenu.subMenu11]));
      opened.clear();
      closed.clear();

      // Close menus using the controller.
      controller.close();
      await tester.pump();

      // The menu should go away,
      expect(closed, unorderedEquals(<TestMenu>[TestMenu.mainMenu1, TestMenu.subMenu11]));
      expect(opened, isEmpty);
    });

    // Regression test for https://github.com/flutter/flutter/issues/176374.
    testWidgets('internal controller is created when the controller is null', (
      WidgetTester tester,
    ) async {
      MenuController? testController;

      await tester.pumpWidget(
        MaterialApp(
          home: MenuAnchor(
            controller: controller,
            menuChildren: const <Widget>[],
            builder: (BuildContext context, MenuController controller, Widget? child) {
              testController = controller;
              return const Text('Anchor');
            },
          ),
        ),
      );

      expect(testController, equals(controller));

      await tester.pumpWidget(
        MaterialApp(
          home: MenuAnchor(
            menuChildren: const <Widget>[],
            builder: (BuildContext context, MenuController controller, Widget? child) {
              testController = controller;
              return const Text('Anchor');
            },
          ),
        ),
      );

      expect(testController, isNotNull);
      expect(testController, isNot(controller));
    });
  });

  group('MenuItemButton', () {
    testWidgets('Shortcut mnemonics are displayed', (WidgetTester tester) async {
      await tester.pumpWidget(
        MaterialApp(
          home: Material(
            child: MenuBar(
              controller: controller,
              children: createTestMenus(
                shortcuts: <TestMenu, MenuSerializableShortcut>{
                  TestMenu.subSubMenu110: const SingleActivator(
                    LogicalKeyboardKey.keyA,
                    control: true,
                  ),
                  TestMenu.subSubMenu111: const SingleActivator(
                    LogicalKeyboardKey.keyB,
                    shift: true,
                  ),
                  TestMenu.subSubMenu112: const SingleActivator(LogicalKeyboardKey.keyC, alt: true),
                  TestMenu.subSubMenu113: const SingleActivator(
                    LogicalKeyboardKey.keyD,
                    meta: true,
                  ),
                },
              ),
            ),
          ),
        ),
      );

      // Open a menu initially.
      await tester.tap(find.text(TestMenu.mainMenu1.label));
      await tester.pump();

      await tester.tap(find.text(TestMenu.subMenu11.label));
      await tester.pump();

      Text mnemonic0 = tester.widget(findMnemonic(TestMenu.subSubMenu110.label));
      Text mnemonic1 = tester.widget(findMnemonic(TestMenu.subSubMenu111.label));
      Text mnemonic2 = tester.widget(findMnemonic(TestMenu.subSubMenu112.label));
      Text mnemonic3 = tester.widget(findMnemonic(TestMenu.subSubMenu113.label));

      switch (defaultTargetPlatform) {
        case TargetPlatform.android:
        case TargetPlatform.fuchsia:
        case TargetPlatform.linux:
          expect(mnemonic0.data, equals('Ctrl+A'));
          expect(mnemonic1.data, equals('Shift+B'));
          expect(mnemonic2.data, equals('Alt+C'));
          expect(mnemonic3.data, equals('Meta+D'));
        case TargetPlatform.windows:
          expect(mnemonic0.data, equals('Ctrl+A'));
          expect(mnemonic1.data, equals('Shift+B'));
          expect(mnemonic2.data, equals('Alt+C'));
          expect(mnemonic3.data, equals('Win+D'));
        case TargetPlatform.iOS:
        case TargetPlatform.macOS:
          expect(mnemonic0.data, equals('⌃ A'));
          expect(mnemonic1.data, equals('⇧ B'));
          expect(mnemonic2.data, equals('⌥ C'));
          expect(mnemonic3.data, equals('⌘ D'));
      }

      await tester.pumpWidget(
        MaterialApp(
          home: Material(
            child: MenuBar(
              controller: controller,
              children: createTestMenus(
                includeExtraGroups: true,
                shortcuts: <TestMenu, MenuSerializableShortcut>{
                  TestMenu.subSubMenu110: const SingleActivator(LogicalKeyboardKey.arrowRight),
                  TestMenu.subSubMenu111: const SingleActivator(LogicalKeyboardKey.arrowLeft),
                  TestMenu.subSubMenu112: const SingleActivator(LogicalKeyboardKey.arrowUp),
                  TestMenu.subSubMenu113: const SingleActivator(LogicalKeyboardKey.arrowDown),
                },
              ),
            ),
          ),
        ),
      );
      await tester.pumpAndSettle();

      mnemonic0 = tester.widget(findMnemonic(TestMenu.subSubMenu110.label));
      expect(mnemonic0.data, equals('→'));
      mnemonic1 = tester.widget(findMnemonic(TestMenu.subSubMenu111.label));
      expect(mnemonic1.data, equals('←'));
      mnemonic2 = tester.widget(findMnemonic(TestMenu.subSubMenu112.label));
      expect(mnemonic2.data, equals('↑'));
      mnemonic3 = tester.widget(findMnemonic(TestMenu.subSubMenu113.label));
      expect(mnemonic3.data, equals('↓'));

      // Try some weirder ones.
      await tester.pumpWidget(
        MaterialApp(
          home: Material(
            child: MenuBar(
              controller: controller,
              children: createTestMenus(
                shortcuts: <TestMenu, MenuSerializableShortcut>{
                  TestMenu.subSubMenu110: const SingleActivator(LogicalKeyboardKey.escape),
                  TestMenu.subSubMenu111: const SingleActivator(LogicalKeyboardKey.fn),
                  TestMenu.subSubMenu112: const SingleActivator(LogicalKeyboardKey.enter),
                },
              ),
            ),
          ),
        ),
      );
      await tester.pumpAndSettle();

      mnemonic0 = tester.widget(findMnemonic(TestMenu.subSubMenu110.label));
      expect(mnemonic0.data, equals('Esc'));
      mnemonic1 = tester.widget(findMnemonic(TestMenu.subSubMenu111.label));
      expect(mnemonic1.data, equals('Fn'));
      mnemonic2 = tester.widget(findMnemonic(TestMenu.subSubMenu112.label));
      expect(mnemonic2.data, equals('↵'));
    }, variant: TargetPlatformVariant.all());

    // Regression test for https://github.com/flutter/flutter/issues/145040.
    testWidgets('CharacterActivator shortcut mnemonics include modifiers', (
      WidgetTester tester,
    ) async {
      await tester.pumpWidget(
        MaterialApp(
          home: Material(
            child: MenuBar(
              controller: controller,
              children: createTestMenus(
                shortcuts: <TestMenu, MenuSerializableShortcut>{
                  TestMenu.subSubMenu110: const CharacterActivator('A', control: true),
                  TestMenu.subSubMenu111: const CharacterActivator('B', alt: true),
                  TestMenu.subSubMenu112: const CharacterActivator('C', meta: true),
                },
              ),
            ),
          ),
        ),
      );

      // Open a menu initially.
      await tester.tap(find.text(TestMenu.mainMenu1.label));
      await tester.pump();

      await tester.tap(find.text(TestMenu.subMenu11.label));
      await tester.pump();

      final Text mnemonic0 = tester.widget(findMnemonic(TestMenu.subSubMenu110.label));
      final Text mnemonic1 = tester.widget(findMnemonic(TestMenu.subSubMenu111.label));
      final Text mnemonic2 = tester.widget(findMnemonic(TestMenu.subSubMenu112.label));

      switch (defaultTargetPlatform) {
        case TargetPlatform.android:
        case TargetPlatform.fuchsia:
        case TargetPlatform.linux:
          expect(mnemonic0.data, equals('Ctrl+A'));
          expect(mnemonic1.data, equals('Alt+B'));
          expect(mnemonic2.data, equals('Meta+C'));
        case TargetPlatform.windows:
          expect(mnemonic0.data, equals('Ctrl+A'));
          expect(mnemonic1.data, equals('Alt+B'));
          expect(mnemonic2.data, equals('Win+C'));
        case TargetPlatform.iOS:
        case TargetPlatform.macOS:
          expect(mnemonic0.data, equals('⌃ A'));
          expect(mnemonic1.data, equals('⌥ B'));
          expect(mnemonic2.data, equals('⌘ C'));
      }
    }, variant: TargetPlatformVariant.all());

    testWidgets('leadingIcon is used when set', (WidgetTester tester) async {
      await tester.pumpWidget(
        MaterialApp(
          home: Material(
            child: MenuBar(
              controller: controller,
              children: <Widget>[
                SubmenuButton(
                  menuChildren: <Widget>[
                    MenuItemButton(
                      leadingIcon: const Text('leadingIcon'),
                      child: Text(TestMenu.subMenu00.label),
                    ),
                  ],
                  child: Text(TestMenu.mainMenu0.label),
                ),
              ],
            ),
          ),
        ),
      );

      await tester.tap(find.text(TestMenu.mainMenu0.label));
      await tester.pump();

      expect(find.text('leadingIcon'), findsOneWidget);
    });

    testWidgets('autofocus is used when set and widget is enabled', (WidgetTester tester) async {
      listenForFocusChanges();

      await tester.pumpWidget(
        MaterialApp(
          home: Material(
            child: Column(
              children: <Widget>[
                MenuAnchor(
                  controller: controller,
                  menuChildren: <Widget>[
                    MenuItemButton(
                      autofocus: true,
                      // Required for clickability.
                      onPressed: () {},
                      child: Text(TestMenu.mainMenu0.label),
                    ),
                    MenuItemButton(onPressed: () {}, child: Text(TestMenu.mainMenu1.label)),
                  ],
                ),
                const Expanded(child: Placeholder()),
              ],
            ),
          ),
        ),
      );

      controller.open();
      await tester.pump();

      expect(controller.isOpen, equals(true));
      expect(focusedMenu, equals('MenuItemButton(Text("${TestMenu.mainMenu0.label}"))'));
    });

    testWidgets('trailingIcon is used when set', (WidgetTester tester) async {
      await tester.pumpWidget(
        MaterialApp(
          home: Material(
            child: MenuBar(
              controller: controller,
              children: <Widget>[
                SubmenuButton(
                  menuChildren: <Widget>[
                    MenuItemButton(
                      trailingIcon: const Text('trailingIcon'),
                      child: Text(TestMenu.subMenu00.label),
                    ),
                  ],
                  child: Text(TestMenu.mainMenu0.label),
                ),
              ],
            ),
          ),
        ),
      );

      await tester.tap(find.text(TestMenu.mainMenu0.label));
      await tester.pump();

      expect(find.text('trailingIcon'), findsOneWidget);
    });

    testWidgets('SubmenuButton uses supplied controller', (WidgetTester tester) async {
      final MenuController submenuController = MenuController();
      await tester.pumpWidget(
        MaterialApp(
          home: Material(
            child: MenuBar(
              controller: controller,
              children: <Widget>[
                SubmenuButton(
                  controller: submenuController,
                  menuChildren: <Widget>[MenuItemButton(child: Text(TestMenu.subMenu00.label))],
                  child: Text(TestMenu.mainMenu0.label),
                ),
              ],
            ),
          ),
        ),
      );

      submenuController.open();
      await tester.pump();
      expect(find.text(TestMenu.subMenu00.label), findsOneWidget);

      submenuController.close();
      await tester.pump();
      expect(find.text(TestMenu.subMenu00.label), findsNothing);

      // Now remove the controller and try to control it.
      await tester.pumpWidget(
        MaterialApp(
          home: Material(
            child: MenuBar(
              controller: controller,
              children: <Widget>[
                SubmenuButton(
                  menuChildren: <Widget>[MenuItemButton(child: Text(TestMenu.subMenu00.label))],
                  child: Text(TestMenu.mainMenu0.label),
                ),
              ],
            ),
          ),
        ),
      );

      await expectLater(() => submenuController.open(), throwsAssertionError);
      await tester.pump();
      expect(find.text(TestMenu.subMenu00.label), findsNothing);
    });

    testWidgets('diagnostics', (WidgetTester tester) async {
      final ButtonStyle style = ButtonStyle(
        shape: WidgetStateProperty.all<OutlinedBorder?>(const StadiumBorder()),
        elevation: WidgetStateProperty.all<double?>(10.0),
        backgroundColor: const MaterialStatePropertyAll<Color>(Colors.red),
      );
      final MenuStyle menuStyle = MenuStyle(
        shape: WidgetStateProperty.all<OutlinedBorder?>(const RoundedRectangleBorder()),
        elevation: WidgetStateProperty.all<double?>(20.0),
        backgroundColor: const MaterialStatePropertyAll<Color>(Colors.green),
      );
      await tester.pumpWidget(
        MaterialApp(
          home: Material(
            child: MenuBar(
              controller: controller,
              children: <Widget>[
                SubmenuButton(
                  style: style,
                  menuStyle: menuStyle,
                  menuChildren: <Widget>[
                    MenuItemButton(style: style, child: Text(TestMenu.subMenu00.label)),
                  ],
                  child: Text(TestMenu.mainMenu0.label),
                ),
              ],
            ),
          ),
        ),
      );

      await tester.tap(find.text(TestMenu.mainMenu0.label));
      await tester.pump();

      final SubmenuButton submenu = tester.widget(find.byType(SubmenuButton));
      final DiagnosticPropertiesBuilder builder = DiagnosticPropertiesBuilder();
      submenu.debugFillProperties(builder);

      final List<String> description = builder.properties
          .where((DiagnosticsNode node) => !node.isFiltered(DiagnosticLevel.info))
          .map((DiagnosticsNode node) => node.toString())
          .toList();

      expect(
        description,
        equalsIgnoringHashCodes(<String>[
          'focusNode: null',
          'menuStyle: MenuStyle#00000(backgroundColor: WidgetStatePropertyAll(MaterialColor(primary value: ${const Color(0xff4caf50)})), elevation: WidgetStatePropertyAll(20.0), shape: WidgetStatePropertyAll(RoundedRectangleBorder(BorderSide(width: 0.0, style: none), BorderRadius.zero)))',
          'alignmentOffset: null',
          'clipBehavior: hardEdge',
        ]),
      );
    });

    testWidgets('MenuItemButton respects closeOnActivate property', (WidgetTester tester) async {
      final MenuController controller = MenuController();
      await tester.pumpWidget(
        MaterialApp(
          home: Material(
            child: Center(
              child: MenuAnchor(
                controller: controller,
                menuChildren: <Widget>[
                  MenuItemButton(onPressed: () {}, child: const Text('Button 1')),
                ],
                builder: (BuildContext context, MenuController controller, Widget? child) {
                  return FilledButton(
                    onPressed: () {
                      controller.open();
                    },
                    child: const Text('Tap me'),
                  );
                },
              ),
            ),
          ),
        ),
      );

      await tester.tap(find.text('Tap me'));
      await tester.pump();
      expect(find.byType(MenuItemButton), findsNWidgets(1));

      // Taps the MenuItemButton which should close the menu.
      await tester.tap(find.text('Button 1'));
      await tester.pump();
      expect(find.byType(MenuItemButton), findsNWidgets(0));

      await tester.pumpAndSettle();

      await tester.pumpWidget(
        MaterialApp(
          home: Material(
            child: Center(
              child: MenuAnchor(
                controller: controller,
                menuChildren: <Widget>[
                  MenuItemButton(
                    closeOnActivate: false,
                    onPressed: () {},
                    child: const Text('Button 1'),
                  ),
                ],
                builder: (BuildContext context, MenuController controller, Widget? child) {
                  return FilledButton(
                    onPressed: () {
                      controller.open();
                    },
                    child: const Text('Tap me'),
                  );
                },
              ),
            ),
          ),
        ),
      );

      await tester.tap(find.text('Tap me'));
      await tester.pump();
      expect(find.byType(MenuItemButton), findsNWidgets(1));

      // Taps the MenuItemButton which shouldn't close the menu.
      await tester.tap(find.text('Button 1'));
      await tester.pump();
      expect(find.byType(MenuItemButton), findsNWidgets(1));
    });

    // This is a regression test for https://github.com/flutter/flutter/issues/129439.
    testWidgets('MenuItemButton does not overflow when child is long', (WidgetTester tester) async {
      await tester.pumpWidget(
        MaterialApp(
          home: Scaffold(
            body: SizedBox(
              width: 200,
              child: MenuItemButton(
                overflowAxis: Axis.vertical,
                onPressed: () {},
                child: const Text('MenuItem Button does not overflow when child is long'),
              ),
            ),
          ),
        ),
      );

      // No exception should be thrown.
      expect(tester.takeException(), isNull);
    });

    testWidgets('MenuItemButton layout is updated by overflowAxis', (WidgetTester tester) async {
      Widget buildMenuButton({required Axis overflowAxis, bool constrainedLayout = false}) {
        return MaterialApp(
          home: Scaffold(
            body: SizedBox(
              width: constrainedLayout ? 200 : null,
              child: MenuItemButton(
                overflowAxis: overflowAxis,
                onPressed: () {},
                child: const Text('This is a very long text that will wrap to the multiple lines.'),
              ),
            ),
          ),
        );
      }

      // Test a long MenuItemButton in an unconstrained layout with vertical overflow axis.
      await tester.pumpWidget(buildMenuButton(overflowAxis: Axis.vertical));
      expect(tester.getSize(find.byType(MenuItemButton)), const Size(800.0, 48.0));

      // Test a long MenuItemButton in an unconstrained layout with horizontal overflow axis.
      await tester.pumpWidget(buildMenuButton(overflowAxis: Axis.horizontal));
      expect(tester.getSize(find.byType(MenuItemButton)), const Size(800.0, 48.0));

      // Test a long MenuItemButton in a constrained layout with vertical overflow axis.
      await tester.pumpWidget(
        buildMenuButton(overflowAxis: Axis.vertical, constrainedLayout: true),
      );
      expect(tester.getSize(find.byType(MenuItemButton)), const Size(200.0, 120.0));

      // Test a long MenuItemButton in a constrained layout with horizontal overflow axis.
      await tester.pumpWidget(
        buildMenuButton(overflowAxis: Axis.horizontal, constrainedLayout: true),
      );
      expect(tester.getSize(find.byType(MenuItemButton)), const Size(200.0, 48.0));
      // This should throw an error.
      final AssertionError exception = tester.takeException() as AssertionError;
      expect(exception, isAssertionError);
    });

    testWidgets('MenuItemButton.styleFrom overlayColor overrides default overlay color', (
      WidgetTester tester,
    ) async {
      const Color overlayColor = Color(0xffff0000);
      await tester.pumpWidget(
        MaterialApp(
          home: Scaffold(
            body: MenuItemButton(
              style: MenuItemButton.styleFrom(overlayColor: overlayColor),
              onPressed: () {},
              child: const Text('MenuItem'),
            ),
          ),
        ),
      );

      // Hovered.
      final Offset center = tester.getCenter(find.byType(MenuItemButton));
      final TestGesture gesture = await tester.createGesture(kind: PointerDeviceKind.mouse);
      await gesture.addPointer();
      await gesture.moveTo(center);
      await tester.pumpAndSettle();
      expect(getOverlayColor(tester), paints..rect(color: overlayColor.withOpacity(0.08)));

      // Highlighted (pressed).
      await gesture.down(center);
      await tester.pumpAndSettle();
      expect(
        getOverlayColor(tester),
        paints
          ..rect(color: overlayColor.withOpacity(0.08))
          ..rect(color: overlayColor.withOpacity(0.08))
          ..rect(color: overlayColor.withOpacity(0.1)),
      );
    });

    // Regression test for https://github.com/flutter/flutter/issues/147479.
    testWidgets('MenuItemButton can build when its child is null', (WidgetTester tester) async {
      await tester.pumpWidget(
        const MaterialApp(
          home: Scaffold(body: SizedBox(width: 200, child: MenuItemButton())),
        ),
      );

      expect(tester.takeException(), isNull);
    });
  });

  group('Layout', () {
    List<Rect> collectMenuItemRects() {
      final List<Rect> menuRects = <Rect>[];
      final List<Element> candidates = find.byType(SubmenuButton).evaluate().toList();
      for (final Element candidate in candidates) {
        final RenderBox box = candidate.renderObject! as RenderBox;
        final Offset topLeft = box.localToGlobal(box.size.topLeft(Offset.zero));
        final Offset bottomRight = box.localToGlobal(box.size.bottomRight(Offset.zero));
        menuRects.add(Rect.fromPoints(topLeft, bottomRight));
      }
      return menuRects;
    }

    List<Rect> collectSubmenuRects() {
      final List<Rect> menuRects = <Rect>[];
      final List<Element> candidates = findMenuPanels().evaluate().toList();
      for (final Element candidate in candidates) {
        final RenderBox box = candidate.renderObject! as RenderBox;
        final Offset topLeft = box.localToGlobal(box.size.topLeft(Offset.zero));
        final Offset bottomRight = box.localToGlobal(box.size.bottomRight(Offset.zero));
        menuRects.add(Rect.fromPoints(topLeft, bottomRight));
      }
      return menuRects;
    }

    testWidgets('unconstrained menus show up in the right place in LTR', (
      WidgetTester tester,
    ) async {
      await changeSurfaceSize(tester, const Size(800, 600));
      await tester.pumpWidget(
        MaterialApp(
          theme: ThemeData(useMaterial3: false),
          home: Material(
            child: Column(
              children: <Widget>[
                Row(
                  children: <Widget>[
                    Expanded(
                      child: MenuBar(children: createTestMenus(onPressed: onPressed)),
                    ),
                  ],
                ),
                const Expanded(child: Placeholder()),
              ],
            ),
          ),
        ),
      );
      await tester.pump();

      await tester.tap(find.text(TestMenu.mainMenu1.label));
      await tester.pump();
      await tester.tap(find.text(TestMenu.subMenu11.label));
      await tester.pump();

      expect(find.byType(MenuItemButton), findsNWidgets(6));
      expect(find.byType(SubmenuButton), findsNWidgets(5));
      expect(
        collectMenuItemRects(),
        equals(const <Rect>[
          Rect.fromLTRB(4.0, 0.0, 112.0, 48.0),
          Rect.fromLTRB(112.0, 0.0, 220.0, 48.0),
          Rect.fromLTRB(112.0, 104.0, 326.0, 152.0),
          Rect.fromLTRB(220.0, 0.0, 328.0, 48.0),
          Rect.fromLTRB(328.0, 0.0, 506.0, 48.0),
        ]),
      );
    });

    testWidgets('unconstrained menus show up in the right place in RTL', (
      WidgetTester tester,
    ) async {
      await changeSurfaceSize(tester, const Size(800, 600));
      await tester.pumpWidget(
        MaterialApp(
          theme: ThemeData(useMaterial3: false),
          home: Directionality(
            textDirection: TextDirection.rtl,
            child: Material(
              child: Column(
                children: <Widget>[
                  Row(
                    children: <Widget>[
                      Expanded(
                        child: MenuBar(children: createTestMenus(onPressed: onPressed)),
                      ),
                    ],
                  ),
                  const Expanded(child: Placeholder()),
                ],
              ),
            ),
          ),
        ),
      );
      await tester.pump();

      await tester.tap(find.text(TestMenu.mainMenu1.label));
      await tester.pump();
      await tester.tap(find.text(TestMenu.subMenu11.label));
      await tester.pump();

      expect(find.byType(MenuItemButton), findsNWidgets(6));
      expect(find.byType(SubmenuButton), findsNWidgets(5));
      expect(
        collectMenuItemRects(),
        equals(const <Rect>[
          Rect.fromLTRB(688.0, 0.0, 796.0, 48.0),
          Rect.fromLTRB(580.0, 0.0, 688.0, 48.0),
          Rect.fromLTRB(474.0, 104.0, 688.0, 152.0),
          Rect.fromLTRB(472.0, 0.0, 580.0, 48.0),
          Rect.fromLTRB(294.0, 0.0, 472.0, 48.0),
        ]),
      );
    });

    testWidgets('constrained menus show up in the right place in LTR', (WidgetTester tester) async {
      await changeSurfaceSize(tester, const Size(300, 300));
      await tester.pumpWidget(
        MaterialApp(
          theme: ThemeData(useMaterial3: false),
          home: Builder(
            builder: (BuildContext context) {
              return Directionality(
                textDirection: TextDirection.ltr,
                child: Material(
                  child: Column(
                    children: <Widget>[
                      MenuBar(children: createTestMenus(onPressed: onPressed)),
                      const Expanded(child: Placeholder()),
                    ],
                  ),
                ),
              );
            },
          ),
        ),
      );
      await tester.pump();

      await tester.tap(find.text(TestMenu.mainMenu1.label));
      await tester.pump();
      await tester.tap(find.text(TestMenu.subMenu11.label));
      await tester.pump();

      expect(find.byType(MenuItemButton), findsNWidgets(6));
      expect(find.byType(SubmenuButton), findsNWidgets(5));
      expect(
        collectMenuItemRects(),
        equals(const <Rect>[
          Rect.fromLTRB(4.0, 0.0, 112.0, 48.0),
          Rect.fromLTRB(112.0, 0.0, 220.0, 48.0),
          Rect.fromLTRB(86.0, 104.0, 300.0, 152.0),
          Rect.fromLTRB(220.0, 0.0, 328.0, 48.0),
          Rect.fromLTRB(328.0, 0.0, 506.0, 48.0),
        ]),
      );
    });

    testWidgets('tapping MenuItemButton with null focus node', (WidgetTester tester) async {
      FocusNode? buttonFocusNode = FocusNode();

      // Build our app and trigger a frame.
      await tester.pumpWidget(
        MaterialApp(
          home: StatefulBuilder(
            builder: (BuildContext context, StateSetter setState) {
              return MenuAnchor(
                menuChildren: <Widget>[
                  MenuItemButton(
                    focusNode: buttonFocusNode,
                    closeOnActivate: false,
                    child: const Text('Set focus to null'),
                    onPressed: () {
                      setState(() {
                        buttonFocusNode?.dispose();
                        buttonFocusNode = null;
                      });
                    },
                  ),
                ],
                builder: (BuildContext context, MenuController controller, Widget? child) {
                  return TextButton(
                    onPressed: () {
                      if (controller.isOpen) {
                        controller.close();
                      } else {
                        controller.open();
                      }
                    },
                    child: const Text('OPEN MENU'),
                  );
                },
              );
            },
          ),
        ),
      );

      await tester.tap(find.text('OPEN MENU'));
      await tester.pump();

      expect(find.text('Set focus to null'), findsOneWidget);

      await tester.tap(find.text('Set focus to null'));
      await tester.pumpAndSettle();

      expect(tester.takeException(), isNull);
    });

    testWidgets('constrained menus show up in the right place in RTL', (WidgetTester tester) async {
      await changeSurfaceSize(tester, const Size(300, 300));
      await tester.pumpWidget(
        MaterialApp(
          theme: ThemeData(useMaterial3: false),
          home: Builder(
            builder: (BuildContext context) {
              return Directionality(
                textDirection: TextDirection.rtl,
                child: Material(
                  child: Column(
                    children: <Widget>[
                      MenuBar(children: createTestMenus(onPressed: onPressed)),
                      const Expanded(child: Placeholder()),
                    ],
                  ),
                ),
              );
            },
          ),
        ),
      );
      await tester.pump();
      await tester.tap(find.text(TestMenu.mainMenu1.label));
      await tester.pump();
      await tester.tap(find.text(TestMenu.subMenu11.label));
      await tester.pump();

      expect(find.byType(MenuItemButton), findsNWidgets(6));
      expect(find.byType(SubmenuButton), findsNWidgets(5));
      expect(
        collectMenuItemRects(),
        equals(const <Rect>[
          Rect.fromLTRB(188.0, 0.0, 296.0, 48.0),
          Rect.fromLTRB(80.0, 0.0, 188.0, 48.0),
          Rect.fromLTRB(0.0, 104.0, 214.0, 152.0),
          Rect.fromLTRB(-28.0, 0.0, 80.0, 48.0),
          Rect.fromLTRB(-206.0, 0.0, -28.0, 48.0),
        ]),
      );
    });

    testWidgets('constrained menus show up in the right place with offset in LTR', (
      WidgetTester tester,
    ) async {
      await changeSurfaceSize(tester, const Size(800, 600));
      await tester.pumpWidget(
        MaterialApp(
          theme: ThemeData(useMaterial3: false),
          home: Builder(
            builder: (BuildContext context) {
              return Directionality(
                textDirection: TextDirection.ltr,
                child: Align(
                  alignment: Alignment.topLeft,
                  child: MenuAnchor(
                    menuChildren: const <Widget>[
                      SubmenuButton(
                        alignmentOffset: Offset(10, 0),
                        menuChildren: <Widget>[
                          SubmenuButton(
                            menuChildren: <Widget>[
                              SubmenuButton(
                                alignmentOffset: Offset(10, 0),
                                menuChildren: <Widget>[
                                  SubmenuButton(
                                    menuChildren: <Widget>[],
                                    child: Text('SubMenuButton4'),
                                  ),
                                ],
                                child: Text('SubMenuButton3'),
                              ),
                            ],
                            child: Text('SubMenuButton2'),
                          ),
                        ],
                        child: Text('SubMenuButton1'),
                      ),
                    ],
                    builder: (BuildContext context, MenuController controller, Widget? child) {
                      return FilledButton(
                        onPressed: () {
                          if (controller.isOpen) {
                            controller.close();
                          } else {
                            controller.open();
                          }
                        },
                        child: const Text('Tap me'),
                      );
                    },
                  ),
                ),
              );
            },
          ),
        ),
      );
      await tester.pump();

      await tester.tap(find.text('Tap me'));
      await tester.pump();
      await tester.tap(find.text('SubMenuButton1'));
      await tester.pump();
      await tester.tap(find.text('SubMenuButton2'));
      await tester.pump();
      await tester.tap(find.text('SubMenuButton3'));
      await tester.pump();

      expect(find.byType(SubmenuButton), findsNWidgets(4));
      expect(
        collectSubmenuRects(),
        equals(const <Rect>[
          Rect.fromLTRB(0.0, 48.0, 256.0, 112.0),
          Rect.fromLTRB(266.0, 48.0, 522.0, 112.0),
          Rect.fromLTRB(522.0, 48.0, 778.0, 112.0),
          Rect.fromLTRB(256.0, 48.0, 512.0, 112.0),
        ]),
      );
    });

    testWidgets('constrained menus show up in the right place with offset in RTL', (
      WidgetTester tester,
    ) async {
      await changeSurfaceSize(tester, const Size(800, 600));
      await tester.pumpWidget(
        MaterialApp(
          theme: ThemeData(useMaterial3: false),
          home: Builder(
            builder: (BuildContext context) {
              return Directionality(
                textDirection: TextDirection.rtl,
                child: Align(
                  alignment: Alignment.topRight,
                  child: MenuAnchor(
                    menuChildren: const <Widget>[
                      SubmenuButton(
                        alignmentOffset: Offset(10, 0),
                        menuChildren: <Widget>[
                          SubmenuButton(
                            menuChildren: <Widget>[
                              SubmenuButton(
                                alignmentOffset: Offset(10, 0),
                                menuChildren: <Widget>[
                                  SubmenuButton(
                                    menuChildren: <Widget>[],
                                    child: Text('SubMenuButton4'),
                                  ),
                                ],
                                child: Text('SubMenuButton3'),
                              ),
                            ],
                            child: Text('SubMenuButton2'),
                          ),
                        ],
                        child: Text('SubMenuButton1'),
                      ),
                    ],
                    builder: (BuildContext context, MenuController controller, Widget? child) {
                      return FilledButton(
                        onPressed: () {
                          if (controller.isOpen) {
                            controller.close();
                          } else {
                            controller.open();
                          }
                        },
                        child: const Text('Tap me'),
                      );
                    },
                  ),
                ),
              );
            },
          ),
        ),
      );
      await tester.pump();

      await tester.tap(find.text('Tap me'));
      await tester.pump();
      await tester.tap(find.text('SubMenuButton1'));
      await tester.pump();
      await tester.tap(find.text('SubMenuButton2'));
      await tester.pump();
      await tester.tap(find.text('SubMenuButton3'));
      await tester.pump();

      expect(find.byType(SubmenuButton), findsNWidgets(4));
      expect(
        collectSubmenuRects(),
        equals(const <Rect>[
          Rect.fromLTRB(544.0, 48.0, 800.0, 112.0),
          Rect.fromLTRB(278.0, 48.0, 534.0, 112.0),
          Rect.fromLTRB(22.0, 48.0, 278.0, 112.0),
          Rect.fromLTRB(288.0, 48.0, 544.0, 112.0),
        ]),
      );
    });

    testWidgets('vertically constrained menus are positioned above the anchor by default', (
      WidgetTester tester,
    ) async {
      await changeSurfaceSize(tester, const Size(800, 600));
      await tester.pumpWidget(
        MaterialApp(
          theme: ThemeData(useMaterial3: false),
          home: Builder(
            builder: (BuildContext context) {
              return Directionality(
                textDirection: TextDirection.ltr,
                child: Align(
                  alignment: Alignment.bottomLeft,
                  child: MenuAnchor(
                    menuChildren: const <Widget>[MenuItemButton(child: Text('Button1'))],
                    builder: (BuildContext context, MenuController controller, Widget? child) {
                      return FilledButton(
                        onPressed: () {
                          if (controller.isOpen) {
                            controller.close();
                          } else {
                            controller.open();
                          }
                        },
                        child: const Text('Tap me'),
                      );
                    },
                  ),
                ),
              );
            },
          ),
        ),
      );

      await tester.pump();
      await tester.tap(find.text('Tap me'));
      await tester.pump();

      expect(find.byType(MenuItemButton), findsNWidgets(1));
      // Test the default offset (0, 0) vertical position.
      expect(collectSubmenuRects(), equals(const <Rect>[Rect.fromLTRB(0.0, 488.0, 122.0, 552.0)]));
    });

    testWidgets(
      'vertically constrained menus are positioned above the anchor with the provided offset',
      (WidgetTester tester) async {
        await changeSurfaceSize(tester, const Size(800, 600));
        await tester.pumpWidget(
          MaterialApp(
            theme: ThemeData(useMaterial3: false),
            home: Builder(
              builder: (BuildContext context) {
                return Directionality(
                  textDirection: TextDirection.ltr,
                  child: Align(
                    alignment: Alignment.bottomLeft,
                    child: MenuAnchor(
                      alignmentOffset: const Offset(0, 50),
                      menuChildren: const <Widget>[MenuItemButton(child: Text('Button1'))],
                      builder: (BuildContext context, MenuController controller, Widget? child) {
                        return FilledButton(
                          onPressed: () {
                            if (controller.isOpen) {
                              controller.close();
                            } else {
                              controller.open();
                            }
                          },
                          child: const Text('Tap me'),
                        );
                      },
                    ),
                  ),
                );
              },
            ),
          ),
        );

        await tester.pump();
        await tester.tap(find.text('Tap me'));
        await tester.pump();

        expect(find.byType(MenuItemButton), findsNWidgets(1));
        // Test the offset (0, 50) vertical position.
        expect(
          collectSubmenuRects(),
          equals(const <Rect>[Rect.fromLTRB(0.0, 438.0, 122.0, 502.0)]),
        );
      },
    );

    Future<void> buildDensityPaddingApp(
      WidgetTester tester, {
      required TextDirection textDirection,
      VisualDensity visualDensity = VisualDensity.standard,
      EdgeInsetsGeometry? menuPadding,
    }) async {
      await tester.pumpWidget(
        MaterialApp(
          theme: ThemeData.light(useMaterial3: false).copyWith(visualDensity: visualDensity),
          home: Directionality(
            textDirection: textDirection,
            child: Material(
              child: Column(
                children: <Widget>[
                  MenuBar(
                    style: menuPadding != null
                        ? MenuStyle(
                            padding: MaterialStatePropertyAll<EdgeInsetsGeometry>(menuPadding),
                          )
                        : null,
                    children: createTestMenus(onPressed: onPressed),
                  ),
                  const Expanded(child: Placeholder()),
                ],
              ),
            ),
          ),
        ),
      );
      await tester.pump();
      await tester.tap(find.text(TestMenu.mainMenu1.label));
      await tester.pump();
      await tester.tap(find.text(TestMenu.subMenu11.label));
      await tester.pump();
    }

    testWidgets('submenus account for density in LTR', (WidgetTester tester) async {
      await buildDensityPaddingApp(tester, textDirection: TextDirection.ltr);
      expect(
        collectSubmenuRects(),
        equals(const <Rect>[
          Rect.fromLTRB(145.0, 0.0, 655.0, 48.0),
          Rect.fromLTRB(257.0, 48.0, 471.0, 208.0),
          Rect.fromLTRB(471.0, 96.0, 719.0, 304.0),
        ]),
      );
    });

    testWidgets('submenus account for menu density in RTL', (WidgetTester tester) async {
      await buildDensityPaddingApp(tester, textDirection: TextDirection.rtl);
      expect(
        collectSubmenuRects(),
        equals(const <Rect>[
          Rect.fromLTRB(145.0, 0.0, 655.0, 48.0),
          Rect.fromLTRB(329.0, 48.0, 543.0, 208.0),
          Rect.fromLTRB(81.0, 96.0, 329.0, 304.0),
        ]),
      );
    });

    testWidgets('submenus account for compact menu density in LTR', (WidgetTester tester) async {
      await buildDensityPaddingApp(
        tester,
        visualDensity: VisualDensity.compact,
        textDirection: TextDirection.ltr,
      );
      expect(
        collectSubmenuRects(),
        equals(const <Rect>[
          Rect.fromLTRB(161.0, 0.0, 639.0, 40.0),
          Rect.fromLTRB(265.0, 40.0, 467.0, 176.0),
          Rect.fromLTRB(467.0, 80.0, 707.0, 256.0),
        ]),
      );
    });

    testWidgets('submenus account for compact menu density in RTL', (WidgetTester tester) async {
      await buildDensityPaddingApp(
        tester,
        visualDensity: VisualDensity.compact,
        textDirection: TextDirection.rtl,
      );
      expect(
        collectSubmenuRects(),
        equals(const <Rect>[
          Rect.fromLTRB(161.0, 0.0, 639.0, 40.0),
          Rect.fromLTRB(333.0, 40.0, 535.0, 176.0),
          Rect.fromLTRB(93.0, 80.0, 333.0, 256.0),
        ]),
      );
    });

    testWidgets('submenus account for padding in LTR', (WidgetTester tester) async {
      await buildDensityPaddingApp(
        tester,
        menuPadding: const EdgeInsetsDirectional.only(start: 10, end: 11, top: 12, bottom: 13),
        textDirection: TextDirection.ltr,
      );
      expect(
        collectSubmenuRects(),
        equals(const <Rect>[
          Rect.fromLTRB(138.5, 0.0, 661.5, 73.0),
          Rect.fromLTRB(256.5, 60.0, 470.5, 220.0),
          Rect.fromLTRB(470.5, 108.0, 718.5, 316.0),
        ]),
      );
    });

    testWidgets('submenus account for padding in RTL', (WidgetTester tester) async {
      await buildDensityPaddingApp(
        tester,
        menuPadding: const EdgeInsetsDirectional.only(start: 10, end: 11, top: 12, bottom: 13),
        textDirection: TextDirection.rtl,
      );
      expect(
        collectSubmenuRects(),
        equals(const <Rect>[
          Rect.fromLTRB(138.5, 0.0, 661.5, 73.0),
          Rect.fromLTRB(329.5, 60.0, 543.5, 220.0),
          Rect.fromLTRB(81.5, 108.0, 329.5, 316.0),
        ]),
      );
    });

    testWidgets('Menu follows content position when a LayerLink is provided', (
      WidgetTester tester,
    ) async {
      final MenuController controller = MenuController();
      final UniqueKey contentKey = UniqueKey();

      Widget boilerplate(double bottomInsets) {
        return MaterialApp(
          home: MediaQuery(
            data: MediaQueryData(viewInsets: EdgeInsets.only(bottom: bottomInsets)),
            child: Scaffold(
              body: Center(
                child: MenuAnchor(
                  controller: controller,
                  layerLink: LayerLink(),
                  menuChildren: <Widget>[
                    MenuItemButton(onPressed: () {}, child: const Text('Button 1')),
                  ],
                  builder: (BuildContext context, MenuController controller, Widget? child) {
                    return SizedBox(key: contentKey, width: 100, height: 100);
                  },
                ),
              ),
            ),
          ),
        );
      }

      // Build once without bottom insets and open the menu.
      await tester.pumpWidget(boilerplate(0.0));
      controller.open();
      await tester.pump();

      // Menu vertical position is just under the content.
      expect(tester.getRect(findMenuPanels()).top, tester.getRect(find.byKey(contentKey)).bottom);

      // Simulate the keyboard opening resizing the view.
      await tester.pumpWidget(boilerplate(100.0));
      await tester.pump();

      // Menu vertical position is just under the content.
      expect(tester.getRect(findMenuPanels()).top, tester.getRect(find.byKey(contentKey)).bottom);
    });

    testWidgets(
      'Menu is correctly offset when a LayerLink is provided and alignmentOffset is set',
      (WidgetTester tester) async {
        final MenuController controller = MenuController();
        final UniqueKey contentKey = UniqueKey();
        const double horizontalOffset = 16.0;
        const double verticalOffset = 20.0;

        await tester.pumpWidget(
          MaterialApp(
            home: Scaffold(
              body: Center(
                child: MenuAnchor(
                  controller: controller,
                  layerLink: LayerLink(),
                  alignmentOffset: const Offset(horizontalOffset, verticalOffset),
                  menuChildren: <Widget>[
                    MenuItemButton(onPressed: () {}, child: const Text('Button 1')),
                  ],
                  builder: (BuildContext context, MenuController controller, Widget? child) {
                    return SizedBox(key: contentKey, width: 100, height: 100);
                  },
                ),
              ),
            ),
          ),
        );

        controller.open();
        await tester.pump();

        expect(
          tester.getRect(findMenuPanels()).top,
          tester.getRect(find.byKey(contentKey)).bottom + verticalOffset,
        );
        expect(
          tester.getRect(findMenuPanels()).left,
          tester.getRect(find.byKey(contentKey)).left + horizontalOffset,
        );
      },
    );

    // Regression test for https://github.com/flutter/flutter/issues/171608
    testWidgets('Menu vertical padding should not be reduced with compact visual density', (
      WidgetTester tester,
    ) async {
      // Helper function to get menu padding by measuring first/last items.
      (double, double) getMenuPadding() {
        // Find any menu items that are available.
        final Finder menuItems = find.byType(SubmenuButton);
        if (menuItems.evaluate().length < 2) {
          return (0.0, 0.0);
        }

        final Rect firstItem = tester.getRect(menuItems.first);
        final Rect lastItem = tester.getRect(menuItems.last);
        final Rect menuPanel = tester.getRect(find.byType(Material).last);

        final double topPadding = firstItem.top - menuPanel.top;
        final double bottomPadding = menuPanel.bottom - lastItem.bottom;
        return (topPadding, bottomPadding);
      }

      Future<void> buildSimpleMenuAnchor(
        TextDirection textDirection, {
        VisualDensity visualDensity = VisualDensity.standard,
      }) async {
        await tester.pumpWidget(
          MaterialApp(
            theme: ThemeData(visualDensity: visualDensity),
            home: Directionality(
              textDirection: textDirection,
              child: Scaffold(
                body: MenuAnchor(
                  style: const MenuStyle(
                    padding: WidgetStatePropertyAll<EdgeInsets>(
                      EdgeInsets.symmetric(vertical: 12, horizontal: 4),
                    ),
                  ),
                  menuChildren: const <Widget>[
                    DecoratedBox(
                      decoration: BoxDecoration(color: Colors.blue),
                      child: Text('Text 1'),
                    ),
                    DecoratedBox(
                      decoration: BoxDecoration(color: Colors.blue),
                      child: Text('Text 2'),
                    ),
                  ],
                  builder: (BuildContext context, MenuController controller, Widget? child) {
                    return TextButton(
                      onPressed: () {
                        if (controller.isOpen) {
                          controller.close();
                        } else {
                          controller.open();
                        }
                      },
                      child: const Text('OPEN MENU'),
                    );
                  },
                ),
              ),
            ),
          ),
        );

        await tester.tap(find.text('OPEN MENU'));
        await tester.pump();
      }

      // Pump widget with standard visual density.
      await buildSimpleMenuAnchor(TextDirection.ltr);

      final (double topStandard, double bottomStandard) = getMenuPadding();

      // Pump widget with compact visual density.
      await buildSimpleMenuAnchor(TextDirection.ltr, visualDensity: VisualDensity.compact);

      final (double topCompact, double bottomCompact) = getMenuPadding();

      // Compare standard vs compact padding.
      expect(
        topCompact,
        equals(topStandard),
        reason:
            'Compact visual density should not change top padding. '
            'Standard: $topStandard, Compact: $topCompact',
      );

      expect(
        bottomCompact,
        equals(bottomStandard),
        reason:
            'Compact visual density should not change bottom padding. '
            'Standard: $bottomStandard, Compact: $bottomCompact',
      );
    });

    group('LocalizedShortcutLabeler', () {
      testWidgets('getShortcutLabel returns the right labels', (WidgetTester tester) async {
        String expectedMeta;
        String expectedCtrl;
        String expectedAlt;
        String expectedSeparator;
        String expectedShift;
        switch (defaultTargetPlatform) {
          case TargetPlatform.android:
          case TargetPlatform.fuchsia:
          case TargetPlatform.linux:
          case TargetPlatform.windows:
            expectedCtrl = 'Ctrl';
            expectedMeta = defaultTargetPlatform == TargetPlatform.windows ? 'Win' : 'Meta';
            expectedAlt = 'Alt';
            expectedShift = 'Shift';
            expectedSeparator = '+';
          case TargetPlatform.iOS:
          case TargetPlatform.macOS:
            expectedCtrl = '⌃';
            expectedMeta = '⌘';
            expectedAlt = '⌥';
            expectedShift = '⇧';
            expectedSeparator = ' ';
        }

        const SingleActivator allModifiers = SingleActivator(
          LogicalKeyboardKey.keyA,
          control: true,
          meta: true,
          shift: true,
          alt: true,
        );
        late String allExpected;
        switch (defaultTargetPlatform) {
          case TargetPlatform.android:
          case TargetPlatform.fuchsia:
          case TargetPlatform.linux:
          case TargetPlatform.windows:
            allExpected = <String>[
              expectedAlt,
              expectedCtrl,
              expectedMeta,
              expectedShift,
              'A',
            ].join(expectedSeparator);
          case TargetPlatform.iOS:
          case TargetPlatform.macOS:
            allExpected = <String>[
              expectedCtrl,
              expectedAlt,
              expectedShift,
              expectedMeta,
              'A',
            ].join(expectedSeparator);
        }
        const CharacterActivator charShortcuts = CharacterActivator('ñ');
        const String charExpected = 'ñ';
        await tester.pumpWidget(
          MaterialApp(
            home: Material(
              child: MenuBar(
                controller: controller,
                children: <Widget>[
                  SubmenuButton(
                    menuChildren: <Widget>[
                      MenuItemButton(shortcut: allModifiers, child: Text(TestMenu.subMenu10.label)),
                      MenuItemButton(
                        shortcut: charShortcuts,
                        child: Text(TestMenu.subMenu11.label),
                      ),
                    ],
                    child: Text(TestMenu.mainMenu0.label),
                  ),
                ],
              ),
            ),
          ),
        );
        await tester.tap(find.text(TestMenu.mainMenu0.label));
        await tester.pump();

        expect(find.text(allExpected), findsOneWidget);
        expect(find.text(charExpected), findsOneWidget);
      }, variant: TargetPlatformVariant.all());
    });

    group('CheckboxMenuButton', () {
      testWidgets('tapping toggles checkbox', (WidgetTester tester) async {
        bool? checkBoxValue;
        await tester.pumpWidget(
          MaterialApp(
            home: StatefulBuilder(
              builder: (BuildContext context, StateSetter setState) {
                return MenuBar(
                  children: <Widget>[
                    SubmenuButton(
                      menuChildren: <Widget>[
                        CheckboxMenuButton(
                          value: checkBoxValue,
                          onChanged: (bool? value) {
                            setState(() {
                              checkBoxValue = value;
                            });
                          },
                          tristate: true,
                          child: const Text('checkbox'),
                        ),
                      ],
                      child: const Text('submenu'),
                    ),
                  ],
                );
              },
            ),
          ),
        );

        await tester.tap(find.byType(SubmenuButton));
        await tester.pump();

        expect(tester.widget<CheckboxMenuButton>(find.byType(CheckboxMenuButton)).value, null);

        await tester.tap(find.byType(CheckboxMenuButton));
        await tester.pumpAndSettle();
        expect(checkBoxValue, false);

        await tester.tap(find.byType(SubmenuButton));
        await tester.pump();
        await tester.tap(find.byType(CheckboxMenuButton));
        await tester.pumpAndSettle();
        expect(checkBoxValue, true);

        await tester.tap(find.byType(SubmenuButton));
        await tester.pump();
        await tester.tap(find.byType(CheckboxMenuButton));
        await tester.pumpAndSettle();
        expect(checkBoxValue, null);
      });
    });

    group('RadioMenuButton', () {
      testWidgets('tapping toggles radio button', (WidgetTester tester) async {
        int? radioValue;
        await tester.pumpWidget(
          MaterialApp(
            home: StatefulBuilder(
              builder: (BuildContext context, StateSetter setState) {
                return MenuBar(
                  children: <Widget>[
                    SubmenuButton(
                      menuChildren: <Widget>[
                        RadioMenuButton<int>(
                          value: 0,
                          groupValue: radioValue,
                          onChanged: (int? value) {
                            setState(() {
                              radioValue = value;
                            });
                          },
                          toggleable: true,
                          child: const Text('radio 0'),
                        ),
                        RadioMenuButton<int>(
                          value: 1,
                          groupValue: radioValue,
                          onChanged: (int? value) {
                            setState(() {
                              radioValue = value;
                            });
                          },
                          toggleable: true,
                          child: const Text('radio 1'),
                        ),
                      ],
                      child: const Text('submenu'),
                    ),
                  ],
                );
              },
            ),
          ),
        );

        await tester.tap(find.byType(SubmenuButton));
        await tester.pump();

        expect(
          tester.widget<RadioMenuButton<int>>(find.byType(RadioMenuButton<int>).first).groupValue,
          null,
        );

        await tester.tap(find.byType(RadioMenuButton<int>).first);
        await tester.pumpAndSettle();
        expect(radioValue, 0);

        await tester.tap(find.byType(SubmenuButton));
        await tester.pump();
        await tester.tap(find.byType(RadioMenuButton<int>).first);
        await tester.pumpAndSettle();
        expect(radioValue, null);

        await tester.tap(find.byType(SubmenuButton));
        await tester.pump();
        await tester.tap(find.byType(RadioMenuButton<int>).last);
        await tester.pumpAndSettle();
        expect(radioValue, 1);
      });
    });

    group('Semantics', () {
      testWidgets('MenuItemButton has platform-adaptive button semantics', (
        WidgetTester tester,
      ) async {
        final SemanticsTester semantics = SemanticsTester(tester);
        await tester.pumpWidget(
          Directionality(
            textDirection: TextDirection.ltr,
            child: Center(
              child: MenuItemButton(
                style: MenuItemButton.styleFrom(fixedSize: const Size(88.0, 36.0)),
                onPressed: () {},
                child: const Text('ABC'),
              ),
            ),
          ),
        );

        // On web, menu items should have SemanticsFlag.isButton.
        // On other platforms, they should NOT have the isButton flag.
        expect(
          semantics,
          hasSemantics(
            TestSemantics.root(
              children: <TestSemantics>[
                TestSemantics.rootChild(
                  actions: <SemanticsAction>[SemanticsAction.tap, SemanticsAction.focus],
                  label: 'ABC',
                  rect: const Rect.fromLTRB(0.0, 0.0, 88.0, 48.0),
                  transform: Matrix4.translationValues(356.0, 276.0, 0.0),
                  flags: <SemanticsFlag>[
                    if (kIsWeb) SemanticsFlag.isButton,
                    SemanticsFlag.hasEnabledState,
                    SemanticsFlag.isEnabled,
                    SemanticsFlag.isFocusable,
                  ],
                  textDirection: TextDirection.ltr,
                ),
              ],
            ),
            ignoreId: true,
          ),
        );

        semantics.dispose();
      });

      testWidgets('MenuItemButton semantics respects label', (WidgetTester tester) async {
        final SemanticsTester semantics = SemanticsTester(tester);
        await tester.pumpWidget(
          MaterialApp(
            home: Center(
              child: MenuItemButton(
                semanticsLabel: 'TestWidget',
                shortcut: const SingleActivator(LogicalKeyboardKey.comma),
                style: MenuItemButton.styleFrom(fixedSize: const Size(88.0, 36.0)),
                onPressed: () {},
                child: const Text('ABC'),
              ),
            ),
          ),
        );

        expect(find.bySemanticsLabel('TestWidget'), findsOneWidget);
        semantics.dispose();
      }, variant: TargetPlatformVariant.desktop());

      testWidgets('SubmenuButton has platform-adaptive button semantics', (
        WidgetTester tester,
      ) async {
        final SemanticsTester semantics = SemanticsTester(tester);
        await tester.pumpWidget(
          Directionality(
            textDirection: TextDirection.ltr,
            child: Center(
              child: SubmenuButton(
                onHover: (bool value) {},
                style: SubmenuButton.styleFrom(fixedSize: const Size(88.0, 36.0)),
                menuChildren: const <Widget>[],
                child: const Text('ABC'),
              ),
            ),
          ),
        );

        // On web, submenu buttons should have SemanticsFlag.isButton.
        // On other platforms, they should NOT have the isButton flag.
        expect(
          semantics,
          hasSemantics(
            TestSemantics.root(
              children: <TestSemantics>[
                TestSemantics(
                  rect: const Rect.fromLTRB(0.0, 0.0, 88.0, 48.0),
                  flags: <SemanticsFlag>[
                    if (kIsWeb) SemanticsFlag.isButton,
                    SemanticsFlag.hasEnabledState,
                    SemanticsFlag.hasExpandedState,
                  ],
                  label: 'ABC',
                  textDirection: TextDirection.ltr,
                ),
              ],
            ),
            ignoreTransform: true,
            ignoreId: true,
          ),
        );

        semantics.dispose();
      });

      testWidgets('SubmenuButton expanded/collapsed state', (WidgetTester tester) async {
        final SemanticsTester semantics = SemanticsTester(tester);
        await tester.pumpWidget(
          MaterialApp(
            home: Center(
              child: SubmenuButton(
                style: SubmenuButton.styleFrom(fixedSize: const Size(88.0, 36.0)),
                menuChildren: <Widget>[
                  MenuItemButton(
                    style: MenuItemButton.styleFrom(fixedSize: const Size(120.0, 36.0)),
                    child: const Text('Item 0'),
                    onPressed: () {},
                  ),
                ],
                child: const Text('ABC'),
              ),
            ),
          ),
        );

        // Test expanded state.
        await tester.tap(find.text('ABC'));
        await tester.pumpAndSettle();
        expect(
          semantics,
          hasSemantics(
            TestSemantics.root(
              children: <TestSemantics>[
                TestSemantics(
                  id: 1,
                  rect: const Rect.fromLTRB(0.0, 0.0, 800.0, 600.0),
                  children: <TestSemantics>[
                    TestSemantics(
                      id: 2,
                      rect: const Rect.fromLTRB(0.0, 0.0, 800.0, 600.0),
                      children: <TestSemantics>[
                        TestSemantics(
                          id: 3,
                          rect: const Rect.fromLTRB(0.0, 0.0, 800.0, 600.0),
                          flags: <SemanticsFlag>[SemanticsFlag.scopesRoute],
                          children: <TestSemantics>[
                            TestSemantics(
                              id: 4,
                              flags: <SemanticsFlag>[
                                if (kIsWeb) SemanticsFlag.isButton,
                                SemanticsFlag.isFocused,
                                SemanticsFlag.hasEnabledState,
                                SemanticsFlag.isEnabled,
                                SemanticsFlag.isFocusable,
                                SemanticsFlag.hasExpandedState,
                                SemanticsFlag.isExpanded,
                              ],
                              actions: <SemanticsAction>[
                                SemanticsAction.tap,
                                SemanticsAction.focus,
                              ],
                              label: 'ABC',
                              rect: const Rect.fromLTRB(0.0, 0.0, 88.0, 48.0),
                            ),
                            TestSemantics(
                              id: 6,
                              rect: const Rect.fromLTRB(0.0, 0.0, 120.0, 64.0),
                              children: <TestSemantics>[
                                TestSemantics(
                                  id: 7,
                                  rect: const Rect.fromLTRB(0.0, 0.0, 120.0, 48.0),
                                  flags: <SemanticsFlag>[SemanticsFlag.hasImplicitScrolling],
                                  children: <TestSemantics>[
                                    TestSemantics(
                                      id: 8,
                                      label: 'Item 0',
                                      rect: const Rect.fromLTRB(0.0, 0.0, 120.0, 48.0),
                                      flags: <SemanticsFlag>[
                                        if (kIsWeb) SemanticsFlag.isButton,
                                        SemanticsFlag.hasEnabledState,
                                        SemanticsFlag.isEnabled,
                                        SemanticsFlag.isFocusable,
                                      ],
                                      actions: <SemanticsAction>[
                                        SemanticsAction.tap,
                                        SemanticsAction.focus,
                                      ],
                                    ),
                                  ],
                                ),
                              ],
                            ),
                          ],
                        ),
                      ],
                    ),
                  ],
                ),
              ],
            ),
            ignoreTransform: true,
          ),
        );

        // Test collapsed state.
        await tester.tap(find.text('ABC'));
        await tester.pumpAndSettle();
        expect(
          semantics,
          hasSemantics(
            TestSemantics.root(
              children: <TestSemantics>[
                TestSemantics(
                  id: 1,
                  rect: const Rect.fromLTRB(0.0, 0.0, 800.0, 600.0),
                  children: <TestSemantics>[
                    TestSemantics(
                      id: 2,
                      rect: const Rect.fromLTRB(0.0, 0.0, 800.0, 600.0),
                      children: <TestSemantics>[
                        TestSemantics(
                          id: 3,
                          rect: const Rect.fromLTRB(0.0, 0.0, 800.0, 600.0),
                          flags: <SemanticsFlag>[SemanticsFlag.scopesRoute],
                          children: <TestSemantics>[
                            TestSemantics(
                              id: 4,
                              flags: <SemanticsFlag>[
                                if (kIsWeb) SemanticsFlag.isButton,
                                SemanticsFlag.hasExpandedState,
                                SemanticsFlag.isFocused,
                                SemanticsFlag.hasEnabledState,
                                SemanticsFlag.isEnabled,
                                SemanticsFlag.isFocusable,
                              ],
                              actions: <SemanticsAction>[
                                SemanticsAction.tap,
                                SemanticsAction.focus,
                              ],
                              label: 'ABC',
                              rect: const Rect.fromLTRB(0.0, 0.0, 88.0, 48.0),
                            ),
                          ],
                        ),
                      ],
                    ),
                  ],
                ),
              ],
            ),
            ignoreTransform: true,
          ),
        );

        semantics.dispose();
      });
    });

    // This is a regression test for https://github.com/flutter/flutter/issues/131676.
    testWidgets('Material3 - Menu uses correct text styles', (WidgetTester tester) async {
      const TextStyle menuTextStyle = TextStyle(
        fontSize: 18.5,
        fontStyle: FontStyle.italic,
        wordSpacing: 1.2,
        decoration: TextDecoration.lineThrough,
      );
      final ThemeData themeData = ThemeData(textTheme: const TextTheme(labelLarge: menuTextStyle));
      await tester.pumpWidget(
        MaterialApp(
          theme: themeData,
          home: Material(
            child: MenuBar(
              controller: controller,
              children: createTestMenus(onPressed: onPressed, onOpen: onOpen, onClose: onClose),
            ),
          ),
        ),
      );

      // Test menu button text style uses the TextTheme.labelLarge.
      Finder buttonMaterial = find
          .descendant(of: find.byType(TextButton), matching: find.byType(Material))
          .first;
      Material material = tester.widget<Material>(buttonMaterial);
      expect(material.textStyle?.fontSize, menuTextStyle.fontSize);
      expect(material.textStyle?.fontStyle, menuTextStyle.fontStyle);
      expect(material.textStyle?.wordSpacing, menuTextStyle.wordSpacing);
      expect(material.textStyle?.decoration, menuTextStyle.decoration);

      // Open the menu.
      await tester.tap(find.text(TestMenu.mainMenu1.label));
      await tester.pump();

      // Test menu item text style uses the TextTheme.labelLarge.
      buttonMaterial = find
          .descendant(
            of: find.widgetWithText(TextButton, TestMenu.subMenu10.label),
            matching: find.byType(Material),
          )
          .first;
      material = tester.widget<Material>(buttonMaterial);
      expect(material.textStyle?.fontSize, menuTextStyle.fontSize);
      expect(material.textStyle?.fontStyle, menuTextStyle.fontStyle);
      expect(material.textStyle?.wordSpacing, menuTextStyle.wordSpacing);
      expect(material.textStyle?.decoration, menuTextStyle.decoration);
    });

    testWidgets('SubmenuButton.onFocusChange is respected', (WidgetTester tester) async {
      final FocusNode focusNode = FocusNode();
      addTearDown(focusNode.dispose);
      int onFocusChangeCalled = 0;
      await tester.pumpWidget(
        MaterialApp(
          home: Material(
            child: StatefulBuilder(
              builder: (BuildContext context, StateSetter setState) {
                return SubmenuButton(
                  focusNode: focusNode,
                  onFocusChange: (bool value) {
                    setState(() {
                      onFocusChangeCalled += 1;
                    });
                  },
                  menuChildren: const <Widget>[MenuItemButton(child: Text('item 0'))],
                  child: const Text('Submenu 0'),
                );
              },
            ),
          ),
        ),
      );

      focusNode.requestFocus();
      await tester.pump();
      expect(focusNode.hasFocus, true);
      expect(onFocusChangeCalled, 1);

      focusNode.unfocus();
      await tester.pump();
      expect(focusNode.hasFocus, false);
      expect(onFocusChangeCalled, 2);
    });

    testWidgets('Horizontal _MenuPanel wraps children with IntrinsicWidth', (
      WidgetTester tester,
    ) async {
      await tester.pumpWidget(
        MaterialApp(
          home: Material(
            child: MenuBar(
              children: <Widget>[MenuItemButton(onPressed: () {}, child: const Text('Menu Item'))],
            ),
          ),
        ),
      );

      // Horizontal _MenuPanel wraps children with IntrinsicWidth to ensure MenuItemButton
      // with vertical overflow axis is as wide as the widest child.
      final Finder intrinsicWidthFinder = find.ancestor(
        of: find.byType(MenuItemButton),
        matching: find.byType(IntrinsicWidth),
      );
      expect(intrinsicWidthFinder, findsOneWidget);
    });

    testWidgets('SubmenuButton.styleFrom overlayColor overrides default overlay color', (
      WidgetTester tester,
    ) async {
      const Color overlayColor = Color(0xffff00ff);
      await tester.pumpWidget(
        MaterialApp(
          home: Scaffold(
            body: SubmenuButton(
              style: SubmenuButton.styleFrom(overlayColor: overlayColor),
              menuChildren: <Widget>[
                MenuItemButton(onPressed: () {}, child: const Text('MenuItemButton')),
              ],
              child: const Text('Submenu'),
            ),
          ),
        ),
      );

      // Hovered.
      final Offset center = tester.getCenter(find.byType(SubmenuButton));
      final TestGesture gesture = await tester.createGesture(kind: PointerDeviceKind.mouse);
      await gesture.addPointer();
      await gesture.moveTo(center);
      await tester.pumpAndSettle();
      expect(getOverlayColor(tester), paints..rect(color: overlayColor.withOpacity(0.08)));

      // Highlighted (pressed).
      await gesture.down(center);
      await tester.pumpAndSettle();
      expect(
        getOverlayColor(tester),
        paints
          ..rect(color: overlayColor.withOpacity(0.08))
          ..rect(color: overlayColor.withOpacity(0.08))
          ..rect(color: overlayColor.withOpacity(0.1)),
      );
    });

    testWidgets(
      'Garbage collector destroys child _MenuAnchorState after parent is closed',
      (WidgetTester tester) async {
        // Regression test for https://github.com/flutter/flutter/issues/149584
        await tester.pumpWidget(
          MaterialApp(
            home: MenuAnchor(
              controller: controller,
              menuChildren: const <Widget>[
                SubmenuButton(menuChildren: <Widget>[], child: Text('')),
              ],
            ),
          ),
        );

        controller.open();
        await tester.pump();

        final WeakReference<State> state = WeakReference<State>(
          tester.firstState<State<SubmenuButton>>(find.byType(SubmenuButton)),
        );
        expect(state.target, isNotNull);

        controller.close();
        await tester.pump();

        controller.open();
        await tester.pump();

        controller.close();
        await tester.pump();

        // Garbage collect. 1 should be enough, but 3 prevents flaky tests.
        await tester.runAsync<void>(() async {
          await forceGC(fullGcCycles: 3);
        });

        expect(state.target, isNull);
      },
      // Skipped on Web: [intended] ForceGC does not work in web and in release mode. See https://api.flutter.dev/flutter/package-leak_tracker_leak_tracker/forceGC.html
      // Skipped for everyone else: forceGC is flaky, see https://github.com/flutter/flutter/issues/154858
      skip: true,
    );

    // Regression test for https://github.com/flutter/flutter/issues/154798.
    testWidgets('MenuItemButton.styleFrom can customize the button icon', (
      WidgetTester tester,
    ) async {
      const Color iconColor = Color(0xFFF000FF);
      const double iconSize = 32.0;
      const Color disabledIconColor = Color(0xFFFFF000);
      Widget buildButton({bool enabled = true}) {
        return MaterialApp(
          home: Material(
            child: Center(
              child: MenuItemButton(
                style: MenuItemButton.styleFrom(
                  iconColor: iconColor,
                  iconSize: iconSize,
                  disabledIconColor: disabledIconColor,
                ),
                onPressed: enabled ? () {} : null,
                trailingIcon: const Icon(Icons.add),
                child: const Text('Button'),
              ),
            ),
          ),
        );
      }

      // Test enabled button.
      await tester.pumpWidget(buildButton());
      expect(tester.getSize(find.byIcon(Icons.add)), const Size(iconSize, iconSize));
      expect(iconStyle(tester, Icons.add).color, iconColor);

      // Test disabled button.
      await tester.pumpWidget(buildButton(enabled: false));
      expect(iconStyle(tester, Icons.add).color, disabledIconColor);
    });

    // Regression test for https://github.com/flutter/flutter/issues/154798.
    testWidgets('SubmenuButton.styleFrom can customize the button icon', (
      WidgetTester tester,
    ) async {
      const Color iconColor = Color(0xFFF000FF);
      const double iconSize = 32.0;
      const Color disabledIconColor = Color(0xFFFFF000);
      Widget buildButton({bool enabled = true}) {
        return MaterialApp(
          home: Material(
            child: Center(
              child: SubmenuButton(
                style: SubmenuButton.styleFrom(
                  iconColor: iconColor,
                  iconSize: iconSize,
                  disabledIconColor: disabledIconColor,
                ),
                trailingIcon: const Icon(Icons.add),
                menuChildren: <Widget>[if (enabled) const Text('Item')],
                child: const Text('SubmenuButton'),
              ),
            ),
          ),
        );
      }

      // Test enabled button.
      await tester.pumpWidget(buildButton());
      expect(tester.getSize(find.byIcon(Icons.add)), const Size(iconSize, iconSize));
      expect(iconStyle(tester, Icons.add).color, iconColor);

      // Test disabled button.
      await tester.pumpWidget(buildButton(enabled: false));
      expect(iconStyle(tester, Icons.add).color, disabledIconColor);
    });

    // Regression test for https://github.com/flutter/flutter/issues/155034.
    testWidgets('Content is shown in the root overlay when useRootOverlay is true', (
      WidgetTester tester,
    ) async {
      final MenuController controller = MenuController();
      final UniqueKey overlayKey = UniqueKey();
      final UniqueKey menuItemKey = UniqueKey();

      late final OverlayEntry overlayEntry;
      addTearDown(() {
        overlayEntry.remove();
        overlayEntry.dispose();
      });

      Widget boilerplate() {
        return MaterialApp(
          home: Overlay(
            key: overlayKey,
            initialEntries: <OverlayEntry>[
              overlayEntry = OverlayEntry(
                builder: (BuildContext context) {
                  return Scaffold(
                    body: Center(
                      child: MenuAnchor(
                        useRootOverlay: true,
                        controller: controller,
                        menuChildren: <Widget>[
                          MenuItemButton(
                            key: menuItemKey,
                            onPressed: () {},
                            child: const Text('Item 1'),
                          ),
                        ],
                      ),
                    ),
                  );
                },
              ),
            ],
          ),
        );
      }

      await tester.pumpWidget(boilerplate());
      expect(find.byKey(menuItemKey), findsNothing);

      // Open the menu.
      controller.open();
      await tester.pump();
      expect(find.byKey(menuItemKey), findsOne);

      // Expect two overlays: the root overlay created by MaterialApp and the
      // overlay created by the boilerplate code.
      expect(find.byType(Overlay), findsNWidgets(2));

      final Iterable<Overlay> overlays = tester.widgetList<Overlay>(find.byType(Overlay));
      final Overlay nonRootOverlay = tester.widget(find.byKey(overlayKey));
      final Overlay rootOverlay = overlays.firstWhere(
        (Overlay overlay) => overlay != nonRootOverlay,
      );

      // Check that the ancestor _RenderTheater for the menu item is the one
      // from the root overlay.
      expect(
        ancestorRenderTheaters(tester.renderObject(find.byKey(menuItemKey))).single,
        tester.renderObject(find.byWidget(rootOverlay)),
      );
    });

    testWidgets('Content is shown in the nearest ancestor overlay when useRootOverlay is false', (
      WidgetTester tester,
    ) async {
      final MenuController controller = MenuController();
      final UniqueKey overlayKey = UniqueKey();
      final UniqueKey menuItemKey = UniqueKey();

      late final OverlayEntry overlayEntry;
      addTearDown(() {
        overlayEntry.remove();
        overlayEntry.dispose();
      });

      Widget boilerplate() {
        return MaterialApp(
          home: Overlay(
            key: overlayKey,
            initialEntries: <OverlayEntry>[
              overlayEntry = OverlayEntry(
                builder: (BuildContext context) {
                  return Scaffold(
                    body: Center(
                      child: MenuAnchor(
                        controller: controller,
                        menuChildren: <Widget>[
                          MenuItemButton(
                            key: menuItemKey,
                            onPressed: () {},
                            child: const Text('Item 1'),
                          ),
                        ],
                      ),
                    ),
                  );
                },
              ),
            ],
          ),
        );
      }

      await tester.pumpWidget(boilerplate());
      expect(find.byKey(menuItemKey), findsNothing);

      // Open the menu.
      controller.open();
      await tester.pump();
      expect(find.byKey(menuItemKey), findsOne);

      // Expect two overlays: the root overlay created by MaterialApp and the
      // overlay created by the boilerplate code.
      expect(find.byType(Overlay), findsNWidgets(2));

      final Overlay nonRootOverlay = tester.widget(find.byKey(overlayKey));

      // Check that the ancestor _RenderTheater for the menu item is the one
      // from the root overlay.
      expect(
        ancestorRenderTheaters(tester.renderObject(find.byKey(menuItemKey))).first,
        tester.renderObject(find.byWidget(nonRootOverlay)),
      );
    });

    // Regression test for https://github.com/flutter/flutter/issues/156572.
    testWidgets('Unattached MenuController does not throw when calling close', (
      WidgetTester tester,
    ) async {
      final MenuController controller = MenuController();
      controller.close();
      await tester.pump();
      expect(tester.takeException(), isNull);
    });

    testWidgets('Unattached MenuController returns false when calling isOpen', (
      WidgetTester tester,
    ) async {
      final MenuController controller = MenuController();
      expect(controller.isOpen, false);
    });

    // Regression test for https://github.com/flutter/flutter/issues/157606.
    testWidgets('MenuAnchor updates isOpen state correctly', (WidgetTester tester) async {
      bool isOpen = false;
      int openCount = 0;
      int closeCount = 0;

      await tester.pumpWidget(
        MaterialApp(
          home: Scaffold(
            body: Center(
              child: MenuAnchor(
                menuChildren: const <Widget>[MenuItemButton(child: Text('menu item'))],
                builder: (BuildContext context, MenuController controller, Widget? child) {
                  isOpen = controller.isOpen;
                  return FilledButton(
                    onPressed: () {
                      if (controller.isOpen) {
                        controller.close();
                      } else {
                        controller.open();
                      }
                    },
                    child: Text(isOpen ? 'close' : 'open'),
                  );
                },
                onOpen: () => openCount++,
                onClose: () => closeCount++,
              ),
            ),
          ),
        ),
      );

      expect(find.text('open'), findsOneWidget);
      expect(isOpen, false);
      expect(openCount, 0);
      expect(closeCount, 0);

      await tester.tap(find.byType(FilledButton));
      await tester.pump();

      expect(find.text('close'), findsOneWidget);
      expect(isOpen, true);
      expect(openCount, 1);
      expect(closeCount, 0);

      await tester.tap(find.byType(FilledButton));
      await tester.pump();

      expect(find.text('open'), findsOneWidget);
      expect(isOpen, false);
      expect(openCount, 1);
      expect(closeCount, 1);
    });

    testWidgets('SubmenuButton.submenuIcon updates default arrow icon', (
      WidgetTester tester,
    ) async {
      const IconData disabledIcon = Icons.close;
      const IconData hoveredIcon = Icons.bolt;
      const IconData focusedIcon = Icons.favorite;
      const IconData defaultIcon = Icons.add;
      final WidgetStateProperty<Widget?> submenuIcon = WidgetStateProperty.resolveWith<Widget?>((
        Set<WidgetState> states,
      ) {
        if (states.contains(WidgetState.disabled)) {
          return const Icon(disabledIcon);
        }
        if (states.contains(WidgetState.hovered)) {
          return const Icon(hoveredIcon);
        }
        if (states.contains(WidgetState.focused)) {
          return const Icon(focusedIcon);
        }
        return const Icon(defaultIcon);
      });

      Widget buildMenu({WidgetStateProperty<Widget?>? icon, bool enabled = true}) {
        return MaterialApp(
          home: Material(
            child: MenuBar(
              controller: controller,
              children: <Widget>[
                SubmenuButton(
                  menuChildren: <Widget>[
                    SubmenuButton(
                      submenuIcon: icon,
                      menuChildren: enabled
                          ? <Widget>[MenuItemButton(child: Text(TestMenu.mainMenu0.label))]
                          : <Widget>[],
                      child: Text(TestMenu.subSubMenu110.label),
                    ),
                  ],
                  child: Text(TestMenu.subMenu00.label),
                ),
              ],
            ),
          ),
        );
      }

      await tester.pumpWidget(buildMenu());
      await tester.tap(find.text(TestMenu.subMenu00.label));
      await tester.pump();

      expect(find.byIcon(Icons.arrow_right), findsOneWidget);

      controller.close();
      await tester.pump();

      await tester.pumpWidget(buildMenu(icon: submenuIcon));
      await tester.tap(find.text(TestMenu.subMenu00.label));
      await tester.pump();
      expect(find.byIcon(defaultIcon), findsOneWidget);

      await tester.sendKeyEvent(LogicalKeyboardKey.arrowDown);
      await tester.pump();
      expect(find.byIcon(focusedIcon), findsOneWidget);

      controller.close();
      await tester.pump();

      await tester.tap(find.text(TestMenu.subMenu00.label));
      await tester.pump();
      await hoverOver(tester, find.text(TestMenu.subSubMenu110.label));
      await tester.pump();
      expect(find.byIcon(hoveredIcon), findsOneWidget);

      controller.close();
      await tester.pump();

      await tester.pumpWidget(buildMenu(icon: submenuIcon, enabled: false));
      await tester.tap(find.text(TestMenu.subMenu00.label));
      await tester.pump();
      expect(find.byIcon(disabledIcon), findsOneWidget);
    });
  });

  testWidgets('Menu panel default reserved padding', (WidgetTester tester) async {
    await tester.pumpWidget(
      MaterialApp(
        home: Material(
          child: Center(
            child: MenuAnchor(
              controller: controller,
              menuChildren: const <Widget>[SizedBox(width: 800, height: 24)],
              builder: (BuildContext context, MenuController controller, Widget? child) {
                return const SizedBox(width: 800, height: 24);
              },
            ),
          ),
        ),
      ),
    );

    controller.open();
    await tester.pump();

    const double defaultReservedPadding = 8.0; // See _kMenuViewPadding.
    expect(tester.getRect(findMenuPanels()).width, 800.0 - defaultReservedPadding * 2);
  });

  testWidgets('Menu panel accepts custom reserved padding', (WidgetTester tester) async {
    const EdgeInsetsGeometry reservedPadding = EdgeInsets.symmetric(horizontal: 13.0);
    await tester.pumpWidget(
      MaterialApp(
        home: Material(
          child: Center(
            child: MenuAnchor(
              controller: controller,
              reservedPadding: reservedPadding,
              menuChildren: const <Widget>[SizedBox(width: 800, height: 24)],
              builder: (BuildContext context, MenuController controller, Widget? child) {
                return const SizedBox(width: 800, height: 24);
              },
            ),
          ),
        ),
      ),
    );

    controller.open();
    await tester.pump();

    expect(tester.getRect(findMenuPanels()).width, 800.0 - reservedPadding.horizontal);
  });

<<<<<<< HEAD
  testWidgets('SubmenuButton does not crash at zero area', (WidgetTester tester) async {
    await tester.pumpWidget(
      const MaterialApp(
        home: Center(
          child: SizedBox.shrink(child: SubmenuButton(menuChildren: <Widget>[], child: null)),
        ),
      ),
    );
    expect(tester.getSize(find.byType(SubmenuButton)), Size.zero);
=======
  testWidgets('Layout updates when reserved padding changes', (WidgetTester tester) async {
    const EdgeInsetsGeometry reservedPadding = EdgeInsets.symmetric(horizontal: 13.0);

    await tester.pumpWidget(
      MaterialApp(
        home: MenuAnchor(
          controller: controller,
          menuChildren: const <Widget>[SizedBox(width: 800, height: 24)],
        ),
      ),
    );

    controller.open(position: Offset.zero);
    await tester.pump();

    await tester.pumpWidget(
      MaterialApp(
        home: MenuAnchor(
          controller: controller,
          reservedPadding: reservedPadding,
          menuChildren: const <Widget>[SizedBox(width: 800, height: 24)],
        ),
      ),
    );

    expect(tester.getRect(findMenuPanels()).width, 800.0 - reservedPadding.horizontal);
  });

  testWidgets('MenuBar does not crash at zero area', (WidgetTester tester) async {
    await tester.pumpWidget(
      const MaterialApp(
        home: Center(
          child: SizedBox.shrink(child: MenuBar(children: <Widget>[Text('X')])),
        ),
      ),
    );
    expect(tester.getSize(find.byType(MenuBar)), Size.zero);
  });

  testWidgets('MenuItemButton does not crash at zero area', (WidgetTester tester) async {
    await tester.pumpWidget(
      const MaterialApp(
        home: Center(child: SizedBox.shrink(child: MenuItemButton())),
      ),
    );
    expect(tester.getSize(find.byType(MenuItemButton)), Size.zero);
  });

  testWidgets('CheckboxMenuButton does not crash at zero area', (WidgetTester tester) async {
    await tester.pumpWidget(
      MaterialApp(
        home: Center(
          child: SizedBox.shrink(
            child: CheckboxMenuButton(
              value: true,
              onChanged: (bool? value) {},
              child: const Text('X'),
            ),
          ),
        ),
      ),
    );
    expect(tester.getSize(find.byType(CheckboxMenuButton)), Size.zero);
  });

  testWidgets('RadioMenuButton does not crash at zero area', (WidgetTester tester) async {
    await tester.pumpWidget(
      MaterialApp(
        home: Center(
          child: SizedBox.shrink(
            child: RadioMenuButton<bool>(
              value: true,
              groupValue: true,
              onChanged: (bool? value) {},
              child: null,
            ),
          ),
        ),
      ),
    );
    expect(tester.getSize(find.byType(RadioMenuButton<bool>)), Size.zero);
  });

  testWidgets('CheckboxMenuButton does not crash at zero area', (WidgetTester tester) async {
    await tester.pumpWidget(
      MaterialApp(
        home: Center(
          child: SizedBox.shrink(
            child: CheckboxMenuButton(
              value: true,
              onChanged: (bool? value) {},
              child: const Text('X'),
            ),
          ),
        ),
      ),
    );
    expect(tester.getSize(find.byType(CheckboxMenuButton)), Size.zero);
>>>>>>> 666634bf
  });
}

List<Widget> createTestMenus({
  void Function(TestMenu)? onPressed,
  void Function(TestMenu)? onOpen,
  void Function(TestMenu)? onClose,
  Map<TestMenu, MenuSerializableShortcut> shortcuts = const <TestMenu, MenuSerializableShortcut>{},
  bool includeExtraGroups = false,
  bool accelerators = false,
}) {
  Widget submenuButton(TestMenu menu, {required List<Widget> menuChildren}) {
    return SubmenuButton(
      onOpen: onOpen != null ? () => onOpen(menu) : null,
      onClose: onClose != null ? () => onClose(menu) : null,
      menuChildren: menuChildren,
      child: accelerators ? MenuAcceleratorLabel(menu.acceleratorLabel) : Text(menu.label),
    );
  }

  Widget menuItemButton(
    TestMenu menu, {
    bool enabled = true,
    Widget? leadingIcon,
    Widget? trailingIcon,
    Key? key,
  }) {
    return MenuItemButton(
      key: key,
      onPressed: enabled && onPressed != null ? () => onPressed(menu) : null,
      shortcut: shortcuts[menu],
      leadingIcon: leadingIcon,
      trailingIcon: trailingIcon,
      child: accelerators ? MenuAcceleratorLabel(menu.acceleratorLabel) : Text(menu.label),
    );
  }

  final List<Widget> result = <Widget>[
    submenuButton(
      TestMenu.mainMenu0,
      menuChildren: <Widget>[
        menuItemButton(TestMenu.subMenu00, leadingIcon: const Icon(Icons.add)),
        menuItemButton(TestMenu.subMenu01),
        menuItemButton(TestMenu.subMenu02),
      ],
    ),
    submenuButton(
      TestMenu.mainMenu1,
      menuChildren: <Widget>[
        menuItemButton(TestMenu.subMenu10),
        submenuButton(
          TestMenu.subMenu11,
          menuChildren: <Widget>[
            menuItemButton(TestMenu.subSubMenu110, key: UniqueKey()),
            menuItemButton(TestMenu.subSubMenu111),
            menuItemButton(TestMenu.subSubMenu112),
            menuItemButton(TestMenu.subSubMenu113),
          ],
        ),
        menuItemButton(TestMenu.subMenu12),
      ],
    ),
    submenuButton(
      TestMenu.mainMenu2,
      menuChildren: <Widget>[
        menuItemButton(TestMenu.subMenu20, leadingIcon: const Icon(Icons.ac_unit), enabled: false),
      ],
    ),
    if (includeExtraGroups)
      submenuButton(
        TestMenu.mainMenu3,
        menuChildren: <Widget>[menuItemButton(TestMenu.subMenu30, enabled: false)],
      ),
    if (includeExtraGroups)
      submenuButton(
        TestMenu.mainMenu4,
        menuChildren: <Widget>[
          menuItemButton(TestMenu.subMenu40, enabled: false),
          menuItemButton(TestMenu.subMenu41, enabled: false),
          menuItemButton(TestMenu.subMenu42, enabled: false),
        ],
      ),
    submenuButton(TestMenu.mainMenu5, menuChildren: const <Widget>[]),
  ];
  return result;
}

enum TestMenu {
  mainMenu0('&Menu 0'),
  mainMenu1('M&enu &1'),
  mainMenu2('Me&nu 2'),
  mainMenu3('Men&u 3'),
  mainMenu4('Menu &4'),
  mainMenu5('Menu &5 && &6 &'),
  subMenu00('Sub &Menu 0&0'),
  subMenu01('Sub Menu 0&1'),
  subMenu02('Sub Menu 0&2'),
  subMenu10('Sub Menu 1&0'),
  subMenu11('Sub Menu 1&1'),
  subMenu12('Sub Menu 1&2'),
  subMenu20('Sub Menu 2&0'),
  subMenu30('Sub Menu 3&0'),
  subMenu40('Sub Menu 4&0'),
  subMenu41('Sub Menu 4&1'),
  subMenu42('Sub Menu 4&2'),
  subSubMenu110('Sub Sub Menu 11&0'),
  subSubMenu111('Sub Sub Menu 11&1'),
  subSubMenu112('Sub Sub Menu 11&2'),
  subSubMenu113('Sub Sub Menu 11&3'),
  anchorButton('Press Me'),
  outsideButton('Outside');

  const TestMenu(this.acceleratorLabel);
  final String acceleratorLabel;
  // Strip the accelerator markers.
  String get label => MenuAcceleratorLabel.stripAcceleratorMarkers(acceleratorLabel);
}<|MERGE_RESOLUTION|>--- conflicted
+++ resolved
@@ -5145,17 +5145,6 @@
     expect(tester.getRect(findMenuPanels()).width, 800.0 - reservedPadding.horizontal);
   });
 
-<<<<<<< HEAD
-  testWidgets('SubmenuButton does not crash at zero area', (WidgetTester tester) async {
-    await tester.pumpWidget(
-      const MaterialApp(
-        home: Center(
-          child: SizedBox.shrink(child: SubmenuButton(menuChildren: <Widget>[], child: null)),
-        ),
-      ),
-    );
-    expect(tester.getSize(find.byType(SubmenuButton)), Size.zero);
-=======
   testWidgets('Layout updates when reserved padding changes', (WidgetTester tester) async {
     const EdgeInsetsGeometry reservedPadding = EdgeInsets.symmetric(horizontal: 13.0);
 
@@ -5182,6 +5171,17 @@
     );
 
     expect(tester.getRect(findMenuPanels()).width, 800.0 - reservedPadding.horizontal);
+  });
+
+  testWidgets('SubmenuButton does not crash at zero area', (WidgetTester tester) async {
+    await tester.pumpWidget(
+      const MaterialApp(
+        home: Center(
+          child: SizedBox.shrink(child: SubmenuButton(menuChildren: <Widget>[], child: null)),
+        ),
+      ),
+    );
+    expect(tester.getSize(find.byType(SubmenuButton)), Size.zero);
   });
 
   testWidgets('MenuBar does not crash at zero area', (WidgetTester tester) async {
@@ -5202,23 +5202,6 @@
       ),
     );
     expect(tester.getSize(find.byType(MenuItemButton)), Size.zero);
-  });
-
-  testWidgets('CheckboxMenuButton does not crash at zero area', (WidgetTester tester) async {
-    await tester.pumpWidget(
-      MaterialApp(
-        home: Center(
-          child: SizedBox.shrink(
-            child: CheckboxMenuButton(
-              value: true,
-              onChanged: (bool? value) {},
-              child: const Text('X'),
-            ),
-          ),
-        ),
-      ),
-    );
-    expect(tester.getSize(find.byType(CheckboxMenuButton)), Size.zero);
   });
 
   testWidgets('RadioMenuButton does not crash at zero area', (WidgetTester tester) async {
@@ -5254,7 +5237,6 @@
       ),
     );
     expect(tester.getSize(find.byType(CheckboxMenuButton)), Size.zero);
->>>>>>> 666634bf
   });
 }
 
