// Copyright 2014 The Flutter Authors. All rights reserved.
// Use of this source code is governed by a BSD-style license that can be
// found in the LICENSE file.

import 'package:flutter/foundation.dart';
import 'package:flutter/gestures.dart';
import 'package:flutter/material.dart';
import 'package:flutter/rendering.dart';
import 'package:flutter/services.dart';
import 'package:flutter_test/flutter_test.dart';
import 'package:leak_tracker/leak_tracker.dart';

import '../widgets/semantics_tester.dart';

void main() {
  late MenuController controller;
  String? focusedMenu;
  final List<TestMenu> selected = <TestMenu>[];
  final List<TestMenu> opened = <TestMenu>[];
  final List<TestMenu> closed = <TestMenu>[];
  final GlobalKey menuItemKey = GlobalKey();

  void onPressed(TestMenu item) {
    selected.add(item);
  }

  void onOpen(TestMenu item) {
    opened.add(item);
  }

  void onClose(TestMenu item) {
    closed.add(item);
  }

  void handleFocusChange() {
    focusedMenu = (primaryFocus?.debugLabel ?? primaryFocus).toString();
  }

  setUp(() {
    focusedMenu = null;
    selected.clear();
    opened.clear();
    closed.clear();
    controller = MenuController();
    focusedMenu = null;
  });

  Future<void> changeSurfaceSize(WidgetTester tester, Size size) async {
    await tester.binding.setSurfaceSize(size);
    addTearDown(() async {
      await tester.binding.setSurfaceSize(null);
    });
  }

  void listenForFocusChanges() {
    FocusManager.instance.addListener(handleFocusChange);
    addTearDown(() => FocusManager.instance.removeListener(handleFocusChange));
  }

  Finder findMenuPanels() {
    return find.byWidgetPredicate((Widget widget) => widget.runtimeType.toString() == '_MenuPanel');
  }

  List<RenderObject> ancestorRenderTheaters(RenderObject child) {
    final List<RenderObject> results = <RenderObject>[];
    RenderObject? node = child;
    while (node != null) {
      if (node.runtimeType.toString() == '_RenderTheater') {
        results.add(node);
      }
      final RenderObject? parent = node.parent;
      node = parent is RenderObject ? parent : null;
    }
    return results;
  }

  Finder findMenuBarItemLabels() {
    return find.byWidgetPredicate(
      (Widget widget) => widget.runtimeType.toString() == '_MenuItemLabel',
    );
  }

  // Finds the mnemonic associated with the menu item that has the given label.
  Finder findMnemonic(String label) {
    return find
        .descendant(
          of: find.ancestor(of: find.text(label), matching: findMenuBarItemLabels()),
          matching: find.byType(Text),
        )
        .last;
  }

  Widget buildTestApp({
    AlignmentGeometry? alignment,
    Offset alignmentOffset = Offset.zero,
    TextDirection textDirection = TextDirection.ltr,
    bool consumesOutsideTap = false,
    void Function(TestMenu)? onPressed,
    void Function(TestMenu)? onOpen,
    void Function(TestMenu)? onClose,
  }) {
    final FocusNode focusNode = FocusNode();
    addTearDown(focusNode.dispose);
    return MaterialApp(
      theme: ThemeData(useMaterial3: false),
      home: Material(
        child: Directionality(
          textDirection: textDirection,
          child: Column(
            children: <Widget>[
              GestureDetector(
                onTap: () {
                  onPressed?.call(TestMenu.outsideButton);
                },
                child: Text(TestMenu.outsideButton.label),
              ),
              MenuAnchor(
                childFocusNode: focusNode,
                controller: controller,
                alignmentOffset: alignmentOffset,
                consumeOutsideTap: consumesOutsideTap,
                style: MenuStyle(alignment: alignment),
                onOpen: () {
                  onOpen?.call(TestMenu.anchorButton);
                },
                onClose: () {
                  onClose?.call(TestMenu.anchorButton);
                },
                menuChildren: <Widget>[
                  MenuItemButton(
                    key: menuItemKey,
                    shortcut: const SingleActivator(LogicalKeyboardKey.keyB, control: true),
                    onPressed: () {
                      onPressed?.call(TestMenu.subMenu00);
                    },
                    child: Text(TestMenu.subMenu00.label),
                  ),
                  MenuItemButton(
                    leadingIcon: const Icon(Icons.send),
                    trailingIcon: const Icon(Icons.mail),
                    onPressed: () {
                      onPressed?.call(TestMenu.subMenu01);
                    },
                    child: Text(TestMenu.subMenu01.label),
                  ),
                ],
                builder: (BuildContext context, MenuController controller, Widget? child) {
                  return ElevatedButton(
                    focusNode: focusNode,
                    onPressed: () {
                      if (controller.isOpen) {
                        controller.close();
                      } else {
                        controller.open();
                      }
                      onPressed?.call(TestMenu.anchorButton);
                    },
                    child: child,
                  );
                },
                child: Text(TestMenu.anchorButton.label),
              ),
            ],
          ),
        ),
      ),
    );
  }

  Future<TestGesture> hoverOver(WidgetTester tester, Finder finder) async {
    final TestGesture gesture = await tester.createGesture(kind: PointerDeviceKind.mouse);
    await gesture.moveTo(tester.getCenter(finder));
    await tester.pumpAndSettle();
    return gesture;
  }

  Material getMenuBarMaterial(WidgetTester tester) {
    return tester.widget<Material>(
      find.descendant(of: findMenuPanels(), matching: find.byType(Material)).first,
    );
  }

  RenderObject getOverlayColor(WidgetTester tester) {
    return tester.allRenderObjects.firstWhere(
      (RenderObject object) => object.runtimeType.toString() == '_RenderInkFeatures',
    );
  }

  TextStyle iconStyle(WidgetTester tester, IconData icon) {
    final RichText iconRichText = tester.widget<RichText>(
      find.descendant(of: find.byIcon(icon), matching: find.byType(RichText)),
    );
    return iconRichText.text.style!;
  }

  testWidgets('Menu responds to density changes', (WidgetTester tester) async {
    Widget buildMenu({VisualDensity? visualDensity = VisualDensity.standard}) {
      return MaterialApp(
        theme: ThemeData(visualDensity: visualDensity, useMaterial3: false),
        home: Material(
          child: Column(
            children: <Widget>[
              MenuBar(children: createTestMenus(onPressed: onPressed)),
              const Expanded(child: Placeholder()),
            ],
          ),
        ),
      );
    }

    await tester.pumpWidget(buildMenu());
    await tester.pump();

    expect(
      tester.getRect(find.byType(MenuBar)),
      equals(const Rect.fromLTRB(145.0, 0.0, 655.0, 48.0)),
    );

    // Open and make sure things are the right size.
    await tester.tap(find.text(TestMenu.mainMenu1.label));
    await tester.pump();

    expect(
      tester.getRect(find.byType(MenuBar)),
      equals(const Rect.fromLTRB(145.0, 0.0, 655.0, 48.0)),
    );
    expect(
      tester.getRect(find.byType(MenuBar)),
      equals(const Rect.fromLTRB(145.0, 0.0, 655.0, 48.0)),
    );
    expect(
      tester.getRect(find.widgetWithText(MenuItemButton, TestMenu.subMenu10.label)),
      equals(const Rect.fromLTRB(257.0, 56.0, 471.0, 104.0)),
    );
    expect(
      tester.getRect(
        find
            .ancestor(of: find.text(TestMenu.subMenu10.label), matching: find.byType(Material))
            .at(1),
      ),
      equals(const Rect.fromLTRB(257.0, 48.0, 471.0, 208.0)),
    );

    // Test compact visual density (-2, -2).
    await tester.pumpWidget(Container());
    await tester.pumpWidget(buildMenu(visualDensity: VisualDensity.compact));
    await tester.pump();

    // The original horizontal padding with standard visual density for menu buttons are 12 px, and the total length
    // for the menu bar is (655 - 145) = 510.
    // There are 4 buttons in the test menu bar, and with compact visual density,
    // the padding will reduce by abs(2 * (-2)) = 4. So the total length
    // now should reduce by abs(4 * 2 * (-4)) = 32, which would be 510 - 32 = 478, and
    // 478 = 639 - 161
    expect(
      tester.getRect(find.byType(MenuBar)),
      equals(const Rect.fromLTRB(161.0, 0.0, 639.0, 40.0)),
    );

    // Open and make sure things are the right size.
    await tester.tap(find.text(TestMenu.mainMenu1.label));
    await tester.pump();

    expect(
      tester.getRect(find.byType(MenuBar)),
      equals(const Rect.fromLTRB(161.0, 0.0, 639.0, 40.0)),
    );
    expect(
      tester.getRect(find.byType(MenuBar)),
      equals(const Rect.fromLTRB(161.0, 0.0, 639.0, 40.0)),
    );
    expect(
      tester.getRect(find.widgetWithText(MenuItemButton, TestMenu.subMenu10.label)),
      equals(const Rect.fromLTRB(265.0, 48.0, 467.0, 88.0)),
    );
    expect(
      tester.getRect(
        find
            .ancestor(of: find.text(TestMenu.subMenu10.label), matching: find.byType(Material))
            .at(1),
      ),
      equals(const Rect.fromLTRB(265.0, 40.0, 467.0, 176.0)),
    );

    await tester.pumpWidget(Container());
    await tester.pumpWidget(
      buildMenu(visualDensity: const VisualDensity(horizontal: 2.0, vertical: 2.0)),
    );
    await tester.pump();

    // Similarly, there are 4 buttons in the test menu bar, and with (2, 2) visual density,
    // the padding will increase by abs(2 * 4) = 8. So the total length for buttons
    // should increase by abs(4 * 2 * 8) = 64. The horizontal padding for the menu bar
    // increases by 2 * 8, so the total width increases to 510 + 64 + 16 = 590, and
    // 590 = 695 - 105
    expect(
      tester.getRect(find.byType(MenuBar)),
      equals(const Rect.fromLTRB(105.0, 0.0, 695.0, 56.0)),
    );

    // Open and make sure things are the right size.
    await tester.tap(find.text(TestMenu.mainMenu1.label));
    await tester.pump();

    expect(
      tester.getRect(find.byType(MenuBar)),
      equals(const Rect.fromLTRB(105.0, 0.0, 695.0, 56.0)),
    );
    expect(
      tester.getRect(find.widgetWithText(MenuItemButton, TestMenu.subMenu10.label)),
      equals(const Rect.fromLTRB(257.0, 64.0, 491.0, 120.0)),
    );
    expect(
      tester.getRect(
        find
            .ancestor(of: find.text(TestMenu.subMenu10.label), matching: find.byType(Material))
            .at(1),
      ),
      equals(const Rect.fromLTRB(249.0, 56.0, 499.0, 240.0)),
    );
  });

  testWidgets('Menu defaults', (WidgetTester tester) async {
    final ThemeData themeData = ThemeData();
    await tester.pumpWidget(
      MaterialApp(
        theme: themeData,
        home: Material(
          child: MenuBar(
            controller: controller,
            children: createTestMenus(onPressed: onPressed, onOpen: onOpen, onClose: onClose),
          ),
        ),
      ),
    );

    // Menu bar (horizontal menu).
    Finder menuMaterial = find
        .ancestor(of: find.byType(TextButton), matching: find.byType(Material))
        .first;

    Material material = tester.widget<Material>(menuMaterial);
    expect(opened, isEmpty);
    expect(material.color, themeData.colorScheme.surfaceContainer);
    expect(material.shadowColor, themeData.colorScheme.shadow);
    expect(material.surfaceTintColor, Colors.transparent);
    expect(material.elevation, 3.0);
    expect(
      material.shape,
      const RoundedRectangleBorder(borderRadius: BorderRadius.all(Radius.circular(4.0))),
    );

    Finder buttonMaterial = find
        .descendant(of: find.byType(TextButton), matching: find.byType(Material))
        .first;
    material = tester.widget<Material>(buttonMaterial);
    expect(material.color, Colors.transparent);
    expect(material.elevation, 0.0);
    expect(material.shape, const RoundedRectangleBorder());
    expect(material.textStyle?.color, themeData.colorScheme.onSurface);
    expect(material.textStyle?.fontSize, 14.0);
    expect(material.textStyle?.height, 1.43);

    // Vertical menu.
    await tester.tap(find.text(TestMenu.mainMenu1.label));
    await tester.pump();

    menuMaterial = find
        .ancestor(
          of: find.widgetWithText(TextButton, TestMenu.subMenu10.label),
          matching: find.byType(Material),
        )
        .first;

    material = tester.widget<Material>(menuMaterial);
    expect(opened.last, equals(TestMenu.mainMenu1));
    expect(material.color, themeData.colorScheme.surfaceContainer);
    expect(material.shadowColor, themeData.colorScheme.shadow);
    expect(material.surfaceTintColor, Colors.transparent);
    expect(material.elevation, 3.0);
    expect(
      material.shape,
      const RoundedRectangleBorder(borderRadius: BorderRadius.all(Radius.circular(4.0))),
    );

    buttonMaterial = find
        .descendant(
          of: find.widgetWithText(TextButton, TestMenu.subMenu10.label),
          matching: find.byType(Material),
        )
        .first;
    material = tester.widget<Material>(buttonMaterial);
    expect(material.color, Colors.transparent);
    expect(material.elevation, 0.0);
    expect(material.shape, const RoundedRectangleBorder());
    expect(material.textStyle?.color, themeData.colorScheme.onSurface);
    expect(material.textStyle?.fontSize, 14.0);
    expect(material.textStyle?.height, 1.43);

    await tester.tap(find.text(TestMenu.mainMenu0.label));
    await tester.pump();
    expect(find.byIcon(Icons.add), findsOneWidget);
    final RichText iconRichText = tester.widget<RichText>(
      find.descendant(of: find.byIcon(Icons.add), matching: find.byType(RichText)),
    );
    expect(iconRichText.text.style?.color, themeData.colorScheme.onSurfaceVariant);
  });

  testWidgets('Menu defaults - disabled', (WidgetTester tester) async {
    final ThemeData themeData = ThemeData();
    await tester.pumpWidget(
      MaterialApp(
        theme: themeData,
        home: Material(
          child: MenuBar(
            controller: controller,
            children: createTestMenus(onPressed: onPressed, onOpen: onOpen, onClose: onClose),
          ),
        ),
      ),
    );

    // Menu bar (horizontal menu).
    Finder menuMaterial = find
        .ancestor(
          of: find.widgetWithText(TextButton, TestMenu.mainMenu5.label),
          matching: find.byType(Material),
        )
        .first;

    Material material = tester.widget<Material>(menuMaterial);
    expect(opened, isEmpty);
    expect(material.color, themeData.colorScheme.surfaceContainer);
    expect(material.shadowColor, themeData.colorScheme.shadow);
    expect(material.surfaceTintColor, Colors.transparent);
    expect(material.elevation, 3.0);
    expect(
      material.shape,
      const RoundedRectangleBorder(borderRadius: BorderRadius.all(Radius.circular(4.0))),
    );

    Finder buttonMaterial = find
        .descendant(
          of: find.widgetWithText(TextButton, TestMenu.mainMenu5.label),
          matching: find.byType(Material),
        )
        .first;
    material = tester.widget<Material>(buttonMaterial);
    expect(material.color, Colors.transparent);
    expect(material.elevation, 0.0);
    expect(material.shape, const RoundedRectangleBorder());
    expect(material.textStyle?.color, themeData.colorScheme.onSurface.withOpacity(0.38));

    // Vertical menu.
    await tester.tap(find.text(TestMenu.mainMenu2.label));
    await tester.pump();

    menuMaterial = find
        .ancestor(
          of: find.widgetWithText(TextButton, TestMenu.subMenu20.label),
          matching: find.byType(Material),
        )
        .first;

    material = tester.widget<Material>(menuMaterial);
    expect(material.color, themeData.colorScheme.surfaceContainer);
    expect(material.shadowColor, themeData.colorScheme.shadow);
    expect(material.surfaceTintColor, Colors.transparent);
    expect(material.elevation, 3.0);
    expect(
      material.shape,
      const RoundedRectangleBorder(borderRadius: BorderRadius.all(Radius.circular(4.0))),
    );

    buttonMaterial = find
        .descendant(
          of: find.widgetWithText(TextButton, TestMenu.subMenu20.label),
          matching: find.byType(Material),
        )
        .first;
    material = tester.widget<Material>(buttonMaterial);
    expect(material.color, Colors.transparent);
    expect(material.elevation, 0.0);
    expect(material.shape, const RoundedRectangleBorder());
    expect(material.textStyle?.color, themeData.colorScheme.onSurface.withOpacity(0.38));

    expect(find.byIcon(Icons.ac_unit), findsOneWidget);
    final RichText iconRichText = tester.widget<RichText>(
      find.descendant(of: find.byIcon(Icons.ac_unit), matching: find.byType(RichText)),
    );
    expect(iconRichText.text.style?.color, themeData.colorScheme.onSurface.withOpacity(0.38));
  });

  testWidgets('Menu scrollbar inherits ScrollbarTheme', (WidgetTester tester) async {
    const ScrollbarThemeData scrollbarTheme = ScrollbarThemeData(
      thumbColor: MaterialStatePropertyAll<Color?>(Color(0xffff0000)),
      thumbVisibility: MaterialStatePropertyAll<bool?>(true),
    );
    await tester.pumpWidget(
      MaterialApp(
        theme: ThemeData(scrollbarTheme: scrollbarTheme),
        home: Material(
          child: MenuBar(
            children: <Widget>[
              SubmenuButton(
                menuChildren: <Widget>[
                  MenuItemButton(
                    style: ButtonStyle(
                      minimumSize: WidgetStateProperty.all<Size>(const Size.fromHeight(1000)),
                    ),
                    onPressed: () {},
                    child: const Text('Category'),
                  ),
                ],
                child: const Text('Main Menu'),
              ),
            ],
          ),
        ),
      ),
    );

    await tester.tap(find.text('Main Menu'));
    await tester.pumpAndSettle();

    // Test Scrollbar thumb color.
    expect(find.byType(Scrollbar).last, paints..rrect(color: const Color(0xffff0000)));

    // Close the menu.
    await tester.tapAt(const Offset(10.0, 10.0));
    await tester.pumpAndSettle();

    await tester.pumpWidget(
      MaterialApp(
        theme: ThemeData(scrollbarTheme: scrollbarTheme),
        home: Material(
          child: ScrollbarTheme(
            data: scrollbarTheme.copyWith(
              thumbColor: const MaterialStatePropertyAll<Color?>(Color(0xff00ff00)),
            ),
            child: MenuBar(
              children: <Widget>[
                SubmenuButton(
                  menuChildren: <Widget>[
                    MenuItemButton(
                      style: ButtonStyle(
                        minimumSize: WidgetStateProperty.all<Size>(const Size.fromHeight(1000)),
                      ),
                      onPressed: () {},
                      child: const Text('Category'),
                    ),
                  ],
                  child: const Text('Main Menu'),
                ),
              ],
            ),
          ),
        ),
      ),
    );

    await tester.tap(find.text('Main Menu'));
    await tester.pumpAndSettle();

    // Scrollbar thumb color should be updated.
    expect(find.byType(Scrollbar).last, paints..rrect(color: const Color(0xff00ff00)));
  }, variant: TargetPlatformVariant.desktop());

  testWidgets('Focus is returned to previous focus before invoking onPressed', (
    WidgetTester tester,
  ) async {
    final FocusNode buttonFocus = FocusNode(debugLabel: 'Button Focus');
    addTearDown(buttonFocus.dispose);
    FocusNode? focusInOnPressed;

    void onMenuSelected(TestMenu item) {
      focusInOnPressed = FocusManager.instance.primaryFocus;
    }

    await tester.pumpWidget(
      MaterialApp(
        home: Material(
          child: Column(
            children: <Widget>[
              MenuBar(
                controller: controller,
                children: createTestMenus(onPressed: onMenuSelected),
              ),
              ElevatedButton(
                autofocus: true,
                onPressed: () {},
                focusNode: buttonFocus,
                child: const Text('Press Me'),
              ),
            ],
          ),
        ),
      ),
    );

    await tester.pump();
    expect(FocusManager.instance.primaryFocus, equals(buttonFocus));

    await tester.tap(find.text(TestMenu.mainMenu1.label));
    await tester.pump();

    await tester.tap(find.text(TestMenu.subMenu11.label));
    await tester.pump();

    await tester.tap(find.text(TestMenu.subSubMenu110.label));
    await tester.pump();

    expect(focusInOnPressed, equals(buttonFocus));
    expect(FocusManager.instance.primaryFocus, equals(buttonFocus));
  });

  group('Menu functions', () {
    testWidgets('basic menu structure', (WidgetTester tester) async {
      await tester.pumpWidget(
        MaterialApp(
          home: Material(
            child: MenuBar(
              controller: controller,
              children: createTestMenus(onPressed: onPressed, onOpen: onOpen, onClose: onClose),
            ),
          ),
        ),
      );

      expect(find.text(TestMenu.mainMenu0.label), findsOneWidget);
      expect(find.text(TestMenu.mainMenu1.label), findsOneWidget);
      expect(find.text(TestMenu.mainMenu2.label), findsOneWidget);
      expect(find.text(TestMenu.subMenu10.label), findsNothing);
      expect(find.text(TestMenu.subSubMenu110.label), findsNothing);
      expect(opened, isEmpty);

      await tester.tap(find.text(TestMenu.mainMenu1.label));
      await tester.pump();

      expect(find.text(TestMenu.mainMenu0.label), findsOneWidget);
      expect(find.text(TestMenu.mainMenu1.label), findsOneWidget);
      expect(find.text(TestMenu.mainMenu2.label), findsOneWidget);
      expect(find.text(TestMenu.subMenu10.label), findsOneWidget);
      expect(find.text(TestMenu.subMenu11.label), findsOneWidget);
      expect(find.text(TestMenu.subMenu12.label), findsOneWidget);
      expect(find.text(TestMenu.subSubMenu110.label), findsNothing);
      expect(find.text(TestMenu.subSubMenu111.label), findsNothing);
      expect(find.text(TestMenu.subSubMenu112.label), findsNothing);
      expect(opened.last, equals(TestMenu.mainMenu1));
      opened.clear();

      await tester.tap(find.text(TestMenu.subMenu11.label));
      await tester.pump();

      expect(find.text(TestMenu.mainMenu0.label), findsOneWidget);
      expect(find.text(TestMenu.mainMenu1.label), findsOneWidget);
      expect(find.text(TestMenu.mainMenu2.label), findsOneWidget);
      expect(find.text(TestMenu.subMenu10.label), findsOneWidget);
      expect(find.text(TestMenu.subMenu11.label), findsOneWidget);
      expect(find.text(TestMenu.subMenu12.label), findsOneWidget);
      expect(find.text(TestMenu.subSubMenu110.label), findsOneWidget);
      expect(find.text(TestMenu.subSubMenu111.label), findsOneWidget);
      expect(find.text(TestMenu.subSubMenu112.label), findsOneWidget);
      expect(opened.last, equals(TestMenu.subMenu11));
    });

    testWidgets('geometry', (WidgetTester tester) async {
      await tester.pumpWidget(
        MaterialApp(
          theme: ThemeData(useMaterial3: false),
          home: Material(
            child: Column(
              children: <Widget>[
                Row(
                  children: <Widget>[
                    Expanded(
                      child: MenuBar(children: createTestMenus(onPressed: onPressed)),
                    ),
                  ],
                ),
                const Expanded(child: Placeholder()),
              ],
            ),
          ),
        ),
      );
      await tester.pump();

      expect(tester.getRect(find.byType(MenuBar)), equals(const Rect.fromLTRB(0, 0, 800, 48)));

      // Open and make sure things are the right size.
      await tester.tap(find.text(TestMenu.mainMenu1.label));
      await tester.pump();

      expect(tester.getRect(find.byType(MenuBar)), equals(const Rect.fromLTRB(0, 0, 800, 48)));
      expect(
        tester.getRect(find.text(TestMenu.subMenu10.label)),
        equals(const Rect.fromLTRB(124.0, 73.0, 314.0, 87.0)),
      );
      expect(
        tester.getRect(
          find
              .ancestor(of: find.text(TestMenu.subMenu10.label), matching: find.byType(Material))
              .at(1),
        ),
        equals(const Rect.fromLTRB(112.0, 48.0, 326.0, 208.0)),
      );

      // Test menu bar size when not expanded.
      await tester.pumpWidget(
        MaterialApp(
          home: Material(
            child: Column(
              children: <Widget>[
                MenuBar(children: createTestMenus(onPressed: onPressed)),
                const Expanded(child: Placeholder()),
              ],
            ),
          ),
        ),
      );
      await tester.pump();

      expect(
        tester.getRect(find.byType(MenuBar)),
        equals(const Rect.fromLTRB(145.0, 0.0, 655.0, 48.0)),
      );
    });

    testWidgets('geometry with RTL direction', (WidgetTester tester) async {
      await tester.pumpWidget(
        MaterialApp(
          theme: ThemeData(useMaterial3: false),
          home: Material(
            child: Directionality(
              textDirection: TextDirection.rtl,
              child: Column(
                children: <Widget>[
                  Row(
                    children: <Widget>[
                      Expanded(
                        child: MenuBar(children: createTestMenus(onPressed: onPressed)),
                      ),
                    ],
                  ),
                  const Expanded(child: Placeholder()),
                ],
              ),
            ),
          ),
        ),
      );
      await tester.pump();

      expect(tester.getRect(find.byType(MenuBar)), equals(const Rect.fromLTRB(0, 0, 800, 48)));

      // Open and make sure things are the right size.
      await tester.tap(find.text(TestMenu.mainMenu1.label));
      await tester.pump();

      expect(tester.getRect(find.byType(MenuBar)), equals(const Rect.fromLTRB(0, 0, 800, 48)));
      expect(
        tester.getRect(find.text(TestMenu.subMenu10.label)),
        equals(const Rect.fromLTRB(486.0, 73.0, 676.0, 87.0)),
      );
      expect(
        tester.getRect(
          find
              .ancestor(of: find.text(TestMenu.subMenu10.label), matching: find.byType(Material))
              .at(1),
        ),
        equals(const Rect.fromLTRB(474.0, 48.0, 688.0, 208.0)),
      );

      // Close and make sure it goes back where it was.
      await tester.tap(find.text(TestMenu.mainMenu1.label));
      await tester.pump();

      expect(tester.getRect(find.byType(MenuBar)), equals(const Rect.fromLTRB(0, 0, 800, 48)));

      // Test menu bar size when not expanded.
      await tester.pumpWidget(
        MaterialApp(
          home: Material(
            child: Directionality(
              textDirection: TextDirection.rtl,
              child: Column(
                children: <Widget>[
                  MenuBar(children: createTestMenus(onPressed: onPressed)),
                  const Expanded(child: Placeholder()),
                ],
              ),
            ),
          ),
        ),
      );
      await tester.pump();

      expect(
        tester.getRect(find.byType(MenuBar)),
        equals(const Rect.fromLTRB(145.0, 0.0, 655.0, 48.0)),
      );
    });

    testWidgets('menu alignment and offset in LTR', (WidgetTester tester) async {
      await tester.pumpWidget(buildTestApp());

      final Rect buttonRect = tester.getRect(find.byType(ElevatedButton));
      expect(buttonRect, equals(const Rect.fromLTRB(328.0, 14.0, 472.0, 62.0)));

      final Finder findMenuScope = find
          .ancestor(of: find.byKey(menuItemKey), matching: find.byType(FocusScope))
          .first;

      // Open the menu and make sure things are the right size, in the right place.
      await tester.tap(find.text('Press Me'));
      await tester.pump();
      expect(tester.getRect(findMenuScope), equals(const Rect.fromLTRB(328.0, 62.0, 602.0, 174.0)));

      await tester.pumpWidget(buildTestApp(alignment: AlignmentDirectional.topStart));
      await tester.pump();
      expect(tester.getRect(findMenuScope), equals(const Rect.fromLTRB(328.0, 14.0, 602.0, 126.0)));

      await tester.pumpWidget(buildTestApp(alignment: AlignmentDirectional.center));
      await tester.pump();
      expect(tester.getRect(findMenuScope), equals(const Rect.fromLTRB(400.0, 38.0, 674.0, 150.0)));

      await tester.pumpWidget(buildTestApp(alignment: AlignmentDirectional.bottomEnd));
      await tester.pump();
      expect(tester.getRect(findMenuScope), equals(const Rect.fromLTRB(472.0, 62.0, 746.0, 174.0)));

      await tester.pumpWidget(buildTestApp(alignment: AlignmentDirectional.topStart));
      await tester.pump();

      final Rect menuRect = tester.getRect(findMenuScope);
      await tester.pumpWidget(
        buildTestApp(
          alignment: AlignmentDirectional.topStart,
          alignmentOffset: const Offset(10, 20),
        ),
      );
      await tester.pump();
      final Rect offsetMenuRect = tester.getRect(findMenuScope);
      expect(offsetMenuRect.topLeft - menuRect.topLeft, equals(const Offset(10, 20)));
    });

    testWidgets('menu alignment and offset in RTL', (WidgetTester tester) async {
      await tester.pumpWidget(buildTestApp(textDirection: TextDirection.rtl));

      final Rect buttonRect = tester.getRect(find.byType(ElevatedButton));
      expect(buttonRect, equals(const Rect.fromLTRB(328.0, 14.0, 472.0, 62.0)));

      final Finder findMenuScope = find
          .ancestor(of: find.text(TestMenu.subMenu00.label), matching: find.byType(FocusScope))
          .first;

      // Open the menu and make sure things are the right size, in the right place.
      await tester.tap(find.text('Press Me'));
      await tester.pump();
      expect(tester.getRect(findMenuScope), equals(const Rect.fromLTRB(198.0, 62.0, 472.0, 174.0)));

      await tester.pumpWidget(
        buildTestApp(textDirection: TextDirection.rtl, alignment: AlignmentDirectional.topStart),
      );
      await tester.pump();
      expect(tester.getRect(findMenuScope), equals(const Rect.fromLTRB(198.0, 14.0, 472.0, 126.0)));

      await tester.pumpWidget(
        buildTestApp(textDirection: TextDirection.rtl, alignment: AlignmentDirectional.center),
      );
      await tester.pump();
      expect(tester.getRect(findMenuScope), equals(const Rect.fromLTRB(126.0, 38.0, 400.0, 150.0)));

      await tester.pumpWidget(
        buildTestApp(textDirection: TextDirection.rtl, alignment: AlignmentDirectional.bottomEnd),
      );
      await tester.pump();
      expect(tester.getRect(findMenuScope), equals(const Rect.fromLTRB(54.0, 62.0, 328.0, 174.0)));

      await tester.pumpWidget(
        buildTestApp(textDirection: TextDirection.rtl, alignment: AlignmentDirectional.topStart),
      );
      await tester.pump();

      final Rect menuRect = tester.getRect(findMenuScope);
      await tester.pumpWidget(
        buildTestApp(
          textDirection: TextDirection.rtl,
          alignment: AlignmentDirectional.topStart,
          alignmentOffset: const Offset(10, 20),
        ),
      );
      await tester.pump();
      expect(
        tester.getRect(findMenuScope).topLeft - menuRect.topLeft,
        equals(const Offset(-10, 20)),
      );
    });

    testWidgets('menu position in LTR', (WidgetTester tester) async {
      await tester.pumpWidget(buildTestApp(alignmentOffset: const Offset(100, 50)));

      final Rect buttonRect = tester.getRect(find.byType(ElevatedButton));
      expect(buttonRect, equals(const Rect.fromLTRB(328.0, 14.0, 472.0, 62.0)));

      final Finder findMenuScope = find
          .ancestor(of: find.text(TestMenu.subMenu00.label), matching: find.byType(FocusScope))
          .first;

      // Open the menu and make sure things are the right size, in the right place.
      await tester.tap(find.text('Press Me'));
      await tester.pump();
      expect(
        tester.getRect(findMenuScope),
        equals(const Rect.fromLTRB(428.0, 112.0, 702.0, 224.0)),
      );

      // Now move the menu by calling open() again with a local position on the
      // anchor.
      controller.open(position: const Offset(200, 200));
      await tester.pump();
      expect(
        tester.getRect(findMenuScope),
        equals(const Rect.fromLTRB(526.0, 214.0, 800.0, 326.0)),
      );
    });

    testWidgets('menu position in RTL', (WidgetTester tester) async {
      await tester.pumpWidget(
        buildTestApp(alignmentOffset: const Offset(100, 50), textDirection: TextDirection.rtl),
      );

      final Rect buttonRect = tester.getRect(find.byType(ElevatedButton));
      expect(buttonRect, equals(const Rect.fromLTRB(328.0, 14.0, 472.0, 62.0)));
      expect(buttonRect, equals(const Rect.fromLTRB(328.0, 14.0, 472.0, 62.0)));

      final Finder findMenuScope = find
          .ancestor(of: find.text(TestMenu.subMenu00.label), matching: find.byType(FocusScope))
          .first;

      // Open the menu and make sure things are the right size, in the right place.
      await tester.tap(find.text('Press Me'));
      await tester.pump();
      expect(tester.getRect(findMenuScope), equals(const Rect.fromLTRB(98.0, 112.0, 372.0, 224.0)));

      // Now move the menu by calling open() again with a local position on the
      // anchor.
      controller.open(position: const Offset(400, 200));
      await tester.pump();
      expect(
        tester.getRect(findMenuScope),
        equals(const Rect.fromLTRB(526.0, 214.0, 800.0, 326.0)),
      );
    });

    testWidgets('works with Padding around menu and overlay', (WidgetTester tester) async {
      await tester.pumpWidget(
        Padding(
          padding: const EdgeInsets.all(10.0),
          child: MaterialApp(
            theme: ThemeData(useMaterial3: false),
            home: Material(
              child: Column(
                children: <Widget>[
                  Padding(
                    padding: const EdgeInsets.all(12.0),
                    child: Row(
                      children: <Widget>[
                        Expanded(
                          child: MenuBar(children: createTestMenus(onPressed: onPressed)),
                        ),
                      ],
                    ),
                  ),
                  const Expanded(child: Placeholder()),
                ],
              ),
            ),
          ),
        ),
      );
      await tester.pump();

      expect(
        tester.getRect(find.byType(MenuBar)),
        equals(const Rect.fromLTRB(22.0, 22.0, 778.0, 70.0)),
      );

      // Open and make sure things are the right size.
      await tester.tap(find.text(TestMenu.mainMenu1.label));
      await tester.pump();

      expect(
        tester.getRect(find.byType(MenuBar)),
        equals(const Rect.fromLTRB(22.0, 22.0, 778.0, 70.0)),
      );
      expect(
        tester.getRect(find.text(TestMenu.subMenu10.label)),
        equals(const Rect.fromLTRB(146.0, 95.0, 336.0, 109.0)),
      );
      expect(
        tester.getRect(
          find
              .ancestor(of: find.text(TestMenu.subMenu10.label), matching: find.byType(Material))
              .at(1),
        ),
        equals(const Rect.fromLTRB(134.0, 70.0, 348.0, 230.0)),
      );

      // Close and make sure it goes back where it was.
      await tester.tap(find.text(TestMenu.mainMenu1.label));
      await tester.pump();

      expect(
        tester.getRect(find.byType(MenuBar)),
        equals(const Rect.fromLTRB(22.0, 22.0, 778.0, 70.0)),
      );
    });

    testWidgets('works with Padding around menu and overlay with RTL direction', (
      WidgetTester tester,
    ) async {
      await tester.pumpWidget(
        Padding(
          padding: const EdgeInsets.all(10.0),
          child: MaterialApp(
            theme: ThemeData(useMaterial3: false),
            home: Material(
              child: Directionality(
                textDirection: TextDirection.rtl,
                child: Column(
                  children: <Widget>[
                    Padding(
                      padding: const EdgeInsets.all(12.0),
                      child: Row(
                        children: <Widget>[
                          Expanded(
                            child: MenuBar(children: createTestMenus(onPressed: onPressed)),
                          ),
                        ],
                      ),
                    ),
                    const Expanded(child: Placeholder()),
                  ],
                ),
              ),
            ),
          ),
        ),
      );
      await tester.pump();

      expect(
        tester.getRect(find.byType(MenuBar)),
        equals(const Rect.fromLTRB(22.0, 22.0, 778.0, 70.0)),
      );

      // Open and make sure things are the right size.
      await tester.tap(find.text(TestMenu.mainMenu1.label));
      await tester.pump();

      expect(
        tester.getRect(find.byType(MenuBar)),
        equals(const Rect.fromLTRB(22.0, 22.0, 778.0, 70.0)),
      );
      expect(
        tester.getRect(find.text(TestMenu.subMenu10.label)),
        equals(const Rect.fromLTRB(464.0, 95.0, 654.0, 109.0)),
      );
      expect(
        tester.getRect(
          find
              .ancestor(of: find.text(TestMenu.subMenu10.label), matching: find.byType(Material))
              .at(1),
        ),
        equals(const Rect.fromLTRB(452.0, 70.0, 666.0, 230.0)),
      );

      // Close and make sure it goes back where it was.
      await tester.tap(find.text(TestMenu.mainMenu1.label));
      await tester.pump();

      expect(
        tester.getRect(find.byType(MenuBar)),
        equals(const Rect.fromLTRB(22.0, 22.0, 778.0, 70.0)),
      );
    });

    testWidgets('visual attributes can be set', (WidgetTester tester) async {
      await tester.pumpWidget(
        MaterialApp(
          home: Material(
            child: Column(
              children: <Widget>[
                Row(
                  children: <Widget>[
                    Expanded(
                      child: MenuBar(
                        style: MenuStyle(
                          elevation: WidgetStateProperty.all<double?>(10),
                          backgroundColor: const MaterialStatePropertyAll<Color>(Colors.red),
                        ),
                        children: createTestMenus(onPressed: onPressed),
                      ),
                    ),
                  ],
                ),
                const Expanded(child: Placeholder()),
              ],
            ),
          ),
        ),
      );
      expect(tester.getRect(findMenuPanels()), equals(const Rect.fromLTRB(0.0, 0.0, 800.0, 48.0)));
      final Material material = getMenuBarMaterial(tester);
      expect(material.elevation, equals(10));
      expect(material.color, equals(Colors.red));
    });

    testWidgets('MenuAnchor clip behavior', (WidgetTester tester) async {
      await tester.pumpWidget(
        MaterialApp(
          home: Material(
            child: Center(
              child: MenuAnchor(
                menuChildren: const <Widget>[MenuItemButton(child: Text('Button 1'))],
                builder: (BuildContext context, MenuController controller, Widget? child) {
                  return FilledButton(
                    onPressed: () {
                      controller.open();
                    },
                    child: const Text('Tap me'),
                  );
                },
              ),
            ),
          ),
        ),
      );
      await tester.tap(find.text('Tap me'));
      await tester.pump();

      // Test default clip behavior.
      expect(getMenuBarMaterial(tester).clipBehavior, equals(Clip.hardEdge));

      // Close the menu.
      await tester.tapAt(const Offset(10.0, 10.0));
      await tester.pumpAndSettle();
      await tester.pumpWidget(
        MaterialApp(
          home: Material(
            child: Center(
              child: MenuAnchor(
                clipBehavior: Clip.antiAlias,
                menuChildren: const <Widget>[MenuItemButton(child: Text('Button 1'))],
                builder: (BuildContext context, MenuController controller, Widget? child) {
                  return FilledButton(
                    onPressed: () {
                      controller.open();
                    },
                    child: const Text('Tap me'),
                  );
                },
              ),
            ),
          ),
        ),
      );
      await tester.tap(find.text('Tap me'));
      await tester.pump();

      // Test custom clip behavior.
      expect(getMenuBarMaterial(tester).clipBehavior, equals(Clip.antiAlias));
    });

    testWidgets('open and close works', (WidgetTester tester) async {
      await tester.pumpWidget(
        MaterialApp(
          home: Material(
            child: MenuBar(
              controller: controller,
              children: createTestMenus(onPressed: onPressed, onOpen: onOpen, onClose: onClose),
            ),
          ),
        ),
      );

      expect(opened, isEmpty);
      expect(closed, isEmpty);

      await tester.tap(find.text(TestMenu.mainMenu1.label));
      await tester.pump();
      expect(opened, equals(<TestMenu>[TestMenu.mainMenu1]));
      expect(closed, isEmpty);
      opened.clear();
      closed.clear();

      await tester.tap(find.text(TestMenu.subMenu11.label));
      await tester.pump();

      expect(opened, equals(<TestMenu>[TestMenu.subMenu11]));
      expect(closed, isEmpty);
      opened.clear();
      closed.clear();

      await tester.tap(find.text(TestMenu.subMenu11.label));
      await tester.pump();

      expect(opened, isEmpty);
      expect(closed, equals(<TestMenu>[TestMenu.subMenu11]));
      opened.clear();
      closed.clear();

      await tester.tap(find.text(TestMenu.mainMenu0.label));
      await tester.pump();

      expect(opened, equals(<TestMenu>[TestMenu.mainMenu0]));
      expect(closed, equals(<TestMenu>[TestMenu.mainMenu1]));
    });

    testWidgets('Menus close and consume tap when open and tapped outside', (
      WidgetTester tester,
    ) async {
      await tester.pumpWidget(
        buildTestApp(
          consumesOutsideTap: true,
          onPressed: onPressed,
          onOpen: onOpen,
          onClose: onClose,
        ),
      );

      expect(opened, isEmpty);
      expect(closed, isEmpty);

      // Doesn't consume tap when the menu is closed.
      await tester.tap(find.text(TestMenu.outsideButton.label));
      await tester.pump();
      expect(selected, equals(<TestMenu>[TestMenu.outsideButton]));
      selected.clear();

      await tester.tap(find.text(TestMenu.anchorButton.label));
      await tester.pump();
      expect(opened, equals(<TestMenu>[TestMenu.anchorButton]));
      expect(closed, isEmpty);
      expect(selected, equals(<TestMenu>[TestMenu.anchorButton]));
      opened.clear();
      closed.clear();
      selected.clear();

      await tester.tap(find.text(TestMenu.outsideButton.label));
      await tester.pump();

      expect(opened, isEmpty);
      expect(closed, equals(<TestMenu>[TestMenu.anchorButton]));
      // When the menu is open, don't expect the outside button to be selected:
      // it's supposed to consume the key down.
      expect(selected, isEmpty);
      selected.clear();
      opened.clear();
      closed.clear();
    });

    testWidgets("Menus close and don't consume tap when open and tapped outside", (
      WidgetTester tester,
    ) async {
      await tester.pumpWidget(buildTestApp(onPressed: onPressed, onOpen: onOpen, onClose: onClose));

      expect(opened, isEmpty);
      expect(closed, isEmpty);

      // Doesn't consume tap when the menu is closed.
      await tester.tap(find.text(TestMenu.outsideButton.label));
      await tester.pump();
      expect(selected, equals(<TestMenu>[TestMenu.outsideButton]));
      selected.clear();

      await tester.tap(find.text(TestMenu.anchorButton.label));
      await tester.pump();
      expect(opened, equals(<TestMenu>[TestMenu.anchorButton]));
      expect(closed, isEmpty);
      expect(selected, equals(<TestMenu>[TestMenu.anchorButton]));
      opened.clear();
      closed.clear();
      selected.clear();

      await tester.tap(find.text(TestMenu.outsideButton.label));
      await tester.pump();

      expect(opened, isEmpty);
      expect(closed, equals(<TestMenu>[TestMenu.anchorButton]));
      // Because consumesOutsideTap is false, this is expected to receive its
      // tap.
      expect(selected, equals(<TestMenu>[TestMenu.outsideButton]));
      selected.clear();
      opened.clear();
      closed.clear();
    });

    testWidgets('select works', (WidgetTester tester) async {
      await tester.pumpWidget(
        MaterialApp(
          home: Material(
            child: MenuBar(
              controller: controller,
              children: createTestMenus(onPressed: onPressed, onOpen: onOpen, onClose: onClose),
            ),
          ),
        ),
      );

      await tester.tap(find.text(TestMenu.mainMenu1.label));
      await tester.pump();

      await tester.tap(find.text(TestMenu.subMenu11.label));
      await tester.pump();

      expect(opened, equals(<TestMenu>[TestMenu.mainMenu1, TestMenu.subMenu11]));
      opened.clear();
      await tester.tap(find.text(TestMenu.subSubMenu110.label));
      await tester.pump();

      expect(selected, equals(<TestMenu>[TestMenu.subSubMenu110]));

      // Selecting a non-submenu item should close all the menus.
      expect(opened, isEmpty);
      expect(find.text(TestMenu.subSubMenu110.label), findsNothing);
      expect(find.text(TestMenu.subMenu11.label), findsNothing);
    });

    testWidgets('diagnostics', (WidgetTester tester) async {
      const MenuItemButton item = MenuItemButton(
        shortcut: SingleActivator(LogicalKeyboardKey.keyA),
        child: Text('label2'),
      );
      final MenuBar menuBar = MenuBar(
        controller: controller,
        style: const MenuStyle(
          backgroundColor: MaterialStatePropertyAll<Color>(Colors.red),
          elevation: MaterialStatePropertyAll<double?>(10.0),
        ),
        children: const <Widget>[item],
      );

      await tester.pumpWidget(MaterialApp(home: Material(child: menuBar)));
      await tester.pump();

      final DiagnosticPropertiesBuilder builder = DiagnosticPropertiesBuilder();
      menuBar.debugFillProperties(builder);

      final List<String> description = builder.properties
          .where((DiagnosticsNode node) => !node.isFiltered(DiagnosticLevel.info))
          .map((DiagnosticsNode node) => node.toString())
          .toList();

      expect(
        description.join('\n'),
        equalsIgnoringHashCodes(
          'style: MenuStyle#00000(backgroundColor: WidgetStatePropertyAll(MaterialColor(primary value: ${const Color(0xfff44336)})), elevation: WidgetStatePropertyAll(10.0))\n'
          'clipBehavior: Clip.none',
        ),
      );
    });
    testWidgets('menus can be traversed multiple times', (WidgetTester tester) async {
      // Regression test for https://github.com/flutter/flutter/issues/150334
      await tester.pumpWidget(
        MaterialApp(
          home: Material(
            child: Column(
              children: <Widget>[
                MenuItemButton(
                  autofocus: true,
                  onPressed: () {},
                  child: const Text('External Focus'),
                ),
                MenuBar(
                  controller: controller,
                  children: createTestMenus(onPressed: onPressed, onOpen: onOpen, onClose: onClose),
                ),
              ],
            ),
          ),
        ),
      );

      listenForFocusChanges();

      // Have to open a menu initially to start things going.
      await tester.tap(find.text(TestMenu.mainMenu1.label));
      await tester.pump();
      expect(focusedMenu, equals('SubmenuButton(Text("Menu 1"))'));

      await tester.sendKeyEvent(LogicalKeyboardKey.arrowDown);
      expect(focusedMenu, equals('MenuItemButton(Text("Sub Menu 10"))'));

      await tester.sendKeyEvent(LogicalKeyboardKey.arrowDown);
      expect(focusedMenu, equals('SubmenuButton(Text("Sub Menu 11"))'));

      await tester.sendKeyEvent(LogicalKeyboardKey.escape);
      await tester.pump();
      expect(focusedMenu, equals('MenuItemButton(Text("External Focus"))'));

      await tester.tap(find.text(TestMenu.mainMenu1.label));
      await tester.pump();
      expect(focusedMenu, equals('SubmenuButton(Text("Menu 1"))'));

      await tester.sendKeyEvent(LogicalKeyboardKey.arrowDown);
      expect(focusedMenu, equals('MenuItemButton(Text("Sub Menu 10"))'));

      await tester.sendKeyEvent(LogicalKeyboardKey.arrowDown);
      expect(focusedMenu, equals('SubmenuButton(Text("Sub Menu 11"))'));
    });

    testWidgets('keyboard tab traversal works', (WidgetTester tester) async {
      await tester.pumpWidget(
        MaterialApp(
          home: Material(
            child: Column(
              children: <Widget>[
                MenuBar(
                  controller: controller,
                  children: createTestMenus(onPressed: onPressed, onOpen: onOpen, onClose: onClose),
                ),
                const Expanded(child: Placeholder()),
              ],
            ),
          ),
        ),
      );

      listenForFocusChanges();

      // Have to open a menu initially to start things going.
      await tester.tap(find.text(TestMenu.mainMenu0.label));
      await tester.pumpAndSettle();

      expect(focusedMenu, equals('SubmenuButton(Text("Menu 0"))'));
      await tester.sendKeyEvent(LogicalKeyboardKey.tab);
      await tester.pump();
      expect(focusedMenu, equals('SubmenuButton(Text("Menu 1"))'));
      await tester.sendKeyEvent(LogicalKeyboardKey.tab);
      await tester.pump();
      expect(focusedMenu, equals('SubmenuButton(Text("Menu 2"))'));
      await tester.sendKeyEvent(LogicalKeyboardKey.tab);
      await tester.pump();
      expect(focusedMenu, equals('SubmenuButton(Text("Menu 0"))'));

      await tester.sendKeyDownEvent(LogicalKeyboardKey.shiftLeft);
      await tester.sendKeyEvent(LogicalKeyboardKey.tab);
      await tester.pump();
      expect(focusedMenu, equals('SubmenuButton(Text("Menu 2"))'));
      await tester.sendKeyEvent(LogicalKeyboardKey.tab);
      await tester.pump();
      expect(focusedMenu, equals('SubmenuButton(Text("Menu 1"))'));
      await tester.sendKeyEvent(LogicalKeyboardKey.tab);
      await tester.pump();
      expect(focusedMenu, equals('SubmenuButton(Text("Menu 0"))'));
      await tester.sendKeyUpEvent(LogicalKeyboardKey.shiftLeft);
      opened.clear();
      closed.clear();

      // Test closing a menu with enter.
      await tester.sendKeyEvent(LogicalKeyboardKey.enter);
      await tester.pump();
      expect(opened, isEmpty);
      expect(closed, <TestMenu>[TestMenu.mainMenu0]);
    });

    testWidgets('keyboard directional traversal works', (WidgetTester tester) async {
      await tester.pumpWidget(
        MaterialApp(
          home: Material(
            child: MenuBar(
              controller: controller,
              children: createTestMenus(onPressed: onPressed, onOpen: onOpen, onClose: onClose),
            ),
          ),
        ),
      );

      listenForFocusChanges();

      // Have to open a menu initially to start things going.
      await tester.tap(find.text(TestMenu.mainMenu0.label));
      await tester.pumpAndSettle();

      await tester.sendKeyEvent(LogicalKeyboardKey.arrowRight);
      await tester.pump();
      expect(focusedMenu, equals('SubmenuButton(Text("Menu 1"))'));

      await tester.sendKeyEvent(LogicalKeyboardKey.arrowDown);
      expect(focusedMenu, equals('MenuItemButton(Text("Sub Menu 10"))'));

      await tester.sendKeyEvent(LogicalKeyboardKey.arrowDown);
      expect(focusedMenu, equals('SubmenuButton(Text("Sub Menu 11"))'));

      await tester.sendKeyEvent(LogicalKeyboardKey.arrowDown);
      expect(focusedMenu, equals('MenuItemButton(Text("Sub Menu 12"))'));

      await tester.sendKeyEvent(LogicalKeyboardKey.arrowDown);
      expect(focusedMenu, equals('MenuItemButton(Text("Sub Menu 12"))'));

      await tester.sendKeyEvent(LogicalKeyboardKey.arrowUp);
      await tester.pump();
      expect(focusedMenu, equals('SubmenuButton(Text("Sub Menu 11"))'));

      // Open the next submenu.
      await tester.sendKeyEvent(LogicalKeyboardKey.arrowRight);
      await tester.pump();
      expect(focusedMenu, equals('MenuItemButton(Text("Sub Sub Menu 110"))'));

      // Go back, close the submenu.
      await tester.sendKeyEvent(LogicalKeyboardKey.arrowLeft);
      await tester.pump();
      expect(focusedMenu, equals('SubmenuButton(Text("Sub Menu 11"))'));

      // Move up, should close the submenu.
      await tester.sendKeyEvent(LogicalKeyboardKey.arrowUp);
      await tester.pump();
      expect(focusedMenu, equals('MenuItemButton(Text("Sub Menu 10"))'));

      // Move down, should reopen the submenu.
      await tester.sendKeyEvent(LogicalKeyboardKey.arrowDown);
      await tester.pump();
      expect(focusedMenu, equals('SubmenuButton(Text("Sub Menu 11"))'));

      // Open the next submenu again.
      await tester.sendKeyEvent(LogicalKeyboardKey.arrowRight);
      await tester.pump();
      expect(focusedMenu, equals('MenuItemButton(Text("Sub Sub Menu 110"))'));

      await tester.sendKeyEvent(LogicalKeyboardKey.arrowDown);
      expect(focusedMenu, equals('MenuItemButton(Text("Sub Sub Menu 111"))'));

      await tester.sendKeyEvent(LogicalKeyboardKey.arrowDown);
      expect(focusedMenu, equals('MenuItemButton(Text("Sub Sub Menu 112"))'));

      await tester.sendKeyEvent(LogicalKeyboardKey.arrowDown);
      expect(focusedMenu, equals('MenuItemButton(Text("Sub Sub Menu 113"))'));

      await tester.sendKeyEvent(LogicalKeyboardKey.arrowDown);
      expect(focusedMenu, equals('MenuItemButton(Text("Sub Sub Menu 113"))'));

      // Since this is a leaf off of a vertical menu, moving left should
      // return to this menu's parent button.
      await tester.sendKeyEvent(LogicalKeyboardKey.arrowLeft);
      expect(focusedMenu, equals('SubmenuButton(Text("Sub Menu 11"))'));

      // Moving left while in a first-level submenu should focus the
      // previous top-level menubar anchor.
      await tester.sendKeyEvent(LogicalKeyboardKey.arrowLeft);
      await tester.pump();
      expect(focusedMenu, equals('SubmenuButton(Text("Menu 0"))'));

      await tester.sendKeyEvent(LogicalKeyboardKey.arrowRight);
      await tester.pump();
      expect(focusedMenu, equals('SubmenuButton(Text("Menu 1"))'));

      // Pressing arrowup from a top-level menubar anchor should focus the last
      // item in that anchor's submenu.
      await tester.sendKeyEvent(LogicalKeyboardKey.arrowUp);
      expect(focusedMenu, equals('MenuItemButton(Text("Sub Menu 12"))'));

      await tester.sendKeyEvent(LogicalKeyboardKey.arrowUp);
      expect(focusedMenu, equals('SubmenuButton(Text("Sub Menu 11"))'));
      await tester.pump();

      // Enter the submenu.
      await tester.sendKeyEvent(LogicalKeyboardKey.arrowRight);
      expect(focusedMenu, equals('MenuItemButton(Text("Sub Sub Menu 110"))'));

      // Move to next top-level menu button.
      await tester.sendKeyEvent(LogicalKeyboardKey.arrowRight);
      await tester.pump();
      expect(focusedMenu, equals('SubmenuButton(Text("Menu 2"))'));
    });

    testWidgets('keyboard directional traversal works in RTL mode', (WidgetTester tester) async {
      await tester.pumpWidget(
        MaterialApp(
          home: Directionality(
            textDirection: TextDirection.rtl,
            child: Material(
              child: MenuBar(
                controller: controller,
                children: createTestMenus(onPressed: onPressed, onOpen: onOpen, onClose: onClose),
              ),
            ),
          ),
        ),
      );

      listenForFocusChanges();

      // Have to open a menu initially to start things going.
      await tester.tap(find.text(TestMenu.mainMenu0.label));
      await tester.pump();

      await tester.sendKeyEvent(LogicalKeyboardKey.arrowLeft);
      expect(focusedMenu, equals('SubmenuButton(Text("Menu 1"))'));

      await tester.sendKeyEvent(LogicalKeyboardKey.arrowDown);
      await tester.pump();
      expect(focusedMenu, equals('SubmenuButton(Text("Menu 1"))'));

      await tester.sendKeyEvent(LogicalKeyboardKey.arrowDown);
      expect(focusedMenu, equals('MenuItemButton(Text("Sub Menu 10"))'));

      await tester.sendKeyEvent(LogicalKeyboardKey.arrowDown);
      expect(focusedMenu, equals('SubmenuButton(Text("Sub Menu 11"))'));

      await tester.sendKeyEvent(LogicalKeyboardKey.arrowDown);
      expect(focusedMenu, equals('MenuItemButton(Text("Sub Menu 12"))'));

      await tester.sendKeyEvent(LogicalKeyboardKey.arrowDown);
      expect(focusedMenu, equals('MenuItemButton(Text("Sub Menu 12"))'));

      await tester.sendKeyEvent(LogicalKeyboardKey.arrowUp);
      await tester.pump();
      expect(focusedMenu, equals('SubmenuButton(Text("Sub Menu 11"))'));

      // Open the next submenu.
      await tester.sendKeyEvent(LogicalKeyboardKey.arrowLeft);
      await tester.pump();
      expect(focusedMenu, equals('MenuItemButton(Text("Sub Sub Menu 110"))'));

      // Go back, close the submenu.
      await tester.sendKeyEvent(LogicalKeyboardKey.arrowRight);
      await tester.pump();
      expect(focusedMenu, equals('SubmenuButton(Text("Sub Menu 11"))'));

      // Move up, should close the submenu.
      await tester.sendKeyEvent(LogicalKeyboardKey.arrowUp);
      await tester.pump();
      expect(focusedMenu, equals('MenuItemButton(Text("Sub Menu 10"))'));

      // Move down, should reopen the submenu.
      await tester.sendKeyEvent(LogicalKeyboardKey.arrowDown);
      await tester.pump();
      expect(focusedMenu, equals('SubmenuButton(Text("Sub Menu 11"))'));

      // Open the next submenu again.
      await tester.sendKeyEvent(LogicalKeyboardKey.arrowLeft);
      await tester.pump();
      expect(focusedMenu, equals('MenuItemButton(Text("Sub Sub Menu 110"))'));

      await tester.sendKeyEvent(LogicalKeyboardKey.arrowDown);
      expect(focusedMenu, equals('MenuItemButton(Text("Sub Sub Menu 111"))'));

      await tester.sendKeyEvent(LogicalKeyboardKey.arrowDown);
      expect(focusedMenu, equals('MenuItemButton(Text("Sub Sub Menu 112"))'));

      await tester.sendKeyEvent(LogicalKeyboardKey.arrowDown);
      expect(focusedMenu, equals('MenuItemButton(Text("Sub Sub Menu 113"))'));

      await tester.sendKeyEvent(LogicalKeyboardKey.arrowDown);
      expect(focusedMenu, equals('MenuItemButton(Text("Sub Sub Menu 113"))'));

      // Since this is a leaf off of a vertical menu, moving right should
      // return to this menu's parent button.
      await tester.sendKeyEvent(LogicalKeyboardKey.arrowRight);
      expect(focusedMenu, equals('SubmenuButton(Text("Sub Menu 11"))'));

      // Moving left while in a first-level submenu should focus the
      // previous top-level menubar anchor.
      await tester.sendKeyEvent(LogicalKeyboardKey.arrowRight);
      await tester.pump();
      expect(focusedMenu, equals('SubmenuButton(Text("Menu 0"))'));

      await tester.sendKeyEvent(LogicalKeyboardKey.arrowLeft);
      await tester.pump();
      expect(focusedMenu, equals('SubmenuButton(Text("Menu 1"))'));

      // Pressing arrowup from a top-level menubar anchor should focus the last
      // item in that anchor's submenu.
      await tester.sendKeyEvent(LogicalKeyboardKey.arrowUp);
      expect(focusedMenu, equals('MenuItemButton(Text("Sub Menu 12"))'));

      await tester.sendKeyEvent(LogicalKeyboardKey.arrowUp);
      await tester.pump();
      expect(focusedMenu, equals('SubmenuButton(Text("Sub Menu 11"))'));

      // Enter the submenu.
      await tester.sendKeyEvent(LogicalKeyboardKey.arrowLeft);
      expect(focusedMenu, equals('MenuItemButton(Text("Sub Sub Menu 110"))'));

      // Move to next top-level menu button.
      await tester.sendKeyEvent(LogicalKeyboardKey.arrowLeft);
      await tester.pump();
      expect(focusedMenu, equals('SubmenuButton(Text("Menu 2"))'));
    });

    testWidgets('MenuAnchor tab traversal works', (WidgetTester tester) async {
      // Regression test for https://github.com/flutter/flutter/issues/144381
      final FocusNode buttonFocusNode = FocusNode(debugLabel: TestMenu.anchorButton.label);
      addTearDown(buttonFocusNode.dispose);
      await tester.pumpWidget(
        MaterialApp(
          home: Material(
            child: Column(
              children: <Widget>[
                MenuAnchor(
                  childFocusNode: buttonFocusNode,
                  menuChildren: <Widget>[
                    MenuItemButton(onPressed: () {}, child: const Text('start')),
                    ...createTestMenus(onPressed: onPressed, onOpen: onOpen, onClose: onClose),
                  ],
                  builder: (BuildContext context, MenuController controller, Widget? child) {
                    return TextButton(
                      focusNode: buttonFocusNode,
                      onPressed: () {
                        if (controller.isOpen) {
                          controller.close();
                        } else {
                          controller.open();
                        }
                      },
                      child: Text(TestMenu.anchorButton.label),
                    );
                  },
                ),
              ],
            ),
          ),
        ),
      );

      listenForFocusChanges();

      await tester.sendKeyEvent(LogicalKeyboardKey.tab);
      await tester.pump();
      expect(focusedMenu, equals(TestMenu.anchorButton.label));

      await tester.sendKeyEvent(LogicalKeyboardKey.enter);
      await tester.pump();
      expect(focusedMenu, equals(TestMenu.anchorButton.label));

      // Directional traversal doesn't work until a menu item is focused.
      // To start focusing, hover over the first menu item.
      await hoverOver(tester, find.text('start'));
      await tester.pump();
      expect(focusedMenu, equals('MenuItemButton(Text("start"))'));

      await tester.sendKeyEvent(LogicalKeyboardKey.tab);
      await tester.pump();
      expect(focusedMenu, equals('SubmenuButton(Text("Menu 0"))'));

      await tester.sendKeyEvent(LogicalKeyboardKey.tab);
      await tester.pump();
      expect(focusedMenu, equals('SubmenuButton(Text("Menu 1"))'));

      await tester.sendKeyEvent(LogicalKeyboardKey.tab);
      await tester.pump();
      expect(focusedMenu, equals('SubmenuButton(Text("Menu 2"))'));

      await tester.sendKeyEvent(LogicalKeyboardKey.tab);
      await tester.pump();
      expect(focusedMenu, equals('MenuItemButton(Text("start"))'));

      await tester.sendKeyDownEvent(LogicalKeyboardKey.shiftLeft);
      await tester.sendKeyEvent(LogicalKeyboardKey.tab);
      await tester.pump();
      expect(focusedMenu, equals('SubmenuButton(Text("Menu 2"))'));

      await tester.sendKeyEvent(LogicalKeyboardKey.tab);
      await tester.pump();
      expect(focusedMenu, equals('SubmenuButton(Text("Menu 1"))'));

      await tester.sendKeyEvent(LogicalKeyboardKey.tab);
      await tester.pump();
      expect(focusedMenu, equals('SubmenuButton(Text("Menu 0"))'));

      await tester.sendKeyUpEvent(LogicalKeyboardKey.shiftLeft);
      opened.clear();
      closed.clear();

      // Test closing a menu with enter.
      await tester.sendKeyEvent(LogicalKeyboardKey.enter);
      await tester.pump();
      expect(opened, isEmpty);
      expect(closed, <TestMenu>[TestMenu.mainMenu0]);
    });

    testWidgets('MenuAnchor LTR directional traversal works', (WidgetTester tester) async {
      final FocusNode buttonFocusNode = FocusNode(debugLabel: TestMenu.anchorButton.label);
      addTearDown(buttonFocusNode.dispose);
      await tester.pumpWidget(
        MaterialApp(
          home: Material(
            child: Column(
              children: <Widget>[
                MenuAnchor(
                  childFocusNode: buttonFocusNode,
                  menuChildren: <Widget>[
                    MenuItemButton(onPressed: () {}, child: const Text('start')),
                    ...createTestMenus(onPressed: onPressed, onOpen: onOpen, onClose: onClose),
                  ],
                  builder: (BuildContext context, MenuController controller, Widget? child) {
                    return TextButton(
                      focusNode: buttonFocusNode,
                      onPressed: () {
                        if (controller.isOpen) {
                          controller.close();
                        } else {
                          controller.open();
                        }
                      },
                      child: const Text('Open'),
                    );
                  },
                ),
              ],
            ),
          ),
        ),
      );

      listenForFocusChanges();

      await tester.sendKeyEvent(LogicalKeyboardKey.tab);
      expect(focusedMenu, equals(TestMenu.anchorButton.label));

      await tester.sendKeyEvent(LogicalKeyboardKey.enter);
      await tester.pump();
      expect(focusedMenu, equals(TestMenu.anchorButton.label));
      expect(find.text('start'), findsOneWidget);

      // Directional traversal doesn't work until a menu item is focused.
      // To start focusing, hover over the first menu item.
      await hoverOver(tester, find.text('start'));
      await tester.pump();
      expect(focusedMenu, equals('MenuItemButton(Text("start"))'));

      await tester.sendKeyEvent(LogicalKeyboardKey.arrowDown);
      await tester.pump();
      expect(focusedMenu, equals('SubmenuButton(Text("Menu 0"))'));
      expect(find.text('Sub Menu 00'), findsOne);

      await tester.sendKeyEvent(LogicalKeyboardKey.arrowLeft);
      await tester.pump();
      expect(focusedMenu, equals('SubmenuButton(Text("Menu 0"))'));

      await tester.sendKeyEvent(LogicalKeyboardKey.arrowRight);
      await tester.pump();
      expect(focusedMenu, equals('MenuItemButton(Text("Sub Menu 00"))'));

      await tester.sendKeyEvent(LogicalKeyboardKey.arrowDown);
      expect(focusedMenu, equals('MenuItemButton(Text("Sub Menu 01"))'));

      await tester.sendKeyEvent(LogicalKeyboardKey.arrowDown);
      expect(focusedMenu, equals('MenuItemButton(Text("Sub Menu 02"))'));

      // We're at the deepest menu on a LTR menu, so arrow right should not change focus.
      await tester.sendKeyEvent(LogicalKeyboardKey.arrowRight);
      expect(focusedMenu, equals('MenuItemButton(Text("Sub Menu 02"))'));

      // Arrow left should move focus to the parent anchor.
      await tester.sendKeyEvent(LogicalKeyboardKey.arrowLeft);
      await tester.pump();
      expect(focusedMenu, equals('SubmenuButton(Text("Menu 0"))'));
      expect(find.text('Sub Menu 00'), findsNothing);

      // We're at the root menu, so arrow left should not change focus and
      // should not open the submenu.
      await tester.sendKeyEvent(LogicalKeyboardKey.arrowLeft);
      expect(focusedMenu, equals('SubmenuButton(Text("Menu 0"))'));
      expect(find.text('Sub Menu 00'), findsNothing);

      // Open the submenu again.
      await tester.sendKeyEvent(LogicalKeyboardKey.space);
      await tester.pump();
      expect(focusedMenu, equals('SubmenuButton(Text("Menu 0"))'));
      expect(find.text('Sub Menu 00'), findsOne);

      // Close all menus.
      await tester.sendKeyEvent(LogicalKeyboardKey.escape);
      await tester.pump();
      expect(focusedMenu, equals(TestMenu.anchorButton.label));
      expect(find.byType(MenuItemButton), findsNothing);
    });

    testWidgets('MenuAnchor RTL directional traversal works', (WidgetTester tester) async {
      // Regression test for https://github.com/flutter/flutter/issues/119532
      final FocusNode buttonFocusNode = FocusNode(debugLabel: TestMenu.anchorButton.label);
      addTearDown(buttonFocusNode.dispose);
      await tester.pumpWidget(
        MaterialApp(
          home: Directionality(
            textDirection: TextDirection.rtl,
            child: Material(
              child: Column(
                children: <Widget>[
                  MenuAnchor(
                    childFocusNode: buttonFocusNode,
                    menuChildren: <Widget>[
                      MenuItemButton(onPressed: () {}, child: const Text('start')),
                      ...createTestMenus(onPressed: onPressed, onOpen: onOpen, onClose: onClose),
                    ],
                    builder: (BuildContext context, MenuController controller, Widget? child) {
                      return TextButton(
                        focusNode: buttonFocusNode,
                        onPressed: () {
                          if (controller.isOpen) {
                            controller.close();
                          } else {
                            controller.open();
                          }
                        },
                        child: const Text('Open'),
                      );
                    },
                  ),
                ],
              ),
            ),
          ),
        ),
      );

      listenForFocusChanges();

      await tester.sendKeyEvent(LogicalKeyboardKey.tab);
      expect(focusedMenu, equals(TestMenu.anchorButton.label));

      await tester.sendKeyEvent(LogicalKeyboardKey.enter);
      await tester.pump();
      expect(focusedMenu, equals(TestMenu.anchorButton.label));
      expect(find.text('start'), findsOneWidget);

      // Directional traversal doesn't work until a menu item is focused.
      // To start focusing, hover over the first menu item.
      await hoverOver(tester, find.text('start'));
      await tester.pump();
      expect(focusedMenu, equals('MenuItemButton(Text("start"))'));

      await tester.sendKeyEvent(LogicalKeyboardKey.arrowDown);
      await tester.pump();
      expect(focusedMenu, equals('SubmenuButton(Text("Menu 0"))'));
      expect(find.text('Sub Menu 00'), findsOne);

      await tester.sendKeyEvent(LogicalKeyboardKey.arrowRight);
      await tester.pump();
      expect(focusedMenu, equals('SubmenuButton(Text("Menu 0"))'));

      await tester.sendKeyEvent(LogicalKeyboardKey.arrowLeft);
      await tester.pump();
      expect(focusedMenu, equals('MenuItemButton(Text("Sub Menu 00"))'));

      await tester.sendKeyEvent(LogicalKeyboardKey.arrowDown);
      expect(focusedMenu, equals('MenuItemButton(Text("Sub Menu 01"))'));

      await tester.sendKeyEvent(LogicalKeyboardKey.arrowDown);
      expect(focusedMenu, equals('MenuItemButton(Text("Sub Menu 02"))'));

      // We're at the deepest menu on a RTL menu, so arrow left should not change focus.
      await tester.sendKeyEvent(LogicalKeyboardKey.arrowLeft);
      expect(focusedMenu, equals('MenuItemButton(Text("Sub Menu 02"))'));

      // Arrow right should move focus to the parent anchor.
      await tester.sendKeyEvent(LogicalKeyboardKey.arrowRight);
      await tester.pump();
      expect(focusedMenu, equals('SubmenuButton(Text("Menu 0"))'));
      expect(find.text('Sub Menu 00'), findsNothing);

      // We're at the root menu, so arrow right should not change focus and
      // should not open the submenu.
      await tester.sendKeyEvent(LogicalKeyboardKey.arrowRight);
      expect(focusedMenu, equals('SubmenuButton(Text("Menu 0"))'));
      expect(find.text('Sub Menu 00'), findsNothing);

      // Open the submenu again.
      await tester.sendKeyEvent(LogicalKeyboardKey.space);
      await tester.pump();
      expect(focusedMenu, equals('SubmenuButton(Text("Menu 0"))'));
      expect(find.text('Sub Menu 00'), findsOne);

      // Close all menus.
      await tester.sendKeyEvent(LogicalKeyboardKey.escape);
      await tester.pump();
      expect(focusedMenu, equals(TestMenu.anchorButton.label));
      expect(find.byType(MenuItemButton), findsNothing);
    });

    testWidgets('hover traversal works', (WidgetTester tester) async {
      await tester.pumpWidget(
        MaterialApp(
          home: Material(
            child: MenuBar(
              controller: controller,
              children: createTestMenus(onPressed: onPressed, onOpen: onOpen, onClose: onClose),
            ),
          ),
        ),
      );

      listenForFocusChanges();

      // Hovering when the menu is not yet open does nothing.
      await hoverOver(tester, find.text(TestMenu.mainMenu0.label));
      await tester.pump();
      expect(focusedMenu, isNull);

      // Have to open a menu initially to start things going.
      await tester.tap(find.text(TestMenu.mainMenu0.label));
      await tester.pump();
      expect(focusedMenu, equals('SubmenuButton(Text("Menu 0"))'));

      // Hovering when the menu is already  open does nothing.
      await hoverOver(tester, find.text(TestMenu.mainMenu0.label));
      await tester.pump();
      expect(focusedMenu, equals('SubmenuButton(Text("Menu 0"))'));

      // Hovering over the other main menu items opens them now.
      await hoverOver(tester, find.text(TestMenu.mainMenu2.label));
      await tester.pump();
      expect(focusedMenu, equals('SubmenuButton(Text("Menu 2"))'));

      await hoverOver(tester, find.text(TestMenu.mainMenu1.label));
      await tester.pump();
      expect(focusedMenu, equals('SubmenuButton(Text("Menu 1"))'));

      // Hovering over the menu items focuses them.
      await hoverOver(tester, find.text(TestMenu.subMenu10.label));
      await tester.pump();
      expect(focusedMenu, equals('MenuItemButton(Text("Sub Menu 10"))'));

      await hoverOver(tester, find.text(TestMenu.subMenu11.label));
      await tester.pump();
      expect(focusedMenu, equals('SubmenuButton(Text("Sub Menu 11"))'));

      await hoverOver(tester, find.text(TestMenu.subSubMenu110.label));
      await tester.pump();
      expect(focusedMenu, equals('MenuItemButton(Text("Sub Sub Menu 110"))'));
    });

    testWidgets('hover traversal invalidates directional focus scope data', (
      WidgetTester tester,
    ) async {
      // Regression test for https://github.com/flutter/flutter/issues/150910.
      await tester.pumpWidget(
        MaterialApp(
          home: Material(
            child: MenuBar(
              controller: controller,
              children: createTestMenus(onPressed: onPressed, onOpen: onOpen, onClose: onClose),
            ),
          ),
        ),
      );

      listenForFocusChanges();

      // Have to open a menu initially to start things going.
      await tester.tap(find.text(TestMenu.mainMenu1.label));
      await tester.pump();
      expect(focusedMenu, equals('SubmenuButton(Text("Menu 1"))'));

      await hoverOver(tester, find.text(TestMenu.subMenu12.label));
      await tester.pump();
      expect(focusedMenu, equals('MenuItemButton(Text("Sub Menu 12"))'));

      // Move pointer to disabled menu.
      await hoverOver(tester, find.text(TestMenu.mainMenu5.label));
      await tester.pump();
      expect(focusedMenu, equals('MenuItemButton(Text("Sub Menu 12"))'));

      await tester.sendKeyEvent(LogicalKeyboardKey.arrowUp);
      await tester.pump();
      expect(focusedMenu, equals('SubmenuButton(Text("Sub Menu 11"))'));

      await tester.sendKeyEvent(LogicalKeyboardKey.arrowUp);
      expect(focusedMenu, equals('MenuItemButton(Text("Sub Menu 10"))'));

      await hoverOver(tester, find.text(TestMenu.subMenu12.label));
      await tester.pump();
      expect(focusedMenu, equals('MenuItemButton(Text("Sub Menu 12"))'));

      await tester.sendKeyEvent(LogicalKeyboardKey.arrowDown);
      expect(focusedMenu, equals('MenuItemButton(Text("Sub Menu 12"))'));
    });

    testWidgets('scrolling does not trigger hover traversal', (WidgetTester tester) async {
      // Regression test for https://github.com/flutter/flutter/issues/150911.
      final GlobalKey scrolledMenuItemKey = GlobalKey();
      await tester.pumpWidget(
        MaterialApp(
          home: Material(
            child: MenuAnchor(
              style: const MenuStyle(fixedSize: WidgetStatePropertyAll<Size>(Size.fromHeight(200))),
              controller: controller,
              menuChildren: <Widget>[
                for (int i = 0; i < 20; i++)
                  MenuItemButton(
                    key: i == 15 ? scrolledMenuItemKey : null,
                    onPressed: () {},
                    child: Text('Item $i'),
                  ),
              ],
            ),
          ),
        ),
      );

      listenForFocusChanges();

      controller.open();
      await tester.pumpAndSettle();

      await hoverOver(tester, find.text('Item 1'));
      await tester.pump();
      expect(focusedMenu, equals('MenuItemButton(Text("Item 1"))'));

      // Scroll the menu while the pointer is over a menu item. The focus should
      // not change.
      tester.renderObject(find.text('Item 15')).showOnScreen();
      await tester.pumpAndSettle();
      expect(focusedMenu, equals('MenuItemButton(Text("Item 1"))'));

      // Traverse with the keyboard to test that the menu scrolls without hover
      // focus affecting the focused menu.
      for (int i = 2; i < 20; i++) {
        await tester.sendKeyEvent(LogicalKeyboardKey.arrowDown);
        await tester.pump();
        expect(focusedMenu, equals('MenuItemButton(Text("Item $i"))'));
      }
    });

    testWidgets('menus close on ancestor scroll', (WidgetTester tester) async {
      final ScrollController scrollController = ScrollController();
      addTearDown(scrollController.dispose);
      await tester.pumpWidget(
        MaterialApp(
          home: Material(
            child: SingleChildScrollView(
              controller: scrollController,
              child: Container(
                height: 1000,
                alignment: Alignment.center,
                child: MenuBar(
                  controller: controller,
                  children: createTestMenus(onPressed: onPressed, onOpen: onOpen, onClose: onClose),
                ),
              ),
            ),
          ),
        ),
      );

      await tester.tap(find.text(TestMenu.mainMenu0.label));
      await tester.pump();

      expect(opened, isNotEmpty);
      expect(closed, isEmpty);
      opened.clear();

      scrollController.jumpTo(1000);
      await tester.pump();

      expect(opened, isEmpty);
      expect(closed, isNotEmpty);
    });

    testWidgets('menus do not close on root menu internal scroll', (WidgetTester tester) async {
      // Regression test for https://github.com/flutter/flutter/issues/122168.
      final ScrollController scrollController = ScrollController();
      addTearDown(scrollController.dispose);
      bool rootOpened = false;

      await tester.pumpWidget(
        MaterialApp(
          theme: ThemeData(
            menuButtonTheme: MenuButtonThemeData(
              // Increase menu items height to make root menu scrollable.
              style: TextButton.styleFrom(minimumSize: const Size.fromHeight(200)),
            ),
          ),
          home: Material(
            child: SingleChildScrollView(
              controller: scrollController,
              child: Container(
                height: 1000,
                alignment: Alignment.topLeft,
                child: MenuAnchor(
                  controller: controller,
                  alignmentOffset: const Offset(0, 10),
                  builder: (BuildContext context, MenuController controller, Widget? child) {
                    return FilledButton.tonal(
                      onPressed: () {
                        if (controller.isOpen) {
                          controller.close();
                        } else {
                          controller.open();
                        }
                      },
                      child: const Text('Show menu'),
                    );
                  },
                  onOpen: () {
                    rootOpened = true;
                  },
                  onClose: () {
                    rootOpened = false;
                  },
                  menuChildren: createTestMenus(
                    onPressed: onPressed,
                    onOpen: onOpen,
                    onClose: onClose,
                    includeExtraGroups: true,
                  ),
                ),
              ),
            ),
          ),
        ),
      );

      await tester.tap(find.text('Show menu'));
      await tester.pump();
      expect(rootOpened, true);

      // Hover the first item.
      final TestPointer pointer = TestPointer(1, PointerDeviceKind.mouse);
      await tester.sendEventToBinding(
        pointer.hover(tester.getCenter(find.text(TestMenu.mainMenu0.label))),
      );
      await tester.pump();
      expect(opened, isNotEmpty);

      // Menus do not close on internal scroll.
      await tester.sendEventToBinding(pointer.scroll(const Offset(0.0, 30.0)));
      await tester.pump();
      expect(rootOpened, true);
      expect(closed, isEmpty);

      // Menus close on external scroll.
      scrollController.jumpTo(1000);
      await tester.pump();
      expect(rootOpened, false);
      expect(closed, isNotEmpty);
    });

    testWidgets('menus close on view size change', (WidgetTester tester) async {
      final ScrollController scrollController = ScrollController();
      addTearDown(scrollController.dispose);
      final MediaQueryData mediaQueryData = MediaQueryData.fromView(tester.view);

      Widget build(Size size) {
        return MaterialApp(
          home: Material(
            child: MediaQuery(
              data: mediaQueryData.copyWith(size: size),
              child: SingleChildScrollView(
                controller: scrollController,
                child: Container(
                  height: 1000,
                  alignment: Alignment.center,
                  child: MenuBar(
                    controller: controller,
                    children: createTestMenus(
                      onPressed: onPressed,
                      onOpen: onOpen,
                      onClose: onClose,
                    ),
                  ),
                ),
              ),
            ),
          ),
        );
      }

      await tester.pumpWidget(build(mediaQueryData.size));

      await tester.tap(find.text(TestMenu.mainMenu0.label));
      await tester.pump();

      expect(opened, isNotEmpty);
      expect(closed, isEmpty);
      opened.clear();

      const Size smallSize = Size(200, 200);
      await changeSurfaceSize(tester, smallSize);

      await tester.pumpWidget(build(smallSize));
      await tester.pump();

      expect(opened, isEmpty);
      expect(closed, isNotEmpty);
    });

    // Regression test for
    // https://github.com/flutter/flutter/issues/119532#issuecomment-2274705565.
    testWidgets('Shortcuts of MenuAnchor do not rely on WidgetsApp.shortcuts', (
      WidgetTester tester,
    ) async {
      // MenuAnchor used to rely on WidgetsApp.shortcuts for menu navigation,
      // which is a problem for Web because the Web uses a special set of
      // default shortcuts that define arrow keys as scrolling instead of
      // traversing, and therefore arrow keys won't enter submenus when the
      // focus is on MenuAnchor.
      //
      // This test verifies that `MenuAnchor`'s shortcuts continues to work even
      // when `WidgetsApp.shortcuts` contains nothing.

      final FocusNode childNode = FocusNode(debugLabel: 'Dropdown Inkwell');
      addTearDown(childNode.dispose);

      await tester.pumpWidget(
        MaterialApp(
          // Clear WidgetsApp.shortcuts to make sure MenuAnchor doesn't rely on
          // it.
          shortcuts: const <ShortcutActivator, Intent>{},
          home: Scaffold(
            body: MenuAnchor(
              childFocusNode: childNode,
              menuChildren: List<Widget>.generate(
                3,
                (int i) => MenuItemButton(child: Text('Submenu item $i'), onPressed: () {}),
              ),
              builder: (BuildContext context, MenuController controller, Widget? child) {
                return InkWell(
                  focusNode: childNode,
                  onTap: controller.open,
                  child: const Text('Main button'),
                );
              },
            ),
          ),
        ),
      );

      listenForFocusChanges();

      // Open the drop down menu and focus on the MenuAnchor.
      await tester.tap(find.text('Main button'));
      await tester.pumpAndSettle();
      expect(find.text('Submenu item 0'), findsOneWidget);

      // Press arrowDown, and the first submenu button should be focused.
      // This is the critical part. It used to not work on Web.
      await tester.sendKeyEvent(LogicalKeyboardKey.arrowDown);
      await tester.pump();
      expect(focusedMenu, equals('MenuItemButton(Text("Submenu item 0"))'));

      // Press arrowDown, and the second submenu button should be focused.
      await tester.sendKeyEvent(LogicalKeyboardKey.arrowDown);
      await tester.pump();
      expect(focusedMenu, equals('MenuItemButton(Text("Submenu item 1"))'));
    });
  });

  group('Accelerators', () {
    const Set<TargetPlatform> apple = <TargetPlatform>{TargetPlatform.macOS, TargetPlatform.iOS};
    final Set<TargetPlatform> nonApple = TargetPlatform.values.toSet().difference(apple);

    test('Accelerator markers are stripped properly', () {
      const Map<String, String> expected = <String, String>{
        'Plain String': 'Plain String',
        '&Simple Accelerator': 'Simple Accelerator',
        '&Multiple &Accelerators': 'Multiple Accelerators',
        'Whitespace & Accelerators': 'Whitespace  Accelerators',
        '&Quoted && Ampersand': 'Quoted & Ampersand',
        'Ampersand at End &': 'Ampersand at End ',
        '&&Multiple Ampersands &&& &&&A &&&&B &&&&': '&Multiple Ampersands & &A &&B &&',
        'Bohrium 𨨏 Code point U+28A0F': 'Bohrium 𨨏 Code point U+28A0F',
      };
      const List<int> expectedIndices = <int>[-1, 0, 0, -1, 0, -1, 24, -1];
      const List<bool> expectedHasAccelerator = <bool>[
        false,
        true,
        true,
        false,
        true,
        false,
        true,
        false,
      ];
      int acceleratorIndex = -1;
      int count = 0;
      for (final String key in expected.keys) {
        expect(
          MenuAcceleratorLabel.stripAcceleratorMarkers(
            key,
            setIndex: (int index) {
              acceleratorIndex = index;
            },
          ),
          equals(expected[key]),
          reason: "'$key' label doesn't match ${expected[key]}",
        );
        expect(
          acceleratorIndex,
          equals(expectedIndices[count]),
          reason: "'$key' index doesn't match ${expectedIndices[count]}",
        );
        expect(
          MenuAcceleratorLabel(key).hasAccelerator,
          equals(expectedHasAccelerator[count]),
          reason: "'$key' hasAccelerator isn't ${expectedHasAccelerator[count]}",
        );
        count += 1;
      }
    });

    testWidgets('can invoke menu items', (WidgetTester tester) async {
      await tester.pumpWidget(
        MaterialApp(
          home: Material(
            child: MenuBar(
              key: UniqueKey(),
              controller: controller,
              children: createTestMenus(
                onPressed: onPressed,
                onOpen: onOpen,
                onClose: onClose,
                accelerators: true,
              ),
            ),
          ),
        ),
      );

      await tester.sendKeyDownEvent(LogicalKeyboardKey.altLeft);
      await tester.pump();
      await tester.sendKeyEvent(LogicalKeyboardKey.keyM, character: 'm');
      await tester.pump();
      // Makes sure that identical accelerators in parent menu items don't
      // shadow the ones in the children.
      await tester.sendKeyEvent(LogicalKeyboardKey.keyM, character: 'm');
      await tester.sendKeyUpEvent(LogicalKeyboardKey.altLeft);
      await tester.pump();

      expect(opened, equals(<TestMenu>[TestMenu.mainMenu0]));
      expect(closed, equals(<TestMenu>[TestMenu.mainMenu0]));
      expect(selected, equals(<TestMenu>[TestMenu.subMenu00]));
      // Selecting a non-submenu item should close all the menus.
      expect(find.text(TestMenu.subMenu00.label), findsNothing);
      opened.clear();
      closed.clear();
      selected.clear();

      // Invoking several levels deep.
      await tester.sendKeyDownEvent(LogicalKeyboardKey.altRight);
      await tester.pump();
      await tester.sendKeyEvent(LogicalKeyboardKey.keyM, character: 'e');
      await tester.pump();
      await tester.sendKeyEvent(LogicalKeyboardKey.keyM, character: '1');
      await tester.pump();
      await tester.sendKeyEvent(LogicalKeyboardKey.keyM, character: '1');
      await tester.sendKeyUpEvent(LogicalKeyboardKey.altRight);
      await tester.pump();

      expect(opened, equals(<TestMenu>[TestMenu.mainMenu1, TestMenu.subMenu11]));
      expect(closed, equals(<TestMenu>[TestMenu.subMenu11, TestMenu.mainMenu1]));
      expect(selected, equals(<TestMenu>[TestMenu.subSubMenu111]));
      opened.clear();
      closed.clear();
      selected.clear();
    }, variant: TargetPlatformVariant(nonApple));

    testWidgets('can combine with regular keyboard navigation', (WidgetTester tester) async {
      await tester.pumpWidget(
        MaterialApp(
          home: Material(
            child: MenuBar(
              key: UniqueKey(),
              controller: controller,
              children: createTestMenus(
                onPressed: onPressed,
                onOpen: onOpen,
                onClose: onClose,
                accelerators: true,
              ),
            ),
          ),
        ),
      );

      // Combining accelerators and regular keyboard navigation works.
      await tester.sendKeyDownEvent(LogicalKeyboardKey.altLeft);
      await tester.pump();
      await tester.sendKeyEvent(LogicalKeyboardKey.keyM, character: 'e');
      await tester.pump();
      await tester.sendKeyEvent(LogicalKeyboardKey.keyM, character: '1');
      await tester.pump();
      await tester.sendKeyUpEvent(LogicalKeyboardKey.altLeft);
      await tester.pump();
      await tester.sendKeyEvent(LogicalKeyboardKey.arrowRight);
      await tester.pump();
      await tester.sendKeyEvent(LogicalKeyboardKey.enter);
      await tester.pump();

      expect(opened, equals(<TestMenu>[TestMenu.mainMenu1, TestMenu.subMenu11]));
      expect(closed, equals(<TestMenu>[TestMenu.subMenu11, TestMenu.mainMenu1]));
      expect(selected, equals(<TestMenu>[TestMenu.subSubMenu110]));
    }, variant: TargetPlatformVariant(nonApple));

    testWidgets('can combine with mouse', (WidgetTester tester) async {
      await tester.pumpWidget(
        MaterialApp(
          home: Material(
            child: MenuBar(
              key: UniqueKey(),
              controller: controller,
              children: createTestMenus(
                onPressed: onPressed,
                onOpen: onOpen,
                onClose: onClose,
                accelerators: true,
              ),
            ),
          ),
        ),
      );

      // Combining accelerators and regular keyboard navigation works.
      await tester.sendKeyDownEvent(LogicalKeyboardKey.altLeft);
      await tester.pump();
      await tester.sendKeyEvent(LogicalKeyboardKey.keyM, character: 'e');
      await tester.pump();
      await tester.sendKeyEvent(LogicalKeyboardKey.keyM, character: '1');
      await tester.pump();
      await tester.sendKeyUpEvent(LogicalKeyboardKey.altLeft);
      await tester.pump();
      await tester.tap(find.text(TestMenu.subSubMenu112.label));
      await tester.pump();

      expect(opened, equals(<TestMenu>[TestMenu.mainMenu1, TestMenu.subMenu11]));
      expect(closed, equals(<TestMenu>[TestMenu.subMenu11, TestMenu.mainMenu1]));
      expect(selected, equals(<TestMenu>[TestMenu.subSubMenu112]));
    }, variant: TargetPlatformVariant(nonApple));

    testWidgets("disabled items don't respond to accelerators", (WidgetTester tester) async {
      await tester.pumpWidget(
        MaterialApp(
          home: Material(
            child: MenuBar(
              key: UniqueKey(),
              controller: controller,
              children: createTestMenus(
                onPressed: onPressed,
                onOpen: onOpen,
                onClose: onClose,
                accelerators: true,
              ),
            ),
          ),
        ),
      );

      await tester.sendKeyDownEvent(LogicalKeyboardKey.altLeft);
      await tester.pump();
      await tester.sendKeyEvent(LogicalKeyboardKey.keyM, character: '5');
      await tester.pump();
      await tester.sendKeyUpEvent(LogicalKeyboardKey.altLeft);
      await tester.pump();

      expect(opened, isEmpty);
      expect(closed, isEmpty);
      expect(selected, isEmpty);
      // Selecting a non-submenu item should close all the menus.
      expect(find.text(TestMenu.subMenu00.label), findsNothing);
    }, variant: TargetPlatformVariant(nonApple));

    testWidgets("Apple platforms don't react to accelerators", (WidgetTester tester) async {
      await tester.pumpWidget(
        MaterialApp(
          home: Material(
            child: MenuBar(
              key: UniqueKey(),
              controller: controller,
              children: createTestMenus(
                onPressed: onPressed,
                onOpen: onOpen,
                onClose: onClose,
                accelerators: true,
              ),
            ),
          ),
        ),
      );

      await tester.sendKeyDownEvent(LogicalKeyboardKey.altLeft);
      await tester.pump();
      await tester.sendKeyEvent(LogicalKeyboardKey.keyM, character: 'm');
      await tester.pump();
      await tester.sendKeyEvent(LogicalKeyboardKey.keyM, character: 'm');
      await tester.sendKeyUpEvent(LogicalKeyboardKey.altLeft);
      await tester.pump();

      expect(opened, isEmpty);
      expect(closed, isEmpty);
      expect(selected, isEmpty);

      // Or with the option key equivalents.
      await tester.sendKeyDownEvent(LogicalKeyboardKey.altLeft);
      await tester.pump();
      await tester.sendKeyEvent(LogicalKeyboardKey.keyM, character: 'µ');
      await tester.pump();
      await tester.sendKeyEvent(LogicalKeyboardKey.keyM, character: 'µ');
      await tester.sendKeyUpEvent(LogicalKeyboardKey.altLeft);
      await tester.pump();

      expect(opened, isEmpty);
      expect(closed, isEmpty);
      expect(selected, isEmpty);
    }, variant: const TargetPlatformVariant(apple));
  });

  group('MenuController', () {
    testWidgets('Moving a controller to a new instance works', (WidgetTester tester) async {
      await tester.pumpWidget(
        MaterialApp(
          home: Material(
            child: MenuBar(key: UniqueKey(), controller: controller, children: createTestMenus()),
          ),
        ),
      );

      // Open a menu initially.
      await tester.tap(find.text(TestMenu.mainMenu1.label));
      await tester.pump();

      await tester.tap(find.text(TestMenu.subMenu11.label));
      await tester.pump();

      // Now pump a new menu with a different UniqueKey to dispose of the opened
      // menu's node, but keep the existing controller.
      await tester.pumpWidget(
        MaterialApp(
          home: Material(
            child: MenuBar(
              key: UniqueKey(),
              controller: controller,
              children: createTestMenus(includeExtraGroups: true),
            ),
          ),
        ),
      );
      await tester.pumpAndSettle();
    });

    testWidgets('closing via controller works', (WidgetTester tester) async {
      await tester.pumpWidget(
        MaterialApp(
          home: Material(
            child: MenuBar(
              controller: controller,
              children: createTestMenus(
                onPressed: onPressed,
                onOpen: onOpen,
                onClose: onClose,
                shortcuts: <TestMenu, MenuSerializableShortcut>{
                  TestMenu.subSubMenu110: const SingleActivator(
                    LogicalKeyboardKey.keyA,
                    control: true,
                  ),
                },
              ),
            ),
          ),
        ),
      );

      // Open a menu initially.
      await tester.tap(find.text(TestMenu.mainMenu1.label));
      await tester.pump();

      await tester.tap(find.text(TestMenu.subMenu11.label));
      await tester.pump();
      expect(opened, unorderedEquals(<TestMenu>[TestMenu.mainMenu1, TestMenu.subMenu11]));
      opened.clear();
      closed.clear();

      // Close menus using the controller.
      controller.close();
      await tester.pump();

      // The menu should go away,
      expect(closed, unorderedEquals(<TestMenu>[TestMenu.mainMenu1, TestMenu.subMenu11]));
      expect(opened, isEmpty);
    });
  });

  group('MenuItemButton', () {
    testWidgets('Shortcut mnemonics are displayed', (WidgetTester tester) async {
      await tester.pumpWidget(
        MaterialApp(
          home: Material(
            child: MenuBar(
              controller: controller,
              children: createTestMenus(
                shortcuts: <TestMenu, MenuSerializableShortcut>{
                  TestMenu.subSubMenu110: const SingleActivator(
                    LogicalKeyboardKey.keyA,
                    control: true,
                  ),
                  TestMenu.subSubMenu111: const SingleActivator(
                    LogicalKeyboardKey.keyB,
                    shift: true,
                  ),
                  TestMenu.subSubMenu112: const SingleActivator(LogicalKeyboardKey.keyC, alt: true),
                  TestMenu.subSubMenu113: const SingleActivator(
                    LogicalKeyboardKey.keyD,
                    meta: true,
                  ),
                },
              ),
            ),
          ),
        ),
      );

      // Open a menu initially.
      await tester.tap(find.text(TestMenu.mainMenu1.label));
      await tester.pump();

      await tester.tap(find.text(TestMenu.subMenu11.label));
      await tester.pump();

      Text mnemonic0 = tester.widget(findMnemonic(TestMenu.subSubMenu110.label));
      Text mnemonic1 = tester.widget(findMnemonic(TestMenu.subSubMenu111.label));
      Text mnemonic2 = tester.widget(findMnemonic(TestMenu.subSubMenu112.label));
      Text mnemonic3 = tester.widget(findMnemonic(TestMenu.subSubMenu113.label));

      switch (defaultTargetPlatform) {
        case TargetPlatform.android:
        case TargetPlatform.fuchsia:
        case TargetPlatform.linux:
          expect(mnemonic0.data, equals('Ctrl+A'));
          expect(mnemonic1.data, equals('Shift+B'));
          expect(mnemonic2.data, equals('Alt+C'));
          expect(mnemonic3.data, equals('Meta+D'));
        case TargetPlatform.windows:
          expect(mnemonic0.data, equals('Ctrl+A'));
          expect(mnemonic1.data, equals('Shift+B'));
          expect(mnemonic2.data, equals('Alt+C'));
          expect(mnemonic3.data, equals('Win+D'));
        case TargetPlatform.iOS:
        case TargetPlatform.macOS:
          expect(mnemonic0.data, equals('⌃ A'));
          expect(mnemonic1.data, equals('⇧ B'));
          expect(mnemonic2.data, equals('⌥ C'));
          expect(mnemonic3.data, equals('⌘ D'));
      }

      await tester.pumpWidget(
        MaterialApp(
          home: Material(
            child: MenuBar(
              controller: controller,
              children: createTestMenus(
                includeExtraGroups: true,
                shortcuts: <TestMenu, MenuSerializableShortcut>{
                  TestMenu.subSubMenu110: const SingleActivator(LogicalKeyboardKey.arrowRight),
                  TestMenu.subSubMenu111: const SingleActivator(LogicalKeyboardKey.arrowLeft),
                  TestMenu.subSubMenu112: const SingleActivator(LogicalKeyboardKey.arrowUp),
                  TestMenu.subSubMenu113: const SingleActivator(LogicalKeyboardKey.arrowDown),
                },
              ),
            ),
          ),
        ),
      );
      await tester.pumpAndSettle();

      mnemonic0 = tester.widget(findMnemonic(TestMenu.subSubMenu110.label));
      expect(mnemonic0.data, equals('→'));
      mnemonic1 = tester.widget(findMnemonic(TestMenu.subSubMenu111.label));
      expect(mnemonic1.data, equals('←'));
      mnemonic2 = tester.widget(findMnemonic(TestMenu.subSubMenu112.label));
      expect(mnemonic2.data, equals('↑'));
      mnemonic3 = tester.widget(findMnemonic(TestMenu.subSubMenu113.label));
      expect(mnemonic3.data, equals('↓'));

      // Try some weirder ones.
      await tester.pumpWidget(
        MaterialApp(
          home: Material(
            child: MenuBar(
              controller: controller,
              children: createTestMenus(
                shortcuts: <TestMenu, MenuSerializableShortcut>{
                  TestMenu.subSubMenu110: const SingleActivator(LogicalKeyboardKey.escape),
                  TestMenu.subSubMenu111: const SingleActivator(LogicalKeyboardKey.fn),
                  TestMenu.subSubMenu112: const SingleActivator(LogicalKeyboardKey.enter),
                },
              ),
            ),
          ),
        ),
      );
      await tester.pumpAndSettle();

      mnemonic0 = tester.widget(findMnemonic(TestMenu.subSubMenu110.label));
      expect(mnemonic0.data, equals('Esc'));
      mnemonic1 = tester.widget(findMnemonic(TestMenu.subSubMenu111.label));
      expect(mnemonic1.data, equals('Fn'));
      mnemonic2 = tester.widget(findMnemonic(TestMenu.subSubMenu112.label));
      expect(mnemonic2.data, equals('↵'));
    }, variant: TargetPlatformVariant.all());

    // Regression test for https://github.com/flutter/flutter/issues/145040.
    testWidgets('CharacterActivator shortcut mnemonics include modifiers', (
      WidgetTester tester,
    ) async {
      await tester.pumpWidget(
        MaterialApp(
          home: Material(
            child: MenuBar(
              controller: controller,
              children: createTestMenus(
                shortcuts: <TestMenu, MenuSerializableShortcut>{
                  TestMenu.subSubMenu110: const CharacterActivator('A', control: true),
                  TestMenu.subSubMenu111: const CharacterActivator('B', alt: true),
                  TestMenu.subSubMenu112: const CharacterActivator('C', meta: true),
                },
              ),
            ),
          ),
        ),
      );

      // Open a menu initially.
      await tester.tap(find.text(TestMenu.mainMenu1.label));
      await tester.pump();

      await tester.tap(find.text(TestMenu.subMenu11.label));
      await tester.pump();

      final Text mnemonic0 = tester.widget(findMnemonic(TestMenu.subSubMenu110.label));
      final Text mnemonic1 = tester.widget(findMnemonic(TestMenu.subSubMenu111.label));
      final Text mnemonic2 = tester.widget(findMnemonic(TestMenu.subSubMenu112.label));

      switch (defaultTargetPlatform) {
        case TargetPlatform.android:
        case TargetPlatform.fuchsia:
        case TargetPlatform.linux:
          expect(mnemonic0.data, equals('Ctrl+A'));
          expect(mnemonic1.data, equals('Alt+B'));
          expect(mnemonic2.data, equals('Meta+C'));
        case TargetPlatform.windows:
          expect(mnemonic0.data, equals('Ctrl+A'));
          expect(mnemonic1.data, equals('Alt+B'));
          expect(mnemonic2.data, equals('Win+C'));
        case TargetPlatform.iOS:
        case TargetPlatform.macOS:
          expect(mnemonic0.data, equals('⌃ A'));
          expect(mnemonic1.data, equals('⌥ B'));
          expect(mnemonic2.data, equals('⌘ C'));
      }
    }, variant: TargetPlatformVariant.all());

    testWidgets('leadingIcon is used when set', (WidgetTester tester) async {
      await tester.pumpWidget(
        MaterialApp(
          home: Material(
            child: MenuBar(
              controller: controller,
              children: <Widget>[
                SubmenuButton(
                  menuChildren: <Widget>[
                    MenuItemButton(
                      leadingIcon: const Text('leadingIcon'),
                      child: Text(TestMenu.subMenu00.label),
                    ),
                  ],
                  child: Text(TestMenu.mainMenu0.label),
                ),
              ],
            ),
          ),
        ),
      );

      await tester.tap(find.text(TestMenu.mainMenu0.label));
      await tester.pump();

      expect(find.text('leadingIcon'), findsOneWidget);
    });

    testWidgets('autofocus is used when set and widget is enabled', (WidgetTester tester) async {
      listenForFocusChanges();

      await tester.pumpWidget(
        MaterialApp(
          home: Material(
            child: Column(
              children: <Widget>[
                MenuAnchor(
                  controller: controller,
                  menuChildren: <Widget>[
                    MenuItemButton(
                      autofocus: true,
                      // Required for clickability.
                      onPressed: () {},
                      child: Text(TestMenu.mainMenu0.label),
                    ),
                    MenuItemButton(onPressed: () {}, child: Text(TestMenu.mainMenu1.label)),
                  ],
                ),
                const Expanded(child: Placeholder()),
              ],
            ),
          ),
        ),
      );

      controller.open();
      await tester.pump();

      expect(controller.isOpen, equals(true));
      expect(focusedMenu, equals('MenuItemButton(Text("${TestMenu.mainMenu0.label}"))'));
    });

    testWidgets('trailingIcon is used when set', (WidgetTester tester) async {
      await tester.pumpWidget(
        MaterialApp(
          home: Material(
            child: MenuBar(
              controller: controller,
              children: <Widget>[
                SubmenuButton(
                  menuChildren: <Widget>[
                    MenuItemButton(
                      trailingIcon: const Text('trailingIcon'),
                      child: Text(TestMenu.subMenu00.label),
                    ),
                  ],
                  child: Text(TestMenu.mainMenu0.label),
                ),
              ],
            ),
          ),
        ),
      );

      await tester.tap(find.text(TestMenu.mainMenu0.label));
      await tester.pump();

      expect(find.text('trailingIcon'), findsOneWidget);
    });

    testWidgets('SubmenuButton uses supplied controller', (WidgetTester tester) async {
      final MenuController submenuController = MenuController();
      await tester.pumpWidget(
        MaterialApp(
          home: Material(
            child: MenuBar(
              controller: controller,
              children: <Widget>[
                SubmenuButton(
                  controller: submenuController,
                  menuChildren: <Widget>[MenuItemButton(child: Text(TestMenu.subMenu00.label))],
                  child: Text(TestMenu.mainMenu0.label),
                ),
              ],
            ),
          ),
        ),
      );

      submenuController.open();
      await tester.pump();
      expect(find.text(TestMenu.subMenu00.label), findsOneWidget);

      submenuController.close();
      await tester.pump();
      expect(find.text(TestMenu.subMenu00.label), findsNothing);

      // Now remove the controller and try to control it.
      await tester.pumpWidget(
        MaterialApp(
          home: Material(
            child: MenuBar(
              controller: controller,
              children: <Widget>[
                SubmenuButton(
                  menuChildren: <Widget>[MenuItemButton(child: Text(TestMenu.subMenu00.label))],
                  child: Text(TestMenu.mainMenu0.label),
                ),
              ],
            ),
          ),
        ),
      );

      await expectLater(() => submenuController.open(), throwsAssertionError);
      await tester.pump();
      expect(find.text(TestMenu.subMenu00.label), findsNothing);
    });

    testWidgets('diagnostics', (WidgetTester tester) async {
      final ButtonStyle style = ButtonStyle(
        shape: WidgetStateProperty.all<OutlinedBorder?>(const StadiumBorder()),
        elevation: WidgetStateProperty.all<double?>(10.0),
        backgroundColor: const MaterialStatePropertyAll<Color>(Colors.red),
      );
      final MenuStyle menuStyle = MenuStyle(
        shape: WidgetStateProperty.all<OutlinedBorder?>(const RoundedRectangleBorder()),
        elevation: WidgetStateProperty.all<double?>(20.0),
        backgroundColor: const MaterialStatePropertyAll<Color>(Colors.green),
      );
      await tester.pumpWidget(
        MaterialApp(
          home: Material(
            child: MenuBar(
              controller: controller,
              children: <Widget>[
                SubmenuButton(
                  style: style,
                  menuStyle: menuStyle,
                  menuChildren: <Widget>[
                    MenuItemButton(style: style, child: Text(TestMenu.subMenu00.label)),
                  ],
                  child: Text(TestMenu.mainMenu0.label),
                ),
              ],
            ),
          ),
        ),
      );

      await tester.tap(find.text(TestMenu.mainMenu0.label));
      await tester.pump();

      final SubmenuButton submenu = tester.widget(find.byType(SubmenuButton));
      final DiagnosticPropertiesBuilder builder = DiagnosticPropertiesBuilder();
      submenu.debugFillProperties(builder);

      final List<String> description = builder.properties
          .where((DiagnosticsNode node) => !node.isFiltered(DiagnosticLevel.info))
          .map((DiagnosticsNode node) => node.toString())
          .toList();

      expect(
        description,
        equalsIgnoringHashCodes(<String>[
          'focusNode: null',
          'menuStyle: MenuStyle#00000(backgroundColor: WidgetStatePropertyAll(MaterialColor(primary value: ${const Color(0xff4caf50)})), elevation: WidgetStatePropertyAll(20.0), shape: WidgetStatePropertyAll(RoundedRectangleBorder(BorderSide(width: 0.0, style: none), BorderRadius.zero)))',
          'alignmentOffset: null',
          'clipBehavior: hardEdge',
        ]),
      );
    });

    testWidgets('MenuItemButton respects closeOnActivate property', (WidgetTester tester) async {
      final MenuController controller = MenuController();
      await tester.pumpWidget(
        MaterialApp(
          home: Material(
            child: Center(
              child: MenuAnchor(
                controller: controller,
                menuChildren: <Widget>[
                  MenuItemButton(onPressed: () {}, child: const Text('Button 1')),
                ],
                builder: (BuildContext context, MenuController controller, Widget? child) {
                  return FilledButton(
                    onPressed: () {
                      controller.open();
                    },
                    child: const Text('Tap me'),
                  );
                },
              ),
            ),
          ),
        ),
      );

      await tester.tap(find.text('Tap me'));
      await tester.pump();
      expect(find.byType(MenuItemButton), findsNWidgets(1));

      // Taps the MenuItemButton which should close the menu.
      await tester.tap(find.text('Button 1'));
      await tester.pump();
      expect(find.byType(MenuItemButton), findsNWidgets(0));

      await tester.pumpAndSettle();

      await tester.pumpWidget(
        MaterialApp(
          home: Material(
            child: Center(
              child: MenuAnchor(
                controller: controller,
                menuChildren: <Widget>[
                  MenuItemButton(
                    closeOnActivate: false,
                    onPressed: () {},
                    child: const Text('Button 1'),
                  ),
                ],
                builder: (BuildContext context, MenuController controller, Widget? child) {
                  return FilledButton(
                    onPressed: () {
                      controller.open();
                    },
                    child: const Text('Tap me'),
                  );
                },
              ),
            ),
          ),
        ),
      );

      await tester.tap(find.text('Tap me'));
      await tester.pump();
      expect(find.byType(MenuItemButton), findsNWidgets(1));

      // Taps the MenuItemButton which shouldn't close the menu.
      await tester.tap(find.text('Button 1'));
      await tester.pump();
      expect(find.byType(MenuItemButton), findsNWidgets(1));
    });

    // This is a regression test for https://github.com/flutter/flutter/issues/129439.
    testWidgets('MenuItemButton does not overflow when child is long', (WidgetTester tester) async {
      await tester.pumpWidget(
        MaterialApp(
          home: Scaffold(
            body: SizedBox(
              width: 200,
              child: MenuItemButton(
                overflowAxis: Axis.vertical,
                onPressed: () {},
                child: const Text('MenuItem Button does not overflow when child is long'),
              ),
            ),
          ),
        ),
      );

      // No exception should be thrown.
      expect(tester.takeException(), isNull);
    });

    testWidgets('MenuItemButton layout is updated by overflowAxis', (WidgetTester tester) async {
      Widget buildMenuButton({required Axis overflowAxis, bool constrainedLayout = false}) {
        return MaterialApp(
          home: Scaffold(
            body: SizedBox(
              width: constrainedLayout ? 200 : null,
              child: MenuItemButton(
                overflowAxis: overflowAxis,
                onPressed: () {},
                child: const Text('This is a very long text that will wrap to the multiple lines.'),
              ),
            ),
          ),
        );
      }

      // Test a long MenuItemButton in an unconstrained layout with vertical overflow axis.
      await tester.pumpWidget(buildMenuButton(overflowAxis: Axis.vertical));
      expect(tester.getSize(find.byType(MenuItemButton)), const Size(800.0, 48.0));

      // Test a long MenuItemButton in an unconstrained layout with horizontal overflow axis.
      await tester.pumpWidget(buildMenuButton(overflowAxis: Axis.horizontal));
      expect(tester.getSize(find.byType(MenuItemButton)), const Size(800.0, 48.0));

      // Test a long MenuItemButton in a constrained layout with vertical overflow axis.
      await tester.pumpWidget(
        buildMenuButton(overflowAxis: Axis.vertical, constrainedLayout: true),
      );
      expect(tester.getSize(find.byType(MenuItemButton)), const Size(200.0, 120.0));

      // Test a long MenuItemButton in a constrained layout with horizontal overflow axis.
      await tester.pumpWidget(
        buildMenuButton(overflowAxis: Axis.horizontal, constrainedLayout: true),
      );
      expect(tester.getSize(find.byType(MenuItemButton)), const Size(200.0, 48.0));
      // This should throw an error.
      final AssertionError exception = tester.takeException() as AssertionError;
      expect(exception, isAssertionError);
    });

    testWidgets('MenuItemButton.styleFrom overlayColor overrides default overlay color', (
      WidgetTester tester,
    ) async {
      const Color overlayColor = Color(0xffff0000);
      await tester.pumpWidget(
        MaterialApp(
          home: Scaffold(
            body: MenuItemButton(
              style: MenuItemButton.styleFrom(overlayColor: overlayColor),
              onPressed: () {},
              child: const Text('MenuItem'),
            ),
          ),
        ),
      );

      // Hovered.
      final Offset center = tester.getCenter(find.byType(MenuItemButton));
      final TestGesture gesture = await tester.createGesture(kind: PointerDeviceKind.mouse);
      await gesture.addPointer();
      await gesture.moveTo(center);
      await tester.pumpAndSettle();
      expect(getOverlayColor(tester), paints..rect(color: overlayColor.withOpacity(0.08)));

      // Highlighted (pressed).
      await gesture.down(center);
      await tester.pumpAndSettle();
      expect(
        getOverlayColor(tester),
        paints
          ..rect(color: overlayColor.withOpacity(0.08))
          ..rect(color: overlayColor.withOpacity(0.08))
          ..rect(color: overlayColor.withOpacity(0.1)),
      );
    });

    // Regression test for https://github.com/flutter/flutter/issues/147479.
    testWidgets('MenuItemButton can build when its child is null', (WidgetTester tester) async {
      await tester.pumpWidget(
        const MaterialApp(
          home: Scaffold(body: SizedBox(width: 200, child: MenuItemButton())),
        ),
      );

      expect(tester.takeException(), isNull);
    });
  });

  group('Layout', () {
    List<Rect> collectMenuItemRects() {
      final List<Rect> menuRects = <Rect>[];
      final List<Element> candidates = find.byType(SubmenuButton).evaluate().toList();
      for (final Element candidate in candidates) {
        final RenderBox box = candidate.renderObject! as RenderBox;
        final Offset topLeft = box.localToGlobal(box.size.topLeft(Offset.zero));
        final Offset bottomRight = box.localToGlobal(box.size.bottomRight(Offset.zero));
        menuRects.add(Rect.fromPoints(topLeft, bottomRight));
      }
      return menuRects;
    }

    List<Rect> collectSubmenuRects() {
      final List<Rect> menuRects = <Rect>[];
      final List<Element> candidates = findMenuPanels().evaluate().toList();
      for (final Element candidate in candidates) {
        final RenderBox box = candidate.renderObject! as RenderBox;
        final Offset topLeft = box.localToGlobal(box.size.topLeft(Offset.zero));
        final Offset bottomRight = box.localToGlobal(box.size.bottomRight(Offset.zero));
        menuRects.add(Rect.fromPoints(topLeft, bottomRight));
      }
      return menuRects;
    }

    testWidgets('unconstrained menus show up in the right place in LTR', (
      WidgetTester tester,
    ) async {
      await changeSurfaceSize(tester, const Size(800, 600));
      await tester.pumpWidget(
        MaterialApp(
          theme: ThemeData(useMaterial3: false),
          home: Material(
            child: Column(
              children: <Widget>[
                Row(
                  children: <Widget>[
                    Expanded(
                      child: MenuBar(children: createTestMenus(onPressed: onPressed)),
                    ),
                  ],
                ),
                const Expanded(child: Placeholder()),
              ],
            ),
          ),
        ),
      );
      await tester.pump();

      await tester.tap(find.text(TestMenu.mainMenu1.label));
      await tester.pump();
      await tester.tap(find.text(TestMenu.subMenu11.label));
      await tester.pump();

      expect(find.byType(MenuItemButton), findsNWidgets(6));
      expect(find.byType(SubmenuButton), findsNWidgets(5));
      expect(
        collectMenuItemRects(),
        equals(const <Rect>[
          Rect.fromLTRB(4.0, 0.0, 112.0, 48.0),
          Rect.fromLTRB(112.0, 0.0, 220.0, 48.0),
          Rect.fromLTRB(112.0, 104.0, 326.0, 152.0),
          Rect.fromLTRB(220.0, 0.0, 328.0, 48.0),
          Rect.fromLTRB(328.0, 0.0, 506.0, 48.0),
        ]),
      );
    });

    testWidgets('unconstrained menus show up in the right place in RTL', (
      WidgetTester tester,
    ) async {
      await changeSurfaceSize(tester, const Size(800, 600));
      await tester.pumpWidget(
        MaterialApp(
          theme: ThemeData(useMaterial3: false),
          home: Directionality(
            textDirection: TextDirection.rtl,
            child: Material(
              child: Column(
                children: <Widget>[
                  Row(
                    children: <Widget>[
                      Expanded(
                        child: MenuBar(children: createTestMenus(onPressed: onPressed)),
                      ),
                    ],
                  ),
                  const Expanded(child: Placeholder()),
                ],
              ),
            ),
          ),
        ),
      );
      await tester.pump();

      await tester.tap(find.text(TestMenu.mainMenu1.label));
      await tester.pump();
      await tester.tap(find.text(TestMenu.subMenu11.label));
      await tester.pump();

      expect(find.byType(MenuItemButton), findsNWidgets(6));
      expect(find.byType(SubmenuButton), findsNWidgets(5));
      expect(
        collectMenuItemRects(),
        equals(const <Rect>[
          Rect.fromLTRB(688.0, 0.0, 796.0, 48.0),
          Rect.fromLTRB(580.0, 0.0, 688.0, 48.0),
          Rect.fromLTRB(474.0, 104.0, 688.0, 152.0),
          Rect.fromLTRB(472.0, 0.0, 580.0, 48.0),
          Rect.fromLTRB(294.0, 0.0, 472.0, 48.0),
        ]),
      );
    });

    testWidgets('constrained menus show up in the right place in LTR', (WidgetTester tester) async {
      await changeSurfaceSize(tester, const Size(300, 300));
      await tester.pumpWidget(
        MaterialApp(
          theme: ThemeData(useMaterial3: false),
          home: Builder(
            builder: (BuildContext context) {
              return Directionality(
                textDirection: TextDirection.ltr,
                child: Material(
                  child: Column(
                    children: <Widget>[
                      MenuBar(children: createTestMenus(onPressed: onPressed)),
                      const Expanded(child: Placeholder()),
                    ],
                  ),
                ),
              );
            },
          ),
        ),
      );
      await tester.pump();

      await tester.tap(find.text(TestMenu.mainMenu1.label));
      await tester.pump();
      await tester.tap(find.text(TestMenu.subMenu11.label));
      await tester.pump();

      expect(find.byType(MenuItemButton), findsNWidgets(6));
      expect(find.byType(SubmenuButton), findsNWidgets(5));
      expect(
        collectMenuItemRects(),
        equals(const <Rect>[
          Rect.fromLTRB(4.0, 0.0, 112.0, 48.0),
          Rect.fromLTRB(112.0, 0.0, 220.0, 48.0),
          Rect.fromLTRB(86.0, 104.0, 300.0, 152.0),
          Rect.fromLTRB(220.0, 0.0, 328.0, 48.0),
          Rect.fromLTRB(328.0, 0.0, 506.0, 48.0),
        ]),
      );
    });

    testWidgets('tapping MenuItemButton with null focus node', (WidgetTester tester) async {
      FocusNode? buttonFocusNode = FocusNode();

      // Build our app and trigger a frame.
      await tester.pumpWidget(
        MaterialApp(
          home: StatefulBuilder(
            builder: (BuildContext context, StateSetter setState) {
              return MenuAnchor(
                menuChildren: <Widget>[
                  MenuItemButton(
                    focusNode: buttonFocusNode,
                    closeOnActivate: false,
                    child: const Text('Set focus to null'),
                    onPressed: () {
                      setState(() {
                        buttonFocusNode?.dispose();
                        buttonFocusNode = null;
                      });
                    },
                  ),
                ],
                builder: (BuildContext context, MenuController controller, Widget? child) {
                  return TextButton(
                    onPressed: () {
                      if (controller.isOpen) {
                        controller.close();
                      } else {
                        controller.open();
                      }
                    },
                    child: const Text('OPEN MENU'),
                  );
                },
              );
            },
          ),
        ),
      );

      await tester.tap(find.text('OPEN MENU'));
      await tester.pump();

      expect(find.text('Set focus to null'), findsOneWidget);

      await tester.tap(find.text('Set focus to null'));
      await tester.pumpAndSettle();

      expect(tester.takeException(), isNull);
    });

    testWidgets('constrained menus show up in the right place in RTL', (WidgetTester tester) async {
      await changeSurfaceSize(tester, const Size(300, 300));
      await tester.pumpWidget(
        MaterialApp(
          theme: ThemeData(useMaterial3: false),
          home: Builder(
            builder: (BuildContext context) {
              return Directionality(
                textDirection: TextDirection.rtl,
                child: Material(
                  child: Column(
                    children: <Widget>[
                      MenuBar(children: createTestMenus(onPressed: onPressed)),
                      const Expanded(child: Placeholder()),
                    ],
                  ),
                ),
              );
            },
          ),
        ),
      );
      await tester.pump();
      await tester.tap(find.text(TestMenu.mainMenu1.label));
      await tester.pump();
      await tester.tap(find.text(TestMenu.subMenu11.label));
      await tester.pump();

      expect(find.byType(MenuItemButton), findsNWidgets(6));
      expect(find.byType(SubmenuButton), findsNWidgets(5));
      expect(
        collectMenuItemRects(),
        equals(const <Rect>[
          Rect.fromLTRB(188.0, 0.0, 296.0, 48.0),
          Rect.fromLTRB(80.0, 0.0, 188.0, 48.0),
          Rect.fromLTRB(0.0, 104.0, 214.0, 152.0),
          Rect.fromLTRB(-28.0, 0.0, 80.0, 48.0),
          Rect.fromLTRB(-206.0, 0.0, -28.0, 48.0),
        ]),
      );
    });

    testWidgets('constrained menus show up in the right place with offset in LTR', (
      WidgetTester tester,
    ) async {
      await changeSurfaceSize(tester, const Size(800, 600));
      await tester.pumpWidget(
        MaterialApp(
          theme: ThemeData(useMaterial3: false),
          home: Builder(
            builder: (BuildContext context) {
              return Directionality(
                textDirection: TextDirection.ltr,
                child: Align(
                  alignment: Alignment.topLeft,
                  child: MenuAnchor(
                    menuChildren: const <Widget>[
                      SubmenuButton(
                        alignmentOffset: Offset(10, 0),
                        menuChildren: <Widget>[
                          SubmenuButton(
                            menuChildren: <Widget>[
                              SubmenuButton(
                                alignmentOffset: Offset(10, 0),
                                menuChildren: <Widget>[
                                  SubmenuButton(
                                    menuChildren: <Widget>[],
                                    child: Text('SubMenuButton4'),
                                  ),
                                ],
                                child: Text('SubMenuButton3'),
                              ),
                            ],
                            child: Text('SubMenuButton2'),
                          ),
                        ],
                        child: Text('SubMenuButton1'),
                      ),
                    ],
                    builder: (BuildContext context, MenuController controller, Widget? child) {
                      return FilledButton(
                        onPressed: () {
                          if (controller.isOpen) {
                            controller.close();
                          } else {
                            controller.open();
                          }
                        },
                        child: const Text('Tap me'),
                      );
                    },
                  ),
                ),
              );
            },
          ),
        ),
      );
      await tester.pump();

      await tester.tap(find.text('Tap me'));
      await tester.pump();
      await tester.tap(find.text('SubMenuButton1'));
      await tester.pump();
      await tester.tap(find.text('SubMenuButton2'));
      await tester.pump();
      await tester.tap(find.text('SubMenuButton3'));
      await tester.pump();

      expect(find.byType(SubmenuButton), findsNWidgets(4));
      expect(
        collectSubmenuRects(),
        equals(const <Rect>[
          Rect.fromLTRB(0.0, 48.0, 256.0, 112.0),
          Rect.fromLTRB(266.0, 48.0, 522.0, 112.0),
          Rect.fromLTRB(522.0, 48.0, 778.0, 112.0),
          Rect.fromLTRB(256.0, 48.0, 512.0, 112.0),
        ]),
      );
    });

    testWidgets('constrained menus show up in the right place with offset in RTL', (
      WidgetTester tester,
    ) async {
      await changeSurfaceSize(tester, const Size(800, 600));
      await tester.pumpWidget(
        MaterialApp(
          theme: ThemeData(useMaterial3: false),
          home: Builder(
            builder: (BuildContext context) {
              return Directionality(
                textDirection: TextDirection.rtl,
                child: Align(
                  alignment: Alignment.topRight,
                  child: MenuAnchor(
                    menuChildren: const <Widget>[
                      SubmenuButton(
                        alignmentOffset: Offset(10, 0),
                        menuChildren: <Widget>[
                          SubmenuButton(
                            menuChildren: <Widget>[
                              SubmenuButton(
                                alignmentOffset: Offset(10, 0),
                                menuChildren: <Widget>[
                                  SubmenuButton(
                                    menuChildren: <Widget>[],
                                    child: Text('SubMenuButton4'),
                                  ),
                                ],
                                child: Text('SubMenuButton3'),
                              ),
                            ],
                            child: Text('SubMenuButton2'),
                          ),
                        ],
                        child: Text('SubMenuButton1'),
                      ),
                    ],
                    builder: (BuildContext context, MenuController controller, Widget? child) {
                      return FilledButton(
                        onPressed: () {
                          if (controller.isOpen) {
                            controller.close();
                          } else {
                            controller.open();
                          }
                        },
                        child: const Text('Tap me'),
                      );
                    },
                  ),
                ),
              );
            },
          ),
        ),
      );
      await tester.pump();

      await tester.tap(find.text('Tap me'));
      await tester.pump();
      await tester.tap(find.text('SubMenuButton1'));
      await tester.pump();
      await tester.tap(find.text('SubMenuButton2'));
      await tester.pump();
      await tester.tap(find.text('SubMenuButton3'));
      await tester.pump();

      expect(find.byType(SubmenuButton), findsNWidgets(4));
      expect(
        collectSubmenuRects(),
        equals(const <Rect>[
          Rect.fromLTRB(544.0, 48.0, 800.0, 112.0),
          Rect.fromLTRB(278.0, 48.0, 534.0, 112.0),
          Rect.fromLTRB(22.0, 48.0, 278.0, 112.0),
          Rect.fromLTRB(288.0, 48.0, 544.0, 112.0),
        ]),
      );
    });

    testWidgets('vertically constrained menus are positioned above the anchor by default', (
      WidgetTester tester,
    ) async {
      await changeSurfaceSize(tester, const Size(800, 600));
      await tester.pumpWidget(
        MaterialApp(
          theme: ThemeData(useMaterial3: false),
          home: Builder(
            builder: (BuildContext context) {
              return Directionality(
                textDirection: TextDirection.ltr,
                child: Align(
                  alignment: Alignment.bottomLeft,
                  child: MenuAnchor(
                    menuChildren: const <Widget>[MenuItemButton(child: Text('Button1'))],
                    builder: (BuildContext context, MenuController controller, Widget? child) {
                      return FilledButton(
                        onPressed: () {
                          if (controller.isOpen) {
                            controller.close();
                          } else {
                            controller.open();
                          }
                        },
                        child: const Text('Tap me'),
                      );
                    },
                  ),
                ),
              );
            },
          ),
        ),
      );

      await tester.pump();
      await tester.tap(find.text('Tap me'));
      await tester.pump();

      expect(find.byType(MenuItemButton), findsNWidgets(1));
      // Test the default offset (0, 0) vertical position.
      expect(collectSubmenuRects(), equals(const <Rect>[Rect.fromLTRB(0.0, 488.0, 122.0, 552.0)]));
    });

    testWidgets(
      'vertically constrained menus are positioned above the anchor with the provided offset',
      (WidgetTester tester) async {
        await changeSurfaceSize(tester, const Size(800, 600));
        await tester.pumpWidget(
          MaterialApp(
            theme: ThemeData(useMaterial3: false),
            home: Builder(
              builder: (BuildContext context) {
                return Directionality(
                  textDirection: TextDirection.ltr,
                  child: Align(
                    alignment: Alignment.bottomLeft,
                    child: MenuAnchor(
                      alignmentOffset: const Offset(0, 50),
                      menuChildren: const <Widget>[MenuItemButton(child: Text('Button1'))],
                      builder: (BuildContext context, MenuController controller, Widget? child) {
                        return FilledButton(
                          onPressed: () {
                            if (controller.isOpen) {
                              controller.close();
                            } else {
                              controller.open();
                            }
                          },
                          child: const Text('Tap me'),
                        );
                      },
                    ),
                  ),
                );
              },
            ),
          ),
        );

        await tester.pump();
        await tester.tap(find.text('Tap me'));
        await tester.pump();

        expect(find.byType(MenuItemButton), findsNWidgets(1));
        // Test the offset (0, 50) vertical position.
        expect(
          collectSubmenuRects(),
          equals(const <Rect>[Rect.fromLTRB(0.0, 438.0, 122.0, 502.0)]),
        );
      },
    );

    Future<void> buildDensityPaddingApp(
      WidgetTester tester, {
      required TextDirection textDirection,
      VisualDensity visualDensity = VisualDensity.standard,
      EdgeInsetsGeometry? menuPadding,
    }) async {
      await tester.pumpWidget(
        MaterialApp(
          theme: ThemeData.light(useMaterial3: false).copyWith(visualDensity: visualDensity),
          home: Directionality(
            textDirection: textDirection,
            child: Material(
              child: Column(
                children: <Widget>[
                  MenuBar(
                    style: menuPadding != null
                        ? MenuStyle(
                            padding: MaterialStatePropertyAll<EdgeInsetsGeometry>(menuPadding),
                          )
                        : null,
                    children: createTestMenus(onPressed: onPressed),
                  ),
                  const Expanded(child: Placeholder()),
                ],
              ),
            ),
          ),
        ),
      );
      await tester.pump();
      await tester.tap(find.text(TestMenu.mainMenu1.label));
      await tester.pump();
      await tester.tap(find.text(TestMenu.subMenu11.label));
      await tester.pump();
    }

    testWidgets('submenus account for density in LTR', (WidgetTester tester) async {
      await buildDensityPaddingApp(tester, textDirection: TextDirection.ltr);
      expect(
        collectSubmenuRects(),
        equals(const <Rect>[
          Rect.fromLTRB(145.0, 0.0, 655.0, 48.0),
          Rect.fromLTRB(257.0, 48.0, 471.0, 208.0),
          Rect.fromLTRB(471.0, 96.0, 719.0, 304.0),
        ]),
      );
    });

    testWidgets('submenus account for menu density in RTL', (WidgetTester tester) async {
      await buildDensityPaddingApp(tester, textDirection: TextDirection.rtl);
      expect(
        collectSubmenuRects(),
        equals(const <Rect>[
          Rect.fromLTRB(145.0, 0.0, 655.0, 48.0),
          Rect.fromLTRB(329.0, 48.0, 543.0, 208.0),
          Rect.fromLTRB(81.0, 96.0, 329.0, 304.0),
        ]),
      );
    });

    testWidgets('submenus account for compact menu density in LTR', (WidgetTester tester) async {
      await buildDensityPaddingApp(
        tester,
        visualDensity: VisualDensity.compact,
        textDirection: TextDirection.ltr,
      );
      expect(
        collectSubmenuRects(),
        equals(const <Rect>[
          Rect.fromLTRB(161.0, 0.0, 639.0, 40.0),
          Rect.fromLTRB(265.0, 40.0, 467.0, 176.0),
          Rect.fromLTRB(467.0, 80.0, 707.0, 256.0),
        ]),
      );
    });

    testWidgets('submenus account for compact menu density in RTL', (WidgetTester tester) async {
      await buildDensityPaddingApp(
        tester,
        visualDensity: VisualDensity.compact,
        textDirection: TextDirection.rtl,
      );
      expect(
        collectSubmenuRects(),
        equals(const <Rect>[
          Rect.fromLTRB(161.0, 0.0, 639.0, 40.0),
          Rect.fromLTRB(333.0, 40.0, 535.0, 176.0),
          Rect.fromLTRB(93.0, 80.0, 333.0, 256.0),
        ]),
      );
    });

    testWidgets('submenus account for padding in LTR', (WidgetTester tester) async {
      await buildDensityPaddingApp(
        tester,
        menuPadding: const EdgeInsetsDirectional.only(start: 10, end: 11, top: 12, bottom: 13),
        textDirection: TextDirection.ltr,
      );
      expect(
        collectSubmenuRects(),
        equals(const <Rect>[
          Rect.fromLTRB(138.5, 0.0, 661.5, 73.0),
          Rect.fromLTRB(256.5, 60.0, 470.5, 220.0),
          Rect.fromLTRB(470.5, 108.0, 718.5, 316.0),
        ]),
      );
    });

    testWidgets('submenus account for padding in RTL', (WidgetTester tester) async {
      await buildDensityPaddingApp(
        tester,
        menuPadding: const EdgeInsetsDirectional.only(start: 10, end: 11, top: 12, bottom: 13),
        textDirection: TextDirection.rtl,
      );
      expect(
        collectSubmenuRects(),
        equals(const <Rect>[
          Rect.fromLTRB(138.5, 0.0, 661.5, 73.0),
          Rect.fromLTRB(329.5, 60.0, 543.5, 220.0),
          Rect.fromLTRB(81.5, 108.0, 329.5, 316.0),
        ]),
      );
    });

    testWidgets('Menu follows content position when a LayerLink is provided', (
      WidgetTester tester,
    ) async {
      final MenuController controller = MenuController();
      final UniqueKey contentKey = UniqueKey();

      Widget boilerplate(double bottomInsets) {
        return MaterialApp(
          home: MediaQuery(
            data: MediaQueryData(viewInsets: EdgeInsets.only(bottom: bottomInsets)),
            child: Scaffold(
              body: Center(
                child: MenuAnchor(
                  controller: controller,
                  layerLink: LayerLink(),
                  menuChildren: <Widget>[
                    MenuItemButton(onPressed: () {}, child: const Text('Button 1')),
                  ],
                  builder: (BuildContext context, MenuController controller, Widget? child) {
                    return SizedBox(key: contentKey, width: 100, height: 100);
                  },
                ),
              ),
            ),
          ),
        );
      }

      // Build once without bottom insets and open the menu.
      await tester.pumpWidget(boilerplate(0.0));
      controller.open();
      await tester.pump();

      // Menu vertical position is just under the content.
      expect(tester.getRect(findMenuPanels()).top, tester.getRect(find.byKey(contentKey)).bottom);

      // Simulate the keyboard opening resizing the view.
      await tester.pumpWidget(boilerplate(100.0));
      await tester.pump();

      // Menu vertical position is just under the content.
      expect(tester.getRect(findMenuPanels()).top, tester.getRect(find.byKey(contentKey)).bottom);
    });

    testWidgets(
      'Menu is correctly offset when a LayerLink is provided and alignmentOffset is set',
      (WidgetTester tester) async {
        final MenuController controller = MenuController();
        final UniqueKey contentKey = UniqueKey();
        const double horizontalOffset = 16.0;
        const double verticalOffset = 20.0;

        await tester.pumpWidget(
          MaterialApp(
            home: Scaffold(
              body: Center(
                child: MenuAnchor(
                  controller: controller,
                  layerLink: LayerLink(),
                  alignmentOffset: const Offset(horizontalOffset, verticalOffset),
                  menuChildren: <Widget>[
                    MenuItemButton(onPressed: () {}, child: const Text('Button 1')),
                  ],
                  builder: (BuildContext context, MenuController controller, Widget? child) {
                    return SizedBox(key: contentKey, width: 100, height: 100);
                  },
                ),
              ),
            ),
          ),
        );

        controller.open();
        await tester.pump();

        expect(
          tester.getRect(findMenuPanels()).top,
          tester.getRect(find.byKey(contentKey)).bottom + verticalOffset,
        );
        expect(
          tester.getRect(findMenuPanels()).left,
          tester.getRect(find.byKey(contentKey)).left + horizontalOffset,
        );
      },
    );

    // Regression test for https://github.com/flutter/flutter/issues/171608
    testWidgets('Menu vertical padding should not be reduced with compact visual density', (
      WidgetTester tester,
    ) async {
      // Helper function to get menu padding by measuring first/last items.
      (double, double) getMenuPadding() {
        // Find any menu items that are available.
        final Finder menuItems = find.byType(SubmenuButton);
        if (menuItems.evaluate().length < 2) {
          return (0.0, 0.0);
        }

        final Rect firstItem = tester.getRect(menuItems.first);
        final Rect lastItem = tester.getRect(menuItems.last);
        final Rect menuPanel = tester.getRect(find.byType(Material).last);

        final double topPadding = firstItem.top - menuPanel.top;
        final double bottomPadding = menuPanel.bottom - lastItem.bottom;
        return (topPadding, bottomPadding);
      }

      Future<void> buildSimpleMenuAnchor(
        TextDirection textDirection, {
        VisualDensity visualDensity = VisualDensity.standard,
      }) async {
        await tester.pumpWidget(
          MaterialApp(
            theme: ThemeData(visualDensity: visualDensity),
            home: Directionality(
              textDirection: textDirection,
              child: Scaffold(
                body: MenuAnchor(
                  style: const MenuStyle(
                    padding: WidgetStatePropertyAll<EdgeInsets>(
                      EdgeInsets.symmetric(vertical: 12, horizontal: 4),
                    ),
                  ),
                  menuChildren: const <Widget>[
                    DecoratedBox(
                      decoration: BoxDecoration(color: Colors.blue),
                      child: Text('Text 1'),
                    ),
                    DecoratedBox(
                      decoration: BoxDecoration(color: Colors.blue),
                      child: Text('Text 2'),
                    ),
                  ],
                  builder: (BuildContext context, MenuController controller, Widget? child) {
                    return TextButton(
                      onPressed: () {
                        if (controller.isOpen) {
                          controller.close();
                        } else {
                          controller.open();
                        }
                      },
                      child: const Text('OPEN MENU'),
                    );
                  },
                ),
              ),
            ),
          ),
        );

        await tester.tap(find.text('OPEN MENU'));
        await tester.pump();
      }

      // Pump widget with standard visual density.
      await buildSimpleMenuAnchor(TextDirection.ltr);

      final (double topStandard, double bottomStandard) = getMenuPadding();

      // Pump widget with compact visual density.
      await buildSimpleMenuAnchor(TextDirection.ltr, visualDensity: VisualDensity.compact);

      final (double topCompact, double bottomCompact) = getMenuPadding();

      // Compare standard vs compact padding.
      expect(
        topCompact,
        equals(topStandard),
        reason:
            'Compact visual density should not change top padding. '
            'Standard: $topStandard, Compact: $topCompact',
      );

      expect(
        bottomCompact,
        equals(bottomStandard),
        reason:
            'Compact visual density should not change bottom padding. '
            'Standard: $bottomStandard, Compact: $bottomCompact',
      );
    });

    group('LocalizedShortcutLabeler', () {
      testWidgets('getShortcutLabel returns the right labels', (WidgetTester tester) async {
        String expectedMeta;
        String expectedCtrl;
        String expectedAlt;
        String expectedSeparator;
        String expectedShift;
        switch (defaultTargetPlatform) {
          case TargetPlatform.android:
          case TargetPlatform.fuchsia:
          case TargetPlatform.linux:
          case TargetPlatform.windows:
            expectedCtrl = 'Ctrl';
            expectedMeta = defaultTargetPlatform == TargetPlatform.windows ? 'Win' : 'Meta';
            expectedAlt = 'Alt';
            expectedShift = 'Shift';
            expectedSeparator = '+';
          case TargetPlatform.iOS:
          case TargetPlatform.macOS:
            expectedCtrl = '⌃';
            expectedMeta = '⌘';
            expectedAlt = '⌥';
            expectedShift = '⇧';
            expectedSeparator = ' ';
        }

        const SingleActivator allModifiers = SingleActivator(
          LogicalKeyboardKey.keyA,
          control: true,
          meta: true,
          shift: true,
          alt: true,
        );
        late String allExpected;
        switch (defaultTargetPlatform) {
          case TargetPlatform.android:
          case TargetPlatform.fuchsia:
          case TargetPlatform.linux:
          case TargetPlatform.windows:
            allExpected = <String>[
              expectedAlt,
              expectedCtrl,
              expectedMeta,
              expectedShift,
              'A',
            ].join(expectedSeparator);
          case TargetPlatform.iOS:
          case TargetPlatform.macOS:
            allExpected = <String>[
              expectedCtrl,
              expectedAlt,
              expectedShift,
              expectedMeta,
              'A',
            ].join(expectedSeparator);
        }
        const CharacterActivator charShortcuts = CharacterActivator('ñ');
        const String charExpected = 'ñ';
        await tester.pumpWidget(
          MaterialApp(
            home: Material(
              child: MenuBar(
                controller: controller,
                children: <Widget>[
                  SubmenuButton(
                    menuChildren: <Widget>[
                      MenuItemButton(shortcut: allModifiers, child: Text(TestMenu.subMenu10.label)),
                      MenuItemButton(
                        shortcut: charShortcuts,
                        child: Text(TestMenu.subMenu11.label),
                      ),
                    ],
                    child: Text(TestMenu.mainMenu0.label),
                  ),
                ],
              ),
            ),
          ),
        );
        await tester.tap(find.text(TestMenu.mainMenu0.label));
        await tester.pump();

        expect(find.text(allExpected), findsOneWidget);
        expect(find.text(charExpected), findsOneWidget);
      }, variant: TargetPlatformVariant.all());
    });

    group('CheckboxMenuButton', () {
      testWidgets('tapping toggles checkbox', (WidgetTester tester) async {
        bool? checkBoxValue;
        await tester.pumpWidget(
          MaterialApp(
            home: StatefulBuilder(
              builder: (BuildContext context, StateSetter setState) {
                return MenuBar(
                  children: <Widget>[
                    SubmenuButton(
                      menuChildren: <Widget>[
                        CheckboxMenuButton(
                          value: checkBoxValue,
                          onChanged: (bool? value) {
                            setState(() {
                              checkBoxValue = value;
                            });
                          },
                          tristate: true,
                          child: const Text('checkbox'),
                        ),
                      ],
                      child: const Text('submenu'),
                    ),
                  ],
                );
              },
            ),
          ),
        );

        await tester.tap(find.byType(SubmenuButton));
        await tester.pump();

        expect(tester.widget<CheckboxMenuButton>(find.byType(CheckboxMenuButton)).value, null);

        await tester.tap(find.byType(CheckboxMenuButton));
        await tester.pumpAndSettle();
        expect(checkBoxValue, false);

        await tester.tap(find.byType(SubmenuButton));
        await tester.pump();
        await tester.tap(find.byType(CheckboxMenuButton));
        await tester.pumpAndSettle();
        expect(checkBoxValue, true);

        await tester.tap(find.byType(SubmenuButton));
        await tester.pump();
        await tester.tap(find.byType(CheckboxMenuButton));
        await tester.pumpAndSettle();
        expect(checkBoxValue, null);
      });
    });

    group('RadioMenuButton', () {
      testWidgets('tapping toggles radio button', (WidgetTester tester) async {
        int? radioValue;
        await tester.pumpWidget(
          MaterialApp(
            home: StatefulBuilder(
              builder: (BuildContext context, StateSetter setState) {
                return MenuBar(
                  children: <Widget>[
                    SubmenuButton(
                      menuChildren: <Widget>[
                        RadioMenuButton<int>(
                          value: 0,
                          groupValue: radioValue,
                          onChanged: (int? value) {
                            setState(() {
                              radioValue = value;
                            });
                          },
                          toggleable: true,
                          child: const Text('radio 0'),
                        ),
                        RadioMenuButton<int>(
                          value: 1,
                          groupValue: radioValue,
                          onChanged: (int? value) {
                            setState(() {
                              radioValue = value;
                            });
                          },
                          toggleable: true,
                          child: const Text('radio 1'),
                        ),
                      ],
                      child: const Text('submenu'),
                    ),
                  ],
                );
              },
            ),
          ),
        );

        await tester.tap(find.byType(SubmenuButton));
        await tester.pump();

        expect(
          tester.widget<RadioMenuButton<int>>(find.byType(RadioMenuButton<int>).first).groupValue,
          null,
        );

        await tester.tap(find.byType(RadioMenuButton<int>).first);
        await tester.pumpAndSettle();
        expect(radioValue, 0);

        await tester.tap(find.byType(SubmenuButton));
        await tester.pump();
        await tester.tap(find.byType(RadioMenuButton<int>).first);
        await tester.pumpAndSettle();
        expect(radioValue, null);

        await tester.tap(find.byType(SubmenuButton));
        await tester.pump();
        await tester.tap(find.byType(RadioMenuButton<int>).last);
        await tester.pumpAndSettle();
        expect(radioValue, 1);
      });
    });

    group('Semantics', () {
      testWidgets('MenuItemButton is not a semantic button', (WidgetTester tester) async {
        final SemanticsTester semantics = SemanticsTester(tester);
        await tester.pumpWidget(
          Directionality(
            textDirection: TextDirection.ltr,
            child: Center(
              child: MenuItemButton(
                style: MenuItemButton.styleFrom(fixedSize: const Size(88.0, 36.0)),
                onPressed: () {},
                child: const Text('ABC'),
              ),
            ),
          ),
        );

        // The flags should not have SemanticsFlag.isButton.
        expect(
          semantics,
          hasSemantics(
            TestSemantics.root(
              children: <TestSemantics>[
                TestSemantics.rootChild(
                  actions: <SemanticsAction>[SemanticsAction.tap, SemanticsAction.focus],
                  label: 'ABC',
                  rect: const Rect.fromLTRB(0.0, 0.0, 88.0, 48.0),
                  transform: Matrix4.translationValues(356.0, 276.0, 0.0),
                  flags: <SemanticsFlag>[
                    SemanticsFlag.hasEnabledState,
                    SemanticsFlag.isEnabled,
                    SemanticsFlag.isFocusable,
                  ],
                  textDirection: TextDirection.ltr,
                ),
              ],
            ),
            ignoreId: true,
          ),
        );

        semantics.dispose();
      });

      testWidgets('MenuItemButton semantics respects label', (WidgetTester tester) async {
        final SemanticsTester semantics = SemanticsTester(tester);
        await tester.pumpWidget(
          MaterialApp(
            home: Center(
              child: MenuItemButton(
                semanticsLabel: 'TestWidget',
                shortcut: const SingleActivator(LogicalKeyboardKey.comma),
                style: MenuItemButton.styleFrom(fixedSize: const Size(88.0, 36.0)),
                onPressed: () {},
                child: const Text('ABC'),
              ),
            ),
          ),
        );

        expect(find.bySemanticsLabel('TestWidget'), findsOneWidget);
        semantics.dispose();
      }, variant: TargetPlatformVariant.desktop());

      testWidgets('SubMenuButton is not a semantic button', (WidgetTester tester) async {
        final SemanticsTester semantics = SemanticsTester(tester);
        await tester.pumpWidget(
          Directionality(
            textDirection: TextDirection.ltr,
            child: Center(
              child: SubmenuButton(
                onHover: (bool value) {},
                style: SubmenuButton.styleFrom(fixedSize: const Size(88.0, 36.0)),
                menuChildren: const <Widget>[],
                child: const Text('ABC'),
              ),
            ),
          ),
        );

        // The flags should not have SemanticsFlag.isButton.
        expect(
          semantics,
          hasSemantics(
            TestSemantics.root(
              children: <TestSemantics>[
                TestSemantics(
                  rect: const Rect.fromLTRB(0.0, 0.0, 88.0, 48.0),
                  flags: <SemanticsFlag>[
                    SemanticsFlag.hasEnabledState,
                    SemanticsFlag.hasExpandedState,
                  ],
                  label: 'ABC',
                  textDirection: TextDirection.ltr,
                ),
              ],
            ),
            ignoreTransform: true,
            ignoreId: true,
          ),
        );

        semantics.dispose();
      });

      testWidgets('SubmenuButton expanded/collapsed state', (WidgetTester tester) async {
        final SemanticsTester semantics = SemanticsTester(tester);
        await tester.pumpWidget(
          MaterialApp(
            home: Center(
              child: SubmenuButton(
                style: SubmenuButton.styleFrom(fixedSize: const Size(88.0, 36.0)),
                menuChildren: <Widget>[
                  MenuItemButton(
                    style: MenuItemButton.styleFrom(fixedSize: const Size(120.0, 36.0)),
                    child: const Text('Item 0'),
                    onPressed: () {},
                  ),
                ],
                child: const Text('ABC'),
              ),
            ),
          ),
        );

        // Test expanded state.
        await tester.tap(find.text('ABC'));
        await tester.pumpAndSettle();
        expect(
          semantics,
          hasSemantics(
            TestSemantics.root(
              children: <TestSemantics>[
                TestSemantics(
                  id: 1,
                  rect: const Rect.fromLTRB(0.0, 0.0, 800.0, 600.0),
                  children: <TestSemantics>[
                    TestSemantics(
                      id: 2,
                      rect: const Rect.fromLTRB(0.0, 0.0, 800.0, 600.0),
                      children: <TestSemantics>[
                        TestSemantics(
                          id: 3,
                          rect: const Rect.fromLTRB(0.0, 0.0, 800.0, 600.0),
                          flags: <SemanticsFlag>[SemanticsFlag.scopesRoute],
                          children: <TestSemantics>[
                            TestSemantics(
                              id: 4,
                              flags: <SemanticsFlag>[
                                SemanticsFlag.isFocused,
                                SemanticsFlag.hasEnabledState,
                                SemanticsFlag.isEnabled,
                                SemanticsFlag.isFocusable,
                                SemanticsFlag.hasExpandedState,
                                SemanticsFlag.isExpanded,
                              ],
                              actions: <SemanticsAction>[
                                SemanticsAction.tap,
                                SemanticsAction.focus,
                              ],
                              label: 'ABC',
                              rect: const Rect.fromLTRB(0.0, 0.0, 88.0, 48.0),
                            ),
                            TestSemantics(
                              id: 6,
                              rect: const Rect.fromLTRB(0.0, 0.0, 120.0, 64.0),
                              children: <TestSemantics>[
                                TestSemantics(
                                  id: 7,
                                  rect: const Rect.fromLTRB(0.0, 0.0, 120.0, 48.0),
                                  flags: <SemanticsFlag>[SemanticsFlag.hasImplicitScrolling],
                                  children: <TestSemantics>[
                                    TestSemantics(
                                      id: 8,
                                      label: 'Item 0',
                                      rect: const Rect.fromLTRB(0.0, 0.0, 120.0, 48.0),
                                      flags: <SemanticsFlag>[
                                        SemanticsFlag.hasEnabledState,
                                        SemanticsFlag.isEnabled,
                                        SemanticsFlag.isFocusable,
                                      ],
                                      actions: <SemanticsAction>[
                                        SemanticsAction.tap,
                                        SemanticsAction.focus,
                                      ],
                                    ),
                                  ],
                                ),
                              ],
                            ),
                          ],
                        ),
                      ],
                    ),
                  ],
                ),
              ],
            ),
            ignoreTransform: true,
          ),
        );

        // Test collapsed state.
        await tester.tap(find.text('ABC'));
        await tester.pumpAndSettle();
        expect(
          semantics,
          hasSemantics(
            TestSemantics.root(
              children: <TestSemantics>[
                TestSemantics(
                  id: 1,
                  rect: const Rect.fromLTRB(0.0, 0.0, 800.0, 600.0),
                  children: <TestSemantics>[
                    TestSemantics(
                      id: 2,
                      rect: const Rect.fromLTRB(0.0, 0.0, 800.0, 600.0),
                      children: <TestSemantics>[
                        TestSemantics(
                          id: 3,
                          rect: const Rect.fromLTRB(0.0, 0.0, 800.0, 600.0),
                          flags: <SemanticsFlag>[SemanticsFlag.scopesRoute],
                          children: <TestSemantics>[
                            TestSemantics(
                              id: 4,
                              flags: <SemanticsFlag>[
                                SemanticsFlag.hasExpandedState,
                                SemanticsFlag.isFocused,
                                SemanticsFlag.hasEnabledState,
                                SemanticsFlag.isEnabled,
                                SemanticsFlag.isFocusable,
                              ],
                              actions: <SemanticsAction>[
                                SemanticsAction.tap,
                                SemanticsAction.focus,
                              ],
                              label: 'ABC',
                              rect: const Rect.fromLTRB(0.0, 0.0, 88.0, 48.0),
                            ),
                          ],
                        ),
                      ],
                    ),
                  ],
                ),
              ],
            ),
            ignoreTransform: true,
          ),
        );

        semantics.dispose();
      });
    });

    // This is a regression test for https://github.com/flutter/flutter/issues/131676.
    testWidgets('Material3 - Menu uses correct text styles', (WidgetTester tester) async {
      const TextStyle menuTextStyle = TextStyle(
        fontSize: 18.5,
        fontStyle: FontStyle.italic,
        wordSpacing: 1.2,
        decoration: TextDecoration.lineThrough,
      );
      final ThemeData themeData = ThemeData(textTheme: const TextTheme(labelLarge: menuTextStyle));
      await tester.pumpWidget(
        MaterialApp(
          theme: themeData,
          home: Material(
            child: MenuBar(
              controller: controller,
              children: createTestMenus(onPressed: onPressed, onOpen: onOpen, onClose: onClose),
            ),
          ),
        ),
      );

      // Test menu button text style uses the TextTheme.labelLarge.
      Finder buttonMaterial = find
          .descendant(of: find.byType(TextButton), matching: find.byType(Material))
          .first;
      Material material = tester.widget<Material>(buttonMaterial);
      expect(material.textStyle?.fontSize, menuTextStyle.fontSize);
      expect(material.textStyle?.fontStyle, menuTextStyle.fontStyle);
      expect(material.textStyle?.wordSpacing, menuTextStyle.wordSpacing);
      expect(material.textStyle?.decoration, menuTextStyle.decoration);

      // Open the menu.
      await tester.tap(find.text(TestMenu.mainMenu1.label));
      await tester.pump();

      // Test menu item text style uses the TextTheme.labelLarge.
      buttonMaterial = find
          .descendant(
            of: find.widgetWithText(TextButton, TestMenu.subMenu10.label),
            matching: find.byType(Material),
          )
          .first;
      material = tester.widget<Material>(buttonMaterial);
      expect(material.textStyle?.fontSize, menuTextStyle.fontSize);
      expect(material.textStyle?.fontStyle, menuTextStyle.fontStyle);
      expect(material.textStyle?.wordSpacing, menuTextStyle.wordSpacing);
      expect(material.textStyle?.decoration, menuTextStyle.decoration);
    });

    testWidgets('SubmenuButton.onFocusChange is respected', (WidgetTester tester) async {
      final FocusNode focusNode = FocusNode();
      addTearDown(focusNode.dispose);
      int onFocusChangeCalled = 0;
      await tester.pumpWidget(
        MaterialApp(
          home: Material(
            child: StatefulBuilder(
              builder: (BuildContext context, StateSetter setState) {
                return SubmenuButton(
                  focusNode: focusNode,
                  onFocusChange: (bool value) {
                    setState(() {
                      onFocusChangeCalled += 1;
                    });
                  },
                  menuChildren: const <Widget>[MenuItemButton(child: Text('item 0'))],
                  child: const Text('Submenu 0'),
                );
              },
            ),
          ),
        ),
      );

      focusNode.requestFocus();
      await tester.pump();
      expect(focusNode.hasFocus, true);
      expect(onFocusChangeCalled, 1);

      focusNode.unfocus();
      await tester.pump();
      expect(focusNode.hasFocus, false);
      expect(onFocusChangeCalled, 2);
    });

    testWidgets('Horizontal _MenuPanel wraps children with IntrinsicWidth', (
      WidgetTester tester,
    ) async {
      await tester.pumpWidget(
        MaterialApp(
          home: Material(
            child: MenuBar(
              children: <Widget>[MenuItemButton(onPressed: () {}, child: const Text('Menu Item'))],
            ),
          ),
        ),
      );

      // Horizontal _MenuPanel wraps children with IntrinsicWidth to ensure MenuItemButton
      // with vertical overflow axis is as wide as the widest child.
      final Finder intrinsicWidthFinder = find.ancestor(
        of: find.byType(MenuItemButton),
        matching: find.byType(IntrinsicWidth),
      );
      expect(intrinsicWidthFinder, findsOneWidget);
    });

    testWidgets('SubmenuButton.styleFrom overlayColor overrides default overlay color', (
      WidgetTester tester,
    ) async {
      const Color overlayColor = Color(0xffff00ff);
      await tester.pumpWidget(
        MaterialApp(
          home: Scaffold(
            body: SubmenuButton(
              style: SubmenuButton.styleFrom(overlayColor: overlayColor),
              menuChildren: <Widget>[
                MenuItemButton(onPressed: () {}, child: const Text('MenuItemButton')),
              ],
              child: const Text('Submenu'),
            ),
          ),
        ),
      );

      // Hovered.
      final Offset center = tester.getCenter(find.byType(SubmenuButton));
      final TestGesture gesture = await tester.createGesture(kind: PointerDeviceKind.mouse);
      await gesture.addPointer();
      await gesture.moveTo(center);
      await tester.pumpAndSettle();
      expect(getOverlayColor(tester), paints..rect(color: overlayColor.withOpacity(0.08)));

      // Highlighted (pressed).
      await gesture.down(center);
      await tester.pumpAndSettle();
      expect(
        getOverlayColor(tester),
        paints
          ..rect(color: overlayColor.withOpacity(0.08))
          ..rect(color: overlayColor.withOpacity(0.08))
          ..rect(color: overlayColor.withOpacity(0.1)),
      );
    });

    testWidgets(
      'Garbage collector destroys child _MenuAnchorState after parent is closed',
      (WidgetTester tester) async {
        // Regression test for https://github.com/flutter/flutter/issues/149584
        await tester.pumpWidget(
          MaterialApp(
            home: MenuAnchor(
              controller: controller,
              menuChildren: const <Widget>[
                SubmenuButton(menuChildren: <Widget>[], child: Text('')),
              ],
            ),
          ),
        );

        controller.open();
        await tester.pump();

        final WeakReference<State> state = WeakReference<State>(
          tester.firstState<State<SubmenuButton>>(find.byType(SubmenuButton)),
        );
        expect(state.target, isNotNull);

        controller.close();
        await tester.pump();

        controller.open();
        await tester.pump();

        controller.close();
        await tester.pump();

        // Garbage collect. 1 should be enough, but 3 prevents flaky tests.
        await tester.runAsync<void>(() async {
          await forceGC(fullGcCycles: 3);
        });

        expect(state.target, isNull);
      },
      // Skipped on Web: [intended] ForceGC does not work in web and in release mode. See https://api.flutter.dev/flutter/package-leak_tracker_leak_tracker/forceGC.html
      // Skipped for everyone else: forceGC is flaky, see https://github.com/flutter/flutter/issues/154858
      skip: true,
    );

    // Regression test for https://github.com/flutter/flutter/issues/154798.
    testWidgets('MenuItemButton.styleFrom can customize the button icon', (
      WidgetTester tester,
    ) async {
      const Color iconColor = Color(0xFFF000FF);
      const double iconSize = 32.0;
      const Color disabledIconColor = Color(0xFFFFF000);
      Widget buildButton({bool enabled = true}) {
        return MaterialApp(
          home: Material(
            child: Center(
              child: MenuItemButton(
                style: MenuItemButton.styleFrom(
                  iconColor: iconColor,
                  iconSize: iconSize,
                  disabledIconColor: disabledIconColor,
                ),
                onPressed: enabled ? () {} : null,
                trailingIcon: const Icon(Icons.add),
                child: const Text('Button'),
              ),
            ),
          ),
        );
      }

      // Test enabled button.
      await tester.pumpWidget(buildButton());
      expect(tester.getSize(find.byIcon(Icons.add)), const Size(iconSize, iconSize));
      expect(iconStyle(tester, Icons.add).color, iconColor);

      // Test disabled button.
      await tester.pumpWidget(buildButton(enabled: false));
      expect(iconStyle(tester, Icons.add).color, disabledIconColor);
    });

    // Regression test for https://github.com/flutter/flutter/issues/154798.
    testWidgets('SubmenuButton.styleFrom can customize the button icon', (
      WidgetTester tester,
    ) async {
      const Color iconColor = Color(0xFFF000FF);
      const double iconSize = 32.0;
      const Color disabledIconColor = Color(0xFFFFF000);
      Widget buildButton({bool enabled = true}) {
        return MaterialApp(
          home: Material(
            child: Center(
              child: SubmenuButton(
                style: SubmenuButton.styleFrom(
                  iconColor: iconColor,
                  iconSize: iconSize,
                  disabledIconColor: disabledIconColor,
                ),
                trailingIcon: const Icon(Icons.add),
                menuChildren: <Widget>[if (enabled) const Text('Item')],
                child: const Text('SubmenuButton'),
              ),
            ),
          ),
        );
      }

      // Test enabled button.
      await tester.pumpWidget(buildButton());
      expect(tester.getSize(find.byIcon(Icons.add)), const Size(iconSize, iconSize));
      expect(iconStyle(tester, Icons.add).color, iconColor);

      // Test disabled button.
      await tester.pumpWidget(buildButton(enabled: false));
      expect(iconStyle(tester, Icons.add).color, disabledIconColor);
    });

    // Regression test for https://github.com/flutter/flutter/issues/155034.
    testWidgets('Content is shown in the root overlay when useRootOverlay is true', (
      WidgetTester tester,
    ) async {
      final MenuController controller = MenuController();
      final UniqueKey overlayKey = UniqueKey();
      final UniqueKey menuItemKey = UniqueKey();

      late final OverlayEntry overlayEntry;
      addTearDown(() {
        overlayEntry.remove();
        overlayEntry.dispose();
      });

      Widget boilerplate() {
        return MaterialApp(
          home: Overlay(
            key: overlayKey,
            initialEntries: <OverlayEntry>[
              overlayEntry = OverlayEntry(
                builder: (BuildContext context) {
                  return Scaffold(
                    body: Center(
                      child: MenuAnchor(
                        useRootOverlay: true,
                        controller: controller,
                        menuChildren: <Widget>[
                          MenuItemButton(
                            key: menuItemKey,
                            onPressed: () {},
                            child: const Text('Item 1'),
                          ),
                        ],
                      ),
                    ),
                  );
                },
              ),
            ],
          ),
        );
      }

      await tester.pumpWidget(boilerplate());
      expect(find.byKey(menuItemKey), findsNothing);

      // Open the menu.
      controller.open();
      await tester.pump();
      expect(find.byKey(menuItemKey), findsOne);

      // Expect two overlays: the root overlay created by MaterialApp and the
      // overlay created by the boilerplate code.
      expect(find.byType(Overlay), findsNWidgets(2));

      final Iterable<Overlay> overlays = tester.widgetList<Overlay>(find.byType(Overlay));
      final Overlay nonRootOverlay = tester.widget(find.byKey(overlayKey));
      final Overlay rootOverlay = overlays.firstWhere(
        (Overlay overlay) => overlay != nonRootOverlay,
      );

      // Check that the ancestor _RenderTheater for the menu item is the one
      // from the root overlay.
      expect(
        ancestorRenderTheaters(tester.renderObject(find.byKey(menuItemKey))).single,
        tester.renderObject(find.byWidget(rootOverlay)),
      );
    });

    testWidgets('Content is shown in the nearest ancestor overlay when useRootOverlay is false', (
      WidgetTester tester,
    ) async {
      final MenuController controller = MenuController();
      final UniqueKey overlayKey = UniqueKey();
      final UniqueKey menuItemKey = UniqueKey();

      late final OverlayEntry overlayEntry;
      addTearDown(() {
        overlayEntry.remove();
        overlayEntry.dispose();
      });

      Widget boilerplate() {
        return MaterialApp(
          home: Overlay(
            key: overlayKey,
            initialEntries: <OverlayEntry>[
              overlayEntry = OverlayEntry(
                builder: (BuildContext context) {
                  return Scaffold(
                    body: Center(
                      child: MenuAnchor(
                        controller: controller,
                        menuChildren: <Widget>[
                          MenuItemButton(
                            key: menuItemKey,
                            onPressed: () {},
                            child: const Text('Item 1'),
                          ),
                        ],
                      ),
                    ),
                  );
                },
              ),
            ],
          ),
        );
      }

      await tester.pumpWidget(boilerplate());
      expect(find.byKey(menuItemKey), findsNothing);

      // Open the menu.
      controller.open();
      await tester.pump();
      expect(find.byKey(menuItemKey), findsOne);

      // Expect two overlays: the root overlay created by MaterialApp and the
      // overlay created by the boilerplate code.
      expect(find.byType(Overlay), findsNWidgets(2));

      final Overlay nonRootOverlay = tester.widget(find.byKey(overlayKey));

      // Check that the ancestor _RenderTheater for the menu item is the one
      // from the root overlay.
      expect(
        ancestorRenderTheaters(tester.renderObject(find.byKey(menuItemKey))).first,
        tester.renderObject(find.byWidget(nonRootOverlay)),
      );
    });

    // Regression test for https://github.com/flutter/flutter/issues/156572.
    testWidgets('Unattached MenuController does not throw when calling close', (
      WidgetTester tester,
    ) async {
      final MenuController controller = MenuController();
      controller.close();
      await tester.pump();
      expect(tester.takeException(), isNull);
    });

    testWidgets('Unattached MenuController returns false when calling isOpen', (
      WidgetTester tester,
    ) async {
      final MenuController controller = MenuController();
      expect(controller.isOpen, false);
    });

    // Regression test for https://github.com/flutter/flutter/issues/157606.
    testWidgets('MenuAnchor updates isOpen state correctly', (WidgetTester tester) async {
      bool isOpen = false;
      int openCount = 0;
      int closeCount = 0;

      await tester.pumpWidget(
        MaterialApp(
          home: Scaffold(
            body: Center(
              child: MenuAnchor(
                menuChildren: const <Widget>[MenuItemButton(child: Text('menu item'))],
                builder: (BuildContext context, MenuController controller, Widget? child) {
                  isOpen = controller.isOpen;
                  return FilledButton(
                    onPressed: () {
                      if (controller.isOpen) {
                        controller.close();
                      } else {
                        controller.open();
                      }
                    },
                    child: Text(isOpen ? 'close' : 'open'),
                  );
                },
                onOpen: () => openCount++,
                onClose: () => closeCount++,
              ),
            ),
          ),
        ),
      );

      expect(find.text('open'), findsOneWidget);
      expect(isOpen, false);
      expect(openCount, 0);
      expect(closeCount, 0);

      await tester.tap(find.byType(FilledButton));
      await tester.pump();

      expect(find.text('close'), findsOneWidget);
      expect(isOpen, true);
      expect(openCount, 1);
      expect(closeCount, 0);

      await tester.tap(find.byType(FilledButton));
      await tester.pump();

      expect(find.text('open'), findsOneWidget);
      expect(isOpen, false);
      expect(openCount, 1);
      expect(closeCount, 1);
    });

    testWidgets('SubmenuButton.submenuIcon updates default arrow icon', (
      WidgetTester tester,
    ) async {
      const IconData disabledIcon = Icons.close;
      const IconData hoveredIcon = Icons.bolt;
      const IconData focusedIcon = Icons.favorite;
      const IconData defaultIcon = Icons.add;
      final WidgetStateProperty<Widget?> submenuIcon = WidgetStateProperty.resolveWith<Widget?>((
        Set<WidgetState> states,
      ) {
        if (states.contains(WidgetState.disabled)) {
          return const Icon(disabledIcon);
        }
        if (states.contains(WidgetState.hovered)) {
          return const Icon(hoveredIcon);
        }
        if (states.contains(WidgetState.focused)) {
          return const Icon(focusedIcon);
        }
        return const Icon(defaultIcon);
      });

      Widget buildMenu({WidgetStateProperty<Widget?>? icon, bool enabled = true}) {
        return MaterialApp(
          home: Material(
            child: MenuBar(
              controller: controller,
              children: <Widget>[
                SubmenuButton(
                  menuChildren: <Widget>[
                    SubmenuButton(
                      submenuIcon: icon,
                      menuChildren: enabled
                          ? <Widget>[MenuItemButton(child: Text(TestMenu.mainMenu0.label))]
                          : <Widget>[],
                      child: Text(TestMenu.subSubMenu110.label),
                    ),
                  ],
                  child: Text(TestMenu.subMenu00.label),
                ),
              ],
            ),
          ),
        );
      }

      await tester.pumpWidget(buildMenu());
      await tester.tap(find.text(TestMenu.subMenu00.label));
      await tester.pump();

      expect(find.byIcon(Icons.arrow_right), findsOneWidget);

      controller.close();
      await tester.pump();

      await tester.pumpWidget(buildMenu(icon: submenuIcon));
      await tester.tap(find.text(TestMenu.subMenu00.label));
      await tester.pump();
      expect(find.byIcon(defaultIcon), findsOneWidget);

      await tester.sendKeyEvent(LogicalKeyboardKey.arrowDown);
      await tester.pump();
      expect(find.byIcon(focusedIcon), findsOneWidget);

      controller.close();
      await tester.pump();

      await tester.tap(find.text(TestMenu.subMenu00.label));
      await tester.pump();
      await hoverOver(tester, find.text(TestMenu.subSubMenu110.label));
      await tester.pump();
      expect(find.byIcon(hoveredIcon), findsOneWidget);

      controller.close();
      await tester.pump();

      await tester.pumpWidget(buildMenu(icon: submenuIcon, enabled: false));
      await tester.tap(find.text(TestMenu.subMenu00.label));
      await tester.pump();
      expect(find.byIcon(disabledIcon), findsOneWidget);
    });
  });

  testWidgets('Menu panel default reserved padding', (WidgetTester tester) async {
    await tester.pumpWidget(
      MaterialApp(
        home: Material(
          child: Center(
            child: MenuAnchor(
              controller: controller,
              menuChildren: const <Widget>[SizedBox(width: 800, height: 24)],
              builder: (BuildContext context, MenuController controller, Widget? child) {
                return const SizedBox(width: 800, height: 24);
              },
            ),
          ),
        ),
      ),
    );

    controller.open();
    await tester.pump();

    const double defaultReservedPadding = 8.0; // See _kMenuViewPadding.
    expect(tester.getRect(findMenuPanels()).width, 800.0 - defaultReservedPadding * 2);
  });

  testWidgets('Menu panel accepts custom reserved padding', (WidgetTester tester) async {
    const EdgeInsetsGeometry reservedPadding = EdgeInsets.symmetric(horizontal: 13.0);
    await tester.pumpWidget(
      MaterialApp(
        home: Material(
          child: Center(
            child: MenuAnchor(
              controller: controller,
              reservedPadding: reservedPadding,
              menuChildren: const <Widget>[SizedBox(width: 800, height: 24)],
              builder: (BuildContext context, MenuController controller, Widget? child) {
                return const SizedBox(width: 800, height: 24);
              },
            ),
          ),
        ),
      ),
    );

    controller.open();
    await tester.pump();

    expect(tester.getRect(findMenuPanels()).width, 800.0 - reservedPadding.horizontal);
  });

<<<<<<< HEAD
  testWidgets('MenuItemButton does not crash at zero area', (WidgetTester tester) async {
    await tester.pumpWidget(
      const MaterialApp(
        home: Center(child: SizedBox.shrink(child: MenuItemButton())),
      ),
    );
    expect(tester.getSize(find.byType(MenuItemButton)), Size.zero);
=======
  testWidgets('Layout updates when reserved padding changes', (WidgetTester tester) async {
    const EdgeInsetsGeometry reservedPadding = EdgeInsets.symmetric(horizontal: 13.0);

    await tester.pumpWidget(
      MaterialApp(
        home: MenuAnchor(
          controller: controller,
          menuChildren: const <Widget>[SizedBox(width: 800, height: 24)],
        ),
      ),
    );

    controller.open(position: Offset.zero);
    await tester.pump();

    await tester.pumpWidget(
      MaterialApp(
        home: MenuAnchor(
          controller: controller,
          reservedPadding: reservedPadding,
          menuChildren: const <Widget>[SizedBox(width: 800, height: 24)],
        ),
      ),
    );

    expect(tester.getRect(findMenuPanels()).width, 800.0 - reservedPadding.horizontal);
>>>>>>> 112f859b
  });
}

List<Widget> createTestMenus({
  void Function(TestMenu)? onPressed,
  void Function(TestMenu)? onOpen,
  void Function(TestMenu)? onClose,
  Map<TestMenu, MenuSerializableShortcut> shortcuts = const <TestMenu, MenuSerializableShortcut>{},
  bool includeExtraGroups = false,
  bool accelerators = false,
}) {
  Widget submenuButton(TestMenu menu, {required List<Widget> menuChildren}) {
    return SubmenuButton(
      onOpen: onOpen != null ? () => onOpen(menu) : null,
      onClose: onClose != null ? () => onClose(menu) : null,
      menuChildren: menuChildren,
      child: accelerators ? MenuAcceleratorLabel(menu.acceleratorLabel) : Text(menu.label),
    );
  }

  Widget menuItemButton(
    TestMenu menu, {
    bool enabled = true,
    Widget? leadingIcon,
    Widget? trailingIcon,
    Key? key,
  }) {
    return MenuItemButton(
      key: key,
      onPressed: enabled && onPressed != null ? () => onPressed(menu) : null,
      shortcut: shortcuts[menu],
      leadingIcon: leadingIcon,
      trailingIcon: trailingIcon,
      child: accelerators ? MenuAcceleratorLabel(menu.acceleratorLabel) : Text(menu.label),
    );
  }

  final List<Widget> result = <Widget>[
    submenuButton(
      TestMenu.mainMenu0,
      menuChildren: <Widget>[
        menuItemButton(TestMenu.subMenu00, leadingIcon: const Icon(Icons.add)),
        menuItemButton(TestMenu.subMenu01),
        menuItemButton(TestMenu.subMenu02),
      ],
    ),
    submenuButton(
      TestMenu.mainMenu1,
      menuChildren: <Widget>[
        menuItemButton(TestMenu.subMenu10),
        submenuButton(
          TestMenu.subMenu11,
          menuChildren: <Widget>[
            menuItemButton(TestMenu.subSubMenu110, key: UniqueKey()),
            menuItemButton(TestMenu.subSubMenu111),
            menuItemButton(TestMenu.subSubMenu112),
            menuItemButton(TestMenu.subSubMenu113),
          ],
        ),
        menuItemButton(TestMenu.subMenu12),
      ],
    ),
    submenuButton(
      TestMenu.mainMenu2,
      menuChildren: <Widget>[
        menuItemButton(TestMenu.subMenu20, leadingIcon: const Icon(Icons.ac_unit), enabled: false),
      ],
    ),
    if (includeExtraGroups)
      submenuButton(
        TestMenu.mainMenu3,
        menuChildren: <Widget>[menuItemButton(TestMenu.subMenu30, enabled: false)],
      ),
    if (includeExtraGroups)
      submenuButton(
        TestMenu.mainMenu4,
        menuChildren: <Widget>[
          menuItemButton(TestMenu.subMenu40, enabled: false),
          menuItemButton(TestMenu.subMenu41, enabled: false),
          menuItemButton(TestMenu.subMenu42, enabled: false),
        ],
      ),
    submenuButton(TestMenu.mainMenu5, menuChildren: const <Widget>[]),
  ];
  return result;
}

enum TestMenu {
  mainMenu0('&Menu 0'),
  mainMenu1('M&enu &1'),
  mainMenu2('Me&nu 2'),
  mainMenu3('Men&u 3'),
  mainMenu4('Menu &4'),
  mainMenu5('Menu &5 && &6 &'),
  subMenu00('Sub &Menu 0&0'),
  subMenu01('Sub Menu 0&1'),
  subMenu02('Sub Menu 0&2'),
  subMenu10('Sub Menu 1&0'),
  subMenu11('Sub Menu 1&1'),
  subMenu12('Sub Menu 1&2'),
  subMenu20('Sub Menu 2&0'),
  subMenu30('Sub Menu 3&0'),
  subMenu40('Sub Menu 4&0'),
  subMenu41('Sub Menu 4&1'),
  subMenu42('Sub Menu 4&2'),
  subSubMenu110('Sub Sub Menu 11&0'),
  subSubMenu111('Sub Sub Menu 11&1'),
  subSubMenu112('Sub Sub Menu 11&2'),
  subSubMenu113('Sub Sub Menu 11&3'),
  anchorButton('Press Me'),
  outsideButton('Outside');

  const TestMenu(this.acceleratorLabel);
  final String acceleratorLabel;
  // Strip the accelerator markers.
  String get label => MenuAcceleratorLabel.stripAcceleratorMarkers(acceleratorLabel);
}<|MERGE_RESOLUTION|>--- conflicted
+++ resolved
@@ -5097,7 +5097,6 @@
     expect(tester.getRect(findMenuPanels()).width, 800.0 - reservedPadding.horizontal);
   });
 
-<<<<<<< HEAD
   testWidgets('MenuItemButton does not crash at zero area', (WidgetTester tester) async {
     await tester.pumpWidget(
       const MaterialApp(
@@ -5105,7 +5104,8 @@
       ),
     );
     expect(tester.getSize(find.byType(MenuItemButton)), Size.zero);
-=======
+  });
+
   testWidgets('Layout updates when reserved padding changes', (WidgetTester tester) async {
     const EdgeInsetsGeometry reservedPadding = EdgeInsets.symmetric(horizontal: 13.0);
 
@@ -5132,7 +5132,6 @@
     );
 
     expect(tester.getRect(findMenuPanels()).width, 800.0 - reservedPadding.horizontal);
->>>>>>> 112f859b
   });
 }
 
