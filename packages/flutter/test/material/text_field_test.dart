// Copyright 2014 The Flutter Authors. All rights reserved.
// Use of this source code is governed by a BSD-style license that can be
// found in the LICENSE file.

@TestOn('!chrome') // This whole test suite needs triage.
import 'dart:math' as math;
import 'dart:ui' as ui show window, BoxHeightStyle, BoxWidthStyle;

import 'package:flutter/cupertino.dart';
import 'package:flutter/material.dart';
import 'package:flutter_test/flutter_test.dart';
import 'package:flutter/rendering.dart';
import 'package:flutter/services.dart';
import 'package:flutter/foundation.dart';
import 'package:flutter/gestures.dart' show DragStartBehavior, PointerDeviceKind;

import '../rendering/mock_canvas.dart';
import '../widgets/semantics_tester.dart';
import '../widgets/text.dart' show findRenderEditable, globalize, textOffsetToPosition;
import 'feedback_tester.dart';

class MockClipboard {
  Object _clipboardData = <String, dynamic>{
    'text': null,
  };

  Future<dynamic> handleMethodCall(MethodCall methodCall) async {
    switch (methodCall.method) {
      case 'Clipboard.getData':
        return _clipboardData;
      case 'Clipboard.setData':
        _clipboardData = methodCall.arguments as Object;
        break;
    }
  }
}

class MaterialLocalizationsDelegate extends LocalizationsDelegate<MaterialLocalizations> {
  @override
  bool isSupported(Locale locale) => true;

  @override
  Future<MaterialLocalizations> load(Locale locale) => DefaultMaterialLocalizations.load(locale);

  @override
  bool shouldReload(MaterialLocalizationsDelegate old) => false;
}

class WidgetsLocalizationsDelegate extends LocalizationsDelegate<WidgetsLocalizations> {
  @override
  bool isSupported(Locale locale) => true;

  @override
  Future<WidgetsLocalizations> load(Locale locale) => DefaultWidgetsLocalizations.load(locale);

  @override
  bool shouldReload(WidgetsLocalizationsDelegate old) => false;
}

Widget overlay({ required Widget child }) {
  final OverlayEntry entry = OverlayEntry(
    builder: (BuildContext context) {
      return Center(
        child: Material(
          child: child,
        ),
      );
    },
  );
  return overlayWithEntry(entry);
}

Widget overlayWithEntry(OverlayEntry entry) {
  return Localizations(
    locale: const Locale('en', 'US'),
    delegates: <LocalizationsDelegate<dynamic>>[
      WidgetsLocalizationsDelegate(),
      MaterialLocalizationsDelegate(),
    ],
    child: Directionality(
      textDirection: TextDirection.ltr,
      child: MediaQuery(
        data: const MediaQueryData(size: Size(800.0, 600.0)),
        child: Overlay(
          initialEntries: <OverlayEntry>[
            entry,
          ],
        ),
      ),
    ),
  );
}

Widget boilerplate({ required Widget child }) {
  return MaterialApp(
    home: Localizations(
      locale: const Locale('en', 'US'),
      delegates: <LocalizationsDelegate<dynamic>>[
        WidgetsLocalizationsDelegate(),
        MaterialLocalizationsDelegate(),
      ],
      child: Directionality(
        textDirection: TextDirection.ltr,
        child: MediaQuery(
          data: const MediaQueryData(size: Size(800.0, 600.0)),
          child: Center(
            child: Material(
              child: child,
            ),
          ),
        ),
      ),
    ),
  );
}

Future<void> skipPastScrollingAnimation(WidgetTester tester) async {
  await tester.pump();
  await tester.pump(const Duration(milliseconds: 200));
}

double getOpacity(WidgetTester tester, Finder finder) {
  return tester.widget<FadeTransition>(
    find.ancestor(
      of: finder,
      matching: find.byType(FadeTransition),
    ),
  ).opacity.value;
}

void main() {
  TestWidgetsFlutterBinding.ensureInitialized();
  final MockClipboard mockClipboard = MockClipboard();
  SystemChannels.platform.setMockMethodCallHandler(mockClipboard.handleMethodCall);

  const String kThreeLines =
    'First line of text is\n'
    'Second line goes until\n'
    'Third line of stuff';
  const String kMoreThanFourLines =
    kThreeLines +
    "\nFourth line won't display and ends at";
  // Gap between caret and edge of input, defined in editable.dart.
  const int kCaretGap = 1;

  setUp(() async {
    debugResetSemanticsIdCounter();
    // Fill the clipboard so that the Paste option is available in the text
    // selection menu.
    await Clipboard.setData(const ClipboardData(text: 'Clipboard data'));
  });

  final Key textFieldKey = UniqueKey();
  Widget textFieldBuilder({
    int? maxLines = 1,
    int? minLines,
  }) {
    return boilerplate(
      child: TextField(
        key: textFieldKey,
        style: const TextStyle(color: Colors.black, fontSize: 34.0),
        maxLines: maxLines,
        minLines: minLines,
        decoration: const InputDecoration(
          hintText: 'Placeholder',
        ),
      ),
    );
  }

  testWidgets('TextField passes onEditingComplete to EditableText', (WidgetTester tester) async {
    final VoidCallback onEditingComplete = () { };

    await tester.pumpWidget(
      MaterialApp(
        home: Material(
          child: TextField(
            onEditingComplete: onEditingComplete,
          ),
        ),
      ),
    );

    final Finder editableTextFinder = find.byType(EditableText);
    expect(editableTextFinder, findsOneWidget);

    final EditableText editableTextWidget = tester.widget(editableTextFinder);
    expect(editableTextWidget.onEditingComplete, onEditingComplete);
  });

  testWidgets('TextField has consistent size', (WidgetTester tester) async {
    final Key textFieldKey = UniqueKey();
    late String textFieldValue;

    await tester.pumpWidget(
      overlay(
        child: TextField(
          key: textFieldKey,
          decoration: const InputDecoration(
            hintText: 'Placeholder',
          ),
          onChanged: (String value) {
            textFieldValue = value;
          },
        ),
      ),
    );

    RenderBox findTextFieldBox() => tester.renderObject(find.byKey(textFieldKey));

    final RenderBox inputBox = findTextFieldBox();
    final Size emptyInputSize = inputBox.size;

    Future<void> checkText(String testValue) async {
      return TestAsyncUtils.guard(() async {
        await tester.enterText(find.byType(TextField), testValue);
        // Check that the onChanged event handler fired.
        expect(textFieldValue, equals(testValue));
        await skipPastScrollingAnimation(tester);
      });
    }

    await checkText(' ');

    expect(findTextFieldBox(), equals(inputBox));
    expect(inputBox.size, equals(emptyInputSize));

    await checkText('Test');
    expect(findTextFieldBox(), equals(inputBox));
    expect(inputBox.size, equals(emptyInputSize));
  });

  testWidgets('Cursor blinks', (WidgetTester tester) async {
    await tester.pumpWidget(
      overlay(
        child: const TextField(
          decoration: InputDecoration(
            hintText: 'Placeholder',
          ),
        ),
      ),
    );
    await tester.showKeyboard(find.byType(TextField));

    final EditableTextState editableText = tester.state(find.byType(EditableText));

    // Check that the cursor visibility toggles after each blink interval.
    Future<void> checkCursorToggle() async {
      final bool initialShowCursor = editableText.cursorCurrentlyVisible;
      await tester.pump(editableText.cursorBlinkInterval);
      expect(editableText.cursorCurrentlyVisible, equals(!initialShowCursor));
      await tester.pump(editableText.cursorBlinkInterval);
      expect(editableText.cursorCurrentlyVisible, equals(initialShowCursor));
      await tester.pump(editableText.cursorBlinkInterval ~/ 10);
      expect(editableText.cursorCurrentlyVisible, equals(initialShowCursor));
      await tester.pump(editableText.cursorBlinkInterval);
      expect(editableText.cursorCurrentlyVisible, equals(!initialShowCursor));
      await tester.pump(editableText.cursorBlinkInterval);
      expect(editableText.cursorCurrentlyVisible, equals(initialShowCursor));
    }

    await checkCursorToggle();
    await tester.showKeyboard(find.byType(TextField));

    // Try the test again with a nonempty EditableText.
    tester.testTextInput.updateEditingValue(const TextEditingValue(
      text: 'X',
      selection: TextSelection.collapsed(offset: 1),
    ));
    await checkCursorToggle();
  });

  testWidgets('Cursor animates', (WidgetTester tester) async {
    await tester.pumpWidget(
      const MaterialApp(
        home: Material(
          child: TextField(),
        ),
      ),
    );

    final Finder textFinder = find.byType(TextField);
    await tester.tap(textFinder);
    await tester.pump();

    final EditableTextState editableTextState = tester.firstState(find.byType(EditableText));
    final RenderEditable renderEditable = editableTextState.renderEditable;

    expect(renderEditable.cursorColor!.alpha, 255);

    await tester.pump(const Duration(milliseconds: 100));
    await tester.pump(const Duration(milliseconds: 400));

    expect(renderEditable.cursorColor!.alpha, 255);

    await tester.pump(const Duration(milliseconds: 200));
    await tester.pump(const Duration(milliseconds: 100));

    expect(renderEditable.cursorColor!.alpha, 110);

    await tester.pump(const Duration(milliseconds: 100));

    expect(renderEditable.cursorColor!.alpha, 16);
    await tester.pump(const Duration(milliseconds: 50));

    expect(renderEditable.cursorColor!.alpha, 0);
  }, variant: const TargetPlatformVariant(<TargetPlatform>{ TargetPlatform.iOS,  TargetPlatform.macOS }));

  testWidgets('Cursor radius is 2.0', (WidgetTester tester) async {
    await tester.pumpWidget(
      const MaterialApp(
        home: Material(
          child: TextField(),
        ),
      ),
    );

    final EditableTextState editableTextState = tester.firstState(find.byType(EditableText));
    final RenderEditable renderEditable = editableTextState.renderEditable;

    expect(renderEditable.cursorRadius, const Radius.circular(2.0));
  }, variant: const TargetPlatformVariant(<TargetPlatform>{ TargetPlatform.iOS,  TargetPlatform.macOS }));

  testWidgets('cursor has expected defaults', (WidgetTester tester) async {
    await tester.pumpWidget(
        overlay(
          child: const TextField(
          ),
        ),
    );

    final TextField textField = tester.firstWidget(find.byType(TextField));
    expect(textField.cursorWidth, 2.0);
    expect(textField.cursorHeight, null);
    expect(textField.cursorRadius, null);
  });

  testWidgets('cursor has expected radius value', (WidgetTester tester) async {
    await tester.pumpWidget(
        overlay(
          child: const TextField(
            cursorRadius: Radius.circular(3.0),
          ),
        ),
    );

    final TextField textField = tester.firstWidget(find.byType(TextField));
    expect(textField.cursorWidth, 2.0);
    expect(textField.cursorRadius, const Radius.circular(3.0));
  });

  testWidgets('Material cursor android golden', (WidgetTester tester) async {
    final Widget widget = overlay(
      child: const RepaintBoundary(
        key: ValueKey<int>(1),
        child: TextField(
          cursorColor: Colors.blue,
          cursorWidth: 15,
          cursorRadius: Radius.circular(3.0),
        ),
      ),
    );
    await tester.pumpWidget(widget);

    const String testValue = 'A short phrase';
    await tester.enterText(find.byType(TextField), testValue);
    await skipPastScrollingAnimation(tester);

    await tester.tapAt(textOffsetToPosition(tester, testValue.length));
    await tester.pump();

    await expectLater(
      find.byKey(const ValueKey<int>(1)),
      matchesGoldenFile('text_field_cursor_test.material.0.png'),
    );
  });

  testWidgets('Material cursor golden', (WidgetTester tester) async {
    final Widget widget = overlay(
      child: const RepaintBoundary(
        key: ValueKey<int>(1),
        child: TextField(
          cursorColor: Colors.blue,
          cursorWidth: 15,
          cursorRadius: Radius.circular(3.0),
        ),
      ),
    );
    await tester.pumpWidget(widget);

    const String testValue = 'A short phrase';
    await tester.enterText(find.byType(TextField), testValue);
    await skipPastScrollingAnimation(tester);

    await tester.tapAt(textOffsetToPosition(tester, testValue.length));
    await tester.pump();

    await expectLater(
      find.byKey(const ValueKey<int>(1)),
      matchesGoldenFile(
        'text_field_cursor_test_${describeEnum(debugDefaultTargetPlatformOverride!).toLowerCase()}.material.1.png',
      ),
    );
  }, variant: const TargetPlatformVariant(<TargetPlatform>{ TargetPlatform.iOS,  TargetPlatform.macOS }));

  testWidgets('text field selection toolbar renders correctly inside opacity', (WidgetTester tester) async {
    await tester.pumpWidget(
      MaterialApp(
        home: Scaffold(
          body: Center(
            child: Container(
              width: 100,
              height: 100,
              child: const Opacity(
                opacity: 0.5,
                child: TextField(
                  decoration: InputDecoration(hintText: 'Placeholder'),
                ),
              ),
            ),
          ),
        ),
      ),
    );

    await tester.showKeyboard(find.byType(TextField));

    const String testValue = 'A B C';
    tester.testTextInput.updateEditingValue(
        const TextEditingValue(
          text: testValue
        )
    );
    await tester.pump();

    // The selectWordsInRange with SelectionChangedCause.tap seems to be needed to show the toolbar.
    // (This is true even if we provide selection parameter to the TextEditingValue above.)
    final EditableTextState state = tester.state<EditableTextState>(find.byType(EditableText));
    state.renderEditable.selectWordsInRange(from: const Offset(0, 0), cause: SelectionChangedCause.tap);

    expect(state.showToolbar(), true);

    // This is needed for the AnimatedOpacity to turn from 0 to 1 so the toolbar is visible.
    await tester.pumpAndSettle();
    await tester.pump(const Duration(seconds: 1));

    // Sanity check that the toolbar widget exists.
    expect(find.text('Paste'), findsOneWidget);

    await expectLater(
      // The toolbar exists in the Overlay above the MaterialApp.
      find.byType(Overlay),
      matchesGoldenFile('text_field_opacity_test.0.png'),
    );
  });

  testWidgets('text field toolbar options correctly changes options',
      (WidgetTester tester) async {
    final TextEditingController controller = TextEditingController(
      text: 'Atwater Peel Sherbrooke Bonaventure',
    );
    await tester.pumpWidget(
      MaterialApp(
        home: Material(
          child: Center(
            child: TextField(
              controller: controller,
              toolbarOptions: const ToolbarOptions(copy: true),
            ),
          ),
        ),
      ),
    );

    final Offset textfieldStart = tester.getTopLeft(find.byType(TextField));

    // This tap just puts the cursor somewhere different than where the double
    // tap will occur to test that the double tap moves the existing cursor first.
    await tester.tapAt(textfieldStart + const Offset(50.0, 9.0));
    await tester.pump(const Duration(milliseconds: 500));

    await tester.tapAt(textfieldStart + const Offset(150.0, 9.0));
    await tester.pump(const Duration(milliseconds: 50));
    // First tap moved the cursor.
    expect(
      controller.selection,
      const TextSelection.collapsed(
          offset: 8, affinity: TextAffinity.downstream),
    );
    await tester.tapAt(textfieldStart + const Offset(150.0, 9.0));
    await tester.pump();

    // Second tap selects the word around the cursor.
    expect(
      controller.selection,
      const TextSelection(baseOffset: 8, extentOffset: 12),
    );

    // Selected text shows 'Copy', and not 'Paste', 'Cut', 'Select All'.
    expect(find.text('Paste'), findsNothing);
    expect(find.text('Copy'), findsOneWidget);
    expect(find.text('Cut'), findsNothing);
    expect(find.text('Select All'), findsNothing);
  },
    variant: const TargetPlatformVariant(<TargetPlatform>{ TargetPlatform.iOS,  TargetPlatform.macOS }),
  );

  testWidgets('text selection style 1', (WidgetTester tester) async {
    final TextEditingController controller = TextEditingController(
      text: 'Atwater Peel Sherbrooke Bonaventure\nhi\nwasssup!',
    );
    await tester.pumpWidget(
      MaterialApp(
        home: Material(
          child: Center(
            child: RepaintBoundary(
              child: Container(
                width: 650.0,
                height: 600.0,
                decoration: const BoxDecoration(
                  color: Color(0xff00ff00),
                ),
                child: Column(
                  children: <Widget>[
                    TextField(
                      key: const Key('field0'),
                      controller: controller,
                      style: const TextStyle(height: 4, color: Colors.black45),
                      toolbarOptions: const ToolbarOptions(copy: true, selectAll: true),
                      selectionHeightStyle: ui.BoxHeightStyle.includeLineSpacingTop,
                      selectionWidthStyle: ui.BoxWidthStyle.max,
                      maxLines: 3,
                    ),
                  ],
                ),
              ),
            ),
          ),
        ),
      ),
    );

    final Offset textfieldStart = tester.getTopLeft(find.byKey(const Key('field0')));

    await tester.longPressAt(textfieldStart + const Offset(50.0, 2.0));
    await tester.pump(const Duration(milliseconds: 50));
    await tester.tapAt(textfieldStart + const Offset(100.0, 107.0));
    await tester.pump(const Duration(milliseconds: 300));

    await expectLater(
      find.byType(MaterialApp),
      matchesGoldenFile('text_field_golden.TextSelectionStyle.1.png'),
    );
  });

  testWidgets('text selection style 2', (WidgetTester tester) async {
    final TextEditingController controller = TextEditingController(
      text: 'Atwater Peel Sherbrooke Bonaventure\nhi\nwasssup!',
    );
    await tester.pumpWidget(
      MaterialApp(
        home: Material(
          child: Center(
            child: RepaintBoundary(
              child: Container(
                width: 650.0,
                height: 600.0,
                decoration: const BoxDecoration(
                  color: Color(0xff00ff00),
                ),
                child: Column(
                  children: <Widget>[
                    TextField(
                      key: const Key('field0'),
                      controller: controller,
                      style: const TextStyle(height: 4, color: Colors.black45),
                      toolbarOptions: const ToolbarOptions(copy: true, selectAll: true),
                      selectionHeightStyle: ui.BoxHeightStyle.includeLineSpacingBottom,
                      selectionWidthStyle: ui.BoxWidthStyle.tight,
                      maxLines: 3,
                    ),
                  ],
                ),
              ),
            ),
          ),
        ),
      ),
    );

    final Offset textfieldStart = tester.getTopLeft(find.byKey(const Key('field0')));

    await tester.longPressAt(textfieldStart + const Offset(50.0, 2.0));
    await tester.pump(const Duration(milliseconds: 50));
    await tester.tapAt(textfieldStart + const Offset(100.0, 107.0));
    await tester.pump(const Duration(milliseconds: 300));

    await expectLater(
      find.byType(MaterialApp),
      matchesGoldenFile('text_field_golden.TextSelectionStyle.2.png'),
    );
  });

  testWidgets('text field toolbar options correctly changes options',
      (WidgetTester tester) async {
    final TextEditingController controller = TextEditingController(
      text: 'Atwater Peel Sherbrooke Bonaventure',
    );
    await tester.pumpWidget(
      MaterialApp(
        home: Material(
          child: Center(
            child: TextField(
              controller: controller,
              toolbarOptions: const ToolbarOptions(copy: true),
            ),
          ),
        ),
      ),
    );

    final Offset textfieldStart = tester.getTopLeft(find.byType(TextField));

    await tester.tapAt(textfieldStart + const Offset(150.0, 9.0));
    await tester.pump(const Duration(milliseconds: 50));

    await tester.tapAt(textfieldStart + const Offset(150.0, 9.0));
    await tester.pump();

    // Selected text shows 'Copy', and not 'Paste', 'Cut', 'Select all'.
    expect(find.text('Paste'), findsNothing);
    expect(find.text('Copy'), findsOneWidget);
    expect(find.text('Cut'), findsNothing);
    expect(find.text('Select all'), findsNothing);
  },
    variant: const TargetPlatformVariant(<TargetPlatform>{
      TargetPlatform.android,
      TargetPlatform.fuchsia,
      TargetPlatform.linux,
      TargetPlatform.windows,
    }),
  );

  testWidgets('cursor layout has correct width', (WidgetTester tester) async {
    EditableText.debugDeterministicCursor = true;
    await tester.pumpWidget(
        overlay(
          child: const RepaintBoundary(
            child: TextField(
              cursorWidth: 15.0,
            ),
          ),
        )
    );
    await tester.enterText(find.byType(TextField), ' ');
    await skipPastScrollingAnimation(tester);

    await expectLater(
      find.byType(TextField),
      matchesGoldenFile('text_field_cursor_width_test.0.png'),
    );
    EditableText.debugDeterministicCursor = false;
  });

  testWidgets('cursor layout has correct radius', (WidgetTester tester) async {
    EditableText.debugDeterministicCursor = true;
    await tester.pumpWidget(
        overlay(
          child: const RepaintBoundary(
            child: TextField(
              cursorWidth: 15.0,
              cursorRadius: Radius.circular(3.0),
            ),
          ),
        )
    );
    await tester.enterText(find.byType(TextField), ' ');
    await skipPastScrollingAnimation(tester);

    await expectLater(
      find.byType(TextField),
      matchesGoldenFile('text_field_cursor_width_test.1.png'),
    );
    EditableText.debugDeterministicCursor = false;
  });

  testWidgets('cursor layout has correct height', (WidgetTester tester) async {
    EditableText.debugDeterministicCursor = true;
    await tester.pumpWidget(
        overlay(
          child: const RepaintBoundary(
            child: TextField(
              cursorWidth: 15.0,
              cursorHeight: 30.0,
            ),
          ),
        )
    );
    await tester.enterText(find.byType(TextField), ' ');
    await skipPastScrollingAnimation(tester);

    await expectLater(
      find.byType(TextField),
      matchesGoldenFile('text_field_cursor_width_test.2.png'),
    );
    EditableText.debugDeterministicCursor = false;
  });

  testWidgets('Overflowing a line with spaces stops the cursor at the end', (WidgetTester tester) async {
    final TextEditingController controller = TextEditingController();

    await tester.pumpWidget(
      overlay(
        child: TextField(
          key: textFieldKey,
          controller: controller,
          maxLines: null,
        ),
      ),
    );
    expect(controller.selection.baseOffset, -1);
    expect(controller.selection.extentOffset, -1);

    const String testValueOneLine = 'enough text to be exactly at the end of the line.';
    await tester.enterText(find.byType(TextField), testValueOneLine);
    await skipPastScrollingAnimation(tester);

    RenderBox findInputBox() => tester.renderObject(find.byKey(textFieldKey));

    RenderBox inputBox = findInputBox();
    final Size oneLineInputSize = inputBox.size;

    await tester.tapAt(textOffsetToPosition(tester, testValueOneLine.length));
    await tester.pump();

    const String testValueTwoLines = 'enough text to overflow the first line and go to the second';
    await tester.enterText(find.byType(TextField), testValueTwoLines);
    await skipPastScrollingAnimation(tester);

    expect(inputBox, findInputBox());
    inputBox = findInputBox();
    expect(inputBox.size.height, greaterThan(oneLineInputSize.height));
    final Size twoLineInputSize = inputBox.size;

    // Enter a string with the same number of characters as testValueTwoLines,
    // but where the overflowing part is all spaces. Assert that it only renders
    // on one line.
    const String testValueSpaces = testValueOneLine + '          ';
    expect(testValueSpaces.length, testValueTwoLines.length);
    await tester.enterText(find.byType(TextField), testValueSpaces);
    await skipPastScrollingAnimation(tester);

    expect(inputBox, findInputBox());
    inputBox = findInputBox();
    expect(inputBox.size.height, oneLineInputSize.height);

    // Swapping the final space for a letter causes it to wrap to 2 lines.
    const String testValueSpacesOverflow = testValueOneLine + '         a';
    expect(testValueSpacesOverflow.length, testValueTwoLines.length);
    await tester.enterText(find.byType(TextField), testValueSpacesOverflow);
    await skipPastScrollingAnimation(tester);

    expect(inputBox, findInputBox());
    inputBox = findInputBox();
    expect(inputBox.size.height, twoLineInputSize.height);

    // Positioning the cursor at the end of a line overflowing with spaces puts
    // it inside the input still.
    await tester.enterText(find.byType(TextField), testValueSpaces);
    await skipPastScrollingAnimation(tester);
    await tester.tapAt(textOffsetToPosition(tester, testValueSpaces.length));
    await tester.pump();

    final double inputWidth = findRenderEditable(tester).size.width;
    final Offset cursorOffsetSpaces = findRenderEditable(tester).getLocalRectForCaret(
      const TextPosition(offset: testValueSpaces.length),
    ).bottomRight;

    expect(cursorOffsetSpaces.dx, inputWidth - kCaretGap);
  });

  testWidgets('mobile obscureText control test', (WidgetTester tester) async {
    await tester.pumpWidget(
      overlay(
        child: const TextField(
          obscureText: true,
          decoration: InputDecoration(
            hintText: 'Placeholder',
          ),
        ),
      ),
    );
    await tester.showKeyboard(find.byType(TextField));

    const String testValue = 'ABC';
    tester.testTextInput.updateEditingValue(const TextEditingValue(
      text: testValue,
      selection: TextSelection.collapsed(offset: testValue.length),
    ));

    await tester.pump();

    // Enter a character into the obscured field and verify that the character
    // is temporarily shown to the user and then changed to a bullet.
    const String newChar = 'X';
    tester.testTextInput.updateEditingValue(const TextEditingValue(
      text: testValue + newChar,
      selection: TextSelection.collapsed(offset: testValue.length + 1),
    ));

    await tester.pump();

    String editText = findRenderEditable(tester).text!.text!;
    expect(editText.substring(editText.length - 1), newChar);

    await tester.pump(const Duration(seconds: 2));

    editText = findRenderEditable(tester).text!.text!;
    expect(editText.substring(editText.length - 1), '\u2022');
  }, variant: const TargetPlatformVariant(<TargetPlatform>{ TargetPlatform.iOS, TargetPlatform.android }));

  testWidgets('desktop obscureText control test', (WidgetTester tester) async {
    await tester.pumpWidget(
      overlay(
        child: const TextField(
          obscureText: true,
          decoration: InputDecoration(
            hintText: 'Placeholder',
          ),
        ),
      ),
    );
    await tester.showKeyboard(find.byType(TextField));

    const String testValue = 'ABC';
    tester.testTextInput.updateEditingValue(const TextEditingValue(
      text: testValue,
      selection: TextSelection.collapsed(offset: testValue.length),
    ));

    await tester.pump();

    // Enter a character into the obscured field and verify that the character
    // isn't shown to the user.
    const String newChar = 'X';
    tester.testTextInput.updateEditingValue(const TextEditingValue(
      text: testValue + newChar,
      selection: TextSelection.collapsed(offset: testValue.length + 1),
    ));

    await tester.pump();

    final String editText = findRenderEditable(tester).text!.text!;
    expect(editText.substring(editText.length - 1), '\u2022');
  }, variant: const TargetPlatformVariant(<TargetPlatform>{
      TargetPlatform.macOS,
      TargetPlatform.linux,
      TargetPlatform.windows,
  }));

  testWidgets('Caret position is updated on tap', (WidgetTester tester) async {
    final TextEditingController controller = TextEditingController();

    await tester.pumpWidget(
      overlay(
        child: TextField(
          controller: controller,
        ),
      ),
    );
    expect(controller.selection.baseOffset, -1);
    expect(controller.selection.extentOffset, -1);

    const String testValue = 'abc def ghi';
    await tester.enterText(find.byType(TextField), testValue);
    await skipPastScrollingAnimation(tester);

    // Tap to reposition the caret.
    final int tapIndex = testValue.indexOf('e');
    final Offset ePos = textOffsetToPosition(tester, tapIndex);
    await tester.tapAt(ePos);
    await tester.pump();

    expect(controller.selection.baseOffset, tapIndex);
    expect(controller.selection.extentOffset, tapIndex);
  });

  testWidgets('enableInteractiveSelection = false, tap', (WidgetTester tester) async {
    final TextEditingController controller = TextEditingController();

    await tester.pumpWidget(
      overlay(
        child: TextField(
          controller: controller,
          enableInteractiveSelection: false,
        ),
      ),
    );
    expect(controller.selection.baseOffset, -1);
    expect(controller.selection.extentOffset, -1);

    const String testValue = 'abc def ghi';
    await tester.enterText(find.byType(TextField), testValue);
    await skipPastScrollingAnimation(tester);

    // Tap would ordinarily reposition the caret.
    final int tapIndex = testValue.indexOf('e');
    final Offset ePos = textOffsetToPosition(tester, tapIndex);
    await tester.tapAt(ePos);
    await tester.pump();

    expect(controller.selection.baseOffset, -1);
    expect(controller.selection.extentOffset, -1);
  });

  testWidgets('Can long press to select', (WidgetTester tester) async {
    final TextEditingController controller = TextEditingController();

    await tester.pumpWidget(
      overlay(
        child: TextField(
          controller: controller,
        ),
      ),
    );

    const String testValue = 'abc def ghi';
    await tester.enterText(find.byType(TextField), testValue);
    expect(controller.value.text, testValue);
    await skipPastScrollingAnimation(tester);

    expect(controller.selection.isCollapsed, true);

    // Long press the 'e' to select 'def'.
    final Offset ePos = textOffsetToPosition(tester, testValue.indexOf('e'));
    await tester.longPressAt(ePos, pointer: 7);
    await tester.pump();

    // 'def' is selected.
    expect(controller.selection.baseOffset, testValue.indexOf('d'));
    expect(controller.selection.extentOffset, testValue.indexOf('f')+1);

    // Tapping elsewhere immediately collapses and moves the cursor.
    await tester.tapAt(textOffsetToPosition(tester, testValue.indexOf('h')));
    await tester.pump();

    expect(controller.selection.isCollapsed, true);
    expect(controller.selection.baseOffset, testValue.indexOf('h'));
  });

  testWidgets("Slight movements in longpress don't hide/show handles", (WidgetTester tester) async {
    final TextEditingController controller = TextEditingController();

    await tester.pumpWidget(
      overlay(
        child: TextField(
          controller: controller,
        ),
      ),
    );

    const String testValue = 'abc def ghi';
    await tester.enterText(find.byType(TextField), testValue);
    expect(controller.value.text, testValue);
    await skipPastScrollingAnimation(tester);

    expect(controller.selection.isCollapsed, true);

    // Long press the 'e' to select 'def', but don't release the gesture.
    final Offset ePos = textOffsetToPosition(tester, testValue.indexOf('e'));
    final TestGesture gesture = await tester.startGesture(ePos, pointer: 7);
    await tester.pump(const Duration(seconds: 2));
    await tester.pumpAndSettle();

    // Handles are shown
    final Finder fadeFinder = find.byType(FadeTransition);
    expect(fadeFinder, findsNWidgets(2)); // 2 handles, 1 toolbar
    FadeTransition handle = tester.widget(fadeFinder.at(0));
    expect(handle.opacity.value, equals(1.0));

    // Move the gesture very slightly
    await gesture.moveBy(const Offset(1.0, 1.0));
    await tester.pump(TextSelectionOverlay.fadeDuration * 0.5);
    handle = tester.widget(fadeFinder.at(0));

    // The handle should still be fully opaque.
    expect(handle.opacity.value, equals(1.0));
  });


  testWidgets('Long pressing a field with selection 0,0 shows the selection menu', (WidgetTester tester) async {
    await tester.pumpWidget(overlay(
      child: TextField(
        controller: TextEditingController.fromValue(
          const TextEditingValue(
            selection: TextSelection(baseOffset: 0, extentOffset: 0),
          ),
        ),
      ),
    ));

    expect(find.text('Paste'), findsNothing);

    final Offset emptyPos = textOffsetToPosition(tester, 0);
    await tester.longPressAt(emptyPos, pointer: 7);
    await tester.pumpAndSettle();

    expect(find.text('Paste'), findsOneWidget);
  });

  testWidgets('Entering text hides selection handle caret', (WidgetTester tester) async {
    final TextEditingController controller = TextEditingController();

    await tester.pumpWidget(
      overlay(
        child: TextField(
          controller: controller,
        ),
      ),
    );

    const String testValue = 'abcdefghi';
    await tester.enterText(find.byType(TextField), testValue);
    expect(controller.value.text, testValue);
    await skipPastScrollingAnimation(tester);

    // Handle not shown.
    expect(controller.selection.isCollapsed, true);
    final Finder fadeFinder = find.byType(FadeTransition);
    expect(fadeFinder, findsNothing);

    // Tap on the text field to show the handle.
    await tester.tap(find.byType(TextField));
    await tester.pumpAndSettle();
    expect(controller.selection.isCollapsed, true);
    expect(fadeFinder, findsNWidgets(1));
    final FadeTransition handle = tester.widget(fadeFinder.at(0));
    expect(handle.opacity.value, equals(1.0));

    // Enter more text.
    const String testValueAddition = 'jklmni';
    await tester.enterText(find.byType(TextField), testValueAddition);
    expect(controller.value.text, testValueAddition);
    await skipPastScrollingAnimation(tester);

    // Handle not shown.
    expect(controller.selection.isCollapsed, true);
    expect(fadeFinder, findsNothing);
  });

  testWidgets('Mouse long press is just like a tap', (WidgetTester tester) async {
    final TextEditingController controller = TextEditingController();

    await tester.pumpWidget(
      overlay(
        child: TextField(
          controller: controller,
        ),
      ),
    );

    const String testValue = 'abc def ghi';
    await tester.enterText(find.byType(TextField), testValue);
    expect(controller.value.text, testValue);
    await skipPastScrollingAnimation(tester);

    expect(controller.selection.isCollapsed, true);

    // Long press the 'e' using a mouse device.
    final int eIndex = testValue.indexOf('e');
    final Offset ePos = textOffsetToPosition(tester, eIndex);
    final TestGesture gesture = await tester.startGesture(ePos, kind: PointerDeviceKind.mouse);
    addTearDown(gesture.removePointer);
    await tester.pump(const Duration(seconds: 2));
    await gesture.up();
    await tester.pump();

    // The cursor is placed just like a regular tap.
    expect(controller.selection.baseOffset, eIndex);
    expect(controller.selection.extentOffset, eIndex);
  });

  testWidgets('Read only text field basic', (WidgetTester tester) async {
    final TextEditingController controller = TextEditingController(text: 'readonly');

    await tester.pumpWidget(
        overlay(
          child: TextField(
            controller: controller,
            readOnly: true,
          ),
        ),
    );
    // Read only text field cannot open keyboard.
    await tester.showKeyboard(find.byType(TextField));
    expect(tester.testTextInput.hasAnyClients, false);
    await skipPastScrollingAnimation(tester);

    expect(controller.selection.isCollapsed, true);

    await tester.tap(find.byType(TextField));
    await tester.pump();
    expect(tester.testTextInput.hasAnyClients, false);
    final EditableTextState editableText = tester.state(find.byType(EditableText));
    // Collapse selection should not paint.
    expect(editableText.selectionOverlay!.handlesAreVisible, isFalse);
    // Long press on the 'd' character of text 'readOnly' to show context menu.
    const int dIndex = 3;
    final Offset dPos = textOffsetToPosition(tester, dIndex);
    await tester.longPressAt(dPos);
    await tester.pumpAndSettle();

    // Context menu should not have paste and cut.
    expect(find.text('Copy'), findsOneWidget);
    expect(find.text('Paste'), findsNothing);
    expect(find.text('Cut'), findsNothing);
  });

  testWidgets('does not paint toolbar when no options available', (WidgetTester tester) async {
    await tester.pumpWidget(
        const MaterialApp(
          home: Material(
            child: TextField(
              readOnly: true,
            ),
          ),
        ),
    );

    await tester.tap(find.byType(TextField));
    await tester.pump(const Duration(milliseconds: 50));

    await tester.tap(find.byType(TextField));
    // Wait for context menu to be built.
    await tester.pumpAndSettle();

    expect(find.byType(CupertinoTextSelectionToolbar), paintsNothing);
  }, variant: const TargetPlatformVariant(<TargetPlatform>{ TargetPlatform.iOS,  TargetPlatform.macOS }));

  testWidgets('text field build empty toolbar when no options available', (WidgetTester tester) async {
    await tester.pumpWidget(
        const MaterialApp(
          home: Material(
            child: TextField(
              readOnly: true,
            ),
          ),
        ),
    );

    await tester.tap(find.byType(TextField));
    await tester.pump(const Duration(milliseconds: 50));

    await tester.tap(find.byType(TextField));
    // Wait for context menu to be built.
    await tester.pumpAndSettle();
    final RenderBox container = tester.renderObject(find.descendant(
      of: find.byType(FadeTransition),
      matching: find.byType(SizedBox),
    ).first);
    expect(container.size, Size.zero);
  }, variant: const TargetPlatformVariant(<TargetPlatform>{ TargetPlatform.android, TargetPlatform.fuchsia, TargetPlatform.linux, TargetPlatform.windows }));

  testWidgets('Sawping controllers should update selection', (WidgetTester tester) async {
    TextEditingController controller = TextEditingController(text: 'readonly');
    final OverlayEntry entry = OverlayEntry(
      builder: (BuildContext context) {
        return Center(
          child: Material(
            child: TextField(
              controller: controller,
              readOnly: true,
            ),
          ),
        );
      },
    );
    await tester.pumpWidget(overlayWithEntry(entry));
    const int dIndex = 3;
    final Offset dPos = textOffsetToPosition(tester, dIndex);
    await tester.longPressAt(dPos);
    await tester.pumpAndSettle();
    final EditableTextState state = tester.state(find.byType(EditableText));
    TextSelection currentOverlaySelection =
        state.selectionOverlay!.value.selection;
    expect(currentOverlaySelection.baseOffset, 0);
    expect(currentOverlaySelection.extentOffset, 8);

    // Update selection from [0 to 8] to [1 to 7].
    controller = TextEditingController.fromValue(
      controller.value.copyWith(selection: const TextSelection(
        baseOffset: 1,
        extentOffset: 7,
      )),
    );

    // Mark entry to be dirty in order to trigger overlay update.
    entry.markNeedsBuild();

    await tester.pump();
    currentOverlaySelection = state.selectionOverlay!.value.selection;
    expect(currentOverlaySelection.baseOffset, 1);
    expect(currentOverlaySelection.extentOffset, 7);
  });

  testWidgets('Read only text should not compose', (WidgetTester tester) async {
    final TextEditingController controller = TextEditingController.fromValue(
        const TextEditingValue(
            text: 'readonly',
            composing: TextRange(start: 0, end: 8), // Simulate text composing.
        ),
    );

    await tester.pumpWidget(
        overlay(
          child: TextField(
            controller: controller,
            readOnly: true,
          ),
        ),
    );

    final RenderEditable renderEditable = findRenderEditable(tester);
    // There should be no composing.
    expect(renderEditable.text, TextSpan(text:'readonly', style: renderEditable.text!.style));
  });

  testWidgets('Dynamically switching between read only and not read only should hide or show collapse cursor', (WidgetTester tester) async {
    final TextEditingController controller = TextEditingController(text: 'readonly');
    bool readOnly = true;
    final OverlayEntry entry = OverlayEntry(
      builder: (BuildContext context) {
        return Center(
          child: Material(
            child: TextField(
              controller: controller,
              readOnly: readOnly,
            ),
          ),
        );
      },
    );
    await tester.pumpWidget(overlayWithEntry(entry));
    await tester.tap(find.byType(TextField));
    await tester.pump();

    final EditableTextState editableText = tester.state(find.byType(EditableText));
    // Collapse selection should not paint.
    expect(editableText.selectionOverlay!.handlesAreVisible, isFalse);

    readOnly = false;
    // Mark entry to be dirty in order to trigger overlay update.
    entry.markNeedsBuild();
    await tester.pumpAndSettle();
    expect(editableText.selectionOverlay!.handlesAreVisible, isTrue);

    readOnly = true;
    entry.markNeedsBuild();
    await tester.pumpAndSettle();
    expect(editableText.selectionOverlay!.handlesAreVisible, isFalse);
  });

  testWidgets('Dynamically switching to read only should close input connection', (WidgetTester tester) async {
    final TextEditingController controller = TextEditingController(text: 'readonly');
    bool readOnly = false;
    final OverlayEntry entry = OverlayEntry(
      builder: (BuildContext context) {
        return Center(
          child: Material(
            child: TextField(
              controller: controller,
              readOnly: readOnly,
            ),
          ),
        );
      },
    );
    await tester.pumpWidget(overlayWithEntry(entry));
    await tester.tap(find.byType(TextField));
    await tester.pump();
    expect(tester.testTextInput.hasAnyClients, true);

    readOnly = true;
    // Mark entry to be dirty in order to trigger overlay update.
    entry.markNeedsBuild();
    await tester.pump();
    expect(tester.testTextInput.hasAnyClients, false);
  });

  testWidgets('Dynamically switching to non read only should open input connection', (WidgetTester tester) async {
    final TextEditingController controller = TextEditingController(text: 'readonly');
    bool readOnly = true;
    final OverlayEntry entry = OverlayEntry(
      builder: (BuildContext context) {
        return Center(
          child: Material(
            child: TextField(
              controller: controller,
              readOnly: readOnly,
            ),
          ),
        );
      },
    );
    await tester.pumpWidget(overlayWithEntry(entry));
    await tester.tap(find.byType(TextField));
    await tester.pump();
    expect(tester.testTextInput.hasAnyClients, false);

    readOnly = false;
    // Mark entry to be dirty in order to trigger overlay update.
    entry.markNeedsBuild();
    await tester.pump();
    expect(tester.testTextInput.hasAnyClients, true);
  });

  testWidgets('enableInteractiveSelection = false, long-press', (WidgetTester tester) async {
    final TextEditingController controller = TextEditingController();

    await tester.pumpWidget(
      overlay(
        child: TextField(
          controller: controller,
          enableInteractiveSelection: false,
        ),
      ),
    );

    const String testValue = 'abc def ghi';
    await tester.enterText(find.byType(TextField), testValue);
    expect(controller.value.text, testValue);
    await skipPastScrollingAnimation(tester);

    expect(controller.selection.isCollapsed, true);

    // Long press the 'e' to select 'def'.
    final Offset ePos = textOffsetToPosition(tester, testValue.indexOf('e'));
    await tester.longPressAt(ePos, pointer: 7);
    await tester.pump();

    expect(controller.selection.isCollapsed, true);
    expect(controller.selection.baseOffset, -1);
    expect(controller.selection.extentOffset, -1);
  });

  testWidgets('Can select text by dragging with a mouse', (WidgetTester tester) async {
    final TextEditingController controller = TextEditingController();

    await tester.pumpWidget(
      MaterialApp(
        home: Material(
          child: TextField(
            dragStartBehavior: DragStartBehavior.down,
            controller: controller,
          ),
        ),
      ),
    );

    const String testValue = 'abc def ghi';
    await tester.enterText(find.byType(TextField), testValue);
    await skipPastScrollingAnimation(tester);

    final Offset ePos = textOffsetToPosition(tester, testValue.indexOf('e'));
    final Offset gPos = textOffsetToPosition(tester, testValue.indexOf('g'));

    final TestGesture gesture = await tester.startGesture(ePos, kind: PointerDeviceKind.mouse);
    addTearDown(gesture.removePointer);
    await tester.pump();
    await gesture.moveTo(gPos);
    await tester.pump();
    await gesture.up();
    await tester.pumpAndSettle();

    expect(controller.selection.baseOffset, testValue.indexOf('e'));
    expect(controller.selection.extentOffset, testValue.indexOf('g'));
  });

  testWidgets('Continuous dragging does not cause flickering', (WidgetTester tester) async {
    int selectionChangedCount = 0;
    const String testValue = 'abc def ghi';
    final TextEditingController controller = TextEditingController(text: testValue);

    controller.addListener(() {
      selectionChangedCount++;
    });

    await tester.pumpWidget(
      MaterialApp(
        home: Material(
          child: TextField(
            dragStartBehavior: DragStartBehavior.down,
            controller: controller,
            style: const TextStyle(fontFamily: 'Ahem', fontSize: 10.0),
          ),
        ),
      ),
    );

    final Offset cPos = textOffsetToPosition(tester, 2); // Index of 'c'.
    final Offset gPos = textOffsetToPosition(tester, 8); // Index of 'g'.
    final Offset hPos = textOffsetToPosition(tester, 9); // Index of 'h'.

    // Drag from 'c' to 'g'.
    final TestGesture gesture = await tester.startGesture(cPos, kind: PointerDeviceKind.mouse);
    addTearDown(gesture.removePointer);
    await tester.pump();
    await gesture.moveTo(gPos);
    await tester.pumpAndSettle();

    expect(selectionChangedCount, isNonZero);
    selectionChangedCount = 0;
    expect(controller.selection.baseOffset, 2);
    expect(controller.selection.extentOffset, 8);

    // Tiny movement shouldn't cause text selection to change.
    await gesture.moveTo(gPos + const Offset(4.0, 0.0));
    await tester.pumpAndSettle();
    expect(selectionChangedCount, 0);

    // Now a text selection change will occur after a significant movement.
    await gesture.moveTo(hPos);
    await tester.pump();
    await gesture.up();
    await tester.pumpAndSettle();

    expect(selectionChangedCount, 1);
    expect(controller.selection.baseOffset, 2);
    expect(controller.selection.extentOffset, 9);
  });

  testWidgets('Dragging in opposite direction also works', (WidgetTester tester) async {
    final TextEditingController controller = TextEditingController();

    await tester.pumpWidget(
      MaterialApp(
        home: Material(
          child: TextField(
            dragStartBehavior: DragStartBehavior.down,
            controller: controller,
          ),
        ),
      ),
    );

    const String testValue = 'abc def ghi';
    await tester.enterText(find.byType(TextField), testValue);
    await skipPastScrollingAnimation(tester);

    final Offset ePos = textOffsetToPosition(tester, testValue.indexOf('e'));
    final Offset gPos = textOffsetToPosition(tester, testValue.indexOf('g'));

    final TestGesture gesture = await tester.startGesture(gPos, kind: PointerDeviceKind.mouse);
    addTearDown(gesture.removePointer);
    await tester.pump();
    await gesture.moveTo(ePos);
    await tester.pump();
    await gesture.up();
    await tester.pumpAndSettle();

    expect(controller.selection.baseOffset, testValue.indexOf('e'));
    expect(controller.selection.extentOffset, testValue.indexOf('g'));
  });

  testWidgets('Slow mouse dragging also selects text', (WidgetTester tester) async {
    final TextEditingController controller = TextEditingController();

    await tester.pumpWidget(
      MaterialApp(
        home: Material(
          child: TextField(
            dragStartBehavior: DragStartBehavior.down,
            controller: controller,
          ),
        ),
      ),
    );

    const String testValue = 'abc def ghi';
    await tester.enterText(find.byType(TextField), testValue);
    await skipPastScrollingAnimation(tester);

    final Offset ePos = textOffsetToPosition(tester, testValue.indexOf('e'));
    final Offset gPos = textOffsetToPosition(tester, testValue.indexOf('g'));

    final TestGesture gesture = await tester.startGesture(ePos, kind: PointerDeviceKind.mouse);
    addTearDown(gesture.removePointer);
    await tester.pump(const Duration(seconds: 2));
    await gesture.moveTo(gPos);
    await tester.pump();
    await gesture.up();

    expect(controller.selection.baseOffset, testValue.indexOf('e'));
    expect(controller.selection.extentOffset, testValue.indexOf('g'));
  });

  testWidgets('Can drag handles to change selection', (WidgetTester tester) async {
    final TextEditingController controller = TextEditingController();

    await tester.pumpWidget(
      overlay(
        child: TextField(
          dragStartBehavior: DragStartBehavior.down,
          controller: controller,
        ),
      ),
    );

    const String testValue = 'abc def ghi';
    await tester.enterText(find.byType(TextField), testValue);
    await skipPastScrollingAnimation(tester);

    // Long press the 'e' to select 'def'.
    final Offset ePos = textOffsetToPosition(tester, testValue.indexOf('e'));
    TestGesture gesture = await tester.startGesture(ePos, pointer: 7);
    await tester.pump(const Duration(seconds: 2));
    await gesture.up();
    await tester.pump();
    await tester.pump(const Duration(milliseconds: 200)); // skip past the frame where the opacity is zero

    final TextSelection selection = controller.selection;
    expect(selection.baseOffset, 4);
    expect(selection.extentOffset, 7);

    final RenderEditable renderEditable = findRenderEditable(tester);
    final List<TextSelectionPoint> endpoints = globalize(
      renderEditable.getEndpointsForSelection(selection),
      renderEditable,
    );
    expect(endpoints.length, 2);

    // Drag the right handle 2 letters to the right.
    // We use a small offset because the endpoint is on the very corner
    // of the handle.
    Offset handlePos = endpoints[1].point + const Offset(1.0, 1.0);
    Offset newHandlePos = textOffsetToPosition(tester, testValue.length);
    gesture = await tester.startGesture(handlePos, pointer: 7);
    await tester.pump();
    await gesture.moveTo(newHandlePos);
    await tester.pump();
    await gesture.up();
    await tester.pump();

    expect(controller.selection.baseOffset, 4);
    expect(controller.selection.extentOffset, 11);

    // Drag the left handle 2 letters to the left.
    handlePos = endpoints[0].point + const Offset(-1.0, 1.0);
    newHandlePos = textOffsetToPosition(tester, 0);
    gesture = await tester.startGesture(handlePos, pointer: 7);
    await tester.pump();
    await gesture.moveTo(newHandlePos);
    await tester.pump();
    await gesture.up();
    await tester.pump();

    expect(controller.selection.baseOffset, 0);
    expect(controller.selection.extentOffset, 11);
  });

  testWidgets('Cannot drag one handle past the other', (WidgetTester tester) async {
    final TextEditingController controller = TextEditingController();

    await tester.pumpWidget(
      overlay(
        child: TextField(
          dragStartBehavior: DragStartBehavior.down,
          controller: controller,
        ),
      ),
    );

    const String testValue = 'abc def ghi';
    await tester.enterText(find.byType(TextField), testValue);
    await skipPastScrollingAnimation(tester);

    // Long press the 'e' to select 'def'.
    final Offset ePos = textOffsetToPosition(tester, 5); // Position before 'e'.
    TestGesture gesture = await tester.startGesture(ePos, pointer: 7);
    await tester.pump(const Duration(seconds: 2));
    await gesture.up();
    await tester.pump();
    await tester.pump(const Duration(milliseconds: 200)); // skip past the frame where the opacity is zero

    final TextSelection selection = controller.selection;
    expect(selection.baseOffset, 4);
    expect(selection.extentOffset, 7);

    final RenderEditable renderEditable = findRenderEditable(tester);
    final List<TextSelectionPoint> endpoints = globalize(
      renderEditable.getEndpointsForSelection(selection),
      renderEditable,
    );
    expect(endpoints.length, 2);

    // Drag the right handle until there's only 1 char selected.
    // We use a small offset because the endpoint is on the very corner
    // of the handle.
    final Offset handlePos = endpoints[1].point + const Offset(4.0, 0.0);
    Offset newHandlePos = textOffsetToPosition(tester, 5); // Position before 'e'.
    gesture = await tester.startGesture(handlePos, pointer: 7);
    await tester.pump();
    await gesture.moveTo(newHandlePos);
    await tester.pump();

    expect(controller.selection.baseOffset, 4);
    expect(controller.selection.extentOffset, 5);

    newHandlePos = textOffsetToPosition(tester, 2); // Position before 'c'.
    await gesture.moveTo(newHandlePos);
    await tester.pump();
    await gesture.up();
    await tester.pump();

    expect(controller.selection.baseOffset, 4);
    // The selection doesn't move beyond the left handle. There's always at
    // least 1 char selected.
    expect(controller.selection.extentOffset, 5);
  });

  testWidgets('Can use selection toolbar', (WidgetTester tester) async {
    final TextEditingController controller = TextEditingController();

    await tester.pumpWidget(
      overlay(
        child: TextField(
          controller: controller,
        ),
      ),
    );

    const String testValue = 'abc def ghi';
    await tester.enterText(find.byType(TextField), testValue);
    await skipPastScrollingAnimation(tester);

    // Tap the selection handle to bring up the "paste / select all" menu.
    await tester.tapAt(textOffsetToPosition(tester, testValue.indexOf('e')));
    await tester.pump();
    await tester.pump(const Duration(milliseconds: 200)); // skip past the frame where the opacity is zero
    RenderEditable renderEditable = findRenderEditable(tester);
    List<TextSelectionPoint> endpoints = globalize(
      renderEditable.getEndpointsForSelection(controller.selection),
      renderEditable,
    );
    // Tapping on the part of the handle's GestureDetector where it overlaps
    // with the text itself does not show the menu, so add a small vertical
    // offset to tap below the text.
    await tester.tapAt(endpoints[0].point + const Offset(1.0, 13.0));
    await tester.pump();
    await tester.pump(const Duration(milliseconds: 200)); // skip past the frame where the opacity is zero

    // Select all should select all the text.
    await tester.tap(find.text('Select all'));
    await tester.pump();
    expect(controller.selection.baseOffset, 0);
    expect(controller.selection.extentOffset, testValue.length);

    // Copy should reset the selection.
    await tester.tap(find.text('Copy'));
    await skipPastScrollingAnimation(tester);
    expect(controller.selection.isCollapsed, true);

    // Tap again to bring back the menu.
    await tester.tapAt(textOffsetToPosition(tester, testValue.indexOf('e')));
    await tester.pump();
    // Allow time for handle to appear and double tap to time out.
    await tester.pump(const Duration(milliseconds: 300));
    expect(controller.selection.isCollapsed, true);
    expect(controller.selection.baseOffset, testValue.indexOf('e'));
    expect(controller.selection.extentOffset, testValue.indexOf('e'));
    renderEditable = findRenderEditable(tester);
    endpoints = globalize(
      renderEditable.getEndpointsForSelection(controller.selection),
      renderEditable,
    );
    await tester.tapAt(endpoints[0].point + const Offset(1.0, 1.0));
    await tester.pump();
    await tester.pump(const Duration(milliseconds: 200)); // skip past the frame where the opacity is zero
    expect(controller.selection.isCollapsed, true);
    expect(controller.selection.baseOffset, testValue.indexOf('e'));
    expect(controller.selection.extentOffset, testValue.indexOf('e'));

    // Paste right before the 'e'.
    await tester.tap(find.text('Paste'));
    await tester.pump();
    expect(controller.text, 'abc d${testValue}ef ghi');
  });

  // Show the selection menu at the given index into the text by tapping to
  // place the cursor and then tapping on the handle.
  Future<void> _showSelectionMenuAt(WidgetTester tester, TextEditingController controller, int index) async {
    await tester.tapAt(tester.getCenter(find.byType(EditableText)));
    await tester.pump();
    await tester.pump(const Duration(milliseconds: 200)); // skip past the frame where the opacity is zero
    expect(find.text('Select all'), findsNothing);

    // Tap the selection handle to bring up the "paste / select all" menu for
    // the last line of text.
    await tester.tapAt(textOffsetToPosition(tester, index));
    await tester.pump();
    await tester.pump(const Duration(milliseconds: 200)); // skip past the frame where the opacity is zero
    final RenderEditable renderEditable = findRenderEditable(tester);
    final List<TextSelectionPoint> endpoints = globalize(
      renderEditable.getEndpointsForSelection(controller.selection),
      renderEditable,
    );
    // Tapping on the part of the handle's GestureDetector where it overlaps
    // with the text itself does not show the menu, so add a small vertical
    // offset to tap below the text.
    await tester.tapAt(endpoints[0].point + const Offset(1.0, 13.0));
    await tester.pump();
    await tester.pump(const Duration(milliseconds: 200)); // skip past the frame where the opacity is zero
  }

  testWidgets(
    'Check the toolbar appears below the TextField when there is not enough space above the TextField to show it',
    (WidgetTester tester) async {
      // This is a regression test for
      // https://github.com/flutter/flutter/issues/29808
      final TextEditingController controller = TextEditingController();

      await tester.pumpWidget(MaterialApp(
        home: Scaffold(
          body: Padding(
            padding: const EdgeInsets.all(30.0),
            child: TextField(
              controller: controller,
              ),
            ),
          ),
        ),
      );

      const String testValue = 'abc def ghi';
      await tester.enterText(find.byType(TextField), testValue);
      await skipPastScrollingAnimation(tester);

      await _showSelectionMenuAt(tester, controller, testValue.indexOf('e'));

      // Verify the selection toolbar position is below the text.
      Offset toolbarTopLeft = tester.getTopLeft(find.text('Select all'));
      Offset textFieldTopLeft = tester.getTopLeft(find.byType(TextField));
      expect(textFieldTopLeft.dy, lessThan(toolbarTopLeft.dy));

      await tester.pumpWidget(MaterialApp(
        home: Scaffold(
          body: Padding(
            padding: const EdgeInsets.all(150.0),
            child: TextField(
              controller: controller,
            ),
          ),
        ),
      ));

      await tester.enterText(find.byType(TextField), testValue);
      await skipPastScrollingAnimation(tester);

      await _showSelectionMenuAt(tester, controller, testValue.indexOf('e'));

      // Verify the selection toolbar position
      toolbarTopLeft = tester.getTopLeft(find.text('Select all'));
      textFieldTopLeft = tester.getTopLeft(find.byType(TextField));
      expect(toolbarTopLeft.dy, lessThan(textFieldTopLeft.dy));
    },
  );

  testWidgets(
    'Toolbar appears in the right places in multiline inputs',
    (WidgetTester tester) async {
      // This is a regression test for
      // https://github.com/flutter/flutter/issues/36749
      final TextEditingController controller = TextEditingController();

      await tester.pumpWidget(MaterialApp(
        home: Scaffold(
          body: Padding(
            padding: const EdgeInsets.all(30.0),
            child: TextField(
              controller: controller,
              minLines: 6,
              maxLines: 6,
            ),
          ),
        ),
      ));

      expect(find.text('Select all'), findsNothing);
      const String testValue = 'abc\ndef\nghi\njkl\nmno\npqr';
      await tester.enterText(find.byType(TextField), testValue);
      await skipPastScrollingAnimation(tester);

      // Show the selection menu on the first line and verify the selection
      // toolbar position is below the first line.
      await _showSelectionMenuAt(tester, controller, testValue.indexOf('c'));
      expect(find.text('Select all'), findsOneWidget);
      final Offset firstLineToolbarTopLeft = tester.getTopLeft(find.text('Select all'));
      final Offset firstLineTopLeft = textOffsetToPosition(tester, testValue.indexOf('a'));
      expect(firstLineTopLeft.dy, lessThan(firstLineToolbarTopLeft.dy));

      // Show the selection menu on the second to last line and verify the
      // selection toolbar position is above that line and above the first
      // line's toolbar.
      await _showSelectionMenuAt(tester, controller, testValue.indexOf('o'));
      expect(find.text('Select all'), findsOneWidget);
      final Offset penultimateLineToolbarTopLeft = tester.getTopLeft(find.text('Select all'));
      final Offset penultimateLineTopLeft = textOffsetToPosition(tester, testValue.indexOf('p'));
      expect(penultimateLineToolbarTopLeft.dy, lessThan(penultimateLineTopLeft.dy));
      expect(penultimateLineToolbarTopLeft.dy, lessThan(firstLineToolbarTopLeft.dy));

      // Show the selection menu on the last line and verify the selection
      // toolbar position is above that line and below the position of the
      // second to last line's toolbar.
      await _showSelectionMenuAt(tester, controller, testValue.indexOf('r'));
      expect(find.text('Select all'), findsOneWidget);
      final Offset lastLineToolbarTopLeft = tester.getTopLeft(find.text('Select all'));
      final Offset lastLineTopLeft = textOffsetToPosition(tester, testValue.indexOf('p'));
      expect(lastLineToolbarTopLeft.dy, lessThan(lastLineTopLeft.dy));
      expect(lastLineToolbarTopLeft.dy, greaterThan(penultimateLineToolbarTopLeft.dy));
    },
  );

  testWidgets('Selection toolbar fades in', (WidgetTester tester) async {
    final TextEditingController controller = TextEditingController();

    await tester.pumpWidget(
      overlay(
        child: TextField(
          controller: controller,
        ),
      ),
    );

    const String testValue = 'abc def ghi';
    await tester.enterText(find.byType(TextField), testValue);
    await skipPastScrollingAnimation(tester);

    // Tap the selection handle to bring up the "paste / select all" menu.
    await tester.tapAt(textOffsetToPosition(tester, testValue.indexOf('e')));
    await tester.pump();
    // Allow time for the handle to appear and for a double tap to time out.
    await tester.pump(const Duration(milliseconds: 600));
    final RenderEditable renderEditable = findRenderEditable(tester);
    final List<TextSelectionPoint> endpoints = globalize(
      renderEditable.getEndpointsForSelection(controller.selection),
      renderEditable,
    );
    await tester.tapAt(endpoints[0].point + const Offset(1.0, 1.0));
    // Pump an extra frame to allow the selection menu to read the clipboard.
    await tester.pump();
    await tester.pump();

    // Toolbar should fade in. Starting at 0% opacity.
    final Element target = tester.element(find.text('Select all'));
    final FadeTransition opacity = target.findAncestorWidgetOfExactType<FadeTransition>()!;
    expect(opacity.opacity.value, equals(0.0));

    // Still fading in.
    await tester.pump(const Duration(milliseconds: 50));
    final FadeTransition opacity2 = target.findAncestorWidgetOfExactType<FadeTransition>()!;
    expect(opacity, same(opacity2));
    expect(opacity.opacity.value, greaterThan(0.0));
    expect(opacity.opacity.value, lessThan(1.0));

    // End the test here to ensure the animation is properly disposed of.
  });

  testWidgets('An obscured TextField is selectable by default', (WidgetTester tester) async {
    // This is a regression test for
    // https://github.com/flutter/flutter/issues/32845

    final TextEditingController controller = TextEditingController();
    Widget buildFrame(bool obscureText) {
      return overlay(
        child: TextField(
          controller: controller,
          obscureText: obscureText,
        ),
      );
    }

    // Obscure text and don't enable or disable selection.
    await tester.pumpWidget(buildFrame(true));
    await tester.enterText(find.byType(TextField), 'abcdefghi');
    await skipPastScrollingAnimation(tester);
    expect(controller.selection.isCollapsed, true);

    // Long press does select text.
    final Offset ePos = textOffsetToPosition(tester, 1);
    await tester.longPressAt(ePos, pointer: 7);
    await tester.pump();
    expect(controller.selection.isCollapsed, false);
  });

  testWidgets('An obscured TextField is not selectable when disabled', (WidgetTester tester) async {
    // This is a regression test for
    // https://github.com/flutter/flutter/issues/32845

    final TextEditingController controller = TextEditingController();
    Widget buildFrame(bool obscureText, bool enableInteractiveSelection) {
      return overlay(
        child: TextField(
          controller: controller,
          obscureText: obscureText,
          enableInteractiveSelection: enableInteractiveSelection,
        ),
      );
    }

    // Explicitly disabled selection on obscured text.
    await tester.pumpWidget(buildFrame(true, false));
    await tester.enterText(find.byType(TextField), 'abcdefghi');
    await skipPastScrollingAnimation(tester);
    expect(controller.selection.isCollapsed, true);

    // Long press doesn't select text.
    final Offset ePos2 = textOffsetToPosition(tester, 1);
    await tester.longPressAt(ePos2, pointer: 7);
    await tester.pump();
    expect(controller.selection.isCollapsed, true);
  });

  testWidgets('An obscured TextField is selected as one word', (WidgetTester tester) async {
    final TextEditingController controller = TextEditingController();

    await tester.pumpWidget(overlay(
      child: TextField(
        controller: controller,
        obscureText: true,
      ),
    ));
    await tester.enterText(find.byType(TextField), 'abcde fghi');
    await skipPastScrollingAnimation(tester);

    // Long press does select text.
    final Offset bPos = textOffsetToPosition(tester, 1);
    await tester.longPressAt(bPos, pointer: 7);
    await tester.pump();
    final TextSelection selection = controller.selection;
    expect(selection.isCollapsed, false);
    expect(selection.baseOffset, 0);
    expect(selection.extentOffset, 10);
  });

  testWidgets('An obscured TextField has correct default context menu', (WidgetTester tester) async {
    final TextEditingController controller = TextEditingController();

    await tester.pumpWidget(overlay(
      child: TextField(
        controller: controller,
        obscureText: true,
      ),
    ));
    await tester.enterText(find.byType(TextField), 'abcde fghi');
    await skipPastScrollingAnimation(tester);

    // Long press to select text.
    final Offset bPos = textOffsetToPosition(tester, 1);
    await tester.longPressAt(bPos, pointer: 7);
    await tester.pumpAndSettle();

    // Should only have paste option when whole obscure text is selected.
    expect(find.text('Paste'), findsOneWidget);
    expect(find.text('Copy'), findsNothing);
    expect(find.text('Cut'), findsNothing);
    expect(find.text('Select all'), findsNothing);

    // Long press at the end
    final Offset iPos = textOffsetToPosition(tester, 10);
    final Offset slightRight = iPos + const Offset(30.0, 0.0);
    await tester.longPressAt(slightRight, pointer: 7);
    await tester.pumpAndSettle();

    // Should have paste and select all options when collapse.
    expect(find.text('Paste'), findsOneWidget);
    expect(find.text('Select all'), findsOneWidget);
    expect(find.text('Copy'), findsNothing);
    expect(find.text('Cut'), findsNothing);
  });

  testWidgets('TextField height with minLines unset', (WidgetTester tester) async {
    await tester.pumpWidget(textFieldBuilder());

    RenderBox findInputBox() => tester.renderObject(find.byKey(textFieldKey));

    final RenderBox inputBox = findInputBox();
    final Size emptyInputSize = inputBox.size;

    await tester.enterText(find.byType(TextField), 'No wrapping here.');
    await tester.pumpWidget(textFieldBuilder());
    expect(findInputBox(), equals(inputBox));
    expect(inputBox.size, equals(emptyInputSize));

    // Even when entering multiline text, TextField doesn't grow. It's a single
    // line input.
    await tester.enterText(find.byType(TextField), kThreeLines);
    await tester.pumpWidget(textFieldBuilder());
    expect(findInputBox(), equals(inputBox));
    expect(inputBox.size, equals(emptyInputSize));

    // maxLines: 3 makes the TextField 3 lines tall
    await tester.enterText(find.byType(TextField), '');
    await tester.pumpWidget(textFieldBuilder(maxLines: 3));
    expect(findInputBox(), equals(inputBox));
    expect(inputBox.size.height, greaterThan(emptyInputSize.height));
    expect(inputBox.size.width, emptyInputSize.width);

    final Size threeLineInputSize = inputBox.size;

    // Filling with 3 lines of text stays the same size
    await tester.enterText(find.byType(TextField), kThreeLines);
    await tester.pumpWidget(textFieldBuilder(maxLines: 3));
    expect(findInputBox(), equals(inputBox));
    expect(inputBox.size, threeLineInputSize);

    // An extra line won't increase the size because we max at 3.
    await tester.enterText(find.byType(TextField), kMoreThanFourLines);
    await tester.pumpWidget(textFieldBuilder(maxLines: 3));
    expect(findInputBox(), equals(inputBox));
    expect(inputBox.size, threeLineInputSize);

    // But now it will... but it will max at four
    await tester.enterText(find.byType(TextField), kMoreThanFourLines);
    await tester.pumpWidget(textFieldBuilder(maxLines: 4));
    expect(findInputBox(), equals(inputBox));
    expect(inputBox.size.height, greaterThan(threeLineInputSize.height));
    expect(inputBox.size.width, threeLineInputSize.width);

    final Size fourLineInputSize = inputBox.size;

    // Now it won't max out until the end
    await tester.enterText(find.byType(TextField), '');
    await tester.pumpWidget(textFieldBuilder(maxLines: null));
    expect(findInputBox(), equals(inputBox));
    expect(inputBox.size, equals(emptyInputSize));
    await tester.enterText(find.byType(TextField), kThreeLines);
    await tester.pump();
    expect(inputBox.size, equals(threeLineInputSize));
    await tester.enterText(find.byType(TextField), kMoreThanFourLines);
    await tester.pump();
    expect(inputBox.size.height, greaterThan(fourLineInputSize.height));
    expect(inputBox.size.width, fourLineInputSize.width);
  });

  testWidgets('TextField height with minLines and maxLines', (WidgetTester tester) async {
    await tester.pumpWidget(textFieldBuilder());

    RenderBox findInputBox() => tester.renderObject(find.byKey(textFieldKey));

    final RenderBox inputBox = findInputBox();
    final Size emptyInputSize = inputBox.size;

    await tester.enterText(find.byType(TextField), 'No wrapping here.');
    await tester.pumpWidget(textFieldBuilder());
    expect(findInputBox(), equals(inputBox));
    expect(inputBox.size, equals(emptyInputSize));

    // min and max set to same value locks height to value.
    await tester.pumpWidget(textFieldBuilder(minLines: 3, maxLines: 3));
    expect(findInputBox(), equals(inputBox));
    expect(inputBox.size.height, greaterThan(emptyInputSize.height));
    expect(inputBox.size.width, emptyInputSize.width);

    final Size threeLineInputSize = inputBox.size;

    // maxLines: null with minLines set grows beyond minLines
    await tester.pumpWidget(textFieldBuilder(minLines: 3, maxLines: null));
    expect(findInputBox(), equals(inputBox));
    expect(inputBox.size, threeLineInputSize);
    await tester.enterText(find.byType(TextField), kMoreThanFourLines);
    await tester.pump();
    expect(inputBox.size.height, greaterThan(threeLineInputSize.height));
    expect(inputBox.size.width, threeLineInputSize.width);

    // With minLines and maxLines set, input will expand through the range
    await tester.enterText(find.byType(TextField), '');
    await tester.pumpWidget(textFieldBuilder(minLines: 3, maxLines: 4));
    expect(findInputBox(), equals(inputBox));
    expect(inputBox.size, equals(threeLineInputSize));
    await tester.enterText(find.byType(TextField), kMoreThanFourLines);
    await tester.pump();
    expect(inputBox.size.height, greaterThan(threeLineInputSize.height));
    expect(inputBox.size.width, threeLineInputSize.width);

    // minLines can't be greater than maxLines.
    expect(() async {
      await tester.pumpWidget(textFieldBuilder(minLines: 3, maxLines: 2));
    }, throwsAssertionError);

    // maxLines defaults to 1 and can't be less than minLines
    expect(() async {
      await tester.pumpWidget(textFieldBuilder(minLines: 3));
    }, throwsAssertionError);
  });

  testWidgets('Multiline text when wrapped in Expanded', (WidgetTester tester) async {
    Widget expandedTextFieldBuilder({
      int? maxLines = 1,
      int? minLines,
      bool expands = false,
    }) {
      return boilerplate(
        child: Column(
          mainAxisAlignment: MainAxisAlignment.center,
          children: <Widget>[
            Expanded(
              child: TextField(
                key: textFieldKey,
                style: const TextStyle(color: Colors.black, fontSize: 34.0),
                maxLines: maxLines,
                minLines: minLines,
                expands: expands,
                decoration: const InputDecoration(
                  hintText: 'Placeholder',
                ),
              ),
            ),
          ],
        ),
      );
    }

    await tester.pumpWidget(expandedTextFieldBuilder());

    RenderBox findBorder() {
      return tester.renderObject(find.descendant(
        of: find.byType(InputDecorator),
        matching: find.byWidgetPredicate((Widget w) => '${w.runtimeType}' == '_BorderContainer'),
      ));
    }
    final RenderBox border = findBorder();

    // Without expanded: true and maxLines: null, the TextField does not expand
    // to fill its parent when wrapped in an Expanded widget.
    final Size unexpandedInputSize = border.size;

    // It does expand to fill its parent when expands: true, maxLines: null, and
    // it's wrapped in an Expanded widget.
    await tester.pumpWidget(expandedTextFieldBuilder(expands: true, maxLines: null));
    expect(border.size.height, greaterThan(unexpandedInputSize.height));
    expect(border.size.width, unexpandedInputSize.width);

    // min/maxLines that is not null and expands: true contradict each other.
    expect(() async {
      await tester.pumpWidget(expandedTextFieldBuilder(expands: true, maxLines: 4));
    }, throwsAssertionError);
    expect(() async {
      await tester.pumpWidget(expandedTextFieldBuilder(expands: true, minLines: 1, maxLines: null));
    }, throwsAssertionError);
  });

  // Regression test for https://github.com/flutter/flutter/pull/29093
  testWidgets('Multiline text when wrapped in IntrinsicHeight', (WidgetTester tester) async {
    final Key intrinsicHeightKey = UniqueKey();
    Widget intrinsicTextFieldBuilder(bool wrapInIntrinsic) {
      final TextFormField textField = TextFormField(
        key: textFieldKey,
        style: const TextStyle(color: Colors.black, fontSize: 34.0),
        maxLines: null,
        decoration: const InputDecoration(
          counterText: 'I am counter',
        ),
      );
      final Widget widget = wrapInIntrinsic
        ? IntrinsicHeight(key: intrinsicHeightKey, child: textField)
        : textField;
      return boilerplate(
        child: Column(
          mainAxisAlignment: MainAxisAlignment.center,
          children: <Widget>[widget],
        ),
      );
    }

    await tester.pumpWidget(intrinsicTextFieldBuilder(false));
    expect(find.byKey(intrinsicHeightKey), findsNothing);

    RenderBox findEditableText() => tester.renderObject(find.byType(EditableText));
    RenderBox editableText = findEditableText();
    final Size unwrappedEditableTextSize = editableText.size;

    // Wrapping in IntrinsicHeight should not affect the height of the input
    await tester.pumpWidget(intrinsicTextFieldBuilder(true));
    editableText = findEditableText();
    expect(editableText.size.height, unwrappedEditableTextSize.height);
    expect(editableText.size.width, unwrappedEditableTextSize.width);
  });

  // Regression test for https://github.com/flutter/flutter/pull/29093
  testWidgets('errorText empty string', (WidgetTester tester) async {
    Widget textFormFieldBuilder(String? errorText) {
      return boilerplate(
        child: Column(
          mainAxisAlignment: MainAxisAlignment.center,
          children: <Widget>[
            TextFormField(
              key: textFieldKey,
              maxLength: 3,
              maxLengthEnforced: false,
              decoration: InputDecoration(
                counterText: '',
                errorText: errorText,
              ),
            ),
          ],
        ),
      );
    }

    await tester.pumpWidget(textFormFieldBuilder(null));

    RenderBox findInputBox() => tester.renderObject(find.byKey(textFieldKey));
    final RenderBox inputBox = findInputBox();
    final Size errorNullInputSize = inputBox.size;

    // Setting errorText causes the input's height to increase to accommodate it
    await tester.pumpWidget(textFormFieldBuilder('im errorText'));
    expect(inputBox, findInputBox());
    expect(inputBox.size.height, greaterThan(errorNullInputSize.height));
    expect(inputBox.size.width, errorNullInputSize.width);
    final Size errorInputSize = inputBox.size;

    // Setting errorText to an empty string causes the input's height to
    // increase to accommodate it, even though it's not displayed.
    // This may or may not be ideal behavior, but it is legacy behavior and
    // there are visual tests that rely on it (see Github issue referenced at
    // the top of this test). A counterText of empty string does not affect
    // input height, however.
    await tester.pumpWidget(textFormFieldBuilder(''));
    expect(inputBox, findInputBox());
    expect(inputBox.size.height, errorInputSize.height);
    expect(inputBox.size.width, errorNullInputSize.width);
  });

  testWidgets('Growable TextField when content height exceeds parent', (WidgetTester tester) async {
    const double height = 200.0;
    const double padding = 24.0;

    Widget containedTextFieldBuilder({
      Widget? counter,
      String? helperText,
      String? labelText,
      Widget? prefix,
    }) {
      return boilerplate(
        child: Container(
          height: height,
          child: TextField(
            key: textFieldKey,
            maxLines: null,
            decoration: InputDecoration(
              counter: counter,
              helperText: helperText,
              labelText: labelText,
              prefix: prefix,
            ),
          ),
        ),
      );
    }

    await tester.pumpWidget(containedTextFieldBuilder());
    RenderBox findEditableText() => tester.renderObject(find.byType(EditableText));

    final RenderBox inputBox = findEditableText();

    // With no decoration and when overflowing with content, the EditableText
    // takes up the full height minus the padding, so the input fits perfectly
    // inside the parent.
    await tester.enterText(find.byType(TextField), 'a\n' * 11);
    await tester.pump();
    expect(findEditableText(), equals(inputBox));
    expect(inputBox.size.height, height - padding);

    // Adding a counter causes the EditableText to shrink to fit the counter
    // inside the parent as well.
    const double counterHeight = 40.0;
    const double subtextGap = 8.0;
    const double counterSpace = counterHeight + subtextGap;
    await tester.pumpWidget(containedTextFieldBuilder(
      counter: Container(height: counterHeight),
    ));
    expect(findEditableText(), equals(inputBox));
    expect(inputBox.size.height, height - padding - counterSpace);

    // Including helperText causes the EditableText to shrink to fit the text
    // inside the parent as well.
    await tester.pumpWidget(containedTextFieldBuilder(
      helperText: 'I am helperText',
    ));
    expect(findEditableText(), equals(inputBox));
    const double helperTextSpace = 12.0;
    expect(inputBox.size.height, height - padding - helperTextSpace - subtextGap);

    // When both helperText and counter are present, EditableText shrinks by the
    // height of the taller of the two in order to fit both within the parent.
    await tester.pumpWidget(containedTextFieldBuilder(
      counter: Container(height: counterHeight),
      helperText: 'I am helperText',
    ));
    expect(findEditableText(), equals(inputBox));
    expect(inputBox.size.height, height - padding - counterSpace);

    // When a label is present, EditableText shrinks to fit it at the top so
    // that the bottom of the input still lines up perfectly with the parent.
    await tester.pumpWidget(containedTextFieldBuilder(
      labelText: 'I am labelText',
    ));
    const double labelSpace = 16.0;
    expect(findEditableText(), equals(inputBox));
    expect(inputBox.size.height, height - padding - labelSpace);

    // When decoration is present on the top and bottom, EditableText shrinks to
    // fit both inside the parent independently.
    await tester.pumpWidget(containedTextFieldBuilder(
      counter: Container(height: counterHeight),
      labelText: 'I am labelText',
    ));
    expect(findEditableText(), equals(inputBox));
    expect(inputBox.size.height, height - padding - counterSpace - labelSpace);

    // When a prefix or suffix is present in an input that's full of content,
    // it is ignored and allowed to expand beyond the top of the input. Other
    // top and bottom decoration is still respected.
    await tester.pumpWidget(containedTextFieldBuilder(
      counter: Container(height: counterHeight),
      labelText: 'I am labelText',
      prefix: const SizedBox(
        width: 10,
        height: 60,
      ),
    ));
    expect(findEditableText(), equals(inputBox));
    expect(
      inputBox.size.height,
      height
      - padding
      - labelSpace
      - counterSpace,
    );
  });

  testWidgets('Multiline hint text will wrap up to maxLines', (WidgetTester tester) async {
    final Key textFieldKey = UniqueKey();

    Widget builder(int? maxLines, final String hintMsg) {
      return boilerplate(
        child: TextField(
          key: textFieldKey,
          style: const TextStyle(color: Colors.black, fontSize: 34.0),
          maxLines: maxLines,
          decoration: InputDecoration(
            hintText: hintMsg,
          ),
        ),
      );
    }

    const String hintPlaceholder = 'Placeholder';
    const String multipleLineText = "Here's a text, which is more than one line, to demostrate the multiple line hint text";
    await tester.pumpWidget(builder(null, hintPlaceholder));

    RenderBox findHintText(String hint) => tester.renderObject(find.text(hint));

    final RenderBox hintTextBox = findHintText(hintPlaceholder);
    final Size oneLineHintSize = hintTextBox.size;

    await tester.pumpWidget(builder(null, hintPlaceholder));
    expect(findHintText(hintPlaceholder), equals(hintTextBox));
    expect(hintTextBox.size, equals(oneLineHintSize));

    const int maxLines = 3;
    await tester.pumpWidget(builder(maxLines, multipleLineText));
    final Text hintTextWidget = tester.widget(find.text(multipleLineText));
    expect(hintTextWidget.maxLines, equals(maxLines));
    expect(findHintText(multipleLineText).size.width, greaterThanOrEqualTo(oneLineHintSize.width));
    expect(findHintText(multipleLineText).size.height, greaterThanOrEqualTo(oneLineHintSize.height));
  });

  testWidgets('Can drag handles to change selection in multiline', (WidgetTester tester) async {
    final TextEditingController controller = TextEditingController();

    await tester.pumpWidget(
      overlay(
        child: TextField(
          dragStartBehavior: DragStartBehavior.down,
          controller: controller,
          style: const TextStyle(color: Colors.black, fontSize: 34.0),
          maxLines: 3,
        ),
      ),
    );

    const String testValue = kThreeLines;
    const String cutValue = 'First line of stuff';
    await tester.enterText(find.byType(TextField), testValue);
    await skipPastScrollingAnimation(tester);

    // Check that the text spans multiple lines.
    final Offset firstPos = textOffsetToPosition(tester, testValue.indexOf('First'));
    final Offset secondPos = textOffsetToPosition(tester, testValue.indexOf('Second'));
    final Offset thirdPos = textOffsetToPosition(tester, testValue.indexOf('Third'));
    final Offset middleStringPos = textOffsetToPosition(tester, testValue.indexOf('irst'));
    expect(firstPos.dx, 0);
    expect(secondPos.dx, 0);
    expect(thirdPos.dx, 0);
    expect(middleStringPos.dx, 34);
    expect(firstPos.dx, secondPos.dx);
    expect(firstPos.dx, thirdPos.dx);
    expect(firstPos.dy, lessThan(secondPos.dy));
    expect(secondPos.dy, lessThan(thirdPos.dy));

    // Long press the 'n' in 'until' to select the word.
    final Offset untilPos = textOffsetToPosition(tester, testValue.indexOf('until')+1);
    TestGesture gesture = await tester.startGesture(untilPos, pointer: 7);
    await tester.pump(const Duration(seconds: 2));
    await gesture.up();
    await tester.pump();
    await tester.pump(const Duration(milliseconds: 200)); // skip past the frame where the opacity is zero

    expect(controller.selection.baseOffset, 39);
    expect(controller.selection.extentOffset, 44);

    final RenderEditable renderEditable = findRenderEditable(tester);
    final List<TextSelectionPoint> endpoints = globalize(
      renderEditable.getEndpointsForSelection(controller.selection),
      renderEditable,
    );
    expect(endpoints.length, 2);

    // Drag the right handle to the third line, just after 'Third'.
    Offset handlePos = endpoints[1].point + const Offset(1.0, 1.0);
    Offset newHandlePos = textOffsetToPosition(tester, testValue.indexOf('Third') + 5);
    gesture = await tester.startGesture(handlePos, pointer: 7);
    await tester.pump();
    await gesture.moveTo(newHandlePos);
    await tester.pump();
    await gesture.up();
    await tester.pump();

    expect(controller.selection.baseOffset, 39);
    expect(controller.selection.extentOffset, 50);

    // Drag the left handle to the first line, just after 'First'.
    handlePos = endpoints[0].point + const Offset(-1.0, 1.0);
    newHandlePos = textOffsetToPosition(tester, testValue.indexOf('First') + 5);
    gesture = await tester.startGesture(handlePos, pointer: 7);
    await tester.pump();
    await gesture.moveTo(newHandlePos);
    await tester.pump();
    await gesture.up();
    await tester.pump();

    expect(controller.selection.baseOffset, 5);
    expect(controller.selection.extentOffset, 50);

    await tester.tap(find.text('Cut'));
    await tester.pump();
    expect(controller.selection.isCollapsed, true);
    expect(controller.text, cutValue);
  });

  testWidgets('Can scroll multiline input', (WidgetTester tester) async {
    final Key textFieldKey = UniqueKey();
    final TextEditingController controller = TextEditingController(
      text: kMoreThanFourLines,
    );

    await tester.pumpWidget(
      overlay(
        child: TextField(
          dragStartBehavior: DragStartBehavior.down,
          key: textFieldKey,
          controller: controller,
          style: const TextStyle(color: Colors.black, fontSize: 34.0),
          maxLines: 2,
        ),
      ),
    );

    RenderBox findInputBox() => tester.renderObject(find.byKey(textFieldKey));
    final RenderBox inputBox = findInputBox();

    // Check that the last line of text is not displayed.
    final Offset firstPos = textOffsetToPosition(tester, kMoreThanFourLines.indexOf('First'));
    final Offset fourthPos = textOffsetToPosition(tester, kMoreThanFourLines.indexOf('Fourth'));
    expect(firstPos.dx, 0);
    expect(fourthPos.dx, 0);
    expect(firstPos.dx, fourthPos.dx);
    expect(firstPos.dy, lessThan(fourthPos.dy));
    expect(inputBox.hitTest(BoxHitTestResult(), position: inputBox.globalToLocal(firstPos)), isTrue);
    expect(inputBox.hitTest(BoxHitTestResult(), position: inputBox.globalToLocal(fourthPos)), isFalse);

    TestGesture gesture = await tester.startGesture(firstPos, pointer: 7);
    await tester.pump();
    await gesture.moveBy(const Offset(0.0, -1000.0));
    await tester.pump(const Duration(seconds: 1));
    // Wait and drag again to trigger https://github.com/flutter/flutter/issues/6329
    // (No idea why this is necessary, but the bug wouldn't repro without it.)
    await gesture.moveBy(const Offset(0.0, -1000.0));
    await tester.pump(const Duration(seconds: 1));
    await gesture.up();
    await tester.pump();
    await tester.pump(const Duration(seconds: 1));

    // Now the first line is scrolled up, and the fourth line is visible.
    Offset newFirstPos = textOffsetToPosition(tester, kMoreThanFourLines.indexOf('First'));
    Offset newFourthPos = textOffsetToPosition(tester, kMoreThanFourLines.indexOf('Fourth'));

    expect(newFirstPos.dy, lessThan(firstPos.dy));
    expect(inputBox.hitTest(BoxHitTestResult(), position: inputBox.globalToLocal(newFirstPos)), isFalse);
    expect(inputBox.hitTest(BoxHitTestResult(), position: inputBox.globalToLocal(newFourthPos)), isTrue);

    // Now try scrolling by dragging the selection handle.
    // Long press the middle of the word "won't" in the fourth line.
    final Offset selectedWordPos = textOffsetToPosition(
      tester,
      kMoreThanFourLines.indexOf('Fourth line') + 14,
    );

    gesture = await tester.startGesture(selectedWordPos, pointer: 7);
    await tester.pump(const Duration(seconds: 1));
    await gesture.up();
    await tester.pump();
    await tester.pump(const Duration(seconds: 1));

    expect(controller.selection.base.offset, 77);
    expect(controller.selection.extent.offset, 82);
    // Sanity check for the word selected is the intended one.
    expect(
      controller.text.substring(controller.selection.baseOffset, controller.selection.extentOffset),
      "won't",
    );

    final RenderEditable renderEditable = findRenderEditable(tester);
    final List<TextSelectionPoint> endpoints = globalize(
      renderEditable.getEndpointsForSelection(controller.selection),
      renderEditable,
    );
    expect(endpoints.length, 2);

    // Drag the left handle to the first line, just after 'First'.
    final Offset handlePos = endpoints[0].point + const Offset(-1, 1);
    final Offset newHandlePos = textOffsetToPosition(tester, kMoreThanFourLines.indexOf('First') + 5);
    gesture = await tester.startGesture(handlePos, pointer: 7);
    await tester.pump(const Duration(seconds: 1));
    await gesture.moveTo(newHandlePos + const Offset(0.0, -10.0));
    await tester.pump(const Duration(seconds: 1));
    await gesture.up();
    await tester.pump(const Duration(seconds: 1));

    // The text should have scrolled up with the handle to keep the active
    // cursor visible, back to its original position.
    newFirstPos = textOffsetToPosition(tester, kMoreThanFourLines.indexOf('First'));
    newFourthPos = textOffsetToPosition(tester, kMoreThanFourLines.indexOf('Fourth'));
    expect(newFirstPos.dy, firstPos.dy);
    expect(inputBox.hitTest(BoxHitTestResult(), position: inputBox.globalToLocal(newFirstPos)), isTrue);
    expect(inputBox.hitTest(BoxHitTestResult(), position: inputBox.globalToLocal(newFourthPos)), isFalse);
  });

  testWidgets('TextField smoke test', (WidgetTester tester) async {
    late String textFieldValue;

    await tester.pumpWidget(
      overlay(
        child: TextField(
          decoration: null,
          onChanged: (String value) {
            textFieldValue = value;
          },
        ),
      ),
    );

    Future<void> checkText(String testValue) {
      return TestAsyncUtils.guard(() async {
        await tester.enterText(find.byType(TextField), testValue);

        // Check that the onChanged event handler fired.
        expect(textFieldValue, equals(testValue));

        await tester.pump();
      });
    }

    await checkText('Hello World');
  });

  testWidgets('TextField with global key', (WidgetTester tester) async {
    final GlobalKey textFieldKey = GlobalKey(debugLabel: 'textFieldKey');
    late String textFieldValue;

    await tester.pumpWidget(
      overlay(
        child: TextField(
          key: textFieldKey,
          decoration: const InputDecoration(
            hintText: 'Placeholder',
          ),
          onChanged: (String value) { textFieldValue = value; },
        ),
      ),
    );

    Future<void> checkText(String testValue) async {
      return TestAsyncUtils.guard(() async {
        await tester.enterText(find.byType(TextField), testValue);

        // Check that the onChanged event handler fired.
        expect(textFieldValue, equals(testValue));

        await tester.pump();
      });
    }

    await checkText('Hello World');
  });

  testWidgets('TextField errorText trumps helperText', (WidgetTester tester) async {
    await tester.pumpWidget(
      overlay(
        child: const TextField(
          decoration: InputDecoration(
            errorText: 'error text',
            helperText: 'helper text',
          ),
        ),
      ),
    );
    expect(find.text('helper text'), findsNothing);
    expect(find.text('error text'), findsOneWidget);
  });

  testWidgets('TextField with default helperStyle', (WidgetTester tester) async {
    final ThemeData themeData = ThemeData(hintColor: Colors.blue[500]);
    await tester.pumpWidget(
      overlay(
        child: Theme(
          data: themeData,
          child: const TextField(
            decoration: InputDecoration(
              helperText: 'helper text',
            ),
          ),
        ),
      ),
    );
    final Text helperText = tester.widget(find.text('helper text'));
    expect(helperText.style!.color, themeData.hintColor);
    expect(helperText.style!.fontSize, Typography.englishLike2014.caption!.fontSize);
  });

  testWidgets('TextField with specified helperStyle', (WidgetTester tester) async {
    final TextStyle style = TextStyle(
      inherit: false,
      color: Colors.pink[500],
      fontSize: 10.0,
    );

    await tester.pumpWidget(
      overlay(
        child: TextField(
          decoration: InputDecoration(
            helperText: 'helper text',
            helperStyle: style,
          ),
        ),
      ),
    );
    final Text helperText = tester.widget(find.text('helper text'));
    expect(helperText.style, style);
  });

  testWidgets('TextField with default hintStyle', (WidgetTester tester) async {
    final TextStyle style = TextStyle(
      color: Colors.pink[500],
      fontSize: 10.0,
    );
    final ThemeData themeData = ThemeData(
      hintColor: Colors.blue[500],
    );

    await tester.pumpWidget(
      overlay(
        child: Theme(
          data: themeData,
          child: TextField(
            decoration: const InputDecoration(
              hintText: 'Placeholder',
            ),
            style: style,
          ),
        ),
      ),
    );

    final Text hintText = tester.widget(find.text('Placeholder'));
    expect(hintText.style!.color, themeData.hintColor);
    expect(hintText.style!.fontSize, style.fontSize);
  });

  testWidgets('TextField with specified hintStyle', (WidgetTester tester) async {
    final TextStyle hintStyle = TextStyle(
      inherit: false,
      color: Colors.pink[500],
      fontSize: 10.0,
    );

    await tester.pumpWidget(
      overlay(
        child: TextField(
          decoration: InputDecoration(
            hintText: 'Placeholder',
            hintStyle: hintStyle,
          ),
        ),
      ),
    );

    final Text hintText = tester.widget(find.text('Placeholder'));
    expect(hintText.style, hintStyle);
  });

  testWidgets('TextField with specified prefixStyle', (WidgetTester tester) async {
    final TextStyle prefixStyle = TextStyle(
      inherit: false,
      color: Colors.pink[500],
      fontSize: 10.0,
    );

    await tester.pumpWidget(
      overlay(
        child: TextField(
          decoration: InputDecoration(
            prefixText: 'Prefix:',
            prefixStyle: prefixStyle,
          ),
        ),
      ),
    );

    final Text prefixText = tester.widget(find.text('Prefix:'));
    expect(prefixText.style, prefixStyle);
  });

  testWidgets('TextField with specified suffixStyle', (WidgetTester tester) async {
    final TextStyle suffixStyle = TextStyle(
      color: Colors.pink[500],
      fontSize: 10.0,
    );

    await tester.pumpWidget(
      overlay(
        child: TextField(
          decoration: InputDecoration(
            suffixText: '.com',
            suffixStyle: suffixStyle,
          ),
        ),
      ),
    );

    final Text suffixText = tester.widget(find.text('.com'));
    expect(suffixText.style, suffixStyle);
  });

  testWidgets('TextField prefix and suffix appear correctly with no hint or label', (WidgetTester tester) async {
    final Key secondKey = UniqueKey();

    await tester.pumpWidget(
      overlay(
        child: Column(
          children: <Widget>[
            const TextField(
              decoration: InputDecoration(
                labelText: 'First',
              ),
            ),
            TextField(
              key: secondKey,
              decoration: const InputDecoration(
                prefixText: 'Prefix',
                suffixText: 'Suffix',
              ),
            ),
          ],
        ),
      ),
    );

    expect(find.text('Prefix'), findsOneWidget);
    expect(find.text('Suffix'), findsOneWidget);

    // Focus the Input. The prefix should still display.
    await tester.tap(find.byKey(secondKey));
    await tester.pump();

    expect(find.text('Prefix'), findsOneWidget);
    expect(find.text('Suffix'), findsOneWidget);

    // Enter some text, and the prefix should still display.
    await tester.enterText(find.byKey(secondKey), 'Hi');
    await tester.pump();
    await tester.pump(const Duration(seconds: 1));

    expect(find.text('Prefix'), findsOneWidget);
    expect(find.text('Suffix'), findsOneWidget);
  });

  testWidgets('TextField prefix and suffix appear correctly with hint text', (WidgetTester tester) async {
    final TextStyle hintStyle = TextStyle(
      inherit: false,
      color: Colors.pink[500],
      fontSize: 10.0,
    );
    final Key secondKey = UniqueKey();

    await tester.pumpWidget(
      overlay(
        child: Column(
          children: <Widget>[
            const TextField(
              decoration: InputDecoration(
                labelText: 'First',
              ),
            ),
            TextField(
              key: secondKey,
              decoration: InputDecoration(
                hintText: 'Hint',
                hintStyle: hintStyle,
                prefixText: 'Prefix',
                suffixText: 'Suffix',
              ),
            ),
          ],
        ),
      ),
    );

    // Neither the prefix or the suffix should initially be visible, only the hint.
    expect(getOpacity(tester, find.text('Prefix')), 0.0);
    expect(getOpacity(tester, find.text('Suffix')), 0.0);
    expect(getOpacity(tester, find.text('Hint')), 1.0);

    await tester.tap(find.byKey(secondKey));
    await tester.pumpAndSettle();

    // Focus the Input. The hint, prefix, and suffix should appear
    expect(getOpacity(tester, find.text('Prefix')), 1.0);
    expect(getOpacity(tester, find.text('Suffix')), 1.0);
    expect(getOpacity(tester, find.text('Hint')), 1.0);

    // Enter some text, and the hint should disappear and the prefix and suffix
    // should continue to be visible
    await tester.enterText(find.byKey(secondKey), 'Hi');
    await tester.pumpAndSettle();

    expect(getOpacity(tester, find.text('Prefix')), 1.0);
    expect(getOpacity(tester, find.text('Suffix')), 1.0);
    expect(getOpacity(tester, find.text('Hint')), 0.0);

    // Check and make sure that the right styles were applied.
    final Text prefixText = tester.widget(find.text('Prefix'));
    expect(prefixText.style, hintStyle);
    final Text suffixText = tester.widget(find.text('Suffix'));
    expect(suffixText.style, hintStyle);
  });

  testWidgets('TextField prefix and suffix appear correctly with label text', (WidgetTester tester) async {
    final TextStyle prefixStyle = TextStyle(
      color: Colors.pink[500],
      fontSize: 10.0,
    );
    final TextStyle suffixStyle = TextStyle(
      color: Colors.green[500],
      fontSize: 12.0,
    );
    final Key secondKey = UniqueKey();

    await tester.pumpWidget(
      overlay(
        child: Column(
          children: <Widget>[
            const TextField(
              decoration: InputDecoration(
                labelText: 'First',
              ),
            ),
            TextField(
              key: secondKey,
              decoration: InputDecoration(
                labelText: 'Label',
                prefixText: 'Prefix',
                prefixStyle: prefixStyle,
                suffixText: 'Suffix',
                suffixStyle: suffixStyle,
              ),
            ),
          ],
        ),
      ),
    );

    // Not focused. The prefix and suffix should not appear, but the label should.
    expect(getOpacity(tester, find.text('Prefix')), 0.0);
    expect(getOpacity(tester, find.text('Suffix')), 0.0);
    expect(find.text('Label'), findsOneWidget);

    // Focus the input. The label, prefix, and suffix should appear.
    await tester.tap(find.byKey(secondKey));
    await tester.pumpAndSettle();

    expect(getOpacity(tester, find.text('Prefix')), 1.0);
    expect(getOpacity(tester, find.text('Suffix')), 1.0);
    expect(find.text('Label'), findsOneWidget);

    // Enter some text. The label, prefix, and suffix should remain visible.
    await tester.enterText(find.byKey(secondKey), 'Hi');
    await tester.pumpAndSettle();

    expect(getOpacity(tester, find.text('Prefix')), 1.0);
    expect(getOpacity(tester, find.text('Suffix')), 1.0);
    expect(find.text('Label'), findsOneWidget);

    // Check and make sure that the right styles were applied.
    final Text prefixText = tester.widget(find.text('Prefix'));
    expect(prefixText.style, prefixStyle);
    final Text suffixText = tester.widget(find.text('Suffix'));
    expect(suffixText.style, suffixStyle);
  });

  testWidgets('TextField label text animates', (WidgetTester tester) async {
    final Key secondKey = UniqueKey();

    await tester.pumpWidget(
      overlay(
        child: Column(
          children: <Widget>[
            const TextField(
              decoration: InputDecoration(
                labelText: 'First',
              ),
            ),
            TextField(
              key: secondKey,
              decoration: const InputDecoration(
                labelText: 'Second',
              ),
            ),
          ],
        ),
      ),
    );

    Offset pos = tester.getTopLeft(find.text('Second'));

    // Focus the Input. The label should start animating upwards.
    await tester.tap(find.byKey(secondKey));
    await tester.idle();
    await tester.pump();
    await tester.pump(const Duration(milliseconds: 50));

    Offset newPos = tester.getTopLeft(find.text('Second'));
    expect(newPos.dy, lessThan(pos.dy));

    // Label should still be sliding upward.
    await tester.pump(const Duration(milliseconds: 50));
    pos = newPos;
    newPos = tester.getTopLeft(find.text('Second'));
    expect(newPos.dy, lessThan(pos.dy));
  });

  testWidgets('Icon is separated from input/label by 16+12', (WidgetTester tester) async {
    await tester.pumpWidget(
      overlay(
        child: const TextField(
          decoration: InputDecoration(
            icon: Icon(Icons.phone),
            labelText: 'label',
            filled: true,
          ),
        ),
      ),
    );
    final double iconRight = tester.getTopRight(find.byType(Icon)).dx;
    // Per https://material.io/go/design-text-fields#text-fields-layout
    // There's a 16 dps gap between the right edge of the icon and the text field's
    // container, and the 12dps more padding between the left edge of the container
    // and the left edge of the input and label.
    expect(iconRight + 28.0, equals(tester.getTopLeft(find.text('label')).dx));
    expect(iconRight + 28.0, equals(tester.getTopLeft(find.byType(EditableText)).dx));
  });

  testWidgets('Collapsed hint text placement', (WidgetTester tester) async {
    await tester.pumpWidget(
      overlay(
        child: const TextField(
          decoration: InputDecoration.collapsed(
            hintText: 'hint',
          ),
          strutStyle: StrutStyle.disabled,
        ),
      ),
    );

    expect(tester.getTopLeft(find.text('hint')), equals(tester.getTopLeft(find.byType(EditableText))));
  });

  testWidgets('Can align to center', (WidgetTester tester) async {
    await tester.pumpWidget(
      overlay(
        child: Container(
          width: 300.0,
          child: const TextField(
            textAlign: TextAlign.center,
            decoration: null,
          ),
        ),
      ),
    );

    final RenderEditable editable = findRenderEditable(tester);
    Offset topLeft = editable.localToGlobal(
      editable.getLocalRectForCaret(const TextPosition(offset: 0)).topLeft,
    );

    // The overlay() function centers its child within a 800x600 window.
    // Default cursorWidth is 2.0, test windowWidth is 800
    // Centered cursor topLeft.dx: 399 == windowWidth/2 - cursorWidth/2
    expect(topLeft.dx, equals(399.0));

    await tester.enterText(find.byType(TextField), 'abcd');
    await tester.pump();

    topLeft = editable.localToGlobal(
      editable.getLocalRectForCaret(const TextPosition(offset: 2)).topLeft,
    );

    // TextPosition(offset: 2) - center of 'abcd'
    expect(topLeft.dx, equals(399.0));
  });

  testWidgets('Can align to center within center', (WidgetTester tester) async {
    await tester.pumpWidget(
      overlay(
        child: Container(
          width: 300.0,
          child: const Center(
            child: TextField(
              textAlign: TextAlign.center,
              decoration: null,
            ),
          ),
        ),
      ),
    );

    final RenderEditable editable = findRenderEditable(tester);
    Offset topLeft = editable.localToGlobal(
      editable.getLocalRectForCaret(const TextPosition(offset: 0)).topLeft,
    );

    // The overlay() function centers its child within a 800x600 window.
    // Default cursorWidth is 2.0, test windowWidth is 800
    // Centered cursor topLeft.dx: 399 == windowWidth/2 - cursorWidth/2
    expect(topLeft.dx, equals(399.0));

    await tester.enterText(find.byType(TextField), 'abcd');
    await tester.pump();

    topLeft = editable.localToGlobal(
      editable.getLocalRectForCaret(const TextPosition(offset: 2)).topLeft,
    );

    // TextPosition(offset: 2) - center of 'abcd'
    expect(topLeft.dx, equals(399.0));
  });

  testWidgets('Controller can update server', (WidgetTester tester) async {
    final TextEditingController controller1 = TextEditingController(
      text: 'Initial Text',
    );
    final TextEditingController controller2 = TextEditingController(
      text: 'More Text',
    );

    TextEditingController? currentController;
    late StateSetter setState;

    await tester.pumpWidget(
      overlay(
        child: StatefulBuilder(
          builder: (BuildContext context, StateSetter setter) {
            setState = setter;
            return TextField(controller: currentController);
          }
        ),
      ),
    );
    expect(tester.testTextInput.editingState, isNull);

    // Initial state with null controller.
    await tester.tap(find.byType(TextField));
    await tester.pump();
    expect(tester.testTextInput.editingState!['text'], isEmpty);

    // Update the controller from null to controller1.
    setState(() {
      currentController = controller1;
    });
    await tester.pump();
    expect(tester.testTextInput.editingState!['text'], equals('Initial Text'));

    // Verify that updates to controller1 are handled.
    controller1.text = 'Updated Text';
    await tester.idle();
    expect(tester.testTextInput.editingState!['text'], equals('Updated Text'));

    // Verify that switching from controller1 to controller2 is handled.
    setState(() {
      currentController = controller2;
    });
    await tester.pump();
    expect(tester.testTextInput.editingState!['text'], equals('More Text'));

    // Verify that updates to controller1 are ignored.
    controller1.text = 'Ignored Text';
    await tester.idle();
    expect(tester.testTextInput.editingState!['text'], equals('More Text'));

    // Verify that updates to controller text are handled.
    controller2.text = 'Additional Text';
    await tester.idle();
    expect(tester.testTextInput.editingState!['text'], equals('Additional Text'));

    // Verify that updates to controller selection are handled.
    controller2.selection = const TextSelection(baseOffset: 0, extentOffset: 5);
    await tester.idle();
    expect(tester.testTextInput.editingState!['selectionBase'], equals(0));
    expect(tester.testTextInput.editingState!['selectionExtent'], equals(5));

    // Verify that calling clear() clears the text.
    controller2.clear();
    await tester.idle();
    expect(tester.testTextInput.editingState!['text'], equals(''));

    // Verify that switching from controller2 to null preserves current text.
    controller2.text = 'The Final Cut';
    await tester.idle();
    expect(tester.testTextInput.editingState!['text'], equals('The Final Cut'));
    setState(() {
      currentController = null;
    });
    await tester.pump();
    expect(tester.testTextInput.editingState!['text'], equals('The Final Cut'));

    // Verify that changes to controller2 are ignored.
    controller2.text = 'Goodbye Cruel World';
    expect(tester.testTextInput.editingState!['text'], equals('The Final Cut'));
  });

  testWidgets('Cannot enter new lines onto single line TextField', (WidgetTester tester) async {
    final TextEditingController textController = TextEditingController();

    await tester.pumpWidget(boilerplate(
      child: TextField(controller: textController, decoration: null),
    ));

    await tester.enterText(find.byType(TextField), 'abc\ndef');

    expect(textController.text, 'abcdef');
  });

  testWidgets('Injected formatters are chained', (WidgetTester tester) async {
    final TextEditingController textController = TextEditingController();

    await tester.pumpWidget(boilerplate(
      child: TextField(
        controller: textController,
        decoration: null,
        inputFormatters: <TextInputFormatter> [
          FilteringTextInputFormatter.deny(
            RegExp(r'[a-z]'),
            replacementString: '#',
          ),
        ],
      ),
    ));

    await tester.enterText(find.byType(TextField), 'a一b二c三\nd四e五f六');
    // The default single line formatter replaces \n with empty string.
    expect(textController.text, '#一#二#三#四#五#六');
  });

  testWidgets('Injected formatters are chained (deprecated names)', (WidgetTester tester) async {
    final TextEditingController textController = TextEditingController();

    await tester.pumpWidget(boilerplate(
      child: TextField(
        controller: textController,
        decoration: null,
        inputFormatters: <TextInputFormatter> [
          FilteringTextInputFormatter.deny(
            RegExp(r'[a-z]'),
            replacementString: '#',
          ),
        ],
      ),
    ));

    await tester.enterText(find.byType(TextField), 'a一b二c三\nd四e五f六');
    // The default single line formatter replaces \n with empty string.
    expect(textController.text, '#一#二#三#四#五#六');
  });

  testWidgets('Chained formatters are in sequence', (WidgetTester tester) async {
    final TextEditingController textController = TextEditingController();

    await tester.pumpWidget(boilerplate(
      child: TextField(
        controller: textController,
        decoration: null,
        maxLines: 2,
        inputFormatters: <TextInputFormatter> [
          FilteringTextInputFormatter.deny(
            RegExp(r'[a-z]'),
            replacementString: '12\n',
          ),
          FilteringTextInputFormatter.allow(RegExp(r'\n[0-9]')),
        ],
      ),
    ));

    await tester.enterText(find.byType(TextField), 'a1b2c3');
    // The first formatter turns it into
    // 12\n112\n212\n3
    // The second formatter turns it into
    // \n1\n2\n3
    // Multiline is allowed since maxLine != 1.
    expect(textController.text, '\n1\n2\n3');
  });

  testWidgets('Chained formatters are in sequence (deprecated names)', (WidgetTester tester) async {
    final TextEditingController textController = TextEditingController();

    await tester.pumpWidget(boilerplate(
      child: TextField(
        controller: textController,
        decoration: null,
        maxLines: 2,
        inputFormatters: <TextInputFormatter> [
          FilteringTextInputFormatter.deny(
            RegExp(r'[a-z]'),
            replacementString: '12\n',
          ),
          FilteringTextInputFormatter.allow(RegExp(r'\n[0-9]')),
        ],
      ),
    ));

    await tester.enterText(find.byType(TextField), 'a1b2c3');
    // The first formatter turns it into
    // 12\n112\n212\n3
    // The second formatter turns it into
    // \n1\n2\n3
    // Multiline is allowed since maxLine != 1.
    expect(textController.text, '\n1\n2\n3');
  });

  testWidgets('Pasted values are formatted', (WidgetTester tester) async {
    final TextEditingController textController = TextEditingController();

    await tester.pumpWidget(
      overlay(
        child: TextField(
          controller: textController,
          decoration: null,
          inputFormatters: <TextInputFormatter> [
            FilteringTextInputFormatter.digitsOnly,
          ],
        ),
      ),
    );

    await tester.enterText(find.byType(TextField), 'a1b\n2c3');
    expect(textController.text, '123');
    await skipPastScrollingAnimation(tester);

    await tester.tapAt(textOffsetToPosition(tester, '123'.indexOf('2')));
    await tester.pump();
    await tester.pump(const Duration(milliseconds: 200)); // skip past the frame where the opacity is zero
    final RenderEditable renderEditable = findRenderEditable(tester);
    final List<TextSelectionPoint> endpoints = globalize(
      renderEditable.getEndpointsForSelection(textController.selection),
      renderEditable,
    );
    await tester.tapAt(endpoints[0].point + const Offset(1.0, 1.0));
    await tester.pump();
    await tester.pump(const Duration(milliseconds: 200)); // skip past the frame where the opacity is zero

    Clipboard.setData(const ClipboardData(text: '一4二\n5三6'));
    await tester.tap(find.text('Paste'));
    await tester.pump();
    // Puts 456 before the 2 in 123.
    expect(textController.text, '145623');
  });

  testWidgets('Pasted values are formatted (deprecated names)', (WidgetTester tester) async {
    final TextEditingController textController = TextEditingController();

    await tester.pumpWidget(
      overlay(
        child: TextField(
          controller: textController,
          decoration: null,
          inputFormatters: <TextInputFormatter> [
            FilteringTextInputFormatter.digitsOnly,
          ],
        ),
      ),
    );

    await tester.enterText(find.byType(TextField), 'a1b\n2c3');
    expect(textController.text, '123');
    await skipPastScrollingAnimation(tester);

    await tester.tapAt(textOffsetToPosition(tester, '123'.indexOf('2')));
    await tester.pump();
    await tester.pump(const Duration(milliseconds: 200)); // skip past the frame where the opacity is zero
    final RenderEditable renderEditable = findRenderEditable(tester);
    final List<TextSelectionPoint> endpoints = globalize(
      renderEditable.getEndpointsForSelection(textController.selection),
      renderEditable,
    );
    await tester.tapAt(endpoints[0].point + const Offset(1.0, 1.0));
    await tester.pump();
    await tester.pump(const Duration(milliseconds: 200)); // skip past the frame where the opacity is zero

    Clipboard.setData(const ClipboardData(text: '一4二\n5三6'));
    await tester.tap(find.text('Paste'));
    await tester.pump();
    // Puts 456 before the 2 in 123.
    expect(textController.text, '145623');
  });

  testWidgets('Text field scrolls the caret into view', (WidgetTester tester) async {
    final TextEditingController controller = TextEditingController();

    await tester.pumpWidget(
      overlay(
        child: Container(
          width: 100.0,
          child: TextField(
            controller: controller,
          ),
        ),
      ),
    );

    final String longText = 'a' * 20;
    await tester.enterText(find.byType(TextField), longText);
    await skipPastScrollingAnimation(tester);

    ScrollableState scrollableState = tester.firstState(find.byType(Scrollable));
    expect(scrollableState.position.pixels, equals(0.0));

    // Move the caret to the end of the text and check that the text field
    // scrolls to make the caret visible.
    controller.selection = TextSelection.collapsed(offset: longText.length);
    await tester.pump(); // TODO(ianh): Figure out why this extra pump is needed.
    await skipPastScrollingAnimation(tester);

    scrollableState = tester.firstState(find.byType(Scrollable));
    // For a horizontal input, scrolls to the exact position of the caret.
    expect(scrollableState.position.pixels, equals(222.0));
  });

  testWidgets('Multiline text field scrolls the caret into view', (WidgetTester tester) async {
    final TextEditingController controller = TextEditingController();

    await tester.pumpWidget(
      overlay(
        child: Container(
          child: TextField(
            controller: controller,
            maxLines: 6,
          ),
        ),
      ),
    );

    const String tallText = 'a\nb\nc\nd\ne\nf\ng'; // One line over max
    await tester.enterText(find.byType(TextField), tallText);
    await skipPastScrollingAnimation(tester);

    ScrollableState scrollableState = tester.firstState(find.byType(Scrollable));
    expect(scrollableState.position.pixels, equals(0.0));

    // Move the caret to the end of the text and check that the text field
    // scrolls to make the caret visible.
    controller.selection = const TextSelection.collapsed(offset: tallText.length);
    await tester.pump();
    await skipPastScrollingAnimation(tester);

    // Should have scrolled down exactly one line height (7 lines of text in 6
    // line text field).
    final double lineHeight = findRenderEditable(tester).preferredLineHeight;
    scrollableState = tester.firstState(find.byType(Scrollable));
    expect(scrollableState.position.pixels, moreOrLessEquals(lineHeight, epsilon: 0.1));
  });

  testWidgets('haptic feedback', (WidgetTester tester) async {
    final FeedbackTester feedback = FeedbackTester();
    final TextEditingController controller = TextEditingController();

    await tester.pumpWidget(
      overlay(
        child: Container(
          width: 100.0,
          child: TextField(
            controller: controller,
          ),
        ),
      ),
    );

    await tester.tap(find.byType(TextField));
    await tester.pumpAndSettle(const Duration(seconds: 1));
    expect(feedback.clickSoundCount, 0);
    expect(feedback.hapticCount, 0);

    await tester.longPress(find.byType(TextField));
    await tester.pumpAndSettle(const Duration(seconds: 1));
    expect(feedback.clickSoundCount, 0);
    expect(feedback.hapticCount, 1);

    feedback.dispose();
  });

  testWidgets('Text field drops selection when losing focus', (WidgetTester tester) async {
    final Key key1 = UniqueKey();
    final TextEditingController controller1 = TextEditingController();
    final Key key2 = UniqueKey();

    await tester.pumpWidget(
      overlay(
        child: Column(
          children: <Widget>[
            TextField(
              key: key1,
              controller: controller1,
            ),
            TextField(key: key2),
          ],
        ),
      ),
    );

    await tester.tap(find.byKey(key1));
    await tester.enterText(find.byKey(key1), 'abcd');
    await tester.pump();
    controller1.selection = const TextSelection(baseOffset: 0, extentOffset: 3);
    await tester.pump();
    expect(controller1.selection, isNot(equals(TextRange.empty)));

    await tester.tap(find.byKey(key2));
    await tester.pump();
    expect(controller1.selection, equals(TextRange.empty));
  });

  testWidgets('Selection is consistent with text length', (WidgetTester tester) async {
    final TextEditingController controller = TextEditingController();

    controller.text = 'abcde';
    controller.selection = const TextSelection.collapsed(offset: 5);

    controller.text = '';
    expect(controller.selection.start, lessThanOrEqualTo(0));
    expect(controller.selection.end, lessThanOrEqualTo(0));

    late FlutterError error;
    try {
      controller.selection = const TextSelection.collapsed(offset: 10);
    } on FlutterError catch (e) {
      error = e;
    } finally {
      expect(error.diagnostics.length, 1);
      expect(
        error.toStringDeep(),
        equalsIgnoringHashCodes(
          'FlutterError\n'
          '   invalid text selection: TextSelection(baseOffset: 10,\n'
          '   extentOffset: 10, affinity: TextAffinity.downstream,\n'
          '   isDirectional: false)\n',
        ),
      );
    }
  });

  // Regression test for https://github.com/flutter/flutter/issues/35848
  testWidgets('Clearing text field with suffixIcon does not cause text selection exception', (WidgetTester tester) async {
    final TextEditingController controller = TextEditingController(
      text: 'Prefilled text.',
    );

    await tester.pumpWidget(
      boilerplate(
        child: TextField(
          controller: controller,
          decoration: InputDecoration(
            suffixIcon: IconButton(
              icon: const Icon(Icons.close),
              onPressed: controller.clear,
            ),
          ),
        ),
      ),
    );

    await tester.tap(find.byType(IconButton));
    expect(controller.text, '');
  });

  testWidgets('maxLength limits input.', (WidgetTester tester) async {
    final TextEditingController textController = TextEditingController();

    await tester.pumpWidget(boilerplate(
      child: TextField(
        controller: textController,
        maxLength: 10,
      ),
    ));

    await tester.enterText(find.byType(TextField), '0123456789101112');
    expect(textController.text, '0123456789');
  });

  testWidgets('maxLength limits input with surrogate pairs.', (WidgetTester tester) async {
    final TextEditingController textController = TextEditingController();

    await tester.pumpWidget(boilerplate(
      child: TextField(
        controller: textController,
        maxLength: 10,
      ),
    ));

    const String surrogatePair = '😆';
    await tester.enterText(find.byType(TextField), surrogatePair + '0123456789101112');
    expect(textController.text, surrogatePair + '012345678');
  });

  testWidgets('maxLength limits input with grapheme clusters.', (WidgetTester tester) async {
    final TextEditingController textController = TextEditingController();

    await tester.pumpWidget(boilerplate(
      child: TextField(
        controller: textController,
        maxLength: 10,
      ),
    ));

    const String graphemeCluster = '👨‍👩‍👦';
    await tester.enterText(find.byType(TextField), graphemeCluster + '0123456789101112');
    expect(textController.text, graphemeCluster + '012345678');
  });

  testWidgets('maxLength limits input in the center of a maxed-out field.', (WidgetTester tester) async {
    // Regression test for https://github.com/flutter/flutter/issues/37420.
    final TextEditingController textController = TextEditingController();
    const String testValue = '0123456789';

    await tester.pumpWidget(boilerplate(
      child: TextField(
        controller: textController,
        maxLength: 10,
      ),
    ));

    // Max out the character limit in the field.
    await tester.enterText(find.byType(TextField), testValue);
    expect(textController.text, testValue);

    // Entering more characters at the end does nothing.
    await tester.enterText(find.byType(TextField), testValue + '9999999');
    expect(textController.text, testValue);

    // Entering text in the middle of the field also does nothing.
    await tester.enterText(find.byType(TextField), '0123455555555556789');
    expect(textController.text, testValue);
  });

  testWidgets('maxLength limits input length even if decoration is null.', (WidgetTester tester) async {
    final TextEditingController textController = TextEditingController();

    await tester.pumpWidget(boilerplate(
      child: TextField(
        controller: textController,
        decoration: null,
        maxLength: 10,
      ),
    ));

    await tester.enterText(find.byType(TextField), '0123456789101112');
    expect(textController.text, '0123456789');
  });

  testWidgets('maxLength still works with other formatters', (WidgetTester tester) async {
    final TextEditingController textController = TextEditingController();

    await tester.pumpWidget(boilerplate(
      child: TextField(
        controller: textController,
        maxLength: 10,
        inputFormatters: <TextInputFormatter> [
          FilteringTextInputFormatter.deny(
            RegExp(r'[a-z]'),
            replacementString: '#',
          ),
        ],
      ),
    ));

    await tester.enterText(find.byType(TextField), 'a一b二c三\nd四e五f六');
    // The default single line formatter replaces \n with empty string.
    expect(textController.text, '#一#二#三#四#五');
  });

  testWidgets('maxLength still works with other formatters (deprecated names)', (WidgetTester tester) async {
    final TextEditingController textController = TextEditingController();

    await tester.pumpWidget(boilerplate(
      child: TextField(
        controller: textController,
        maxLength: 10,
        inputFormatters: <TextInputFormatter> [
          FilteringTextInputFormatter.deny(
            RegExp(r'[a-z]'),
            replacementString: '#',
          ),
        ],
      ),
    ));

    await tester.enterText(find.byType(TextField), 'a一b二c三\nd四e五f六');
    // The default single line formatter replaces \n with empty string.
    expect(textController.text, '#一#二#三#四#五');
  });

  testWidgets("maxLength isn't enforced when maxLengthEnforced is false.", (WidgetTester tester) async {
    final TextEditingController textController = TextEditingController();

    await tester.pumpWidget(boilerplate(
      child: TextField(
        controller: textController,
        maxLength: 10,
        maxLengthEnforced: false,
      ),
    ));

    await tester.enterText(find.byType(TextField), '0123456789101112');
    expect(textController.text, '0123456789101112');
  });

  testWidgets('maxLength shows warning when maxLengthEnforced is false.', (WidgetTester tester) async {
    final TextEditingController textController = TextEditingController();
    const TextStyle testStyle = TextStyle(color: Colors.deepPurpleAccent);

    await tester.pumpWidget(boilerplate(
      child: TextField(
        decoration: const InputDecoration(errorStyle: testStyle),
        controller: textController,
        maxLength: 10,
        maxLengthEnforced: false,
      ),
    ));

    await tester.enterText(find.byType(TextField), '0123456789101112');
    await tester.pump();

    expect(textController.text, '0123456789101112');
    expect(find.text('16/10'), findsOneWidget);
    Text counterTextWidget = tester.widget(find.text('16/10'));
    expect(counterTextWidget.style!.color, equals(Colors.deepPurpleAccent));

    await tester.enterText(find.byType(TextField), '0123456789');
    await tester.pump();

    expect(textController.text, '0123456789');
    expect(find.text('10/10'), findsOneWidget);
    counterTextWidget = tester.widget(find.text('10/10'));
    expect(counterTextWidget.style!.color, isNot(equals(Colors.deepPurpleAccent)));
  });

  testWidgets('maxLength shows warning when maxLengthEnforced is false with surrogate pairs.', (WidgetTester tester) async {
    final TextEditingController textController = TextEditingController();
    const TextStyle testStyle = TextStyle(color: Colors.deepPurpleAccent);

    await tester.pumpWidget(boilerplate(
      child: TextField(
        decoration: const InputDecoration(errorStyle: testStyle),
        controller: textController,
        maxLength: 10,
        maxLengthEnforced: false,
      ),
    ));

    await tester.enterText(find.byType(TextField), '😆012345678910111');
    await tester.pump();

    expect(textController.text, '😆012345678910111');
    expect(find.text('16/10'), findsOneWidget);
    Text counterTextWidget = tester.widget(find.text('16/10'));
    expect(counterTextWidget.style!.color, equals(Colors.deepPurpleAccent));

    await tester.enterText(find.byType(TextField), '😆012345678');
    await tester.pump();

    expect(textController.text, '😆012345678');
    expect(find.text('10/10'), findsOneWidget);
    counterTextWidget = tester.widget(find.text('10/10'));
    expect(counterTextWidget.style!.color, isNot(equals(Colors.deepPurpleAccent)));
  });

  testWidgets('maxLength shows warning when maxLengthEnforced is false with grapheme clusters.', (WidgetTester tester) async {
    final TextEditingController textController = TextEditingController();
    const TextStyle testStyle = TextStyle(color: Colors.deepPurpleAccent);

    await tester.pumpWidget(boilerplate(
      child: TextField(
        decoration: const InputDecoration(errorStyle: testStyle),
        controller: textController,
        maxLength: 10,
        maxLengthEnforced: false,
      ),
    ));

    await tester.enterText(find.byType(TextField), '👨‍👩‍👦012345678910111');
    await tester.pump();

    expect(textController.text, '👨‍👩‍👦012345678910111');
    expect(find.text('16/10'), findsOneWidget);
    Text counterTextWidget = tester.widget(find.text('16/10'));
    expect(counterTextWidget.style!.color, equals(Colors.deepPurpleAccent));

    await tester.enterText(find.byType(TextField), '👨‍👩‍👦012345678');
    await tester.pump();

    expect(textController.text, '👨‍👩‍👦012345678');
    expect(find.text('10/10'), findsOneWidget);
    counterTextWidget = tester.widget(find.text('10/10'));
    expect(counterTextWidget.style!.color, isNot(equals(Colors.deepPurpleAccent)));
  });

  testWidgets('maxLength limits input with surrogate pairs.', (WidgetTester tester) async {
    final TextEditingController textController = TextEditingController();

    await tester.pumpWidget(boilerplate(
      child: TextField(
        controller: textController,
        maxLength: 10,
      ),
    ));

    const String surrogatePair = '😆';
    await tester.enterText(find.byType(TextField), surrogatePair + '0123456789101112');
    expect(textController.text, surrogatePair + '012345678');
  });

  testWidgets('maxLength limits input with grapheme clusters.', (WidgetTester tester) async {
    final TextEditingController textController = TextEditingController();

    await tester.pumpWidget(boilerplate(
      child: TextField(
        controller: textController,
        maxLength: 10,
      ),
    ));

    const String graphemeCluster = '👨‍👩‍👦';
    await tester.enterText(find.byType(TextField), graphemeCluster + '0123456789101112');
    expect(textController.text, graphemeCluster + '012345678');
  });

  testWidgets('setting maxLength shows counter', (WidgetTester tester) async {
    await tester.pumpWidget(const MaterialApp(
      home: Material(
        child: Center(
            child: TextField(
              maxLength: 10,
            ),
          ),
        ),
      ),
    );

    expect(find.text('0/10'), findsOneWidget);

    await tester.enterText(find.byType(TextField), '01234');
    await tester.pump();

    expect(find.text('5/10'), findsOneWidget);
  });

  testWidgets('maxLength counter measures surrogate pairs as one character', (WidgetTester tester) async {
    await tester.pumpWidget(const MaterialApp(
      home: Material(
        child: Center(
            child: TextField(
              maxLength: 10,
            ),
          ),
        ),
      ),
    );

    expect(find.text('0/10'), findsOneWidget);

    const String surrogatePair = '😆';
    await tester.enterText(find.byType(TextField), surrogatePair);
    await tester.pump();

    expect(find.text('1/10'), findsOneWidget);
  });

  testWidgets('maxLength counter measures grapheme clusters as one character', (WidgetTester tester) async {
    await tester.pumpWidget(const MaterialApp(
      home: Material(
        child: Center(
            child: TextField(
              maxLength: 10,
            ),
          ),
        ),
      ),
    );

    expect(find.text('0/10'), findsOneWidget);

    const String familyEmoji = '👨‍👩‍👦';
    await tester.enterText(find.byType(TextField), familyEmoji);
    await tester.pump();

    expect(find.text('1/10'), findsOneWidget);
  });

  testWidgets('setting maxLength to TextField.noMaxLength shows only entered length', (WidgetTester tester) async {
    await tester.pumpWidget(const MaterialApp(
      home: Material(
        child: Center(
            child: TextField(
              maxLength: TextField.noMaxLength,
            ),
          ),
        ),
      ),
    );

    expect(find.text('0'), findsOneWidget);

    await tester.enterText(find.byType(TextField), '01234');
    await tester.pump();

    expect(find.text('5'), findsOneWidget);
  });

  testWidgets('passing a buildCounter shows returned widget', (WidgetTester tester) async {
    await tester.pumpWidget(MaterialApp(
      home: Material(
        child: Center(
            child: TextField(
              buildCounter: (BuildContext context, { required int currentLength, int? maxLength, required bool isFocused }) {
                return Text('${currentLength.toString()} of ${maxLength.toString()}');
              },
              maxLength: 10,
            ),
          ),
        ),
      ),
    );

    expect(find.text('0 of 10'), findsOneWidget);

    await tester.enterText(find.byType(TextField), '01234');
    await tester.pump();

    expect(find.text('5 of 10'), findsOneWidget);
  });

  testWidgets('TextField identifies as text field in semantics', (WidgetTester tester) async {
    final SemanticsTester semantics = SemanticsTester(tester);

    await tester.pumpWidget(
      const MaterialApp(
        home: Material(
          child: Center(
              child: TextField(
                maxLength: 10,
              ),
            ),
          ),
        ),
    );

    expect(semantics, includesNodeWith(flags: <SemanticsFlag>[SemanticsFlag.isTextField]));

    semantics.dispose();
  });

  testWidgets('Disabled text field does not have tap action', (WidgetTester tester) async {
    final SemanticsTester semantics = SemanticsTester(tester);

    await tester.pumpWidget(
      const MaterialApp(
        home: Material(
          child: Center(
            child: TextField(
              maxLength: 10,
              enabled: false,
            ),
          ),
        ),
      ),
    );

    expect(semantics, isNot(includesNodeWith(actions: <SemanticsAction>[SemanticsAction.tap])));

    semantics.dispose();
  });

  testWidgets('Disabled text field hides helper and counter', (WidgetTester tester) async {
    const String helperText = 'helper text';
    const String counterText = 'counter text';
    const String errorText = 'error text';
    Widget buildFrame(bool enabled, bool hasError) {
      return MaterialApp(
        home: Material(
          child: Center(
            child: TextField(
              decoration: InputDecoration(
                labelText: 'label text',
                helperText: helperText,
                counterText: counterText,
                errorText: hasError ? errorText : null,
                enabled: enabled,
              ),
            ),
          ),
        ),
      );
    }

    await tester.pumpWidget(buildFrame(true, false));
    Text helperWidget = tester.widget(find.text(helperText));
    Text counterWidget = tester.widget(find.text(counterText));
    expect(helperWidget.style!.color, isNot(equals(Colors.transparent)));
    expect(counterWidget.style!.color, isNot(equals(Colors.transparent)));
    await tester.pumpWidget(buildFrame(true, true));
    counterWidget = tester.widget(find.text(counterText));
    Text errorWidget = tester.widget(find.text(errorText));
    expect(helperWidget.style!.color, isNot(equals(Colors.transparent)));
    expect(errorWidget.style!.color, isNot(equals(Colors.transparent)));

    // When enabled is false, the helper/error and counter are not visible.
    await tester.pumpWidget(buildFrame(false, false));
    helperWidget = tester.widget(find.text(helperText));
    counterWidget = tester.widget(find.text(counterText));
    expect(helperWidget.style!.color, equals(Colors.transparent));
    expect(counterWidget.style!.color, equals(Colors.transparent));
    await tester.pumpWidget(buildFrame(false, true));
    errorWidget = tester.widget(find.text(errorText));
    counterWidget = tester.widget(find.text(counterText));
    expect(counterWidget.style!.color, equals(Colors.transparent));
    expect(errorWidget.style!.color, equals(Colors.transparent));
  });

  testWidgets('currentValueLength/maxValueLength are in the tree', (WidgetTester tester) async {
    final SemanticsTester semantics = SemanticsTester(tester);
    final TextEditingController controller = TextEditingController();

    await tester.pumpWidget(
      MaterialApp(
        home: Material(
          child: Center(
            child: TextField(
              controller: controller,
              maxLength: 10,
            ),
          ),
        ),
      ),
    );

    expect(semantics, includesNodeWith(
      flags: <SemanticsFlag>[SemanticsFlag.isTextField],
      maxValueLength: 10,
      currentValueLength: 0,
    ));

    await tester.showKeyboard(find.byType(TextField));
    const String testValue = '123';
    tester.testTextInput.updateEditingValue(const TextEditingValue(
      text: testValue,
      selection: TextSelection.collapsed(offset: 3),
      composing: TextRange(start: 0, end: testValue.length),
    ));
    await tester.pump();

    expect(semantics, includesNodeWith(
      flags: <SemanticsFlag>[SemanticsFlag.isTextField, SemanticsFlag.isFocused],
      maxValueLength: 10,
      currentValueLength: 3,
    ));

    semantics.dispose();
  });

  testWidgets('Read only TextField identifies as read only text field in semantics', (WidgetTester tester) async {
    final SemanticsTester semantics = SemanticsTester(tester);

    await tester.pumpWidget(
      const MaterialApp(
        home: Material(
          child: Center(
            child: TextField(
              maxLength: 10,
              readOnly: true,
            ),
          ),
        ),
      ),
    );

    expect(
      semantics,
      includesNodeWith(flags: <SemanticsFlag>[SemanticsFlag.isTextField, SemanticsFlag.isReadOnly]),
    );

    semantics.dispose();
  });

  testWidgets("Disabled TextField can't be traversed to when disabled.", (WidgetTester tester) async {
    final FocusNode focusNode1 = FocusNode(debugLabel: 'TextField 1');
    final FocusNode focusNode2 = FocusNode(debugLabel: 'TextField 2');
    await tester.pumpWidget(
      MaterialApp(
        home: Material(
          child: Center(
            child: Column(
              children: <Widget>[
                TextField(
                  focusNode: focusNode1,
                  autofocus: true,
                  maxLength: 10,
                  enabled: true,
                ),
                TextField(
                  focusNode: focusNode2,
                  maxLength: 10,
                  enabled: false,
                ),
              ],
            ),
          ),
        ),
      ),
    );

    await tester.pump();
    expect(focusNode1.hasPrimaryFocus, isTrue);
    expect(focusNode2.hasPrimaryFocus, isFalse);

    expect(focusNode1.nextFocus(), isTrue);
    await tester.pump();

    expect(focusNode1.hasPrimaryFocus, isTrue);
    expect(focusNode2.hasPrimaryFocus, isFalse);
  });

  group('Keyboard Tests', () {
    late TextEditingController controller;

    setUp( () {
      controller = TextEditingController();
    });

    Future<void> setupWidget(WidgetTester tester) async {
      final FocusNode focusNode = FocusNode();
      controller = TextEditingController();

      await tester.pumpWidget(
        MaterialApp(
          home: Material(
            child: RawKeyboardListener(
              focusNode: focusNode,
              onKey: null,
              child: TextField(
                controller: controller,
                maxLines: 3,
              ),
            ),
          ),
        ),
      );
      await tester.pump();
    }

    testWidgets('Shift test 1', (WidgetTester tester) async {
      await setupWidget(tester);
      const String testValue = 'a big house';
      await tester.enterText(find.byType(TextField), testValue);

      await tester.idle();
      // Need to wait for selection to catch up.
      await tester.pump();
      await tester.tap(find.byType(TextField));
      await tester.pumpAndSettle();

      await tester.sendKeyDownEvent(LogicalKeyboardKey.shift);
      await tester.sendKeyEvent(LogicalKeyboardKey.arrowLeft);
      await tester.sendKeyUpEvent(LogicalKeyboardKey.shift);
      expect(controller.selection.extentOffset - controller.selection.baseOffset, -1);
    });

    testWidgets('Shift test 2', (WidgetTester tester) async {
      await setupWidget(tester);

      const String testValue = 'abcdefghi';
      await tester.showKeyboard(find.byType(TextField));
      tester.testTextInput.updateEditingValue(const TextEditingValue(
        text: testValue,
        selection: TextSelection.collapsed(offset: 3),
        composing: TextRange(start: 0, end: testValue.length),
      ));
      await tester.pump();

      await tester.sendKeyDownEvent(LogicalKeyboardKey.shift);
      await tester.sendKeyDownEvent(LogicalKeyboardKey.arrowRight);
      await tester.pumpAndSettle();
      expect(controller.selection.extentOffset - controller.selection.baseOffset, 1);
    });

    testWidgets('Control Shift test', (WidgetTester tester) async {
      await setupWidget(tester);
      const String testValue = 'their big house';
      await tester.enterText(find.byType(TextField), testValue);

      await tester.idle();
      await tester.tap(find.byType(TextField));
      await tester.pumpAndSettle();
      await tester.pumpAndSettle();
      await tester.sendKeyDownEvent(LogicalKeyboardKey.control);
      await tester.sendKeyDownEvent(LogicalKeyboardKey.shift);
      await tester.sendKeyDownEvent(LogicalKeyboardKey.arrowRight);
      await tester.pumpAndSettle();

      expect(controller.selection.extentOffset - controller.selection.baseOffset, 5);
    });

    testWidgets('Down and up test', (WidgetTester tester) async {
      await setupWidget(tester);
      const String testValue = 'a big house';
      await tester.enterText(find.byType(TextField), testValue);

      await tester.idle();
      // Need to wait for selection to catch up.
      await tester.pump();
      await tester.tap(find.byType(TextField));
      await tester.pumpAndSettle();

      await tester.sendKeyDownEvent(LogicalKeyboardKey.shift);
      await tester.sendKeyDownEvent(LogicalKeyboardKey.arrowUp);
      await tester.pumpAndSettle();

      expect(controller.selection.extentOffset - controller.selection.baseOffset, -11);

      await tester.sendKeyUpEvent(LogicalKeyboardKey.arrowUp);
      await tester.sendKeyUpEvent(LogicalKeyboardKey.shift);
      await tester.pumpAndSettle();
      await tester.sendKeyDownEvent(LogicalKeyboardKey.shift);
      await tester.sendKeyDownEvent(LogicalKeyboardKey.arrowDown);
      await tester.pumpAndSettle();

      expect(controller.selection.extentOffset - controller.selection.baseOffset, 0);
    });

    testWidgets('Down and up test 2', (WidgetTester tester) async {
      await setupWidget(tester);
      const String testValue = 'a big house\njumped over a mouse\nOne more line yay'; // 11 \n 19
      await tester.enterText(find.byType(TextField), testValue);

      await tester.idle();
      await tester.tap(find.byType(TextField));
      await tester.pumpAndSettle();

      for (int i = 0; i < 5; i += 1) {
        await tester.sendKeyDownEvent(LogicalKeyboardKey.arrowRight);
        await tester.pumpAndSettle();
        await tester.sendKeyUpEvent(LogicalKeyboardKey.arrowRight);
        await tester.pumpAndSettle();
      }
      await tester.sendKeyDownEvent(LogicalKeyboardKey.shift);
      await tester.sendKeyEvent(LogicalKeyboardKey.arrowDown);
      await tester.pumpAndSettle();
      await tester.sendKeyUpEvent(LogicalKeyboardKey.shift);
      await tester.pumpAndSettle();

      expect(controller.selection.extentOffset - controller.selection.baseOffset, 12);

      await tester.sendKeyDownEvent(LogicalKeyboardKey.shift);
      await tester.sendKeyEvent(LogicalKeyboardKey.arrowDown);
      await tester.pumpAndSettle();
      await tester.sendKeyUpEvent(LogicalKeyboardKey.shift);
      await tester.pumpAndSettle();

      expect(controller.selection.extentOffset - controller.selection.baseOffset, 32);

      await tester.sendKeyDownEvent(LogicalKeyboardKey.shift);
      await tester.sendKeyEvent(LogicalKeyboardKey.arrowUp);
      await tester.pumpAndSettle();
      await tester.sendKeyUpEvent(LogicalKeyboardKey.shift);
      await tester.pumpAndSettle();

      expect(controller.selection.extentOffset - controller.selection.baseOffset, 12);

      await tester.sendKeyDownEvent(LogicalKeyboardKey.shift);
      await tester.sendKeyEvent(LogicalKeyboardKey.arrowUp);
      await tester.pumpAndSettle();
      await tester.sendKeyUpEvent(LogicalKeyboardKey.shift);
      await tester.pumpAndSettle();

      expect(controller.selection.extentOffset - controller.selection.baseOffset, 0);

      await tester.sendKeyDownEvent(LogicalKeyboardKey.shift);
      await tester.sendKeyEvent(LogicalKeyboardKey.arrowUp);
      await tester.pumpAndSettle();
      await tester.sendKeyUpEvent(LogicalKeyboardKey.shift);
      await tester.pumpAndSettle();

      expect(controller.selection.extentOffset - controller.selection.baseOffset, -5);
    });

    testWidgets('Read only keyboard selection test', (WidgetTester tester) async {
      final TextEditingController controller = TextEditingController(text: 'readonly');
      await tester.pumpWidget(
          overlay(
            child: TextField(
              controller: controller,
              readOnly: true,
            ),
          ),
      );

      await tester.idle();
      await tester.tap(find.byType(TextField));
      await tester.pumpAndSettle();

      await tester.sendKeyDownEvent(LogicalKeyboardKey.shift);
      await tester.sendKeyDownEvent(LogicalKeyboardKey.arrowLeft);
      expect(controller.selection.extentOffset - controller.selection.baseOffset, -1);
    });
  });

  testWidgets('Copy paste test', (WidgetTester tester) async {
    final FocusNode focusNode = FocusNode();
    final TextEditingController controller = TextEditingController();
    final TextField textField =
      TextField(
        controller: controller,
        maxLines: 3,
      );

    String clipboardContent = '';
    SystemChannels.platform
      .setMockMethodCallHandler((MethodCall methodCall) async {
        if (methodCall.method == 'Clipboard.setData')
          clipboardContent = methodCall.arguments['text'] as String;
        else if (methodCall.method == 'Clipboard.getData')
          return <String, dynamic>{'text': clipboardContent};
        return null;
      });

    await tester.pumpWidget(
      MaterialApp(
        home: Material(
          child: RawKeyboardListener(
            focusNode: focusNode,
            onKey: null,
            child: textField,
          ),
        ),
      ),
    );
    focusNode.requestFocus();
    await tester.pump();

    const String testValue = 'a big house\njumped over a mouse'; // 11 \n 19
    await tester.enterText(find.byType(TextField), testValue);

    await tester.idle();
    await tester.tap(find.byType(TextField));
    await tester.pumpAndSettle();

    // Select the first 5 characters
    await tester.sendKeyDownEvent(LogicalKeyboardKey.shift);
    for (int i = 0; i < 5; i += 1) {
      await tester.sendKeyEvent(LogicalKeyboardKey.arrowRight);
      await tester.pumpAndSettle();
    }
    await tester.sendKeyUpEvent(LogicalKeyboardKey.shift);

    // Copy them
    await tester.sendKeyDownEvent(LogicalKeyboardKey.controlRight);
    await tester.sendKeyEvent(LogicalKeyboardKey.keyC);
    await tester.pumpAndSettle();
    await tester.sendKeyUpEvent(LogicalKeyboardKey.controlRight);
    await tester.pumpAndSettle();

    expect(clipboardContent, 'a big');

    await tester.sendKeyEvent(LogicalKeyboardKey.arrowRight);
    await tester.pumpAndSettle();

    // Paste them
    await tester.sendKeyDownEvent(LogicalKeyboardKey.controlRight);
    await tester.sendKeyDownEvent(LogicalKeyboardKey.keyV);
    await tester.pumpAndSettle();
    await tester.pump(const Duration(milliseconds: 200));
    await tester.sendKeyUpEvent(LogicalKeyboardKey.keyV);
    await tester.sendKeyUpEvent(LogicalKeyboardKey.controlRight);
    await tester.pumpAndSettle();

    const String expected = 'a biga big house\njumped over a mouse';
    expect(find.text(expected), findsOneWidget, reason: 'Because text contains ${controller.text}');
  });

  testWidgets('Cut test', (WidgetTester tester) async {
    final FocusNode focusNode = FocusNode();
    final TextEditingController controller = TextEditingController();
    final TextField textField =
      TextField(
        controller: controller,
        maxLines: 3,
      );
    String clipboardContent = '';
    SystemChannels.platform
      .setMockMethodCallHandler((MethodCall methodCall) async {
        if (methodCall.method == 'Clipboard.setData')
          clipboardContent = methodCall.arguments['text'] as String;
        else if (methodCall.method == 'Clipboard.getData')
          return <String, dynamic>{'text': clipboardContent};
        return null;
      });

    await tester.pumpWidget(
      MaterialApp(
        home: Material(
          child: RawKeyboardListener(
            focusNode: focusNode,
            onKey: null,
            child: textField,
          ),
        ),
      ),
    );
    focusNode.requestFocus();
    await tester.pump();

    const String testValue = 'a big house\njumped over a mouse'; // 11 \n 19
    await tester.enterText(find.byType(TextField), testValue);

    await tester.idle();
    await tester.tap(find.byType(TextField));
    await tester.pumpAndSettle();

    // Select the first 5 characters
    for (int i = 0; i < 5; i += 1) {
      await tester.sendKeyDownEvent(LogicalKeyboardKey.shift);
      await tester.sendKeyEvent(LogicalKeyboardKey.arrowRight);
      await tester.pumpAndSettle();
      await tester.sendKeyUpEvent(LogicalKeyboardKey.shift);
      await tester.pumpAndSettle();
    }

    // Cut them
    await tester.sendKeyDownEvent(LogicalKeyboardKey.controlRight);
    await tester.sendKeyEvent(LogicalKeyboardKey.keyX);
    await tester.pumpAndSettle();
    await tester.sendKeyUpEvent(LogicalKeyboardKey.controlRight);
    await tester.pumpAndSettle();

    expect(clipboardContent, 'a big');

    for (int i = 0; i < 5; i += 1) {
      await tester.sendKeyEvent(LogicalKeyboardKey.arrowRight);
      await tester.pumpAndSettle();
    }

    // Paste them
    await tester.sendKeyDownEvent(LogicalKeyboardKey.controlRight);
    await tester.sendKeyDownEvent(LogicalKeyboardKey.keyV);
    await tester.pumpAndSettle();
    await tester.pump(const Duration(milliseconds: 200));
    await tester.sendKeyUpEvent(LogicalKeyboardKey.keyV);
    await tester.sendKeyUpEvent(LogicalKeyboardKey.controlRight);
    await tester.pumpAndSettle();

    const String expected = ' housa bige\njumped over a mouse';
    expect(find.text(expected), findsOneWidget);
  });

  testWidgets('Select all test', (WidgetTester tester) async {
    final FocusNode focusNode = FocusNode();
    final TextEditingController controller = TextEditingController();
    final TextField textField =
      TextField(
        controller: controller,
        maxLines: 3,
      );

    await tester.pumpWidget(
      MaterialApp(
        home: Material(
          child: RawKeyboardListener(
            focusNode: focusNode,
            onKey: null,
            child: textField,
          ),
        ),
      ),
    );
    focusNode.requestFocus();
    await tester.pump();

    const String testValue = 'a big house\njumped over a mouse'; // 11 \n 19
    await tester.enterText(find.byType(TextField), testValue);

    await tester.idle();
    await tester.tap(find.byType(TextField));
    await tester.pumpAndSettle();

    // Select All
    await tester.sendKeyDownEvent(LogicalKeyboardKey.control);
    await tester.sendKeyEvent(LogicalKeyboardKey.keyA);
    await tester.pumpAndSettle();
    await tester.sendKeyUpEvent(LogicalKeyboardKey.control);
    await tester.pumpAndSettle();

    // Delete them
    await tester.sendKeyDownEvent(LogicalKeyboardKey.delete);
    await tester.pumpAndSettle();
    await tester.pump(const Duration(milliseconds: 200));

    await tester.sendKeyUpEvent(LogicalKeyboardKey.delete);
    await tester.pumpAndSettle();

    const String expected = '';
    expect(find.text(expected), findsOneWidget);
  });

  testWidgets('Delete test', (WidgetTester tester) async {
    final FocusNode focusNode = FocusNode();
    final TextEditingController controller = TextEditingController();
    final TextField textField =
      TextField(
        controller: controller,
        maxLines: 3,
      );

    await tester.pumpWidget(
      MaterialApp(
        home: Material(
          child: RawKeyboardListener(
            focusNode: focusNode,
            onKey: null,
            child: textField,
          ),
        ),
      ),
    );
    focusNode.requestFocus();
    await tester.pump();

    const String testValue = 'a big house\njumped over a mouse'; // 11 \n 19
    await tester.enterText(find.byType(TextField), testValue);

    await tester.idle();
    await tester.tap(find.byType(TextField));
    await tester.pumpAndSettle();

    // Delete
    for (int i = 0; i < 6; i += 1) {
      await tester.sendKeyEvent(LogicalKeyboardKey.delete);
      await tester.pumpAndSettle();
    }

    const String expected = 'house\njumped over a mouse';
    expect(find.text(expected), findsOneWidget);

    await tester.sendKeyDownEvent(LogicalKeyboardKey.control);
    await tester.sendKeyEvent(LogicalKeyboardKey.keyA);
    await tester.pumpAndSettle();
    await tester.sendKeyUpEvent(LogicalKeyboardKey.control);
    await tester.pumpAndSettle();

    await tester.sendKeyEvent(LogicalKeyboardKey.delete);
    await tester.pumpAndSettle();

    const String expected2 = '';
    expect(find.text(expected2), findsOneWidget);
  });

  testWidgets('Changing positions of text fields', (WidgetTester tester) async {

    final FocusNode focusNode = FocusNode();
    final List<RawKeyEvent> events = <RawKeyEvent>[];

    final TextEditingController c1 = TextEditingController();
    final TextEditingController c2 = TextEditingController();
    final Key key1 = UniqueKey();
    final Key key2 = UniqueKey();

    await tester.pumpWidget(
      MaterialApp(
        home:
        Material(
          child: RawKeyboardListener(
            focusNode: focusNode,
            onKey: events.add,
            child: Column(
              crossAxisAlignment: CrossAxisAlignment.stretch,
              children: <Widget>[
                TextField(
                  key: key1,
                  controller: c1,
                  maxLines: 3,
                ),
                TextField(
                  key: key2,
                  controller: c2,
                  maxLines: 3,
                ),
              ],
            ),
          ),
        ),
      ),
    );

    const String testValue = 'a big house';
    await tester.enterText(find.byType(TextField).first, testValue);

    await tester.idle();
    // Need to wait for selection to catch up.
    await tester.pump();
    await tester.tap(find.byType(TextField).first);
    await tester.pumpAndSettle();

    await tester.sendKeyDownEvent(LogicalKeyboardKey.shift);
    for (int i = 0; i < 5; i += 1) {
      await tester.sendKeyEvent(LogicalKeyboardKey.arrowLeft);
      await tester.pumpAndSettle();
    }
    await tester.sendKeyUpEvent(LogicalKeyboardKey.shift);

    expect(c1.selection.extentOffset - c1.selection.baseOffset, -5);

    await tester.pumpWidget(
      MaterialApp(
        home:
        Material(
          child: RawKeyboardListener(
            focusNode: focusNode,
            onKey: events.add,
            child: Column(
              crossAxisAlignment: CrossAxisAlignment.stretch,
              children: <Widget>[
                TextField(
                  key: key2,
                  controller: c2,
                  maxLines: 3,
                ),
                TextField(
                  key: key1,
                  controller: c1,
                  maxLines: 3,
                ),
              ],
            ),
          ),
        ),
      ),
    );

    await tester.sendKeyDownEvent(LogicalKeyboardKey.shift);
    for (int i = 0; i < 5; i += 1) {
      await tester.sendKeyEvent(LogicalKeyboardKey.arrowLeft);
      await tester.pumpAndSettle();
    }
    await tester.sendKeyUpEvent(LogicalKeyboardKey.shift);

    expect(c1.selection.extentOffset - c1.selection.baseOffset, -10);
  });


  testWidgets('Changing focus test', (WidgetTester tester) async {
    final FocusNode focusNode = FocusNode();
    final List<RawKeyEvent> events = <RawKeyEvent>[];

    final TextEditingController c1 = TextEditingController();
    final TextEditingController c2 = TextEditingController();
    final Key key1 = UniqueKey();
    final Key key2 = UniqueKey();

    await tester.pumpWidget(
      MaterialApp(
        home:
        Material(
          child: RawKeyboardListener(
            focusNode: focusNode,
            onKey: events.add,
            child: Column(
              crossAxisAlignment: CrossAxisAlignment.stretch,
              children: <Widget>[
                TextField(
                  key: key1,
                  controller: c1,
                  maxLines: 3,
                ),
                TextField(
                  key: key2,
                  controller: c2,
                  maxLines: 3,
                ),
              ],
            ),
          ),
        ),
      ),
    );

    const String testValue = 'a big house';
    await tester.enterText(find.byType(TextField).first, testValue);
    await tester.idle();
    await tester.pump();

    await tester.idle();
    await tester.tap(find.byType(TextField).first);
    await tester.pumpAndSettle();

    await tester.sendKeyDownEvent(LogicalKeyboardKey.shift);
    for (int i = 0; i < 5; i += 1) {
      await tester.sendKeyEvent(LogicalKeyboardKey.arrowLeft);
      await tester.pumpAndSettle();
    }
    await tester.sendKeyUpEvent(LogicalKeyboardKey.shift);

    expect(c1.selection.extentOffset - c1.selection.baseOffset, -5);
    expect(c2.selection.extentOffset - c2.selection.baseOffset, 0);

    await tester.enterText(find.byType(TextField).last, testValue);
    await tester.idle();
    await tester.pump();

    await tester.idle();
    await tester.tap(find.byType(TextField).last);
    await tester.pumpAndSettle();

    await tester.sendKeyDownEvent(LogicalKeyboardKey.shift);
    for (int i = 0; i < 5; i += 1) {
      await tester.sendKeyEvent(LogicalKeyboardKey.arrowLeft);
      await tester.pumpAndSettle();
    }
    await tester.sendKeyUpEvent(LogicalKeyboardKey.shift);

    expect(c1.selection.extentOffset - c1.selection.baseOffset, 0);
    expect(c2.selection.extentOffset - c2.selection.baseOffset, -5);
  });

  testWidgets('Caret works when maxLines is null', (WidgetTester tester) async {
    final TextEditingController controller = TextEditingController();

    await tester.pumpWidget(
      overlay(
        child: TextField(
          controller: controller,
          maxLines: null,
        ),
      ),
    );

    const String testValue = 'x';
    await tester.enterText(find.byType(TextField), testValue);
    await skipPastScrollingAnimation(tester);
    expect(controller.selection.baseOffset, -1);

    // Tap the selection handle to bring up the "paste / select all" menu.
    await tester.tapAt(textOffsetToPosition(tester, 0));
    await tester.pump();
    await tester.pump(const Duration(milliseconds: 200)); // skip past the frame where the opacity is

    // Confirm that the selection was updated.
    expect(controller.selection.baseOffset, 0);
  });

  testWidgets('TextField baseline alignment no-strut', (WidgetTester tester) async {
    final TextEditingController controllerA = TextEditingController(text: 'A');
    final TextEditingController controllerB = TextEditingController(text: 'B');
    final Key keyA = UniqueKey();
    final Key keyB = UniqueKey();

    await tester.pumpWidget(
      overlay(
        child: Row(
          crossAxisAlignment: CrossAxisAlignment.baseline,
          textBaseline: TextBaseline.alphabetic,
          children: <Widget>[
            Expanded(
              child: TextField(
                key: keyA,
                decoration: null,
                controller: controllerA,
                style: const TextStyle(fontSize: 10.0),
                strutStyle: StrutStyle.disabled,
              ),
            ),
            const Text(
              'abc',
              style: TextStyle(fontSize: 20.0),
            ),
            Expanded(
              child: TextField(
                key: keyB,
                decoration: null,
                controller: controllerB,
                style: const TextStyle(fontSize: 30.0),
                strutStyle: StrutStyle.disabled,
              ),
            ),
          ],
        ),
      ),
    );

    // The Ahem font extends 0.2 * fontSize below the baseline.
    // So the three row elements line up like this:
    //
    //  A  abc  B
    //  ---------   baseline
    //  2  4    6   space below the baseline = 0.2 * fontSize
    //  ---------   rowBottomY

    final double rowBottomY = tester.getBottomLeft(find.byType(Row)).dy;
    expect(tester.getBottomLeft(find.byKey(keyA)).dy, moreOrLessEquals(rowBottomY - 4.0, epsilon: 0.001));
    expect(tester.getBottomLeft(find.text('abc')).dy, moreOrLessEquals(rowBottomY - 2.0, epsilon: 0.001));
    expect(tester.getBottomLeft(find.byKey(keyB)).dy, rowBottomY);
  });

  testWidgets('TextField baseline alignment', (WidgetTester tester) async {
    final TextEditingController controllerA = TextEditingController(text: 'A');
    final TextEditingController controllerB = TextEditingController(text: 'B');
    final Key keyA = UniqueKey();
    final Key keyB = UniqueKey();

    await tester.pumpWidget(
      overlay(
        child: Row(
          crossAxisAlignment: CrossAxisAlignment.baseline,
          textBaseline: TextBaseline.alphabetic,
          children: <Widget>[
            Expanded(
              child: TextField(
                key: keyA,
                decoration: null,
                controller: controllerA,
                style: const TextStyle(fontSize: 10.0),
              ),
            ),
            const Text(
              'abc',
              style: TextStyle(fontSize: 20.0),
            ),
            Expanded(
              child: TextField(
                key: keyB,
                decoration: null,
                controller: controllerB,
                style: const TextStyle(fontSize: 30.0),
              ),
            ),
          ],
        ),
      ),
    );

    // The Ahem font extends 0.2 * fontSize below the baseline.
    // So the three row elements line up like this:
    //
    //  A  abc  B
    //  ---------   baseline
    //  2  4    6   space below the baseline = 0.2 * fontSize
    //  ---------   rowBottomY

    final double rowBottomY = tester.getBottomLeft(find.byType(Row)).dy;
    // The values here should match the version with strut disabled ('TextField baseline alignment no-strut')
    expect(tester.getBottomLeft(find.byKey(keyA)).dy, moreOrLessEquals(rowBottomY - 4.0, epsilon: 0.001));
    expect(tester.getBottomLeft(find.text('abc')).dy, moreOrLessEquals(rowBottomY - 2.0, epsilon: 0.001));
    expect(tester.getBottomLeft(find.byKey(keyB)).dy, rowBottomY);
  });

  testWidgets('TextField semantics include label when unfocused and label/hint when focused', (WidgetTester tester) async {
    final SemanticsTester semantics = SemanticsTester(tester);
    final TextEditingController controller = TextEditingController(text: 'value');
    final Key key = UniqueKey();

    await tester.pumpWidget(
      overlay(
        child: TextField(
          key: key,
          controller: controller,
          decoration: const InputDecoration(
            hintText: 'hint',
            labelText: 'label',
          ),
        ),
      ),
    );

    final SemanticsNode node = tester.getSemantics(find.byKey(key));

    expect(node.label, 'label');
    expect(node.value, 'value');

    // Focus text field.
    await tester.tap(find.byKey(key));
    await tester.pump();

    expect(node.label, 'label\nhint');
    expect(node.value, 'value');
    semantics.dispose();
  });

  testWidgets('TextField semantics always include label when no hint is given', (WidgetTester tester) async {
    final SemanticsTester semantics = SemanticsTester(tester);
    final TextEditingController controller = TextEditingController(text: 'value');
    final Key key = UniqueKey();

    await tester.pumpWidget(
      overlay(
        child: TextField(
          key: key,
          controller: controller,
          decoration: const InputDecoration(
            labelText: 'label',
          ),
        ),
      ),
    );

    final SemanticsNode node = tester.getSemantics(find.byKey(key));

    expect(node.label, 'label');
    expect(node.value, 'value');

    // Focus text field.
    await tester.tap(find.byKey(key));
    await tester.pump();

    expect(node.label, 'label');
    expect(node.value, 'value');
    semantics.dispose();
  });

  testWidgets('TextField semantics always include hint when no label is given', (WidgetTester tester) async {
    final SemanticsTester semantics = SemanticsTester(tester);
    final TextEditingController controller = TextEditingController(text: 'value');
    final Key key = UniqueKey();

    await tester.pumpWidget(
      overlay(
        child: TextField(
          key: key,
          controller: controller,
          decoration: const InputDecoration(
            hintText: 'hint',
          ),
        ),
      ),
    );

    final SemanticsNode node = tester.getSemantics(find.byKey(key));

    expect(node.label, 'hint');
    expect(node.value, 'value');

    // Focus text field.
    await tester.tap(find.byKey(key));
    await tester.pump();

    expect(node.label, 'hint');
    expect(node.value, 'value');
    semantics.dispose();
  });

  testWidgets('TextField semantics', (WidgetTester tester) async {
    final SemanticsTester semantics = SemanticsTester(tester);
    final TextEditingController controller = TextEditingController();
    final Key key = UniqueKey();

    await tester.pumpWidget(
      overlay(
        child: TextField(
          key: key,
          controller: controller,
        ),
      ),
    );

    expect(semantics, hasSemantics(TestSemantics.root(
      children: <TestSemantics>[
        TestSemantics.rootChild(
          id: 1,
          textDirection: TextDirection.ltr,
          actions: <SemanticsAction>[
            SemanticsAction.tap,
          ],
          flags: <SemanticsFlag>[
            SemanticsFlag.isTextField,
          ],
        ),
      ],
    ), ignoreTransform: true, ignoreRect: true));

    controller.text = 'Guten Tag';
    await tester.pump();

    expect(semantics, hasSemantics(TestSemantics.root(
      children: <TestSemantics>[
        TestSemantics.rootChild(
          id: 1,
          textDirection: TextDirection.ltr,
          value: 'Guten Tag',
          actions: <SemanticsAction>[
            SemanticsAction.tap,
          ],
          flags: <SemanticsFlag>[
            SemanticsFlag.isTextField,
          ],
        ),
      ],
    ), ignoreTransform: true, ignoreRect: true));

    await tester.tap(find.byKey(key));
    await tester.pump();

    expect(semantics, hasSemantics(TestSemantics.root(
      children: <TestSemantics>[
        TestSemantics.rootChild(
          id: 1,
          textDirection: TextDirection.ltr,
          value: 'Guten Tag',
          textSelection: const TextSelection.collapsed(offset: 9),
          actions: <SemanticsAction>[
            SemanticsAction.tap,
            SemanticsAction.moveCursorBackwardByCharacter,
            SemanticsAction.moveCursorBackwardByWord,
            SemanticsAction.setSelection,
            SemanticsAction.paste,
          ],
          flags: <SemanticsFlag>[
            SemanticsFlag.isTextField,
            SemanticsFlag.isFocused,
          ],
        ),
      ],
    ), ignoreTransform: true, ignoreRect: true));

    controller.selection = const TextSelection.collapsed(offset: 4);
    await tester.pump();

    expect(semantics, hasSemantics(TestSemantics.root(
      children: <TestSemantics>[
        TestSemantics.rootChild(
          id: 1,
          textDirection: TextDirection.ltr,
          textSelection: const TextSelection.collapsed(offset: 4),
          value: 'Guten Tag',
          actions: <SemanticsAction>[
            SemanticsAction.tap,
            SemanticsAction.moveCursorBackwardByCharacter,
            SemanticsAction.moveCursorForwardByCharacter,
            SemanticsAction.moveCursorBackwardByWord,
            SemanticsAction.moveCursorForwardByWord,
            SemanticsAction.setSelection,
            SemanticsAction.paste,
          ],
          flags: <SemanticsFlag>[
            SemanticsFlag.isTextField,
            SemanticsFlag.isFocused,
          ],
        ),
      ],
    ), ignoreTransform: true, ignoreRect: true));

    controller.text = 'Schönen Feierabend';
    controller.selection = const TextSelection.collapsed(offset: 0);
    await tester.pump();

    expect(semantics, hasSemantics(TestSemantics.root(
      children: <TestSemantics>[
        TestSemantics.rootChild(
          id: 1,
          textDirection: TextDirection.ltr,
          textSelection: const TextSelection.collapsed(offset: 0),
          value: 'Schönen Feierabend',
          actions: <SemanticsAction>[
            SemanticsAction.tap,
            SemanticsAction.moveCursorForwardByCharacter,
            SemanticsAction.moveCursorForwardByWord,
            SemanticsAction.setSelection,
            SemanticsAction.paste,
          ],
          flags: <SemanticsFlag>[
            SemanticsFlag.isTextField,
            SemanticsFlag.isFocused,
          ],
        ),
      ],
    ), ignoreTransform: true, ignoreRect: true));

    semantics.dispose();
  });

  testWidgets('TextField semantics, enableInteractiveSelection = false', (WidgetTester tester) async {
    final SemanticsTester semantics = SemanticsTester(tester);
    final TextEditingController controller = TextEditingController();
    final Key key = UniqueKey();

    await tester.pumpWidget(
      overlay(
        child: TextField(
          key: key,
          controller: controller,
          enableInteractiveSelection: false,
        ),
      ),
    );

    await tester.tap(find.byKey(key));
    await tester.pump();

    expect(semantics, hasSemantics(TestSemantics.root(
      children: <TestSemantics>[
        TestSemantics.rootChild(
          id: 1,
          textDirection: TextDirection.ltr,
          actions: <SemanticsAction>[
            SemanticsAction.tap,
            // Absent the following because enableInteractiveSelection: false
            // SemanticsAction.moveCursorBackwardByCharacter,
            // SemanticsAction.moveCursorBackwardByWord,
            // SemanticsAction.setSelection,
            // SemanticsAction.paste,
          ],
          flags: <SemanticsFlag>[
            SemanticsFlag.isTextField,
            SemanticsFlag.isFocused,
          ],
        ),
      ],
    ), ignoreTransform: true, ignoreRect: true));

    semantics.dispose();
  });

  testWidgets('TextField semantics for selections', (WidgetTester tester) async {
    final SemanticsTester semantics = SemanticsTester(tester);
    final TextEditingController controller = TextEditingController()
      ..text = 'Hello';
    final Key key = UniqueKey();

    await tester.pumpWidget(
      overlay(
        child: TextField(
          key: key,
          controller: controller,
        ),
      ),
    );

    expect(semantics, hasSemantics(TestSemantics.root(
      children: <TestSemantics>[
        TestSemantics.rootChild(
          id: 1,
          value: 'Hello',
          textDirection: TextDirection.ltr,
          actions: <SemanticsAction>[
            SemanticsAction.tap,
          ],
          flags: <SemanticsFlag>[
            SemanticsFlag.isTextField,
          ],
        ),
      ],
    ), ignoreTransform: true, ignoreRect: true));

    // Focus the text field
    await tester.tap(find.byKey(key));
    await tester.pump();

    expect(semantics, hasSemantics(TestSemantics.root(
      children: <TestSemantics>[
        TestSemantics.rootChild(
          id: 1,
          value: 'Hello',
          textSelection: const TextSelection.collapsed(offset: 5),
          textDirection: TextDirection.ltr,
          actions: <SemanticsAction>[
            SemanticsAction.tap,
            SemanticsAction.moveCursorBackwardByCharacter,
            SemanticsAction.moveCursorBackwardByWord,
            SemanticsAction.setSelection,
            SemanticsAction.paste,
          ],
          flags: <SemanticsFlag>[
            SemanticsFlag.isTextField,
            SemanticsFlag.isFocused,
          ],
        ),
      ],
    ), ignoreTransform: true, ignoreRect: true));

    controller.selection = const TextSelection(baseOffset: 5, extentOffset: 3);
    await tester.pump();

    expect(semantics, hasSemantics(TestSemantics.root(
      children: <TestSemantics>[
        TestSemantics.rootChild(
          id: 1,
          value: 'Hello',
          textSelection: const TextSelection(baseOffset: 5, extentOffset: 3),
          textDirection: TextDirection.ltr,
          actions: <SemanticsAction>[
            SemanticsAction.tap,
            SemanticsAction.moveCursorBackwardByCharacter,
            SemanticsAction.moveCursorForwardByCharacter,
            SemanticsAction.moveCursorBackwardByWord,
            SemanticsAction.moveCursorForwardByWord,
            SemanticsAction.setSelection,
            SemanticsAction.paste,
            SemanticsAction.cut,
            SemanticsAction.copy,
          ],
          flags: <SemanticsFlag>[
            SemanticsFlag.isTextField,
            SemanticsFlag.isFocused,
          ],
        ),
      ],
    ), ignoreTransform: true, ignoreRect: true));

    semantics.dispose();
  });

  testWidgets('TextField change selection with semantics', (WidgetTester tester) async {
    final SemanticsTester semantics = SemanticsTester(tester);
    final SemanticsOwner semanticsOwner = tester.binding.pipelineOwner.semanticsOwner!;
    final TextEditingController controller = TextEditingController()
      ..text = 'Hello';
    final Key key = UniqueKey();

    await tester.pumpWidget(
      overlay(
        child: TextField(
          key: key,
          controller: controller,
        ),
      ),
    );

    // Focus the text field
    await tester.tap(find.byKey(key));
    await tester.pump();

    const int inputFieldId = 1;

    expect(controller.selection, const TextSelection.collapsed(offset: 5, affinity: TextAffinity.upstream));
    expect(semantics, hasSemantics(TestSemantics.root(
      children: <TestSemantics>[
        TestSemantics.rootChild(
          id: inputFieldId,
          value: 'Hello',
          textSelection: const TextSelection.collapsed(offset: 5),
          textDirection: TextDirection.ltr,
          actions: <SemanticsAction>[
            SemanticsAction.tap,
            SemanticsAction.moveCursorBackwardByCharacter,
            SemanticsAction.moveCursorBackwardByWord,
            SemanticsAction.setSelection,
            SemanticsAction.paste,
          ],
          flags: <SemanticsFlag>[
            SemanticsFlag.isTextField,
            SemanticsFlag.isFocused,
          ],
        ),
      ],
    ), ignoreTransform: true, ignoreRect: true));

    // move cursor back once
    semanticsOwner.performAction(inputFieldId, SemanticsAction.setSelection, <dynamic, dynamic>{
      'base': 4,
      'extent': 4,
    });
    await tester.pump();
    expect(controller.selection, const TextSelection.collapsed(offset: 4));

    // move cursor to front
    semanticsOwner.performAction(inputFieldId, SemanticsAction.setSelection, <dynamic, dynamic>{
      'base': 0,
      'extent': 0,
    });
    await tester.pump();
    expect(controller.selection, const TextSelection.collapsed(offset: 0));

    // select all
    semanticsOwner.performAction(inputFieldId, SemanticsAction.setSelection, <dynamic, dynamic>{
      'base': 0,
      'extent': 5,
    });
    await tester.pump();
    expect(controller.selection, const TextSelection(baseOffset: 0, extentOffset: 5));
    expect(semantics, hasSemantics(TestSemantics.root(
      children: <TestSemantics>[
        TestSemantics.rootChild(
          id: inputFieldId,
          value: 'Hello',
          textSelection: const TextSelection(baseOffset: 0, extentOffset: 5),
          textDirection: TextDirection.ltr,
          actions: <SemanticsAction>[
            SemanticsAction.tap,
            SemanticsAction.moveCursorBackwardByCharacter,
            SemanticsAction.moveCursorBackwardByWord,
            SemanticsAction.setSelection,
            SemanticsAction.paste,
            SemanticsAction.cut,
            SemanticsAction.copy,
          ],
          flags: <SemanticsFlag>[
            SemanticsFlag.isTextField,
            SemanticsFlag.isFocused,
          ],
        ),
      ],
    ), ignoreTransform: true, ignoreRect: true));

    semantics.dispose();
  });

  testWidgets('Can activate TextField with explicit controller via semantics ', (WidgetTester tester) async {
    // Regression test for https://github.com/flutter/flutter/issues/17801

    const String textInTextField = 'Hello';

    final SemanticsTester semantics = SemanticsTester(tester);
    final SemanticsOwner semanticsOwner = tester.binding.pipelineOwner.semanticsOwner!;
    final TextEditingController controller = TextEditingController()
      ..text = textInTextField;
    final Key key = UniqueKey();

    await tester.pumpWidget(
      overlay(
        child: TextField(
          key: key,
          controller: controller,
        ),
      ),
    );

    const int inputFieldId = 1;

    expect(semantics, hasSemantics(
      TestSemantics.root(
        children: <TestSemantics>[
          TestSemantics(
            id: inputFieldId,
            flags: <SemanticsFlag>[SemanticsFlag.isTextField],
            actions: <SemanticsAction>[SemanticsAction.tap],
            value: textInTextField,
            textDirection: TextDirection.ltr,
          ),
        ],
      ),
      ignoreRect: true, ignoreTransform: true,
    ));

    semanticsOwner.performAction(inputFieldId, SemanticsAction.tap);
    await tester.pump();

    expect(semantics, hasSemantics(
      TestSemantics.root(
        children: <TestSemantics>[
          TestSemantics(
            id: inputFieldId,
            flags: <SemanticsFlag>[
              SemanticsFlag.isTextField,
              SemanticsFlag.isFocused,
            ],
            actions: <SemanticsAction>[
              SemanticsAction.tap,
              SemanticsAction.moveCursorBackwardByCharacter,
              SemanticsAction.moveCursorBackwardByWord,
              SemanticsAction.setSelection,
              SemanticsAction.paste,
            ],
            value: textInTextField,
            textDirection: TextDirection.ltr,
            textSelection: const TextSelection(
              baseOffset: textInTextField.length,
              extentOffset: textInTextField.length,
            ),
          ),
        ],
      ),
      ignoreRect: true, ignoreTransform: true,
    ));

    semantics.dispose();
  });

  testWidgets('When clipboard empty, no semantics paste option', (WidgetTester tester) async {
    const String textInTextField = 'Hello';

    final SemanticsTester semantics = SemanticsTester(tester);
    final SemanticsOwner semanticsOwner = tester.binding.pipelineOwner.semanticsOwner!;
    final TextEditingController controller = TextEditingController()
      ..text = textInTextField;
    final Key key = UniqueKey();

    // Clear the clipboard.
    await Clipboard.setData(const ClipboardData(text: ''));

    await tester.pumpWidget(
      overlay(
        child: TextField(
          key: key,
          controller: controller,
        ),
      ),
    );

    const int inputFieldId = 1;

    expect(semantics, hasSemantics(
      TestSemantics.root(
        children: <TestSemantics>[
          TestSemantics(
            id: inputFieldId,
            flags: <SemanticsFlag>[SemanticsFlag.isTextField],
            actions: <SemanticsAction>[SemanticsAction.tap],
            value: textInTextField,
            textDirection: TextDirection.ltr,
          ),
        ],
      ),
      ignoreRect: true, ignoreTransform: true,
    ));

    semanticsOwner.performAction(inputFieldId, SemanticsAction.tap);
    await tester.pump();

    expect(semantics, hasSemantics(
      TestSemantics.root(
        children: <TestSemantics>[
          TestSemantics(
            id: inputFieldId,
            flags: <SemanticsFlag>[
              SemanticsFlag.isTextField,
              SemanticsFlag.isFocused,
            ],
            actions: <SemanticsAction>[
              SemanticsAction.tap,
              SemanticsAction.moveCursorBackwardByCharacter,
              SemanticsAction.moveCursorBackwardByWord,
              SemanticsAction.setSelection,
              // No paste option.
            ],
            value: textInTextField,
            textDirection: TextDirection.ltr,
            textSelection: const TextSelection(
              baseOffset: textInTextField.length,
              extentOffset: textInTextField.length,
            ),
          ),
        ],
      ),
      ignoreRect: true, ignoreTransform: true,
    ));

    semantics.dispose();
  });

  testWidgets('TextField throws when not descended from a Material widget', (WidgetTester tester) async {
    const Widget textField = TextField();
    await tester.pumpWidget(textField);
    final dynamic exception = tester.takeException();
    expect(exception, isFlutterError);
    expect(exception.toString(), startsWith('No Material widget found.'));
    expect(exception.toString(), endsWith(':\n  $textField\nThe ancestors of this widget were:\n  [root]'));
  });

  testWidgets('TextField loses focus when disabled', (WidgetTester tester) async {
    final FocusNode focusNode = FocusNode(debugLabel: 'TextField Focus Node');

    await tester.pumpWidget(
      boilerplate(
        child: TextField(
          focusNode: focusNode,
          autofocus: true,
          enabled: true,
        ),
      ),
    );
    expect(focusNode.hasFocus, isTrue);

    await tester.pumpWidget(
      boilerplate(
        child: TextField(
          focusNode: focusNode,
          autofocus: true,
          enabled: false,
        ),
      ),
    );
    expect(focusNode.hasFocus, isFalse);

    await tester.pumpWidget(
      boilerplate(
        child: Builder(builder: (BuildContext context) {
          return MediaQuery(
            data: MediaQuery.of(context).copyWith(
              navigationMode: NavigationMode.directional,
            ),
            child: TextField(
              focusNode: focusNode,
              autofocus: true,
              enabled: true,
            ),
          );
        }),
      ),
    );
    focusNode.requestFocus();
    await tester.pump();

    expect(focusNode.hasFocus, isTrue);

    await tester.pumpWidget(
      boilerplate(
        child: Builder(builder: (BuildContext context) {
          return MediaQuery(
            data: MediaQuery.of(context).copyWith(
              navigationMode: NavigationMode.directional,
            ),
            child:  TextField(
              focusNode: focusNode,
              autofocus: true,
              enabled: false,
            ),
          );
        }),
      ),
    );
    await tester.pump();

    expect(focusNode.hasFocus, isTrue);
  });

  testWidgets('TextField displays text with text direction', (WidgetTester tester) async {
    await tester.pumpWidget(
      const MaterialApp(
        home: Material(
          child: TextField(
            textDirection: TextDirection.rtl,
          ),
        ),
      ),
    );

    RenderEditable editable = findRenderEditable(tester);

    await tester.enterText(find.byType(TextField), '0123456789101112');
    await tester.pumpAndSettle();
    Offset topLeft = editable.localToGlobal(
      editable.getLocalRectForCaret(const TextPosition(offset: 10)).topLeft,
    );

    expect(topLeft.dx, equals(701));

    await tester.pumpWidget(
      const MaterialApp(
        home: Material(
          child: TextField(
            textDirection: TextDirection.ltr,
          ),
        ),
      ),
    );

    editable = findRenderEditable(tester);

    await tester.enterText(find.byType(TextField), '0123456789101112');
    await tester.pumpAndSettle();
    topLeft = editable.localToGlobal(
      editable.getLocalRectForCaret(const TextPosition(offset: 10)).topLeft,
    );

    expect(topLeft.dx, equals(160.0));
  });

  testWidgets('TextField semantics', (WidgetTester tester) async {
    final SemanticsTester semantics = SemanticsTester(tester);
    final TextEditingController controller = TextEditingController();
    final Key key = UniqueKey();

    await tester.pumpWidget(
      overlay(
        child: TextField(
          key: key,
          controller: controller,
          maxLength: 10,
          decoration: const InputDecoration(
            labelText: 'label',
            hintText: 'hint',
            helperText: 'helper',
          ),
        ),
      ),
    );

    expect(semantics, hasSemantics(TestSemantics.root(
      children: <TestSemantics>[
        TestSemantics.rootChild(
          label: 'label',
          id: 1,
          textDirection: TextDirection.ltr,
          actions: <SemanticsAction>[
            SemanticsAction.tap,
          ],
          flags: <SemanticsFlag>[
            SemanticsFlag.isTextField,
          ],
          children: <TestSemantics>[
            TestSemantics(
              id: 2,
              label: 'helper',
              textDirection: TextDirection.ltr,
            ),
            TestSemantics(
              id: 3,
              label: '10 characters remaining',
              textDirection: TextDirection.ltr,
            ),
          ],
        ),
      ],
    ), ignoreTransform: true, ignoreRect: true));

    await tester.tap(find.byType(TextField));
    await tester.pump();

    expect(semantics, hasSemantics(TestSemantics.root(
      children: <TestSemantics>[
        TestSemantics.rootChild(
          label: 'label\nhint',
          id: 1,
          textDirection: TextDirection.ltr,
          textSelection: const TextSelection(baseOffset: 0, extentOffset: 0),
          actions: <SemanticsAction>[
            SemanticsAction.tap,
            SemanticsAction.setSelection,
            SemanticsAction.paste,
          ],
          flags: <SemanticsFlag>[
            SemanticsFlag.isTextField,
            SemanticsFlag.isFocused,
          ],
          children: <TestSemantics>[
            TestSemantics(
              id: 2,
              label: 'helper',
              textDirection: TextDirection.ltr,
            ),
            TestSemantics(
              id: 3,
              label: '10 characters remaining',
              flags: <SemanticsFlag>[
                SemanticsFlag.isLiveRegion,
              ],
              textDirection: TextDirection.ltr,
            ),
          ],
        ),
      ],
    ), ignoreTransform: true, ignoreRect: true));

    controller.text = 'hello';
    await tester.pump();
    semantics.dispose();
  });

  testWidgets('InputDecoration counterText can have a semanticCounterText', (WidgetTester tester) async {
    final SemanticsTester semantics = SemanticsTester(tester);
    final TextEditingController controller = TextEditingController();
    final Key key = UniqueKey();

    await tester.pumpWidget(
      overlay(
        child: TextField(
          key: key,
          controller: controller,
          decoration: const InputDecoration(
            labelText: 'label',
            hintText: 'hint',
            helperText: 'helper',
            counterText: '0/10',
            semanticCounterText: '0 out of 10',
          ),
        ),
      ),
    );

    expect(semantics, hasSemantics(TestSemantics.root(
      children: <TestSemantics>[
        TestSemantics.rootChild(
          label: 'label',
          textDirection: TextDirection.ltr,
          actions: <SemanticsAction>[
            SemanticsAction.tap,
          ],
          flags: <SemanticsFlag>[
            SemanticsFlag.isTextField,
          ],
          children: <TestSemantics>[
            TestSemantics(
              label: 'helper',
              textDirection: TextDirection.ltr,
            ),
            TestSemantics(
              label: '0 out of 10',
              textDirection: TextDirection.ltr,
            ),
          ],
        ),
      ],
    ), ignoreTransform: true, ignoreRect: true, ignoreId: true));

    semantics.dispose();
  });

  testWidgets('InputDecoration errorText semantics', (WidgetTester tester) async {
    final SemanticsTester semantics = SemanticsTester(tester);
    final TextEditingController controller = TextEditingController();
    final Key key = UniqueKey();

    await tester.pumpWidget(
      overlay(
        child: TextField(
          key: key,
          controller: controller,
          decoration: const InputDecoration(
            labelText: 'label',
            hintText: 'hint',
            errorText: 'oh no!',
          ),
        ),
      ),
    );

    expect(semantics, hasSemantics(TestSemantics.root(
      children: <TestSemantics>[
        TestSemantics.rootChild(
          label: 'label',
          textDirection: TextDirection.ltr,
          actions: <SemanticsAction>[
            SemanticsAction.tap,
          ],
          flags: <SemanticsFlag>[
            SemanticsFlag.isTextField,
          ],
          children: <TestSemantics>[
            TestSemantics(
              label: 'oh no!',
              flags: <SemanticsFlag>[
                SemanticsFlag.isLiveRegion,
              ],
              textDirection: TextDirection.ltr,
            ),
          ],
        ),
      ],
    ), ignoreTransform: true, ignoreRect: true, ignoreId: true));

    semantics.dispose();
  });

  testWidgets('floating label does not overlap with value at large textScaleFactors', (WidgetTester tester) async {
    final TextEditingController controller = TextEditingController(text: 'Just some text');
    await tester.pumpWidget(
      MaterialApp(
        home: Scaffold(
          body: MediaQuery(
              data: MediaQueryData.fromWindow(ui.window).copyWith(textScaleFactor: 4.0),
              child: Center(
                child: TextField(
                  decoration: const InputDecoration(labelText: 'Label', border: UnderlineInputBorder()),
                  controller: controller,
                ),
              ),
            ),
          ),
        ),
    );

    await tester.tap(find.byType(TextField));
    final Rect labelRect = tester.getRect(find.text('Label'));
    final Rect fieldRect = tester.getRect(find.text('Just some text'));
    expect(labelRect.bottom, lessThanOrEqualTo(fieldRect.top));
  });

  testWidgets('TextField scrolls into view but does not bounce (SingleChildScrollView)', (WidgetTester tester) async {
    // This is a regression test for https://github.com/flutter/flutter/issues/20485

    final Key textField1 = UniqueKey();
    final Key textField2 = UniqueKey();
    final ScrollController scrollController = ScrollController();

    double? minOffset;
    double? maxOffset;

    scrollController.addListener(() {
      final double offset = scrollController.offset;
      minOffset = math.min(minOffset ?? offset, offset);
      maxOffset = math.max(maxOffset ?? offset, offset);
    });

    Widget buildFrame(Axis scrollDirection) {
      return MaterialApp(
        home: Scaffold(
          body: SafeArea(
            child: SingleChildScrollView(
              physics: const BouncingScrollPhysics(),
              controller: scrollController,
              child: Column(
                children: <Widget>[
                  SizedBox( // visible when scrollOffset is 0.0
                    height: 100.0,
                    width: 100.0,
                    child: TextField(key: textField1, scrollPadding: const EdgeInsets.all(200.0)),
                  ),
                  const SizedBox(
                    height: 600.0, // Same size as the frame. Initially
                    width: 800.0,  // textField2 is not visible
                  ),
                  SizedBox( // visible when scrollOffset is 200.0
                    height: 100.0,
                    width: 100.0,
                    child: TextField(key: textField2, scrollPadding: const EdgeInsets.all(200.0)),
                  ),
                ],
              ),
            ),
          ),
        ),
      );
    }

    await tester.pumpWidget(buildFrame(Axis.vertical));
    await tester.enterText(find.byKey(textField1), '1');
    await tester.pumpAndSettle();
    await tester.enterText(find.byKey(textField2), '2'); //scroll textField2 into view
    await tester.pumpAndSettle();
    await tester.enterText(find.byKey(textField1), '3'); //scroll textField1 back into view
    await tester.pumpAndSettle();

    expect(minOffset, 0.0);
    expect(maxOffset, 200.0);

    minOffset = null;
    maxOffset = null;

    await tester.pumpWidget(buildFrame(Axis.horizontal));
    await tester.enterText(find.byKey(textField1), '1');
    await tester.pumpAndSettle();
    await tester.enterText(find.byKey(textField2), '2'); //scroll textField2 into view
    await tester.pumpAndSettle();
    await tester.enterText(find.byKey(textField1), '3'); //scroll textField1 back into view
    await tester.pumpAndSettle();

    expect(minOffset, 0.0);
    expect(maxOffset, 200.0);
  });

  testWidgets('TextField scrolls into view but does not bounce (ListView)', (WidgetTester tester) async {
    // This is a regression test for https://github.com/flutter/flutter/issues/20485

    final Key textField1 = UniqueKey();
    final Key textField2 = UniqueKey();
    final ScrollController scrollController = ScrollController();

    double? minOffset;
    double? maxOffset;

    scrollController.addListener(() {
      final double offset = scrollController.offset;
      minOffset = math.min(minOffset ?? offset, offset);
      maxOffset = math.max(maxOffset ?? offset, offset);
    });

    Widget buildFrame(Axis scrollDirection) {
      return MaterialApp(
        home: Scaffold(
          body: SafeArea(
            child: ListView(
              physics: const BouncingScrollPhysics(),
              controller: scrollController,
              children: <Widget>[
                SizedBox( // visible when scrollOffset is 0.0
                  height: 100.0,
                  width: 100.0,
                  child: TextField(key: textField1, scrollPadding: const EdgeInsets.all(200.0)),
                ),
                const SizedBox(
                  height: 450.0, // 50.0 smaller than the overall frame so that both
                  width: 650.0,  // textfields are always partially visible.
                ),
                SizedBox( // visible when scrollOffset = 50.0
                  height: 100.0,
                  width: 100.0,
                  child: TextField(key: textField2, scrollPadding: const EdgeInsets.all(200.0)),
                ),
              ],
            ),
          ),
        ),
      );
    }

    await tester.pumpWidget(buildFrame(Axis.vertical));
    await tester.enterText(find.byKey(textField1), '1'); // textfield1 is visible
    await tester.pumpAndSettle();
    await tester.enterText(find.byKey(textField2), '2'); //scroll textField2 into view
    await tester.pumpAndSettle();
    await tester.enterText(find.byKey(textField1), '3'); //scroll textField1 back into view
    await tester.pumpAndSettle();

    expect(minOffset, 0.0);
    expect(maxOffset, 50.0);

    minOffset = null;
    maxOffset = null;

    await tester.pumpWidget(buildFrame(Axis.horizontal));
    await tester.enterText(find.byKey(textField1), '1'); // textfield1 is visible
    await tester.pumpAndSettle();
    await tester.enterText(find.byKey(textField2), '2'); //scroll textField2 into view
    await tester.pumpAndSettle();
    await tester.enterText(find.byKey(textField1), '3'); //scroll textField1 back into view
    await tester.pumpAndSettle();

    expect(minOffset, 0.0);
    expect(maxOffset, 50.0);
  });

  testWidgets('onTap is called upon tap', (WidgetTester tester) async {
    int tapCount = 0;
    await tester.pumpWidget(
      overlay(
        child: TextField(
          onTap: () {
            tapCount += 1;
          },
        ),
      ),
    );

    expect(tapCount, 0);
    await tester.tap(find.byType(TextField));
    // Wait a bit so they're all single taps and not double taps.
    await tester.pump(const Duration(milliseconds: 300));
    await tester.tap(find.byType(TextField));
    await tester.pump(const Duration(milliseconds: 300));
    await tester.tap(find.byType(TextField));
    await tester.pump(const Duration(milliseconds: 300));
    expect(tapCount, 3);
  });

  testWidgets('onTap is not called, field is disabled', (WidgetTester tester) async {
    int tapCount = 0;
    await tester.pumpWidget(
      overlay(
        child: TextField(
          enabled: false,
          onTap: () {
            tapCount += 1;
          },
        ),
      ),
    );

    expect(tapCount, 0);
    await tester.tap(find.byType(TextField));
    await tester.tap(find.byType(TextField));
    await tester.tap(find.byType(TextField));
    expect(tapCount, 0);
  });

  testWidgets('Includes cursor for TextField', (WidgetTester tester) async {
    // This is a regression test for https://github.com/flutter/flutter/issues/24612

    Widget buildFrame({
      double? stepWidth,
      required double cursorWidth,
      required TextAlign textAlign,
    }) {
      return MaterialApp(
        home: Scaffold(
          body: Center(
            child: Column(
              mainAxisAlignment: MainAxisAlignment.center,
              children: <Widget>[
                IntrinsicWidth(
                  stepWidth: stepWidth,
                  child: TextField(
                    textAlign: textAlign,
                    cursorWidth: cursorWidth,
                  ),
                ),
              ],
            ),
          ),
        ),
      );
    }

    // A cursor of default size doesn't cause the TextField to increase its
    // width.
    const String text = '1234';
    double? stepWidth = 80.0;
    await tester.pumpWidget(buildFrame(
      stepWidth: 80.0,
      cursorWidth: 2.0,
      textAlign: TextAlign.left,
    ));
    await tester.enterText(find.byType(TextField), text);
    await tester.pumpAndSettle();
    expect(tester.getSize(find.byType(TextField)).width, stepWidth);

    // A wide cursor is counted in the width of the text and causes the
    // TextField to increase to twice the stepWidth.
    await tester.pumpWidget(buildFrame(
      stepWidth: stepWidth,
      cursorWidth: 18.0,
      textAlign: TextAlign.left,
    ));
    await tester.enterText(find.byType(TextField), text);
    await tester.pumpAndSettle();
    expect(tester.getSize(find.byType(TextField)).width, 2 * stepWidth);

    // A null stepWidth causes the TextField to perfectly wrap the text plus
    // the cursor regardless of alignment.
    stepWidth = null;
    const double WIDTH_OF_CHAR = 16.0;
    await tester.pumpWidget(buildFrame(
      stepWidth: stepWidth,
      cursorWidth: 18.0,
      textAlign: TextAlign.left,
    ));
    await tester.enterText(find.byType(TextField), text);
    await tester.pumpAndSettle();
    expect(tester.getSize(find.byType(TextField)).width, WIDTH_OF_CHAR * text.length + 18.0);
    await tester.pumpWidget(buildFrame(
      stepWidth: stepWidth,
      cursorWidth: 18.0,
      textAlign: TextAlign.right,
    ));
    await tester.enterText(find.byType(TextField), text);
    await tester.pumpAndSettle();
    expect(tester.getSize(find.byType(TextField)).width, WIDTH_OF_CHAR * text.length + 18.0);
  });

  testWidgets('TextField style is merged with theme', (WidgetTester tester) async {
    // Regression test for https://github.com/flutter/flutter/issues/23994

    final ThemeData themeData = ThemeData(
      textTheme: TextTheme(
        subtitle1: TextStyle(
          color: Colors.blue[500],
        ),
      ),
    );

    Widget buildFrame(TextStyle style) {
      return MaterialApp(
        theme: themeData,
        home: Material(
          child: Center(
            child: TextField(
              style: style,
            ),
          ),
        ),
      );
    }

    // Empty TextStyle is overridden by theme
    await tester.pumpWidget(buildFrame(const TextStyle()));
    EditableText editableText = tester.widget(find.byType(EditableText));
    expect(editableText.style.color, themeData.textTheme.subtitle1!.color);
    expect(editableText.style.background, themeData.textTheme.subtitle1!.background);
    expect(editableText.style.shadows, themeData.textTheme.subtitle1!.shadows);
    expect(editableText.style.decoration, themeData.textTheme.subtitle1!.decoration);
    expect(editableText.style.locale, themeData.textTheme.subtitle1!.locale);
    expect(editableText.style.wordSpacing, themeData.textTheme.subtitle1!.wordSpacing);

    // Properties set on TextStyle override theme
    const Color setColor = Colors.red;
    await tester.pumpWidget(buildFrame(const TextStyle(color: setColor)));
    editableText = tester.widget(find.byType(EditableText));
    expect(editableText.style.color, setColor);

    // inherit: false causes nothing to be merged in from theme
    await tester.pumpWidget(buildFrame(const TextStyle(
      fontSize: 24.0,
      textBaseline: TextBaseline.alphabetic,
      inherit: false,
    )));
    editableText = tester.widget(find.byType(EditableText));
    expect(editableText.style.color, isNull);
  });

  testWidgets('style enforces required fields', (WidgetTester tester) async {
    Widget buildFrame(TextStyle style) {
      return MaterialApp(
        home: Material(
          child: TextField(
            style: style,
          ),
        ),
      );
    }

    await tester.pumpWidget(buildFrame(const TextStyle(
      inherit: false,
      fontSize: 12.0,
      textBaseline: TextBaseline.alphabetic,
    )));
    expect(tester.takeException(), isNull);

    // With inherit not set to false, will pickup required fields from theme
    await tester.pumpWidget(buildFrame(const TextStyle(
      fontSize: 12.0,
    )));
    expect(tester.takeException(), isNull);

    await tester.pumpWidget(buildFrame(const TextStyle(
      inherit: false,
      fontSize: 12.0,
    )));
    expect(tester.takeException(), isNotNull);
  });

  testWidgets(
    'tap moves cursor to the edge of the word it tapped',
    (WidgetTester tester) async {
      final TextEditingController controller = TextEditingController(
        text: 'Atwater Peel Sherbrooke Bonaventure',
      );
      await tester.pumpWidget(
        MaterialApp(
          home: Material(
            child: Center(
              child: TextField(
                controller: controller,
              ),
            ),
          ),
        ),
      );

      final Offset textfieldStart = tester.getTopLeft(find.byType(TextField));

      await tester.tapAt(textfieldStart + const Offset(50.0, 9.0));
      await tester.pump();

      // We moved the cursor.
      expect(
        controller.selection,
        const TextSelection.collapsed(offset: 7, affinity: TextAffinity.upstream),
      );

      // But don't trigger the toolbar.
      expect(find.byType(CupertinoButton), findsNothing);
  }, variant: const TargetPlatformVariant(<TargetPlatform>{ TargetPlatform.iOS,  TargetPlatform.macOS }));

  testWidgets(
    'tap with a mouse does not move cursor to the edge of the word',
    (WidgetTester tester) async {
      final TextEditingController controller = TextEditingController(
        text: 'Atwater Peel Sherbrooke Bonaventure',
      );
      await tester.pumpWidget(
        MaterialApp(
          home: Material(
            child: Center(
              child: TextField(
                controller: controller,
              ),
            ),
          ),
        ),
      );

      final Offset textfieldStart = tester.getTopLeft(find.byType(TextField));

      final TestGesture gesture = await tester.startGesture(
        textfieldStart + const Offset(50.0, 9.0),
        pointer: 1,
        kind: PointerDeviceKind.mouse,
      );
      addTearDown(gesture.removePointer);
      await gesture.up();

      // Cursor at tap position, not at word edge.
      expect(
        controller.selection,
        const TextSelection.collapsed(offset: 3, affinity: TextAffinity.downstream),
      );
  }, variant: const TargetPlatformVariant(<TargetPlatform>{ TargetPlatform.iOS,  TargetPlatform.macOS }));

  testWidgets('tap moves cursor to the position tapped', (WidgetTester tester) async {
      final TextEditingController controller = TextEditingController(
        text: 'Atwater Peel Sherbrooke Bonaventure',
      );
      await tester.pumpWidget(
        MaterialApp(
          home: Material(
            child: Center(
              child: TextField(
                controller: controller,
              ),
            ),
          ),
        ),
      );

      final Offset textfieldStart = tester.getTopLeft(find.byType(TextField));

      await tester.tapAt(textfieldStart + const Offset(50.0, 9.0));
      await tester.pump();

      // We moved the cursor.
      expect(
        controller.selection,
        const TextSelection.collapsed(offset: 3),
      );

      // But don't trigger the toolbar.
      expect(find.byType(TextButton), findsNothing);
  }, variant: const TargetPlatformVariant(<TargetPlatform>{ TargetPlatform.android, TargetPlatform.fuchsia, TargetPlatform.linux, TargetPlatform.windows }));

  testWidgets(
    'two slow taps do not trigger a word selection',
    (WidgetTester tester) async {
      final TextEditingController controller = TextEditingController(
        text: 'Atwater Peel Sherbrooke Bonaventure',
      );
      await tester.pumpWidget(
        MaterialApp(
          home: Material(
            child: Center(
              child: TextField(
                controller: controller,
              ),
            ),
          ),
        ),
      );

      final Offset textfieldStart = tester.getTopLeft(find.byType(TextField));

      await tester.tapAt(textfieldStart + const Offset(50.0, 9.0));
      await tester.pump(const Duration(milliseconds: 500));
      await tester.tapAt(textfieldStart + const Offset(50.0, 9.0));
      await tester.pump();

      // Plain collapsed selection.
      expect(
        controller.selection,
        const TextSelection.collapsed(offset: 7, affinity: TextAffinity.upstream),
      );

      // No toolbar.
      expect(find.byType(CupertinoButton), findsNothing);
  }, variant: const TargetPlatformVariant(<TargetPlatform>{ TargetPlatform.iOS,  TargetPlatform.macOS }));

  testWidgets(
    'double tap selects word and first tap of double tap moves cursor',
    (WidgetTester tester) async {
      final TextEditingController controller = TextEditingController(
        text: 'Atwater Peel Sherbrooke Bonaventure',
      );
      await tester.pumpWidget(
        MaterialApp(
          home: Material(
            child: Center(
              child: TextField(
                controller: controller,
              ),
            ),
          ),
        ),
      );

      final Offset textfieldStart = tester.getTopLeft(find.byType(TextField));

      // This tap just puts the cursor somewhere different than where the double
      // tap will occur to test that the double tap moves the existing cursor first.
      await tester.tapAt(textfieldStart + const Offset(50.0, 9.0));
      await tester.pump(const Duration(milliseconds: 500));

      await tester.tapAt(textfieldStart + const Offset(150.0, 9.0));
      await tester.pump(const Duration(milliseconds: 50));
      // First tap moved the cursor.
      expect(
        controller.selection,
        const TextSelection.collapsed(offset: 8, affinity: TextAffinity.downstream),
      );
      await tester.tapAt(textfieldStart + const Offset(150.0, 9.0));
      await tester.pumpAndSettle();

      // Second tap selects the word around the cursor.
      expect(
        controller.selection,
        const TextSelection(baseOffset: 8, extentOffset: 12),
      );

      // Selected text shows 3 toolbar buttons.
      expect(find.byType(CupertinoButton), findsNWidgets(3));
  }, variant: const TargetPlatformVariant(<TargetPlatform>{ TargetPlatform.iOS,  TargetPlatform.macOS }));

  testWidgets(
    'double tap selects word and first tap of double tap moves cursor and shows toolbar',
    (WidgetTester tester) async {
      final TextEditingController controller = TextEditingController(
        text: 'Atwater Peel Sherbrooke Bonaventure',
      );
      await tester.pumpWidget(
        MaterialApp(
          home: Material(
            child: Center(
              child: TextField(
                controller: controller,
              ),
            ),
          ),
        ),
      );

      final Offset textfieldStart = tester.getTopLeft(find.byType(TextField));

      // This tap just puts the cursor somewhere different than where the double
      // tap will occur to test that the double tap moves the existing cursor first.
      await tester.tapAt(textfieldStart + const Offset(50.0, 9.0));
      await tester.pump(const Duration(milliseconds: 500));

      await tester.tapAt(textfieldStart + const Offset(150.0, 9.0));
      await tester.pump(const Duration(milliseconds: 50));
      // First tap moved the cursor.
      expect(
        controller.selection,
        const TextSelection.collapsed(offset: 9),
      );
      await tester.tapAt(textfieldStart + const Offset(150.0, 9.0));
      await tester.pumpAndSettle();

      // Second tap selects the word around the cursor.
      expect(
        controller.selection,
        const TextSelection(baseOffset: 8, extentOffset: 12),
      );

      // Selected text shows 4 toolbar buttons: cut, copy, paste, select all
      expect(find.byType(TextButton), findsNWidgets(4));
  }, variant: const TargetPlatformVariant(<TargetPlatform>{ TargetPlatform.android, TargetPlatform.fuchsia, TargetPlatform.linux, TargetPlatform.windows }));

  testWidgets('Custom toolbar test - Android text selection controls', (WidgetTester tester) async {
      final TextEditingController controller = TextEditingController(
        text: 'Atwater Peel Sherbrooke Bonaventure',
      );
      await tester.pumpWidget(
        MaterialApp(
          home: Material(
            child: Center(
              child: TextField(
                controller: controller,
                selectionControls: materialTextSelectionControls
              ),
            ),
          ),
        ),
      );

      final Offset textfieldStart = tester.getTopLeft(find.byType(TextField));

      await tester.tapAt(textfieldStart + const Offset(150.0, 9.0));
      await tester.pump(const Duration(milliseconds: 50));

      await tester.tapAt(textfieldStart + const Offset(150.0, 9.0));
      await tester.pumpAndSettle();

      // Selected text shows 4 toolbar buttons: cut, copy, paste, select all
      expect(find.byType(TextButton), findsNWidgets(4));
  }, variant: TargetPlatformVariant.all());

  testWidgets(
    'Custom toolbar test - Cupertino text selection controls',
    (WidgetTester tester) async {
      final TextEditingController controller = TextEditingController(
        text: 'Atwater Peel Sherbrooke Bonaventure',
      );
      await tester.pumpWidget(
        MaterialApp(
          home: Material(
            child: Center(
              child: TextField(
                controller: controller,
                selectionControls: cupertinoTextSelectionControls,
              ),
            ),
          ),
        ),
      );

      final Offset textfieldStart = tester.getTopLeft(find.byType(TextField));

      await tester.tapAt(textfieldStart + const Offset(150.0, 9.0));
      await tester.pump(const Duration(milliseconds: 50));

      await tester.tapAt(textfieldStart + const Offset(150.0, 9.0));
      await tester.pumpAndSettle();

      // Selected text shows 3 toolbar buttons: cut, copy, paste
      expect(find.byType(CupertinoButton), findsNWidgets(3));
  }, variant: TargetPlatformVariant.all());

  testWidgets('selectionControls is passed to EditableText',
      (WidgetTester tester) async {
    await tester.pumpWidget(
      MaterialApp(
        home: Material(
          child: Scaffold(
            body: TextField(
              selectionControls: materialTextSelectionControls,
            ),
          ),
        ),
      ),
    );

    final EditableText widget = tester.widget(find.byType(EditableText));
    expect(widget.selectionControls, equals(materialTextSelectionControls));
  });

  testWidgets(
    'double tap on top of cursor also selects word',
    (WidgetTester tester) async {
      final TextEditingController controller = TextEditingController(
        text: 'Atwater Peel Sherbrooke Bonaventure',
      );
      await tester.pumpWidget(
        MaterialApp(
          home: Material(
            child: Center(
              child: TextField(
                controller: controller,
              ),
            ),
          ),
        ),
      );

      // Tap to put the cursor after the "w".
      const int index = 3;
      await tester.tapAt(textOffsetToPosition(tester, index));
      await tester.pump(const Duration(milliseconds: 500));
      expect(
        controller.selection,
        const TextSelection.collapsed(offset: index),
      );

      // Double tap on the same location.
      await tester.tapAt(textOffsetToPosition(tester, index));
      await tester.pump(const Duration(milliseconds: 50));

      // First tap doesn't change the selection
      expect(
        controller.selection,
        const TextSelection.collapsed(offset: index),
      );

      // Second tap selects the word around the cursor.
      await tester.tapAt(textOffsetToPosition(tester, index));
      await tester.pumpAndSettle();
      expect(
        controller.selection,
        const TextSelection(baseOffset: 0, extentOffset: 7),
      );

      // Selected text shows 4 toolbar buttons: cut, copy, paste, select all
      expect(find.byType(TextButton), findsNWidgets(4));
  }, variant: const TargetPlatformVariant(<TargetPlatform>{ TargetPlatform.android, TargetPlatform.fuchsia, TargetPlatform.linux, TargetPlatform.windows }));

  testWidgets(
    'double double tap just shows the selection menu',
    (WidgetTester tester) async {
      final TextEditingController controller = TextEditingController(
        text: '',
      );
      await tester.pumpWidget(
        MaterialApp(
          home: Material(
            child: Center(
              child: TextField(
                controller: controller,
              ),
            ),
          ),
        ),
      );

      // Double tap on the same location shows the selection menu.
      await tester.tapAt(textOffsetToPosition(tester, 0));
      await tester.pump(const Duration(milliseconds: 50));
      await tester.tapAt(textOffsetToPosition(tester, 0));
      await tester.pumpAndSettle();
      expect(find.text('Paste'), findsOneWidget);

      // Double tap again keeps the selection menu visible.
      await tester.tapAt(textOffsetToPosition(tester, 0));
      await tester.pump(const Duration(milliseconds: 50));
      await tester.tapAt(textOffsetToPosition(tester, 0));
      await tester.pumpAndSettle();
      expect(find.text('Paste'), findsOneWidget);
    },
  );

  testWidgets(
    'double long press just shows the selection menu',
    (WidgetTester tester) async {
      final TextEditingController controller = TextEditingController(
        text: '',
      );
      await tester.pumpWidget(
        MaterialApp(
          home: Material(
            child: Center(
              child: TextField(
                controller: controller,
              ),
            ),
          ),
        ),
      );

      // Long press shows the selection menu.
      await tester.longPressAt(textOffsetToPosition(tester, 0));
      await tester.pumpAndSettle();
      expect(find.text('Paste'), findsOneWidget);

      // Long press again keeps the selection menu visible.
      await tester.longPressAt(textOffsetToPosition(tester, 0));
      await tester.pump();
      expect(find.text('Paste'), findsOneWidget);
    },
  );

  testWidgets(
    'A single tap hides the selection menu',
    (WidgetTester tester) async {
      final TextEditingController controller = TextEditingController(
        text: '',
      );
      await tester.pumpWidget(
        MaterialApp(
          home: Material(
            child: Center(
              child: TextField(
                controller: controller,
              ),
            ),
          ),
        ),
      );

      // Long press shows the selection menu.
      await tester.longPress(find.byType(TextField));
      await tester.pumpAndSettle();
      expect(find.text('Paste'), findsOneWidget);

      // Tap hides the selection menu.
      await tester.tap(find.byType(TextField));
      await tester.pump();
      expect(find.text('Paste'), findsNothing);
    },
  );

  testWidgets(
    'Long press on an autofocused field shows the selection menu',
    (WidgetTester tester) async {
      final TextEditingController controller = TextEditingController(
        text: '',
      );
      await tester.pumpWidget(
        MaterialApp(
          home: Material(
            child: Center(
              child: TextField(
                autofocus: true,
                controller: controller,
              ),
            ),
          ),
        ),
      );
      // This extra pump allows the selection set by autofocus to propagate to
      // the RenderEditable.
      await tester.pump();

      // Long press shows the selection menu.
      expect(find.text('Paste'), findsNothing);
      await tester.longPress(find.byType(TextField));
      await tester.pumpAndSettle();
      expect(find.text('Paste'), findsOneWidget);
    },
  );

  testWidgets(
    'double tap hold selects word',
    (WidgetTester tester) async {
      final TextEditingController controller = TextEditingController(
        text: 'Atwater Peel Sherbrooke Bonaventure',
      );
      await tester.pumpWidget(
        MaterialApp(
          home: Material(
            child: Center(
              child: TextField(
                controller: controller,
              ),
            ),
          ),
        ),
      );

      final Offset textfieldStart = tester.getTopLeft(find.byType(TextField));

      await tester.tapAt(textfieldStart + const Offset(150.0, 9.0));
      await tester.pump(const Duration(milliseconds: 50));
      final TestGesture gesture =
         await tester.startGesture(textfieldStart + const Offset(150.0, 9.0));
      // Hold the press.
      await tester.pumpAndSettle();

      expect(
        controller.selection,
        const TextSelection(baseOffset: 8, extentOffset: 12),
      );

      // Selected text shows 3 toolbar buttons.
      expect(find.byType(CupertinoButton), findsNWidgets(3));

      await gesture.up();
      await tester.pump();

      // Still selected.
      expect(
        controller.selection,
        const TextSelection(baseOffset: 8, extentOffset: 12),
      );
      // The toolbar is still showing.
      expect(find.byType(CupertinoButton), findsNWidgets(3));
  }, variant: const TargetPlatformVariant(<TargetPlatform>{ TargetPlatform.iOS,  TargetPlatform.macOS }));

  testWidgets(
    'tap after a double tap select is not affected',
    (WidgetTester tester) async {
      final TextEditingController controller = TextEditingController(
        text: 'Atwater Peel Sherbrooke Bonaventure',
      );
      await tester.pumpWidget(
        MaterialApp(
          home: Material(
            child: Center(
              child: TextField(
                controller: controller,
              ),
            ),
          ),
        ),
      );

      final Offset textfieldStart = tester.getTopLeft(find.byType(TextField));

      await tester.tapAt(textfieldStart + const Offset(150.0, 9.0));
      await tester.pump(const Duration(milliseconds: 50));
      // First tap moved the cursor.
      expect(
        controller.selection,
        const TextSelection.collapsed(offset: 8, affinity: TextAffinity.downstream),
      );
      await tester.tapAt(textfieldStart + const Offset(150.0, 9.0));
      await tester.pump(const Duration(milliseconds: 500));

      await tester.tapAt(textfieldStart + const Offset(100.0, 9.0));
      await tester.pump();

      // Plain collapsed selection at the edge of first word. In iOS 12, the
      // first tap after a double tap ends up putting the cursor at where
      // you tapped instead of the edge like every other single tap. This is
      // likely a bug in iOS 12 and not present in other versions.
      expect(
        controller.selection,
        const TextSelection.collapsed(offset: 7, affinity: TextAffinity.upstream),
      );

      // No toolbar.
      expect(find.byType(CupertinoButton), findsNothing);
  }, variant: const TargetPlatformVariant(<TargetPlatform>{ TargetPlatform.iOS,  TargetPlatform.macOS }));

  testWidgets(
    'long press moves cursor to the exact long press position and shows toolbar',
    (WidgetTester tester) async {
      final TextEditingController controller = TextEditingController(
        text: 'Atwater Peel Sherbrooke Bonaventure',
      );
      await tester.pumpWidget(
        MaterialApp(
          home: Material(
            child: Center(
              child: TextField(
                controller: controller,
              ),
            ),
          ),
        ),
      );

      final Offset textfieldStart = tester.getTopLeft(find.byType(TextField));

      await tester.longPressAt(textfieldStart + const Offset(50.0, 9.0));
      await tester.pumpAndSettle();

      // Collapsed cursor for iOS long press.
      expect(
        controller.selection,
        const TextSelection.collapsed(offset: 3),
      );

      // Collapsed toolbar shows 2 buttons.
      expect(find.byType(CupertinoButton), findsNWidgets(2));
  }, variant: const TargetPlatformVariant(<TargetPlatform>{ TargetPlatform.iOS,  TargetPlatform.macOS }));

  testWidgets(
    'long press selects word and shows toolbar',
    (WidgetTester tester) async {
      final TextEditingController controller = TextEditingController(
        text: 'Atwater Peel Sherbrooke Bonaventure',
      );
      await tester.pumpWidget(
        MaterialApp(
          home: Material(
            child: Center(
              child: TextField(
                controller: controller,
              ),
            ),
          ),
        ),
      );

      final Offset textfieldStart = tester.getTopLeft(find.byType(TextField));

      await tester.longPressAt(textfieldStart + const Offset(50.0, 9.0));
      await tester.pumpAndSettle();

      expect(
        controller.selection,
        const TextSelection(baseOffset: 0, extentOffset: 7),
      );

      // Collapsed toolbar shows 4 buttons: cut, copy, paste, select all
      expect(find.byType(TextButton), findsNWidgets(4));
  }, variant: const TargetPlatformVariant(<TargetPlatform>{ TargetPlatform.android, TargetPlatform.fuchsia, TargetPlatform.linux, TargetPlatform.windows }));

  testWidgets(
    'long press tap cannot initiate a double tap',
    (WidgetTester tester) async {
      final TextEditingController controller = TextEditingController(
        text: 'Atwater Peel Sherbrooke Bonaventure',
      );
      await tester.pumpWidget(
        MaterialApp(
          home: Material(
            child: Center(
              child: TextField(
                controller: controller,
              ),
            ),
          ),
        ),
      );

      final Offset textfieldStart = tester.getTopLeft(find.byType(TextField));

      await tester.longPressAt(textfieldStart + const Offset(50.0, 9.0));
      await tester.pump(const Duration(milliseconds: 50));

      await tester.tapAt(textfieldStart + const Offset(50.0, 9.0));
      await tester.pump();

      // We ended up moving the cursor to the edge of the same word and dismissed
      // the toolbar.
      expect(
        controller.selection,
        const TextSelection.collapsed(offset: 7, affinity: TextAffinity.upstream),
      );

      // Collapsed toolbar shows 2 buttons.
      expect(find.byType(CupertinoButton), findsNothing);
  }, variant: const TargetPlatformVariant(<TargetPlatform>{ TargetPlatform.iOS,  TargetPlatform.macOS }));

  testWidgets(
    'long press drag moves the cursor under the drag and shows toolbar on lift',
    (WidgetTester tester) async {
      final TextEditingController controller = TextEditingController(
        text: 'Atwater Peel Sherbrooke Bonaventure',
      );
      await tester.pumpWidget(
        MaterialApp(
          home: Material(
            child: Center(
              child: TextField(
                controller: controller,
              ),
            ),
          ),
        ),
      );

      final Offset textfieldStart = tester.getTopLeft(find.byType(TextField));

      final TestGesture gesture =
          await tester.startGesture(textfieldStart + const Offset(50.0, 9.0));
      await tester.pump(const Duration(milliseconds: 500));

      // Long press on iOS shows collapsed selection cursor.
      expect(
        controller.selection,
        const TextSelection.collapsed(offset: 3, affinity: TextAffinity.downstream),
      );
      // Cursor move doesn't trigger a toolbar initially.
      expect(find.byType(CupertinoButton), findsNothing);

      await gesture.moveBy(const Offset(50, 0));
      await tester.pump();

      // The selection position is now moved with the drag.
      expect(
        controller.selection,
        const TextSelection.collapsed(offset: 6, affinity: TextAffinity.downstream),
      );
      // Still no toolbar.
      expect(find.byType(CupertinoButton), findsNothing);

      await gesture.moveBy(const Offset(50, 0));
      await tester.pump();

      // The selection position is now moved with the drag.
      expect(
        controller.selection,
        const TextSelection.collapsed(offset: 9, affinity: TextAffinity.downstream),
      );
      // Still no toolbar.
      expect(find.byType(CupertinoButton), findsNothing);

      await gesture.up();
      await tester.pumpAndSettle();

      // The selection isn't affected by the gesture lift.
      expect(
        controller.selection,
        const TextSelection.collapsed(offset: 9, affinity: TextAffinity.downstream),
      );
      // The toolbar now shows up.
      expect(find.byType(CupertinoButton), findsNWidgets(2));
  }, variant: const TargetPlatformVariant(<TargetPlatform>{ TargetPlatform.iOS,  TargetPlatform.macOS }));

  testWidgets('long press drag can edge scroll', (WidgetTester tester) async {
    final TextEditingController controller = TextEditingController(
      text: 'Atwater Peel Sherbrooke Bonaventure Angrignon Peel Côte-des-Neiges',
    );
    await tester.pumpWidget(
      MaterialApp(
        home: Material(
          child: Center(
            child: TextField(
              controller: controller,
              maxLines: 1,
            ),
          ),
        ),
      ),
    );

    final RenderEditable renderEditable = findRenderEditable(tester);

    List<TextSelectionPoint> lastCharEndpoint = renderEditable.getEndpointsForSelection(
      const TextSelection.collapsed(offset: 66), // Last character's position.
    );

    expect(lastCharEndpoint.length, 1);
    // Just testing the test and making sure that the last character is off
    // the right side of the screen.
    expect(lastCharEndpoint[0].point.dx, 1056);

    final Offset textfieldStart = tester.getTopLeft(find.byType(TextField));

    final TestGesture gesture =
        await tester.startGesture(textfieldStart + const Offset(300, 5));
    await tester.pump(const Duration(milliseconds: 500));

    expect(
      controller.selection,
      const TextSelection.collapsed(offset: 19, affinity: TextAffinity.upstream),
    );
    expect(find.byType(CupertinoButton), findsNothing);

    await gesture.moveBy(const Offset(600, 0));
    // To the edge of the screen basically.
    await tester.pump();
    expect(
      controller.selection,
      const TextSelection.collapsed(offset: 56, affinity: TextAffinity.downstream),
    );
    // Keep moving out.
    await gesture.moveBy(const Offset(1, 0));
    await tester.pump();
    expect(
      controller.selection,
      const TextSelection.collapsed(offset: 62, affinity: TextAffinity.downstream),
    );
    await gesture.moveBy(const Offset(1, 0));
    await tester.pump();
    expect(
      controller.selection,
      const TextSelection.collapsed(offset: 66, affinity: TextAffinity.upstream),
    ); // We're at the edge now.
    expect(find.byType(CupertinoButton), findsNothing);

    await gesture.up();
    await tester.pumpAndSettle();

    // The selection isn't affected by the gesture lift.
    expect(
      controller.selection,
      const TextSelection.collapsed(offset: 66, affinity: TextAffinity.upstream),
    );
    // The toolbar now shows up.
    expect(find.byType(CupertinoButton), findsNWidgets(2));

    lastCharEndpoint = renderEditable.getEndpointsForSelection(
      const TextSelection.collapsed(offset: 66), // Last character's position.
    );

    expect(lastCharEndpoint.length, 1);
    // The last character is now on screen near the right edge.
    expect(lastCharEndpoint[0].point.dx, moreOrLessEquals(798, epsilon: 1));

    final List<TextSelectionPoint> firstCharEndpoint = renderEditable.getEndpointsForSelection(
      const TextSelection.collapsed(offset: 0), // First character's position.
    );
    expect(firstCharEndpoint.length, 1);
    // The first character is now offscreen to the left.
    expect(firstCharEndpoint[0].point.dx, moreOrLessEquals(-257, epsilon: 1));
  }, variant: const TargetPlatformVariant(<TargetPlatform>{ TargetPlatform.iOS,  TargetPlatform.macOS }));

  testWidgets(
    'long tap after a double tap select is not affected',
    (WidgetTester tester) async {
      final TextEditingController controller = TextEditingController(
        text: 'Atwater Peel Sherbrooke Bonaventure',
      );
      await tester.pumpWidget(
        MaterialApp(
          home: Material(
            child: Center(
              child: TextField(
                controller: controller,
              ),
            ),
          ),
        ),
      );

      final Offset textfieldStart = tester.getTopLeft(find.byType(TextField));

      await tester.tapAt(textfieldStart + const Offset(150.0, 9.0));
      await tester.pump(const Duration(milliseconds: 50));
      // First tap moved the cursor to the beginning of the second word.
      expect(
        controller.selection,
        const TextSelection.collapsed(offset: 8, affinity: TextAffinity.downstream),
      );
      await tester.tapAt(textfieldStart + const Offset(150.0, 9.0));
      await tester.pump(const Duration(milliseconds: 500));

      await tester.longPressAt(textfieldStart + const Offset(100.0, 9.0));
      await tester.pumpAndSettle();

      // Plain collapsed selection at the exact tap position.
      expect(
        controller.selection,
        const TextSelection.collapsed(offset: 6),
      );

      // Long press toolbar.
      expect(find.byType(CupertinoButton), findsNWidgets(2));
  }, variant: const TargetPlatformVariant(<TargetPlatform>{ TargetPlatform.iOS,  TargetPlatform.macOS }));

  testWidgets(
    'double tap after a long tap is not affected',
    (WidgetTester tester) async {
      final TextEditingController controller = TextEditingController(
        text: 'Atwater Peel Sherbrooke Bonaventure',
      );
      await tester.pumpWidget(
        MaterialApp(
          home: Material(
            child: Center(
              child: TextField(
                controller: controller,
              ),
            ),
          ),
        ),
      );

      final Offset textfieldStart = tester.getTopLeft(find.byType(TextField));

      await tester.longPressAt(textfieldStart + const Offset(50.0, 9.0));
      await tester.pump(const Duration(milliseconds: 50));

      await tester.tapAt(textfieldStart + const Offset(150.0, 9.0));
      await tester.pump(const Duration(milliseconds: 50));
      // First tap moved the cursor.
      expect(
        controller.selection,
        const TextSelection.collapsed(offset: 8, affinity: TextAffinity.downstream),
      );
      await tester.tapAt(textfieldStart + const Offset(150.0, 9.0));
      await tester.pumpAndSettle();

      // Double tap selection.
      expect(
        controller.selection,
        const TextSelection(baseOffset: 8, extentOffset: 12),
      );
      expect(find.byType(CupertinoButton), findsNWidgets(3));
  }, variant: const TargetPlatformVariant(<TargetPlatform>{ TargetPlatform.iOS,  TargetPlatform.macOS }));

  testWidgets('double tap chains work', (WidgetTester tester) async {
      final TextEditingController controller = TextEditingController(
        text: 'Atwater Peel Sherbrooke Bonaventure',
      );
      await tester.pumpWidget(
        MaterialApp(
          home: Material(
            child: Center(
              child: TextField(
                controller: controller,
              ),
            ),
          ),
        ),
      );

      final Offset textfieldStart = tester.getTopLeft(find.byType(TextField));

      await tester.tapAt(textfieldStart + const Offset(50.0, 9.0));
      await tester.pump(const Duration(milliseconds: 50));
      expect(
        controller.selection,
        const TextSelection.collapsed(offset: 7, affinity: TextAffinity.upstream),
      );
      await tester.tapAt(textfieldStart + const Offset(50.0, 9.0));
      await tester.pumpAndSettle();
      expect(
        controller.selection,
        const TextSelection(baseOffset: 0, extentOffset: 7),
      );
      expect(find.byType(CupertinoButton), findsNWidgets(3));

      // Double tap selecting the same word somewhere else is fine.
      await tester.tapAt(textfieldStart + const Offset(100.0, 9.0));
      await tester.pump(const Duration(milliseconds: 50));
      // First tap moved the cursor.
      expect(
        controller.selection,
        const TextSelection.collapsed(offset: 7, affinity: TextAffinity.upstream),
      );
      await tester.tapAt(textfieldStart + const Offset(100.0, 9.0));
      await tester.pumpAndSettle();
      expect(
        controller.selection,
        const TextSelection(baseOffset: 0, extentOffset: 7),
      );
      expect(find.byType(CupertinoButton), findsNWidgets(3));

      await tester.tapAt(textfieldStart + const Offset(150.0, 9.0));
      await tester.pump(const Duration(milliseconds: 50));
      // First tap moved the cursor.
      expect(
        controller.selection,
        const TextSelection.collapsed(offset: 8, affinity: TextAffinity.downstream),
      );
      await tester.tapAt(textfieldStart + const Offset(150.0, 9.0));
      await tester.pumpAndSettle();
      expect(
        controller.selection,
        const TextSelection(baseOffset: 8, extentOffset: 12),
      );
      expect(find.byType(CupertinoButton), findsNWidgets(3));
  }, variant: const TargetPlatformVariant(<TargetPlatform>{ TargetPlatform.iOS,  TargetPlatform.macOS }));

  testWidgets('double tapping a space selects the previous word on iOS', (WidgetTester tester) async {
    final TextEditingController controller = TextEditingController(
      text: ' blah blah  \n  blah',
    );
    await tester.pumpWidget(
      MaterialApp(
        home: Material(
          child: Center(
            child: TextField(
              controller: controller,
            ),
          ),
        ),
      ),
    );

    expect(controller.value.selection, isNotNull);
    expect(controller.value.selection.baseOffset, -1);
    expect(controller.value.selection.extentOffset, -1);

    // Put the cursor at the end of the field.
    await tester.tapAt(textOffsetToPosition(tester, 19));
    expect(controller.value.selection, isNotNull);
    expect(controller.value.selection.baseOffset, 19);
    expect(controller.value.selection.extentOffset, 19);

    // Double tapping does the same thing.
    await tester.pump(const Duration(milliseconds: 500));
    await tester.tapAt(textOffsetToPosition(tester, 5));
    await tester.pump(const Duration(milliseconds: 50));
    await tester.tapAt(textOffsetToPosition(tester, 5));
    await tester.pumpAndSettle();
    expect(controller.value.selection, isNotNull);
    expect(controller.value.selection.extentOffset, 5);
    expect(controller.value.selection.baseOffset, 1);

    // Put the cursor at the end of the field.
    await tester.tapAt(textOffsetToPosition(tester, 19));
    expect(controller.value.selection, isNotNull);
    expect(controller.value.selection.baseOffset, 19);
    expect(controller.value.selection.extentOffset, 19);

    // Double tapping does the same thing for the first space.
    await tester.pump(const Duration(milliseconds: 500));
    await tester.tapAt(textOffsetToPosition(tester, 0));
    await tester.pump(const Duration(milliseconds: 50));
    await tester.tapAt(textOffsetToPosition(tester, 0));
    await tester.pumpAndSettle();
    expect(controller.value.selection, isNotNull);
    expect(controller.value.selection.baseOffset, 0);
    expect(controller.value.selection.extentOffset, 1);

    // Put the cursor at the end of the field.
    await tester.tapAt(textOffsetToPosition(tester, 19));
    expect(controller.value.selection, isNotNull);
    expect(controller.value.selection.baseOffset, 19);
    expect(controller.value.selection.extentOffset, 19);

    // Double tapping the last space selects all previous contiguous spaces on
    // both lines and the previous word.
    await tester.pump(const Duration(milliseconds: 500));
    await tester.tapAt(textOffsetToPosition(tester, 14));
    await tester.pump(const Duration(milliseconds: 50));
    await tester.tapAt(textOffsetToPosition(tester, 14));
    await tester.pumpAndSettle();
    expect(controller.value.selection, isNotNull);
    expect(controller.value.selection.baseOffset, 6);
    expect(controller.value.selection.extentOffset, 14);
  }, variant: const TargetPlatformVariant(<TargetPlatform>{ TargetPlatform.iOS }));

  testWidgets('selecting a space selects the space on non-iOS platforms', (WidgetTester tester) async {
    final TextEditingController controller = TextEditingController(
      text: ' blah blah',
    );
    await tester.pumpWidget(
      MaterialApp(
        home: Material(
          child: Center(
            child: TextField(
              controller: controller,
            ),
          ),
        ),
      ),
    );

    expect(controller.value.selection, isNotNull);
    expect(controller.value.selection.baseOffset, -1);
    expect(controller.value.selection.extentOffset, -1);

    // Put the cursor at the end of the field.
    await tester.tapAt(textOffsetToPosition(tester, 10));
    expect(controller.value.selection, isNotNull);
    expect(controller.value.selection.baseOffset, 10);
    expect(controller.value.selection.extentOffset, 10);

    // Double tapping the second space selects it.
    await tester.pump(const Duration(milliseconds: 500));
    await tester.tapAt(textOffsetToPosition(tester, 5));
    await tester.pump(const Duration(milliseconds: 50));
    await tester.tapAt(textOffsetToPosition(tester, 5));
    await tester.pumpAndSettle();
    expect(controller.value.selection, isNotNull);
    expect(controller.value.selection.baseOffset, 5);
    expect(controller.value.selection.extentOffset, 6);

    // Put the cursor at the end of the field.
    await tester.tapAt(textOffsetToPosition(tester, 10));
    expect(controller.value.selection, isNotNull);
    expect(controller.value.selection.baseOffset, 10);
    expect(controller.value.selection.extentOffset, 10);

    // Double tapping the second space selects it.
    await tester.pump(const Duration(milliseconds: 500));
    await tester.tapAt(textOffsetToPosition(tester, 0));
    await tester.pump(const Duration(milliseconds: 50));
    await tester.tapAt(textOffsetToPosition(tester, 0));
    await tester.pumpAndSettle();
    expect(controller.value.selection, isNotNull);
    expect(controller.value.selection.baseOffset, 0);
    expect(controller.value.selection.extentOffset, 1);
  }, variant: const TargetPlatformVariant(<TargetPlatform>{ TargetPlatform.macOS,  TargetPlatform.windows, TargetPlatform.linux, TargetPlatform.fuchsia, TargetPlatform.android }));

  testWidgets('force press does not select a word', (WidgetTester tester) async {
    final TextEditingController controller = TextEditingController(
      text: 'Atwater Peel Sherbrooke Bonaventure',
    );
    await tester.pumpWidget(
      MaterialApp(
        home: Material(
          child: TextField(
            controller: controller,
          ),
        ),
      ),
    );

    final Offset offset = tester.getTopLeft(find.byType(TextField)) + const Offset(150.0, 9.0);

    final int pointerValue = tester.nextPointer;
    final TestGesture gesture = await tester.createGesture();
    await gesture.downWithCustomEvent(
      offset,
      PointerDownEvent(
          pointer: pointerValue,
          position: offset,
          pressure: 0.0,
          pressureMax: 6.0,
          pressureMin: 0.0,
      ),
    );
    await gesture.updateWithCustomEvent(PointerMoveEvent(pointer: pointerValue, position: offset + const Offset(150.0, 9.0), pressure: 0.5, pressureMin: 0, pressureMax: 1,),);

    // We don't want this gesture to select any word on Android.
    expect(controller.selection, const TextSelection.collapsed(offset: -1));

    await gesture.up();
    await tester.pump();
    expect(find.byType(TextButton), findsNothing);
  }, variant: const TargetPlatformVariant(<TargetPlatform>{ TargetPlatform.android, TargetPlatform.fuchsia, TargetPlatform.linux, TargetPlatform.windows }));

  testWidgets('force press selects word', (WidgetTester tester) async {
    final TextEditingController controller = TextEditingController(
      text: 'Atwater Peel Sherbrooke Bonaventure',
    );
    await tester.pumpWidget(
      MaterialApp(
        home: Material(
          child: TextField(
            controller: controller,
          ),
        ),
      ),
    );

    final Offset textfieldStart = tester.getTopLeft(find.byType(TextField));

    final int pointerValue = tester.nextPointer;
    final Offset offset = textfieldStart + const Offset(150.0, 9.0);
    final TestGesture gesture = await tester.createGesture();
    await gesture.downWithCustomEvent(
      offset,
      PointerDownEvent(
        pointer: pointerValue,
        position: offset,
        pressure: 0.0,
        pressureMax: 6.0,
        pressureMin: 0.0,
      ),
    );

    await gesture.updateWithCustomEvent(
      PointerMoveEvent(
        pointer: pointerValue,
        position: textfieldStart + const Offset(150.0, 9.0),
        pressure: 0.5,
        pressureMin: 0,
        pressureMax: 1,
      ),
    );
    // We expect the force press to select a word at the given location.
    expect(
      controller.selection,
      const TextSelection(baseOffset: 8, extentOffset: 12),
    );

    await gesture.up();
    await tester.pumpAndSettle();
    expect(find.byType(CupertinoButton), findsNWidgets(3));
  }, variant: const TargetPlatformVariant(<TargetPlatform>{ TargetPlatform.iOS,  TargetPlatform.macOS }));

  testWidgets('tap on non-force-press-supported devices work', (WidgetTester tester) async {
    final TextEditingController controller = TextEditingController(
      text: 'Atwater Peel Sherbrooke Bonaventure',
    );
    await tester.pumpWidget(Container(key: GlobalKey()));
    await tester.pumpWidget(
      MaterialApp(
        home: Material(
          child: TextField(
            controller: controller,
          ),
        ),
      ),
    );

    final Offset textfieldStart = tester.getTopLeft(find.byType(TextField));

    final int pointerValue = tester.nextPointer;
    final Offset offset = textfieldStart + const Offset(150.0, 9.0);
    final TestGesture gesture = await tester.createGesture();
    await gesture.downWithCustomEvent(
      offset,
      PointerDownEvent(
        pointer: pointerValue,
        position: offset,
        // iPhone 6 and below report 0 across the board.
        pressure: 0,
        pressureMax: 0,
        pressureMin: 0,
      ),
    );

    await gesture.updateWithCustomEvent(
      PointerMoveEvent(
        pointer: pointerValue,
        position: textfieldStart + const Offset(150.0, 9.0),
        pressure: 0.5,
        pressureMin: 0,
        pressureMax: 1,
      ),
    );
    await gesture.up();
    // The event should fallback to a normal tap and move the cursor.
    // Single taps selects the edge of the word.
    expect(
      controller.selection,
      const TextSelection.collapsed(offset: 8),
    );

    await tester.pump();
    // Single taps shouldn't trigger the toolbar.
    expect(find.byType(CupertinoButton), findsNothing);

    // TODO(gspencergoog): Add in TargetPlatform.macOS in the line below when we figure out what global state is leaking.
    // https://github.com/flutter/flutter/issues/43445
  }, variant: TargetPlatformVariant.only(TargetPlatform.iOS));

  testWidgets('default TextField debugFillProperties', (WidgetTester tester) async {
    final DiagnosticPropertiesBuilder builder = DiagnosticPropertiesBuilder();

    const TextField().debugFillProperties(builder);

    final List<String> description = builder.properties
      .where((DiagnosticsNode node) => !node.isFiltered(DiagnosticLevel.info))
      .map((DiagnosticsNode node) => node.toString()).toList();

    expect(description, <String>[]);
  });

  testWidgets('TextField implements debugFillProperties', (WidgetTester tester) async {
    final DiagnosticPropertiesBuilder builder = DiagnosticPropertiesBuilder();

    // Not checking controller, inputFormatters, focusNode
    const TextField(
      decoration: InputDecoration(labelText: 'foo'),
      keyboardType: TextInputType.text,
      textInputAction: TextInputAction.done,
      textCapitalization: TextCapitalization.none,
      style: TextStyle(color: Color(0xff00ff00)),
      textAlign: TextAlign.end,
      textDirection: TextDirection.ltr,
      autofocus: true,
      obscureText: false,
      autocorrect: false,
      maxLines: 10,
      maxLength: 100,
      maxLengthEnforcement: MaxLengthEnforcement.none,
      smartDashesType: SmartDashesType.disabled,
      smartQuotesType: SmartQuotesType.disabled,
      enabled: false,
      cursorWidth: 1.0,
      cursorHeight: 1.0,
      cursorRadius: Radius.zero,
      cursorColor: Color(0xff00ff00),
      keyboardAppearance: Brightness.dark,
      scrollPadding: EdgeInsets.zero,
      scrollPhysics: ClampingScrollPhysics(),
      enableInteractiveSelection: false,
    ).debugFillProperties(builder);

    final List<String> description = builder.properties
      .where((DiagnosticsNode node) => !node.isFiltered(DiagnosticLevel.info))
      .map((DiagnosticsNode node) => node.toString()).toList();

    expect(description, <String>[
      'enabled: false',
      'decoration: InputDecoration(labelText: "foo", floatingLabelBehavior: FloatingLabelBehavior.auto)',
      'style: TextStyle(inherit: true, color: Color(0xff00ff00))',
      'autofocus: true',
      'autocorrect: false',
      'smartDashesType: disabled',
      'smartQuotesType: disabled',
      'maxLines: 10',
      'maxLength: 100',
      'maxLengthEnforcement: none',
      'textInputAction: done',
      'textAlign: end',
      'textDirection: ltr',
      'cursorWidth: 1.0',
      'cursorHeight: 1.0',
      'cursorRadius: Radius.circular(0.0)',
      'cursorColor: Color(0xff00ff00)',
      'keyboardAppearance: Brightness.dark',
      'scrollPadding: EdgeInsets.zero',
      'selection disabled',
      'scrollPhysics: ClampingScrollPhysics',
    ]);
  });

  testWidgets(
    'strut basic single line',
    (WidgetTester tester) async {
      await tester.pumpWidget(
        MaterialApp(
          theme: ThemeData(platform: TargetPlatform.android),
          home: const Material(
            child: Center(
              child: TextField(),
            ),
          ),
        ),
      );

      expect(
        tester.getSize(find.byType(TextField)),
        // The TextField will be as tall as the decoration (24) plus the metrics
        // from the default TextStyle of the theme (16), or 40 altogether.
        // Because this is less than the kMinInteractiveDimension, it will be
        // increased to that value (48).
        const Size(800, kMinInteractiveDimension),
      );
    },
  );

  testWidgets(
    'strut TextStyle increases height',
    (WidgetTester tester) async {
      await tester.pumpWidget(
        MaterialApp(
          theme: ThemeData(platform: TargetPlatform.android),
          home: const Material(
            child: Center(
              child: TextField(
                style: TextStyle(fontSize: 20),
              ),
            ),
          ),
        ),
      );

      expect(
        tester.getSize(find.byType(TextField)),
        // Strut should inherit the TextStyle.fontSize by default and produce the
        // same height as if it were disabled.
        const Size(800, kMinInteractiveDimension), // Because 44 < 48.
      );

      await tester.pumpWidget(
        MaterialApp(
          theme: ThemeData(platform: TargetPlatform.android),
          home: const Material(
            child: Center(
              child: TextField(
                style: TextStyle(fontSize: 20),
                strutStyle: StrutStyle.disabled,
              ),
            ),
          ),
        ),
      );

      expect(
        tester.getSize(find.byType(TextField)),
        // The height here should match the previous version with strut enabled.
        const Size(800, kMinInteractiveDimension), // Because 44 < 48.
      );
    },
  );

  testWidgets(
    'strut basic multi line',
    (WidgetTester tester) async {
      await tester.pumpWidget(
        MaterialApp(
          theme: ThemeData(platform: TargetPlatform.android),
          home: const Material(
            child: Center(
              child: TextField(
                maxLines: 6,
              ),
            ),
          ),
        ),
      );

      expect(
        tester.getSize(find.byType(TextField)),
        // The height should be the input decoration (24) plus 6x the strut height (16).
        const Size(800, 120),
      );
    },
  );

  testWidgets(
    'strut no force small strut',
    (WidgetTester tester) async {
      await tester.pumpWidget(
        MaterialApp(
          theme: ThemeData(platform: TargetPlatform.android),
          home: const Material(
            child: Center(
              child: TextField(
                maxLines: 6,
                strutStyle: StrutStyle(
                  // The small strut is overtaken by the larger
                  // TextStyle fontSize.
                  fontSize: 5,
                ),
              ),
            ),
          ),
        ),
      );

      expect(
        tester.getSize(find.byType(TextField)),
        // When the strut's height is smaller than TextStyle's and forceStrutHeight
        // is disabled, then the TextStyle takes precedence. Should be the same height
        // as 'strut basic multi line'.
        const Size(800, 120),
      );
    },
  );

  testWidgets(
    'strut no force large strut',
    (WidgetTester tester) async {
      await tester.pumpWidget(
        MaterialApp(
          theme: ThemeData(platform: TargetPlatform.android),
          home: const Material(
            child: Center(
              child: TextField(
                maxLines: 6,
                strutStyle: StrutStyle(
                  fontSize: 25,
                ),
              ),
            ),
          ),
        ),
      );

      expect(
        tester.getSize(find.byType(TextField)),
        // When the strut's height is larger than TextStyle's and forceStrutHeight
        // is disabled, then the StrutStyle takes precedence.
        const Size(800, 174),
      );
    },
  );

  testWidgets(
    'strut height override',
    (WidgetTester tester) async {
      await tester.pumpWidget(
        MaterialApp(
          theme: ThemeData(platform: TargetPlatform.android),
          home: const Material(
            child: Center(
              child: TextField(
                maxLines: 3,
                strutStyle: StrutStyle(
                  fontSize: 8,
                  forceStrutHeight: true,
                ),
              ),
            ),
          ),
        ),
      );

      expect(
        tester.getSize(find.byType(TextField)),
        // The smaller font size of strut make the field shorter than normal.
        const Size(800, 48),
      );
    },
  );

  testWidgets(
    'strut forces field taller',
    (WidgetTester tester) async {
      await tester.pumpWidget(
        MaterialApp(
          theme: ThemeData(platform: TargetPlatform.android),
          home: const Material(
            child: Center(
              child: TextField(
                maxLines: 3,
                style: TextStyle(fontSize: 10),
                strutStyle: StrutStyle(
                  fontSize: 18,
                  forceStrutHeight: true,
                ),
              ),
            ),
          ),
        ),
      );

      expect(
        tester.getSize(find.byType(TextField)),
        // When the strut fontSize is larger than a provided TextStyle, the
        // the strut's height takes precedence.
        const Size(800, 78),
      );
    },
  );

  testWidgets('Caret center position', (WidgetTester tester) async {
    await tester.pumpWidget(
      overlay(
        child: Container(
          width: 300.0,
          child: const TextField(
            textAlign: TextAlign.center,
            decoration: null,
          ),
        ),
      ),
    );

    final RenderEditable editable = findRenderEditable(tester);

    await tester.enterText(find.byType(TextField), 'abcd');
    await tester.pump();


    Offset topLeft = editable.localToGlobal(
      editable.getLocalRectForCaret(const TextPosition(offset: 4)).topLeft,
    );
    expect(topLeft.dx, equals(431));

    topLeft = editable.localToGlobal(
      editable.getLocalRectForCaret(const TextPosition(offset: 3)).topLeft,
    );
    expect(topLeft.dx, equals(415));

    topLeft = editable.localToGlobal(
      editable.getLocalRectForCaret(const TextPosition(offset: 2)).topLeft,
    );
    expect(topLeft.dx, equals(399));

    topLeft = editable.localToGlobal(
      editable.getLocalRectForCaret(const TextPosition(offset: 1)).topLeft,
    );
    expect(topLeft.dx, equals(383));
  });

  testWidgets('Caret indexes into trailing whitespace center align', (WidgetTester tester) async {
    await tester.pumpWidget(
      overlay(
        child: Container(
          width: 300.0,
          child: const TextField(
            textAlign: TextAlign.center,
            decoration: null,
          ),
        ),
      ),
    );

    final RenderEditable editable = findRenderEditable(tester);

    await tester.enterText(find.byType(TextField), 'abcd    ');
    await tester.pump();

    Offset topLeft = editable.localToGlobal(
      editable.getLocalRectForCaret(const TextPosition(offset: 7)).topLeft,
    );
    expect(topLeft.dx, equals(479));

    topLeft = editable.localToGlobal(
      editable.getLocalRectForCaret(const TextPosition(offset: 8)).topLeft,
    );
    expect(topLeft.dx, equals(495));

    topLeft = editable.localToGlobal(
      editable.getLocalRectForCaret(const TextPosition(offset: 4)).topLeft,
    );
    expect(topLeft.dx, equals(431));

    topLeft = editable.localToGlobal(
      editable.getLocalRectForCaret(const TextPosition(offset: 3)).topLeft,
    );
    expect(topLeft.dx, equals(415)); // Should be same as equivalent in 'Caret center position'

    topLeft = editable.localToGlobal(
      editable.getLocalRectForCaret(const TextPosition(offset: 2)).topLeft,
    );
    expect(topLeft.dx, equals(399)); // Should be same as equivalent in 'Caret center position'

    topLeft = editable.localToGlobal(
      editable.getLocalRectForCaret(const TextPosition(offset: 1)).topLeft,
    );
    expect(topLeft.dx, equals(383)); // Should be same as equivalent in 'Caret center position'
  });

  testWidgets('selection handles are rendered and not faded away', (WidgetTester tester) async {
    const String testText = 'lorem ipsum';
    final TextEditingController controller = TextEditingController(text: testText);

    await tester.pumpWidget(
      MaterialApp(
        home: Material(
          child: TextField(
            controller: controller,
          ),
        ),
      ),
    );

    final EditableTextState state =
      tester.state<EditableTextState>(find.byType(EditableText));
    final RenderEditable renderEditable = state.renderEditable;

    await tester.tapAt(const Offset(20, 10));
    renderEditable.selectWord(cause: SelectionChangedCause.longPress);
    await tester.pumpAndSettle();

    final List<FadeTransition> transitions = find.descendant(
      of: find.byWidgetPredicate((Widget w) => '${w.runtimeType}' == '_TextSelectionHandleOverlay'),
      matching: find.byType(FadeTransition),
    ).evaluate().map((Element e) => e.widget).cast<FadeTransition>().toList();
    expect(transitions.length, 2);
    final FadeTransition left = transitions[0];
    final FadeTransition right = transitions[1];
    expect(left.opacity.value, equals(1.0));
    expect(right.opacity.value, equals(1.0));
  });

  testWidgets('iOS selection handles are rendered and not faded away', (WidgetTester tester) async {
    const String testText = 'lorem ipsum';
    final TextEditingController controller = TextEditingController(text: testText);

    await tester.pumpWidget(
      MaterialApp(
        home: Material(
          child: TextField(
            controller: controller,
          ),
        ),
      ),
    );

    final RenderEditable renderEditable =
      tester.state<EditableTextState>(find.byType(EditableText)).renderEditable;

    await tester.tapAt(const Offset(20, 10));
    renderEditable.selectWord(cause: SelectionChangedCause.longPress);
    await tester.pumpAndSettle();

    final List<FadeTransition> transitions =
      find.byType(FadeTransition).evaluate().map((Element e) => e.widget).cast<FadeTransition>().toList();
    expect(transitions.length, 2);
    final FadeTransition left = transitions[0];
    final FadeTransition right = transitions[1];

    expect(left.opacity.value, equals(1.0));
    expect(right.opacity.value, equals(1.0));
  }, variant: const TargetPlatformVariant(<TargetPlatform>{ TargetPlatform.iOS,  TargetPlatform.macOS }));

  testWidgets('Tap shows handles but not toolbar', (WidgetTester tester) async {
    final TextEditingController controller = TextEditingController(
      text: 'abc def ghi',
    );

    await tester.pumpWidget(
      MaterialApp(
        home: Material(
          child: TextField(controller: controller),
        ),
      ),
    );

    // Tap to trigger the text field.
    await tester.tap(find.byType(TextField));
    await tester.pump();

    final EditableTextState editableText = tester.state(find.byType(EditableText));
    expect(editableText.selectionOverlay!.handlesAreVisible, isTrue);
    expect(editableText.selectionOverlay!.toolbarIsVisible, isFalse);
  });

  testWidgets(
    'Tap in empty text field does not show handles nor toolbar',
    (WidgetTester tester) async {
      final TextEditingController controller = TextEditingController();

      await tester.pumpWidget(
        MaterialApp(
          home: Material(
            child: TextField(controller: controller),
          ),
        ),
      );

      // Tap to trigger the text field.
      await tester.tap(find.byType(TextField));
      await tester.pump();

      final EditableTextState editableText = tester.state(find.byType(EditableText));
      expect(editableText.selectionOverlay!.handlesAreVisible, isFalse);
      expect(editableText.selectionOverlay!.toolbarIsVisible, isFalse);
    },
  );

  testWidgets('Long press shows handles and toolbar', (WidgetTester tester) async {
    final TextEditingController controller = TextEditingController(
      text: 'abc def ghi',
    );

    await tester.pumpWidget(
      MaterialApp(
        home: Material(
          child: TextField(controller: controller),
        ),
      ),
    );

    // Long press to trigger the text field.
    await tester.longPress(find.byType(TextField));
    await tester.pump();

    final EditableTextState editableText = tester.state(find.byType(EditableText));
    expect(editableText.selectionOverlay!.handlesAreVisible, isTrue);
    expect(editableText.selectionOverlay!.toolbarIsVisible, isTrue);
  });

  testWidgets(
    'Long press in empty text field shows handles and toolbar',
    (WidgetTester tester) async {
      final TextEditingController controller = TextEditingController();

      await tester.pumpWidget(
        MaterialApp(
          home: Material(
            child: TextField(controller: controller),
          ),
        ),
      );

      // Tap to trigger the text field.
      await tester.longPress(find.byType(TextField));
      await tester.pump();

      final EditableTextState editableText = tester.state(find.byType(EditableText));
      expect(editableText.selectionOverlay!.handlesAreVisible, isTrue);
      expect(editableText.selectionOverlay!.toolbarIsVisible, isTrue);
    },
  );

  testWidgets('Double tap shows handles and toolbar', (WidgetTester tester) async {
    final TextEditingController controller = TextEditingController(
      text: 'abc def ghi',
    );

    await tester.pumpWidget(
      MaterialApp(
        home: Material(
          child: TextField(controller: controller),
        ),
      ),
    );

    // Double tap to trigger the text field.
    await tester.tap(find.byType(TextField));
    await tester.pump(const Duration(milliseconds: 50));
    await tester.tap(find.byType(TextField));
    await tester.pump();

    final EditableTextState editableText = tester.state(find.byType(EditableText));
    expect(editableText.selectionOverlay!.handlesAreVisible, isTrue);
    expect(editableText.selectionOverlay!.toolbarIsVisible, isTrue);
  });

  testWidgets(
    'Double tap in empty text field shows toolbar but not handles',
    (WidgetTester tester) async {
      final TextEditingController controller = TextEditingController();

      await tester.pumpWidget(
        MaterialApp(
          home: Material(
            child: TextField(controller: controller),
          ),
        ),
      );

      // Double tap to trigger the text field.
      await tester.tap(find.byType(TextField));
      await tester.pump(const Duration(milliseconds: 50));
      await tester.tap(find.byType(TextField));
      await tester.pump();

      final EditableTextState editableText = tester.state(find.byType(EditableText));
      expect(editableText.selectionOverlay!.handlesAreVisible, isFalse);
      expect(editableText.selectionOverlay!.toolbarIsVisible, isTrue);
    },
  );

  testWidgets(
    'Mouse tap does not show handles nor toolbar',
    (WidgetTester tester) async {
      final TextEditingController controller = TextEditingController(
        text: 'abc def ghi',
      );

      await tester.pumpWidget(
        MaterialApp(
          home: Material(
            child: TextField(controller: controller),
          ),
        ),
      );

      // Long press to trigger the text field.
      final Offset textFieldPos = tester.getCenter(find.byType(TextField));
      final TestGesture gesture = await tester.startGesture(
        textFieldPos,
        pointer: 7,
        kind: PointerDeviceKind.mouse,
      );
      addTearDown(gesture.removePointer);
      await tester.pump();
      await gesture.up();
      await tester.pump();

      final EditableTextState editableText = tester.state(find.byType(EditableText));
      expect(editableText.selectionOverlay!.toolbarIsVisible, isFalse);
      expect(editableText.selectionOverlay!.handlesAreVisible, isFalse);
    },
  );

  testWidgets(
    'Mouse long press does not show handles nor toolbar',
    (WidgetTester tester) async {
      final TextEditingController controller = TextEditingController(
        text: 'abc def ghi',
      );

      await tester.pumpWidget(
        MaterialApp(
          home: Material(
            child: TextField(controller: controller),
          ),
        ),
      );

      // Long press to trigger the text field.
      final Offset textFieldPos = tester.getCenter(find.byType(TextField));
      final TestGesture gesture = await tester.startGesture(
        textFieldPos,
        pointer: 7,
        kind: PointerDeviceKind.mouse,
      );
      addTearDown(gesture.removePointer);
      await tester.pump(const Duration(seconds: 2));
      await gesture.up();
      await tester.pump();

      final EditableTextState editableText = tester.state(find.byType(EditableText));
      expect(editableText.selectionOverlay!.toolbarIsVisible, isFalse);
      expect(editableText.selectionOverlay!.handlesAreVisible, isFalse);
    },
  );

  testWidgets(
    'Mouse double tap does not show handles nor toolbar',
    (WidgetTester tester) async {
      final TextEditingController controller = TextEditingController(
        text: 'abc def ghi',
      );

      await tester.pumpWidget(
        MaterialApp(
          home: Material(
            child: TextField(controller: controller),
          ),
        ),
      );

      // Double tap to trigger the text field.
      final Offset textFieldPos = tester.getCenter(find.byType(TextField));
      final TestGesture gesture = await tester.startGesture(
        textFieldPos,
        pointer: 7,
        kind: PointerDeviceKind.mouse,
      );
      addTearDown(gesture.removePointer);
      await tester.pump(const Duration(milliseconds: 50));
      await gesture.up();
      await tester.pump();
      await gesture.down(textFieldPos);
      await tester.pump();
      await gesture.up();
      await tester.pump();

      final EditableTextState editableText = tester.state(find.byType(EditableText));
      expect(editableText.selectionOverlay!.toolbarIsVisible, isFalse);
      expect(editableText.selectionOverlay!.handlesAreVisible, isFalse);
    },
  );

  testWidgets('Does not show handles when updated from the web engine', (WidgetTester tester) async {
    final TextEditingController controller = TextEditingController(
      text: 'abc def ghi',
    );

    await tester.pumpWidget(
      MaterialApp(
        home: Material(
          child: TextField(controller: controller),
        ),
      ),
    );

    // Interact with the text field to establish the input connection.
    final Offset topLeft = tester.getTopLeft(find.byType(EditableText));
    final TestGesture gesture = await tester.startGesture(
      topLeft + const Offset(0.0, 5.0),
      kind: PointerDeviceKind.mouse,
    );
    addTearDown(gesture.removePointer);
    await tester.pump(const Duration(milliseconds: 50));
    await gesture.up();
    await tester.pumpAndSettle();

    final EditableTextState state = tester.state(find.byType(EditableText));
    expect(state.selectionOverlay!.handlesAreVisible, isFalse);
    expect(controller.selection, const TextSelection.collapsed(offset: 0));

    if (kIsWeb) {
      tester.testTextInput.updateEditingValue(const TextEditingValue(
        selection: TextSelection(baseOffset: 2, extentOffset: 7),
      ));
      // Wait for all the `setState` calls to be flushed.
      await tester.pumpAndSettle();
      expect(
        state.currentTextEditingValue.selection,
        const TextSelection(baseOffset: 2, extentOffset: 7),
      );
      expect(state.selectionOverlay!.handlesAreVisible, isFalse);
    }
  });

  testWidgets('Tapping selection handles toggles the toolbar', (WidgetTester tester) async {
    final TextEditingController controller = TextEditingController(
      text: 'abc def ghi',
    );

    await tester.pumpWidget(
      MaterialApp(
        home: Material(
          child: TextField(controller: controller),
        ),
      ),
    );

    // Tap to position the cursor and show the selection handles.
    final Offset ePos = textOffsetToPosition(tester, 5); // Index of 'e'.
    await tester.tapAt(ePos, pointer: 7);
    await tester.pumpAndSettle();

    final EditableTextState editableText = tester.state(find.byType(EditableText));
    expect(editableText.selectionOverlay!.toolbarIsVisible, isFalse);
    expect(editableText.selectionOverlay!.handlesAreVisible, isTrue);

    final RenderEditable renderEditable = findRenderEditable(tester);
    final List<TextSelectionPoint> endpoints = globalize(
      renderEditable.getEndpointsForSelection(controller.selection),
      renderEditable,
    );
    expect(endpoints.length, 1);

    // Tap the handle to show the toolbar.
    final Offset handlePos = endpoints[0].point + const Offset(0.0, 1.0);
    await tester.tapAt(handlePos, pointer: 7);
    expect(editableText.selectionOverlay!.toolbarIsVisible, isTrue);

    // Tap the handle again to hide the toolbar.
    await tester.tapAt(handlePos, pointer: 7);
    expect(editableText.selectionOverlay!.toolbarIsVisible, isFalse);
  });

  testWidgets('when TextField would be blocked by keyboard, it is shown with enough space for the selection handle', (WidgetTester tester) async {
    final ScrollController scrollController = ScrollController();

    await tester.pumpWidget(MaterialApp(
      theme: ThemeData(),
      home: Scaffold(
        body: Center(
          child: ListView(
            controller: scrollController,
            children: <Widget>[
              Container(height: 579), // Push field almost off screen.
              const TextField(),
              Container(height: 1000),
            ],
          ),
        ),
      ),
    ));

    // Tap the TextField to put the cursor into it and bring it into view.
    expect(scrollController.offset, 0.0);
    await tester.tapAt(tester.getTopLeft(find.byType(TextField)));
    await tester.pumpAndSettle();

    // The ListView has scrolled to keep the TextField and cursor handle
    // visible.
    expect(scrollController.offset, 48.0);
  });

  group('height', () {
    testWidgets('By default, TextField is at least kMinInteractiveDimension high', (WidgetTester tester) async {
      await tester.pumpWidget(MaterialApp(
        theme: ThemeData(),
        home: const Scaffold(
          body: Center(
            child: TextField(),
          ),
        ),
      ));

      final RenderBox renderBox = tester.renderObject(find.byType(TextField));
      expect(renderBox.size.height, greaterThanOrEqualTo(kMinInteractiveDimension));
    });

    testWidgets("When text is very small, TextField still doesn't go below kMinInteractiveDimension height", (WidgetTester tester) async {
      await tester.pumpWidget(MaterialApp(
        theme: ThemeData(),
        home: const Scaffold(
          body: Center(
            child: TextField(
              style: TextStyle(fontSize: 2.0),
            ),
          ),
        ),
      ));

      final RenderBox renderBox = tester.renderObject(find.byType(TextField));
      expect(renderBox.size.height, kMinInteractiveDimension);
    });

    testWidgets('When isDense, TextField can go below kMinInteractiveDimension height', (WidgetTester tester) async {
      await tester.pumpWidget(MaterialApp(
        theme: ThemeData(),
        home: const Scaffold(
          body: Center(
            child: TextField(
              decoration: InputDecoration(
                isDense: true,
              ),
            ),
          ),
        ),
      ));

      final RenderBox renderBox = tester.renderObject(find.byType(TextField));
      expect(renderBox.size.height, lessThan(kMinInteractiveDimension));
    });

    group('intrinsics', () {
      Widget _buildTest({ required bool isDense }) {
        return MaterialApp(
          home: Scaffold(
            body: CustomScrollView(
              slivers: <Widget>[
                SliverFillRemaining(
                  hasScrollBody: false,
                  child: Column(
                    children: <Widget>[
                      TextField(
                        decoration: InputDecoration(
                          isDense: isDense,
                        )
                      ),
                      Container(
                        height: 1000,
                      ),
                    ],
                  )
                )
              ],
            )
          )
        );
      }

      testWidgets('By default, intrinsic height is at least kMinInteractiveDimension high', (WidgetTester tester) async {
        // Regression test for https://github.com/flutter/flutter/issues/54729
        // If the intrinsic height does not match that of the height after
        // performLayout, this will fail.
        tester.pumpWidget(_buildTest(isDense: false));
      });

      testWidgets('When isDense, intrinsic height can go below kMinInteractiveDimension height', (WidgetTester tester) async {
        // Regression test for https://github.com/flutter/flutter/issues/54729
        // If the intrinsic height does not match that of the height after
        // performLayout, this will fail.
        tester.pumpWidget(_buildTest(isDense: true));
      });
    });
  });
  testWidgets("Arrow keys don't move input focus", (WidgetTester tester) async {
    final TextEditingController controller1 = TextEditingController();
    final TextEditingController controller2 = TextEditingController();
    final TextEditingController controller3 = TextEditingController();
    final TextEditingController controller4 = TextEditingController();
    final TextEditingController controller5 = TextEditingController();
    final FocusNode focusNode1 = FocusNode(debugLabel: 'Field 1');
    final FocusNode focusNode2 = FocusNode(debugLabel: 'Field 2');
    final FocusNode focusNode3 = FocusNode(debugLabel: 'Field 3');
    final FocusNode focusNode4 = FocusNode(debugLabel: 'Field 4');
    final FocusNode focusNode5 = FocusNode(debugLabel: 'Field 5');

    // Lay out text fields in a "+" formation, and focus the center one.
    await tester.pumpWidget(MaterialApp(
      theme: ThemeData(),
      home: Scaffold(
        body: Center(
          child: Column(
            mainAxisAlignment: MainAxisAlignment.center,
            mainAxisSize: MainAxisSize.min,
            children: <Widget>[
              Container(
                width: 100.0,
                child: TextField(
                  controller: controller1,
                  focusNode: focusNode1,
                ),
              ),
              Row(
                  mainAxisAlignment: MainAxisAlignment.center,
                  mainAxisSize: MainAxisSize.min,
                  children: <Widget>[
                    Container(
                      width: 100.0,
                      child: TextField(
                        controller: controller2,
                        focusNode: focusNode2,
                      ),
                    ),
                    Container(
                      width: 100.0,
                      child: TextField(
                        controller: controller3,
                        focusNode: focusNode3,
                      ),
                    ),
                    Container(
                      width: 100.0,
                      child: TextField(
                        controller: controller4,
                        focusNode: focusNode4,
                      ),
                    ),
                  ],
                ),
              Container(
                width: 100.0,
                child: TextField(
                  controller: controller5,
                  focusNode: focusNode5,
                ),
              ),
            ],
          ),
        ),
      ),
    ),);

    focusNode3.requestFocus();
    await tester.pump();
    expect(focusNode3.hasPrimaryFocus, isTrue);

    await tester.sendKeyEvent(LogicalKeyboardKey.arrowUp);
    await tester.pump();
    expect(focusNode3.hasPrimaryFocus, isTrue);

    await tester.sendKeyEvent(LogicalKeyboardKey.arrowDown);
    await tester.pump();
    expect(focusNode3.hasPrimaryFocus, isTrue);

    await tester.sendKeyEvent(LogicalKeyboardKey.arrowLeft);
    await tester.pump();
    expect(focusNode3.hasPrimaryFocus, isTrue);

    await tester.sendKeyEvent(LogicalKeyboardKey.arrowRight);
    await tester.pump();
    expect(focusNode3.hasPrimaryFocus, isTrue);
  });

  testWidgets("A buildCounter that returns null doesn't affect the size of the TextField", (WidgetTester tester) async {
    // Regression test for https://github.com/flutter/flutter/issues/44909

    final GlobalKey textField1Key = GlobalKey();
    final GlobalKey textField2Key = GlobalKey();

    await tester.pumpWidget(
      MaterialApp(
        home: Scaffold(
          body: Column(
            children: <Widget>[
              TextField(key: textField1Key),
              TextField(
                key: textField2Key,
                maxLength: 1,
                buildCounter: (BuildContext context, {required int currentLength, required bool isFocused, int? maxLength}) => null,
              ),
            ],
          ),
        ),
      ),
    );

    await tester.pumpAndSettle();
    final Size textFieldSize1 = tester.getSize(find.byKey(textField1Key));
    final Size textFieldSize2 = tester.getSize(find.byKey(textField2Key));

    expect(textFieldSize1, equals(textFieldSize2));
  });

  testWidgets(
    'The selection menu displays in an Overlay without error',
    (WidgetTester tester) async {
      // This is a regression test for
      // https://github.com/flutter/flutter/issues/43787
      final TextEditingController controller = TextEditingController(
        text: 'This is a test that shows some odd behavior with Text Selection!',
      );

      await tester.pumpWidget(MaterialApp(
        home: Scaffold(
          body: Container(
            color: Colors.grey,
            child: Center(
              child: Container(
                color: Colors.red,
                width: 300,
                height: 600,
                child: Overlay(
                  initialEntries: <OverlayEntry>[
                    OverlayEntry(
                      builder: (BuildContext context) => Center(
                        child: TextField(
                          controller: controller,
                        ),
                      ),
                    )
                  ],
                ),
              ),
            ),
          ),
        ),
      ));

      await _showSelectionMenuAt(tester, controller, controller.text.indexOf('test'));
      await tester.pumpAndSettle();
      expect(tester.takeException(), isNull);
    },
  );

  testWidgets('Web does not check the clipboard status', (WidgetTester tester) async {
    final TextEditingController controller = TextEditingController(
      text: 'Atwater Peel Sherbrooke Bonaventure',
    );
    await tester.pumpWidget(
      MaterialApp(
        home: Material(
          child: Center(
            child: TextField(
              controller: controller,
            ),
          ),
        ),
      ),
    );

    bool triedToReadClipboard = false;
    SystemChannels.platform
      .setMockMethodCallHandler((MethodCall methodCall) async {
        if (methodCall.method == 'Clipboard.getData') {
          triedToReadClipboard = true;
        }
        return null;
      });

    final Offset textfieldStart = tester.getTopLeft(find.byType(TextField));

    // Double tap like when showing the text selection menu on Android/iOS.
    await tester.tapAt(textfieldStart + const Offset(150.0, 9.0));
    await tester.pump(const Duration(milliseconds: 50));
    await tester.tapAt(textfieldStart + const Offset(150.0, 9.0));
    await tester.pump();

    if (kIsWeb) {
      // The clipboard is not checked because it requires user permissions and
      // web doesn't show a custom text selection menu.
      expect(triedToReadClipboard, false);
    } else {
      // The clipboard is checked in order to decide if the content can be
      // pasted.
      expect(triedToReadClipboard, true);
    }
  });

  testWidgets('TextField changes mouse cursor when hovered', (WidgetTester tester) async {
    await tester.pumpWidget(
      const MaterialApp(
        home: Material(
          child: MouseRegion(
            cursor: SystemMouseCursors.forbidden,
            child: TextField(
              mouseCursor: SystemMouseCursors.grab,
              decoration: InputDecoration(
                // Add an icon so that the left edge is not the text area
                icon: Icon(Icons.person),
              ),
            ),
          ),
        ),
      ),
    );

    // Center, which is within the text area
    final Offset center = tester.getCenter(find.byType(TextField));
    // Top left, which is not the text area
    final Offset edge = tester.getTopLeft(find.byType(TextField)) + const Offset(1, 1);

    final TestGesture gesture = await tester.createGesture(kind: PointerDeviceKind.mouse, pointer: 1);
    await gesture.addPointer(location: center);
    addTearDown(gesture.removePointer);

    await tester.pump();

    expect(RendererBinding.instance!.mouseTracker.debugDeviceActiveCursor(1), SystemMouseCursors.grab);

    // Test default cursor
    await tester.pumpWidget(
      const MaterialApp(
        home: Material(
          child: MouseRegion(
            cursor: SystemMouseCursors.forbidden,
            child: TextField(
              decoration: InputDecoration(
                icon: Icon(Icons.person),
              ),
            ),
          ),
        ),
      ),
    );

    expect(RendererBinding.instance!.mouseTracker.debugDeviceActiveCursor(1), SystemMouseCursors.text);
    await gesture.moveTo(edge);
    expect(RendererBinding.instance!.mouseTracker.debugDeviceActiveCursor(1), SystemMouseCursors.text);
    await gesture.moveTo(center);

    // Test default cursor when disabled
    await tester.pumpWidget(
      const MaterialApp(
        home: Material(
          child: MouseRegion(
            cursor: SystemMouseCursors.forbidden,
            child: TextField(
              enabled: false,
              decoration: InputDecoration(
                icon: Icon(Icons.person),
              ),
            ),
          ),
        ),
      ),
    );

    expect(RendererBinding.instance!.mouseTracker.debugDeviceActiveCursor(1), SystemMouseCursors.basic);
    await gesture.moveTo(edge);
    expect(RendererBinding.instance!.mouseTracker.debugDeviceActiveCursor(1), SystemMouseCursors.basic);
    await gesture.moveTo(center);
  });

  testWidgets('Caret rtl with changing width', (WidgetTester tester) async {
    late StateSetter setState;
    bool isWide = false;
    const double wideWidth = 300.0;
    const double narrowWidth = 200.0;
    final TextEditingController controller = TextEditingController();
    await tester.pumpWidget(
      boilerplate(
        child: StatefulBuilder(
          builder: (BuildContext context, StateSetter setter) {
            setState = setter;
            return Container(
              width: isWide ? wideWidth : narrowWidth,
              child: TextField(
                key: textFieldKey,
                controller: controller,
                textDirection: TextDirection.rtl,
              ),
            );
          }
        ),
      ),
    );

    // The cursor is on the right of the input because it's RTL.
    RenderEditable editable = findRenderEditable(tester);
    double cursorRight = editable.getLocalRectForCaret(
      TextPosition(offset: controller.value.text.length),
    ).topRight.dx;
    double inputWidth = editable.size.width;
    expect(inputWidth, narrowWidth);
    expect(cursorRight, inputWidth - kCaretGap);

    // After entering some text, the cursor remains on the right of the input.
    await tester.enterText(find.byType(TextField), '12345');
    await tester.pump();
    editable = findRenderEditable(tester);
    cursorRight = editable.getLocalRectForCaret(
      TextPosition(offset: controller.value.text.length),
    ).topRight.dx;
    inputWidth = editable.size.width;
    expect(cursorRight, inputWidth - kCaretGap);

    // Since increasing the width of the input moves its right edge further to
    // the right, the cursor has followed this change and still appears on the
    // right of the input.
    setState(() {
      isWide = true;
    });
    await tester.pump();
    editable = findRenderEditable(tester);
    cursorRight = editable.getLocalRectForCaret(
      TextPosition(offset: controller.value.text.length),
    ).topRight.dx;
    inputWidth = editable.size.width;
    expect(inputWidth, wideWidth);
    expect(cursorRight, inputWidth - kCaretGap);
  });

<<<<<<< HEAD
  group('MaxLengthEnforcement', () {
    const int maxLength = 5;

    Future<void> setupWidget(
      WidgetTester tester,
      TextEditingController controller,
      MaxLengthEnforcement enforcement,
    ) async {
      final Widget widget = MaterialApp(
        home: Material(
          child: TextField(
            controller: controller,
            maxLength: maxLength,
            maxLengthEnforcement: enforcement,
            // TODO(AlexV525): Remove this param once it's deprecated.
            maxLengthEnforced: true,
          ),
        ),
      );

      await tester.pumpWidget(widget);
      await tester.pumpAndSettle();
    }

    testWidgets('using none enforcement.', (WidgetTester tester) async {
      const MaxLengthEnforcement enforcement = MaxLengthEnforcement.none;
      final TextEditingController controller = TextEditingController();

      await setupWidget(tester, controller, enforcement);

      final EditableTextState state = tester.state(find.byType(EditableText));

      state.updateEditingValue(const TextEditingValue(text: 'abc'));
      expect(state.currentTextEditingValue.text, 'abc');
      expect(state.currentTextEditingValue.composing, TextRange.empty);

      state.updateEditingValue(const TextEditingValue(text: 'abcdef', composing: TextRange(start: 3, end: 6)));
      expect(state.currentTextEditingValue.text, 'abcdef');
      expect(state.currentTextEditingValue.composing, const TextRange(start: 3, end: 6));

      state.updateEditingValue(const TextEditingValue(text: 'abcdef'));
      expect(state.currentTextEditingValue.text, 'abcdef');
      expect(state.currentTextEditingValue.composing, TextRange.empty);
    });

    testWidgets('using enforced.', (WidgetTester tester) async {
      const MaxLengthEnforcement enforcement = MaxLengthEnforcement.enforced;
      final TextEditingController controller = TextEditingController();

      await setupWidget(tester, controller, enforcement);

      final EditableTextState state = tester.state(find.byType(EditableText));

      state.updateEditingValue(const TextEditingValue(text: 'abc'));
      expect(state.currentTextEditingValue.text, 'abc');
      expect(state.currentTextEditingValue.composing, TextRange.empty);

      state.updateEditingValue(const TextEditingValue(text: 'abcde', composing: TextRange(start: 3, end: 5)));
      expect(state.currentTextEditingValue.text, 'abcde');
      expect(state.currentTextEditingValue.composing, const TextRange(start: 3, end: 5));

      state.updateEditingValue(const TextEditingValue(text: 'abcdef', composing: TextRange(start: 3, end: 6)));
      expect(state.currentTextEditingValue.text, 'abcde');
      expect(state.currentTextEditingValue.composing, const TextRange(start: 3, end: 5));

      state.updateEditingValue(const TextEditingValue(text: 'abcdef'));
      expect(state.currentTextEditingValue.text, 'abcde');
      expect(state.currentTextEditingValue.composing, const TextRange(start: 3, end: 5));
    });

    testWidgets('using truncateAfterCompositionEnds.', (WidgetTester tester) async {
      const MaxLengthEnforcement enforcement = MaxLengthEnforcement.truncateAfterCompositionEnds;
      final TextEditingController controller = TextEditingController();

      await setupWidget(tester, controller, enforcement);

      final EditableTextState state = tester.state(find.byType(EditableText));

      state.updateEditingValue(const TextEditingValue(text: 'abc'));
      expect(state.currentTextEditingValue.text, 'abc');
      expect(state.currentTextEditingValue.composing, TextRange.empty);

      state.updateEditingValue(const TextEditingValue(text: 'abcde', composing: TextRange(start: 3, end: 5)));
      expect(state.currentTextEditingValue.text, 'abcde');
      expect(state.currentTextEditingValue.composing, const TextRange(start: 3, end: 5));

      state.updateEditingValue(const TextEditingValue(text: 'abcdef', composing: TextRange(start: 3, end: 6)));
      expect(state.currentTextEditingValue.text, 'abcdef');
      expect(state.currentTextEditingValue.composing, const TextRange(start: 3, end: 6));

      state.updateEditingValue(const TextEditingValue(text: 'abcdef'));
      expect(state.currentTextEditingValue.text, 'abcde');
      expect(state.currentTextEditingValue.composing, TextRange.empty);
    });
  });
=======
  testWidgets('Adaptive TextField displays CupertinoTextField in iOS',
  (WidgetTester tester) async {
    await tester.pumpWidget(
      const MaterialApp(
        home: Scaffold(
          body: Material(
            child: TextField.adaptive(),
          ),
        ),
      ),
    );

    expect(find.byType(CupertinoTextField), findsOneWidget);
  }, variant: const TargetPlatformVariant(<TargetPlatform> {
      TargetPlatform.iOS,
      TargetPlatform.macOS,
    })
  );

  testWidgets('Adaptive TextField does not display CupertinoTextField in non-iOS',
  (WidgetTester tester) async {
    await tester.pumpWidget(
      const MaterialApp(
        home: Scaffold(
          body: Material(
            child: TextField.adaptive(),
          ),
        ),
      ),
    );

    expect(find.byType(CupertinoTextField), findsNothing);
  }, variant: const TargetPlatformVariant(<TargetPlatform> {
      TargetPlatform.android,
      TargetPlatform.fuchsia,
      TargetPlatform.windows,
      TargetPlatform.linux,
    }),
  );

  testWidgets('Adaptive TextField in iOS with specified hintText',
  (WidgetTester tester) async {
    await tester.pumpWidget(
      const MaterialApp(
        home: Scaffold(
          body: Material(
            child: TextField.adaptive(
              decoration: InputDecoration(
                hintText: 'Hint',
              ),
            ),
          ),
        ),
      ),
    );

    expect(find.text('Hint'), findsOneWidget);
  }, variant: const TargetPlatformVariant(<TargetPlatform> {
      TargetPlatform.iOS,
      TargetPlatform.macOS,
    })
  );

  testWidgets('Adaptive TextField in iOS cannot override iOS-specific decoration border',
  (WidgetTester tester) async {
    final BorderRadius borderRadius = BorderRadius.circular(0);

    await tester.pumpWidget(
      MaterialApp(
        home: Scaffold(
          body: Material(
            child: TextField.adaptive(
              decoration: InputDecoration(
                hintText: 'Hint',
                border: OutlineInputBorder(
                  borderRadius: borderRadius,
                ),
              ),
            ),
          ),
        ),
      ),
    );

    final CupertinoTextField textField = tester.widget(find.byType(CupertinoTextField));
    expect(textField.decoration!.borderRadius != borderRadius, isTrue);
  }, variant: const TargetPlatformVariant(<TargetPlatform> {
      TargetPlatform.iOS,
      TargetPlatform.macOS,
    })
  );

  testWidgets('Adaptive TextField in non-iOS can override decoration border',
  (WidgetTester tester) async {
    final OutlineInputBorder border = OutlineInputBorder(
                  borderRadius: BorderRadius.circular(0),
                );

    await tester.pumpWidget(
      MaterialApp(
        home: Scaffold(
          body: Material(
            child: TextField.adaptive(
              decoration: InputDecoration(
                hintText: 'Hint',
                border: border,
              ),
            ),
          ),
        ),
      ),
    );

    final TextField textField = tester.widget(find.byType(TextField));
    expect(textField.decoration!.border, border);
  }, variant: const TargetPlatformVariant(<TargetPlatform> {
      TargetPlatform.android,
      TargetPlatform.fuchsia,
      TargetPlatform.windows,
      TargetPlatform.linux,
    })
  );

  testWidgets('Adaptive TextField in iOS with specified hintStyle',
  (WidgetTester tester) async {
    final TextStyle hintStyle = TextStyle(
      inherit: false,
      color: Colors.pink[500],
      fontSize: 10.0,
    );

    await tester.pumpWidget(
      MaterialApp(
        home: Scaffold(
          body: Material(
            child: TextField.adaptive(
              decoration: InputDecoration(
                hintText: 'Hint',
                hintStyle: hintStyle,
              ),
            ),
          ),
        ),
      ),
    );

    final Text hintText = tester.widget(find.text('Hint'));
    expect(hintText.style, hintStyle);
  }, variant: const TargetPlatformVariant(<TargetPlatform> {
      TargetPlatform.iOS,
      TargetPlatform.macOS,
    })
  );

  testWidgets('Adaptive TextField in iOS with custom text style',
  (WidgetTester tester) async {
    final TextStyle style = TextStyle(
      color: Colors.pink[500],
      fontSize: 2.0,
    );

    await tester.pumpWidget(
      overlay(
        child: TextField.adaptive(
          controller: TextEditingController(text: 'Text'),
          style: style,
        ),
      ),
    );

    final EditableText text = tester.widget(find.text('Text'));
    expect(text.style.color, style.color);
    expect(text.style.fontSize, style.fontSize);
  }, variant: const TargetPlatformVariant(<TargetPlatform> {
      TargetPlatform.iOS,
      TargetPlatform.macOS,
    })
  );

  testWidgets('Adaptive TextField in iOS with suffix',
  (WidgetTester tester) async {
    await tester.pumpWidget(
      overlay(
        child: TextField.adaptive(
          controller: TextEditingController(text: 'Text'),
          decoration: const InputDecoration(
            suffix: Icon(Icons.phone),
            prefix: Icon(Icons.message),
          ),
        ),
      ),
    );

    expect(find.byIcon(Icons.phone), findsOneWidget);
    expect(find.byIcon(Icons.message), findsOneWidget);
  }, variant: const TargetPlatformVariant(<TargetPlatform> {
      TargetPlatform.iOS,
      TargetPlatform.macOS,
    })
  );
>>>>>>> 72267a6c
}<|MERGE_RESOLUTION|>--- conflicted
+++ resolved
@@ -8529,7 +8529,207 @@
     expect(cursorRight, inputWidth - kCaretGap);
   });
 
-<<<<<<< HEAD
+  testWidgets('Adaptive TextField displays CupertinoTextField in iOS',
+  (WidgetTester tester) async {
+    await tester.pumpWidget(
+      const MaterialApp(
+        home: Scaffold(
+          body: Material(
+            child: TextField.adaptive(),
+          ),
+        ),
+      ),
+    );
+
+    expect(find.byType(CupertinoTextField), findsOneWidget);
+  }, variant: const TargetPlatformVariant(<TargetPlatform> {
+      TargetPlatform.iOS,
+      TargetPlatform.macOS,
+    })
+  );
+
+  testWidgets('Adaptive TextField does not display CupertinoTextField in non-iOS',
+  (WidgetTester tester) async {
+    await tester.pumpWidget(
+      const MaterialApp(
+        home: Scaffold(
+          body: Material(
+            child: TextField.adaptive(),
+          ),
+        ),
+      ),
+    );
+
+    expect(find.byType(CupertinoTextField), findsNothing);
+  }, variant: const TargetPlatformVariant(<TargetPlatform> {
+      TargetPlatform.android,
+      TargetPlatform.fuchsia,
+      TargetPlatform.windows,
+      TargetPlatform.linux,
+    }),
+  );
+
+  testWidgets('Adaptive TextField in iOS with specified hintText',
+  (WidgetTester tester) async {
+    await tester.pumpWidget(
+      const MaterialApp(
+        home: Scaffold(
+          body: Material(
+            child: TextField.adaptive(
+              decoration: InputDecoration(
+                hintText: 'Hint',
+              ),
+            ),
+          ),
+        ),
+      ),
+    );
+
+    expect(find.text('Hint'), findsOneWidget);
+  }, variant: const TargetPlatformVariant(<TargetPlatform> {
+      TargetPlatform.iOS,
+      TargetPlatform.macOS,
+    })
+  );
+
+  testWidgets('Adaptive TextField in iOS cannot override iOS-specific decoration border',
+  (WidgetTester tester) async {
+    final BorderRadius borderRadius = BorderRadius.circular(0);
+
+    await tester.pumpWidget(
+      MaterialApp(
+        home: Scaffold(
+          body: Material(
+            child: TextField.adaptive(
+              decoration: InputDecoration(
+                hintText: 'Hint',
+                border: OutlineInputBorder(
+                  borderRadius: borderRadius,
+                ),
+              ),
+            ),
+          ),
+        ),
+      ),
+    );
+
+    final CupertinoTextField textField = tester.widget(find.byType(CupertinoTextField));
+    expect(textField.decoration!.borderRadius != borderRadius, isTrue);
+  }, variant: const TargetPlatformVariant(<TargetPlatform> {
+      TargetPlatform.iOS,
+      TargetPlatform.macOS,
+    })
+  );
+
+  testWidgets('Adaptive TextField in non-iOS can override decoration border',
+  (WidgetTester tester) async {
+    final OutlineInputBorder border = OutlineInputBorder(
+                  borderRadius: BorderRadius.circular(0),
+                );
+
+    await tester.pumpWidget(
+      MaterialApp(
+        home: Scaffold(
+          body: Material(
+            child: TextField.adaptive(
+              decoration: InputDecoration(
+                hintText: 'Hint',
+                border: border,
+              ),
+            ),
+          ),
+        ),
+      ),
+    );
+
+    final TextField textField = tester.widget(find.byType(TextField));
+    expect(textField.decoration!.border, border);
+  }, variant: const TargetPlatformVariant(<TargetPlatform> {
+      TargetPlatform.android,
+      TargetPlatform.fuchsia,
+      TargetPlatform.windows,
+      TargetPlatform.linux,
+    })
+  );
+
+  testWidgets('Adaptive TextField in iOS with specified hintStyle',
+  (WidgetTester tester) async {
+    final TextStyle hintStyle = TextStyle(
+      inherit: false,
+      color: Colors.pink[500],
+      fontSize: 10.0,
+    );
+
+    await tester.pumpWidget(
+      MaterialApp(
+        home: Scaffold(
+          body: Material(
+            child: TextField.adaptive(
+              decoration: InputDecoration(
+                hintText: 'Hint',
+                hintStyle: hintStyle,
+              ),
+            ),
+          ),
+        ),
+      ),
+    );
+
+    final Text hintText = tester.widget(find.text('Hint'));
+    expect(hintText.style, hintStyle);
+  }, variant: const TargetPlatformVariant(<TargetPlatform> {
+      TargetPlatform.iOS,
+      TargetPlatform.macOS,
+    })
+  );
+
+  testWidgets('Adaptive TextField in iOS with custom text style',
+  (WidgetTester tester) async {
+    final TextStyle style = TextStyle(
+      color: Colors.pink[500],
+      fontSize: 2.0,
+    );
+
+    await tester.pumpWidget(
+      overlay(
+        child: TextField.adaptive(
+          controller: TextEditingController(text: 'Text'),
+          style: style,
+        ),
+      ),
+    );
+
+    final EditableText text = tester.widget(find.text('Text'));
+    expect(text.style.color, style.color);
+    expect(text.style.fontSize, style.fontSize);
+  }, variant: const TargetPlatformVariant(<TargetPlatform> {
+      TargetPlatform.iOS,
+      TargetPlatform.macOS,
+    })
+  );
+
+  testWidgets('Adaptive TextField in iOS with suffix',
+  (WidgetTester tester) async {
+    await tester.pumpWidget(
+      overlay(
+        child: TextField.adaptive(
+          controller: TextEditingController(text: 'Text'),
+          decoration: const InputDecoration(
+            suffix: Icon(Icons.phone),
+            prefix: Icon(Icons.message),
+          ),
+        ),
+      ),
+    );
+
+    expect(find.byIcon(Icons.phone), findsOneWidget);
+    expect(find.byIcon(Icons.message), findsOneWidget);
+  }, variant: const TargetPlatformVariant(<TargetPlatform> {
+      TargetPlatform.iOS,
+      TargetPlatform.macOS,
+    })
+  );
+
   group('MaxLengthEnforcement', () {
     const int maxLength = 5;
 
@@ -8625,206 +8825,4 @@
       expect(state.currentTextEditingValue.composing, TextRange.empty);
     });
   });
-=======
-  testWidgets('Adaptive TextField displays CupertinoTextField in iOS',
-  (WidgetTester tester) async {
-    await tester.pumpWidget(
-      const MaterialApp(
-        home: Scaffold(
-          body: Material(
-            child: TextField.adaptive(),
-          ),
-        ),
-      ),
-    );
-
-    expect(find.byType(CupertinoTextField), findsOneWidget);
-  }, variant: const TargetPlatformVariant(<TargetPlatform> {
-      TargetPlatform.iOS,
-      TargetPlatform.macOS,
-    })
-  );
-
-  testWidgets('Adaptive TextField does not display CupertinoTextField in non-iOS',
-  (WidgetTester tester) async {
-    await tester.pumpWidget(
-      const MaterialApp(
-        home: Scaffold(
-          body: Material(
-            child: TextField.adaptive(),
-          ),
-        ),
-      ),
-    );
-
-    expect(find.byType(CupertinoTextField), findsNothing);
-  }, variant: const TargetPlatformVariant(<TargetPlatform> {
-      TargetPlatform.android,
-      TargetPlatform.fuchsia,
-      TargetPlatform.windows,
-      TargetPlatform.linux,
-    }),
-  );
-
-  testWidgets('Adaptive TextField in iOS with specified hintText',
-  (WidgetTester tester) async {
-    await tester.pumpWidget(
-      const MaterialApp(
-        home: Scaffold(
-          body: Material(
-            child: TextField.adaptive(
-              decoration: InputDecoration(
-                hintText: 'Hint',
-              ),
-            ),
-          ),
-        ),
-      ),
-    );
-
-    expect(find.text('Hint'), findsOneWidget);
-  }, variant: const TargetPlatformVariant(<TargetPlatform> {
-      TargetPlatform.iOS,
-      TargetPlatform.macOS,
-    })
-  );
-
-  testWidgets('Adaptive TextField in iOS cannot override iOS-specific decoration border',
-  (WidgetTester tester) async {
-    final BorderRadius borderRadius = BorderRadius.circular(0);
-
-    await tester.pumpWidget(
-      MaterialApp(
-        home: Scaffold(
-          body: Material(
-            child: TextField.adaptive(
-              decoration: InputDecoration(
-                hintText: 'Hint',
-                border: OutlineInputBorder(
-                  borderRadius: borderRadius,
-                ),
-              ),
-            ),
-          ),
-        ),
-      ),
-    );
-
-    final CupertinoTextField textField = tester.widget(find.byType(CupertinoTextField));
-    expect(textField.decoration!.borderRadius != borderRadius, isTrue);
-  }, variant: const TargetPlatformVariant(<TargetPlatform> {
-      TargetPlatform.iOS,
-      TargetPlatform.macOS,
-    })
-  );
-
-  testWidgets('Adaptive TextField in non-iOS can override decoration border',
-  (WidgetTester tester) async {
-    final OutlineInputBorder border = OutlineInputBorder(
-                  borderRadius: BorderRadius.circular(0),
-                );
-
-    await tester.pumpWidget(
-      MaterialApp(
-        home: Scaffold(
-          body: Material(
-            child: TextField.adaptive(
-              decoration: InputDecoration(
-                hintText: 'Hint',
-                border: border,
-              ),
-            ),
-          ),
-        ),
-      ),
-    );
-
-    final TextField textField = tester.widget(find.byType(TextField));
-    expect(textField.decoration!.border, border);
-  }, variant: const TargetPlatformVariant(<TargetPlatform> {
-      TargetPlatform.android,
-      TargetPlatform.fuchsia,
-      TargetPlatform.windows,
-      TargetPlatform.linux,
-    })
-  );
-
-  testWidgets('Adaptive TextField in iOS with specified hintStyle',
-  (WidgetTester tester) async {
-    final TextStyle hintStyle = TextStyle(
-      inherit: false,
-      color: Colors.pink[500],
-      fontSize: 10.0,
-    );
-
-    await tester.pumpWidget(
-      MaterialApp(
-        home: Scaffold(
-          body: Material(
-            child: TextField.adaptive(
-              decoration: InputDecoration(
-                hintText: 'Hint',
-                hintStyle: hintStyle,
-              ),
-            ),
-          ),
-        ),
-      ),
-    );
-
-    final Text hintText = tester.widget(find.text('Hint'));
-    expect(hintText.style, hintStyle);
-  }, variant: const TargetPlatformVariant(<TargetPlatform> {
-      TargetPlatform.iOS,
-      TargetPlatform.macOS,
-    })
-  );
-
-  testWidgets('Adaptive TextField in iOS with custom text style',
-  (WidgetTester tester) async {
-    final TextStyle style = TextStyle(
-      color: Colors.pink[500],
-      fontSize: 2.0,
-    );
-
-    await tester.pumpWidget(
-      overlay(
-        child: TextField.adaptive(
-          controller: TextEditingController(text: 'Text'),
-          style: style,
-        ),
-      ),
-    );
-
-    final EditableText text = tester.widget(find.text('Text'));
-    expect(text.style.color, style.color);
-    expect(text.style.fontSize, style.fontSize);
-  }, variant: const TargetPlatformVariant(<TargetPlatform> {
-      TargetPlatform.iOS,
-      TargetPlatform.macOS,
-    })
-  );
-
-  testWidgets('Adaptive TextField in iOS with suffix',
-  (WidgetTester tester) async {
-    await tester.pumpWidget(
-      overlay(
-        child: TextField.adaptive(
-          controller: TextEditingController(text: 'Text'),
-          decoration: const InputDecoration(
-            suffix: Icon(Icons.phone),
-            prefix: Icon(Icons.message),
-          ),
-        ),
-      ),
-    );
-
-    expect(find.byIcon(Icons.phone), findsOneWidget);
-    expect(find.byIcon(Icons.message), findsOneWidget);
-  }, variant: const TargetPlatformVariant(<TargetPlatform> {
-      TargetPlatform.iOS,
-      TargetPlatform.macOS,
-    })
-  );
->>>>>>> 72267a6c
 }