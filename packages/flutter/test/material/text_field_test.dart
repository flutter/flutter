// Copyright 2015 The Chromium Authors. All rights reserved.
// Use of this source code is governed by a BSD-style license that can be
// found in the LICENSE file.

import 'dart:async';
import 'dart:io' show Platform;
import 'dart:math' as math;
import 'dart:ui' as ui show window;

import 'package:flutter/material.dart';
import 'package:flutter_test/flutter_test.dart';
import 'package:flutter/rendering.dart';
import 'package:flutter/services.dart';

import '../widgets/semantics_tester.dart';
import 'feedback_tester.dart';

class MockClipboard {
  Object _clipboardData = <String, dynamic>{
    'text': null,
  };

  Future<dynamic> handleMethodCall(MethodCall methodCall) async {
    switch (methodCall.method) {
      case 'Clipboard.getData':
        return _clipboardData;
      case 'Clipboard.setData':
        _clipboardData = methodCall.arguments;
        break;
    }
  }
}

class MaterialLocalizationsDelegate extends LocalizationsDelegate<MaterialLocalizations> {
  @override
  bool isSupported(Locale locale) => true;

  @override
  Future<MaterialLocalizations> load(Locale locale) => DefaultMaterialLocalizations.load(locale);

  @override
  bool shouldReload(MaterialLocalizationsDelegate old) => false;
}

class WidgetsLocalizationsDelegate extends LocalizationsDelegate<WidgetsLocalizations> {
  @override
  bool isSupported(Locale locale) => true;

  @override
  Future<WidgetsLocalizations> load(Locale locale) => DefaultWidgetsLocalizations.load(locale);

  @override
  bool shouldReload(WidgetsLocalizationsDelegate old) => false;
}

Widget overlay({ Widget child }) {
  return Localizations(
    locale: const Locale('en', 'US'),
    delegates: <LocalizationsDelegate<dynamic>>[
      WidgetsLocalizationsDelegate(),
      MaterialLocalizationsDelegate(),
    ],
    child: Directionality(
      textDirection: TextDirection.ltr,
      child: MediaQuery(
        data: const MediaQueryData(size: Size(800.0, 600.0)),
        child: Overlay(
          initialEntries: <OverlayEntry>[
            OverlayEntry(
              builder: (BuildContext context) {
                return Center(
                  child: Material(
                    child: child,
                  ),
                );
              },
            ),
          ],
        ),
      ),
    ),
  );
}

Widget boilerplate({ Widget child }) {
  return Localizations(
    locale: const Locale('en', 'US'),
    delegates: <LocalizationsDelegate<dynamic>>[
      WidgetsLocalizationsDelegate(),
      MaterialLocalizationsDelegate(),
    ],
    child: Directionality(
      textDirection: TextDirection.ltr,
      child: MediaQuery(
        data: const MediaQueryData(size: Size(800.0, 600.0)),
        child: Center(
          child: Material(
            child: child,
          ),
        ),
      ),
    ),
  );
}

Future<void> skipPastScrollingAnimation(WidgetTester tester) async {
  await tester.pump();
  await tester.pump(const Duration(milliseconds: 200));
}

double getOpacity(WidgetTester tester, Finder finder) {
  return tester.widget<FadeTransition>(
    find.ancestor(
      of: finder,
      matching: find.byType(FadeTransition),
    )
  ).opacity.value;
}

void main() {
  final MockClipboard mockClipboard = MockClipboard();
  SystemChannels.platform.setMockMethodCallHandler(mockClipboard.handleMethodCall);

  const String kThreeLines =
    'First line of text is '
    'Second line goes until '
    'Third line of stuff ';
  const String kMoreThanFourLines =
    kThreeLines +
    'Fourth line won\'t display and ends at';

  // Returns the first RenderEditable.
  RenderEditable findRenderEditable(WidgetTester tester) {
    final RenderObject root = tester.renderObject(find.byType(EditableText));
    expect(root, isNotNull);

    RenderEditable renderEditable;
    void recursiveFinder(RenderObject child) {
      if (child is RenderEditable) {
        renderEditable = child;
        return;
      }
      child.visitChildren(recursiveFinder);
    }
    root.visitChildren(recursiveFinder);
    expect(renderEditable, isNotNull);
    return renderEditable;
  }

  List<TextSelectionPoint> globalize(Iterable<TextSelectionPoint> points, RenderBox box) {
    return points.map<TextSelectionPoint>((TextSelectionPoint point) {
      return TextSelectionPoint(
        box.localToGlobal(point.point),
        point.direction,
      );
    }).toList();
  }

  Offset textOffsetToPosition(WidgetTester tester, int offset) {
    final RenderEditable renderEditable = findRenderEditable(tester);
    final List<TextSelectionPoint> endpoints = globalize(
      renderEditable.getEndpointsForSelection(
        TextSelection.collapsed(offset: offset),
      ),
      renderEditable,
    );
    expect(endpoints.length, 1);
    return endpoints[0].point + const Offset(0.0, -2.0);
  }

  setUp(() {
    debugResetSemanticsIdCounter();
  });

  testWidgets('TextField passes onEditingComplete to EditableText', (WidgetTester tester) async {
    final VoidCallback onEditingComplete = () {};

    await tester.pumpWidget(
      MaterialApp(
        home: Material(
          child: TextField(
            onEditingComplete: onEditingComplete,
          ),
        ),
      ),
    );

    final Finder editableTextFinder = find.byType(EditableText);
    expect(editableTextFinder, findsOneWidget);

    final EditableText editableTextWidget = tester.widget(editableTextFinder);
    expect(editableTextWidget.onEditingComplete, onEditingComplete);
  });

  testWidgets('TextField has consistent size', (WidgetTester tester) async {
    final Key textFieldKey = UniqueKey();
    String textFieldValue;

    await tester.pumpWidget(
      overlay(
        child: TextField(
          key: textFieldKey,
          decoration: const InputDecoration(
            hintText: 'Placeholder',
          ),
          onChanged: (String value) {
            textFieldValue = value;
          }
        ),
      )
    );

    RenderBox findTextFieldBox() => tester.renderObject(find.byKey(textFieldKey));

    final RenderBox inputBox = findTextFieldBox();
    final Size emptyInputSize = inputBox.size;

    Future<void> checkText(String testValue) async {
      return TestAsyncUtils.guard(() async {
        await tester.enterText(find.byType(TextField), testValue);
        // Check that the onChanged event handler fired.
        expect(textFieldValue, equals(testValue));
        await skipPastScrollingAnimation(tester);
      });
    }

    await checkText(' ');

    expect(findTextFieldBox(), equals(inputBox));
    expect(inputBox.size, equals(emptyInputSize));

    await checkText('Test');
    expect(findTextFieldBox(), equals(inputBox));
    expect(inputBox.size, equals(emptyInputSize));
  });

  testWidgets('Cursor blinks', (WidgetTester tester) async {
    await tester.pumpWidget(
      overlay(
        child: const TextField(
          decoration: InputDecoration(
            hintText: 'Placeholder',
          ),
        ),
      ),
    );
    await tester.showKeyboard(find.byType(TextField));

    final EditableTextState editableText = tester.state(find.byType(EditableText));

    // Check that the cursor visibility toggles after each blink interval.
    Future<void> checkCursorToggle() async {
      final bool initialShowCursor = editableText.cursorCurrentlyVisible;
      await tester.pump(editableText.cursorBlinkInterval);
      expect(editableText.cursorCurrentlyVisible, equals(!initialShowCursor));
      await tester.pump(editableText.cursorBlinkInterval);
      expect(editableText.cursorCurrentlyVisible, equals(initialShowCursor));
      await tester.pump(editableText.cursorBlinkInterval ~/ 10);
      expect(editableText.cursorCurrentlyVisible, equals(initialShowCursor));
      await tester.pump(editableText.cursorBlinkInterval);
      expect(editableText.cursorCurrentlyVisible, equals(!initialShowCursor));
      await tester.pump(editableText.cursorBlinkInterval);
      expect(editableText.cursorCurrentlyVisible, equals(initialShowCursor));
    }

    await checkCursorToggle();
    await tester.showKeyboard(find.byType(TextField));

    // Try the test again with a nonempty EditableText.
    tester.testTextInput.updateEditingValue(const TextEditingValue(
      text: 'X',
      selection: TextSelection.collapsed(offset: 1),
    ));
    await checkCursorToggle();
  });

  testWidgets('cursor has expected defaults', (WidgetTester tester) async {
    await tester.pumpWidget(
        overlay(
          child: const TextField(
          ),
        )
    );

    final TextField textField = tester.firstWidget(find.byType(TextField));
    expect(textField.cursorWidth, 2.0);
    expect(textField.cursorRadius, null);
  });

  testWidgets('cursor has expected radius value', (WidgetTester tester) async {
    await tester.pumpWidget(
        overlay(
          child: const TextField(
            cursorRadius: Radius.circular(3.0),
          ),
        )
    );

    final TextField textField = tester.firstWidget(find.byType(TextField));
    expect(textField.cursorWidth, 2.0);
    expect(textField.cursorRadius, const Radius.circular(3.0));
  });

  testWidgets('cursor layout has correct width', (WidgetTester tester) async {
    await tester.pumpWidget(
        overlay(
          child: const RepaintBoundary(
            child: TextField(
              cursorWidth: 15.0,
            ),
          ),
        )
    );
    await tester.enterText(find.byType(TextField), ' ');
    await skipPastScrollingAnimation(tester);

    await expectLater(
      find.byType(TextField),
      matchesGoldenFile('text_field_test.0.0.png'),
    );
  }, skip: !Platform.isLinux);

  testWidgets('cursor layout has correct radius', (WidgetTester tester) async {
    await tester.pumpWidget(
        overlay(
          child: const RepaintBoundary(
            child: TextField(
              cursorWidth: 15.0,
              cursorRadius: Radius.circular(3.0),
            ),
          ),
        )
    );
    await tester.enterText(find.byType(TextField), ' ');
    await skipPastScrollingAnimation(tester);

    await expectLater(
      find.byType(TextField),
      matchesGoldenFile('text_field_test.1.0.png'),
    );
  }, skip: !Platform.isLinux);

  testWidgets('obscureText control test', (WidgetTester tester) async {
    await tester.pumpWidget(
      overlay(
        child: const TextField(
          obscureText: true,
          decoration: InputDecoration(
            hintText: 'Placeholder',
          ),
        ),
      ),
    );
    await tester.showKeyboard(find.byType(TextField));

    const String testValue = 'ABC';
    tester.testTextInput.updateEditingValue(const TextEditingValue(
      text: testValue,
      selection: TextSelection.collapsed(offset: testValue.length),
    ));

    await tester.pump();

    // Enter a character into the obscured field and verify that the character
    // is temporarily shown to the user and then changed to a bullet.
    const String newChar = 'X';
    tester.testTextInput.updateEditingValue(const TextEditingValue(
      text: testValue + newChar,
      selection: TextSelection.collapsed(offset: testValue.length + 1),
    ));

    await tester.pump();

    String editText = findRenderEditable(tester).text.text;
    expect(editText.substring(editText.length - 1), newChar);

    await tester.pump(const Duration(seconds: 2));

    editText = findRenderEditable(tester).text.text;
    expect(editText.substring(editText.length - 1), '\u2022');
  });

  testWidgets('Caret position is updated on tap', (WidgetTester tester) async {
    final TextEditingController controller = TextEditingController();

    await tester.pumpWidget(
      overlay(
        child: TextField(
          controller: controller,
        ),
      )
    );
    expect(controller.selection.baseOffset, -1);
    expect(controller.selection.extentOffset, -1);

    const String testValue = 'abc def ghi';
    await tester.enterText(find.byType(TextField), testValue);
    await skipPastScrollingAnimation(tester);

    // Tap to reposition the caret.
    final int tapIndex = testValue.indexOf('e');
    final Offset ePos = textOffsetToPosition(tester, tapIndex);
    await tester.tapAt(ePos);
    await tester.pump();

    expect(controller.selection.baseOffset, tapIndex);
    expect(controller.selection.extentOffset, tapIndex);
  });

  testWidgets('enableInteractiveSelection = false, tap', (WidgetTester tester) async {
    final TextEditingController controller = TextEditingController();

    await tester.pumpWidget(
      overlay(
        child: TextField(
          controller: controller,
          enableInteractiveSelection: false,
        ),
      )
    );
    expect(controller.selection.baseOffset, -1);
    expect(controller.selection.extentOffset, -1);

    const String testValue = 'abc def ghi';
    await tester.enterText(find.byType(TextField), testValue);
    await skipPastScrollingAnimation(tester);

    // Tap would ordinarily reposition the caret.
    final int tapIndex = testValue.indexOf('e');
    final Offset ePos = textOffsetToPosition(tester, tapIndex);
    await tester.tapAt(ePos);
    await tester.pump();

    expect(controller.selection.baseOffset, -1);
    expect(controller.selection.extentOffset, -1);
  });

  testWidgets('Can long press to select', (WidgetTester tester) async {
    final TextEditingController controller = TextEditingController();

    await tester.pumpWidget(
      overlay(
        child: TextField(
          controller: controller,
        ),
      )
    );

    const String testValue = 'abc def ghi';
    await tester.enterText(find.byType(TextField), testValue);
    expect(controller.value.text, testValue);
    await skipPastScrollingAnimation(tester);

    expect(controller.selection.isCollapsed, true);

    // Long press the 'e' to select 'def'.
    final Offset ePos = textOffsetToPosition(tester, testValue.indexOf('e'));
    final TestGesture gesture = await tester.startGesture(ePos, pointer: 7);
    await tester.pump(const Duration(seconds: 2));
    await gesture.up();
    await tester.pump();

    // 'def' is selected.
    expect(controller.selection.baseOffset, testValue.indexOf('d'));
    expect(controller.selection.extentOffset, testValue.indexOf('f')+1);
  });

  testWidgets('enableInteractiveSelection = false, long-press', (WidgetTester tester) async {
    final TextEditingController controller = TextEditingController();

    await tester.pumpWidget(
      overlay(
        child: TextField(
          controller: controller,
          enableInteractiveSelection: false,
        ),
      )
    );

    const String testValue = 'abc def ghi';
    await tester.enterText(find.byType(TextField), testValue);
    expect(controller.value.text, testValue);
    await skipPastScrollingAnimation(tester);

    expect(controller.selection.isCollapsed, true);

    // Long press the 'e' to select 'def'.
    final Offset ePos = textOffsetToPosition(tester, testValue.indexOf('e'));
    final TestGesture gesture = await tester.startGesture(ePos, pointer: 7);
    await tester.pump(const Duration(seconds: 2));
    await gesture.up();
    await tester.pump();

    expect(controller.selection.isCollapsed, true);
    expect(controller.selection.baseOffset, -1);
    expect(controller.selection.extentOffset, -1);
  });

  testWidgets('Can drag handles to change selection', (WidgetTester tester) async {
    final TextEditingController controller = TextEditingController();

    await tester.pumpWidget(
      overlay(
        child: TextField(
          controller: controller,
        ),
      ),
    );

    const String testValue = 'abc def ghi';
    await tester.enterText(find.byType(TextField), testValue);
    await skipPastScrollingAnimation(tester);

    // Long press the 'e' to select 'def'.
    final Offset ePos = textOffsetToPosition(tester, testValue.indexOf('e'));
    TestGesture gesture = await tester.startGesture(ePos, pointer: 7);
    await tester.pump(const Duration(seconds: 2));
    await gesture.up();
    await tester.pump();
    await tester.pump(const Duration(milliseconds: 200)); // skip past the frame where the opacity is zero

    final TextSelection selection = controller.selection;

    final RenderEditable renderEditable = findRenderEditable(tester);
    final List<TextSelectionPoint> endpoints = globalize(
      renderEditable.getEndpointsForSelection(selection),
      renderEditable,
    );
    expect(endpoints.length, 2);

    // Drag the right handle 2 letters to the right.
    // We use a small offset because the endpoint is on the very corner
    // of the handle.
    Offset handlePos = endpoints[1].point + const Offset(1.0, 1.0);
    Offset newHandlePos = textOffsetToPosition(tester, selection.extentOffset+2);
    gesture = await tester.startGesture(handlePos, pointer: 7);
    await tester.pump();
    await gesture.moveTo(newHandlePos);
    await tester.pump();
    await gesture.up();
    await tester.pump();

    expect(controller.selection.baseOffset, selection.baseOffset);
    expect(controller.selection.extentOffset, selection.extentOffset+2);

    // Drag the left handle 2 letters to the left.
    handlePos = endpoints[0].point + const Offset(-1.0, 1.0);
    newHandlePos = textOffsetToPosition(tester, selection.baseOffset-2);
    gesture = await tester.startGesture(handlePos, pointer: 7);
    await tester.pump();
    await gesture.moveTo(newHandlePos);
    await tester.pump();
    await gesture.up();
    await tester.pump();

    expect(controller.selection.baseOffset, selection.baseOffset-2);
    expect(controller.selection.extentOffset, selection.extentOffset+2);
  });

  testWidgets('Can use selection toolbar', (WidgetTester tester) async {
    final TextEditingController controller = TextEditingController();

    await tester.pumpWidget(
      overlay(
        child: TextField(
          controller: controller,
        ),
      ),
    );

    const String testValue = 'abc def ghi';
    await tester.enterText(find.byType(TextField), testValue);
    await skipPastScrollingAnimation(tester);

    // Tap the selection handle to bring up the "paste / select all" menu.
    await tester.tapAt(textOffsetToPosition(tester, testValue.indexOf('e')));
    await tester.pump();
    await tester.pump(const Duration(milliseconds: 200)); // skip past the frame where the opacity is zero
    RenderEditable renderEditable = findRenderEditable(tester);
    List<TextSelectionPoint> endpoints = globalize(
      renderEditable.getEndpointsForSelection(controller.selection),
      renderEditable,
    );
    await tester.tapAt(endpoints[0].point + const Offset(1.0, 1.0));
    await tester.pump();
    await tester.pump(const Duration(milliseconds: 200)); // skip past the frame where the opacity is zero

    // SELECT ALL should select all the text.
    await tester.tap(find.text('SELECT ALL'));
    await tester.pump();
    expect(controller.selection.baseOffset, 0);
    expect(controller.selection.extentOffset, testValue.length);

    // COPY should reset the selection.
    await tester.tap(find.text('COPY'));
    await skipPastScrollingAnimation(tester);
    expect(controller.selection.isCollapsed, true);

    // Tap again to bring back the menu.
    await tester.tapAt(textOffsetToPosition(tester, testValue.indexOf('e')));
    await tester.pump();
    await tester.pump(const Duration(milliseconds: 200)); // skip past the frame where the opacity is zero
    renderEditable = findRenderEditable(tester);
    endpoints = globalize(
      renderEditable.getEndpointsForSelection(controller.selection),
      renderEditable,
    );
    await tester.tapAt(endpoints[0].point + const Offset(1.0, 1.0));
    await tester.pump();
    await tester.pump(const Duration(milliseconds: 200)); // skip past the frame where the opacity is zero

    // PASTE right before the 'e'.
    await tester.tap(find.text('PASTE'));
    await tester.pump();
    expect(controller.text, 'abc d${testValue}ef ghi');
  });

  testWidgets('Selection toolbar fades in', (WidgetTester tester) async {
    final TextEditingController controller = TextEditingController();

    await tester.pumpWidget(
      overlay(
        child: TextField(
          controller: controller,
        ),
      ),
    );

    const String testValue = 'abc def ghi';
    await tester.enterText(find.byType(TextField), testValue);
    await skipPastScrollingAnimation(tester);

    // Tap the selection handle to bring up the "paste / select all" menu.
    await tester.tapAt(textOffsetToPosition(tester, testValue.indexOf('e')));
    await tester.pump();
    await tester.pump(const Duration(milliseconds: 200)); // skip past the frame where the opacity is zero
    final RenderEditable renderEditable = findRenderEditable(tester);
    final List<TextSelectionPoint> endpoints = globalize(
      renderEditable.getEndpointsForSelection(controller.selection),
      renderEditable,
    );
    await tester.tapAt(endpoints[0].point + const Offset(1.0, 1.0));
    await tester.pump();

    // Toolbar should fade in. Starting at 0% opacity.
    final Element target = tester.element(find.text('SELECT ALL'));
    final FadeTransition opacity = target.ancestorWidgetOfExactType(FadeTransition);
    expect(opacity, isNotNull);
    expect(opacity.opacity.value, equals(0.0));

    // Still fading in.
    await tester.pump(const Duration(milliseconds: 50));
    final FadeTransition opacity2 = target.ancestorWidgetOfExactType(FadeTransition);
    expect(opacity, same(opacity2));
    expect(opacity.opacity.value, greaterThan(0.0));
    expect(opacity.opacity.value, lessThan(1.0));

    // End the test here to ensure the animation is properly disposed of.
  });

  testWidgets('Multiline text will wrap up to maxLines', (WidgetTester tester) async {
    final Key textFieldKey = UniqueKey();

    Widget builder(int maxLines) {
      return boilerplate(
        child: TextField(
          key: textFieldKey,
          style: const TextStyle(color: Colors.black, fontSize: 34.0),
          maxLines: maxLines,
          decoration: const InputDecoration(
            hintText: 'Placeholder',
          ),
        ),
      );
    }

    await tester.pumpWidget(builder(null));

    RenderBox findInputBox() => tester.renderObject(find.byKey(textFieldKey));

    final RenderBox inputBox = findInputBox();
    final Size emptyInputSize = inputBox.size;

    await tester.enterText(find.byType(TextField), 'No wrapping here.');
    await tester.pumpWidget(builder(null));
    expect(findInputBox(), equals(inputBox));
    expect(inputBox.size, equals(emptyInputSize));

    await tester.pumpWidget(builder(3));
    expect(findInputBox(), equals(inputBox));
    expect(inputBox.size, greaterThan(emptyInputSize));

    final Size threeLineInputSize = inputBox.size;

    await tester.enterText(find.byType(TextField), kThreeLines);
    await tester.pumpWidget(builder(null));
    expect(findInputBox(), equals(inputBox));
    expect(inputBox.size, greaterThan(emptyInputSize));

    await tester.enterText(find.byType(TextField), kThreeLines);
    await tester.pumpWidget(builder(null));
    expect(findInputBox(), equals(inputBox));
    expect(inputBox.size, threeLineInputSize);

    // An extra line won't increase the size because we max at 3.
    await tester.enterText(find.byType(TextField), kMoreThanFourLines);
    await tester.pumpWidget(builder(3));
    expect(findInputBox(), equals(inputBox));
    expect(inputBox.size, threeLineInputSize);

    // But now it will... but it will max at four
    await tester.enterText(find.byType(TextField), kMoreThanFourLines);
    await tester.pumpWidget(builder(4));
    expect(findInputBox(), equals(inputBox));
    expect(inputBox.size, greaterThan(threeLineInputSize));

    final Size fourLineInputSize = inputBox.size;

    // Now it won't max out until the end
    await tester.pumpWidget(builder(null));
    expect(findInputBox(), equals(inputBox));
    expect(inputBox.size, greaterThan(fourLineInputSize));
  });

  testWidgets('Can drag handles to change selection in multiline', (WidgetTester tester) async {
    final TextEditingController controller = TextEditingController();

    await tester.pumpWidget(
      overlay(
        child: TextField(
          controller: controller,
          style: const TextStyle(color: Colors.black, fontSize: 34.0),
          maxLines: 3,
        ),
      ),
    );

    const String testValue = kThreeLines;
    const String cutValue = 'First line of stuff ';
    await tester.enterText(find.byType(TextField), testValue);
    await skipPastScrollingAnimation(tester);

    // Check that the text spans multiple lines.
    final Offset firstPos = textOffsetToPosition(tester, testValue.indexOf('First'));
    final Offset secondPos = textOffsetToPosition(tester, testValue.indexOf('Second'));
    final Offset thirdPos = textOffsetToPosition(tester, testValue.indexOf('Third'));
    final Offset middleStringPos = textOffsetToPosition(tester, testValue.indexOf('irst'));
    expect(firstPos.dx, 0);
    expect(secondPos.dx, 0);
    expect(thirdPos.dx, 0);
    expect(middleStringPos.dx, 34);
    expect(firstPos.dx, secondPos.dx);
    expect(firstPos.dx, thirdPos.dx);
    expect(firstPos.dy, lessThan(secondPos.dy));
    expect(secondPos.dy, lessThan(thirdPos.dy));

    // Long press the 'n' in 'until' to select the word.
    final Offset untilPos = textOffsetToPosition(tester, testValue.indexOf('until')+1);
    TestGesture gesture = await tester.startGesture(untilPos, pointer: 7);
    await tester.pump(const Duration(seconds: 2));
    await gesture.up();
    await tester.pump();
    await tester.pump(const Duration(milliseconds: 200)); // skip past the frame where the opacity is zero

    expect(controller.selection.baseOffset, 39);
    expect(controller.selection.extentOffset, 44);

    final RenderEditable renderEditable = findRenderEditable(tester);
    final List<TextSelectionPoint> endpoints = globalize(
      renderEditable.getEndpointsForSelection(controller.selection),
      renderEditable,
    );
    expect(endpoints.length, 2);

    // Drag the right handle to the third line, just after 'Third'.
    Offset handlePos = endpoints[1].point + const Offset(1.0, 1.0);
    Offset newHandlePos = textOffsetToPosition(tester, testValue.indexOf('Third') + 5);
    gesture = await tester.startGesture(handlePos, pointer: 7);
    await tester.pump();
    await gesture.moveTo(newHandlePos);
    await tester.pump();
    await gesture.up();
    await tester.pump();

    expect(controller.selection.baseOffset, 39);
    expect(controller.selection.extentOffset, 50);

    // Drag the left handle to the first line, just after 'First'.
    handlePos = endpoints[0].point + const Offset(-1.0, 1.0);
    newHandlePos = textOffsetToPosition(tester, testValue.indexOf('First') + 5);
    gesture = await tester.startGesture(handlePos, pointer: 7);
    await tester.pump();
    await gesture.moveTo(newHandlePos);
    await tester.pump();
    await gesture.up();
    await tester.pump();

    expect(controller.selection.baseOffset, 5);
    expect(controller.selection.extentOffset, 50);

    await tester.tap(find.text('CUT'));
    await tester.pump();
    expect(controller.selection.isCollapsed, true);
    expect(controller.text, cutValue);
  });

  testWidgets('Can scroll multiline input', (WidgetTester tester) async {
    final Key textFieldKey = UniqueKey();
    final TextEditingController controller = TextEditingController();

    await tester.pumpWidget(
      overlay(
        child: TextField(
          key: textFieldKey,
          controller: controller,
          style: const TextStyle(color: Colors.black, fontSize: 34.0),
          maxLines: 2,
        ),
      ),
    );
    await tester.pump(const Duration(seconds: 1));

    await tester.enterText(find.byType(TextField), kMoreThanFourLines);

    await tester.pump();
    await tester.pump(const Duration(seconds: 1));

    RenderBox findInputBox() => tester.renderObject(find.byKey(textFieldKey));
    final RenderBox inputBox = findInputBox();

    // Check that the last line of text is not displayed.
    final Offset firstPos = textOffsetToPosition(tester, kMoreThanFourLines.indexOf('First'));
    final Offset fourthPos = textOffsetToPosition(tester, kMoreThanFourLines.indexOf('Fourth'));
    expect(firstPos.dx, 0);
    expect(fourthPos.dx, 0);
    expect(firstPos.dx, fourthPos.dx);
    expect(firstPos.dy, lessThan(fourthPos.dy));
    expect(inputBox.hitTest(HitTestResult(), position: inputBox.globalToLocal(firstPos)), isTrue);
    expect(inputBox.hitTest(HitTestResult(), position: inputBox.globalToLocal(fourthPos)), isFalse);

    TestGesture gesture = await tester.startGesture(firstPos, pointer: 7);
    await tester.pump();
    await gesture.moveBy(const Offset(0.0, -1000.0));
    await tester.pump(const Duration(seconds: 1));
    // Wait and drag again to trigger https://github.com/flutter/flutter/issues/6329
    // (No idea why this is necessary, but the bug wouldn't repro without it.)
    await gesture.moveBy(const Offset(0.0, -1000.0));
    await tester.pump(const Duration(seconds: 1));
    await gesture.up();
    await tester.pump();

    // Now the first line is scrolled up, and the fourth line is visible.
    Offset newFirstPos = textOffsetToPosition(tester, kMoreThanFourLines.indexOf('First'));
    Offset newFourthPos = textOffsetToPosition(tester, kMoreThanFourLines.indexOf('Fourth'));

    expect(newFirstPos.dy, lessThan(firstPos.dy));
    expect(inputBox.hitTest(HitTestResult(), position: inputBox.globalToLocal(newFirstPos)), isFalse);
    expect(inputBox.hitTest(HitTestResult(), position: inputBox.globalToLocal(newFourthPos)), isTrue);

    // Now try scrolling by dragging the selection handle.

    // Long press the 'i' in 'Fourth line' to select the word.
    await tester.pump(const Duration(seconds: 1));
    final Offset untilPos = textOffsetToPosition(tester, kMoreThanFourLines.indexOf('Fourth line')+8);
    gesture = await tester.startGesture(untilPos, pointer: 7);
    await tester.pump(const Duration(seconds: 1));
    await gesture.up();
    await tester.pump(const Duration(seconds: 1));

    final RenderEditable renderEditable = findRenderEditable(tester);
    final List<TextSelectionPoint> endpoints = globalize(
      renderEditable.getEndpointsForSelection(controller.selection),
      renderEditable,
    );
    expect(endpoints.length, 2);

    // Drag the left handle to the first line, just after 'First'.
    final Offset handlePos = endpoints[0].point + const Offset(-1.0, 1.0);
    final Offset newHandlePos = textOffsetToPosition(tester, kMoreThanFourLines.indexOf('First') + 5);
    gesture = await tester.startGesture(handlePos, pointer: 7);
    await tester.pump(const Duration(seconds: 1));
    await gesture.moveTo(newHandlePos + const Offset(0.0, -10.0));
    await tester.pump(const Duration(seconds: 1));
    await gesture.up();
    await tester.pump(const Duration(seconds: 1));

    // The text should have scrolled up with the handle to keep the active
    // cursor visible, back to its original position.
    newFirstPos = textOffsetToPosition(tester, kMoreThanFourLines.indexOf('First'));
    newFourthPos = textOffsetToPosition(tester, kMoreThanFourLines.indexOf('Fourth'));
    expect(newFirstPos.dy, firstPos.dy);
    expect(inputBox.hitTest(HitTestResult(), position: inputBox.globalToLocal(newFirstPos)), isTrue);
    expect(inputBox.hitTest(HitTestResult(), position: inputBox.globalToLocal(newFourthPos)), isFalse);
  },
  // This test fails on some Mac environments when libtxt is enabled.
  skip: Platform.isMacOS);

  testWidgets('TextField smoke test', (WidgetTester tester) async {
    String textFieldValue;

    await tester.pumpWidget(
      overlay(
        child: TextField(
          decoration: null,
          onChanged: (String value) {
            textFieldValue = value;
          },
        ),
      ),
    );

    Future<void> checkText(String testValue) {
      return TestAsyncUtils.guard(() async {
        await tester.enterText(find.byType(TextField), testValue);

        // Check that the onChanged event handler fired.
        expect(textFieldValue, equals(testValue));

        await tester.pump();
      });
    }

    await checkText('Hello World');
  });

  testWidgets('TextField with global key', (WidgetTester tester) async {
    final GlobalKey textFieldKey = GlobalKey(debugLabel: 'textFieldKey');
    String textFieldValue;

    await tester.pumpWidget(
      overlay(
        child: TextField(
          key: textFieldKey,
          decoration: const InputDecoration(
            hintText: 'Placeholder',
          ),
          onChanged: (String value) { textFieldValue = value; },
        ),
      ),
    );

    Future<void> checkText(String testValue) async {
      return TestAsyncUtils.guard(() async {
        await tester.enterText(find.byType(TextField), testValue);

        // Check that the onChanged event handler fired.
        expect(textFieldValue, equals(testValue));

        await tester.pump();
      });
    }

    await checkText('Hello World');
  });

  testWidgets('TextField errorText trumps helperText', (WidgetTester tester) async {
    await tester.pumpWidget(
      overlay(
        child: const TextField(
          decoration: InputDecoration(
            errorText: 'error text',
            helperText: 'helper text',
          ),
        ),
      ),
    );
    expect(find.text('helper text'), findsNothing);
    expect(find.text('error text'), findsOneWidget);
  });

  testWidgets('TextField with default helperStyle', (WidgetTester tester) async {
    final ThemeData themeData = ThemeData(hintColor: Colors.blue[500]);
    await tester.pumpWidget(
      overlay(
        child: Theme(
          data: themeData,
          child: const TextField(
            decoration: InputDecoration(
              helperText: 'helper text',
            ),
          ),
        ),
      ),
    );
    final Text helperText = tester.widget(find.text('helper text'));
    expect(helperText.style.color, themeData.hintColor);
    expect(helperText.style.fontSize, Typography.englishLike2014.caption.fontSize);
  });

  testWidgets('TextField with specified helperStyle', (WidgetTester tester) async {
    final TextStyle style = TextStyle(
      inherit: false,
      color: Colors.pink[500],
      fontSize: 10.0,
    );

    await tester.pumpWidget(
      overlay(
        child: TextField(
          decoration: InputDecoration(
            helperText: 'helper text',
            helperStyle: style,
          ),
        ),
      ),
    );
    final Text helperText = tester.widget(find.text('helper text'));
    expect(helperText.style, style);
  });

  testWidgets('TextField with default hintStyle', (WidgetTester tester) async {
    final TextStyle style = TextStyle(
      color: Colors.pink[500],
      fontSize: 10.0,
    );
    final ThemeData themeData = ThemeData(
      hintColor: Colors.blue[500],
    );

    await tester.pumpWidget(
      overlay(
        child: Theme(
          data: themeData,
          child: TextField(
            decoration: const InputDecoration(
              hintText: 'Placeholder',
            ),
            style: style,
          ),
        ),
      ),
    );

    final Text hintText = tester.widget(find.text('Placeholder'));
    expect(hintText.style.color, themeData.hintColor);
    expect(hintText.style.fontSize, style.fontSize);
  });

  testWidgets('TextField with specified hintStyle', (WidgetTester tester) async {
    final TextStyle hintStyle = TextStyle(
      inherit: false,
      color: Colors.pink[500],
      fontSize: 10.0,
    );

    await tester.pumpWidget(
      overlay(
        child: TextField(
          decoration: InputDecoration(
            hintText: 'Placeholder',
            hintStyle: hintStyle,
          ),
        ),
      ),
    );

    final Text hintText = tester.widget(find.text('Placeholder'));
    expect(hintText.style, hintStyle);
  });

  testWidgets('TextField with specified prefixStyle', (WidgetTester tester) async {
    final TextStyle prefixStyle = TextStyle(
      inherit: false,
      color: Colors.pink[500],
      fontSize: 10.0,
    );

    await tester.pumpWidget(
      overlay(
        child: TextField(
          decoration: InputDecoration(
            prefixText: 'Prefix:',
            prefixStyle: prefixStyle,
          ),
        ),
      ),
    );

    final Text prefixText = tester.widget(find.text('Prefix:'));
    expect(prefixText.style, prefixStyle);
  });

  testWidgets('TextField with specified suffixStyle', (WidgetTester tester) async {
    final TextStyle suffixStyle = TextStyle(
      color: Colors.pink[500],
      fontSize: 10.0,
    );

    await tester.pumpWidget(
      overlay(
        child: TextField(
          decoration: InputDecoration(
            suffixText: '.com',
            suffixStyle: suffixStyle,
          ),
        ),
      ),
    );

    final Text suffixText = tester.widget(find.text('.com'));
    expect(suffixText.style, suffixStyle);
  });

  testWidgets('TextField prefix and suffix appear correctly with no hint or label',
          (WidgetTester tester) async {
    final Key secondKey = UniqueKey();

    await tester.pumpWidget(
      overlay(
        child: Column(
          children: <Widget>[
            const TextField(
              decoration: InputDecoration(
                labelText: 'First',
              ),
            ),
            TextField(
              key: secondKey,
              decoration: const InputDecoration(
                prefixText: 'Prefix',
                suffixText: 'Suffix',
              ),
            ),
          ],
        ),
      ),
    );

    expect(find.text('Prefix'), findsOneWidget);
    expect(find.text('Suffix'), findsOneWidget);

    // Focus the Input. The prefix should still display.
    await tester.tap(find.byKey(secondKey));
    await tester.pump();

    expect(find.text('Prefix'), findsOneWidget);
    expect(find.text('Suffix'), findsOneWidget);

    // Enter some text, and the prefix should still display.
    await tester.enterText(find.byKey(secondKey), 'Hi');
    await tester.pump();
    await tester.pump(const Duration(seconds: 1));

    expect(find.text('Prefix'), findsOneWidget);
    expect(find.text('Suffix'), findsOneWidget);
  });

  testWidgets('TextField prefix and suffix appear correctly with hint text',
          (WidgetTester tester) async {
    final TextStyle hintStyle = TextStyle(
      inherit: false,
      color: Colors.pink[500],
      fontSize: 10.0,
    );
    final Key secondKey = UniqueKey();

    await tester.pumpWidget(
      overlay(
        child: Column(
          children: <Widget>[
            const TextField(
              decoration: InputDecoration(
                labelText: 'First',
              ),
            ),
            TextField(
              key: secondKey,
              decoration: InputDecoration(
                hintText: 'Hint',
                hintStyle: hintStyle,
                prefixText: 'Prefix',
                suffixText: 'Suffix',
              ),
            ),
          ],
        ),
      ),
    );

    // Neither the prefix or the suffix should initially be visible, only the hint.
    expect(getOpacity(tester, find.text('Prefix')), 0.0);
    expect(getOpacity(tester, find.text('Suffix')), 0.0);
    expect(getOpacity(tester, find.text('Hint')), 1.0);

    await tester.tap(find.byKey(secondKey));
    await tester.pumpAndSettle();

    // Focus the Input. The hint, prefix, and suffix should appear
    expect(getOpacity(tester, find.text('Prefix')), 1.0);
    expect(getOpacity(tester, find.text('Suffix')), 1.0);
    expect(getOpacity(tester, find.text('Hint')), 1.0);

    // Enter some text, and the hint should disappear and the prefix and suffix
    // should continue to be visible
    await tester.enterText(find.byKey(secondKey), 'Hi');
    await tester.pumpAndSettle();

    expect(getOpacity(tester, find.text('Prefix')), 1.0);
    expect(getOpacity(tester, find.text('Suffix')), 1.0);
    expect(getOpacity(tester, find.text('Hint')), 0.0);

    // Check and make sure that the right styles were applied.
    final Text prefixText = tester.widget(find.text('Prefix'));
    expect(prefixText.style, hintStyle);
    final Text suffixText = tester.widget(find.text('Suffix'));
    expect(suffixText.style, hintStyle);
  });

  testWidgets('TextField prefix and suffix appear correctly with label text',
          (WidgetTester tester) async {
    final TextStyle prefixStyle = TextStyle(
      color: Colors.pink[500],
      fontSize: 10.0,
    );
    final TextStyle suffixStyle = TextStyle(
      color: Colors.green[500],
      fontSize: 12.0,
    );
    final Key secondKey = UniqueKey();

    await tester.pumpWidget(
      overlay(
        child: Column(
          children: <Widget>[
            const TextField(
              decoration: InputDecoration(
                labelText: 'First',
              ),
            ),
            TextField(
              key: secondKey,
              decoration: InputDecoration(
                labelText: 'Label',
                prefixText: 'Prefix',
                prefixStyle: prefixStyle,
                suffixText: 'Suffix',
                suffixStyle: suffixStyle,
              ),
            ),
          ],
        ),
      ),
    );

    // Not focused. The prefix and suffix should not appear, but the label should.
    expect(getOpacity(tester, find.text('Prefix')), 0.0);
    expect(getOpacity(tester, find.text('Suffix')), 0.0);
    expect(find.text('Label'), findsOneWidget);

    // Focus the input. The label, prefix, and suffix should appear.
    await tester.tap(find.byKey(secondKey));
    await tester.pumpAndSettle();

    expect(getOpacity(tester, find.text('Prefix')), 1.0);
    expect(getOpacity(tester, find.text('Suffix')), 1.0);
    expect(find.text('Label'), findsOneWidget);

    // Enter some text. The label, prefix, and suffix should remain visible.
    await tester.enterText(find.byKey(secondKey), 'Hi');
    await tester.pumpAndSettle();

    expect(getOpacity(tester, find.text('Prefix')), 1.0);
    expect(getOpacity(tester, find.text('Suffix')), 1.0);
    expect(find.text('Label'), findsOneWidget);

    // Check and make sure that the right styles were applied.
    final Text prefixText = tester.widget(find.text('Prefix'));
    expect(prefixText.style, prefixStyle);
    final Text suffixText = tester.widget(find.text('Suffix'));
    expect(suffixText.style, suffixStyle);
  });

  testWidgets('TextField label text animates', (WidgetTester tester) async {
    final Key secondKey = UniqueKey();

    await tester.pumpWidget(
      overlay(
        child: Column(
          children: <Widget>[
            const TextField(
              decoration: InputDecoration(
                labelText: 'First',
              ),
            ),
            TextField(
              key: secondKey,
              decoration: const InputDecoration(
                labelText: 'Second',
              ),
            ),
          ],
        ),
      ),
    );

    Offset pos = tester.getTopLeft(find.text('Second'));

    // Focus the Input. The label should start animating upwards.
    await tester.tap(find.byKey(secondKey));
    await tester.idle();
    await tester.pump();
    await tester.pump(const Duration(milliseconds: 50));

    Offset newPos = tester.getTopLeft(find.text('Second'));
    expect(newPos.dy, lessThan(pos.dy));

    // Label should still be sliding upward.
    await tester.pump(const Duration(milliseconds: 50));
    pos = newPos;
    newPos = tester.getTopLeft(find.text('Second'));
    expect(newPos.dy, lessThan(pos.dy));
  });

  testWidgets('Icon is separated from input/label by 16+12', (WidgetTester tester) async {
    await tester.pumpWidget(
      overlay(
        child: const TextField(
          decoration: InputDecoration(
            icon: Icon(Icons.phone),
            labelText: 'label',
            filled: true,
          ),
        ),
      ),
    );
    final double iconRight = tester.getTopRight(find.byType(Icon)).dx;
    // Per https://material.io/go/design-text-fields#text-fields-layout
    // There's a 16 dps gap between the right edge of the icon and the text field's
    // container, and the 12dps more padding between the left edge of the container
    // and the left edge of the input and label.
    expect(iconRight + 28.0, equals(tester.getTopLeft(find.text('label')).dx));
    expect(iconRight + 28.0, equals(tester.getTopLeft(find.byType(EditableText)).dx));
  });

  testWidgets('Collapsed hint text placement', (WidgetTester tester) async {
    await tester.pumpWidget(
      overlay(
        child: const TextField(
          decoration: InputDecoration.collapsed(
            hintText: 'hint',
          ),
        ),
      ),
    );

    expect(tester.getTopLeft(find.text('hint')), equals(tester.getTopLeft(find.byType(TextField))));
  });

  testWidgets('Can align to center', (WidgetTester tester) async {
    await tester.pumpWidget(
      overlay(
        child: Container(
          width: 300.0,
          child: const TextField(
            textAlign: TextAlign.center,
            decoration: null,
          ),
        ),
      ),
    );

    final RenderEditable editable = findRenderEditable(tester);
    Offset topLeft = editable.localToGlobal(
      editable.getLocalRectForCaret(const TextPosition(offset: 0)).topLeft,
    );

    expect(topLeft.dx, equals(398.5));

    await tester.enterText(find.byType(TextField), 'abcd');
    await tester.pump();

    topLeft = editable.localToGlobal(
      editable.getLocalRectForCaret(const TextPosition(offset: 2)).topLeft,
    );

    expect(topLeft.dx, equals(398.5));
  });

  testWidgets('Can align to center within center', (WidgetTester tester) async {
    await tester.pumpWidget(
      overlay(
        child: Container(
          width: 300.0,
          child: const Center(
            child: TextField(
              textAlign: TextAlign.center,
              decoration: null,
            ),
          ),
        ),
      ),
    );

    final RenderEditable editable = findRenderEditable(tester);
    Offset topLeft = editable.localToGlobal(
      editable.getLocalRectForCaret(const TextPosition(offset: 0)).topLeft,
    );

    expect(topLeft.dx, equals(398.5));

    await tester.enterText(find.byType(TextField), 'abcd');
    await tester.pump();

    topLeft = editable.localToGlobal(
      editable.getLocalRectForCaret(const TextPosition(offset: 2)).topLeft,
    );

    expect(topLeft.dx, equals(398.5));
  });

  testWidgets('Controller can update server', (WidgetTester tester) async {
    final TextEditingController controller1 = TextEditingController(
      text: 'Initial Text',
    );
    final TextEditingController controller2 = TextEditingController(
      text: 'More Text',
    );

    TextEditingController currentController;
    StateSetter setState;

    await tester.pumpWidget(
      overlay(
        child: StatefulBuilder(
          builder: (BuildContext context, StateSetter setter) {
            setState = setter;
            return TextField(controller: currentController);
          }
        ),
      ),
    );
    expect(tester.testTextInput.editingState['text'], isEmpty);

    // Initial state with null controller.
    await tester.tap(find.byType(TextField));
    await tester.pump();
    expect(tester.testTextInput.editingState['text'], isEmpty);

    // Update the controller from null to controller1.
    setState(() {
      currentController = controller1;
    });
    await tester.pump();
    expect(tester.testTextInput.editingState['text'], equals('Initial Text'));

    // Verify that updates to controller1 are handled.
    controller1.text = 'Updated Text';
    await tester.idle();
    expect(tester.testTextInput.editingState['text'], equals('Updated Text'));

    // Verify that switching from controller1 to controller2 is handled.
    setState(() {
      currentController = controller2;
    });
    await tester.pump();
    expect(tester.testTextInput.editingState['text'], equals('More Text'));

    // Verify that updates to controller1 are ignored.
    controller1.text = 'Ignored Text';
    await tester.idle();
    expect(tester.testTextInput.editingState['text'], equals('More Text'));

    // Verify that updates to controller text are handled.
    controller2.text = 'Additional Text';
    await tester.idle();
    expect(tester.testTextInput.editingState['text'], equals('Additional Text'));

    // Verify that updates to controller selection are handled.
    controller2.selection = const TextSelection(baseOffset: 0, extentOffset: 5);
    await tester.idle();
    expect(tester.testTextInput.editingState['selectionBase'], equals(0));
    expect(tester.testTextInput.editingState['selectionExtent'], equals(5));

    // Verify that calling clear() clears the text.
    controller2.clear();
    await tester.idle();
    expect(tester.testTextInput.editingState['text'], equals(''));

    // Verify that switching from controller2 to null preserves current text.
    controller2.text = 'The Final Cut';
    await tester.idle();
    expect(tester.testTextInput.editingState['text'], equals('The Final Cut'));
    setState(() {
      currentController = null;
    });
    await tester.pump();
    expect(tester.testTextInput.editingState['text'], equals('The Final Cut'));

    // Verify that changes to controller2 are ignored.
    controller2.text = 'Goodbye Cruel World';
    expect(tester.testTextInput.editingState['text'], equals('The Final Cut'));
  });

  testWidgets('Cannot enter new lines onto single line TextField', (WidgetTester tester) async {
    final TextEditingController textController = TextEditingController();

    await tester.pumpWidget(boilerplate(
      child: TextField(controller: textController, decoration: null),
    ));

    await tester.enterText(find.byType(TextField), 'abc\ndef');

    expect(textController.text, 'abcdef');
  });

  testWidgets('Injected formatters are chained', (WidgetTester tester) async {
    final TextEditingController textController = TextEditingController();

    await tester.pumpWidget(boilerplate(
      child: TextField(
        controller: textController,
        decoration: null,
        inputFormatters: <TextInputFormatter> [
          BlacklistingTextInputFormatter(
            RegExp(r'[a-z]'),
            replacementString: '#',
          ),
        ],
      ),
    ));

    await tester.enterText(find.byType(TextField), 'a一b二c三\nd四e五f六');
    // The default single line formatter replaces \n with empty string.
    expect(textController.text, '#一#二#三#四#五#六');
  });

  testWidgets('Chained formatters are in sequence', (WidgetTester tester) async {
    final TextEditingController textController = TextEditingController();

    await tester.pumpWidget(boilerplate(
      child: TextField(
        controller: textController,
        decoration: null,
        maxLines: 2,
        inputFormatters: <TextInputFormatter> [
          BlacklistingTextInputFormatter(
            RegExp(r'[a-z]'),
            replacementString: '12\n',
          ),
          WhitelistingTextInputFormatter(RegExp(r'\n[0-9]')),
        ],
      ),
    ));

    await tester.enterText(find.byType(TextField), 'a1b2c3');
    // The first formatter turns it into
    // 12\n112\n212\n3
    // The second formatter turns it into
    // \n1\n2\n3
    // Multiline is allowed since maxLine != 1.
    expect(textController.text, '\n1\n2\n3');
  });

  testWidgets('Pasted values are formatted', (WidgetTester tester) async {
    final TextEditingController textController = TextEditingController();

    await tester.pumpWidget(
      overlay(
        child: TextField(
          controller: textController,
          decoration: null,
          inputFormatters: <TextInputFormatter> [
            WhitelistingTextInputFormatter.digitsOnly,
          ],
        ),
      ),
    );

    await tester.enterText(find.byType(TextField), 'a1b\n2c3');
    expect(textController.text, '123');
    await skipPastScrollingAnimation(tester);

    await tester.tapAt(textOffsetToPosition(tester, '123'.indexOf('2')));
    await tester.pump();
    await tester.pump(const Duration(milliseconds: 200)); // skip past the frame where the opacity is zero
    final RenderEditable renderEditable = findRenderEditable(tester);
    final List<TextSelectionPoint> endpoints = globalize(
      renderEditable.getEndpointsForSelection(textController.selection),
      renderEditable,
    );
    await tester.tapAt(endpoints[0].point + const Offset(1.0, 1.0));
    await tester.pump();
    await tester.pump(const Duration(milliseconds: 200)); // skip past the frame where the opacity is zero

    Clipboard.setData(const ClipboardData(text: '一4二\n5三6'));
    await tester.tap(find.text('PASTE'));
    await tester.pump();
    // Puts 456 before the 2 in 123.
    expect(textController.text, '145623');
  });

  testWidgets('Text field scrolls the caret into view', (WidgetTester tester) async {
    final TextEditingController controller = TextEditingController();

    await tester.pumpWidget(
      overlay(
        child: Container(
          width: 100.0,
          child: TextField(
            controller: controller,
          ),
        ),
      ),
    );

    final String longText = 'a' * 20;
    await tester.enterText(find.byType(TextField), longText);
    await skipPastScrollingAnimation(tester);

    ScrollableState scrollableState = tester.firstState(find.byType(Scrollable));
    expect(scrollableState.position.pixels, equals(0.0));

    // Move the caret to the end of the text and check that the text field
    // scrolls to make the caret visible.
    controller.selection = TextSelection.collapsed(offset: longText.length);
    await tester.pump(); // TODO(ianh): Figure out why this extra pump is needed.
    await skipPastScrollingAnimation(tester);

    scrollableState = tester.firstState(find.byType(Scrollable));
    expect(scrollableState.position.pixels, isNot(equals(0.0)));
  });

  testWidgets('haptic feedback', (WidgetTester tester) async {
    final FeedbackTester feedback = FeedbackTester();
    final TextEditingController controller = TextEditingController();

    await tester.pumpWidget(
      overlay(
        child: Container(
          width: 100.0,
          child: TextField(
            controller: controller,
          ),
        ),
      ),
    );

    await tester.tap(find.byType(TextField));
    await tester.pumpAndSettle(const Duration(seconds: 1));
    expect(feedback.clickSoundCount, 0);
    expect(feedback.hapticCount, 0);

    await tester.longPress(find.byType(TextField));
    await tester.pumpAndSettle(const Duration(seconds: 1));
    expect(feedback.clickSoundCount, 0);
    expect(feedback.hapticCount, 1);

    feedback.dispose();
  });

  testWidgets('Text field drops selection when losing focus', (WidgetTester tester) async {
    final Key key1 = UniqueKey();
    final TextEditingController controller1 = TextEditingController();
    final Key key2 = UniqueKey();

    await tester.pumpWidget(
      overlay(
        child: Column(
          children: <Widget>[
            TextField(
              key: key1,
              controller: controller1
            ),
            TextField(key: key2),
          ],
        ),
      ),
    );

    await tester.tap(find.byKey(key1));
    await tester.enterText(find.byKey(key1), 'abcd');
    await tester.pump();
    controller1.selection = const TextSelection(baseOffset: 0, extentOffset: 3);
    await tester.pump();
    expect(controller1.selection, isNot(equals(TextRange.empty)));

    await tester.tap(find.byKey(key2));
    await tester.pump();
    expect(controller1.selection, equals(TextRange.empty));
  });

  testWidgets('Selection is consistent with text length', (WidgetTester tester) async {
    final TextEditingController controller = TextEditingController();

    controller.text = 'abcde';
    controller.selection = const TextSelection.collapsed(offset: 5);

    controller.text = '';
    expect(controller.selection.start, lessThanOrEqualTo(0));
    expect(controller.selection.end, lessThanOrEqualTo(0));

    expect(() {
      controller.selection = const TextSelection.collapsed(offset: 10);
    }, throwsFlutterError);
  });

  testWidgets('maxLength limits input.', (WidgetTester tester) async {
    final TextEditingController textController = TextEditingController();

    await tester.pumpWidget(boilerplate(
      child: TextField(
        controller: textController,
        maxLength: 10,
      ),
    ));

    await tester.enterText(find.byType(TextField), '0123456789101112');
    expect(textController.text, '0123456789');
  });

  testWidgets('maxLength limits input length even if decoration is null.', (WidgetTester tester) async {
    final TextEditingController textController = TextEditingController();

    await tester.pumpWidget(boilerplate(
      child: TextField(
        controller: textController,
        decoration: null,
        maxLength: 10,
      ),
    ));

    await tester.enterText(find.byType(TextField), '0123456789101112');
    expect(textController.text, '0123456789');
  });

  testWidgets('maxLength still works with other formatters.', (WidgetTester tester) async {
    final TextEditingController textController = TextEditingController();

    await tester.pumpWidget(boilerplate(
      child: TextField(
        controller: textController,
        maxLength: 10,
        inputFormatters: <TextInputFormatter> [
          BlacklistingTextInputFormatter(
            RegExp(r'[a-z]'),
            replacementString: '#',
          ),
        ],
      ),
    ));

    await tester.enterText(find.byType(TextField), 'a一b二c三\nd四e五f六');
    // The default single line formatter replaces \n with empty string.
    expect(textController.text, '#一#二#三#四#五');
  });

  testWidgets("maxLength isn't enforced when maxLengthEnforced is false.", (WidgetTester tester) async {
    final TextEditingController textController = TextEditingController();

    await tester.pumpWidget(boilerplate(
      child: TextField(
        controller: textController,
        maxLength: 10,
        maxLengthEnforced: false,
      ),
    ));

    await tester.enterText(find.byType(TextField), '0123456789101112');
    expect(textController.text, '0123456789101112');
  });

  testWidgets('maxLength shows warning when maxLengthEnforced is false.', (WidgetTester tester) async {
    final TextEditingController textController = TextEditingController();
    const TextStyle testStyle = TextStyle(color: Colors.deepPurpleAccent);

    await tester.pumpWidget(boilerplate(
      child: TextField(
        decoration: const InputDecoration(errorStyle: testStyle),
        controller: textController,
        maxLength: 10,
        maxLengthEnforced: false,
      ),
    ));

    await tester.enterText(find.byType(TextField), '0123456789101112');
    await tester.pump();

    expect(textController.text, '0123456789101112');
    expect(find.text('16/10'), findsOneWidget);
    Text counterTextWidget = tester.widget(find.text('16/10'));
    expect(counterTextWidget.style.color, equals(Colors.deepPurpleAccent));

    await tester.enterText(find.byType(TextField), '0123456789');
    await tester.pump();

    expect(textController.text, '0123456789');
    expect(find.text('10/10'), findsOneWidget);
    counterTextWidget = tester.widget(find.text('10/10'));
    expect(counterTextWidget.style.color, isNot(equals(Colors.deepPurpleAccent)));
  });

  testWidgets('setting maxLength shows counter', (WidgetTester tester) async {
    await tester.pumpWidget(const MaterialApp(
      home: Material(
        child: Center(
            child: TextField(
              maxLength: 10,
            ),
          ),
        ),
      ),
    );

    expect(find.text('0/10'), findsOneWidget);

    await tester.enterText(find.byType(TextField), '01234');
    await tester.pump();

    expect(find.text('5/10'), findsOneWidget);
  });

  testWidgets(
      'setting maxLength to TextField.noMaxLength shows only entered length',
      (WidgetTester tester) async {
    await tester.pumpWidget(const MaterialApp(
      home: Material(
        child: Center(
            child: TextField(
              maxLength: TextField.noMaxLength,
            ),
          ),
        ),
      ),
    );

    expect(find.text('0'), findsOneWidget);

    await tester.enterText(find.byType(TextField), '01234');
    await tester.pump();

    expect(find.text('5'), findsOneWidget);
  });

  testWidgets('TextField identifies as text field in semantics', (WidgetTester tester) async {
    final SemanticsTester semantics = SemanticsTester(tester);

    await tester.pumpWidget(
      const MaterialApp(
        home: Material(
          child: Center(
              child: TextField(
                maxLength: 10,
              ),
            ),
          ),
        ),
    );

    expect(semantics, includesNodeWith(flags: <SemanticsFlag>[SemanticsFlag.isTextField]));

    semantics.dispose();
  });

  void sendFakeKeyEvent(Map<String, dynamic> data) {
    BinaryMessages.handlePlatformMessage(
      SystemChannels.keyEvent.name,
      SystemChannels.keyEvent.codec.encodeMessage(data),
          (ByteData data) { },
    );
  }

  void sendKeyEventWithCode(int code, bool down, bool shiftDown, bool ctrlDown) {

    int metaState = shiftDown ? 1 : 0;
    if (ctrlDown)
      metaState |= 1 << 12;

    sendFakeKeyEvent(<String, dynamic>{
      'type': down ? 'keydown' : 'keyup',
      'keymap': 'android',
      'keyCode' : code,
      'hidUsage': 0x04,
      'codePoint': 0x64,
      'metaState': metaState,
    });
  }

  group('Keyboard Tests', (){
    TextEditingController controller;

    setUp( () {
      controller = TextEditingController();
    });

    MaterialApp setupWidget() {

      final FocusNode focusNode = FocusNode();
      controller = TextEditingController();

      return MaterialApp(
        home:  Material(
          child: RawKeyboardListener(
            focusNode: focusNode,
            onKey: null,
            child: TextField(
              controller: controller,
              maxLines: 3,
            ),
          ) ,
        ),
      );
    }

    testWidgets('Shift test 1', (WidgetTester tester) async{

      await tester.pumpWidget(setupWidget());
      const String testValue = 'a big house';
      await tester.enterText(find.byType(TextField), testValue);

      await tester.idle();
      await tester.tap(find.byType(TextField));
      await tester.pumpAndSettle();

      sendKeyEventWithCode(22, true, true, false);     // RIGHT_ARROW keydown, SHIFT_ON
      expect(controller.selection.extentOffset - controller.selection.baseOffset, 1);
    });

    testWidgets('Control Shift test', (WidgetTester tester) async{
      await tester.pumpWidget(setupWidget());
      const String testValue = 'their big house';
      await tester.enterText(find.byType(TextField), testValue);

      await tester.idle();
      await tester.tap(find.byType(TextField));
      await tester.pumpAndSettle();
      await tester.pumpAndSettle();
      sendKeyEventWithCode(22, true, true, true);         // RIGHT_ARROW keydown SHIFT_ON, CONTROL_ON

      await tester.pumpAndSettle();

      expect(controller.selection.extentOffset - controller.selection.baseOffset, 5);
    });

    testWidgets('Down and up test', (WidgetTester tester) async{
      await tester.pumpWidget(setupWidget());
      const String testValue = 'a big house';
      await tester.enterText(find.byType(TextField), testValue);

      await tester.idle();
      await tester.tap(find.byType(TextField));
      await tester.pumpAndSettle();

      sendKeyEventWithCode(20, true, true, false);         // DOWN_ARROW keydown
      await tester.pumpAndSettle();

      expect(controller.selection.extentOffset - controller.selection.baseOffset, 11);

      sendKeyEventWithCode(20, false, true, false);          // DOWN_ARROW keyup
      await tester.pumpAndSettle();
      sendKeyEventWithCode(19, true, true, false);           // UP_ARROW keydown
      await tester.pumpAndSettle();

      expect(controller.selection.extentOffset - controller.selection.baseOffset, 0);
    });


    testWidgets('Down and up test 2', (WidgetTester tester) async{
      await tester.pumpWidget(setupWidget());
      const String testValue = 'a big house\njumped over a mouse\nOne more line yay'; // 11 \n 19
      await tester.enterText(find.byType(TextField), testValue);

      await tester.idle();
      await tester.tap(find.byType(TextField));
      await tester.pumpAndSettle();

      for (int i = 0; i < 5; i += 1) {
        sendKeyEventWithCode(22, true, false, false);             // RIGHT_ARROW keydown
        await tester.pumpAndSettle();
        sendKeyEventWithCode(22, false, false, false);            // RIGHT_ARROW keyup
        await tester.pumpAndSettle();
      }
      sendKeyEventWithCode(20, true, true, false);               // DOWN_ARROW keydown
      await tester.pumpAndSettle();
      sendKeyEventWithCode(20, false, true, false);              // DOWN_ARROW keyup
      await tester.pumpAndSettle();

      expect(controller.selection.extentOffset - controller.selection.baseOffset, 12);

      sendKeyEventWithCode(20, true, true, false);                 // DOWN_ARROW keydown
      await tester.pumpAndSettle();
      sendKeyEventWithCode(20, false, true, false);                // DOWN_ARROW keyup
      await tester.pumpAndSettle();

      expect(controller.selection.extentOffset - controller.selection.baseOffset, 32);

      sendKeyEventWithCode(19, true, true, false);               // UP_ARROW keydown
      await tester.pumpAndSettle();
      sendKeyEventWithCode(19, false, true, false);              // UP_ARROW keyup
      await tester.pumpAndSettle();

      expect(controller.selection.extentOffset - controller.selection.baseOffset, 12);

      sendKeyEventWithCode(19, true, true, false);               // UP_ARROW keydown
      await tester.pumpAndSettle();
      sendKeyEventWithCode(19, false, true, false);              // UP_ARROW keyup
      await tester.pumpAndSettle();

      expect(controller.selection.extentOffset - controller.selection.baseOffset, 0);

      sendKeyEventWithCode(19, true, true, false);               // UP_ARROW keydown
      await tester.pumpAndSettle();
      sendKeyEventWithCode(19, false, true, false);              // UP_ARROW keyup
      await tester.pumpAndSettle();

      expect(controller.selection.extentOffset - controller.selection.baseOffset, 5);
    });
  });

  const int _kXKeyCode = 52;
  const int _kCKeyCode = 31;
  const int _kVKeyCode = 50;
  const int _kAKeyCode = 29;
  const int _kDelKeyCode = 112;

  testWidgets('Copy paste test', (WidgetTester tester) async{
    final FocusNode focusNode = FocusNode();
    final TextEditingController controller = TextEditingController();
    final TextField textField =
      TextField(
        controller: controller,
        maxLines: 3,
      );

    String clipboardContent = '';
    SystemChannels.platform
        .setMockMethodCallHandler((MethodCall methodCall) async {
      if (methodCall.method == 'Clipboard.setData')
        clipboardContent = methodCall.arguments['text'];
      else if (methodCall.method == 'Clipboard.getData')
        return <String, dynamic>{'text': clipboardContent};
      return null;
    });

    await tester.pumpWidget(
      MaterialApp(
        home: Material(
          child: RawKeyboardListener(
            focusNode: focusNode,
            onKey: null,
            child: textField,
          ),
        ),
      ),
    );

    const String testValue = 'a big house\njumped over a mouse'; // 11 \n 19
    await tester.enterText(find.byType(TextField), testValue);

    await tester.idle();
    await tester.tap(find.byType(TextField));
    await tester.pumpAndSettle();

    // Select the first 5 characters
    for (int i = 0; i < 5; i += 1) {
      sendKeyEventWithCode(22, true, true, false);             // RIGHT_ARROW keydown shift
      await tester.pumpAndSettle();
      sendKeyEventWithCode(22, false, false, false);           // RIGHT_ARROW keyup
      await tester.pumpAndSettle();
    }

    // Copy them
    sendKeyEventWithCode(_kCKeyCode, true, false, true);    // keydown control
    await tester.pumpAndSettle();
    sendKeyEventWithCode(_kCKeyCode, false, false, false);  // keyup control
    await tester.pumpAndSettle();

    expect(clipboardContent, 'a big');

    sendKeyEventWithCode(22, true, false, false);              // RIGHT_ARROW keydown
    await tester.pumpAndSettle();
    sendKeyEventWithCode(22, false, false, false);             // RIGHT_ARROW keyup
    await tester.pumpAndSettle();

    // Paste them
    sendKeyEventWithCode(_kVKeyCode, true, false, true);     // Control V keydown
    await tester.pumpAndSettle();
    await tester.pump(const Duration(milliseconds: 200));

    sendKeyEventWithCode(_kVKeyCode, false, false, false);   // Control V keyup
    await tester.pumpAndSettle();

    const String expected = 'a biga big house\njumped over a mouse';
    expect(find.text(expected), findsOneWidget);
  });

  testWidgets('Cut test', (WidgetTester tester) async{
    final FocusNode focusNode = FocusNode();
    final TextEditingController controller = TextEditingController();
    final TextField textField =
      TextField(
        controller: controller,
        maxLines: 3,
      );
    String clipboardContent = '';
    SystemChannels.platform
        .setMockMethodCallHandler((MethodCall methodCall) async {
      if (methodCall.method == 'Clipboard.setData')
        clipboardContent = methodCall.arguments['text'];
      else if (methodCall.method == 'Clipboard.getData')
        return <String, dynamic>{'text': clipboardContent};
      return null;
    });

    await tester.pumpWidget(
      MaterialApp(
        home: Material(
          child: RawKeyboardListener(
            focusNode: focusNode,
            onKey: null,
            child: textField,
          ),
        ),
      ),
    );

    const String testValue = 'a big house\njumped over a mouse'; // 11 \n 19
    await tester.enterText(find.byType(TextField), testValue);

    await tester.idle();
    await tester.tap(find.byType(TextField));
    await tester.pumpAndSettle();

    // Select the first 5 characters
    for (int i = 0; i < 5; i += 1) {
      sendKeyEventWithCode(22, true, true, false);             // RIGHT_ARROW keydown shift
      await tester.pumpAndSettle();
      sendKeyEventWithCode(22, false, false, false);           // RIGHT_ARROW keyup
      await tester.pumpAndSettle();
    }

    // Cut them
    sendKeyEventWithCode(_kXKeyCode, true, false, true);    // keydown control X
    await tester.pumpAndSettle();
    sendKeyEventWithCode(_kXKeyCode, false, false, false);  // keyup control X
    await tester.pumpAndSettle();

    expect(clipboardContent, 'a big');

    for (int i = 0; i < 5; i += 1) {
      sendKeyEventWithCode(22, true, false, false);  // RIGHT_ARROW keydown
      await tester.pumpAndSettle();
      sendKeyEventWithCode(22, false, false, false); // RIGHT_ARROW keyup
      await tester.pumpAndSettle();
    }

    // Paste them
    sendKeyEventWithCode(_kVKeyCode, true, false, true);     // Control V keydown
    await tester.pumpAndSettle();
    await tester.pump(const Duration(milliseconds: 200));

    sendKeyEventWithCode(_kVKeyCode, false, false, false);    // Control V keyup
    await tester.pumpAndSettle();

    const String expected = ' housa bige\njumped over a mouse';
    expect(find.text(expected), findsOneWidget);
  });

  testWidgets('Select all test', (WidgetTester tester) async{
    final FocusNode focusNode = FocusNode();
    final TextEditingController controller = TextEditingController();
    final TextField textField =
      TextField(
        controller: controller,
        maxLines: 3,
      );

    await tester.pumpWidget(
      MaterialApp(
        home: Material(
          child: RawKeyboardListener(
            focusNode: focusNode,
            onKey: null,
            child: textField,
          ),
        ),
      ),
    );

    const String testValue = 'a big house\njumped over a mouse'; // 11 \n 19
    await tester.enterText(find.byType(TextField), testValue);

    await tester.idle();
    await tester.tap(find.byType(TextField));
    await tester.pumpAndSettle();

    // Select All
    sendKeyEventWithCode(_kAKeyCode, true, false, true);    // keydown control A
    await tester.pumpAndSettle();
    sendKeyEventWithCode(_kAKeyCode, false, false, true);   // keyup control A
    await tester.pumpAndSettle();

    // Delete them
    sendKeyEventWithCode(_kDelKeyCode, true, false, false);     // DEL keydown
    await tester.pumpAndSettle();
    await tester.pump(const Duration(milliseconds: 200));

    sendKeyEventWithCode(_kDelKeyCode, false, false, false);     // DEL keyup
    await tester.pumpAndSettle();

    const String expected = '';
    expect(find.text(expected), findsOneWidget);
  });

  testWidgets('Delete test', (WidgetTester tester) async{
    final FocusNode focusNode = FocusNode();
    final TextEditingController controller = TextEditingController();
    final TextField textField =
      TextField(
        controller: controller,
        maxLines: 3,
      );

    await tester.pumpWidget(
      MaterialApp(
        home: Material(
          child: RawKeyboardListener(
            focusNode: focusNode,
            onKey: null,
            child: textField,
          ),
        ),
      ),
    );

    const String testValue = 'a big house\njumped over a mouse'; // 11 \n 19
    await tester.enterText(find.byType(TextField), testValue);

    await tester.idle();
    await tester.tap(find.byType(TextField));
    await tester.pumpAndSettle();

    // Delete
    for (int i = 0; i < 6; i += 1) {
      sendKeyEventWithCode(_kDelKeyCode, true, false, false); // keydown DEL
      await tester.pumpAndSettle();
      sendKeyEventWithCode(_kDelKeyCode, false, false, false); // keyup DEL
      await tester.pumpAndSettle();
    }

    const String expected = 'house\njumped over a mouse';
    expect(find.text(expected), findsOneWidget);

    sendKeyEventWithCode(_kAKeyCode, true, false, true);    // keydown control A
    await tester.pumpAndSettle();
    sendKeyEventWithCode(_kAKeyCode, false, false, true);   // keyup control A
    await tester.pumpAndSettle();


    sendKeyEventWithCode(_kDelKeyCode, true, false, false); // keydown DEL
    await tester.pumpAndSettle();
    sendKeyEventWithCode(_kDelKeyCode, false, false, false); // keyup DEL
    await tester.pumpAndSettle();

    const String expected2 = '';
    expect(find.text(expected2), findsOneWidget);
  });

  testWidgets('Changing positions of text fields', (WidgetTester tester) async{

    final FocusNode focusNode = FocusNode();
    final List<RawKeyEvent> events = <RawKeyEvent>[];

    final TextEditingController c1 = TextEditingController();
    final TextEditingController c2 = TextEditingController();
    final Key key1 = UniqueKey();
    final Key key2 = UniqueKey();

   await tester.pumpWidget(
      MaterialApp(
        home:
        Material(
          child: RawKeyboardListener(
            focusNode: focusNode,
            onKey: events.add,
            child: Column(
              crossAxisAlignment: CrossAxisAlignment.stretch,
              children: <Widget>[
                TextField(
                  key: key1,
                  controller: c1,
                  maxLines: 3,
                ),
                TextField(
                  key: key2,
                  controller: c2,
                  maxLines: 3,
                ),
              ],
            ),
          ),
        ),
      ),
    );

    const String testValue = 'a big house';
    await tester.enterText(find.byType(TextField).first, testValue);

    await tester.idle();
    await tester.tap(find.byType(TextField).first);
    await tester.pumpAndSettle();

    for (int i = 0; i < 5; i += 1) {
      sendKeyEventWithCode(22, true, true, false); // RIGHT_ARROW keydown
      await tester.pumpAndSettle();
    }

    expect(c1.selection.extentOffset - c1.selection.baseOffset, 5);

    await tester.pumpWidget(
      MaterialApp(
        home:
        Material(
          child: RawKeyboardListener(
            focusNode: focusNode,
            onKey: events.add,
            child: Column(
              crossAxisAlignment: CrossAxisAlignment.stretch,
              children: <Widget>[
                TextField(
                  key: key2,
                  controller: c2,
                  maxLines: 3,
                ),
                TextField(
                  key: key1,
                  controller: c1,
                  maxLines: 3,
                ),
              ],
            ),
          ),
        ),
      ),
    );

    for (int i = 0; i < 5; i += 1) {
      sendKeyEventWithCode(22, true, true, false); // RIGHT_ARROW keydown
      await tester.pumpAndSettle();
    }

    expect(c1.selection.extentOffset - c1.selection.baseOffset, 10);
  });


  testWidgets('Changing focus test', (WidgetTester tester) async {
    final FocusNode focusNode = FocusNode();
    final List<RawKeyEvent> events = <RawKeyEvent>[];

    final TextEditingController c1 = TextEditingController();
    final TextEditingController c2 = TextEditingController();
    final Key key1 = UniqueKey();
    final Key key2 = UniqueKey();

    await tester.pumpWidget(
      MaterialApp(
        home:
        Material(
          child: RawKeyboardListener(
            focusNode: focusNode,
            onKey: events.add,
            child: Column(
              crossAxisAlignment: CrossAxisAlignment.stretch,
              children: <Widget>[
                TextField(
                  key: key1,
                  controller: c1,
                  maxLines: 3,
                ),
                TextField(
                  key: key2,
                  controller: c2,
                  maxLines: 3,
                ),
              ],
            ),
          ),
        ),
      ),
    );

    await tester.idle();
    await tester.tap(find.byType(TextField).first);

    const String testValue = 'a big house';
    await tester.enterText(find.byType(TextField).first, testValue);

    await tester.pumpAndSettle();

    for (int i = 0; i < 5; i += 1) {
      sendKeyEventWithCode(22, true, true, false); // RIGHT_ARROW keydown
      await tester.pumpAndSettle();
    }

    expect(c1.selection.extentOffset - c1.selection.baseOffset, 5);
    expect(c2.selection.extentOffset - c2.selection.baseOffset, 0);

    await tester.idle();
    await tester.tap(find.byType(TextField).last);

    await tester.enterText(find.byType(TextField).last, testValue);

    await tester.pumpAndSettle();

    for (int i = 0; i < 5; i += 1) {
      sendKeyEventWithCode(22, true, true, false); // RIGHT_ARROW keydown
      await tester.pumpAndSettle();
    }

    expect(c1.selection.extentOffset - c1.selection.baseOffset, 0);
    expect(c2.selection.extentOffset - c2.selection.baseOffset, 5);
  });

  testWidgets('Caret works when maxLines is null', (WidgetTester tester) async {
    final TextEditingController controller = TextEditingController();

    await tester.pumpWidget(
      overlay(
        child: TextField(
          controller: controller,
          maxLines: null,
        ),
      )
    );

    const String testValue = 'x';
    await tester.enterText(find.byType(TextField), testValue);
    await skipPastScrollingAnimation(tester);
    expect(controller.selection.baseOffset, -1);

    // Tap the selection handle to bring up the "paste / select all" menu.
    await tester.tapAt(textOffsetToPosition(tester, 0));
    await tester.pump();
    await tester.pump(const Duration(milliseconds: 200)); // skip past the frame where the opacity is

    // Confirm that the selection was updated.
    expect(controller.selection.baseOffset, 0);
  });

  testWidgets('TextField baseline alignment', (WidgetTester tester) async {
    final TextEditingController controllerA = TextEditingController(text: 'A');
    final TextEditingController controllerB = TextEditingController(text: 'B');
    final Key keyA = UniqueKey();
    final Key keyB = UniqueKey();

    await tester.pumpWidget(
      overlay(
        child: Row(
          crossAxisAlignment: CrossAxisAlignment.baseline,
          textBaseline: TextBaseline.alphabetic,
          children: <Widget>[
            Expanded(
              child: TextField(
                key: keyA,
                decoration: null,
                controller: controllerA,
                style: const TextStyle(fontSize: 10.0),
              )
            ),
            const Text(
              'abc',
              style: TextStyle(fontSize: 20.0),
            ),
            Expanded(
              child: TextField(
                key: keyB,
                decoration: null,
                controller: controllerB,
                style: const TextStyle(fontSize: 30.0),
              ),
            ),
          ],
        ),
      ),
    );

    // The Ahem font extends 0.2 * fontSize below the baseline.
    // So the three row elements line up like this:
    //
    //  A  abc  B
    //  ---------   baseline
    //  2  4    6   space below the baseline = 0.2 * fontSize
    //  ---------   rowBottomY

    final double rowBottomY = tester.getBottomLeft(find.byType(Row)).dy;
    expect(tester.getBottomLeft(find.byKey(keyA)).dy, closeTo(rowBottomY - 4.0, 0.001));
    expect(tester.getBottomLeft(find.text('abc')).dy, closeTo(rowBottomY - 2.0, 0.001));
    expect(tester.getBottomLeft(find.byKey(keyB)).dy, rowBottomY);
  });

  testWidgets('TextField semantics', (WidgetTester tester) async {
    final SemanticsTester semantics = SemanticsTester(tester);
    final TextEditingController controller = TextEditingController();
    final Key key = UniqueKey();

    await tester.pumpWidget(
      overlay(
        child: TextField(
          key: key,
          controller: controller,
        ),
      ),
    );

    expect(semantics, hasSemantics(TestSemantics.root(
      children: <TestSemantics>[
        TestSemantics.rootChild(
          id: 1,
          textDirection: TextDirection.ltr,
          actions: <SemanticsAction>[
            SemanticsAction.tap,
          ],
          flags: <SemanticsFlag>[
            SemanticsFlag.isTextField,
          ],
        ),
      ],
    ), ignoreTransform: true, ignoreRect: true));

    controller.text = 'Guten Tag';
    await tester.pump();

    expect(semantics, hasSemantics(TestSemantics.root(
      children: <TestSemantics>[
        TestSemantics.rootChild(
          id: 1,
          textDirection: TextDirection.ltr,
          value: 'Guten Tag',
          actions: <SemanticsAction>[
            SemanticsAction.tap,
          ],
          flags: <SemanticsFlag>[
            SemanticsFlag.isTextField,
          ],
        ),
      ],
    ), ignoreTransform: true, ignoreRect: true));

    await tester.tap(find.byKey(key));
    await tester.pump();

    expect(semantics, hasSemantics(TestSemantics.root(
      children: <TestSemantics>[
        TestSemantics.rootChild(
          id: 1,
          textDirection: TextDirection.ltr,
          value: 'Guten Tag',
          textSelection: const TextSelection.collapsed(offset: 9),
          actions: <SemanticsAction>[
            SemanticsAction.tap,
            SemanticsAction.moveCursorBackwardByCharacter,
            SemanticsAction.moveCursorBackwardByWord,
            SemanticsAction.setSelection,
            SemanticsAction.paste,
          ],
          flags: <SemanticsFlag>[
            SemanticsFlag.isTextField,
            SemanticsFlag.isFocused,
          ],
        ),
      ],
    ), ignoreTransform: true, ignoreRect: true));

    controller.selection = const TextSelection.collapsed(offset: 4);
    await tester.pump();

    expect(semantics, hasSemantics(TestSemantics.root(
      children: <TestSemantics>[
        TestSemantics.rootChild(
          id: 1,
          textDirection: TextDirection.ltr,
          textSelection: const TextSelection.collapsed(offset: 4),
          value: 'Guten Tag',
          actions: <SemanticsAction>[
            SemanticsAction.tap,
            SemanticsAction.moveCursorBackwardByCharacter,
            SemanticsAction.moveCursorForwardByCharacter,
            SemanticsAction.moveCursorBackwardByWord,
            SemanticsAction.moveCursorForwardByWord,
            SemanticsAction.setSelection,
            SemanticsAction.paste,
          ],
          flags: <SemanticsFlag>[
            SemanticsFlag.isTextField,
            SemanticsFlag.isFocused,
          ],
        ),
      ],
    ), ignoreTransform: true, ignoreRect: true));

    controller.text = 'Schönen Feierabend';
    controller.selection = const TextSelection.collapsed(offset: 0);
    await tester.pump();

    expect(semantics, hasSemantics(TestSemantics.root(
      children: <TestSemantics>[
        TestSemantics.rootChild(
          id: 1,
          textDirection: TextDirection.ltr,
          textSelection: const TextSelection.collapsed(offset: 0),
          value: 'Schönen Feierabend',
          actions: <SemanticsAction>[
            SemanticsAction.tap,
            SemanticsAction.moveCursorForwardByCharacter,
            SemanticsAction.moveCursorForwardByWord,
            SemanticsAction.setSelection,
            SemanticsAction.paste,
          ],
          flags: <SemanticsFlag>[
            SemanticsFlag.isTextField,
            SemanticsFlag.isFocused,
          ],
        ),
      ],
    ), ignoreTransform: true, ignoreRect: true));

    semantics.dispose();
  });

  testWidgets('TextField semantics, enableInteractiveSelection = false', (WidgetTester tester) async {
    final SemanticsTester semantics = SemanticsTester(tester);
    final TextEditingController controller = TextEditingController();
    final Key key = UniqueKey();

    await tester.pumpWidget(
      overlay(
        child: TextField(
          key: key,
          controller: controller,
          enableInteractiveSelection: false,
        ),
      ),
    );

    await tester.tap(find.byKey(key));
    await tester.pump();

    expect(semantics, hasSemantics(TestSemantics.root(
      children: <TestSemantics>[
        TestSemantics.rootChild(
          id: 1,
          textDirection: TextDirection.ltr,
          actions: <SemanticsAction>[
            SemanticsAction.tap,
            // Absent the following because enableInteractiveSelection: false
            // SemanticsAction.moveCursorBackwardByCharacter,
            // SemanticsAction.moveCursorBackwardByWord,
            // SemanticsAction.setSelection,
            // SemanticsAction.paste,
          ],
          flags: <SemanticsFlag>[
            SemanticsFlag.isTextField,
            SemanticsFlag.isFocused,
          ],
        ),
      ],
    ), ignoreTransform: true, ignoreRect: true));

    semantics.dispose();
  });

  testWidgets('TextField semantics for selections', (WidgetTester tester) async {
    final SemanticsTester semantics = SemanticsTester(tester);
    final TextEditingController controller = TextEditingController()
      ..text = 'Hello';
    final Key key = UniqueKey();

    await tester.pumpWidget(
      overlay(
        child: TextField(
          key: key,
          controller: controller,
        ),
      ),
    );

    expect(semantics, hasSemantics(TestSemantics.root(
      children: <TestSemantics>[
        TestSemantics.rootChild(
          id: 1,
          value: 'Hello',
          textDirection: TextDirection.ltr,
          actions: <SemanticsAction>[
            SemanticsAction.tap,
          ],
          flags: <SemanticsFlag>[
            SemanticsFlag.isTextField,
          ],
        ),
      ],
    ), ignoreTransform: true, ignoreRect: true));

    // Focus the text field
    await tester.tap(find.byKey(key));
    await tester.pump();

    expect(semantics, hasSemantics(TestSemantics.root(
      children: <TestSemantics>[
        TestSemantics.rootChild(
          id: 1,
          value: 'Hello',
          textSelection: const TextSelection.collapsed(offset: 5),
          textDirection: TextDirection.ltr,
          actions: <SemanticsAction>[
            SemanticsAction.tap,
            SemanticsAction.moveCursorBackwardByCharacter,
            SemanticsAction.moveCursorBackwardByWord,
            SemanticsAction.setSelection,
            SemanticsAction.paste,
          ],
          flags: <SemanticsFlag>[
            SemanticsFlag.isTextField,
            SemanticsFlag.isFocused,
          ],
        ),
      ],
    ), ignoreTransform: true, ignoreRect: true));

    controller.selection = const TextSelection(baseOffset: 5, extentOffset: 3);
    await tester.pump();

    expect(semantics, hasSemantics(TestSemantics.root(
      children: <TestSemantics>[
        TestSemantics.rootChild(
          id: 1,
          value: 'Hello',
          textSelection: const TextSelection(baseOffset: 5, extentOffset: 3),
          textDirection: TextDirection.ltr,
          actions: <SemanticsAction>[
            SemanticsAction.tap,
            SemanticsAction.moveCursorBackwardByCharacter,
            SemanticsAction.moveCursorForwardByCharacter,
            SemanticsAction.moveCursorBackwardByWord,
            SemanticsAction.moveCursorForwardByWord,
            SemanticsAction.setSelection,
            SemanticsAction.paste,
            SemanticsAction.cut,
            SemanticsAction.copy,
          ],
          flags: <SemanticsFlag>[
            SemanticsFlag.isTextField,
            SemanticsFlag.isFocused,
          ],
        ),
      ],
    ), ignoreTransform: true, ignoreRect: true));

    semantics.dispose();
  });

  testWidgets('TextField change selection with semantics', (WidgetTester tester) async {
    final SemanticsTester semantics = SemanticsTester(tester);
    final SemanticsOwner semanticsOwner = tester.binding.pipelineOwner.semanticsOwner;
    final TextEditingController controller = TextEditingController()
      ..text = 'Hello';
    final Key key = UniqueKey();

    await tester.pumpWidget(
      overlay(
        child: TextField(
          key: key,
          controller: controller,
        ),
      ),
    );

    // Focus the text field
    await tester.tap(find.byKey(key));
    await tester.pump();

    const int inputFieldId = 1;

    expect(controller.selection, const TextSelection.collapsed(offset: 5, affinity: TextAffinity.upstream));
    expect(semantics, hasSemantics(TestSemantics.root(
      children: <TestSemantics>[
        TestSemantics.rootChild(
          id: inputFieldId,
          value: 'Hello',
          textSelection: const TextSelection.collapsed(offset: 5),
          textDirection: TextDirection.ltr,
          actions: <SemanticsAction>[
            SemanticsAction.tap,
            SemanticsAction.moveCursorBackwardByCharacter,
            SemanticsAction.moveCursorBackwardByWord,
            SemanticsAction.setSelection,
            SemanticsAction.paste,
          ],
          flags: <SemanticsFlag>[
            SemanticsFlag.isTextField,
            SemanticsFlag.isFocused,
          ],
        ),
      ],
    ), ignoreTransform: true, ignoreRect: true));

    // move cursor back once
    semanticsOwner.performAction(inputFieldId, SemanticsAction.setSelection, <String, int>{
      'base': 4,
      'extent': 4,
    });
    await tester.pump();
    expect(controller.selection, const TextSelection.collapsed(offset: 4));

    // move cursor to front
    semanticsOwner.performAction(inputFieldId, SemanticsAction.setSelection, <String, int>{
      'base': 0,
      'extent': 0,
    });
    await tester.pump();
    expect(controller.selection, const TextSelection.collapsed(offset: 0));

    // select all
    semanticsOwner.performAction(inputFieldId, SemanticsAction.setSelection, <String, int>{
      'base': 0,
      'extent': 5,
    });
    await tester.pump();
    expect(controller.selection, const TextSelection(baseOffset: 0, extentOffset: 5));
    expect(semantics, hasSemantics(TestSemantics.root(
      children: <TestSemantics>[
        TestSemantics.rootChild(
          id: inputFieldId,
          value: 'Hello',
          textSelection: const TextSelection(baseOffset: 0, extentOffset: 5),
          textDirection: TextDirection.ltr,
          actions: <SemanticsAction>[
            SemanticsAction.tap,
            SemanticsAction.moveCursorBackwardByCharacter,
            SemanticsAction.moveCursorBackwardByWord,
            SemanticsAction.setSelection,
            SemanticsAction.paste,
            SemanticsAction.cut,
            SemanticsAction.copy,
          ],
          flags: <SemanticsFlag>[
            SemanticsFlag.isTextField,
            SemanticsFlag.isFocused,
          ],
        ),
      ],
    ), ignoreTransform: true, ignoreRect: true));

    semantics.dispose();
  });

  testWidgets('Can activate TextField with explicit controller via semantics ', (WidgetTester tester) async {
    // Regression test for https://github.com/flutter/flutter/issues/17801

    const String textInTextField = 'Hello';

    final SemanticsTester semantics = SemanticsTester(tester);
    final SemanticsOwner semanticsOwner = tester.binding.pipelineOwner.semanticsOwner;
    final TextEditingController controller = TextEditingController()
      ..text = textInTextField;
    final Key key = UniqueKey();

    await tester.pumpWidget(
      overlay(
        child: TextField(
          key: key,
          controller: controller,
        ),
      ),
    );

    const int inputFieldId = 1;

    expect(semantics, hasSemantics(
      TestSemantics.root(
        children: <TestSemantics>[
          TestSemantics(
            id: inputFieldId,
            flags: <SemanticsFlag>[SemanticsFlag.isTextField],
            actions: <SemanticsAction>[SemanticsAction.tap],
            value: textInTextField,
            textDirection: TextDirection.ltr,
          ),
        ],
      ),
      ignoreRect: true, ignoreTransform: true,
    ));

    semanticsOwner.performAction(inputFieldId, SemanticsAction.tap);
    await tester.pump();

    expect(semantics, hasSemantics(
      TestSemantics.root(
        children: <TestSemantics>[
          TestSemantics(
            id: inputFieldId,
            flags: <SemanticsFlag>[
              SemanticsFlag.isTextField,
              SemanticsFlag.isFocused,
            ],
            actions: <SemanticsAction>[
              SemanticsAction.tap,
              SemanticsAction.moveCursorBackwardByCharacter,
              SemanticsAction.moveCursorBackwardByWord,
              SemanticsAction.setSelection,
              SemanticsAction.paste,
            ],
            value: textInTextField,
            textDirection: TextDirection.ltr,
            textSelection: const TextSelection(
              baseOffset: textInTextField.length,
              extentOffset: textInTextField.length,
            ),
          ),
        ],
      ),
      ignoreRect: true, ignoreTransform: true,
    ));

    semantics.dispose();
  });

  testWidgets('TextField throws when not descended from a Material widget', (WidgetTester tester) async {
    const Widget textField = TextField();
    await tester.pumpWidget(textField);
    final dynamic exception = tester.takeException();
    expect(exception, isFlutterError);
    expect(exception.toString(), startsWith('No Material widget found.'));
    expect(exception.toString(), endsWith(':\n  $textField\nThe ancestors of this widget were:\n  [root]'));
  });

  testWidgets('TextField loses focus when disabled', (WidgetTester tester) async {
    final FocusNode focusNode = FocusNode();

    await tester.pumpWidget(
      boilerplate(
        child: TextField(
          focusNode: focusNode,
          autofocus: true,
          enabled: true,
        ),
      ),
    );
    expect(focusNode.hasFocus, isTrue);

    await tester.pumpWidget(
      boilerplate(
        child: TextField(
          focusNode: focusNode,
          autofocus: true,
          enabled: false,
        ),
      ),
    );
    expect(focusNode.hasFocus, isFalse);
  });

  testWidgets('TextField displays text with text direction', (WidgetTester tester) async {
    await tester.pumpWidget(
      const MaterialApp(
        home: Material(
          child: TextField(
            textDirection: TextDirection.rtl,
          ),
        ),
      ),
    );

    RenderEditable editable = findRenderEditable(tester);

    await tester.enterText(find.byType(TextField), '0123456789101112');
    await tester.pumpAndSettle();
    Offset topLeft = editable.localToGlobal(
      editable.getLocalRectForCaret(const TextPosition(offset: 10)).topLeft,
    );

    expect(topLeft.dx, equals(701.0));

    await tester.pumpWidget(
      const MaterialApp(
        home: Material(
          child: TextField(
            textDirection: TextDirection.ltr,
          ),
        ),
      ),
    );

    editable = findRenderEditable(tester);

    await tester.enterText(find.byType(TextField), '0123456789101112');
    await tester.pumpAndSettle();
    topLeft = editable.localToGlobal(
      editable.getLocalRectForCaret(const TextPosition(offset: 10)).topLeft,
    );

    expect(topLeft.dx, equals(160.0));
  });

  testWidgets('TextField semantics', (WidgetTester tester) async {
    final SemanticsTester semantics = SemanticsTester(tester);
    final TextEditingController controller = TextEditingController();
    final Key key = UniqueKey();

    await tester.pumpWidget(
      overlay(
        child: TextField(
          key: key,
          controller: controller,
          maxLength: 10,
          decoration: const InputDecoration(
            labelText: 'label',
            hintText: 'hint',
            helperText: 'helper',
          ),
        ),
      ),
    );

    expect(semantics, hasSemantics(TestSemantics.root(
      children: <TestSemantics>[
        TestSemantics.rootChild(
          label: 'label',
          id: 1,
          textDirection: TextDirection.ltr,
          actions: <SemanticsAction>[
            SemanticsAction.tap,
          ],
          flags: <SemanticsFlag>[
            SemanticsFlag.isTextField,
          ],
          children: <TestSemantics>[
            TestSemantics(
              id: 2,
              label: 'helper',
              textDirection: TextDirection.ltr,
            ),
            TestSemantics(
              id: 3,
              label: '10 characters remaining',
              textDirection: TextDirection.ltr,
            ),
          ],
        ),
      ],
    ), ignoreTransform: true, ignoreRect: true));

    await tester.tap(find.byType(TextField));
    await tester.pump();

    expect(semantics, hasSemantics(TestSemantics.root(
      children: <TestSemantics>[
        TestSemantics.rootChild(
          label: 'hint',
          id: 1,
          textDirection: TextDirection.ltr,
          textSelection: const TextSelection(baseOffset: 0, extentOffset: 0),
          actions: <SemanticsAction>[
            SemanticsAction.tap,
            SemanticsAction.setSelection,
            SemanticsAction.paste,
          ],
          flags: <SemanticsFlag>[
            SemanticsFlag.isTextField,
            SemanticsFlag.isFocused,
          ],
          children: <TestSemantics>[
            TestSemantics(
              id: 2,
              label: 'helper',
              textDirection: TextDirection.ltr,
            ),
            TestSemantics(
              id: 3,
              label: '10 characters remaining',
              flags: <SemanticsFlag>[
                SemanticsFlag.isLiveRegion,
              ],
              textDirection: TextDirection.ltr,
            ),
          ],
        ),
      ],
    ), ignoreTransform: true, ignoreRect: true));

    controller.text = 'hello';
    await tester.pump();
    semantics.dispose();
  });

  testWidgets('InputDecoration counterText can have a semanticCounterText', (WidgetTester tester) async {
    final SemanticsTester semantics = SemanticsTester(tester);
    final TextEditingController controller = TextEditingController();
    final Key key = UniqueKey();

    await tester.pumpWidget(
      overlay(
        child: TextField(
          key: key,
          controller: controller,
          decoration: const InputDecoration(
            labelText: 'label',
            hintText: 'hint',
            helperText: 'helper',
            counterText: '0/10',
            semanticCounterText: '0 out of 10',
          ),
        ),
      ),
    );

    expect(semantics, hasSemantics(TestSemantics.root(
      children: <TestSemantics>[
        TestSemantics.rootChild(
          label: 'label',
          textDirection: TextDirection.ltr,
          actions: <SemanticsAction>[
            SemanticsAction.tap,
          ],
          flags: <SemanticsFlag>[
            SemanticsFlag.isTextField,
          ],
          children: <TestSemantics>[
            TestSemantics(
              label: 'helper',
              textDirection: TextDirection.ltr,
            ),
            TestSemantics(
              label: '0 out of 10',
              textDirection: TextDirection.ltr,
            ),
          ],
        ),
      ],
    ), ignoreTransform: true, ignoreRect: true, ignoreId: true));

    semantics.dispose();
  });

  testWidgets('InputDecoration errorText semantics', (WidgetTester tester) async {
    final SemanticsTester semantics = SemanticsTester(tester);
    final TextEditingController controller = TextEditingController();
    final Key key = UniqueKey();

    await tester.pumpWidget(
      overlay(
        child: TextField(
          key: key,
          controller: controller,
          decoration: const InputDecoration(
            labelText: 'label',
            hintText: 'hint',
            errorText: 'oh no!',
          ),
        ),
      ),
    );

    expect(semantics, hasSemantics(TestSemantics.root(
      children: <TestSemantics>[
        TestSemantics.rootChild(
          label: 'label',
          textDirection: TextDirection.ltr,
          actions: <SemanticsAction>[
            SemanticsAction.tap,
          ],
          flags: <SemanticsFlag>[
            SemanticsFlag.isTextField,
          ],
          children: <TestSemantics>[
            TestSemantics(
              label: 'oh no!',
              flags: <SemanticsFlag>[
                SemanticsFlag.isLiveRegion,
              ],
              textDirection: TextDirection.ltr,
            ),
          ],
        ),
      ],
    ), ignoreTransform: true, ignoreRect: true, ignoreId: true));

    semantics.dispose();
  });

  testWidgets('floating label does not overlap with value at large textScaleFactors', (WidgetTester tester) async {
    final TextEditingController controller = TextEditingController(text: 'Just some text');
    await tester.pumpWidget(
      MaterialApp(
        home: Scaffold(
          body: MediaQuery(
              data: MediaQueryData.fromWindow(ui.window).copyWith(textScaleFactor: 4.0),
              child: Center(
                child: TextField(
                  decoration: const InputDecoration(labelText: 'Label', border: UnderlineInputBorder()),
                  controller: controller,
                ),
              ),
            ),
          ),
        ),
    );

    await tester.tap(find.byType(TextField));
    final Rect labelRect = tester.getRect(find.text('Label'));
    final Rect fieldRect = tester.getRect(find.text('Just some text'));
    expect(labelRect.bottom, lessThanOrEqualTo(fieldRect.top));
  });

  testWidgets('TextField scrolls into view but does not bounce (SingleChildScrollView)', (WidgetTester tester) async {
    // This is a regression test for https://github.com/flutter/flutter/issues/20485

    final Key textField1 = UniqueKey();
    final Key textField2 = UniqueKey();
    final ScrollController scrollController = ScrollController();

    double minOffset;
    double maxOffset;

    scrollController.addListener(() {
      final double offset = scrollController.offset;
      minOffset = math.min(minOffset ?? offset, offset);
      maxOffset = math.max(maxOffset ?? offset, offset);
    });

    Widget buildFrame(Axis scrollDirection) {
      return MaterialApp(
        home: Scaffold(
          body: SafeArea(
            child: SingleChildScrollView(
              physics: const BouncingScrollPhysics(),
              controller: scrollController,
              child: Column(
                children: <Widget>[
                  SizedBox( // visible when scrollOffset is 0.0
                    height: 100.0,
                    width: 100.0,
                    child: TextField(key: textField1, scrollPadding: const EdgeInsets.all(200.0)),
                  ),
                  const SizedBox(
                    height: 600.0, // Same size as the frame. Initially
                    width: 800.0,  // textField2 is not visible
                  ),
                  SizedBox( // visible when scrollOffset is 200.0
                    height: 100.0,
                    width: 100.0,
                    child: TextField(key: textField2, scrollPadding: const EdgeInsets.all(200.0)),
                  ),
                ],
              ),
            ),
          ),
        ),
      );
    }

    await tester.pumpWidget(buildFrame(Axis.vertical));
    await tester.enterText(find.byKey(textField1), '1');
    await tester.pumpAndSettle();
    await tester.enterText(find.byKey(textField2), '2'); //scroll textField2 into view
    await tester.pumpAndSettle();
    await tester.enterText(find.byKey(textField1), '3'); //scroll textField1 back into view
    await tester.pumpAndSettle();

    expect(minOffset, 0.0);
    expect(maxOffset, 200.0);

    minOffset = null;
    maxOffset = null;

    await tester.pumpWidget(buildFrame(Axis.horizontal));
    await tester.enterText(find.byKey(textField1), '1');
    await tester.pumpAndSettle();
    await tester.enterText(find.byKey(textField2), '2'); //scroll textField2 into view
    await tester.pumpAndSettle();
    await tester.enterText(find.byKey(textField1), '3'); //scroll textField1 back into view
    await tester.pumpAndSettle();

    expect(minOffset, 0.0);
    expect(maxOffset, 200.0);
  });

  testWidgets('TextField scrolls into view but does not bounce (ListView)', (WidgetTester tester) async {
    // This is a regression test for https://github.com/flutter/flutter/issues/20485

    final Key textField1 = UniqueKey();
    final Key textField2 = UniqueKey();
    final ScrollController scrollController = ScrollController();

    double minOffset;
    double maxOffset;

    scrollController.addListener(() {
      final double offset = scrollController.offset;
      minOffset = math.min(minOffset ?? offset, offset);
      maxOffset = math.max(maxOffset ?? offset, offset);
    });

    Widget buildFrame(Axis scrollDirection) {
      return MaterialApp(
        home: Scaffold(
          body: SafeArea(
            child: ListView(
              physics: const BouncingScrollPhysics(),
              controller: scrollController,
              children: <Widget>[
                SizedBox( // visible when scrollOffset is 0.0
                  height: 100.0,
                  width: 100.0,
                  child: TextField(key: textField1, scrollPadding: const EdgeInsets.all(200.0)),
                ),
                const SizedBox(
                  height: 450.0, // 50.0 smaller than the overall frame so that both
                  width: 650.0,  // textfields are always partially visible.
                ),
                SizedBox( // visible when scrollOffset = 50.0
                  height: 100.0,
                  width: 100.0,
                  child: TextField(key: textField2, scrollPadding: const EdgeInsets.all(200.0)),
                ),
              ],
            ),
          ),
        ),
      );
    }

    await tester.pumpWidget(buildFrame(Axis.vertical));
    await tester.enterText(find.byKey(textField1), '1'); // textfield1 is visible
    await tester.pumpAndSettle();
    await tester.enterText(find.byKey(textField2), '2'); //scroll textField2 into view
    await tester.pumpAndSettle();
    await tester.enterText(find.byKey(textField1), '3'); //scroll textField1 back into view
    await tester.pumpAndSettle();

    expect(minOffset, 0.0);
    expect(maxOffset, 50.0);

    minOffset = null;
    maxOffset = null;

    await tester.pumpWidget(buildFrame(Axis.horizontal));
    await tester.enterText(find.byKey(textField1), '1'); // textfield1 is visible
    await tester.pumpAndSettle();
    await tester.enterText(find.byKey(textField2), '2'); //scroll textField2 into view
    await tester.pumpAndSettle();
    await tester.enterText(find.byKey(textField1), '3'); //scroll textField1 back into view
    await tester.pumpAndSettle();

    expect(minOffset, 0.0);
    expect(maxOffset, 50.0);
  });

<<<<<<< HEAD
  testWidgets('text field size handles tall glyphs', (WidgetTester tester) async {
    await tester.pumpWidget(
      boilerplate (
        child: const Center(
          child: TextField(
            maxLines: 4,
          ),
        ),
      ),
    );

    expect(
      tester.getSize(find.byType(TextField)).height,
      // Initially 4 lines high, based off of extrapolating
      // the height of one english space (' ') character.
      88.0,
    );

    await tester.enterText(find.byType(TextField), '一\n');
    await tester.pump();
    expect(
      tester.getSize(find.byType(TextField)).height,
      88.0,
    );

    await tester.enterText(find.byType(TextField), '一\n二\n三');
    await tester.pump();
    expect(
      tester.getSize(find.byType(TextField)).height,
      88.0,
    );

    await tester.enterText(find.byType(TextField), '一\n二\n三\n四');
    await tester.pump();
    expect(
      tester.getSize(find.byType(TextField)).height,
      // When taller than typical characters are used, the height
      // exapnds to accomodate the taller characters to prevent
      // clipping.
      //
      // TODO(garyq): Not a round number because of rounding in LibTxt height
      // metrics. This rounding is slated to be removed as it is no longer
      // needed. This test should be fixed when the rounding is removed.
      closeTo(88.00000047683716, 0.000001),
    );

    await tester.enterText(find.byType(TextField), 'a\nb\nc\nd');
    await tester.pump();
    expect(
      tester.getSize(find.byType(TextField)).height,
      /// Use actual measured heights of the paragraph when available.
      //
      // TODO(garyq): Not a round number because of rounding in LibTxt height
      // metrics. This rounding is slated to be removed as it is no longer
      // needed. This test should be fixed when the rounding is removed.
      closeTo(88.00000047683716, 0.000001),
    );

    await tester.enterText(find.byType(TextField), 'a\nb\nc\nd\ne');
    await tester.pump();
    expect(
      tester.getSize(find.byType(TextField)).height,
      /// Do not expand past maxLines.
      //
      // TODO(garyq): Not a round number because of rounding in LibTxt height
      // metrics. This rounding is slated to be removed as it is no longer
      // needed. This test should be fixed when the rounding is removed.
      closeTo(88.00000047683716, 0.000001),
    );
  });

  testWidgets('text field size handles one line maxLines', (WidgetTester tester) async {
    await tester.pumpWidget(
      boilerplate (
        child: const Center(
          child: TextField(
            maxLines: 1,
          ),
        ),
      ),
    );

    expect(
      tester.getSize(find.byType(TextField)).height,
      // Initially 4 lines high, based off of extrapolating
      // the height of one english space (' ') character. Since this
      // is only one line, the first line should be overriden by the
      // actual height.
      //
      // TODO(garyq): Not a round number because of rounding in LibTxt height
      // metrics. This rounding is slated to be removed as it is no longer
      // needed. This test should be fixed when the rounding is removed.
      closeTo(40.00000023841858, 0.000001),
    );

    await tester.enterText(find.byType(TextField), '一\n');
    await tester.pump();
    expect(
      tester.getSize(find.byType(TextField)).height,
      // TODO(garyq): Not a round number because of rounding in LibTxt height
      // metrics. This rounding is slated to be removed as it is no longer
      // needed. This test should be fixed when the rounding is removed.
      closeTo(40.00000023841858, 0.000001),
    );

    await tester.enterText(find.byType(TextField), '一\n二\n三');
    await tester.pump();
    expect(
      tester.getSize(find.byType(TextField)).height,
      // TODO(garyq): Not a round number because of rounding in LibTxt height
      // metrics. This rounding is slated to be removed as it is no longer
      // needed. This test should be fixed when the rounding is removed.
      closeTo(40.00000023841858, 0.000001),
    );

    await tester.enterText(find.byType(TextField), '一\n二\n三\n四');
    await tester.pump();
    expect(
      tester.getSize(find.byType(TextField)).height,
      // TODO(garyq): Not a round number because of rounding in LibTxt height
      // metrics. This rounding is slated to be removed as it is no longer
      // needed. This test should be fixed when the rounding is removed.
      closeTo(40.00000023841858, 0.000001),
    );
  });

  testWidgets('caret size and position', (WidgetTester tester) async {
    await tester.pumpWidget(
      overlay(
        child: Container(
          width: 300.0,
          child: const TextField(
            maxLines: 5,
          ),
        ),
      ),
    );

    final RenderEditable editable = findRenderEditable(tester);
    await tester.enterText(find.byType(TextField), 'abcd\n一二三四\n一b三d');
    await tester.pump();

    Rect caretRect = editable.getLocalRectForCaret(const TextPosition(offset: 2));
    // TODO(garyq): Not a round number because of rounding in LibTxt height
    // metrics. This rounding is slated to be removed as it is no longer
    // needed. This test should be fixed when the rounding is removed.
    expect(caretRect.height, closeTo(16.00000023841858, 0.000001));
    expect(caretRect.topLeft.dx, 32);
    expect(caretRect.topLeft.dy, closeTo(-2.384185791015625e-7, 0.000001));

    caretRect = editable.getLocalRectForCaret(const TextPosition(offset: 4));
    // TODO(garyq): Not a round number because of rounding in LibTxt height
    // metrics. This rounding is slated to be removed as it is no longer
    // needed. This test should be fixed when the rounding is removed.
    expect(caretRect.height, closeTo(16.00000023841858, 0.000001));
    expect(caretRect.topLeft.dx, 64);
    expect(caretRect.topLeft.dy, closeTo(-2.384185791015625e-7, 0.000001));

    caretRect = editable.getLocalRectForCaret(const TextPosition(offset: 6));
    expect(caretRect.height, 16);
    expect(caretRect.topLeft, const Offset(16, 16));

    caretRect = editable.getLocalRectForCaret(const TextPosition(offset: 12));
    expect(caretRect.height, 16);
    expect(caretRect.topLeft, const Offset(32, 32));

    caretRect = editable.getLocalRectForCaret(const TextPosition(offset: 13));
    expect(caretRect.height, 16);
    expect(caretRect.topLeft, const Offset(48, 32));
=======
  testWidgets('onTap is called upon tap', (WidgetTester tester) async {
    int tapCount = 0;
    await tester.pumpWidget(
      overlay(
        child: TextField(
          onTap: () {
            tapCount += 1;
          },
        ),
      ),
    );

    expect(tapCount, 0);
    await tester.tap(find.byType(TextField));
    await tester.tap(find.byType(TextField));
    await tester.tap(find.byType(TextField));
    expect(tapCount, 3);
  });

  testWidgets('onTap is not called, field is disabled', (WidgetTester tester) async {
    int tapCount = 0;
    await tester.pumpWidget(
      overlay(
        child: TextField(
          enabled: false,
          onTap: () {
            tapCount += 1;
          },
        ),
      ),
    );

    expect(tapCount, 0);
    await tester.tap(find.byType(TextField));
    await tester.tap(find.byType(TextField));
    await tester.tap(find.byType(TextField));
    expect(tapCount, 0);
>>>>>>> ab36f054
  });
}<|MERGE_RESOLUTION|>--- conflicted
+++ resolved
@@ -3344,7 +3344,45 @@
     expect(maxOffset, 50.0);
   });
 
-<<<<<<< HEAD
+  testWidgets('onTap is called upon tap', (WidgetTester tester) async {
+    int tapCount = 0;
+    await tester.pumpWidget(
+      overlay(
+        child: TextField(
+          onTap: () {
+            tapCount += 1;
+          },
+        ),
+      ),
+    );
+
+    expect(tapCount, 0);
+    await tester.tap(find.byType(TextField));
+    await tester.tap(find.byType(TextField));
+    await tester.tap(find.byType(TextField));
+    expect(tapCount, 3);
+  });
+
+  testWidgets('onTap is not called, field is disabled', (WidgetTester tester) async {
+    int tapCount = 0;
+    await tester.pumpWidget(
+      overlay(
+        child: TextField(
+          enabled: false,
+          onTap: () {
+            tapCount += 1;
+          },
+        ),
+      ),
+    );
+
+    expect(tapCount, 0);
+    await tester.tap(find.byType(TextField));
+    await tester.tap(find.byType(TextField));
+    await tester.tap(find.byType(TextField));
+    expect(tapCount, 0);
+  });
+
   testWidgets('text field size handles tall glyphs', (WidgetTester tester) async {
     await tester.pumpWidget(
       boilerplate (
@@ -3514,44 +3552,5 @@
     caretRect = editable.getLocalRectForCaret(const TextPosition(offset: 13));
     expect(caretRect.height, 16);
     expect(caretRect.topLeft, const Offset(48, 32));
-=======
-  testWidgets('onTap is called upon tap', (WidgetTester tester) async {
-    int tapCount = 0;
-    await tester.pumpWidget(
-      overlay(
-        child: TextField(
-          onTap: () {
-            tapCount += 1;
-          },
-        ),
-      ),
-    );
-
-    expect(tapCount, 0);
-    await tester.tap(find.byType(TextField));
-    await tester.tap(find.byType(TextField));
-    await tester.tap(find.byType(TextField));
-    expect(tapCount, 3);
-  });
-
-  testWidgets('onTap is not called, field is disabled', (WidgetTester tester) async {
-    int tapCount = 0;
-    await tester.pumpWidget(
-      overlay(
-        child: TextField(
-          enabled: false,
-          onTap: () {
-            tapCount += 1;
-          },
-        ),
-      ),
-    );
-
-    expect(tapCount, 0);
-    await tester.tap(find.byType(TextField));
-    await tester.tap(find.byType(TextField));
-    await tester.tap(find.byType(TextField));
-    expect(tapCount, 0);
->>>>>>> ab36f054
   });
 }