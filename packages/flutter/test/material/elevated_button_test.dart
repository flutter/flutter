// Copyright 2014 The Flutter Authors. All rights reserved.
// Use of this source code is governed by a BSD-style license that can be
// found in the LICENSE file.

import 'package:flutter/foundation.dart';
import 'package:flutter/gestures.dart';
import 'package:flutter/material.dart';
import 'package:flutter/rendering.dart';
import 'package:flutter_test/flutter_test.dart';

import '../widgets/semantics_tester.dart';

void main() {
  TextStyle iconStyle(WidgetTester tester, IconData icon) {
    final RichText iconRichText = tester.widget<RichText>(
      find.descendant(of: find.byIcon(icon), matching: find.byType(RichText)),
    );
    return iconRichText.text.style!;
  }

  Color textColor(WidgetTester tester, String text) {
    return tester.renderObject<RenderParagraph>(find.text(text)).text.style!.color!;
  }

  testWidgets('ElevatedButton, ElevatedButton.icon defaults', (WidgetTester tester) async {
    const ColorScheme colorScheme = ColorScheme.light();
    final ThemeData theme = ThemeData.from(colorScheme: colorScheme);
    final bool material3 = theme.useMaterial3;

    // Enabled ElevatedButton
    await tester.pumpWidget(
      MaterialApp(
        theme: theme,
        home: Center(
          child: ElevatedButton(onPressed: () {}, child: const Text('button')),
        ),
      ),
    );

    final Finder buttonMaterial = find.descendant(
      of: find.byType(ElevatedButton),
      matching: find.byType(Material),
    );

    Material material = tester.widget<Material>(buttonMaterial);
    expect(material.animationDuration, const Duration(milliseconds: 200));
    expect(material.borderOnForeground, false);
    expect(material.borderRadius, null);
    expect(material.clipBehavior, Clip.none);
    expect(material.color, material3 ? colorScheme.onPrimary : colorScheme.primary);
    expect(material.elevation, material3 ? 1 : 2);
    expect(material.shadowColor, const Color(0xff000000));
    expect(
      material.shape,
      material3
          ? const StadiumBorder()
          : const RoundedRectangleBorder(borderRadius: BorderRadius.all(Radius.circular(4))),
    );
    expect(material.textStyle!.color, material3 ? colorScheme.primary : colorScheme.onPrimary);
    expect(material.textStyle!.fontFamily, 'Roboto');
    expect(material.textStyle!.fontSize, 14);
    expect(material.textStyle!.fontWeight, FontWeight.w500);
    expect(material.type, MaterialType.button);

    final Align align = tester.firstWidget<Align>(
      find.ancestor(of: find.text('button'), matching: find.byType(Align)),
    );
    expect(align.alignment, Alignment.center);

    final Offset center = tester.getCenter(find.byType(ElevatedButton));
    final TestGesture gesture = await tester.startGesture(center);
    await tester.pump(); // start the splash animation
    await tester.pump(const Duration(milliseconds: 100)); // splash is underway

    // Material 3 uses the InkSparkle which uses a shader, so we can't capture
    // the effect with paint methods.
    if (!material3) {
      final RenderObject inkFeatures = tester.allRenderObjects.firstWhere(
        (RenderObject object) => object.runtimeType.toString() == '_RenderInkFeatures',
      );
      expect(inkFeatures, paints..circle(color: colorScheme.onPrimary.withOpacity(0.24)));
    }

    // Only elevation changes when enabled and pressed.
    material = tester.widget<Material>(buttonMaterial);
    expect(material.animationDuration, const Duration(milliseconds: 200));
    expect(material.borderOnForeground, false);
    expect(material.borderRadius, null);
    expect(material.clipBehavior, Clip.none);
    expect(material.color, material3 ? colorScheme.onPrimary : colorScheme.primary);
    expect(material.elevation, material3 ? 1 : 8);
    expect(material.shadowColor, const Color(0xff000000));
    expect(
      material.shape,
      material3
          ? const StadiumBorder()
          : const RoundedRectangleBorder(borderRadius: BorderRadius.all(Radius.circular(4))),
    );
    expect(material.textStyle!.color, material3 ? colorScheme.primary : colorScheme.onPrimary);
    expect(material.textStyle!.fontFamily, 'Roboto');
    expect(material.textStyle!.fontSize, 14);
    expect(material.textStyle!.fontWeight, FontWeight.w500);
    expect(material.type, MaterialType.button);

    await gesture.up();
    await tester.pumpAndSettle();

    // Enabled ElevatedButton.icon
    final Key iconButtonKey = UniqueKey();
    await tester.pumpWidget(
      MaterialApp(
        theme: theme,
        home: Center(
          child: ElevatedButton.icon(
            key: iconButtonKey,
            onPressed: () {},
            icon: const Icon(Icons.add),
            label: const Text('label'),
          ),
        ),
      ),
    );

    final Finder iconButtonMaterial = find.descendant(
      of: find.byKey(iconButtonKey),
      matching: find.byType(Material),
    );

    material = tester.widget<Material>(iconButtonMaterial);
    expect(material.animationDuration, const Duration(milliseconds: 200));
    expect(material.borderOnForeground, false);
    expect(material.borderRadius, null);
    expect(material.clipBehavior, Clip.none);
    expect(material.color, material3 ? colorScheme.onPrimary : colorScheme.primary);
    expect(material.elevation, material3 ? 1 : 2);
    expect(material.shadowColor, const Color(0xff000000));
    expect(
      material.shape,
      material3
          ? const StadiumBorder()
          : const RoundedRectangleBorder(borderRadius: BorderRadius.all(Radius.circular(4))),
    );
    expect(material.textStyle!.color, material3 ? colorScheme.primary : colorScheme.onPrimary);
    expect(material.textStyle!.fontFamily, 'Roboto');
    expect(material.textStyle!.fontSize, 14);
    expect(material.textStyle!.fontWeight, FontWeight.w500);
    expect(material.type, MaterialType.button);

    // Disabled ElevatedButton
    await tester.pumpWidget(
      MaterialApp(
        theme: theme,
        home: const Center(child: ElevatedButton(onPressed: null, child: Text('button'))),
      ),
    );

    // Finish the elevation animation, final background color change.
    await tester.pumpAndSettle();

    material = tester.widget<Material>(buttonMaterial);
    expect(material.animationDuration, const Duration(milliseconds: 200));
    expect(material.borderOnForeground, false);
    expect(material.borderRadius, null);
    expect(material.clipBehavior, Clip.none);
    expect(material.color, colorScheme.onSurface.withOpacity(0.12));
    expect(material.elevation, 0.0);
    expect(material.shadowColor, const Color(0xff000000));
    expect(
      material.shape,
      material3
          ? const StadiumBorder()
          : const RoundedRectangleBorder(borderRadius: BorderRadius.all(Radius.circular(4))),
    );
    expect(material.textStyle!.color, colorScheme.onSurface.withOpacity(0.38));
    expect(material.textStyle!.fontFamily, 'Roboto');
    expect(material.textStyle!.fontSize, 14);
    expect(material.textStyle!.fontWeight, FontWeight.w500);
    expect(material.type, MaterialType.button);
  });

  testWidgets(
    'ElevatedButton.defaultStyle produces a ButtonStyle with appropriate non-null values',
    (WidgetTester tester) async {
      const ColorScheme colorScheme = ColorScheme.light();
      final ThemeData theme = ThemeData.from(colorScheme: colorScheme);

      final ElevatedButton button = ElevatedButton(onPressed: () {}, child: const Text('button'));
      BuildContext? capturedContext;
      // Enabled ElevatedButton
      await tester.pumpWidget(
        MaterialApp(
          theme: theme,
          home: Center(
            child: Builder(
              builder: (BuildContext context) {
                capturedContext = context;
                return button;
              },
            ),
          ),
        ),
      );
      final ButtonStyle style = button.defaultStyleOf(capturedContext!);

      // Properties that must be non-null.
      expect(style.textStyle, isNotNull, reason: 'textStyle style');
      expect(style.backgroundColor, isNotNull, reason: 'backgroundColor style');
      expect(style.foregroundColor, isNotNull, reason: 'foregroundColor style');
      expect(style.overlayColor, isNotNull, reason: 'overlayColor style');
      expect(style.shadowColor, isNotNull, reason: 'shadowColor style');
      expect(style.surfaceTintColor, isNotNull, reason: 'surfaceTintColor style');
      expect(style.elevation, isNotNull, reason: 'elevation style');
      expect(style.padding, isNotNull, reason: 'padding style');
      expect(style.minimumSize, isNotNull, reason: 'minimumSize style');
      expect(style.maximumSize, isNotNull, reason: 'maximumSize style');
      expect(style.iconColor, isNotNull, reason: 'iconColor style');
      expect(style.iconSize, isNotNull, reason: 'iconSize style');
      expect(style.shape, isNotNull, reason: 'shape style');
      expect(style.mouseCursor, isNotNull, reason: 'mouseCursor style');
      expect(style.visualDensity, isNotNull, reason: 'visualDensity style');
      expect(style.tapTargetSize, isNotNull, reason: 'tapTargetSize style');
      expect(style.animationDuration, isNotNull, reason: 'animationDuration style');
      expect(style.enableFeedback, isNotNull, reason: 'enableFeedback style');
      expect(style.alignment, isNotNull, reason: 'alignment style');
      expect(style.splashFactory, isNotNull, reason: 'splashFactory style');

      // Properties that are expected to be null.
      expect(style.fixedSize, isNull, reason: 'fixedSize style');
      expect(style.side, isNull, reason: 'side style');
      expect(style.backgroundBuilder, isNull, reason: 'backgroundBuilder style');
      expect(style.foregroundBuilder, isNull, reason: 'foregroundBuilder style');
    },
  );

  testWidgets(
    'ElevatedButton.defaultStyle with an icon produces a ButtonStyle with appropriate non-null values',
    (WidgetTester tester) async {
      const ColorScheme colorScheme = ColorScheme.light();
      final ThemeData theme = ThemeData.from(colorScheme: colorScheme);

      final ElevatedButton button = ElevatedButton.icon(
        onPressed: () {},
        icon: const SizedBox(),
        label: const Text('button'),
      );
      BuildContext? capturedContext;
      await tester.pumpWidget(
        MaterialApp(
          theme: theme,
          home: Center(
            child: Builder(
              builder: (BuildContext context) {
                capturedContext = context;
                return button;
              },
            ),
          ),
        ),
      );
      final ButtonStyle style = button.defaultStyleOf(capturedContext!);

      // Properties that must be non-null.
      expect(style.textStyle, isNotNull, reason: 'textStyle style');
      expect(style.backgroundColor, isNotNull, reason: 'backgroundColor style');
      expect(style.foregroundColor, isNotNull, reason: 'foregroundColor style');
      expect(style.overlayColor, isNotNull, reason: 'overlayColor style');
      expect(style.shadowColor, isNotNull, reason: 'shadowColor style');
      expect(style.surfaceTintColor, isNotNull, reason: 'surfaceTintColor style');
      expect(style.elevation, isNotNull, reason: 'elevation style');
      expect(style.padding, isNotNull, reason: 'padding style');
      expect(style.minimumSize, isNotNull, reason: 'minimumSize style');
      expect(style.maximumSize, isNotNull, reason: 'maximumSize style');
      expect(style.iconColor, isNotNull, reason: 'iconColor style');
      expect(style.iconSize, isNotNull, reason: 'iconSize style');
      expect(style.shape, isNotNull, reason: 'shape style');
      expect(style.mouseCursor, isNotNull, reason: 'mouseCursor style');
      expect(style.visualDensity, isNotNull, reason: 'visualDensity style');
      expect(style.tapTargetSize, isNotNull, reason: 'tapTargetSize style');
      expect(style.animationDuration, isNotNull, reason: 'animationDuration style');
      expect(style.enableFeedback, isNotNull, reason: 'enableFeedback style');
      expect(style.alignment, isNotNull, reason: 'alignment style');
      expect(style.splashFactory, isNotNull, reason: 'splashFactory style');

      // Properties that are expected to be null.
      expect(style.fixedSize, isNull, reason: 'fixedSize style');
      expect(style.side, isNull, reason: 'side style');
      expect(style.backgroundBuilder, isNull, reason: 'backgroundBuilder style');
      expect(style.foregroundBuilder, isNull, reason: 'foregroundBuilder style');
    },
  );

  testWidgets('ElevatedButton.icon produces the correct widgets if icon is null', (
    WidgetTester tester,
  ) async {
    const ColorScheme colorScheme = ColorScheme.light();
    final ThemeData theme = ThemeData.from(colorScheme: colorScheme);
    final Key iconButtonKey = UniqueKey();
    await tester.pumpWidget(
      MaterialApp(
        theme: theme,
        home: Center(
          child: ElevatedButton.icon(
            key: iconButtonKey,
            onPressed: () {},
            icon: const Icon(Icons.add),
            label: const Text('label'),
          ),
        ),
      ),
    );

    expect(find.byIcon(Icons.add), findsOneWidget);
    expect(find.text('label'), findsOneWidget);

    await tester.pumpWidget(
      MaterialApp(
        theme: theme,
        home: Center(
          child: ElevatedButton.icon(
            key: iconButtonKey,
            onPressed: () {},
            // No icon specified.
            label: const Text('label'),
          ),
        ),
      ),
    );

    expect(find.byIcon(Icons.add), findsNothing);
    expect(find.text('label'), findsOneWidget);
  });

  testWidgets(
    'Default ElevatedButton meets a11y contrast guidelines',
    (WidgetTester tester) async {
      final FocusNode focusNode = FocusNode();

      await tester.pumpWidget(
        MaterialApp(
          theme: ThemeData.from(colorScheme: const ColorScheme.light()),
          home: Scaffold(
            body: Center(
              child: ElevatedButton(
                onPressed: () {},
                focusNode: focusNode,
                child: const Text('ElevatedButton'),
              ),
            ),
          ),
        ),
      );

      // Default, not disabled.
      await expectLater(tester, meetsGuideline(textContrastGuideline));

      // Focused.
      focusNode.requestFocus();
      await tester.pumpAndSettle();
      await expectLater(tester, meetsGuideline(textContrastGuideline));

      // Hovered.
      final Offset center = tester.getCenter(find.byType(ElevatedButton));
      final TestGesture gesture = await tester.createGesture(kind: PointerDeviceKind.mouse);
      await gesture.addPointer();
      await gesture.moveTo(center);
      await tester.pumpAndSettle();
      await expectLater(tester, meetsGuideline(textContrastGuideline));
      focusNode.dispose();
    },
    skip: isBrowser, // https://github.com/flutter/flutter/issues/44115
  );

  testWidgets('ElevatedButton default overlayColor and elevation resolve pressed state', (
    WidgetTester tester,
  ) async {
    final FocusNode focusNode = FocusNode();
    final ThemeData theme = ThemeData();

    await tester.pumpWidget(
      MaterialApp(
        theme: theme,
        home: Scaffold(
          body: Center(
            child: ElevatedButton(
              onPressed: () {},
              focusNode: focusNode,
              child: const Text('ElevatedButton'),
            ),
          ),
        ),
      ),
    );

    RenderObject overlayColor() {
      return tester.allRenderObjects.firstWhere(
        (RenderObject object) => object.runtimeType.toString() == '_RenderInkFeatures',
      );
    }

    double elevation() {
      return tester
          .widget<PhysicalShape>(
            find.descendant(of: find.byType(ElevatedButton), matching: find.byType(PhysicalShape)),
          )
          .elevation;
    }

    // Hovered.
    final Offset center = tester.getCenter(find.byType(ElevatedButton));
    final TestGesture gesture = await tester.createGesture(kind: PointerDeviceKind.mouse);
    await gesture.addPointer();
    await gesture.moveTo(center);
    await tester.pumpAndSettle();
    expect(elevation(), 3.0);
    expect(overlayColor(), paints..rect(color: theme.colorScheme.primary.withOpacity(0.08)));

    // Highlighted (pressed).
    await gesture.down(center);
    await tester.pumpAndSettle();
    expect(elevation(), 1.0);
    expect(
      overlayColor(),
      paints
        ..rect()
        ..rect(color: theme.colorScheme.primary.withOpacity(0.1)),
    );
    // Remove pressed and hovered states
    await gesture.up();
    await tester.pumpAndSettle();
    await gesture.moveTo(const Offset(0, 50));
    await tester.pumpAndSettle();

    // Focused.
    focusNode.requestFocus();
    await tester.pumpAndSettle();
    expect(elevation(), 1.0);
    expect(overlayColor(), paints..rect(color: theme.colorScheme.primary.withOpacity(0.1)));

    focusNode.dispose();
  });

  testWidgets('ElevatedButton uses stateful color for text color in different states', (
    WidgetTester tester,
  ) async {
    const String buttonText = 'ElevatedButton';
    final FocusNode focusNode = FocusNode();
    const Color pressedColor = Color(0x00000001);
    const Color hoverColor = Color(0x00000002);
    const Color focusedColor = Color(0x00000003);
    const Color defaultColor = Color(0x00000004);

    Color getTextColor(Set<WidgetState> states) {
      if (states.contains(WidgetState.pressed)) {
        return pressedColor;
      }
      if (states.contains(WidgetState.hovered)) {
        return hoverColor;
      }
      if (states.contains(WidgetState.focused)) {
        return focusedColor;
      }
      return defaultColor;
    }

    await tester.pumpWidget(
      MaterialApp(
        home: Scaffold(
          body: Center(
            child: ElevatedButtonTheme(
              data: ElevatedButtonThemeData(
                style: ButtonStyle(
                  foregroundColor: WidgetStateProperty.resolveWith<Color>(getTextColor),
                ),
              ),
              child: Builder(
                builder: (BuildContext context) {
                  return ElevatedButton(
                    onPressed: () {},
                    focusNode: focusNode,
                    child: const Text(buttonText),
                  );
                },
              ),
            ),
          ),
        ),
      ),
    );

    // Default, not disabled.
    expect(textColor(tester, buttonText), equals(defaultColor));

    // Focused.
    focusNode.requestFocus();
    await tester.pumpAndSettle();
    expect(textColor(tester, buttonText), focusedColor);

    // Hovered.
    final Offset center = tester.getCenter(find.byType(ElevatedButton));
    final TestGesture gesture = await tester.createGesture(kind: PointerDeviceKind.mouse);
    await gesture.addPointer();
    await gesture.moveTo(center);
    await tester.pumpAndSettle();
    expect(textColor(tester, buttonText), hoverColor);

    // Highlighted (pressed).
    await gesture.down(center);
    await tester.pump(); // Start the splash and highlight animations.
    await tester.pump(
      const Duration(milliseconds: 800),
    ); // Wait for splash and highlight to be well under way.
    expect(textColor(tester, buttonText), pressedColor);

    focusNode.dispose();
  });

  testWidgets('ElevatedButton uses stateful color for icon color in different states', (
    WidgetTester tester,
  ) async {
    final FocusNode focusNode = FocusNode();
    final Key buttonKey = UniqueKey();

    const Color pressedColor = Color(0x00000001);
    const Color hoverColor = Color(0x00000002);
    const Color focusedColor = Color(0x00000003);
    const Color defaultColor = Color(0x00000004);

    Color getTextColor(Set<WidgetState> states) {
      if (states.contains(WidgetState.pressed)) {
        return pressedColor;
      }
      if (states.contains(WidgetState.hovered)) {
        return hoverColor;
      }
      if (states.contains(WidgetState.focused)) {
        return focusedColor;
      }
      return defaultColor;
    }

    await tester.pumpWidget(
      MaterialApp(
        home: Scaffold(
          body: Center(
            child: ElevatedButtonTheme(
              data: ElevatedButtonThemeData(
                style: ButtonStyle(
                  foregroundColor: WidgetStateProperty.resolveWith<Color>(getTextColor),
                  iconColor: WidgetStateProperty.resolveWith<Color>(getTextColor),
                ),
              ),
              child: Builder(
                builder: (BuildContext context) {
                  return ElevatedButton.icon(
                    key: buttonKey,
                    icon: const Icon(Icons.add),
                    label: const Text('ElevatedButton'),
                    onPressed: () {},
                    focusNode: focusNode,
                  );
                },
              ),
            ),
          ),
        ),
      ),
    );

    // Default, not disabled.
    expect(iconStyle(tester, Icons.add).color, equals(defaultColor));

    // Focused.
    focusNode.requestFocus();
    await tester.pumpAndSettle();
    expect(iconStyle(tester, Icons.add).color, focusedColor);

    // Hovered.
    final Offset center = tester.getCenter(find.byKey(buttonKey));
    final TestGesture gesture = await tester.createGesture(kind: PointerDeviceKind.mouse);
    await gesture.addPointer();
    await gesture.moveTo(center);
    await tester.pumpAndSettle();
    expect(iconStyle(tester, Icons.add).color, hoverColor);

    // Highlighted (pressed).
    await gesture.down(center);
    await tester.pump(); // Start the splash and highlight animations.
    await tester.pump(
      const Duration(milliseconds: 800),
    ); // Wait for splash and highlight to be well under way.
    expect(iconStyle(tester, Icons.add).color, pressedColor);

    focusNode.dispose();
  });

  testWidgets(
    'ElevatedButton onPressed and onLongPress callbacks are correctly called when non-null',
    (WidgetTester tester) async {
      bool wasPressed;
      Finder elevatedButton;

      Widget buildFrame({VoidCallback? onPressed, VoidCallback? onLongPress}) {
        return Directionality(
          textDirection: TextDirection.ltr,
          child: ElevatedButton(
            onPressed: onPressed,
            onLongPress: onLongPress,
            child: const Text('button'),
          ),
        );
      }

      // onPressed not null, onLongPress null.
      wasPressed = false;
      await tester.pumpWidget(
        buildFrame(
          onPressed: () {
            wasPressed = true;
          },
        ),
      );
      elevatedButton = find.byType(ElevatedButton);
      expect(tester.widget<ElevatedButton>(elevatedButton).enabled, true);
      await tester.tap(elevatedButton);
      expect(wasPressed, true);

      // onPressed null, onLongPress not null.
      wasPressed = false;
      await tester.pumpWidget(
        buildFrame(
          onLongPress: () {
            wasPressed = true;
          },
        ),
      );
      elevatedButton = find.byType(ElevatedButton);
      expect(tester.widget<ElevatedButton>(elevatedButton).enabled, true);
      await tester.longPress(elevatedButton);
      expect(wasPressed, true);

      // onPressed null, onLongPress null.
      await tester.pumpWidget(buildFrame());
      elevatedButton = find.byType(ElevatedButton);
      expect(tester.widget<ElevatedButton>(elevatedButton).enabled, false);
    },
  );

  testWidgets('ElevatedButton onPressed and onLongPress callbacks are distinctly recognized', (
    WidgetTester tester,
  ) async {
    bool didPressButton = false;
    bool didLongPressButton = false;

    await tester.pumpWidget(
      Directionality(
        textDirection: TextDirection.ltr,
        child: ElevatedButton(
          onPressed: () {
            didPressButton = true;
          },
          onLongPress: () {
            didLongPressButton = true;
          },
          child: const Text('button'),
        ),
      ),
    );

    final Finder elevatedButton = find.byType(ElevatedButton);
    expect(tester.widget<ElevatedButton>(elevatedButton).enabled, true);

    expect(didPressButton, isFalse);
    await tester.tap(elevatedButton);
    expect(didPressButton, isTrue);

    expect(didLongPressButton, isFalse);
    await tester.longPress(elevatedButton);
    expect(didLongPressButton, isTrue);
  });

  testWidgets("ElevatedButton response doesn't hover when disabled", (WidgetTester tester) async {
    FocusManager.instance.highlightStrategy = FocusHighlightStrategy.alwaysTouch;
    final FocusNode focusNode = FocusNode(debugLabel: 'ElevatedButton Focus');
    final GlobalKey childKey = GlobalKey();
    bool hovering = false;
    await tester.pumpWidget(
      Directionality(
        textDirection: TextDirection.ltr,
        child: SizedBox(
          width: 100,
          height: 100,
          child: ElevatedButton(
            autofocus: true,
            onPressed: () {},
            onLongPress: () {},
            onHover: (bool value) {
              hovering = value;
            },
            focusNode: focusNode,
            child: SizedBox(key: childKey),
          ),
        ),
      ),
    );
    await tester.pumpAndSettle();
    expect(focusNode.hasPrimaryFocus, isTrue);
    final TestGesture gesture = await tester.createGesture(kind: PointerDeviceKind.mouse);
    await gesture.addPointer();
    await gesture.moveTo(tester.getCenter(find.byKey(childKey)));
    await tester.pumpAndSettle();
    expect(hovering, isTrue);

    await tester.pumpWidget(
      Directionality(
        textDirection: TextDirection.ltr,
        child: SizedBox(
          width: 100,
          height: 100,
          child: ElevatedButton(
            focusNode: focusNode,
            onHover: (bool value) {
              hovering = value;
            },
            onPressed: null,
            child: SizedBox(key: childKey),
          ),
        ),
      ),
    );

    await tester.pumpAndSettle();
    expect(focusNode.hasPrimaryFocus, isFalse);

    focusNode.dispose();
  });

  testWidgets('disabled and hovered ElevatedButton responds to mouse-exit', (
    WidgetTester tester,
  ) async {
    int onHoverCount = 0;
    late bool hover;

    Widget buildFrame({required bool enabled}) {
      return Directionality(
        textDirection: TextDirection.ltr,
        child: Center(
          child: SizedBox(
            width: 100,
            height: 100,
            child: ElevatedButton(
              onPressed: enabled ? () {} : null,
              onHover: (bool value) {
                onHoverCount += 1;
                hover = value;
              },
              child: const Text('ElevatedButton'),
            ),
          ),
        ),
      );
    }

    await tester.pumpWidget(buildFrame(enabled: true));
    final TestGesture gesture = await tester.createGesture(kind: PointerDeviceKind.mouse);
    await gesture.addPointer();

    await gesture.moveTo(tester.getCenter(find.byType(ElevatedButton)));
    await tester.pumpAndSettle();
    expect(onHoverCount, 1);
    expect(hover, true);

    await tester.pumpWidget(buildFrame(enabled: false));
    await tester.pumpAndSettle();
    await gesture.moveTo(Offset.zero);
    // Even though the ElevatedButton has been disabled, the mouse-exit still
    // causes onHover(false) to be called.
    expect(onHoverCount, 2);
    expect(hover, false);

    await gesture.moveTo(tester.getCenter(find.byType(ElevatedButton)));
    await tester.pumpAndSettle();
    // We no longer see hover events because the ElevatedButton is disabled
    // and it's no longer in the "hovering" state.
    expect(onHoverCount, 2);
    expect(hover, false);

    await tester.pumpWidget(buildFrame(enabled: true));
    await tester.pumpAndSettle();
    // The ElevatedButton was enabled while it contained the mouse, however
    // we do not call onHover() because it may call setState().
    expect(onHoverCount, 2);
    expect(hover, false);

    await gesture.moveTo(tester.getCenter(find.byType(ElevatedButton)) - const Offset(1, 1));
    await tester.pumpAndSettle();
    // Moving the mouse a little within the ElevatedButton doesn't change anything.
    expect(onHoverCount, 2);
    expect(hover, false);
  });

  testWidgets('Can set ElevatedButton focus and Can set unFocus.', (WidgetTester tester) async {
    final FocusNode node = FocusNode(debugLabel: 'ElevatedButton Focus');
    bool gotFocus = false;
    await tester.pumpWidget(
      Directionality(
        textDirection: TextDirection.ltr,
        child: ElevatedButton(
          focusNode: node,
          onFocusChange: (bool focused) => gotFocus = focused,
          onPressed: () {},
          child: const SizedBox(),
        ),
      ),
    );

    node.requestFocus();

    await tester.pump();

    expect(gotFocus, isTrue);
    expect(node.hasFocus, isTrue);

    node.unfocus();
    await tester.pump();

    expect(gotFocus, isFalse);
    expect(node.hasFocus, isFalse);

    node.dispose();
  });

  testWidgets('When ElevatedButton disable, Can not set ElevatedButton focus.', (
    WidgetTester tester,
  ) async {
    final FocusNode node = FocusNode(debugLabel: 'ElevatedButton Focus');
    bool gotFocus = false;
    await tester.pumpWidget(
      Directionality(
        textDirection: TextDirection.ltr,
        child: ElevatedButton(
          focusNode: node,
          onFocusChange: (bool focused) => gotFocus = focused,
          onPressed: null,
          child: const SizedBox(),
        ),
      ),
    );

    node.requestFocus();

    await tester.pump();

    expect(gotFocus, isFalse);
    expect(node.hasFocus, isFalse);

    node.dispose();
  });

  testWidgets('Does ElevatedButton work with hover', (WidgetTester tester) async {
    const Color hoverColor = Color(0xff001122);

    await tester.pumpWidget(
      Directionality(
        textDirection: TextDirection.ltr,
        child: ElevatedButton(
          style: ButtonStyle(
            overlayColor: WidgetStateProperty.resolveWith<Color?>((Set<WidgetState> states) {
              return states.contains(WidgetState.hovered) ? hoverColor : null;
            }),
          ),
          onPressed: () {},
          child: const Text('button'),
        ),
      ),
    );

    final TestGesture gesture = await tester.createGesture(kind: PointerDeviceKind.mouse);
    await gesture.addPointer();
    await gesture.moveTo(tester.getCenter(find.byType(ElevatedButton)));
    await tester.pumpAndSettle();

    final RenderObject inkFeatures = tester.allRenderObjects.firstWhere(
      (RenderObject object) => object.runtimeType.toString() == '_RenderInkFeatures',
    );
    expect(inkFeatures, paints..rect(color: hoverColor));
  });

  testWidgets('Does ElevatedButton work with focus', (WidgetTester tester) async {
    const Color focusColor = Color(0xff001122);

    final FocusNode focusNode = FocusNode(debugLabel: 'ElevatedButton Node');
    await tester.pumpWidget(
      Directionality(
        textDirection: TextDirection.ltr,
        child: ElevatedButton(
          style: ButtonStyle(
            overlayColor: WidgetStateProperty.resolveWith<Color?>((Set<WidgetState> states) {
              return states.contains(WidgetState.focused) ? focusColor : null;
            }),
          ),
          focusNode: focusNode,
          onPressed: () {},
          child: const Text('button'),
        ),
      ),
    );

    FocusManager.instance.highlightStrategy = FocusHighlightStrategy.alwaysTraditional;
    focusNode.requestFocus();
    await tester.pumpAndSettle();

    final RenderObject inkFeatures = tester.allRenderObjects.firstWhere(
      (RenderObject object) => object.runtimeType.toString() == '_RenderInkFeatures',
    );
    expect(inkFeatures, paints..rect(color: focusColor));

    focusNode.dispose();
  });

  testWidgets('Does ElevatedButton work with autofocus', (WidgetTester tester) async {
    const Color focusColor = Color(0xff001122);

    Color? getOverlayColor(Set<WidgetState> states) {
      return states.contains(WidgetState.focused) ? focusColor : null;
    }

    final FocusNode focusNode = FocusNode(debugLabel: 'ElevatedButton Node');
    await tester.pumpWidget(
      Directionality(
        textDirection: TextDirection.ltr,
        child: ElevatedButton(
          autofocus: true,
          style: ButtonStyle(
            overlayColor: WidgetStateProperty.resolveWith<Color?>(getOverlayColor),
          ),
          focusNode: focusNode,
          onPressed: () {},
          child: const Text('button'),
        ),
      ),
    );

    FocusManager.instance.highlightStrategy = FocusHighlightStrategy.alwaysTraditional;
    await tester.pumpAndSettle();

    final RenderObject inkFeatures = tester.allRenderObjects.firstWhere(
      (RenderObject object) => object.runtimeType.toString() == '_RenderInkFeatures',
    );
    expect(inkFeatures, paints..rect(color: focusColor));

    focusNode.dispose();
  });

  testWidgets('Does ElevatedButton contribute semantics', (WidgetTester tester) async {
    final SemanticsTester semantics = SemanticsTester(tester);
    await tester.pumpWidget(
      Theme(
        data: ThemeData(useMaterial3: false),
        child: Directionality(
          textDirection: TextDirection.ltr,
          child: Center(
            child: ElevatedButton(
              style: const ButtonStyle(
                // Specifying minimumSize to mimic the original minimumSize for
                // RaisedButton so that the semantics tree's rect and transform
                // match the original version of this test.
                minimumSize: MaterialStatePropertyAll<Size>(Size(88, 36)),
              ),
              onPressed: () {},
              child: const Text('ABC'),
            ),
          ),
        ),
      ),
    );

    expect(
      semantics,
      hasSemantics(
        TestSemantics.root(
          children: <TestSemantics>[
            TestSemantics.rootChild(
              actions: <SemanticsAction>[SemanticsAction.tap, SemanticsAction.focus],
              label: 'ABC',
              rect: const Rect.fromLTRB(0.0, 0.0, 88.0, 48.0),
              transform: Matrix4.translationValues(356.0, 276.0, 0.0),
              flags: <SemanticsFlag>[
                SemanticsFlag.hasEnabledState,
                SemanticsFlag.isButton,
                SemanticsFlag.isEnabled,
                SemanticsFlag.isFocusable,
              ],
            ),
          ],
        ),
        ignoreId: true,
      ),
    );

    semantics.dispose();
  });

  testWidgets('ElevatedButton size is configurable by ThemeData.materialTapTargetSize', (
    WidgetTester tester,
  ) async {
    const ButtonStyle style = ButtonStyle(
      // Specifying minimumSize to mimic the original minimumSize for
      // RaisedButton so that the corresponding button size matches
      // the original version of this test.
      minimumSize: MaterialStatePropertyAll<Size>(Size(88, 36)),
    );

    Widget buildFrame(MaterialTapTargetSize tapTargetSize, Key key) {
      return Theme(
        data: ThemeData(useMaterial3: false, materialTapTargetSize: tapTargetSize),
        child: Directionality(
          textDirection: TextDirection.ltr,
          child: Center(
            child: ElevatedButton(
              key: key,
              style: style,
              child: const SizedBox(width: 50.0, height: 8.0),
              onPressed: () {},
            ),
          ),
        ),
      );
    }

    final Key key1 = UniqueKey();
    await tester.pumpWidget(buildFrame(MaterialTapTargetSize.padded, key1));
    expect(tester.getSize(find.byKey(key1)), const Size(88.0, 48.0));

    final Key key2 = UniqueKey();
    await tester.pumpWidget(buildFrame(MaterialTapTargetSize.shrinkWrap, key2));
    expect(tester.getSize(find.byKey(key2)), const Size(88.0, 36.0));
  });

  testWidgets('ElevatedButton has no clip by default', (WidgetTester tester) async {
    await tester.pumpWidget(
      Directionality(
        textDirection: TextDirection.ltr,
        child: ElevatedButton(
          onPressed: () {
            /* to make sure the button is enabled */
          },
          child: const Text('button'),
        ),
      ),
    );

    expect(tester.renderObject(find.byType(ElevatedButton)), paintsExactlyCountTimes(#clipPath, 0));
  });

  testWidgets('ElevatedButton responds to density changes.', (WidgetTester tester) async {
    const Key key = Key('test');
    const Key childKey = Key('test child');

    Future<void> buildTest(VisualDensity visualDensity, {bool useText = false}) async {
      return tester.pumpWidget(
        MaterialApp(
          theme: ThemeData(useMaterial3: false),
          home: Directionality(
            textDirection: TextDirection.rtl,
            child: Center(
              child: ElevatedButton(
                style: ButtonStyle(
                  visualDensity: visualDensity,
                  // Specifying minimumSize to mimic the original minimumSize for
                  // RaisedButton so that the corresponding button size matches
                  // the original version of this test.
                  minimumSize: const MaterialStatePropertyAll<Size>(Size(88, 36)),
                ),
                key: key,
                onPressed: () {},
                child: useText
                    ? const Text('Text', key: childKey)
                    : Container(
                        key: childKey,
                        width: 100,
                        height: 100,
                        color: const Color(0xffff0000),
                      ),
              ),
            ),
          ),
        ),
      );
    }

    await buildTest(VisualDensity.standard);
    final RenderBox box = tester.renderObject(find.byKey(key));
    Rect childRect = tester.getRect(find.byKey(childKey));
    await tester.pumpAndSettle();
    expect(box.size, equals(const Size(132, 100)));
    expect(childRect, equals(const Rect.fromLTRB(350, 250, 450, 350)));

    await buildTest(const VisualDensity(horizontal: 3.0, vertical: 3.0));
    await tester.pumpAndSettle();
    childRect = tester.getRect(find.byKey(childKey));
    expect(box.size, equals(const Size(156, 124)));
    expect(childRect, equals(const Rect.fromLTRB(350, 250, 450, 350)));

    await buildTest(const VisualDensity(horizontal: -3.0, vertical: -3.0));
    await tester.pumpAndSettle();
    childRect = tester.getRect(find.byKey(childKey));
    expect(box.size, equals(const Size(132, 100)));
    expect(childRect, equals(const Rect.fromLTRB(350, 250, 450, 350)));

    await buildTest(VisualDensity.standard, useText: true);
    await tester.pumpAndSettle();
    childRect = tester.getRect(find.byKey(childKey));
    expect(box.size, equals(const Size(88, 48)));
    expect(childRect, equals(const Rect.fromLTRB(372.0, 293.0, 428.0, 307.0)));

    await buildTest(const VisualDensity(horizontal: 3.0, vertical: 3.0), useText: true);
    await tester.pumpAndSettle();
    childRect = tester.getRect(find.byKey(childKey));
    expect(box.size, equals(const Size(112, 60)));
    expect(childRect, equals(const Rect.fromLTRB(372.0, 293.0, 428.0, 307.0)));

    await buildTest(const VisualDensity(horizontal: -3.0, vertical: -3.0), useText: true);
    await tester.pumpAndSettle();
    childRect = tester.getRect(find.byKey(childKey));
    expect(box.size, equals(const Size(88, 36)));
    expect(childRect, equals(const Rect.fromLTRB(372.0, 293.0, 428.0, 307.0)));
  });

  testWidgets('ElevatedButton.icon responds to applied padding', (WidgetTester tester) async {
    const Key buttonKey = Key('test');
    const Key labelKey = Key('label');
    await tester.pumpWidget(
      // When textDirection is set to TextDirection.ltr, the label appears on the
      // right side of the icon. This is important in determining whether the
      // horizontal padding is applied correctly later on
      Directionality(
        textDirection: TextDirection.ltr,
        child: Center(
          child: ElevatedButton.icon(
            key: buttonKey,
            style: const ButtonStyle(
              padding: MaterialStatePropertyAll<EdgeInsets>(EdgeInsets.fromLTRB(16, 5, 10, 12)),
            ),
            onPressed: () {},
            icon: const Icon(Icons.add),
            label: const Text('Hello', key: labelKey),
          ),
        ),
      ),
    );

    final Rect paddingRect = tester.getRect(find.byType(Padding));
    final Rect labelRect = tester.getRect(find.byKey(labelKey));
    final Rect iconRect = tester.getRect(find.byType(Icon));

    // The right padding should be applied on the right of the label, whereas the
    // left padding should be applied on the left side of the icon.
    expect(paddingRect.right, labelRect.right + 10);
    expect(paddingRect.left, iconRect.left - 16);
    // Use the taller widget to check the top and bottom padding.
    final Rect tallerWidget = iconRect.height > labelRect.height ? iconRect : labelRect;
    expect(paddingRect.top, closeTo(tallerWidget.top - 6.5, .01));
    expect(paddingRect.bottom, closeTo(tallerWidget.bottom + 13.5, .01));
  });

  group('Default ElevatedButton padding for textScaleFactor, textDirection', () {
    const ValueKey<String> buttonKey = ValueKey<String>('button');
    const ValueKey<String> labelKey = ValueKey<String>('label');
    const ValueKey<String> iconKey = ValueKey<String>('icon');

    const List<double> textScaleFactorOptions = <double>[0.5, 1.0, 1.25, 1.5, 2.0, 2.5, 3.0, 4.0];
    const List<TextDirection> textDirectionOptions = <TextDirection>[
      TextDirection.ltr,
      TextDirection.rtl,
    ];
    const List<Widget?> iconOptions = <Widget?>[null, Icon(Icons.add, size: 18, key: iconKey)];

    // Expected values for each textScaleFactor.
    final Map<double, double> paddingWithoutIconStart = <double, double>{
      0.5: 16,
      1: 16,
      1.25: 14,
      1.5: 12,
      2: 8,
      2.5: 6,
      3: 4,
      4: 4,
    };
    final Map<double, double> paddingWithoutIconEnd = <double, double>{
      0.5: 16,
      1: 16,
      1.25: 14,
      1.5: 12,
      2: 8,
      2.5: 6,
      3: 4,
      4: 4,
    };
    final Map<double, double> paddingWithIconStart = <double, double>{
      0.5: 12,
      1: 12,
      1.25: 11,
      1.5: 10,
      2: 8,
      2.5: 8,
      3: 8,
      4: 8,
    };
    final Map<double, double> paddingWithIconEnd = <double, double>{
      0.5: 16,
      1: 16,
      1.25: 14,
      1.5: 12,
      2: 8,
      2.5: 6,
      3: 4,
      4: 4,
    };
    final Map<double, double> paddingWithIconGap = <double, double>{
      0.5: 8,
      1: 8,
      1.25: 7,
      1.5: 6,
      2: 4,
      2.5: 4,
      3: 4,
      4: 4,
    };

    Rect globalBounds(RenderBox renderBox) {
      final Offset topLeft = renderBox.localToGlobal(Offset.zero);
      return topLeft & renderBox.size;
    }

    /// Computes the padding between two [Rect]s, one inside the other.
    EdgeInsets paddingBetween({required Rect parent, required Rect child}) {
      assert(parent.intersect(child) == child);
      return EdgeInsets.fromLTRB(
        child.left - parent.left,
        child.top - parent.top,
        parent.right - child.right,
        parent.bottom - child.bottom,
      );
    }

    for (final double textScaleFactor in textScaleFactorOptions) {
      for (final TextDirection textDirection in textDirectionOptions) {
        for (final Widget? icon in iconOptions) {
          final String testName = <String>[
            'ElevatedButton, text scale $textScaleFactor',
            if (icon != null) 'with icon',
            if (textDirection == TextDirection.rtl) 'RTL',
          ].join(', ');
          testWidgets(testName, (WidgetTester tester) async {
            await tester.pumpWidget(
              MaterialApp(
                theme: ThemeData(
                  useMaterial3: false,
                  colorScheme: const ColorScheme.light(),
                  elevatedButtonTheme: ElevatedButtonThemeData(
                    style: ElevatedButton.styleFrom(minimumSize: const Size(64, 36)),
                  ),
                ),
                home: Builder(
                  builder: (BuildContext context) {
                    return MediaQuery.withClampedTextScaling(
                      minScaleFactor: textScaleFactor,
                      maxScaleFactor: textScaleFactor,
                      child: Directionality(
                        textDirection: textDirection,
                        child: Scaffold(
                          body: Center(
                            child: icon == null
                                ? ElevatedButton(
                                    key: buttonKey,
                                    onPressed: () {},
                                    child: const Text('button', key: labelKey),
                                  )
                                : ElevatedButton.icon(
                                    key: buttonKey,
                                    onPressed: () {},
                                    icon: icon,
                                    label: const Text('button', key: labelKey),
                                  ),
                          ),
                        ),
                      ),
                    );
                  },
                ),
              ),
            );

            final Element paddingElement = tester.element(
              find.descendant(of: find.byKey(buttonKey), matching: find.byType(Padding)),
            );
            expect(Directionality.of(paddingElement), textDirection);
            final Padding paddingWidget = paddingElement.widget as Padding;

            // Compute expected padding, and check.

            final double expectedStart = icon != null
                ? paddingWithIconStart[textScaleFactor]!
                : paddingWithoutIconStart[textScaleFactor]!;
            final double expectedEnd = icon != null
                ? paddingWithIconEnd[textScaleFactor]!
                : paddingWithoutIconEnd[textScaleFactor]!;
            final EdgeInsets expectedPadding = EdgeInsetsDirectional.fromSTEB(
              expectedStart,
              0,
              expectedEnd,
              0,
            ).resolve(textDirection);

            expect(paddingWidget.padding.resolve(textDirection), expectedPadding);

            // Measure padding in terms of the difference between the button and its label child
            // and check that.

            final RenderBox labelRenderBox = tester.renderObject<RenderBox>(find.byKey(labelKey));
            final Rect labelBounds = globalBounds(labelRenderBox);
            final RenderBox? iconRenderBox = icon == null
                ? null
                : tester.renderObject<RenderBox>(find.byKey(iconKey));
            final Rect? iconBounds = icon == null ? null : globalBounds(iconRenderBox!);
            final Rect childBounds = icon == null
                ? labelBounds
                : labelBounds.expandToInclude(iconBounds!);

            // We measure the `InkResponse` descendant of the button
            // element, because the button has a larger `RenderBox`
            // which accommodates the minimum tap target with a height
            // of 48.
            final RenderBox buttonRenderBox = tester.renderObject<RenderBox>(
              find.descendant(
                of: find.byKey(buttonKey),
                matching: find.byWidgetPredicate((Widget widget) => widget is InkResponse),
              ),
            );
            final Rect buttonBounds = globalBounds(buttonRenderBox);
            final EdgeInsets visuallyMeasuredPadding = paddingBetween(
              parent: buttonBounds,
              child: childBounds,
            );

            // Since there is a requirement of a minimum width of 64
            // and a minimum height of 36 on material buttons, the visual
            // padding of smaller buttons may not match their settings.
            // Therefore, we only test buttons that are large enough.
            if (buttonBounds.width > 64) {
              expect(visuallyMeasuredPadding.left, expectedPadding.left);
              expect(visuallyMeasuredPadding.right, expectedPadding.right);
            }

            if (buttonBounds.height > 36) {
              expect(visuallyMeasuredPadding.top, expectedPadding.top);
              expect(visuallyMeasuredPadding.bottom, expectedPadding.bottom);
            }

            // Check the gap between the icon and the label
            if (icon != null) {
              final double gapWidth = textDirection == TextDirection.ltr
                  ? labelBounds.left - iconBounds!.right
                  : iconBounds!.left - labelBounds.right;
              expect(gapWidth, paddingWithIconGap[textScaleFactor]);
            }

            // Check the text's height - should be consistent with the textScaleFactor.
            final RenderBox textRenderObject = tester.renderObject<RenderBox>(
              find.descendant(
                of: find.byKey(labelKey),
                matching: find.byElementPredicate((Element element) => element.widget is RichText),
              ),
            );
            final double textHeight = textRenderObject.paintBounds.size.height;
            final double expectedTextHeight = 14 * textScaleFactor;
            expect(textHeight, moreOrLessEquals(expectedTextHeight, epsilon: 0.5));
          });
        }
      }
    }
  });

  testWidgets('Override theme fontSize changes padding', (WidgetTester tester) async {
    await tester.pumpWidget(
      MaterialApp(
        theme: ThemeData.from(
          colorScheme: const ColorScheme.light(),
          textTheme: const TextTheme(labelLarge: TextStyle(fontSize: 28.0)),
        ),
        home: Builder(
          builder: (BuildContext context) {
            return Scaffold(
              body: Center(
                child: ElevatedButton(onPressed: () {}, child: const Text('text')),
              ),
            );
          },
        ),
      ),
    );

    final Padding paddingWidget = tester.widget<Padding>(
      find.descendant(of: find.byType(ElevatedButton), matching: find.byType(Padding)),
    );
    expect(paddingWidget.padding, const EdgeInsets.symmetric(horizontal: 12));
  });

  testWidgets('Override ElevatedButton default padding', (WidgetTester tester) async {
    await tester.pumpWidget(
      MaterialApp(
        theme: ThemeData.from(colorScheme: const ColorScheme.light()),
        home: Builder(
          builder: (BuildContext context) {
            return MediaQuery.withClampedTextScaling(
              minScaleFactor: 2,
              maxScaleFactor: 2,
              child: Scaffold(
                body: Center(
                  child: ElevatedButton(
                    style: ElevatedButton.styleFrom(padding: const EdgeInsets.all(22)),
                    onPressed: () {},
                    child: const Text('ElevatedButton'),
                  ),
                ),
              ),
            );
          },
        ),
      ),
    );

    final Padding paddingWidget = tester.widget<Padding>(
      find.descendant(of: find.byType(ElevatedButton), matching: find.byType(Padding)),
    );
    expect(paddingWidget.padding, const EdgeInsets.all(22));
  });

  testWidgets('M3 ElevatedButton has correct padding', (WidgetTester tester) async {
    final Key key = UniqueKey();
    await tester.pumpWidget(
      MaterialApp(
        theme: ThemeData.from(colorScheme: const ColorScheme.light()),
        home: Scaffold(
          body: Center(
            child: ElevatedButton(key: key, onPressed: () {}, child: const Text('ElevatedButton')),
          ),
        ),
      ),
    );

    final Padding paddingWidget = tester.widget<Padding>(
      find.descendant(of: find.byKey(key), matching: find.byType(Padding)),
    );
    expect(paddingWidget.padding, const EdgeInsets.symmetric(horizontal: 24));
  });

  testWidgets('M3 ElevatedButton.icon has correct padding', (WidgetTester tester) async {
    final Key key = UniqueKey();
    await tester.pumpWidget(
      MaterialApp(
        theme: ThemeData.from(colorScheme: const ColorScheme.light()),
        home: Scaffold(
          body: Center(
            child: ElevatedButton.icon(
              key: key,
              icon: const Icon(Icons.favorite),
              onPressed: () {},
              label: const Text('ElevatedButton'),
            ),
          ),
        ),
      ),
    );

    final Padding paddingWidget = tester.widget<Padding>(
      find.descendant(of: find.byKey(key), matching: find.byType(Padding)),
    );
    expect(paddingWidget.padding, const EdgeInsetsDirectional.fromSTEB(16.0, 0.0, 24.0, 0.0));
  });

  testWidgets('Elevated buttons animate elevation before color on disable', (
    WidgetTester tester,
  ) async {
    // This is a regression test for https://github.com/flutter/flutter/issues/387

    const ColorScheme colorScheme = ColorScheme.light();
    final Color backgroundColor = colorScheme.primary;
    final Color disabledBackgroundColor = colorScheme.onSurface.withOpacity(0.12);

    Widget buildFrame({required bool enabled}) {
      return MaterialApp(
        theme: ThemeData.from(colorScheme: colorScheme, useMaterial3: false),
        home: Center(
          child: ElevatedButton(onPressed: enabled ? () {} : null, child: const Text('button')),
        ),
      );
    }

    PhysicalShape physicalShape() {
      return tester.widget<PhysicalShape>(
        find.descendant(of: find.byType(ElevatedButton), matching: find.byType(PhysicalShape)),
      );
    }

    // Default elevation is 2, background color is primary.
    await tester.pumpWidget(buildFrame(enabled: true));
    expect(physicalShape().elevation, 2);
    expect(physicalShape().color, backgroundColor);

    // Disabled elevation animates to 0 over 200ms, THEN the background
    // color changes to onSurface.withOpacity(0.12)
    await tester.pumpWidget(buildFrame(enabled: false));
    await tester.pump(const Duration(milliseconds: 50));
    expect(physicalShape().elevation, lessThan(2));
    expect(physicalShape().color, backgroundColor);
    await tester.pump(const Duration(milliseconds: 150));
    expect(physicalShape().elevation, 0);
    expect(physicalShape().color, backgroundColor);
    await tester.pumpAndSettle();
    expect(physicalShape().elevation, 0);
    expect(physicalShape().color, disabledBackgroundColor);
  });

  testWidgets('By default, ElevatedButton shape outline is defined by shape.side', (
    WidgetTester tester,
  ) async {
    // This is a regression test for https://github.com/flutter/flutter/issues/69544

    const Color borderColor = Color(0xff4caf50);
    await tester.pumpWidget(
      MaterialApp(
        theme: ThemeData(
          colorScheme: const ColorScheme.light(),
          textTheme: Typography.englishLike2014,
          useMaterial3: false,
        ),
        home: Center(
          child: ElevatedButton(
            style: ElevatedButton.styleFrom(
              shape: const RoundedRectangleBorder(
                borderRadius: BorderRadius.all(Radius.circular(16)),
                side: BorderSide(width: 10, color: borderColor),
              ),
              minimumSize: const Size(64, 36),
            ),
            onPressed: () {},
            child: const Text('button'),
          ),
        ),
      ),
    );

    expect(
      find.byType(ElevatedButton),
      paints..drrect(
        // Outer and inner rect that give the outline a width of 10.
        outer: RRect.fromLTRBR(0.0, 0.0, 116.0, 36.0, const Radius.circular(16)),
        inner: RRect.fromLTRBR(10.0, 10.0, 106.0, 26.0, const Radius.circular(16 - 10)),
        color: borderColor,
      ),
    );
  });

  testWidgets('Fixed size ElevatedButtons', (WidgetTester tester) async {
    await tester.pumpWidget(
      MaterialApp(
        home: Scaffold(
          body: Column(
            mainAxisSize: MainAxisSize.min,
            children: <Widget>[
              ElevatedButton(
                style: ElevatedButton.styleFrom(fixedSize: const Size(100, 100)),
                onPressed: () {},
                child: const Text('100x100'),
              ),
              ElevatedButton(
                style: ElevatedButton.styleFrom(fixedSize: const Size.fromWidth(200)),
                onPressed: () {},
                child: const Text('200xh'),
              ),
              ElevatedButton(
                style: ElevatedButton.styleFrom(fixedSize: const Size.fromHeight(200)),
                onPressed: () {},
                child: const Text('wx200'),
              ),
            ],
          ),
        ),
      ),
    );

    expect(tester.getSize(find.widgetWithText(ElevatedButton, '100x100')), const Size(100, 100));
    expect(tester.getSize(find.widgetWithText(ElevatedButton, '200xh')).width, 200);
    expect(tester.getSize(find.widgetWithText(ElevatedButton, 'wx200')).height, 200);
  });

  testWidgets('ElevatedButton with NoSplash splashFactory paints nothing', (
    WidgetTester tester,
  ) async {
    Widget buildFrame({InteractiveInkFeatureFactory? splashFactory}) {
      return MaterialApp(
        home: Scaffold(
          body: Center(
            child: ElevatedButton(
              style: ElevatedButton.styleFrom(splashFactory: splashFactory),
              onPressed: () {},
              child: const Text('test'),
            ),
          ),
        ),
      );
    }

    // NoSplash.splashFactory, no splash circles drawn
    await tester.pumpWidget(buildFrame(splashFactory: NoSplash.splashFactory));
    {
      final TestGesture gesture = await tester.startGesture(tester.getCenter(find.text('test')));
      final MaterialInkController material = Material.of(tester.element(find.text('test')));
      await tester.pump(const Duration(milliseconds: 200));
      expect(material, paintsExactlyCountTimes(#drawCircle, 0));
      await gesture.up();
      await tester.pumpAndSettle();
    }

    // InkRipple.splashFactory, one splash circle drawn.
    await tester.pumpWidget(buildFrame(splashFactory: InkRipple.splashFactory));
    {
      final TestGesture gesture = await tester.startGesture(tester.getCenter(find.text('test')));
      final MaterialInkController material = Material.of(tester.element(find.text('test')));
      await tester.pump(const Duration(milliseconds: 200));
      expect(material, paintsExactlyCountTimes(#drawCircle, 1));
      await gesture.up();
      await tester.pumpAndSettle();
    }
  });

  testWidgets(
    'ElevatedButton uses InkSparkle only for Android non-web when useMaterial3 is true',
    (WidgetTester tester) async {
      final ThemeData theme = ThemeData();

      await tester.pumpWidget(
        MaterialApp(
          theme: theme,
          home: Center(
            child: ElevatedButton(onPressed: () {}, child: const Text('button')),
          ),
        ),
      );

      final InkWell buttonInkWell = tester.widget<InkWell>(
        find.descendant(of: find.byType(ElevatedButton), matching: find.byType(InkWell)),
      );

      if (debugDefaultTargetPlatformOverride! == TargetPlatform.android && !kIsWeb) {
        expect(buttonInkWell.splashFactory, equals(InkSparkle.splashFactory));
      } else {
        expect(buttonInkWell.splashFactory, equals(InkRipple.splashFactory));
      }
    },
    variant: TargetPlatformVariant.all(),
  );

  testWidgets('ElevatedButton uses InkRipple when useMaterial3 is false', (
    WidgetTester tester,
  ) async {
    final ThemeData theme = ThemeData(useMaterial3: false);

    await tester.pumpWidget(
      MaterialApp(
        theme: theme,
        home: Center(
          child: ElevatedButton(onPressed: () {}, child: const Text('button')),
        ),
      ),
    );

    final InkWell buttonInkWell = tester.widget<InkWell>(
      find.descendant(of: find.byType(ElevatedButton), matching: find.byType(InkWell)),
    );
    expect(buttonInkWell.splashFactory, equals(InkRipple.splashFactory));
  }, variant: TargetPlatformVariant.all());

  testWidgets('ElevatedButton.icon does not overflow', (WidgetTester tester) async {
    // Regression test for https://github.com/flutter/flutter/issues/77815
    await tester.pumpWidget(
      MaterialApp(
        home: Scaffold(
          body: SizedBox(
            width: 200,
            child: ElevatedButton.icon(
              onPressed: () {},
              icon: const Icon(Icons.add),
              label: const Text(
                // Much wider than 200
                'Lorem ipsum dolor sit amet, consectetur adipiscing elit. Ut a euismod nibh. Morbi laoreet purus.',
              ),
            ),
          ),
        ),
      ),
    );
    expect(tester.takeException(), null);
  });

  testWidgets('ElevatedButton.icon icon,label layout', (WidgetTester tester) async {
    final Key buttonKey = UniqueKey();
    final Key iconKey = UniqueKey();
    final Key labelKey = UniqueKey();
    final ButtonStyle style = ElevatedButton.styleFrom(
      padding: EdgeInsets.zero,
      visualDensity: VisualDensity.standard, // dx=0, dy=0
    );

    await tester.pumpWidget(
      MaterialApp(
        home: Scaffold(
          body: SizedBox(
            width: 200,
            child: ElevatedButton.icon(
              key: buttonKey,
              style: style,
              onPressed: () {},
              icon: SizedBox(key: iconKey, width: 50, height: 100),
              label: SizedBox(key: labelKey, width: 50, height: 100),
            ),
          ),
        ),
      ),
    );

    // The button's label and icon are separated by a gap of 8:
    // 46 [icon 50] 8 [label 50] 46
    // The overall button width is 200. So:
    // icon.x = 46
    // label.x = 46 + 50 + 8 = 104

    expect(tester.getRect(find.byKey(buttonKey)), const Rect.fromLTRB(0.0, 0.0, 200.0, 100.0));
    expect(tester.getRect(find.byKey(iconKey)), const Rect.fromLTRB(46.0, 0.0, 96.0, 100.0));
    expect(tester.getRect(find.byKey(labelKey)), const Rect.fromLTRB(104.0, 0.0, 154.0, 100.0));
  });

  testWidgets('ElevatedButton maximumSize', (WidgetTester tester) async {
    final Key key0 = UniqueKey();
    final Key key1 = UniqueKey();

    await tester.pumpWidget(
      MaterialApp(
        theme: ThemeData(textTheme: Typography.englishLike2014),
        home: Scaffold(
          body: Center(
            child: Column(
              mainAxisSize: MainAxisSize.min,
              children: <Widget>[
                ElevatedButton(
                  key: key0,
                  style: ElevatedButton.styleFrom(
                    minimumSize: const Size(24, 36),
                    maximumSize: const Size.fromWidth(64),
                  ),
                  onPressed: () {},
                  child: const Text('A B C D E F G H I J K L M N O P'),
                ),
                ElevatedButton.icon(
                  key: key1,
                  style: ElevatedButton.styleFrom(
                    minimumSize: const Size(24, 36),
                    maximumSize: const Size.fromWidth(104),
                  ),
                  onPressed: () {},
                  icon: Container(color: Colors.red, width: 32, height: 32),
                  label: const Text('A B C D E F G H I J K L M N O P'),
                ),
              ],
            ),
          ),
        ),
      ),
    );

    expect(tester.getSize(find.byKey(key0)), const Size(64.0, 224.0));
    expect(tester.getSize(find.byKey(key1)), const Size(104.0, 224.0));
  });

  testWidgets('Fixed size ElevatedButton, same as minimumSize == maximumSize', (
    WidgetTester tester,
  ) async {
    await tester.pumpWidget(
      MaterialApp(
        home: Scaffold(
          body: Column(
            mainAxisSize: MainAxisSize.min,
            children: <Widget>[
              ElevatedButton(
                style: ElevatedButton.styleFrom(fixedSize: const Size(200, 200)),
                onPressed: () {},
                child: const Text('200x200'),
              ),
              ElevatedButton(
                style: ElevatedButton.styleFrom(
                  minimumSize: const Size(200, 200),
                  maximumSize: const Size(200, 200),
                ),
                onPressed: () {},
                child: const Text('200,200'),
              ),
            ],
          ),
        ),
      ),
    );

    expect(tester.getSize(find.widgetWithText(ElevatedButton, '200x200')), const Size(200, 200));
    expect(tester.getSize(find.widgetWithText(ElevatedButton, '200,200')), const Size(200, 200));
  });

  testWidgets('ElevatedButton changes mouse cursor when hovered', (WidgetTester tester) async {
    await tester.pumpWidget(
      Directionality(
        textDirection: TextDirection.ltr,
        child: MouseRegion(
          cursor: SystemMouseCursors.forbidden,
          child: ElevatedButton(
            style: ElevatedButton.styleFrom(
              enabledMouseCursor: SystemMouseCursors.text,
              disabledMouseCursor: SystemMouseCursors.grab,
            ),
            onPressed: () {},
            child: const Text('button'),
          ),
        ),
      ),
    );

    final TestGesture gesture = await tester.createGesture(
      kind: PointerDeviceKind.mouse,
      pointer: 1,
    );
    await gesture.addPointer(location: Offset.zero);

    await tester.pump();

    expect(
      RendererBinding.instance.mouseTracker.debugDeviceActiveCursor(1),
      SystemMouseCursors.text,
    );

    // Test cursor when disabled
    await tester.pumpWidget(
      Directionality(
        textDirection: TextDirection.ltr,
        child: MouseRegion(
          cursor: SystemMouseCursors.forbidden,
          child: ElevatedButton(
            style: ElevatedButton.styleFrom(
              enabledMouseCursor: SystemMouseCursors.text,
              disabledMouseCursor: SystemMouseCursors.grab,
            ),
            onPressed: null,
            child: const Text('button'),
          ),
        ),
      ),
    );

    expect(
      RendererBinding.instance.mouseTracker.debugDeviceActiveCursor(1),
      SystemMouseCursors.grab,
    );

    // Test default cursor
    await tester.pumpWidget(
      Directionality(
        textDirection: TextDirection.ltr,
        child: MouseRegion(
          cursor: SystemMouseCursors.forbidden,
          child: ElevatedButton(onPressed: () {}, child: const Text('button')),
        ),
      ),
    );

    expect(
      RendererBinding.instance.mouseTracker.debugDeviceActiveCursor(1),
      kIsWeb ? SystemMouseCursors.click : SystemMouseCursors.basic,
    );

    // Test default cursor when disabled
    await tester.pumpWidget(
      const Directionality(
        textDirection: TextDirection.ltr,
        child: MouseRegion(
          cursor: SystemMouseCursors.forbidden,
          child: ElevatedButton(onPressed: null, child: Text('button')),
        ),
      ),
    );

    expect(
      RendererBinding.instance.mouseTracker.debugDeviceActiveCursor(1),
      SystemMouseCursors.basic,
    );
  });

  testWidgets('ElevatedButton in SelectionArea changes mouse cursor when hovered', (
    WidgetTester tester,
  ) async {
    // Regression test for https://github.com/flutter/flutter/issues/104595.
    await tester.pumpWidget(
      MaterialApp(
        home: SelectionArea(
          child: ElevatedButton(
            style: ElevatedButton.styleFrom(
              enabledMouseCursor: SystemMouseCursors.click,
              disabledMouseCursor: SystemMouseCursors.grab,
            ),
            onPressed: () {},
            child: const Text('button'),
          ),
        ),
      ),
    );

    final TestGesture gesture = await tester.createGesture(
      kind: PointerDeviceKind.mouse,
      pointer: 1,
    );
    await gesture.addPointer(location: tester.getCenter(find.byType(Text)));

    await tester.pump();

    expect(
      RendererBinding.instance.mouseTracker.debugDeviceActiveCursor(1),
      SystemMouseCursors.click,
    );
  });

  testWidgets('Ink Response shape matches Material shape', (WidgetTester tester) async {
    // This is a regression test for https://github.com/flutter/flutter/issues/91844

    Widget buildFrame({BorderSide? side}) {
      return MaterialApp(
        home: Scaffold(
          body: Center(
            child: ElevatedButton(
              style: ElevatedButton.styleFrom(
                side: side,
                shape: const RoundedRectangleBorder(
                  side: BorderSide(color: Color(0xff0000ff), width: 0),
                ),
              ),
              onPressed: () {},
              child: const Text('ElevatedButton'),
            ),
          ),
        ),
      );
    }

    const BorderSide borderSide = BorderSide(width: 10, color: Color(0xff00ff00));
    await tester.pumpWidget(buildFrame(side: borderSide));
    expect(
      tester.widget<InkWell>(find.byType(InkWell)).customBorder,
      const RoundedRectangleBorder(side: borderSide),
    );

    await tester.pumpWidget(buildFrame());
    await tester.pumpAndSettle();
    expect(
      tester.widget<InkWell>(find.byType(InkWell)).customBorder,
      const RoundedRectangleBorder(side: BorderSide(color: Color(0xff0000ff), width: 0.0)),
    );
  });

  testWidgets('ElevatedButton.styleFrom can be used to set foreground and background colors', (
    WidgetTester tester,
  ) async {
    await tester.pumpWidget(
      MaterialApp(
        home: Scaffold(
          body: ElevatedButton(
            style: ElevatedButton.styleFrom(
              foregroundColor: Colors.white,
              backgroundColor: Colors.purple,
            ),
            onPressed: () {},
            child: const Text('button'),
          ),
        ),
      ),
    );

    final Material material = tester.widget<Material>(
      find.descendant(of: find.byType(ElevatedButton), matching: find.byType(Material)),
    );
    expect(material.color, Colors.purple);
    expect(material.textStyle!.color, Colors.white);
  });

  Future<void> testStatesController(Widget? icon, WidgetTester tester) async {
    int count = 0;
    void valueChanged() {
      count += 1;
    }

    final MaterialStatesController controller = MaterialStatesController();
    addTearDown(controller.dispose);
    controller.addListener(valueChanged);

    await tester.pumpWidget(
      MaterialApp(
        home: Center(
          child: icon == null
              ? ElevatedButton(
                  statesController: controller,
                  onPressed: () {},
                  child: const Text('button'),
                )
              : ElevatedButton.icon(
                  statesController: controller,
                  onPressed: () {},
                  icon: icon,
                  label: const Text('button'),
                ),
        ),
      ),
    );

    expect(controller.value, <WidgetState>{});
    expect(count, 0);

    final Offset center = tester.getCenter(find.byType(Text));
    final TestGesture gesture = await tester.createGesture(kind: PointerDeviceKind.mouse);
    await gesture.addPointer();
    await gesture.moveTo(center);
    await tester.pumpAndSettle();

    expect(controller.value, <WidgetState>{WidgetState.hovered});
    expect(count, 1);

    await gesture.moveTo(Offset.zero);
    await tester.pumpAndSettle();

    expect(controller.value, <WidgetState>{});
    expect(count, 2);

    await gesture.moveTo(center);
    await tester.pumpAndSettle();

    expect(controller.value, <WidgetState>{WidgetState.hovered});
    expect(count, 3);

    await gesture.down(center);
    await tester.pumpAndSettle();

    expect(controller.value, <WidgetState>{WidgetState.hovered, WidgetState.pressed});
    expect(count, 4);

    await gesture.up();
    await tester.pumpAndSettle();

    expect(controller.value, <WidgetState>{WidgetState.hovered});
    expect(count, 5);

    await gesture.moveTo(Offset.zero);
    await tester.pumpAndSettle();

    expect(controller.value, <WidgetState>{});
    expect(count, 6);

    await gesture.down(center);
    await tester.pumpAndSettle();
    expect(controller.value, <WidgetState>{WidgetState.hovered, WidgetState.pressed});
    expect(count, 8); // adds hovered and pressed - two changes

    // If the button is rebuilt disabled, then the pressed state is
    // removed.
    await tester.pumpWidget(
      MaterialApp(
        home: Center(
          child: icon == null
              ? ElevatedButton(
                  statesController: controller,
                  onPressed: null,
                  child: const Text('button'),
                )
              : ElevatedButton.icon(
                  statesController: controller,
                  onPressed: null,
                  icon: icon,
                  label: const Text('button'),
                ),
        ),
      ),
    );
    await tester.pumpAndSettle();
    expect(controller.value, <WidgetState>{WidgetState.hovered, WidgetState.disabled});
    expect(count, 10); // removes pressed and adds disabled - two changes
    await gesture.moveTo(Offset.zero);
    await tester.pumpAndSettle();
    expect(controller.value, <WidgetState>{WidgetState.disabled});
    expect(count, 11);
    await gesture.removePointer();
  }

  testWidgets('ElevatedButton statesController', (WidgetTester tester) async {
    testStatesController(null, tester);
  });

  testWidgets('ElevatedButton.icon statesController', (WidgetTester tester) async {
    testStatesController(const Icon(Icons.add), tester);
  });

  testWidgets('Disabled ElevatedButton statesController', (WidgetTester tester) async {
    int count = 0;
    void valueChanged() {
      count += 1;
    }

    final MaterialStatesController controller = MaterialStatesController();
    addTearDown(controller.dispose);
    controller.addListener(valueChanged);

    await tester.pumpWidget(
      MaterialApp(
        home: Center(
          child: ElevatedButton(
            statesController: controller,
            onPressed: null,
            child: const Text('button'),
          ),
        ),
      ),
    );
    expect(controller.value, <WidgetState>{WidgetState.disabled});
    expect(count, 1);
  });

  testWidgets('ElevatedButton backgroundBuilder and foregroundBuilder', (
    WidgetTester tester,
  ) async {
    const Color backgroundColor = Color(0xFF000011);
    const Color foregroundColor = Color(0xFF000022);

    await tester.pumpWidget(
      Directionality(
        textDirection: TextDirection.ltr,
        child: ElevatedButton(
          style: ElevatedButton.styleFrom(
            backgroundBuilder: (BuildContext context, Set<WidgetState> states, Widget? child) {
              return DecoratedBox(
                decoration: const BoxDecoration(color: backgroundColor),
                child: child,
              );
            },
            foregroundBuilder: (BuildContext context, Set<WidgetState> states, Widget? child) {
              return DecoratedBox(
                decoration: const BoxDecoration(color: foregroundColor),
                child: child,
              );
            },
          ),
          onPressed: () {},
          child: const Text('button'),
        ),
      ),
    );

    BoxDecoration boxDecorationOf(Finder finder) {
      return tester.widget<DecoratedBox>(finder).decoration as BoxDecoration;
    }

    final Finder decorations = find.descendant(
      of: find.byType(ElevatedButton),
      matching: find.byType(DecoratedBox),
    );

    expect(boxDecorationOf(decorations.at(0)).color, backgroundColor);
    expect(boxDecorationOf(decorations.at(1)).color, foregroundColor);

    Text textChildOf(Finder finder) {
      return tester.widget<Text>(find.descendant(of: finder, matching: find.byType(Text)));
    }

    expect(textChildOf(decorations.at(0)).data, 'button');
    expect(textChildOf(decorations.at(1)).data, 'button');
  });

  testWidgets(
    'ElevatedButton backgroundBuilder drops button child and foregroundBuilder return value',
    (WidgetTester tester) async {
      const Color backgroundColor = Color(0xFF000011);
      const Color foregroundColor = Color(0xFF000022);

      await tester.pumpWidget(
        Directionality(
          textDirection: TextDirection.ltr,
          child: ElevatedButton(
            style: ElevatedButton.styleFrom(
              backgroundBuilder: (BuildContext context, Set<WidgetState> states, Widget? child) {
                return const DecoratedBox(decoration: BoxDecoration(color: backgroundColor));
              },
              foregroundBuilder: (BuildContext context, Set<WidgetState> states, Widget? child) {
                return const DecoratedBox(decoration: BoxDecoration(color: foregroundColor));
              },
            ),
            onPressed: () {},
            child: const Text('button'),
          ),
        ),
      );

      final Finder background = find.descendant(
        of: find.byType(ElevatedButton),
        matching: find.byType(DecoratedBox),
      );

      expect(background, findsOneWidget);
      expect(find.text('button'), findsNothing);
    },
  );

  testWidgets('ElevatedButton foregroundBuilder drops button child', (WidgetTester tester) async {
    const Color foregroundColor = Color(0xFF000022);

    await tester.pumpWidget(
      Directionality(
        textDirection: TextDirection.ltr,
        child: ElevatedButton(
          style: ElevatedButton.styleFrom(
            foregroundBuilder: (BuildContext context, Set<WidgetState> states, Widget? child) {
              return const DecoratedBox(decoration: BoxDecoration(color: foregroundColor));
            },
          ),
          onPressed: () {},
          child: const Text('button'),
        ),
      ),
    );

    final Finder foreground = find.descendant(
      of: find.byType(ElevatedButton),
      matching: find.byType(DecoratedBox),
    );

    expect(foreground, findsOneWidget);
    expect(find.text('button'), findsNothing);
  });

  testWidgets(
    'ElevatedButton foreground and background builders are applied to the correct states',
    (WidgetTester tester) async {
      Set<WidgetState> foregroundStates = <WidgetState>{};
      Set<WidgetState> backgroundStates = <WidgetState>{};
      final FocusNode focusNode = FocusNode();

      await tester.pumpWidget(
        MaterialApp(
          home: Scaffold(
            body: Center(
              child: ElevatedButton(
                style: ButtonStyle(
                  backgroundBuilder:
                      (BuildContext context, Set<WidgetState> states, Widget? child) {
                        backgroundStates = states;
                        return child!;
                      },
                  foregroundBuilder:
                      (BuildContext context, Set<WidgetState> states, Widget? child) {
                        foregroundStates = states;
                        return child!;
                      },
                ),
                onPressed: () {},
                focusNode: focusNode,
                child: const Text('button'),
              ),
            ),
          ),
        ),
      );

      // Default.
      expect(backgroundStates.isEmpty, isTrue);
      expect(foregroundStates.isEmpty, isTrue);

      const Set<WidgetState> focusedStates = <WidgetState>{WidgetState.focused};
      const Set<WidgetState> focusedHoveredStates = <WidgetState>{
        WidgetState.focused,
        WidgetState.hovered,
      };
      const Set<WidgetState> focusedHoveredPressedStates = <WidgetState>{
        WidgetState.focused,
        WidgetState.hovered,
        WidgetState.pressed,
      };

      bool sameStates(Set<WidgetState> expectedValue, Set<WidgetState> actualValue) {
        return expectedValue.difference(actualValue).isEmpty &&
            actualValue.difference(expectedValue).isEmpty;
      }

      // Focused.
      focusNode.requestFocus();
      await tester.pumpAndSettle();
      expect(sameStates(focusedStates, backgroundStates), isTrue);
      expect(sameStates(focusedStates, foregroundStates), isTrue);

      // Hovered.
      final Offset center = tester.getCenter(find.byType(ElevatedButton));
      final TestGesture gesture = await tester.createGesture(kind: PointerDeviceKind.mouse);
      await gesture.addPointer();
      await gesture.moveTo(center);
      await tester.pumpAndSettle();
      expect(sameStates(focusedHoveredStates, backgroundStates), isTrue);
      expect(sameStates(focusedHoveredStates, foregroundStates), isTrue);

      // Highlighted (pressed).
      await gesture.down(center);
      await tester.pump(); // Start the splash and highlight animations.
      await tester.pump(
        const Duration(milliseconds: 800),
      ); // Wait for splash and highlight to be well under way.
      expect(sameStates(focusedHoveredPressedStates, backgroundStates), isTrue);
      expect(sameStates(focusedHoveredPressedStates, foregroundStates), isTrue);

      focusNode.dispose();
    },
  );

  testWidgets('Default ElevatedButton icon alignment', (WidgetTester tester) async {
    Widget buildWidget({required TextDirection textDirection}) {
      return MaterialApp(
        home: Directionality(
          textDirection: textDirection,
          child: Center(
            child: ElevatedButton.icon(
              onPressed: () {},
              icon: const Icon(Icons.add),
              label: const Text('button'),
            ),
          ),
        ),
      );
    }

    // Test default iconAlignment when textDirection is ltr.
    await tester.pumpWidget(buildWidget(textDirection: TextDirection.ltr));

    final Offset buttonTopLeft = tester.getTopLeft(find.byType(Material).last);
    final Offset iconTopLeft = tester.getTopLeft(find.byIcon(Icons.add));

    // The icon is aligned to the left of the button.
    expect(buttonTopLeft.dx, iconTopLeft.dx - 16.0); // 16.0 - padding between icon and button edge.

    // Test default iconAlignment when textDirection is rtl.
    await tester.pumpWidget(buildWidget(textDirection: TextDirection.rtl));

    final Offset buttonTopRight = tester.getTopRight(find.byType(Material).last);
    final Offset iconTopRight = tester.getTopRight(find.byIcon(Icons.add));

    // The icon is aligned to the right of the button.
    expect(
      buttonTopRight.dx,
      iconTopRight.dx + 16.0,
    ); // 16.0 - padding between icon and button edge.
  });

  testWidgets('ElevatedButton icon alignment can be customized', (WidgetTester tester) async {
    Widget buildWidget({
      required TextDirection textDirection,
      required IconAlignment iconAlignment,
    }) {
      return MaterialApp(
        home: Directionality(
          textDirection: textDirection,
          child: Center(
            child: ElevatedButton.icon(
              onPressed: () {},
              icon: const Icon(Icons.add),
              label: const Text('button'),
              iconAlignment: iconAlignment,
            ),
          ),
        ),
      );
    }

    // Test iconAlignment when textDirection is ltr.
    await tester.pumpWidget(
      buildWidget(textDirection: TextDirection.ltr, iconAlignment: IconAlignment.start),
    );

    Offset buttonTopLeft = tester.getTopLeft(find.byType(Material).last);
    Offset iconTopLeft = tester.getTopLeft(find.byIcon(Icons.add));

    // The icon is aligned to the left of the button.
    expect(buttonTopLeft.dx, iconTopLeft.dx - 16.0); // 16.0 - padding between icon and button edge.

    // Test iconAlignment when textDirection is ltr.
    await tester.pumpWidget(
      buildWidget(textDirection: TextDirection.ltr, iconAlignment: IconAlignment.end),
    );

    Offset buttonTopRight = tester.getTopRight(find.byType(Material).last);
    Offset iconTopRight = tester.getTopRight(find.byIcon(Icons.add));

    // The icon is aligned to the right of the button.
    expect(
      buttonTopRight.dx,
      iconTopRight.dx + 24.0,
    ); // 24.0 - padding between icon and button edge.

    // Test iconAlignment when textDirection is rtl.
    await tester.pumpWidget(
      buildWidget(textDirection: TextDirection.rtl, iconAlignment: IconAlignment.start),
    );

    buttonTopRight = tester.getTopRight(find.byType(Material).last);
    iconTopRight = tester.getTopRight(find.byIcon(Icons.add));

    // The icon is aligned to the right of the button.
    expect(
      buttonTopRight.dx,
      iconTopRight.dx + 16.0,
    ); // 16.0 - padding between icon and button edge.

    // Test iconAlignment when textDirection is rtl.
    await tester.pumpWidget(
      buildWidget(textDirection: TextDirection.rtl, iconAlignment: IconAlignment.end),
    );

    buttonTopLeft = tester.getTopLeft(find.byType(Material).last);
    iconTopLeft = tester.getTopLeft(find.byIcon(Icons.add));

    // The icon is aligned to the left of the button.
    expect(buttonTopLeft.dx, iconTopLeft.dx - 24.0); // 24.0 - padding between icon and button edge.
  });

  testWidgets('ElevatedButton icon alignment respects ButtonStyle.iconAlignment', (
    WidgetTester tester,
  ) async {
    Widget buildButton({IconAlignment? iconAlignment}) {
      return MaterialApp(
        home: Center(
          child: ElevatedButton.icon(
            style: ButtonStyle(iconAlignment: iconAlignment),
            onPressed: () {},
            icon: const Icon(Icons.add),
            label: const Text('button'),
          ),
        ),
      );
    }

    await tester.pumpWidget(buildButton());

    final Offset buttonTopLeft = tester.getTopLeft(find.byType(Material).last);
    final Offset iconTopLeft = tester.getTopLeft(find.byIcon(Icons.add));

    expect(buttonTopLeft.dx, iconTopLeft.dx - 16.0);

    await tester.pumpWidget(buildButton(iconAlignment: IconAlignment.end));

    final Offset buttonTopRight = tester.getTopRight(find.byType(Material).last);
    final Offset iconTopRight = tester.getTopRight(find.byIcon(Icons.add));

    expect(buttonTopRight.dx, iconTopRight.dx + 24.0);
  });

  // Regression test for https://github.com/flutter/flutter/issues/154798.
  testWidgets('ElevatedButton.styleFrom can customize the button icon', (
    WidgetTester tester,
  ) async {
    const Color iconColor = Color(0xFFF000FF);
    const double iconSize = 32.0;
    const Color disabledIconColor = Color(0xFFFFF000);
    Widget buildButton({bool enabled = true}) {
      return MaterialApp(
        home: Material(
          child: Center(
            child: ElevatedButton.icon(
              style: ElevatedButton.styleFrom(
                iconColor: iconColor,
                iconSize: iconSize,
                iconAlignment: IconAlignment.end,
                disabledIconColor: disabledIconColor,
              ),
              onPressed: enabled ? () {} : null,
              icon: const Icon(Icons.add),
              label: const Text('Button'),
            ),
          ),
        ),
      );
    }

    // Test enabled button.
    await tester.pumpWidget(buildButton());
    expect(tester.getSize(find.byIcon(Icons.add)), const Size(iconSize, iconSize));
    expect(iconStyle(tester, Icons.add).color, iconColor);

    // Test disabled button.
    await tester.pumpWidget(buildButton(enabled: false));
    await tester.pumpAndSettle();
    expect(iconStyle(tester, Icons.add).color, disabledIconColor);

    final Offset buttonTopRight = tester.getTopRight(find.byType(Material).last);
    final Offset iconTopRight = tester.getTopRight(find.byIcon(Icons.add));
    expect(buttonTopRight.dx, iconTopRight.dx + 24.0);
  });

  // Regression test for https://github.com/flutter/flutter/issues/162839.
  testWidgets('ElevatedButton icon uses provided foregroundColor over default icon color', (
    WidgetTester tester,
  ) async {
    const Color foregroundColor = Color(0xFFFF1234);

    await tester.pumpWidget(
      MaterialApp(
        home: Material(
          child: Center(
            child: ElevatedButton.icon(
              style: ElevatedButton.styleFrom(foregroundColor: foregroundColor),
              onPressed: () {},
              icon: const Icon(Icons.add),
              label: const Text('Button'),
            ),
          ),
        ),
      ),
    );
    expect(iconStyle(tester, Icons.add).color, foregroundColor);
  });

  testWidgets('ElevatedButton text and icon respect animation duration', (
    WidgetTester tester,
  ) async {
    const String buttonText = 'Button';
    const IconData buttonIcon = Icons.add;
    const Color hoveredColor = Color(0xFFFF0000);
    const Color idleColor = Color(0xFF000000);

    Widget buildButton({Duration? animationDuration}) {
      return MaterialApp(
        home: Material(
          child: Center(
            child: ElevatedButton.icon(
              style: ButtonStyle(
                animationDuration: animationDuration,
                iconColor: const WidgetStateProperty<Color>.fromMap(<WidgetStatesConstraint, Color>{
                  WidgetState.hovered: hoveredColor,
                  WidgetState.any: idleColor,
                }),
                foregroundColor: const WidgetStateProperty<Color>.fromMap(
                  <WidgetStatesConstraint, Color>{
                    WidgetState.hovered: hoveredColor,
                    WidgetState.any: idleColor,
                  },
                ),
              ),
              onPressed: () {},
              icon: const Icon(buttonIcon),
              label: const Text(buttonText),
            ),
          ),
        ),
      );
    }

    // Test default animation duration.
    await tester.pumpWidget(buildButton());

    expect(textColor(tester, buttonText), idleColor);
    expect(iconStyle(tester, buttonIcon).color, idleColor);

    final Offset buttonCenter = tester.getCenter(find.text(buttonText));
    final TestGesture gesture = await tester.createGesture(kind: PointerDeviceKind.mouse);
    await gesture.addPointer();
    addTearDown(gesture.removePointer);
    await gesture.moveTo(buttonCenter);

    await tester.pump();
    await tester.pump(const Duration(milliseconds: 100));
    expect(textColor(tester, buttonText), hoveredColor.withValues(red: 0.5));
    expect(iconStyle(tester, buttonIcon).color, hoveredColor.withValues(red: 0.5));

    await tester.pump();
    await tester.pump(const Duration(milliseconds: 200));
    expect(textColor(tester, buttonText), hoveredColor);
    expect(iconStyle(tester, buttonIcon).color, hoveredColor);

    await gesture.removePointer();

    // Test custom animation duration.
    await tester.pumpWidget(buildButton(animationDuration: const Duration(seconds: 2)));
    await tester.pumpAndSettle();

    await gesture.moveTo(buttonCenter);

    await tester.pump();
    await tester.pump(const Duration(seconds: 1));
    expect(textColor(tester, buttonText), hoveredColor.withValues(red: 0.5));
    expect(iconStyle(tester, buttonIcon).color, hoveredColor.withValues(red: 0.5));

    await tester.pump();
    await tester.pump(const Duration(seconds: 1));
    expect(textColor(tester, buttonText), hoveredColor);
    expect(iconStyle(tester, buttonIcon).color, hoveredColor);
  });

<<<<<<< HEAD
  testWidgets('ElevatedButton does not crash at zero area', (WidgetTester tester) async {
    await tester.pumpWidget(
      MaterialApp(
        home: Center(
          child: SizedBox.shrink(
            child: ElevatedButton(onPressed: () {}, child: const Text('X')),
          ),
        ),
      ),
    );
    expect(tester.getSize(find.byType(ElevatedButton)), Size.zero);
=======
  testWidgets('When an ElevatedButton gains an icon, preserves the same SemanticsNode id', (
    WidgetTester tester,
  ) async {
    bool toggled = false;
    const Key key = Key('button');

    await tester.pumpWidget(
      MaterialApp(
        home: Scaffold(
          body: StatefulBuilder(
            builder: (BuildContext context, StateSetter setState) {
              return Row(
                children: <Widget>[
                  ElevatedButton.icon(
                    key: key,
                    onPressed: () {
                      setState(() {
                        toggled = true;
                      });
                    },
                    icon: toggled ? const Icon(Icons.favorite) : null,
                    label: const Text('Button'),
                  ),
                ],
              );
            },
          ),
        ),
      ),
    );

    // Initially, no icons are present.
    expect(find.byIcon(Icons.favorite), findsNothing);

    // Find the original ElevatedButton with no icon and get its SemanticsNode.
    final Finder elevatedButton = find.bySemanticsLabel('Button');
    expect(elevatedButton, findsOneWidget);

    final SemanticsNode origSemanticsNode = tester.getSemantics(elevatedButton);

    // Tap the button. It should receive an icon now.
    await tester.tap(elevatedButton);
    await tester.pump();

    // Now one icon should be present.
    expect(find.byIcon(Icons.favorite), findsOneWidget);

    // Check if the semantics has change.
    final SemanticsNode semanticsNodeWithIcon = tester.getSemantics(elevatedButton);

    expect(semanticsNodeWithIcon, origSemanticsNode);
  });

  testWidgets('ElevatedButton.icon does not lose focus when icon is nullified', (
    WidgetTester tester,
  ) async {
    Widget buildButton({required Widget? icon}) {
      return MaterialApp(
        home: Center(
          child: ElevatedButton.icon(onPressed: () {}, icon: icon, label: const Text('button')),
        ),
      );
    }

    // Build once with an icon.
    await tester.pumpWidget(buildButton(icon: const Icon(Icons.abc)));

    FocusNode getButtonFocusNode() {
      return Focus.of(tester.element(find.text('button')));
    }

    getButtonFocusNode().requestFocus();
    await tester.pumpAndSettle();
    expect(getButtonFocusNode().hasFocus, true);

    // Rebuild without icon.
    await tester.pumpWidget(buildButton(icon: null));

    // The button should still be focused.
    expect(getButtonFocusNode().hasFocus, true);
>>>>>>> 02d6e8ff
  });
}<|MERGE_RESOLUTION|>--- conflicted
+++ resolved
@@ -2609,7 +2609,6 @@
     expect(iconStyle(tester, buttonIcon).color, hoveredColor);
   });
 
-<<<<<<< HEAD
   testWidgets('ElevatedButton does not crash at zero area', (WidgetTester tester) async {
     await tester.pumpWidget(
       MaterialApp(
@@ -2621,7 +2620,8 @@
       ),
     );
     expect(tester.getSize(find.byType(ElevatedButton)), Size.zero);
-=======
+  });
+
   testWidgets('When an ElevatedButton gains an icon, preserves the same SemanticsNode id', (
     WidgetTester tester,
   ) async {
@@ -2702,6 +2702,5 @@
 
     // The button should still be focused.
     expect(getButtonFocusNode().hasFocus, true);
->>>>>>> 02d6e8ff
   });
 }