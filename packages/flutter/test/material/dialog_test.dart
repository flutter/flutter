--- conflicted
+++ resolved
@@ -3022,7 +3022,6 @@
     expect(find.byType(CloseButton), findsOneWidget);
   });
 
-<<<<<<< HEAD
   testWidgets('Dialog does not crash at zero area', (WidgetTester tester) async {
     await tester.pumpWidget(
       const MaterialApp(
@@ -3032,7 +3031,8 @@
       ),
     );
     expect(tester.getSize(find.byType(Dialog)).isEmpty, isTrue);
-=======
+  });
+
   testWidgets('AlertDialog does not crash at zero area', (WidgetTester tester) async {
     await tester.pumpWidget(
       const MaterialApp(
@@ -3042,7 +3042,6 @@
       ),
     );
     expect(tester.getSize(find.byType(AlertDialog)).isEmpty, isTrue);
->>>>>>> 03e9fe33
   });
 }
 
