// Copyright 2017 The Chromium Authors. All rights reserved.
// Use of this source code is governed by a BSD-style license that can be
// found in the LICENSE file.

import 'package:flutter/material.dart';
import 'package:flutter/rendering.dart';
import 'package:flutter_test/flutter_test.dart';

import '../rendering/mock_canvas.dart';

void main() {
  testWidgets('The InkWell widget renders an ink splash', (WidgetTester tester) async {
    const Color highlightColor = Color(0xAAFF0000);
    const Color splashColor = Color(0xAA0000FF);
    final BorderRadius borderRadius = BorderRadius.circular(6.0);

    await tester.pumpWidget(
<<<<<<< HEAD
      Material(
        child: Center(
          child: Container(
            width: 200.0,
            height: 60.0,
            child: InkWell(
              borderRadius: borderRadius,
              highlightColor: highlightColor,
              splashColor: splashColor,
              onTap: () { },
=======
      new Directionality(
        textDirection: TextDirection.ltr,
        child: new Material(
          child: new Center(
            child: new Container(
              width: 200.0,
              height: 60.0,
              child: new InkWell(
                borderRadius: borderRadius,
                highlightColor: highlightColor,
                splashColor: splashColor,
                onTap: () { },
              ),
>>>>>>> bd1e5a36
            ),
          ),
        ),
      ),
    );

    final Offset center = tester.getCenter(find.byType(InkWell));
    final TestGesture gesture = await tester.startGesture(center);
    await tester.pump(); // start gesture
    await tester.pump(const Duration(milliseconds: 200)); // wait for splash to be well under way

    final RenderBox box = Material.of(tester.element(find.byType(InkWell))) as dynamic;
    expect(
      box,
      paints
        ..translate(x: 0.0, y: 0.0)
        ..save()
        ..translate(x: 300.0, y: 270.0)
        ..clipRRect(rrect: RRect.fromLTRBR(0.0, 0.0, 200.0, 60.0, const Radius.circular(6.0)))
        ..circle(x: 100.0, y: 30.0, radius: 21.0, color: splashColor)
        ..restore()
        ..rrect(
          rrect: RRect.fromLTRBR(300.0, 270.0, 500.0, 330.0, const Radius.circular(6.0)),
          color: highlightColor,
        )
    );

    await gesture.up();
  });

  testWidgets('The InkWell widget renders an ink ripple', (WidgetTester tester) async {
    const Color highlightColor = Color(0xAAFF0000);
    const Color splashColor = Color(0xB40000FF);
    final BorderRadius borderRadius = BorderRadius.circular(6.0);

    await tester.pumpWidget(
<<<<<<< HEAD
      Material(
        child: Center(
          child: Container(
            width: 100.0,
            height: 100.0,
            child: InkWell(
              borderRadius: borderRadius,
              highlightColor: highlightColor,
              splashColor: splashColor,
              onTap: () { },
              radius: 100.0,
              splashFactory: InkRipple.splashFactory,
=======
      new Directionality(
        textDirection: TextDirection.ltr,
        child: new Material(
          child: new Center(
            child: new Container(
              width: 100.0,
              height: 100.0,
              child: new InkWell(
                borderRadius: borderRadius,
                highlightColor: highlightColor,
                splashColor: splashColor,
                onTap: () { },
                radius: 100.0,
                splashFactory: InkRipple.splashFactory,
              ),
>>>>>>> bd1e5a36
            ),
          ),
        ),
      ),
    );

    final Offset tapDownOffset = tester.getTopLeft(find.byType(InkWell));
    final Offset inkWellCenter = tester.getCenter(find.byType(InkWell));
    //final TestGesture gesture = await tester.startGesture(tapDownOffset);
    await tester.tapAt(tapDownOffset);
    await tester.pump(); // start gesture

    final RenderBox box = Material.of(tester.element(find.byType(InkWell))) as dynamic;

    bool offsetsAreClose(Offset a, Offset b) => (a - b).distance < 1.0;
    bool radiiAreClose(double a, double b) => (a - b).abs() < 1.0;

    PaintPattern ripplePattern(Offset expectedCenter, double expectedRadius, int expectedAlpha) {
      return paints
        ..translate(x: 0.0, y: 0.0)
        ..translate(x: tapDownOffset.dx, y: tapDownOffset.dy)
        ..something((Symbol method, List<dynamic> arguments) {
          if (method != #drawCircle)
            return false;
          final Offset center = arguments[0];
          final double radius = arguments[1];
          final Paint paint = arguments[2];
          if (offsetsAreClose(center, expectedCenter) && radiiAreClose(radius, expectedRadius) && paint.color.alpha == expectedAlpha)
            return true;
          throw '''
            Expected: center == $expectedCenter, radius == $expectedRadius, alpha == $expectedAlpha
            Found: center == $center radius == $radius alpha == ${paint.color.alpha}''';
        }
      );
    }

    // Initially the ripple's center is where the tap occurred. Note that
    // ripplePattern always add a translation of tapDownOffset.
    expect(box, ripplePattern(Offset.zero, 30.0, 0));

    // The ripple fades in for 75ms. During that time its alpha is eased from
    // 0 to the splashColor's alpha value and its center moves towards the
    // center of the ink well.
    await tester.pump(const Duration(milliseconds: 50));
    expect(box, ripplePattern(const Offset(17.0, 17.0), 56.0, 120));

    // At 75ms the ripple has fade in: it's alpha matches the splashColor's
    // alpha and its center has moved closer to the ink well's center.
    await tester.pump(const Duration(milliseconds: 25));
    expect(box, ripplePattern(const Offset(29.0, 29.0), 73.0, 180));

    // At this point the splash radius has expanded to its limit: 5 past the
    // ink well's radius parameter. The splash center has moved to its final
    // location at the inkwell's center and the fade-out is about to start.
    // The fade-out begins at 225ms = 50ms + 25ms + 150ms.
    await tester.pump(const Duration(milliseconds: 150));
    expect(box, ripplePattern(inkWellCenter - tapDownOffset, 105.0, 180));

    // After another 150ms the fade-out is complete.
    await tester.pump(const Duration(milliseconds: 150));
    expect(box, ripplePattern(inkWellCenter - tapDownOffset, 105.0, 0));
  });

  testWidgets('Does the Ink widget render anything', (WidgetTester tester) async {
    await tester.pumpWidget(
<<<<<<< HEAD
      Material(
        child: Center(
          child: Ink(
            color: Colors.blue,
            width: 200.0,
            height: 200.0,
            child: InkWell(
              splashColor: Colors.green,
              onTap: () { },
=======
      new Directionality(
        textDirection: TextDirection.ltr,
        child: new Material(
          child: new Center(
            child: new Ink(
              color: Colors.blue,
              width: 200.0,
              height: 200.0,
              child: new InkWell(
                splashColor: Colors.green,
                onTap: () { },
              ),
>>>>>>> bd1e5a36
            ),
          ),
        ),
      ),
    );

    final Offset center = tester.getCenter(find.byType(InkWell));
    final TestGesture gesture = await tester.startGesture(center);
    await tester.pump(); // start gesture
    await tester.pump(const Duration(milliseconds: 200)); // wait for splash to be well under way

    final RenderBox box = Material.of(tester.element(find.byType(InkWell))) as dynamic;
    expect(
      box,
      paints
        ..rect(rect: Rect.fromLTRB(300.0, 200.0, 500.0, 400.0), color: Color(Colors.blue.value))
        ..circle(color: Color(Colors.green.value))
    );

    await tester.pumpWidget(
<<<<<<< HEAD
      Material(
        child: Center(
          child: Ink(
            color: Colors.red,
            width: 200.0,
            height: 200.0,
            child: InkWell(
              splashColor: Colors.green,
              onTap: () { },
=======
      new Directionality(
        textDirection: TextDirection.ltr,
        child: new Material(
          child: new Center(
            child: new Ink(
              color: Colors.red,
              width: 200.0,
              height: 200.0,
              child: new InkWell(
                splashColor: Colors.green,
                onTap: () { },
              ),
>>>>>>> bd1e5a36
            ),
          ),
        ),
      ),
    );

    expect(Material.of(tester.element(find.byType(InkWell))), same(box));

    expect(
      box,
      paints
        ..rect(rect: Rect.fromLTRB(300.0, 200.0, 500.0, 400.0), color: Color(Colors.red.value))
        ..circle(color: Color(Colors.green.value))
    );

    await tester.pumpWidget(
<<<<<<< HEAD
      Material(
        child: Center(
          child: InkWell( // this is at a different depth in the tree so it's now a new InkWell
            splashColor: Colors.green,
            onTap: () { },
=======
      new Directionality(
        textDirection: TextDirection.ltr,
        child: new Material(
          child: new Center(
            child: new InkWell( // this is at a different depth in the tree so it's now a new InkWell
              splashColor: Colors.green,
              onTap: () { },
            ),
>>>>>>> bd1e5a36
          ),
        ),
      ),
    );

    expect(Material.of(tester.element(find.byType(InkWell))), same(box));

    expect(box, isNot(paints..rect()));
    expect(box, isNot(paints..circle()));

    await gesture.up();
  });

  testWidgets('Cancel an InkRipple that was disposed when its animation ended', (WidgetTester tester) async {
    // Regression test for https://github.com/flutter/flutter/issues/14391
    await tester.pumpWidget(
<<<<<<< HEAD
      Material(
        child: Center(
          child: Container(
            width: 100.0,
            height: 100.0,
            child: InkWell(
              onTap: () { },
              radius: 100.0,
              splashFactory: InkRipple.splashFactory,
=======
      new Directionality(
        textDirection: TextDirection.ltr,
        child: new Material(
          child: new Center(
            child: new Container(
              width: 100.0,
              height: 100.0,
              child: new InkWell(
                onTap: () { },
                radius: 100.0,
                splashFactory: InkRipple.splashFactory,
              ),
>>>>>>> bd1e5a36
            ),
          ),
        ),
      ),
    );

    final Offset tapDownOffset = tester.getTopLeft(find.byType(InkWell));
    await tester.tapAt(tapDownOffset);
    await tester.pump(); // start splash
    await tester.pump(const Duration(milliseconds: 375)); // _kFadeOutDuration, in_ripple.dart

    final TestGesture gesture = await tester.startGesture(tapDownOffset);
    await tester.pump(); // start gesture
    await gesture.moveTo(const Offset(0.0, 0.0));
    await gesture.up(); // generates a tap cancel
    await tester.pumpAndSettle();
  });

  testWidgets('Cancel an InkRipple that was disposed when its animation ended', (WidgetTester tester) async {
    const Color highlightColor = Color(0xAAFF0000);
    const Color splashColor = Color(0xB40000FF);

    // Regression test for https://github.com/flutter/flutter/issues/14391
    await tester.pumpWidget(
<<<<<<< HEAD
      Material(
        child: Center(
          child: Container(
            width: 100.0,
            height: 100.0,
            child: InkWell(
              splashColor: splashColor,
              highlightColor: highlightColor,
              onTap: () { },
              radius: 100.0,
              splashFactory: InkRipple.splashFactory,
=======
      new Directionality(
        textDirection: TextDirection.ltr,
        child: new Material(
          child: new Center(
            child: new Container(
              width: 100.0,
              height: 100.0,
              child: new InkWell(
                splashColor: splashColor,
                highlightColor: highlightColor,
                onTap: () { },
                radius: 100.0,
                splashFactory: InkRipple.splashFactory,
              ),
>>>>>>> bd1e5a36
            ),
          ),
        ),
      ),
    );

    final Offset tapDownOffset = tester.getTopLeft(find.byType(InkWell));
    await tester.tapAt(tapDownOffset);
    await tester.pump(); // start splash
    // No delay here so _fadeInController.value=1.0 (InkRipple.dart)

    // Generate a tap cancel; Will cancel the ink splash before it started
    final TestGesture gesture = await tester.startGesture(tapDownOffset);
    await tester.pump(); // start gesture
    await gesture.moveTo(const Offset(0.0, 0.0));
    await gesture.up(); // generates a tap cancel

    final RenderBox box = Material.of(tester.element(find.byType(InkWell))) as dynamic;
    expect(box, paints..everything((Symbol method, List<dynamic> arguments) {
      if (method != #drawCircle)
        return true;
      final Paint paint = arguments[2];
      if (paint.color.alpha == 0)
        return true;
      throw 'Expected: paint.color.alpha == 0, found: ${paint.color.alpha}';
    }));
  });

}<|MERGE_RESOLUTION|>--- conflicted
+++ resolved
@@ -15,32 +15,19 @@
     final BorderRadius borderRadius = BorderRadius.circular(6.0);
 
     await tester.pumpWidget(
-<<<<<<< HEAD
-      Material(
-        child: Center(
-          child: Container(
-            width: 200.0,
-            height: 60.0,
-            child: InkWell(
-              borderRadius: borderRadius,
-              highlightColor: highlightColor,
-              splashColor: splashColor,
-              onTap: () { },
-=======
-      new Directionality(
-        textDirection: TextDirection.ltr,
-        child: new Material(
-          child: new Center(
-            child: new Container(
+      Directionality(
+        textDirection: TextDirection.ltr,
+        child: Material(
+          child: Center(
+            child: Container(
               width: 200.0,
               height: 60.0,
-              child: new InkWell(
+              child: InkWell(
                 borderRadius: borderRadius,
                 highlightColor: highlightColor,
                 splashColor: splashColor,
                 onTap: () { },
               ),
->>>>>>> bd1e5a36
             ),
           ),
         ),
@@ -77,28 +64,14 @@
     final BorderRadius borderRadius = BorderRadius.circular(6.0);
 
     await tester.pumpWidget(
-<<<<<<< HEAD
-      Material(
-        child: Center(
-          child: Container(
-            width: 100.0,
-            height: 100.0,
-            child: InkWell(
-              borderRadius: borderRadius,
-              highlightColor: highlightColor,
-              splashColor: splashColor,
-              onTap: () { },
-              radius: 100.0,
-              splashFactory: InkRipple.splashFactory,
-=======
-      new Directionality(
-        textDirection: TextDirection.ltr,
-        child: new Material(
-          child: new Center(
-            child: new Container(
+      Directionality(
+        textDirection: TextDirection.ltr,
+        child: Material(
+          child: Center(
+            child: Container(
               width: 100.0,
               height: 100.0,
-              child: new InkWell(
+              child: InkWell(
                 borderRadius: borderRadius,
                 highlightColor: highlightColor,
                 splashColor: splashColor,
@@ -106,7 +79,6 @@
                 radius: 100.0,
                 splashFactory: InkRipple.splashFactory,
               ),
->>>>>>> bd1e5a36
             ),
           ),
         ),
@@ -172,30 +144,18 @@
 
   testWidgets('Does the Ink widget render anything', (WidgetTester tester) async {
     await tester.pumpWidget(
-<<<<<<< HEAD
-      Material(
-        child: Center(
-          child: Ink(
-            color: Colors.blue,
-            width: 200.0,
-            height: 200.0,
-            child: InkWell(
-              splashColor: Colors.green,
-              onTap: () { },
-=======
-      new Directionality(
-        textDirection: TextDirection.ltr,
-        child: new Material(
-          child: new Center(
-            child: new Ink(
+      Directionality(
+        textDirection: TextDirection.ltr,
+        child: Material(
+          child: Center(
+            child: Ink(
               color: Colors.blue,
               width: 200.0,
               height: 200.0,
-              child: new InkWell(
+              child: InkWell(
                 splashColor: Colors.green,
                 onTap: () { },
               ),
->>>>>>> bd1e5a36
             ),
           ),
         ),
@@ -216,30 +176,18 @@
     );
 
     await tester.pumpWidget(
-<<<<<<< HEAD
-      Material(
-        child: Center(
-          child: Ink(
-            color: Colors.red,
-            width: 200.0,
-            height: 200.0,
-            child: InkWell(
-              splashColor: Colors.green,
-              onTap: () { },
-=======
-      new Directionality(
-        textDirection: TextDirection.ltr,
-        child: new Material(
-          child: new Center(
-            child: new Ink(
+      Directionality(
+        textDirection: TextDirection.ltr,
+        child: Material(
+          child: Center(
+            child: Ink(
               color: Colors.red,
               width: 200.0,
               height: 200.0,
-              child: new InkWell(
+              child: InkWell(
                 splashColor: Colors.green,
                 onTap: () { },
               ),
->>>>>>> bd1e5a36
             ),
           ),
         ),
@@ -256,22 +204,14 @@
     );
 
     await tester.pumpWidget(
-<<<<<<< HEAD
-      Material(
-        child: Center(
-          child: InkWell( // this is at a different depth in the tree so it's now a new InkWell
-            splashColor: Colors.green,
-            onTap: () { },
-=======
-      new Directionality(
-        textDirection: TextDirection.ltr,
-        child: new Material(
-          child: new Center(
-            child: new InkWell( // this is at a different depth in the tree so it's now a new InkWell
+      Directionality(
+        textDirection: TextDirection.ltr,
+        child: Material(
+          child: Center(
+            child: InkWell( // this is at a different depth in the tree so it's now a new InkWell
               splashColor: Colors.green,
               onTap: () { },
             ),
->>>>>>> bd1e5a36
           ),
         ),
       ),
@@ -288,30 +228,18 @@
   testWidgets('Cancel an InkRipple that was disposed when its animation ended', (WidgetTester tester) async {
     // Regression test for https://github.com/flutter/flutter/issues/14391
     await tester.pumpWidget(
-<<<<<<< HEAD
-      Material(
-        child: Center(
-          child: Container(
-            width: 100.0,
-            height: 100.0,
-            child: InkWell(
-              onTap: () { },
-              radius: 100.0,
-              splashFactory: InkRipple.splashFactory,
-=======
-      new Directionality(
-        textDirection: TextDirection.ltr,
-        child: new Material(
-          child: new Center(
-            child: new Container(
+      Directionality(
+        textDirection: TextDirection.ltr,
+        child: Material(
+          child: Center(
+            child: Container(
               width: 100.0,
               height: 100.0,
-              child: new InkWell(
+              child: InkWell(
                 onTap: () { },
                 radius: 100.0,
                 splashFactory: InkRipple.splashFactory,
               ),
->>>>>>> bd1e5a36
             ),
           ),
         ),
@@ -336,34 +264,20 @@
 
     // Regression test for https://github.com/flutter/flutter/issues/14391
     await tester.pumpWidget(
-<<<<<<< HEAD
-      Material(
-        child: Center(
-          child: Container(
-            width: 100.0,
-            height: 100.0,
-            child: InkWell(
-              splashColor: splashColor,
-              highlightColor: highlightColor,
-              onTap: () { },
-              radius: 100.0,
-              splashFactory: InkRipple.splashFactory,
-=======
-      new Directionality(
-        textDirection: TextDirection.ltr,
-        child: new Material(
-          child: new Center(
-            child: new Container(
+      Directionality(
+        textDirection: TextDirection.ltr,
+        child: Material(
+          child: Center(
+            child: Container(
               width: 100.0,
               height: 100.0,
-              child: new InkWell(
+              child: InkWell(
                 splashColor: splashColor,
                 highlightColor: highlightColor,
                 onTap: () { },
                 radius: 100.0,
                 splashFactory: InkRipple.splashFactory,
               ),
->>>>>>> bd1e5a36
             ),
           ),
         ),
