// Copyright 2016 The Chromium Authors. All rights reserved.
// Use of this source code is governed by a BSD-style license that can be
// found in the LICENSE file.

import 'dart:ui' as ui;
import 'package:flutter/cupertino.dart';
import 'package:flutter/material.dart';
import 'package:flutter/rendering.dart';
import 'package:flutter/src/foundation/diagnostics.dart';
import 'package:flutter_test/flutter_test.dart';

void main() {
  const TextTheme defaultGeometryTheme = Typography.englishLike2014;

  test('ThemeDataTween control test', () {
    final ThemeData light = ThemeData.light();
    final ThemeData dark = ThemeData.dark();
    final ThemeDataTween tween = ThemeDataTween(begin: light, end: dark);
    expect(tween.lerp(0.25), equals(ThemeData.lerp(light, dark, 0.25)));
  });

  testWidgets('PopupMenu inherits app theme', (WidgetTester tester) async {
    final Key popupMenuButtonKey = UniqueKey();
    await tester.pumpWidget(
      MaterialApp(
        theme: ThemeData(brightness: Brightness.dark),
        home: Scaffold(
          appBar: AppBar(
            actions: <Widget>[
              PopupMenuButton<String>(
                key: popupMenuButtonKey,
                itemBuilder: (BuildContext context) {
                  return <PopupMenuItem<String>>[
                    const PopupMenuItem<String>(child: Text('menuItem')),
                  ];
                },
              ),
            ],
          ),
        ),
      )
    );

    await tester.tap(find.byKey(popupMenuButtonKey));
    await tester.pump(const Duration(seconds: 1));

    expect(Theme.of(tester.element(find.text('menuItem'))).brightness, equals(Brightness.dark));
  });

  testWidgets('Fallback theme', (WidgetTester tester) async {
    BuildContext capturedContext;
    await tester.pumpWidget(
      Builder(
        builder: (BuildContext context) {
          capturedContext = context;
          return Container();
        }
      )
    );

    expect(Theme.of(capturedContext), equals(ThemeData.localize(ThemeData.fallback(), defaultGeometryTheme)));
    expect(Theme.of(capturedContext, shadowThemeOnly: true), isNull);
  });

  testWidgets('ThemeData.localize memoizes the result', (WidgetTester tester) async {
    final ThemeData light = ThemeData.light();
    final ThemeData dark = ThemeData.dark();

    // Same input, same output.
    expect(
      ThemeData.localize(light, defaultGeometryTheme),
      same(ThemeData.localize(light, defaultGeometryTheme)),
    );

    // Different text geometry, different output.
    expect(
      ThemeData.localize(light, defaultGeometryTheme),
      isNot(same(ThemeData.localize(light, Typography.tall2014))),
    );

    // Different base theme, different output.
    expect(
      ThemeData.localize(light, defaultGeometryTheme),
      isNot(same(ThemeData.localize(dark, defaultGeometryTheme))),
    );
  });

  testWidgets('PopupMenu inherits shadowed app theme', (WidgetTester tester) async {
    // Regression test for https://github.com/flutter/flutter/issues/5572
    final Key popupMenuButtonKey = UniqueKey();
    await tester.pumpWidget(
      MaterialApp(
        theme: ThemeData(brightness: Brightness.dark),
        home: Theme(
          data: ThemeData(brightness: Brightness.light),
          child: Scaffold(
            appBar: AppBar(
              actions: <Widget>[
                PopupMenuButton<String>(
                  key: popupMenuButtonKey,
                  itemBuilder: (BuildContext context) {
                    return <PopupMenuItem<String>>[
                      const PopupMenuItem<String>(child: Text('menuItem')),
                    ];
                  },
                ),
              ],
            ),
          ),
        ),
      )
    );

    await tester.tap(find.byKey(popupMenuButtonKey));
    await tester.pump(const Duration(seconds: 1));

    expect(Theme.of(tester.element(find.text('menuItem'))).brightness, equals(Brightness.light));
  });

  testWidgets('DropdownMenu inherits shadowed app theme', (WidgetTester tester) async {
    final Key dropdownMenuButtonKey = UniqueKey();
    await tester.pumpWidget(
      MaterialApp(
        theme: ThemeData(brightness: Brightness.dark),
        home: Theme(
          data: ThemeData(brightness: Brightness.light),
          child: Scaffold(
            appBar: AppBar(
              actions: <Widget>[
                DropdownButton<String>(
                  key: dropdownMenuButtonKey,
                  onChanged: (String newValue) { },
                  value: 'menuItem',
                  items: const <DropdownMenuItem<String>>[
                    DropdownMenuItem<String>(
                      value: 'menuItem',
                      child: Text('menuItem'),
                    ),
                  ],
                ),
              ],
            ),
          ),
        ),
      )
    );

    await tester.tap(find.byKey(dropdownMenuButtonKey));
    await tester.pump(const Duration(seconds: 1));

    for (Element item in tester.elementList(find.text('menuItem')))
      expect(Theme.of(item).brightness, equals(Brightness.light));
  });

  testWidgets('ModalBottomSheet inherits shadowed app theme', (WidgetTester tester) async {
    await tester.pumpWidget(
      MaterialApp(
        theme: ThemeData(brightness: Brightness.dark),
        home: Theme(
          data: ThemeData(brightness: Brightness.light),
          child: Scaffold(
            body: Center(
              child: Builder(
                builder: (BuildContext context) {
                  return RaisedButton(
                    onPressed: () {
                      showModalBottomSheet<void>(
                        context: context,
                        builder: (BuildContext context) => const Text('bottomSheet'),
                      );
                    },
                    child: const Text('SHOW'),
                  );
                }
              ),
            ),
          ),
        ),
      )
    );

    await tester.tap(find.text('SHOW'));
    await tester.pump(const Duration(seconds: 1));
    expect(Theme.of(tester.element(find.text('bottomSheet'))).brightness, equals(Brightness.light));

    await tester.tap(find.text('bottomSheet')); // dismiss the bottom sheet
    await tester.pump(const Duration(seconds: 1));
  });

  testWidgets('Dialog inherits shadowed app theme', (WidgetTester tester) async {
    final GlobalKey<ScaffoldState> scaffoldKey = GlobalKey<ScaffoldState>();
    await tester.pumpWidget(
      MaterialApp(
        theme: ThemeData(brightness: Brightness.dark),
        home: Theme(
          data: ThemeData(brightness: Brightness.light),
          child: Scaffold(
            key: scaffoldKey,
            body: Center(
              child: Builder(
                builder: (BuildContext context) {
                  return RaisedButton(
                    onPressed: () {
                      showDialog<void>(
                        context: context,
                        builder: (BuildContext context) => const Text('dialog'),
                      );
                    },
                    child: const Text('SHOW'),
                  );
                }
              ),
            ),
          ),
        ),
      )
    );

    await tester.tap(find.text('SHOW'));
    await tester.pump(const Duration(seconds: 1));
    expect(Theme.of(tester.element(find.text('dialog'))).brightness, equals(Brightness.light));
  });

  testWidgets("Scaffold inherits theme's scaffoldBackgroundColor", (WidgetTester tester) async {
    const Color green = Color(0xFF00FF00);

    await tester.pumpWidget(
      MaterialApp(
        theme: ThemeData(scaffoldBackgroundColor: green),
        home: Scaffold(
          body: Center(
            child: Builder(
              builder: (BuildContext context) {
                return GestureDetector(
                  onTap: () {
                    showDialog<void>(
                      context: context,
                      builder: (BuildContext context) {
                        return const Scaffold(
                          body: SizedBox(
                            width: 200.0,
                            height: 200.0,
                          ),
                        );
                      },
                    );
                  },
                  child: const Text('SHOW'),
                );
              },
            ),
          ),
        ),
      )
    );

    await tester.tap(find.text('SHOW'));
    await tester.pump(const Duration(seconds: 1));

    final List<Material> materials = tester.widgetList<Material>(find.byType(Material)).toList();
    expect(materials.length, equals(2));
    expect(materials[0].color, green); // app scaffold
    expect(materials[1].color, green); // dialog scaffold
  });

  testWidgets('IconThemes are applied', (WidgetTester tester) async {
    await tester.pumpWidget(
      MaterialApp(
        theme: ThemeData(iconTheme: const IconThemeData(color: Colors.green, size: 10.0)),
        home: const Icon(Icons.computer),
      )
    );

    RenderParagraph glyphText = tester.renderObject(find.byType(RichText));

    expect(glyphText.text.style.color, Colors.green);
    expect(glyphText.text.style.fontSize, 10.0);

    await tester.pumpWidget(
      MaterialApp(
        theme: ThemeData(iconTheme: const IconThemeData(color: Colors.orange, size: 20.0)),
        home: const Icon(Icons.computer),
      ),
    );
    await tester.pump(const Duration(milliseconds: 100)); // Halfway through the theme transition

    glyphText = tester.renderObject(find.byType(RichText));

    expect(glyphText.text.style.color, Color.lerp(Colors.green, Colors.orange, 0.5));
    expect(glyphText.text.style.fontSize, 15.0);

    await tester.pump(const Duration(milliseconds: 100)); // Finish the transition
    glyphText = tester.renderObject(find.byType(RichText));

    expect(glyphText.text.style.color, Colors.orange);
    expect(glyphText.text.style.fontSize, 20.0);
  });

  testWidgets(
    'Same ThemeData reapplied does not trigger descendants rebuilds',
    (WidgetTester tester) async {
      testBuildCalled = 0;
      ThemeData themeData = ThemeData(primaryColor: const Color(0xFF000000));

      Widget buildTheme() {
        return Theme(
          data: themeData,
          child: const Test(),
        );
      }

      await tester.pumpWidget(buildTheme());
      expect(testBuildCalled, 1);

      // Pump the same widgets again.
      await tester.pumpWidget(buildTheme());
      // No repeated build calls to the child since it's the same theme data.
      expect(testBuildCalled, 1);

      // New instance of theme data but still the same content.
      themeData = ThemeData(primaryColor: const Color(0xFF000000));
      await tester.pumpWidget(buildTheme());
      // Still no repeated calls.
      expect(testBuildCalled, 1);

      // Different now.
      themeData = ThemeData(primaryColor: const Color(0xFF222222));
      await tester.pumpWidget(buildTheme());
      // Should call build again.
      expect(testBuildCalled, 2);
    },
  );

  testWidgets('Text geometry set in Theme has higher precedence than that of Localizations', (WidgetTester tester) async {
    const double _kMagicFontSize = 4321.0;
    final ThemeData fallback = ThemeData.fallback();
    final ThemeData customTheme = fallback.copyWith(
      primaryTextTheme: fallback.primaryTextTheme.copyWith(
        body1: fallback.primaryTextTheme.body1.copyWith(
          fontSize: _kMagicFontSize,
        )
      ),
    );
    expect(customTheme.primaryTextTheme.body1.fontSize, _kMagicFontSize);

    double actualFontSize;
    await tester.pumpWidget(Directionality(
      textDirection: TextDirection.ltr,
      child: Theme(
        data: customTheme,
        child: Builder(builder: (BuildContext context) {
          final ThemeData theme = Theme.of(context);
          actualFontSize = theme.primaryTextTheme.body1.fontSize;
          return Text(
            'A',
            style: theme.primaryTextTheme.body1,
          );
        }),
      ),
    ));

    expect(actualFontSize, _kMagicFontSize);
  });

  testWidgets('Default Theme provides all basic TextStyle properties', (WidgetTester tester) async {
    ThemeData theme;
    await tester.pumpWidget(Directionality(
      textDirection: TextDirection.ltr,
      child: Builder(
        builder: (BuildContext context) {
          theme = Theme.of(context);
          return const Text('A');
        },
      ),
    ));

    List<TextStyle> extractStyles(TextTheme textTheme) {
      return <TextStyle>[
        textTheme.display4,
        textTheme.display3,
        textTheme.display2,
        textTheme.display1,
        textTheme.headline,
        textTheme.title,
        textTheme.subhead,
        textTheme.body2,
        textTheme.body1,
        textTheme.caption,
        textTheme.button,
      ];
    }

    for (TextTheme textTheme in <TextTheme>[theme.textTheme, theme.primaryTextTheme, theme.accentTextTheme]) {
      for (TextStyle style in extractStyles(textTheme).map<TextStyle>((TextStyle style) => _TextStyleProxy(style))) {
        expect(style.inherit, false);
        expect(style.color, isNotNull);
        expect(style.fontFamily, isNotNull);
        expect(style.fontSize, isNotNull);
        expect(style.fontWeight, isNotNull);
        expect(style.fontStyle, null);
        expect(style.letterSpacing, null);
        expect(style.wordSpacing, null);
        expect(style.textBaseline, isNotNull);
        expect(style.height, null);
        expect(style.decoration, TextDecoration.none);
        expect(style.decorationColor, null);
        expect(style.decorationStyle, null);
        expect(style.debugLabel, isNotNull);
        expect(style.locale, null);
        expect(style.background, null);
      }
    }

    expect(theme.textTheme.display4.debugLabel, '(englishLike display4 2014).merge(blackMountainView display4)');
  });

  group('Cupertino theme', () {
    int buildCount;
    CupertinoThemeData actualTheme;

    final Widget singletonThemeSubtree = Builder(
      builder: (BuildContext context) {
        buildCount++;
        actualTheme = CupertinoTheme.of(context);
        return const Placeholder();
      },
    );

    Future<CupertinoThemeData> testTheme(WidgetTester tester, ThemeData theme) async {
      await tester.pumpWidget(
        Theme(
          data: theme,
          child: singletonThemeSubtree,
        ),
      );
      return actualTheme;
    }

    setUp(() {
      buildCount = 0;
      actualTheme = null;
    });

    testWidgets('Default theme has defaults', (WidgetTester tester) async {
      final CupertinoThemeData theme = await testTheme(tester, ThemeData.light());

      expect(theme.brightness, Brightness.light);
      expect(theme.primaryColor, Colors.blue);
      expect(theme.scaffoldBackgroundColor, Colors.grey[50]);
      expect(theme.primaryContrastingColor, Colors.white);
      expect(theme.textTheme.textStyle.fontFamily, '.SF Pro Text');
      expect(theme.textTheme.textStyle.fontSize, 17.0);
    });

    testWidgets('Dark theme has defaults', (WidgetTester tester) async {
      final CupertinoThemeData theme = await testTheme(tester, ThemeData.dark());

      expect(theme.brightness, Brightness.dark);
      expect(theme.primaryColor, Colors.blue);
      expect(theme.primaryContrastingColor, Colors.white);
      expect(theme.scaffoldBackgroundColor, Colors.grey[850]);
      expect(theme.textTheme.textStyle.fontFamily, '.SF Pro Text');
      expect(theme.textTheme.textStyle.fontSize, 17.0);
    });

    testWidgets('Can override material theme', (WidgetTester tester) async {
      final CupertinoThemeData theme = await testTheme(tester, ThemeData(
        cupertinoOverrideTheme: const CupertinoThemeData(
          scaffoldBackgroundColor: CupertinoColors.lightBackgroundGray,
        ),
      ));

      expect(theme.brightness, Brightness.light);
      // We took the scaffold background override but the rest are still cascaded
      // to the material theme.
      expect(theme.primaryColor, Colors.blue);
      expect(theme.primaryContrastingColor, Colors.white);
      expect(theme.scaffoldBackgroundColor, CupertinoColors.lightBackgroundGray);
      expect(theme.textTheme.textStyle.fontFamily, '.SF Pro Text');
      expect(theme.textTheme.textStyle.fontSize, 17.0);
    });

    testWidgets('Can override properties that are independent of material', (WidgetTester tester) async {
      final CupertinoThemeData theme = await testTheme(tester, ThemeData(
        cupertinoOverrideTheme: const CupertinoThemeData(
          // The bar colors ignore all things material except brightness.
          barBackgroundColor: CupertinoColors.black,
        ),
      ));

      expect(theme.primaryColor, Colors.blue);
      // MaterialBasedCupertinoThemeData should also function like a normal CupertinoThemeData.
      expect(theme.barBackgroundColor, CupertinoColors.black);
    });

    testWidgets('Changing material theme triggers rebuilds', (WidgetTester tester) async {
      CupertinoThemeData theme = await testTheme(tester, ThemeData(
        primarySwatch: Colors.red,
      ));

      expect(buildCount, 1);
      expect(theme.primaryColor, Colors.red);

      theme = await testTheme(tester, ThemeData(
        primarySwatch: Colors.orange,
      ));

      expect(buildCount, 2);
      expect(theme.primaryColor, Colors.orange);
    });

    testWidgets(
      'Changing cupertino theme override triggers rebuilds',
      (WidgetTester tester) async {
        CupertinoThemeData theme = await testTheme(tester, ThemeData(
          primarySwatch: Colors.purple,
          cupertinoOverrideTheme: const CupertinoThemeData(
            primaryColor: CupertinoColors.activeOrange,
          ),
        ));

        expect(buildCount, 1);
        expect(theme.primaryColor, CupertinoColors.activeOrange);

        theme = await testTheme(tester, ThemeData(
          primarySwatch: Colors.purple,
          cupertinoOverrideTheme: const CupertinoThemeData(
            primaryColor: CupertinoColors.activeGreen,
          ),
        ));

        expect(buildCount, 2);
        expect(theme.primaryColor, CupertinoColors.activeGreen);
      },
    );

    testWidgets(
      'Cupertino theme override blocks derivative changes',
      (WidgetTester tester) async {
        CupertinoThemeData theme = await testTheme(tester, ThemeData(
          primarySwatch: Colors.purple,
          cupertinoOverrideTheme: const CupertinoThemeData(
            primaryColor: CupertinoColors.activeOrange,
          ),
        ));

        expect(buildCount, 1);
        expect(theme.primaryColor, CupertinoColors.activeOrange);

        // Change the upstream material primary color.
        theme = await testTheme(tester, ThemeData(
          primarySwatch: Colors.blue,
          cupertinoOverrideTheme: const CupertinoThemeData(
            // But the primary material color is preempted by the override.
            primaryColor: CupertinoColors.activeOrange,
          ),
        ));

        expect(buildCount, 2);
        expect(theme.primaryColor, CupertinoColors.activeOrange);
      },
    );

    testWidgets(
      'Cupertino overrides do not block derivatives triggering rebuilds when derivatives are not overridden',
      (WidgetTester tester) async {
        CupertinoThemeData theme = await testTheme(tester, ThemeData(
          primarySwatch: Colors.purple,
          cupertinoOverrideTheme: const CupertinoThemeData(
            primaryContrastingColor: CupertinoColors.destructiveRed,
          ),
        ));

        expect(buildCount, 1);
        expect(theme.textTheme.actionTextStyle.color, Colors.purple);
        expect(theme.primaryContrastingColor, CupertinoColors.destructiveRed);

        theme = await testTheme(tester, ThemeData(
          primarySwatch: Colors.green,
          cupertinoOverrideTheme: const CupertinoThemeData(
            primaryContrastingColor: CupertinoColors.destructiveRed,
          ),
        ));

        expect(buildCount, 2);
        expect(theme.textTheme.actionTextStyle.color, Colors.green);
        expect(theme.primaryContrastingColor, CupertinoColors.destructiveRed);
      },
    );

    testWidgets(
      'copyWith only copies the overrides, not the material or cupertino derivatives',
      (WidgetTester tester) async {
        final CupertinoThemeData originalTheme = await testTheme(tester, ThemeData(
          primarySwatch: Colors.purple,
          cupertinoOverrideTheme: const CupertinoThemeData(
            primaryContrastingColor: CupertinoColors.activeOrange,
          ),
        ));

        final CupertinoThemeData copiedTheme = originalTheme.copyWith(
          barBackgroundColor: CupertinoColors.destructiveRed,
        );

        final CupertinoThemeData theme = await testTheme(tester, ThemeData(
          primarySwatch: Colors.blue,
          cupertinoOverrideTheme: copiedTheme,
        ));

        expect(theme.primaryColor, Colors.blue);
        expect(theme.primaryContrastingColor, CupertinoColors.activeOrange);
        expect(theme.barBackgroundColor, CupertinoColors.destructiveRed);
      },
    );

    testWidgets(
      "Material themes with no cupertino overrides can also be copyWith'ed",
      (WidgetTester tester) async {
        final CupertinoThemeData originalTheme = await testTheme(tester, ThemeData(
          primarySwatch: Colors.purple,
        ));

        final CupertinoThemeData copiedTheme = originalTheme.copyWith(
          primaryContrastingColor: CupertinoColors.destructiveRed,
        );

        final CupertinoThemeData theme = await testTheme(tester, ThemeData(
          primarySwatch: Colors.blue,
          cupertinoOverrideTheme: copiedTheme,
        ));

        expect(theme.primaryColor, Colors.blue);
        expect(theme.primaryContrastingColor, CupertinoColors.destructiveRed);
      },
    );
  });
}

int testBuildCalled;
class Test extends StatefulWidget {
  const Test();

  @override
  _TestState createState() => _TestState();
}

class _TestState extends State<Test> {
  @override
  Widget build(BuildContext context) {
    testBuildCalled += 1;
    return Container(
      decoration: BoxDecoration(
        color: Theme.of(context).primaryColor,
      ),
    );
  }
}

/// This class exists only to make sure that we test all the properties of the
/// [TextStyle] class. If a property is added/removed/renamed, the analyzer will
/// complain that this class has incorrect overrides.
class _TextStyleProxy implements TextStyle {
  _TextStyleProxy(this._delegate);

  final TextStyle _delegate;

  // Do make sure that all the properties correctly forward to the _delegate.
<<<<<<< HEAD
  @override Color get color => _delegate.color;
  @override Color get backgroundColor => _delegate.backgroundColor;
  @override String get debugLabel => _delegate.debugLabel;
  @override TextDecoration get decoration => _delegate.decoration;
  @override Color get decorationColor => _delegate.decorationColor;
  @override TextDecorationStyle get decorationStyle => _delegate.decorationStyle;
  @override double get decorationThickness => _delegate.decorationThickness;
  @override String get fontFamily => _delegate.fontFamily;
  @override List<String> get fontFamilyFallback => _delegate.fontFamilyFallback;
  @override double get fontSize => _delegate.fontSize;
  @override FontStyle get fontStyle => _delegate.fontStyle;
  @override FontWeight get fontWeight => _delegate.fontWeight;
  @override double get height => _delegate.height;
  @override Locale get locale => _delegate.locale;
  @override ui.Paint get foreground => _delegate.foreground;
  @override ui.Paint get background => _delegate.background;
  @override bool get inherit => _delegate.inherit;
  @override double get letterSpacing => _delegate.letterSpacing;
  @override TextBaseline get textBaseline => _delegate.textBaseline;
  @override double get wordSpacing => _delegate.wordSpacing;
  @override List<Shadow> get shadows => _delegate.shadows;
=======
  @override
  Color get color => _delegate.color;
  @override
  Color get backgroundColor => _delegate.backgroundColor;
  @override
  String get debugLabel => _delegate.debugLabel;
  @override
  TextDecoration get decoration => _delegate.decoration;
  @override
  Color get decorationColor => _delegate.decorationColor;
  @override
  TextDecorationStyle get decorationStyle => _delegate.decorationStyle;
  @override
  String get fontFamily => _delegate.fontFamily;
  @override
  List<String> get fontFamilyFallback => _delegate.fontFamilyFallback;
  @override
  double get fontSize => _delegate.fontSize;
  @override
  FontStyle get fontStyle => _delegate.fontStyle;
  @override
  FontWeight get fontWeight => _delegate.fontWeight;
  @override
  double get height => _delegate.height;
  @override
  Locale get locale => _delegate.locale;
  @override
  ui.Paint get foreground => _delegate.foreground;
  @override
  ui.Paint get background => _delegate.background;
  @override
  bool get inherit => _delegate.inherit;
  @override
  double get letterSpacing => _delegate.letterSpacing;
  @override
  TextBaseline get textBaseline => _delegate.textBaseline;
  @override
  double get wordSpacing => _delegate.wordSpacing;
  @override
  List<Shadow> get shadows => _delegate.shadows;
>>>>>>> d4474128

  @override
  String toString({ DiagnosticLevel minLevel = DiagnosticLevel.debug }) =>
      super.toString();

  @override
  DiagnosticsNode toDiagnosticsNode({ String name, DiagnosticsTreeStyle style }) {
    throw UnimplementedError();
  }

  @override
  String toStringShort() {
    throw UnimplementedError();
  }

  @override
  TextStyle apply({ Color color, Color backgroundColor, TextDecoration decoration, Color decorationColor, TextDecorationStyle decorationStyle, double decorationThicknessFactor = 1.0, double decorationThicknessDelta = 0.0, String fontFamily, List<String> fontFamilyFallback, double fontSizeFactor = 1.0, double fontSizeDelta = 0.0, int fontWeightDelta = 0, double letterSpacingFactor = 1.0, double letterSpacingDelta = 0.0, double wordSpacingFactor = 1.0, double wordSpacingDelta = 0.0, double heightFactor = 1.0, double heightDelta = 0.0 }) {
    throw UnimplementedError();
  }

  @override
  RenderComparison compareTo(TextStyle other) {
    throw UnimplementedError();
  }

  @override
  TextStyle copyWith({ Color color, Color backgroundColor, String fontFamily, List<String> fontFamilyFallback, double fontSize, FontWeight fontWeight, FontStyle fontStyle, double letterSpacing, double wordSpacing, TextBaseline textBaseline, double height, Locale locale, ui.Paint foreground, ui.Paint background, List<Shadow> shadows, TextDecoration decoration, Color decorationColor, TextDecorationStyle decorationStyle, double decorationThickness, String debugLabel }) {
    throw UnimplementedError();
  }

  @override
  void debugFillProperties(DiagnosticPropertiesBuilder properties, { String prefix = '' }) {
    throw UnimplementedError();
  }

  @override
  ui.ParagraphStyle getParagraphStyle({ TextAlign textAlign, TextDirection textDirection, double textScaleFactor = 1.0, String ellipsis, int maxLines, Locale locale, String fontFamily, double fontSize, FontWeight fontWeight, FontStyle fontStyle, double height, StrutStyle strutStyle }) {
    throw UnimplementedError();
  }

  @override
  ui.TextStyle getTextStyle({ double textScaleFactor = 1.0 }) {
    throw UnimplementedError();
  }

  @override
  TextStyle merge(TextStyle other) {
    throw UnimplementedError();
  }
}<|MERGE_RESOLUTION|>--- conflicted
+++ resolved
@@ -665,29 +665,6 @@
   final TextStyle _delegate;
 
   // Do make sure that all the properties correctly forward to the _delegate.
-<<<<<<< HEAD
-  @override Color get color => _delegate.color;
-  @override Color get backgroundColor => _delegate.backgroundColor;
-  @override String get debugLabel => _delegate.debugLabel;
-  @override TextDecoration get decoration => _delegate.decoration;
-  @override Color get decorationColor => _delegate.decorationColor;
-  @override TextDecorationStyle get decorationStyle => _delegate.decorationStyle;
-  @override double get decorationThickness => _delegate.decorationThickness;
-  @override String get fontFamily => _delegate.fontFamily;
-  @override List<String> get fontFamilyFallback => _delegate.fontFamilyFallback;
-  @override double get fontSize => _delegate.fontSize;
-  @override FontStyle get fontStyle => _delegate.fontStyle;
-  @override FontWeight get fontWeight => _delegate.fontWeight;
-  @override double get height => _delegate.height;
-  @override Locale get locale => _delegate.locale;
-  @override ui.Paint get foreground => _delegate.foreground;
-  @override ui.Paint get background => _delegate.background;
-  @override bool get inherit => _delegate.inherit;
-  @override double get letterSpacing => _delegate.letterSpacing;
-  @override TextBaseline get textBaseline => _delegate.textBaseline;
-  @override double get wordSpacing => _delegate.wordSpacing;
-  @override List<Shadow> get shadows => _delegate.shadows;
-=======
   @override
   Color get color => _delegate.color;
   @override
@@ -728,7 +705,6 @@
   double get wordSpacing => _delegate.wordSpacing;
   @override
   List<Shadow> get shadows => _delegate.shadows;
->>>>>>> d4474128
 
   @override
   String toString({ DiagnosticLevel minLevel = DiagnosticLevel.debug }) =>
