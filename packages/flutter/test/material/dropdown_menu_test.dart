// Copyright 2014 The Flutter Authors. All rights reserved.
// Use of this source code is governed by a BSD-style license that can be
// found in the LICENSE file.

import 'dart:ui';

import 'package:flutter/foundation.dart';
import 'package:flutter/material.dart';
import 'package:flutter/rendering.dart';
import 'package:flutter/services.dart';
import 'package:flutter_test/flutter_test.dart';

import '../widgets/semantics_tester.dart';

void main() {
  const String longText = 'one two three four five six seven eight nine ten eleven twelve';
  final List<DropdownMenuEntry<TestMenu>> menuChildren = <DropdownMenuEntry<TestMenu>>[];
  final List<DropdownMenuEntry<TestMenu>> menuChildrenWithIcons = <DropdownMenuEntry<TestMenu>>[];
  const double leadingIconToInputPadding = 4.0;

  for (final TestMenu value in TestMenu.values) {
    final DropdownMenuEntry<TestMenu> entry = DropdownMenuEntry<TestMenu>(
      value: value,
      label: value.label,
    );
    menuChildren.add(entry);
  }

  ValueKey<String> leadingIconKey(TestMenu menuEntry) =>
      ValueKey<String>('leading-${menuEntry.label}');
  ValueKey<String> trailingIconKey(TestMenu menuEntry) =>
      ValueKey<String>('trailing-${menuEntry.label}');

  for (final TestMenu value in TestMenu.values) {
    final DropdownMenuEntry<TestMenu> entry = DropdownMenuEntry<TestMenu>(
      value: value,
      label: value.label,
      leadingIcon: Icon(key: leadingIconKey(value), Icons.alarm),
      trailingIcon: Icon(key: trailingIconKey(value), Icons.abc),
    );
    menuChildrenWithIcons.add(entry);
  }

  Widget buildTest<T extends Enum>(
    ThemeData themeData,
    List<DropdownMenuEntry<T>> entries, {
    double? width,
    double? menuHeight,
    Widget? leadingIcon,
    Widget? label,
    InputDecorationTheme? decorationTheme,
  }) {
    return MaterialApp(
      theme: themeData,
      home: Scaffold(
        body: DropdownMenu<T>(
          label: label,
          leadingIcon: leadingIcon,
          width: width,
          menuHeight: menuHeight,
          dropdownMenuEntries: entries,
          inputDecorationTheme: decorationTheme,
        ),
      ),
    );
  }

  Finder findMenuItemButton(String label) {
    // For each menu items there are two MenuItemButton widgets.
    // The last one is the real button item in the menu.
    // The first one is not visible, it is part of _DropdownMenuBody
    // which is used to compute the dropdown width.
    return find.widgetWithText(MenuItemButton, label).last;
  }

  Material getButtonMaterial(WidgetTester tester, String itemLabel) {
    return tester.widget<Material>(
      find.descendant(of: findMenuItemButton(itemLabel), matching: find.byType(Material)),
    );
  }

  bool isItemHighlighted(WidgetTester tester, ThemeData themeData, String itemLabel) {
    final Color? color = getButtonMaterial(tester, itemLabel).color;
    return color == themeData.colorScheme.onSurface.withOpacity(0.12);
  }

  Finder findMenuPanel() {
    return find.byWidgetPredicate((Widget w) => '${w.runtimeType}' == '_MenuPanel');
  }

  Finder findMenuMaterial() {
    return find.descendant(of: findMenuPanel(), matching: find.byType(Material)).first;
  }

  testWidgets('DropdownMenu defaults', (WidgetTester tester) async {
    final ThemeData themeData = ThemeData();
    await tester.pumpWidget(buildTest(themeData, menuChildren));

    final EditableText editableText = tester.widget(find.byType(EditableText));
    expect(editableText.style.color, themeData.textTheme.bodyLarge!.color);
    expect(editableText.style.background, themeData.textTheme.bodyLarge!.background);
    expect(editableText.style.shadows, themeData.textTheme.bodyLarge!.shadows);
    expect(editableText.style.decoration, themeData.textTheme.bodyLarge!.decoration);
    expect(editableText.style.locale, themeData.textTheme.bodyLarge!.locale);
    expect(editableText.style.wordSpacing, themeData.textTheme.bodyLarge!.wordSpacing);
    expect(editableText.style.fontSize, 16.0);
    expect(editableText.style.height, 1.5);

    final TextField textField = tester.widget(find.byType(TextField));
    expect(textField.decoration?.border, const OutlineInputBorder());
    expect(textField.style?.fontSize, 16.0);
    expect(textField.style?.height, 1.5);

    await tester.tap(find.widgetWithIcon(IconButton, Icons.arrow_drop_down).first);
    await tester.pump();
    expect(find.byType(MenuAnchor), findsOneWidget);

    Material material = tester.widget<Material>(findMenuMaterial());
    expect(material.color, themeData.colorScheme.surfaceContainer);
    expect(material.shadowColor, themeData.colorScheme.shadow);
    expect(material.surfaceTintColor, Colors.transparent);
    expect(material.elevation, 3.0);
    expect(
      material.shape,
      const RoundedRectangleBorder(borderRadius: BorderRadius.all(Radius.circular(4.0))),
    );

    material = getButtonMaterial(tester, TestMenu.mainMenu0.label);
    expect(material.color, Colors.transparent);
    expect(material.elevation, 0.0);
    expect(material.shape, const RoundedRectangleBorder());
    expect(material.textStyle?.color, themeData.colorScheme.onSurface);
    expect(material.textStyle?.fontSize, 14.0);
    expect(material.textStyle?.height, 1.43);
  });

  group('Item style', () {
    const Color focusedBackgroundColor = Color(0xffff0000);
    const Color focusedForegroundColor = Color(0xff00ff00);
    const Color focusedIconColor = Color(0xff0000ff);
    const Color focusedOverlayColor = Color(0xffff00ff);
    const Color defaultBackgroundColor = Color(0xff00ffff);
    const Color defaultForegroundColor = Color(0xff000000);
    const Color defaultIconColor = Color(0xffffffff);
    const Color defaultOverlayColor = Color(0xffffff00);

    final ButtonStyle customButtonStyle = ButtonStyle(
      backgroundColor: WidgetStateProperty.resolveWith((Set<WidgetState> states) {
        if (states.contains(WidgetState.focused)) {
          return focusedBackgroundColor;
        }
        return defaultBackgroundColor;
      }),
      foregroundColor: WidgetStateProperty.resolveWith((Set<WidgetState> states) {
        if (states.contains(WidgetState.focused)) {
          return focusedForegroundColor;
        }
        return defaultForegroundColor;
      }),
      iconColor: WidgetStateProperty.resolveWith((Set<WidgetState> states) {
        if (states.contains(WidgetState.focused)) {
          return focusedIconColor;
        }
        return defaultIconColor;
      }),
      overlayColor: WidgetStateProperty.resolveWith((Set<WidgetState> states) {
        if (states.contains(WidgetState.focused)) {
          return focusedOverlayColor;
        }
        return defaultOverlayColor;
      }),
    );

    final List<DropdownMenuEntry<TestMenu>> styledMenuEntries = <DropdownMenuEntry<TestMenu>>[];
    for (final DropdownMenuEntry<TestMenu> entryWithIcons in menuChildrenWithIcons) {
      styledMenuEntries.add(
        DropdownMenuEntry<TestMenu>(
          value: entryWithIcons.value,
          label: entryWithIcons.label,
          leadingIcon: entryWithIcons.leadingIcon,
          trailingIcon: entryWithIcons.trailingIcon,
          style: customButtonStyle,
        ),
      );
    }

    TextStyle? iconStyle(WidgetTester tester, Key key) {
      final RichText iconRichText = tester.widget<RichText>(
        find.descendant(of: find.byKey(key), matching: find.byType(RichText)).last,
      );
      return iconRichText.text.style;
    }

    RenderObject overlayPainter(WidgetTester tester, TestMenu menuItem) {
      return tester.renderObject(
        find
            .descendant(
              of: findMenuItemButton(menuItem.label),
              matching: find.byElementPredicate(
                (Element element) =>
                    element.renderObject.runtimeType.toString() == '_RenderInkFeatures',
              ),
            )
            .last,
      );
    }

    testWidgets('defaults are correct', (WidgetTester tester) async {
      const TestMenu selectedItem = TestMenu.mainMenu3;
      const TestMenu nonSelectedItem = TestMenu.mainMenu2;

      final ThemeData themeData = ThemeData();
      await tester.pumpWidget(
        MaterialApp(
          theme: themeData,
          home: Scaffold(
            body: DropdownMenu<TestMenu>(
              initialSelection: selectedItem,
              dropdownMenuEntries: menuChildrenWithIcons,
            ),
          ),
        ),
      );

      // Open the menu.
      await tester.tap(find.byType(DropdownMenu<TestMenu>));
      await tester.pump();

      final Material selectedButtonMaterial = getButtonMaterial(tester, selectedItem.label);
      expect(selectedButtonMaterial.color, themeData.colorScheme.onSurface.withOpacity(0.12));
      expect(selectedButtonMaterial.textStyle?.color, themeData.colorScheme.onSurface);
      expect(
        iconStyle(tester, leadingIconKey(selectedItem))?.color,
        themeData.colorScheme.onSurfaceVariant,
      );

      final Material nonSelectedButtonMaterial = getButtonMaterial(tester, nonSelectedItem.label);
      expect(nonSelectedButtonMaterial.color, Colors.transparent);
      expect(nonSelectedButtonMaterial.textStyle?.color, themeData.colorScheme.onSurface);
      expect(
        iconStyle(tester, leadingIconKey(nonSelectedItem))?.color,
        themeData.colorScheme.onSurfaceVariant,
      );

      // Hover the selected item.
      final TestGesture gesture = await tester.createGesture(kind: PointerDeviceKind.mouse);
      addTearDown(() async {
        return gesture.removePointer();
      });
      await gesture.addPointer();
      await gesture.moveTo(tester.getCenter(findMenuItemButton(selectedItem.label)));
      await tester.pump();

      expect(
        overlayPainter(tester, selectedItem),
        paints..rect(color: themeData.colorScheme.onSurface.withOpacity(0.1).withAlpha(0)),
      );

      // Hover a non-selected item.
      await gesture.moveTo(tester.getCenter(findMenuItemButton(nonSelectedItem.label)));
      await tester.pump();

      expect(
        overlayPainter(tester, nonSelectedItem),
        paints..rect(color: themeData.colorScheme.onSurface.withOpacity(0.08).withAlpha(0)),
      );
    });

    testWidgets('can be overridden at application theme level', (WidgetTester tester) async {
      const TestMenu selectedItem = TestMenu.mainMenu3;
      const TestMenu nonSelectedItem = TestMenu.mainMenu2;

      await tester.pumpWidget(
        MaterialApp(
          theme: ThemeData(menuButtonTheme: MenuButtonThemeData(style: customButtonStyle)),
          home: Scaffold(
            body: DropdownMenu<TestMenu>(
              initialSelection: selectedItem,
              dropdownMenuEntries: menuChildrenWithIcons,
            ),
          ),
        ),
      );

      // Open the menu.
      await tester.tap(find.byType(DropdownMenu<TestMenu>));
      await tester.pump();

      final Material selectedButtonMaterial = getButtonMaterial(tester, selectedItem.label);
      expect(selectedButtonMaterial.color, focusedBackgroundColor);
      expect(selectedButtonMaterial.textStyle?.color, focusedForegroundColor);
      expect(iconStyle(tester, leadingIconKey(selectedItem))?.color, focusedIconColor);

      final Material nonSelectedButtonMaterial = getButtonMaterial(tester, nonSelectedItem.label);
      expect(nonSelectedButtonMaterial.color, defaultBackgroundColor);
      expect(nonSelectedButtonMaterial.textStyle?.color, defaultForegroundColor);
      expect(iconStyle(tester, leadingIconKey(nonSelectedItem))?.color, defaultIconColor);

      // Hover the selected item.
      final TestGesture gesture = await tester.createGesture(kind: PointerDeviceKind.mouse);
      addTearDown(() async {
        return gesture.removePointer();
      });
      await gesture.addPointer();
      await gesture.moveTo(tester.getCenter(findMenuItemButton(selectedItem.label)));
      await tester.pump();

      expect(
        overlayPainter(tester, selectedItem),
        paints..rect(color: focusedOverlayColor.withAlpha(0)),
      );

      // Hover a non-selected item.
      await gesture.moveTo(tester.getCenter(findMenuItemButton(nonSelectedItem.label)));
      await tester.pump();

      expect(
        overlayPainter(tester, nonSelectedItem),
        paints..rect(color: defaultOverlayColor.withAlpha(0)),
      );
    });

    testWidgets('can be overridden at menu entry level', (WidgetTester tester) async {
      const TestMenu selectedItem = TestMenu.mainMenu3;
      const TestMenu nonSelectedItem = TestMenu.mainMenu2;

      await tester.pumpWidget(
        MaterialApp(
          home: Scaffold(
            body: DropdownMenu<TestMenu>(
              initialSelection: selectedItem,
              dropdownMenuEntries: styledMenuEntries,
            ),
          ),
        ),
      );

      // Open the menu.
      await tester.tap(find.byType(DropdownMenu<TestMenu>));
      await tester.pump();

      final Material selectedButtonMaterial = getButtonMaterial(tester, selectedItem.label);
      expect(selectedButtonMaterial.color, focusedBackgroundColor);
      expect(selectedButtonMaterial.textStyle?.color, focusedForegroundColor);
      expect(iconStyle(tester, leadingIconKey(selectedItem))?.color, focusedIconColor);

      final Material nonSelectedButtonMaterial = getButtonMaterial(tester, nonSelectedItem.label);
      expect(nonSelectedButtonMaterial.color, defaultBackgroundColor);
      expect(nonSelectedButtonMaterial.textStyle?.color, defaultForegroundColor);
      expect(iconStyle(tester, leadingIconKey(nonSelectedItem))?.color, defaultIconColor);

      // Hover the selected item.
      final TestGesture gesture = await tester.createGesture(kind: PointerDeviceKind.mouse);
      addTearDown(() async {
        return gesture.removePointer();
      });
      await gesture.addPointer();
      await gesture.moveTo(tester.getCenter(findMenuItemButton(selectedItem.label)));
      await tester.pump();

      expect(
        overlayPainter(tester, selectedItem),
        paints..rect(color: focusedOverlayColor.withAlpha(0)),
      );

      // Hover a non-selected item.
      await gesture.moveTo(tester.getCenter(findMenuItemButton(nonSelectedItem.label)));
      await tester.pump();

      expect(
        overlayPainter(tester, nonSelectedItem),
        paints..rect(color: defaultOverlayColor.withAlpha(0)),
      );
    });

    testWidgets('defined at menu entry level takes precedence', (WidgetTester tester) async {
      const TestMenu selectedItem = TestMenu.mainMenu3;
      const TestMenu nonSelectedItem = TestMenu.mainMenu2;

      const Color luckyColor = Color(0xff777777);
      final ButtonStyle singleColorButtonStyle = ButtonStyle(
        backgroundColor: WidgetStateProperty.all(luckyColor),
        foregroundColor: WidgetStateProperty.all(luckyColor),
        iconColor: WidgetStateProperty.all(luckyColor),
        overlayColor: WidgetStateProperty.all(luckyColor),
      );

      await tester.pumpWidget(
        MaterialApp(
          theme: ThemeData(menuButtonTheme: MenuButtonThemeData(style: singleColorButtonStyle)),
          home: Scaffold(
            body: DropdownMenu<TestMenu>(
              initialSelection: selectedItem,
              dropdownMenuEntries: styledMenuEntries,
            ),
          ),
        ),
      );

      // Open the menu.
      await tester.tap(find.byType(DropdownMenu<TestMenu>));
      await tester.pump();

      final Material selectedButtonMaterial = getButtonMaterial(tester, selectedItem.label);
      expect(selectedButtonMaterial.color, focusedBackgroundColor);
      expect(selectedButtonMaterial.textStyle?.color, focusedForegroundColor);
      expect(iconStyle(tester, leadingIconKey(selectedItem))?.color, focusedIconColor);

      final Material nonSelectedButtonMaterial = getButtonMaterial(tester, nonSelectedItem.label);
      expect(nonSelectedButtonMaterial.color, defaultBackgroundColor);
      expect(nonSelectedButtonMaterial.textStyle?.color, defaultForegroundColor);
      expect(iconStyle(tester, leadingIconKey(nonSelectedItem))?.color, defaultIconColor);

      // Hover the selected item.
      final TestGesture gesture = await tester.createGesture(kind: PointerDeviceKind.mouse);
      addTearDown(() async {
        return gesture.removePointer();
      });
      await gesture.addPointer();
      await gesture.moveTo(tester.getCenter(findMenuItemButton(selectedItem.label)));
      await tester.pump();

      expect(
        overlayPainter(tester, selectedItem),
        paints..rect(color: focusedOverlayColor.withAlpha(0)),
      );

      // Hover a non-selected item.
      await gesture.moveTo(tester.getCenter(findMenuItemButton(nonSelectedItem.label)));
      await tester.pump();

      expect(
        overlayPainter(tester, nonSelectedItem),
        paints..rect(color: defaultOverlayColor.withAlpha(0)),
      );
    });

    testWidgets('defined at menu entry level and application level are merged', (
      WidgetTester tester,
    ) async {
      const TestMenu selectedItem = TestMenu.mainMenu3;
      const TestMenu nonSelectedItem = TestMenu.mainMenu2;

      const Color luckyColor = Color(0xff777777);
      final ButtonStyle partialButtonStyle = ButtonStyle(
        backgroundColor: WidgetStateProperty.all(luckyColor),
        foregroundColor: WidgetStateProperty.all(luckyColor),
      );

      final List<DropdownMenuEntry<TestMenu>> partiallyStyledMenuEntries =
          <DropdownMenuEntry<TestMenu>>[];
      for (final DropdownMenuEntry<TestMenu> entryWithIcons in menuChildrenWithIcons) {
        partiallyStyledMenuEntries.add(
          DropdownMenuEntry<TestMenu>(
            value: entryWithIcons.value,
            label: entryWithIcons.label,
            leadingIcon: entryWithIcons.leadingIcon,
            trailingIcon: entryWithIcons.trailingIcon,
            style: partialButtonStyle,
          ),
        );
      }

      await tester.pumpWidget(
        MaterialApp(
          theme: ThemeData(menuButtonTheme: MenuButtonThemeData(style: customButtonStyle)),
          home: Scaffold(
            body: DropdownMenu<TestMenu>(
              initialSelection: selectedItem,
              dropdownMenuEntries: partiallyStyledMenuEntries,
            ),
          ),
        ),
      );

      // Open the menu.
      await tester.tap(find.byType(DropdownMenu<TestMenu>));
      await tester.pump();

      final Material selectedButtonMaterial = getButtonMaterial(tester, selectedItem.label);
      expect(selectedButtonMaterial.color, luckyColor);
      expect(selectedButtonMaterial.textStyle?.color, luckyColor);
      expect(iconStyle(tester, leadingIconKey(selectedItem))?.color, focusedIconColor);

      final Material nonSelectedButtonMaterial = getButtonMaterial(tester, nonSelectedItem.label);
      expect(nonSelectedButtonMaterial.color, luckyColor);
      expect(nonSelectedButtonMaterial.textStyle?.color, luckyColor);
      expect(iconStyle(tester, leadingIconKey(nonSelectedItem))?.color, defaultIconColor);

      // Hover the selected item.
      final TestGesture gesture = await tester.createGesture(kind: PointerDeviceKind.mouse);
      addTearDown(() async {
        return gesture.removePointer();
      });
      await gesture.addPointer();
      await gesture.moveTo(tester.getCenter(findMenuItemButton(selectedItem.label)));
      await tester.pump();

      expect(
        overlayPainter(tester, selectedItem),
        paints..rect(color: focusedOverlayColor.withAlpha(0)),
      );

      // Hover a non-selected item.
      await gesture.moveTo(tester.getCenter(findMenuItemButton(nonSelectedItem.label)));
      await tester.pump();

      expect(
        overlayPainter(tester, nonSelectedItem),
        paints..rect(color: defaultOverlayColor.withAlpha(0)),
      );
    });
  });

  testWidgets('Inner TextField is disabled when DropdownMenu is disabled', (
    WidgetTester tester,
  ) async {
    await tester.pumpWidget(
      MaterialApp(
        home: Scaffold(
          body: SafeArea(
            child: DropdownMenu<TestMenu>(enabled: false, dropdownMenuEntries: menuChildren),
          ),
        ),
      ),
    );

    final TextField textField = tester.widget(find.byType(TextField));
    expect(textField.enabled, false);
    final Finder menuMaterial = find.ancestor(
      of: find.byType(SingleChildScrollView),
      matching: find.byType(Material),
    );
    expect(menuMaterial, findsNothing);

    await tester.tap(find.byType(TextField));
    await tester.pump();
    final Finder updatedMenuMaterial = find.ancestor(
      of: find.byType(SingleChildScrollView),
      matching: find.byType(Material),
    );
    expect(updatedMenuMaterial, findsNothing);
  });

  testWidgets('Inner IconButton is disabled when DropdownMenu is disabled', (
    WidgetTester tester,
  ) async {
    // Regression test for https://github.com/flutter/flutter/issues/149598.
    await tester.pumpWidget(
      MaterialApp(
        home: Scaffold(
          body: SafeArea(
            child: DropdownMenu<TestMenu>(enabled: false, dropdownMenuEntries: menuChildren),
          ),
        ),
      ),
    );

    final IconButton trailingButton = tester.widget(
      find.widgetWithIcon(IconButton, Icons.arrow_drop_down).first,
    );
    expect(trailingButton.onPressed, null);
  });

  testWidgets(
    'Material2 - The width of the text field should always be the same as the menu view',
    (WidgetTester tester) async {
      final ThemeData themeData = ThemeData(useMaterial3: false);
      await tester.pumpWidget(
        MaterialApp(
          theme: themeData,
          home: Scaffold(
            body: SafeArea(child: DropdownMenu<TestMenu>(dropdownMenuEntries: menuChildren)),
          ),
        ),
      );

      final Finder textField = find.byType(TextField);
      final Size anchorSize = tester.getSize(textField);
      expect(anchorSize, const Size(180.0, 56.0));

      await tester.tap(find.byType(DropdownMenu<TestMenu>));
      await tester.pumpAndSettle();

      final Finder menuMaterial = find
          .ancestor(of: find.byType(SingleChildScrollView), matching: find.byType(Material))
          .first;
      final Size menuSize = tester.getSize(menuMaterial);
      expect(menuSize, const Size(180.0, 304.0));

      // The text field should have same width as the menu
      // when the width property is not null.
      await tester.pumpWidget(buildTest(themeData, menuChildren, width: 200.0));

      final Finder anchor = find.byType(TextField);
      final double width = tester.getSize(anchor).width;
      expect(width, 200.0);

      await tester.tap(anchor);
      await tester.pumpAndSettle();

      final Finder updatedMenu = find
          .ancestor(of: find.byType(SingleChildScrollView), matching: find.byType(Material))
          .first;
      final double updatedMenuWidth = tester.getSize(updatedMenu).width;
      expect(updatedMenuWidth, 200.0);
    },
  );

  testWidgets(
    'Material3 - The width of the text field should always be the same as the menu view',
    (WidgetTester tester) async {
      final ThemeData themeData = ThemeData();
      await tester.pumpWidget(
        MaterialApp(
          theme: themeData,
          home: Scaffold(
            body: SafeArea(child: DropdownMenu<TestMenu>(dropdownMenuEntries: menuChildren)),
          ),
        ),
      );

      final Finder textField = find.byType(TextField);
      final double anchorWidth = tester.getSize(textField).width;
      expect(anchorWidth, closeTo(184.5, 0.1));

      await tester.tap(find.byType(DropdownMenu<TestMenu>));
      await tester.pumpAndSettle();

      final Finder menuMaterial = find
          .ancestor(of: find.byType(SingleChildScrollView), matching: find.byType(Material))
          .first;
      final double menuWidth = tester.getSize(menuMaterial).width;
      expect(menuWidth, closeTo(184.5, 0.1));

      // The text field should have same width as the menu
      // when the width property is not null.
      await tester.pumpWidget(buildTest(themeData, menuChildren, width: 200.0));

      final Finder anchor = find.byType(TextField);
      final double width = tester.getSize(anchor).width;
      expect(width, 200.0);

      await tester.tap(anchor);
      await tester.pumpAndSettle();

      final Finder updatedMenu = find
          .ancestor(of: find.byType(SingleChildScrollView), matching: find.byType(Material))
          .first;
      final double updatedMenuWidth = tester.getSize(updatedMenu).width;
      expect(updatedMenuWidth, 200.0);
    },
  );

  testWidgets('The width property can customize the width of the dropdown menu', (
    WidgetTester tester,
  ) async {
    final ThemeData themeData = ThemeData();
    final List<DropdownMenuEntry<ShortMenu>> shortMenuItems = <DropdownMenuEntry<ShortMenu>>[];

    for (final ShortMenu value in ShortMenu.values) {
      final DropdownMenuEntry<ShortMenu> entry = DropdownMenuEntry<ShortMenu>(
        value: value,
        label: value.label,
      );
      shortMenuItems.add(entry);
    }

    const double customBigWidth = 250.0;
    await tester.pumpWidget(buildTest(themeData, shortMenuItems, width: customBigWidth));
    RenderBox box = tester.firstRenderObject(find.byType(DropdownMenu<ShortMenu>));
    expect(box.size.width, customBigWidth);

    await tester.tap(find.byType(DropdownMenu<ShortMenu>));
    await tester.pump();
    expect(find.byType(MenuItemButton), findsNWidgets(6));
    Size buttonSize = tester.getSize(findMenuItemButton('I0'));
    expect(buttonSize.width, customBigWidth);

    // reset test
    await tester.pumpWidget(Container());
    const double customSmallWidth = 100.0;
    await tester.pumpWidget(buildTest(themeData, shortMenuItems, width: customSmallWidth));
    box = tester.firstRenderObject(find.byType(DropdownMenu<ShortMenu>));
    expect(box.size.width, customSmallWidth);

    await tester.tap(find.byType(DropdownMenu<ShortMenu>));
    await tester.pump();
    expect(find.byType(MenuItemButton), findsNWidgets(6));
    buttonSize = tester.getSize(findMenuItemButton('I0'));
    expect(buttonSize.width, customSmallWidth);
  });

  testWidgets('The width property update test', (WidgetTester tester) async {
    // Regression test for https://github.com/flutter/flutter/issues/120567
    final ThemeData themeData = ThemeData();
    final List<DropdownMenuEntry<ShortMenu>> shortMenuItems = <DropdownMenuEntry<ShortMenu>>[];

    for (final ShortMenu value in ShortMenu.values) {
      final DropdownMenuEntry<ShortMenu> entry = DropdownMenuEntry<ShortMenu>(
        value: value,
        label: value.label,
      );
      shortMenuItems.add(entry);
    }

    double customWidth = 250.0;
    await tester.pumpWidget(buildTest(themeData, shortMenuItems, width: customWidth));
    RenderBox box = tester.firstRenderObject(find.byType(DropdownMenu<ShortMenu>));
    expect(box.size.width, customWidth);

    // Update width
    customWidth = 400.0;
    await tester.pumpWidget(buildTest(themeData, shortMenuItems, width: customWidth));
    box = tester.firstRenderObject(find.byType(DropdownMenu<ShortMenu>));
    expect(box.size.width, customWidth);
  });

  testWidgets('The width is determined by the menu entries', (WidgetTester tester) async {
    const double entryLabelWidth = 100;

    await tester.pumpWidget(
      const MaterialApp(
        home: Scaffold(
          body: DropdownMenu<int>(
            dropdownMenuEntries: <DropdownMenuEntry<int>>[
              DropdownMenuEntry<int>(
                value: 0,
                label: 'Flutter',
                labelWidget: SizedBox(width: entryLabelWidth),
              ),
            ],
          ),
        ),
      ),
    );

    final double width = tester.getSize(find.byType(DropdownMenu<int>)).width;
    const double menuEntryPadding = 24.0; // See _kDefaultHorizontalPadding.
    const double decorationStartGap = 4.0; // See _kInputStartGap.
    const double leadingWidth = 16.0;
    const double trailingWidth = 56.0;

    expect(
      width,
      entryLabelWidth + leadingWidth + trailingWidth + menuEntryPadding + decorationStartGap,
    );
  });

  testWidgets('The width is determined by the label when it is longer than menu entries', (
    WidgetTester tester,
  ) async {
    const double labelWidth = 120;
    const double entryLabelWidth = 100;

    await tester.pumpWidget(
      const MaterialApp(
        home: Scaffold(
          body: DropdownMenu<int>(
            label: SizedBox(width: labelWidth),
            dropdownMenuEntries: <DropdownMenuEntry<int>>[
              DropdownMenuEntry<int>(
                value: 0,
                label: 'Flutter',
                labelWidget: SizedBox(width: entryLabelWidth),
              ),
            ],
          ),
        ),
      ),
    );

    final double width = tester.getSize(find.byType(DropdownMenu<int>)).width;
    const double leadingWidth = 16.0;
    const double trailingWidth = 56.0;
    const double labelPadding = 8.0; // See RenderEditable.floatingCursorAddedMargin.

    expect(width, labelWidth + labelPadding + leadingWidth + trailingWidth);
  });

  testWidgets('The width of MenuAnchor respects MenuAnchor.expandedInsets', (
    WidgetTester tester,
  ) async {
    const double parentWidth = 500.0;
    final List<DropdownMenuEntry<ShortMenu>> shortMenuItems = <DropdownMenuEntry<ShortMenu>>[];
    for (final ShortMenu value in ShortMenu.values) {
      final DropdownMenuEntry<ShortMenu> entry = DropdownMenuEntry<ShortMenu>(
        value: value,
        label: value.label,
      );
      shortMenuItems.add(entry);
    }
    Widget buildMenuAnchor({EdgeInsets? expandedInsets}) {
      return MaterialApp(
        home: Scaffold(
          body: SizedBox(
            width: parentWidth,
            height: parentWidth,
            child: DropdownMenu<ShortMenu>(
              expandedInsets: expandedInsets,
              dropdownMenuEntries: shortMenuItems,
            ),
          ),
        ),
      );
    }

    // By default, the width of the text field is determined by the menu children.
    await tester.pumpWidget(buildMenuAnchor());
    RenderBox box = tester.firstRenderObject(find.byType(TextField));
    expect(box.size.width, 136.0);

    await tester.tap(find.byType(TextField));
    await tester.pumpAndSettle();

    Size buttonSize = tester.getSize(findMenuItemButton('I0'));
    expect(buttonSize.width, 136.0);

    // If expandedInsets is EdgeInsets.zero, the width should be the same as its parent.
    await tester.pumpWidget(Container());
    await tester.pumpWidget(buildMenuAnchor(expandedInsets: EdgeInsets.zero));
    box = tester.firstRenderObject(find.byType(TextField));
    expect(box.size.width, parentWidth);

    await tester.tap(find.byType(TextField));
    await tester.pumpAndSettle();

    buttonSize = tester.getSize(findMenuItemButton('I0'));
    expect(buttonSize.width, parentWidth);

    // If expandedInsets is not zero, the width of the text field should be adjusted
    // based on the EdgeInsets.left and EdgeInsets.right. The top and bottom values
    // will be ignored.
    await tester.pumpWidget(Container());
    await tester.pumpWidget(
      buildMenuAnchor(expandedInsets: const EdgeInsets.only(left: 35.0, top: 50.0, right: 20.0)),
    );
    box = tester.firstRenderObject(find.byType(TextField));
    expect(box.size.width, parentWidth - 35.0 - 20.0);
    final Rect containerRect = tester.getRect(find.byType(SizedBox).first);
    final Rect dropdownMenuRect = tester.getRect(find.byType(TextField));
    expect(dropdownMenuRect.top, containerRect.top);

    await tester.tap(find.byType(TextField));
    await tester.pumpAndSettle();

    buttonSize = tester.getSize(findMenuItemButton('I0'));
    expect(buttonSize.width, parentWidth - 35.0 - 20.0);
  });

  // Regression test for https://github.com/flutter/flutter/issues/151769
  testWidgets('expandedInsets can use EdgeInsets or EdgeInsetsDirectional', (
    WidgetTester tester,
  ) async {
    const double parentWidth = 500.0;
    final List<DropdownMenuEntry<ShortMenu>> shortMenuItems = <DropdownMenuEntry<ShortMenu>>[];
    for (final ShortMenu value in ShortMenu.values) {
      final DropdownMenuEntry<ShortMenu> entry = DropdownMenuEntry<ShortMenu>(
        value: value,
        label: value.label,
      );
      shortMenuItems.add(entry);
    }
    Widget buildMenuAnchor({EdgeInsetsGeometry? expandedInsets}) {
      return MaterialApp(
        home: Scaffold(
          body: SizedBox(
            width: parentWidth,
            height: parentWidth,
            child: DropdownMenu<ShortMenu>(
              expandedInsets: expandedInsets,
              dropdownMenuEntries: shortMenuItems,
            ),
          ),
        ),
      );
    }

    // By default, the width of the text field is determined by the menu children.
    await tester.pumpWidget(buildMenuAnchor());
    RenderBox box = tester.firstRenderObject(find.byType(TextField));
    expect(box.size.width, 136.0);

    await tester.tap(find.byType(TextField));
    await tester.pumpAndSettle();

    Size buttonSize = tester.getSize(findMenuItemButton('I0'));
    expect(buttonSize.width, 136.0);

    // If expandedInsets is not zero, the width of the text field should be adjusted
    // based on the EdgeInsets.left and EdgeInsets.right. The top and bottom values
    // will be ignored.
    await tester.pumpWidget(Container());
    await tester.pumpWidget(
      buildMenuAnchor(expandedInsets: const EdgeInsets.only(left: 35.0, top: 50.0, right: 20.0)),
    );
    box = tester.firstRenderObject(find.byType(TextField));
    expect(box.size.width, parentWidth - 35.0 - 20.0);
    Rect containerRect = tester.getRect(find.byType(SizedBox).first);
    Rect dropdownMenuRect = tester.getRect(find.byType(TextField));
    expect(dropdownMenuRect.top, containerRect.top);

    await tester.tap(find.byType(TextField));
    await tester.pumpAndSettle();

    buttonSize = tester.getSize(findMenuItemButton('I0'));
    expect(buttonSize.width, parentWidth - 35.0 - 20.0);

    // Regression test for https://github.com/flutter/flutter/issues/151769.
    // If expandedInsets is not zero, the width of the text field should be adjusted
    // based on the EdgeInsets.end and EdgeInsets.start. The top and bottom values
    // will be ignored.
    await tester.pumpWidget(Container());
    await tester.pumpWidget(
      buildMenuAnchor(
        expandedInsets: const EdgeInsetsDirectional.only(start: 35.0, top: 50.0, end: 20.0),
      ),
    );
    box = tester.firstRenderObject(find.byType(TextField));
    expect(box.size.width, parentWidth - 35.0 - 20.0);
    containerRect = tester.getRect(find.byType(SizedBox).first);
    dropdownMenuRect = tester.getRect(find.byType(TextField));
    expect(dropdownMenuRect.top, containerRect.top);

    await tester.tap(find.byType(TextField));
    await tester.pumpAndSettle();
    buttonSize = tester.getSize(findMenuItemButton('I0'));
    expect(buttonSize.width, parentWidth - 35.0 - 20.0);
  });

  // Regression test for https://github.com/flutter/flutter/issues/172680.
  testWidgets('Menu panel width can expand to full-screen width', (WidgetTester tester) async {
    await tester.pumpWidget(
      const MaterialApp(
        home: Scaffold(
          body: DropdownMenu<int>(
            expandedInsets: EdgeInsets.zero,
            dropdownMenuEntries: <DropdownMenuEntry<int>>[
              DropdownMenuEntry<int>(value: 0, label: 'Flutter'),
            ],
          ),
        ),
      ),
    );

    final double dropdownWidth = tester.getSize(find.byType(DropdownMenu<int>)).width;
    expect(dropdownWidth, 800);

    await tester.tap(find.byType(DropdownMenu<int>));
    await tester.pump();

    final double menuWidth = tester.getSize(findMenuItemButton('Flutter')).width;
    expect(dropdownWidth, menuWidth);
  });

  // Regression test for https://github.com/flutter/flutter/issues/176501
  testWidgets('_RenderDropdownMenuBody.computeDryLayout does not access this.constraints', (
    WidgetTester tester,
  ) async {
    await tester.pumpWidget(
      const MaterialApp(
        home: Scaffold(
          body: Center(
            child: _TestDryLayout(
              child: DropdownMenu<int>(
                dropdownMenuEntries: <DropdownMenuEntry<int>>[
                  DropdownMenuEntry<int>(value: 1, label: 'One'),
                  DropdownMenuEntry<int>(value: 2, label: 'Two'),
                ],
              ),
            ),
          ),
        ),
      ),
    );

    // The test passes if no exception is thrown during the layout phase.
    expect(tester.takeException(), isNull);
    expect(find.byType(DropdownMenu<int>), findsOneWidget);
  });

  testWidgets(
    'Material2 - The menuHeight property can be used to show a shorter scrollable menu list instead of the complete list',
    (WidgetTester tester) async {
      final ThemeData themeData = ThemeData(useMaterial3: false);
      await tester.pumpWidget(buildTest(themeData, menuChildren));

      await tester.tap(find.byType(DropdownMenu<TestMenu>));
      await tester.pumpAndSettle();

      final Element firstItem = tester.element(findMenuItemButton('Item 0'));
      final RenderBox firstBox = firstItem.renderObject! as RenderBox;
      final Offset topLeft = firstBox.localToGlobal(firstBox.size.topLeft(Offset.zero));
      final Element lastItem = tester.element(findMenuItemButton('Item 5'));
      final RenderBox lastBox = lastItem.renderObject! as RenderBox;
      final Offset bottomRight = lastBox.localToGlobal(lastBox.size.bottomRight(Offset.zero));
      // height = height of MenuItemButton * 6 = 48 * 6
      expect(bottomRight.dy - topLeft.dy, 288.0);

      final Finder menuView = find
          .ancestor(of: find.byType(SingleChildScrollView), matching: find.byType(Padding))
          .first;
      final Size menuViewSize = tester.getSize(menuView);
      expect(menuViewSize, const Size(180.0, 304.0)); // 304 = 288 + vertical padding(2 * 8)

      // Constrains the menu height.
      await tester.pumpWidget(Container());
      await tester.pumpWidget(buildTest(themeData, menuChildren, menuHeight: 100));
      await tester.pumpAndSettle();

      await tester.tap(find.byType(DropdownMenu<TestMenu>));
      await tester.pumpAndSettle();

      final Finder updatedMenu = find
          .ancestor(of: find.byType(SingleChildScrollView), matching: find.byType(Padding))
          .first;

      final Size updatedMenuSize = tester.getSize(updatedMenu);
      expect(updatedMenuSize, const Size(180.0, 100.0));
    },
  );

  testWidgets(
    'Material3 - The menuHeight property can be used to show a shorter scrollable menu list instead of the complete list',
    (WidgetTester tester) async {
      final ThemeData themeData = ThemeData();
      await tester.pumpWidget(buildTest(themeData, menuChildren));

      await tester.tap(find.byType(DropdownMenu<TestMenu>));
      await tester.pumpAndSettle();

      final Element firstItem = tester.element(findMenuItemButton('Item 0'));
      final RenderBox firstBox = firstItem.renderObject! as RenderBox;
      final Offset topLeft = firstBox.localToGlobal(firstBox.size.topLeft(Offset.zero));
      final Element lastItem = tester.element(findMenuItemButton('Item 5'));
      final RenderBox lastBox = lastItem.renderObject! as RenderBox;
      final Offset bottomRight = lastBox.localToGlobal(lastBox.size.bottomRight(Offset.zero));
      // height = height of MenuItemButton * 6 = 48 * 6
      expect(bottomRight.dy - topLeft.dy, 288.0);

      final Finder menuView = find
          .ancestor(of: find.byType(SingleChildScrollView), matching: find.byType(Padding))
          .first;
      final Size menuViewSize = tester.getSize(menuView);
      expect(menuViewSize.height, equals(304.0)); // 304 = 288 + vertical padding(2 * 8)

      // Constrains the menu height.
      await tester.pumpWidget(Container());
      await tester.pumpWidget(buildTest(themeData, menuChildren, menuHeight: 100));
      await tester.pumpAndSettle();

      await tester.tap(find.byType(DropdownMenu<TestMenu>));
      await tester.pumpAndSettle();

      final Finder updatedMenu = find
          .ancestor(of: find.byType(SingleChildScrollView), matching: find.byType(Padding))
          .first;

      final Size updatedMenuSize = tester.getSize(updatedMenu);
      expect(updatedMenuSize.height, equals(100.0));
    },
  );

  testWidgets('The text in the menu button should be aligned with the text of '
      'the text field - LTR', (WidgetTester tester) async {
    final ThemeData themeData = ThemeData();
    // Default text field (without leading icon).
    await tester.pumpWidget(buildTest(themeData, menuChildren, label: const Text('label')));

    final Finder label = find.text('label').first;
    final Offset labelTopLeft = tester.getTopLeft(label);

    await tester.tap(find.byType(DropdownMenu<TestMenu>));
    await tester.pumpAndSettle();
    final Finder itemText = find.text('Item 0').last;
    final Offset itemTextTopLeft = tester.getTopLeft(itemText);

    expect(labelTopLeft.dx, equals(itemTextTopLeft.dx));

    // Test when the text field has a leading icon.
    await tester.pumpWidget(Container());
    await tester.pumpWidget(
      buildTest(
        themeData,
        menuChildren,
        leadingIcon: const Icon(Icons.search),
        label: const Text('label'),
      ),
    );

    final Finder leadingIcon = find.widgetWithIcon(SizedBox, Icons.search).last;
    final double iconWidth = tester.getSize(leadingIcon).width;
    final Finder updatedLabel = find.text('label').first;
    final Offset updatedLabelTopLeft = tester.getTopLeft(updatedLabel);

    await tester.tap(find.byType(DropdownMenu<TestMenu>));
    await tester.pumpAndSettle();
    final Finder updatedItemText = find.text('Item 0').last;
    final Offset updatedItemTextTopLeft = tester.getTopLeft(updatedItemText);

    expect(updatedLabelTopLeft.dx, equals(updatedItemTextTopLeft.dx));
    expect(updatedLabelTopLeft.dx, equals(iconWidth + leadingIconToInputPadding));

    // Test when then leading icon is a widget with a bigger size.
    await tester.pumpWidget(Container());
    await tester.pumpWidget(
      buildTest(
        themeData,
        menuChildren,
        leadingIcon: const SizedBox(width: 75.0, child: Icon(Icons.search)),
        label: const Text('label'),
      ),
    );

    final Finder largeLeadingIcon = find.widgetWithIcon(SizedBox, Icons.search).last;
    final double largeIconWidth = tester.getSize(largeLeadingIcon).width;
    final Finder updatedLabel1 = find.text('label').first;
    final Offset updatedLabelTopLeft1 = tester.getTopLeft(updatedLabel1);

    await tester.tap(find.byType(DropdownMenu<TestMenu>));
    await tester.pumpAndSettle();
    final Finder updatedItemText1 = find.text('Item 0').last;
    final Offset updatedItemTextTopLeft1 = tester.getTopLeft(updatedItemText1);

    expect(updatedLabelTopLeft1.dx, equals(updatedItemTextTopLeft1.dx));
    expect(updatedLabelTopLeft1.dx, equals(largeIconWidth + leadingIconToInputPadding));
  });

  testWidgets('The text in the menu button should be aligned with the text of '
      'the text field - RTL', (WidgetTester tester) async {
    final ThemeData themeData = ThemeData();
    // Default text field (without leading icon).
    await tester.pumpWidget(
      MaterialApp(
        theme: themeData,
        home: Scaffold(
          body: Directionality(
            textDirection: TextDirection.rtl,
            child: DropdownMenu<TestMenu>(
              label: const Text('label'),
              dropdownMenuEntries: menuChildren,
            ),
          ),
        ),
      ),
    );

    final Finder label = find.text('label').first;
    final Offset labelTopRight = tester.getTopRight(label);

    await tester.tap(find.byType(DropdownMenu<TestMenu>));
    await tester.pumpAndSettle();
    final Finder itemText = find.text('Item 0').last;
    final Offset itemTextTopRight = tester.getTopRight(itemText);

    expect(labelTopRight.dx, equals(itemTextTopRight.dx));

    // Test when the text field has a leading icon.
    await tester.pumpWidget(Container());
    await tester.pumpWidget(
      MaterialApp(
        theme: themeData,
        home: Scaffold(
          body: Directionality(
            textDirection: TextDirection.rtl,
            child: DropdownMenu<TestMenu>(
              leadingIcon: const Icon(Icons.search),
              label: const Text('label'),
              dropdownMenuEntries: menuChildren,
            ),
          ),
        ),
      ),
    );
    await tester.pump();

    final Finder leadingIcon = find.widgetWithIcon(SizedBox, Icons.search).last;
    final double iconWidth = tester.getSize(leadingIcon).width;
    final Offset dropdownMenuTopRight = tester.getTopRight(find.byType(DropdownMenu<TestMenu>));
    final Finder updatedLabel = find.text('label').first;
    final Offset updatedLabelTopRight = tester.getTopRight(updatedLabel);

    await tester.tap(find.byType(DropdownMenu<TestMenu>));
    await tester.pumpAndSettle();
    final Finder updatedItemText = find.text('Item 0').last;
    final Offset updatedItemTextTopRight = tester.getTopRight(updatedItemText);

    expect(updatedLabelTopRight.dx, equals(updatedItemTextTopRight.dx));
    expect(
      updatedLabelTopRight.dx,
      equals(dropdownMenuTopRight.dx - iconWidth - leadingIconToInputPadding),
    );

    // Test when then leading icon is a widget with a bigger size.
    await tester.pumpWidget(Container());
    await tester.pumpWidget(
      MaterialApp(
        theme: themeData,
        home: Scaffold(
          body: Directionality(
            textDirection: TextDirection.rtl,
            child: DropdownMenu<TestMenu>(
              leadingIcon: const SizedBox(width: 75.0, child: Icon(Icons.search)),
              label: const Text('label'),
              dropdownMenuEntries: menuChildren,
            ),
          ),
        ),
      ),
    );
    await tester.pump();

    final Finder largeLeadingIcon = find.widgetWithIcon(SizedBox, Icons.search).last;
    final double largeIconWidth = tester.getSize(largeLeadingIcon).width;
    final Offset updatedDropdownMenuTopRight = tester.getTopRight(
      find.byType(DropdownMenu<TestMenu>),
    );
    final Finder updatedLabel1 = find.text('label').first;
    final Offset updatedLabelTopRight1 = tester.getTopRight(updatedLabel1);

    await tester.tap(find.byType(DropdownMenu<TestMenu>));
    await tester.pumpAndSettle();
    final Finder updatedItemText1 = find.text('Item 0').last;
    final Offset updatedItemTextTopRight1 = tester.getTopRight(updatedItemText1);

    expect(updatedLabelTopRight1.dx, equals(updatedItemTextTopRight1.dx));
    expect(
      updatedLabelTopRight1.dx,
      equals(updatedDropdownMenuTopRight.dx - largeIconWidth - leadingIconToInputPadding),
    );
  });

  testWidgets('The icon in the menu button should be aligned with the icon of '
      'the text field - LTR', (WidgetTester tester) async {
    await tester.pumpWidget(
      MaterialApp(
        home: Scaffold(
          body: Directionality(
            textDirection: TextDirection.ltr,
            child: DropdownMenu<TestMenu>(
              leadingIcon: const Icon(Icons.search),
              label: const Text('label'),
              dropdownMenuEntries: menuChildrenWithIcons,
            ),
          ),
        ),
      ),
    );

    final Finder dropdownIcon = find
        .descendant(of: find.byIcon(Icons.search).first, matching: find.byType(RichText))
        .last;

    await tester.tap(find.byType(DropdownMenu<TestMenu>));
    await tester.pumpAndSettle();
    final Finder itemLeadingIcon = find.byKey(leadingIconKey(TestMenu.mainMenu0)).last;

    expect(tester.getRect(dropdownIcon).left, tester.getRect(itemLeadingIcon).left);
  });

  testWidgets('The icon in the menu button should be aligned with the icon of '
      'the text field - RTL', (WidgetTester tester) async {
    await tester.pumpWidget(
      MaterialApp(
        home: Scaffold(
          body: Directionality(
            textDirection: TextDirection.rtl,
            child: DropdownMenu<TestMenu>(
              leadingIcon: const Icon(Icons.search),
              label: const Text('label'),
              dropdownMenuEntries: menuChildrenWithIcons,
            ),
          ),
        ),
      ),
    );

    final Finder dropdownIcon = find
        .descendant(of: find.byIcon(Icons.search).first, matching: find.byType(RichText))
        .last;

    await tester.tap(find.byType(DropdownMenu<TestMenu>));
    await tester.pumpAndSettle();
    final Finder itemLeadingIcon = find.byKey(leadingIconKey(TestMenu.mainMenu0)).last;

    expect(tester.getRect(dropdownIcon).right, tester.getRect(itemLeadingIcon).right);
  });

  testWidgets('DropdownMenu has default trailing icon button', (WidgetTester tester) async {
    final ThemeData themeData = ThemeData();
    await tester.pumpWidget(buildTest(themeData, menuChildren));
    await tester.pump();

    final Finder iconButton = find.widgetWithIcon(IconButton, Icons.arrow_drop_down).first;
    expect(iconButton, findsOneWidget);

    await tester.tap(iconButton);
    await tester.pump();

    final Finder menuMaterial = find
        .ancestor(of: findMenuItemButton(TestMenu.mainMenu0.label), matching: find.byType(Material))
        .last;
    expect(menuMaterial, findsOneWidget);
  });

  testWidgets('Trailing IconButton status test', (WidgetTester tester) async {
    final ThemeData themeData = ThemeData();
    await tester.pumpWidget(buildTest(themeData, menuChildren, width: 100.0, menuHeight: 100.0));
    await tester.pump();

    Finder iconButton = find.widgetWithIcon(IconButton, Icons.arrow_drop_up);
    expect(iconButton, findsNothing);
    iconButton = find.widgetWithIcon(IconButton, Icons.arrow_drop_down).first;
    expect(iconButton, findsOneWidget);

    await tester.tap(iconButton);
    await tester.pump();

    iconButton = find.widgetWithIcon(IconButton, Icons.arrow_drop_up).first;
    expect(iconButton, findsOneWidget);
    iconButton = find.widgetWithIcon(IconButton, Icons.arrow_drop_down);
    expect(iconButton, findsNothing);

    // Tap outside
    await tester.tapAt(const Offset(500.0, 500.0));
    await tester.pump();

    iconButton = find.widgetWithIcon(IconButton, Icons.arrow_drop_up);
    expect(iconButton, findsNothing);
    iconButton = find.widgetWithIcon(IconButton, Icons.arrow_drop_down).first;
    expect(iconButton, findsOneWidget);
  });

  testWidgets('Trailing IconButton height respects InputDecorationTheme.suffixIconConstraints', (
    WidgetTester tester,
  ) async {
    final ThemeData themeData = ThemeData();

    // Default suffix icon constraints.
    await tester.pumpWidget(buildTest(themeData, menuChildren));
    await tester.pump();

    final Finder iconButton = find.widgetWithIcon(IconButton, Icons.arrow_drop_down).first;
    expect(tester.getSize(iconButton), const Size(48, 48));

    // Custom suffix icon constraints.
    await tester.pumpWidget(
      buildTest(
        themeData,
        menuChildren,
        decorationTheme: const InputDecorationTheme(
          suffixIconConstraints: BoxConstraints(minWidth: 66, minHeight: 62),
        ),
      ),
    );
    await tester.pump();

    expect(tester.getSize(iconButton), const Size(66, 62));
  });

  testWidgets('InputDecorationTheme.isCollapsed reduces height', (WidgetTester tester) async {
    final ThemeData themeData = ThemeData();

    // Default height.
    await tester.pumpWidget(buildTest(themeData, menuChildren));
    await tester.pump();

    final Finder textField = find.byType(TextField).first;
    expect(tester.getSize(textField).height, 56);

    // Collapsed height.
    await tester.pumpWidget(
      buildTest(
        themeData,
        menuChildren,
        decorationTheme: const InputDecorationTheme(isCollapsed: true),
      ),
    );
    await tester.pump();

    expect(tester.getSize(textField).height, 48); // IconButton min height.

    // Collapsed height with custom suffix icon constraints.
    await tester.pumpWidget(
      buildTest(
        themeData,
        menuChildren,
        decorationTheme: const InputDecorationTheme(
          isCollapsed: true,
          suffixIconConstraints: BoxConstraints(maxWidth: 24, maxHeight: 24),
        ),
      ),
    );
    await tester.pump();

    expect(tester.getSize(textField).height, 24);
  });

  testWidgets('Do not crash when resize window during menu opening', (WidgetTester tester) async {
    addTearDown(tester.view.reset);
    final ThemeData themeData = ThemeData();
    await tester.pumpWidget(
      MaterialApp(
        theme: themeData,
        home: Scaffold(
          body: StatefulBuilder(
            builder: (BuildContext context, StateSetter setState) {
              return DropdownMenu<TestMenu>(
                width: MediaQuery.of(context).size.width,
                dropdownMenuEntries: menuChildren,
              );
            },
          ),
        ),
      ),
    );

    final Finder iconButton = find.widgetWithIcon(IconButton, Icons.arrow_drop_down).first;
    expect(iconButton, findsOneWidget);

    await tester.tap(iconButton);
    await tester.pump();

    expect(findMenuItemButton(TestMenu.mainMenu0.label), findsOne);

    // didChangeMetrics
    tester.view.physicalSize = const Size(700.0, 700.0);
    await tester.pump();

    // Go without throw.
  });

  testWidgets('DropdownMenu can customize trailing icon button', (WidgetTester tester) async {
    final ThemeData themeData = ThemeData();
    await tester.pumpWidget(
      MaterialApp(
        theme: themeData,
        home: Scaffold(
          body: DropdownMenu<TestMenu>(
            trailingIcon: const Icon(Icons.ac_unit),
            dropdownMenuEntries: menuChildren,
          ),
        ),
      ),
    );
    await tester.pump();

    final Finder iconButton = find.widgetWithIcon(IconButton, Icons.ac_unit).first;
    expect(iconButton, findsOneWidget);

    await tester.tap(iconButton);
    await tester.pump();

    final Finder menuMaterial = find
        .ancestor(of: findMenuItemButton(TestMenu.mainMenu0.label), matching: find.byType(Material))
        .last;
    expect(menuMaterial, findsOneWidget);
  });

  testWidgets('Down key can highlight the menu item while focused', (WidgetTester tester) async {
    final ThemeData themeData = ThemeData();
    await tester.pumpWidget(
      MaterialApp(
        theme: themeData,
        home: Scaffold(
          body: DropdownMenu<TestMenu>(
            requestFocusOnTap: true,
            trailingIcon: const Icon(Icons.ac_unit),
            dropdownMenuEntries: menuChildren,
          ),
        ),
      ),
    );

    await tester.tap(find.byType(DropdownMenu<TestMenu>));
    await tester.pump();

    await tester.sendKeyEvent(LogicalKeyboardKey.arrowDown);
    await tester.pump();
    expect(isItemHighlighted(tester, themeData, 'Item 0'), true);

    // Press down key one more time, the highlight should move to the next item.
    await tester.sendKeyEvent(LogicalKeyboardKey.arrowDown);
    await tester.pump();
    expect(isItemHighlighted(tester, themeData, 'Menu 1'), true);

    // The previous item should not be highlighted.
    expect(isItemHighlighted(tester, themeData, 'Item 0'), false);
  });

  testWidgets('Up key can highlight the menu item while focused', (WidgetTester tester) async {
    final ThemeData themeData = ThemeData();
    await tester.pumpWidget(
      MaterialApp(
        theme: themeData,
        home: Scaffold(
          body: DropdownMenu<TestMenu>(requestFocusOnTap: true, dropdownMenuEntries: menuChildren),
        ),
      ),
    );

    await tester.tap(find.byType(DropdownMenu<TestMenu>));
    await tester.pump();

    await tester.sendKeyEvent(LogicalKeyboardKey.arrowUp);
    await tester.pump();
    expect(isItemHighlighted(tester, themeData, 'Item 5'), true);

    // Press up key one more time, the highlight should move up to the item 4.
    await tester.sendKeyEvent(LogicalKeyboardKey.arrowUp);
    await tester.pump();
    expect(isItemHighlighted(tester, themeData, 'Item 4'), true);

    // The previous item should not be highlighted.
    expect(isItemHighlighted(tester, themeData, 'Item 5'), false);
  });

  testWidgets('Left and right keys can move text field selection', (WidgetTester tester) async {
    final TextEditingController controller = TextEditingController();
    addTearDown(controller.dispose);

    final ThemeData themeData = ThemeData();
    await tester.pumpWidget(
      MaterialApp(
        theme: themeData,
        home: Scaffold(
          body: DropdownMenu<TestMenu>(
            requestFocusOnTap: true,
            enableFilter: true,
            filterCallback: (List<DropdownMenuEntry<TestMenu>> entries, String filter) {
              return entries
                  .where((DropdownMenuEntry<TestMenu> element) => element.label.contains(filter))
                  .toList();
            },
            dropdownMenuEntries: menuChildren,
            controller: controller,
          ),
        ),
      ),
    );

    // Open the menu.
    await tester.tap(find.byType(DropdownMenu<TestMenu>));
    await tester.pump();

    await tester.enterText(find.byType(TextField).first, 'example');
    await tester.pump();
    expect(controller.text, 'example');
    expect(controller.selection, const TextSelection.collapsed(offset: 7));

    // Press left key, the caret should move left.
    await tester.sendKeyEvent(LogicalKeyboardKey.arrowLeft);
    await tester.pump();
    expect(controller.selection, const TextSelection.collapsed(offset: 6));

    // Press Right key, the caret should move right.
    await tester.sendKeyEvent(LogicalKeyboardKey.arrowRight);
    await tester.pump();
    expect(controller.selection, const TextSelection.collapsed(offset: 7));
  });

  // Regression test for https://github.com/flutter/flutter/issues/156712.
  testWidgets('Up and down keys can highlight the menu item when expandedInsets is set', (
    WidgetTester tester,
  ) async {
    final ThemeData themeData = ThemeData();
    await tester.pumpWidget(
      MaterialApp(
        theme: themeData,
        home: Scaffold(
          body: DropdownMenu<TestMenu>(
            expandedInsets: EdgeInsets.zero,
            requestFocusOnTap: true,
            dropdownMenuEntries: menuChildren,
          ),
        ),
      ),
    );

    await tester.tap(find.byType(DropdownMenu<TestMenu>));
    await tester.pump();

    await tester.sendKeyEvent(LogicalKeyboardKey.arrowUp);
    await tester.pump();
    expect(isItemHighlighted(tester, themeData, 'Item 5'), true);

    // Press up key one more time, the highlight should move up to the item 4.
    await tester.sendKeyEvent(LogicalKeyboardKey.arrowUp);
    await tester.pump();
    expect(isItemHighlighted(tester, themeData, 'Item 4'), true);

    // The previous item should not be highlighted.
    expect(isItemHighlighted(tester, themeData, 'Item 5'), false);

    // Press down key, the highlight should move back to the item 5.
    await tester.sendKeyEvent(LogicalKeyboardKey.arrowDown);
    await tester.pump();
    expect(isItemHighlighted(tester, themeData, 'Item 5'), true);
  });

  // Regression test for https://github.com/flutter/flutter/issues/156712.
  testWidgets('Left and right keys can move text field selection when expandedInsets is set', (
    WidgetTester tester,
  ) async {
    final TextEditingController controller = TextEditingController();
    addTearDown(controller.dispose);

    final ThemeData themeData = ThemeData();
    await tester.pumpWidget(
      MaterialApp(
        theme: themeData,
        home: Scaffold(
          body: DropdownMenu<TestMenu>(
            expandedInsets: EdgeInsets.zero,
            requestFocusOnTap: true,
            enableFilter: true,
            filterCallback: (List<DropdownMenuEntry<TestMenu>> entries, String filter) {
              return entries
                  .where((DropdownMenuEntry<TestMenu> element) => element.label.contains(filter))
                  .toList();
            },
            dropdownMenuEntries: menuChildren,
            controller: controller,
          ),
        ),
      ),
    );

    // Open the menu.
    await tester.tap(find.byType(DropdownMenu<TestMenu>));
    await tester.pump();

    await tester.enterText(find.byType(TextField).first, 'example');
    await tester.pump();
    expect(controller.text, 'example');
    expect(controller.selection, const TextSelection.collapsed(offset: 7));

    // Press left key, the caret should move left.
    await tester.sendKeyEvent(LogicalKeyboardKey.arrowLeft);
    await tester.pump();
    expect(controller.selection, const TextSelection.collapsed(offset: 6));

    // Press Right key, the caret should move right.
    await tester.sendKeyEvent(LogicalKeyboardKey.arrowRight);
    await tester.pump();
    expect(controller.selection, const TextSelection.collapsed(offset: 7));
  });

  // Regression test for https://github.com/flutter/flutter/issues/147253.
  testWidgets('Down key and up key can navigate while focused when a label text '
      'contains another label text', (WidgetTester tester) async {
    final ThemeData themeData = ThemeData();
    await tester.pumpWidget(
      MaterialApp(
        theme: themeData,
        home: const Scaffold(
          body: DropdownMenu<int>(
            requestFocusOnTap: true,
            dropdownMenuEntries: <DropdownMenuEntry<int>>[
              DropdownMenuEntry<int>(value: 0, label: 'ABC'),
              DropdownMenuEntry<int>(value: 1, label: 'AB'),
              DropdownMenuEntry<int>(value: 2, label: 'ABCD'),
            ],
          ),
        ),
      ),
    );

    await tester.tap(find.byType(DropdownMenu<int>));
    await tester.pump();

    // Press down key three times, the highlight should move to the next item each time.
    await tester.sendKeyEvent(LogicalKeyboardKey.arrowDown);
    await tester.pump();
    expect(isItemHighlighted(tester, themeData, 'ABC'), true);

    await tester.sendKeyEvent(LogicalKeyboardKey.arrowDown);
    await tester.pump();
    expect(isItemHighlighted(tester, themeData, 'AB'), true);

    await tester.sendKeyEvent(LogicalKeyboardKey.arrowDown);
    await tester.pump();
    expect(isItemHighlighted(tester, themeData, 'ABCD'), true);

    // Press up key two times, the highlight should up each time.
    await tester.sendKeyEvent(LogicalKeyboardKey.arrowUp);
    await tester.pump();
    expect(isItemHighlighted(tester, themeData, 'AB'), true);

    await tester.sendKeyEvent(LogicalKeyboardKey.arrowUp);
    await tester.pump();
    expect(isItemHighlighted(tester, themeData, 'ABC'), true);
  });

  // Regression test for https://github.com/flutter/flutter/issues/151878.
  testWidgets('Searching for non matching item does not crash', (WidgetTester tester) async {
    await tester.pumpWidget(
      MaterialApp(
        home: Scaffold(
          body: DropdownMenu<TestMenu>(
            enableFilter: true,
            requestFocusOnTap: true,
            dropdownMenuEntries: menuChildren,
          ),
        ),
      ),
    );

    // Open the menu.
    await tester.tap(find.byType(DropdownMenu<TestMenu>));
    await tester.pump();
    await tester.enterText(find.byType(TextField).first, 'Me');
    await tester.pump();
    await tester.enterText(find.byType(TextField).first, 'Meu');
    await tester.pump();
    expect(tester.takeException(), isNull);
  });

  // Regression test for https://github.com/flutter/flutter/issues/154532.
  testWidgets('Keyboard navigation does not throw when no entries match the filter', (
    WidgetTester tester,
  ) async {
    await tester.pumpWidget(
      MaterialApp(
        home: Scaffold(
          body: DropdownMenu<TestMenu>(
            requestFocusOnTap: true,
            enableFilter: true,
            dropdownMenuEntries: menuChildren,
          ),
        ),
      ),
    );
    await tester.tap(find.byType(DropdownMenu<TestMenu>));
    await tester.pump();
    await tester.enterText(find.byType(TextField).first, 'No match');
    await tester.pump();
    await tester.sendKeyEvent(LogicalKeyboardKey.arrowDown);
    await tester.pump();
    await tester.enterText(find.byType(TextField).first, 'No match 2');
    await tester.pump();
    expect(tester.takeException(), isNull);
  });

  // Regression test for https://github.com/flutter/flutter/issues/165867.
  testWidgets('Keyboard navigation only traverses filtered entries', (WidgetTester tester) async {
    final TextEditingController controller = TextEditingController();
    addTearDown(controller.dispose);

    await tester.pumpWidget(
      MaterialApp(
        home: Scaffold(
          body: DropdownMenu<TestMenu>(
            requestFocusOnTap: true,
            enableFilter: true,
            controller: controller,
            dropdownMenuEntries: const <DropdownMenuEntry<TestMenu>>[
              DropdownMenuEntry<TestMenu>(value: TestMenu.mainMenu0, label: 'Good Match 1'),
              DropdownMenuEntry<TestMenu>(value: TestMenu.mainMenu1, label: 'Bad Match 1'),
              DropdownMenuEntry<TestMenu>(value: TestMenu.mainMenu2, label: 'Good Match 2'),
              DropdownMenuEntry<TestMenu>(value: TestMenu.mainMenu3, label: 'Bad Match 2'),
              DropdownMenuEntry<TestMenu>(value: TestMenu.mainMenu4, label: 'Good Match 3'),
              DropdownMenuEntry<TestMenu>(value: TestMenu.mainMenu5, label: 'Bad Match 3'),
            ],
          ),
        ),
      ),
    );

    // Open the menu.
    await tester.tap(find.byType(DropdownMenu<TestMenu>));
    await tester.pump();

    // Filter the entries to only show the ones with 'Good Match'.
    await tester.enterText(find.byType(TextField), 'Good Match');
    await tester.pump();

    // Since the first entry is already highlighted, navigate to the second item.
    await tester.sendKeyEvent(LogicalKeyboardKey.arrowDown);
    await tester.pump();
    expect(controller.text, 'Good Match 2');

    // Navigate to the third item.
    await tester.sendKeyEvent(LogicalKeyboardKey.arrowDown);
    await tester.pump();
    expect(controller.text, 'Good Match 3');

    // Navigate back to the first item.
    await tester.sendKeyEvent(LogicalKeyboardKey.arrowDown);
    await tester.pump();
    expect(controller.text, 'Good Match 1');
  });

  // Regression test for https://github.com/flutter/flutter/issues/147253.
  testWidgets('Default search prioritises the current highlight', (WidgetTester tester) async {
    final ThemeData themeData = ThemeData();
    await tester.pumpWidget(
      MaterialApp(
        theme: themeData,
        home: Scaffold(
          body: DropdownMenu<TestMenu>(requestFocusOnTap: true, dropdownMenuEntries: menuChildren),
        ),
      ),
    );

    const String itemLabel = 'Item 2';
    // Open the menu
    await tester.tap(find.byType(DropdownMenu<TestMenu>));
    await tester.pump();
    // Highlight the third item by exact search.
    await tester.enterText(find.byType(TextField).first, itemLabel);
    await tester.pump();
    expect(isItemHighlighted(tester, themeData, itemLabel), true);

    // Search something that matches multiple items.
    await tester.enterText(find.byType(TextField).first, 'Item');
    await tester.pump();
    // The third item should still be highlighted.
    expect(isItemHighlighted(tester, themeData, itemLabel), true);
  });

  // Regression test for https://github.com/flutter/flutter/issues/152375.
  testWidgets('Down key and up key can navigate while focused when a label text contains '
      'another label text using customized search algorithm', (WidgetTester tester) async {
    final ThemeData themeData = ThemeData();
    await tester.pumpWidget(
      MaterialApp(
        theme: themeData,
        home: Scaffold(
          body: DropdownMenu<int>(
            requestFocusOnTap: true,
            searchCallback: (List<DropdownMenuEntry<int>> entries, String query) {
              if (query.isEmpty) {
                return null;
              }
              final int index = entries.indexWhere(
                (DropdownMenuEntry<int> entry) => entry.label.contains(query),
              );
              return index != -1 ? index : null;
            },
            dropdownMenuEntries: const <DropdownMenuEntry<int>>[
              DropdownMenuEntry<int>(value: 0, label: 'ABC'),
              DropdownMenuEntry<int>(value: 1, label: 'AB'),
              DropdownMenuEntry<int>(value: 2, label: 'ABCD'),
            ],
          ),
        ),
      ),
    );

    await tester.tap(find.byType(DropdownMenu<int>));
    await tester.pump();

    // Press down key three times, the highlight should move to the next item each time.
    await tester.sendKeyEvent(LogicalKeyboardKey.arrowDown);
    await tester.pump();
    expect(isItemHighlighted(tester, themeData, 'ABC'), true);

    await tester.sendKeyEvent(LogicalKeyboardKey.arrowDown);
    await tester.pump();
    expect(isItemHighlighted(tester, themeData, 'AB'), true);

    await tester.sendKeyEvent(LogicalKeyboardKey.arrowDown);
    await tester.pump();
    expect(isItemHighlighted(tester, themeData, 'ABCD'), true);

    // Press up key two times, the highlight should up each time.
    await tester.sendKeyEvent(LogicalKeyboardKey.arrowUp);
    await tester.pump();
    expect(isItemHighlighted(tester, themeData, 'AB'), true);

    await tester.sendKeyEvent(LogicalKeyboardKey.arrowUp);
    await tester.pump();
    expect(isItemHighlighted(tester, themeData, 'ABC'), true);
  });

  // Regression test for https://github.com/flutter/flutter/issues/152375.
  testWidgets('Searching can highlight entry after keyboard navigation while focused', (
    WidgetTester tester,
  ) async {
    final ThemeData themeData = ThemeData();
    await tester.pumpWidget(
      MaterialApp(
        theme: themeData,
        home: Scaffold(
          body: DropdownMenu<TestMenu>(requestFocusOnTap: true, dropdownMenuEntries: menuChildren),
        ),
      ),
    );

    // Open the menu and highlight the first item.
    await tester.tap(find.byType(DropdownMenu<TestMenu>));
    await tester.pump();
    await tester.sendKeyEvent(LogicalKeyboardKey.arrowDown);
    await tester.pump();
    // Search for the last item.
    final String searchedLabel = menuChildren.last.label;
    await tester.enterText(find.byType(TextField).first, searchedLabel);
    await tester.pump();
    // The corresponding menu entry is highlighted.
    expect(isItemHighlighted(tester, themeData, searchedLabel), true);
  });

  testWidgets('The text input should match the label of the menu item '
      'when pressing down key while focused', (WidgetTester tester) async {
    final ThemeData themeData = ThemeData();
    await tester.pumpWidget(
      MaterialApp(
        theme: themeData,
        home: Scaffold(
          body: DropdownMenu<TestMenu>(requestFocusOnTap: true, dropdownMenuEntries: menuChildren),
        ),
      ),
    );

    // Open the menu
    await tester.tap(find.byType(DropdownMenu<TestMenu>));
    await tester.pump();

    await tester.sendKeyEvent(LogicalKeyboardKey.arrowDown);
    await tester.pump();
    expect(find.widgetWithText(TextField, 'Item 0'), findsOneWidget);

    // Press down key one more time to the next item.
    await tester.sendKeyEvent(LogicalKeyboardKey.arrowDown);
    await tester.pump();
    expect(find.widgetWithText(TextField, 'Menu 1'), findsOneWidget);

    // Press down to the next item.
    await tester.sendKeyEvent(LogicalKeyboardKey.arrowDown);
    await tester.pump();
    expect(find.widgetWithText(TextField, 'Item 2'), findsOneWidget);
  });

  testWidgets('The text input should match the label of the menu item '
      'when pressing up key while focused', (WidgetTester tester) async {
    final ThemeData themeData = ThemeData();
    await tester.pumpWidget(
      MaterialApp(
        theme: themeData,
        home: Scaffold(
          body: DropdownMenu<TestMenu>(requestFocusOnTap: true, dropdownMenuEntries: menuChildren),
        ),
      ),
    );

    // Open the menu
    await tester.tap(find.byType(DropdownMenu<TestMenu>));
    await tester.pump();

    await tester.sendKeyEvent(LogicalKeyboardKey.arrowUp);
    await tester.pump();
    expect(find.widgetWithText(TextField, 'Item 5'), findsOneWidget);

    // Press up key one more time to the upper item.
    await tester.sendKeyEvent(LogicalKeyboardKey.arrowUp);
    await tester.pump();
    expect(find.widgetWithText(TextField, 'Item 4'), findsOneWidget);

    // Press up to the upper item.
    await tester.sendKeyEvent(LogicalKeyboardKey.arrowUp);
    await tester.pump();
    expect(find.widgetWithText(TextField, 'Item 3'), findsOneWidget);
  });

  testWidgets('Disabled button will be skipped while pressing up/down key while focused', (
    WidgetTester tester,
  ) async {
    final ThemeData themeData = ThemeData();
    final List<DropdownMenuEntry<TestMenu>> menuWithDisabledItems = <DropdownMenuEntry<TestMenu>>[
      const DropdownMenuEntry<TestMenu>(value: TestMenu.mainMenu0, label: 'Item 0'),
      const DropdownMenuEntry<TestMenu>(value: TestMenu.mainMenu1, label: 'Item 1', enabled: false),
      const DropdownMenuEntry<TestMenu>(value: TestMenu.mainMenu2, label: 'Item 2', enabled: false),
      const DropdownMenuEntry<TestMenu>(value: TestMenu.mainMenu3, label: 'Item 3'),
      const DropdownMenuEntry<TestMenu>(value: TestMenu.mainMenu4, label: 'Item 4'),
      const DropdownMenuEntry<TestMenu>(value: TestMenu.mainMenu5, label: 'Item 5', enabled: false),
    ];
    await tester.pumpWidget(
      MaterialApp(
        theme: themeData,
        home: Scaffold(
          body: DropdownMenu<TestMenu>(
            requestFocusOnTap: true,
            dropdownMenuEntries: menuWithDisabledItems,
          ),
        ),
      ),
    );
    await tester.pump();

    // Open the menu
    await tester.tap(find.byType(DropdownMenu<TestMenu>));
    await tester.pumpAndSettle();

    await tester.sendKeyEvent(LogicalKeyboardKey.arrowDown);
    await tester.pumpAndSettle();

    // First item is highlighted as it's enabled.
    expect(isItemHighlighted(tester, themeData, 'Item 0'), true);

    // Continue to press down key. Item 3 should be highlighted as Menu 1 and Item 2 are both disabled.
    await tester.sendKeyEvent(LogicalKeyboardKey.arrowDown);
    await tester.pumpAndSettle();
    expect(isItemHighlighted(tester, themeData, 'Item 3'), true);
  });

  testWidgets('Searching is enabled by default if initialSelection is non null', (
    WidgetTester tester,
  ) async {
    final ThemeData themeData = ThemeData();
    await tester.pumpWidget(
      MaterialApp(
        theme: themeData,
        home: Scaffold(
          body: DropdownMenu<TestMenu>(
            requestFocusOnTap: true,
            initialSelection: TestMenu.mainMenu1,
            dropdownMenuEntries: menuChildren,
          ),
        ),
      ),
    );

    // Open the menu
    await tester.tap(find.byType(DropdownMenu<TestMenu>));
    await tester.pump();

    // Initial selection (Menu 1) button is highlighted.
    expect(isItemHighlighted(tester, themeData, 'Menu 1'), true);
  });

  testWidgets('Highlight can move up/down starting from the searching result while focused', (
    WidgetTester tester,
  ) async {
    final ThemeData themeData = ThemeData();
    await tester.pumpWidget(
      MaterialApp(
        theme: themeData,
        home: Scaffold(
          body: DropdownMenu<TestMenu>(requestFocusOnTap: true, dropdownMenuEntries: menuChildren),
        ),
      ),
    );

    // Open the menu
    await tester.tap(find.byType(DropdownMenu<TestMenu>));
    await tester.pump();
    await tester.enterText(find.byType(TextField).first, 'Menu 1');
    await tester.pumpAndSettle();
    expect(isItemHighlighted(tester, themeData, 'Menu 1'), true);

    // Press up to the upper item (Item 0).
    await simulateKeyDownEvent(LogicalKeyboardKey.arrowUp);
    await simulateKeyUpEvent(LogicalKeyboardKey.arrowUp);
    await tester.pumpAndSettle();
    expect(find.widgetWithText(TextField, 'Item 0'), findsOneWidget);
    expect(isItemHighlighted(tester, themeData, 'Item 0'), true);

    // Continue to move up to the last item (Item 5).
    await simulateKeyDownEvent(LogicalKeyboardKey.arrowUp);
    await simulateKeyUpEvent(LogicalKeyboardKey.arrowUp);
    await tester.pumpAndSettle();
    expect(find.widgetWithText(TextField, 'Item 5'), findsOneWidget);
    expect(isItemHighlighted(tester, themeData, 'Item 5'), true);
  });

  testWidgets('Filtering is disabled by default', (WidgetTester tester) async {
    final ThemeData themeData = ThemeData();
    await tester.pumpWidget(
      MaterialApp(
        theme: themeData,
        home: Scaffold(
          body: DropdownMenu<TestMenu>(requestFocusOnTap: true, dropdownMenuEntries: menuChildren),
        ),
      ),
    );

    // Open the menu
    await tester.tap(find.byType(DropdownMenu<TestMenu>));
    await tester.pump();

    await tester.enterText(find.byType(TextField).first, 'Menu 1');
    await tester.pumpAndSettle();
    for (final TestMenu menu in TestMenu.values) {
      // One is layout for the _DropdownMenuBody, the other one is the real button item in the menu.
      expect(find.widgetWithText(MenuItemButton, menu.label), findsNWidgets(2));
    }
  });

  testWidgets('Enable filtering', (WidgetTester tester) async {
    final ThemeData themeData = ThemeData();
    await tester.pumpWidget(
      MaterialApp(
        theme: themeData,
        home: Scaffold(
          body: DropdownMenu<TestMenu>(
            requestFocusOnTap: true,
            enableFilter: true,
            dropdownMenuEntries: menuChildren,
          ),
        ),
      ),
    );

    // Open the menu
    await tester.tap(find.byType(DropdownMenu<TestMenu>));
    await tester.pump();

    await tester.enterText(find.byType(TextField).first, 'Menu 1');
    await tester.pumpAndSettle();
    for (final TestMenu menu in TestMenu.values) {
      // 'Menu 1' should be 2, other items should only find one.
      if (menu.label == TestMenu.mainMenu1.label) {
        expect(find.widgetWithText(MenuItemButton, menu.label), findsNWidgets(2));
      } else {
        expect(find.widgetWithText(MenuItemButton, menu.label), findsOneWidget);
      }
    }
  });

  testWidgets('Enable filtering with custom filter callback that filter text case sensitive', (
    WidgetTester tester,
  ) async {
    final ThemeData themeData = ThemeData();
    final TextEditingController controller = TextEditingController();
    addTearDown(controller.dispose);

    await tester.pumpWidget(
      MaterialApp(
        theme: themeData,
        home: Scaffold(
          body: DropdownMenu<TestMenu>(
            requestFocusOnTap: true,
            enableFilter: true,
            filterCallback: (List<DropdownMenuEntry<TestMenu>> entries, String filter) {
              return entries
                  .where((DropdownMenuEntry<TestMenu> element) => element.label.contains(filter))
                  .toList();
            },
            dropdownMenuEntries: menuChildren,
            controller: controller,
          ),
        ),
      ),
    );

    // Open the menu.
    await tester.tap(find.byType(DropdownMenu<TestMenu>));
    await tester.pump();

    await tester.enterText(find.byType(TextField).first, 'item');
    expect(controller.text, 'item');
    await tester.pumpAndSettle();
    for (final TestMenu menu in TestMenu.values) {
      expect(findMenuItemButton(menu.label).hitTestable(), findsNothing);
    }

    await tester.enterText(find.byType(TextField).first, 'Item');
    expect(controller.text, 'Item');
    await tester.pumpAndSettle();
    expect(findMenuItemButton('Item 0').hitTestable(), findsOneWidget);
    expect(findMenuItemButton('Menu 1').hitTestable(), findsNothing);
    expect(findMenuItemButton('Item 2').hitTestable(), findsOneWidget);
    expect(findMenuItemButton('Item 3').hitTestable(), findsOneWidget);
    expect(findMenuItemButton('Item 4').hitTestable(), findsOneWidget);
    expect(findMenuItemButton('Item 5').hitTestable(), findsOneWidget);
  });

  testWidgets(
    'Throw assertion error when enable filtering with custom filter callback and enableFilter set on False',
    (WidgetTester tester) async {
      final ThemeData themeData = ThemeData();
      final TextEditingController controller = TextEditingController();
      addTearDown(controller.dispose);

      expect(() {
        MaterialApp(
          theme: themeData,
          home: Scaffold(
            body: DropdownMenu<TestMenu>(
              requestFocusOnTap: true,
              filterCallback: (List<DropdownMenuEntry<TestMenu>> entries, String filter) {
                return entries
                    .where((DropdownMenuEntry<TestMenu> element) => element.label.contains(filter))
                    .toList();
              },
              dropdownMenuEntries: menuChildren,
              controller: controller,
            ),
          ),
        );
      }, throwsAssertionError);
    },
  );

  testWidgets('The controller can access the value in the input field', (
    WidgetTester tester,
  ) async {
    final ThemeData themeData = ThemeData();
    final TextEditingController controller = TextEditingController();
    addTearDown(controller.dispose);

    await tester.pumpWidget(
      MaterialApp(
        theme: themeData,
        home: StatefulBuilder(
          builder: (BuildContext context, StateSetter setState) {
            return Scaffold(
              body: DropdownMenu<TestMenu>(
                requestFocusOnTap: true,
                enableFilter: true,
                dropdownMenuEntries: menuChildren,
                controller: controller,
              ),
            );
          },
        ),
      ),
    );

    // Open the menu
    await tester.tap(find.byType(DropdownMenu<TestMenu>));
    await tester.pump();
    final Finder item3 = findMenuItemButton('Item 3');
    await tester.tap(item3);
    await tester.pumpAndSettle();

    expect(controller.text, 'Item 3');

    await tester.enterText(find.byType(TextField).first, 'New Item');
    expect(controller.text, 'New Item');
  });

  testWidgets('The menu should be closed after text editing is complete', (
    WidgetTester tester,
  ) async {
    final ThemeData themeData = ThemeData();
    final TextEditingController controller = TextEditingController();
    addTearDown(controller.dispose);

    await tester.pumpWidget(
      MaterialApp(
        theme: themeData,
        home: Scaffold(
          body: DropdownMenu<TestMenu>(
            requestFocusOnTap: true,
            enableFilter: true,
            dropdownMenuEntries: menuChildren,
            controller: controller,
          ),
        ),
      ),
    );
    // Access the MenuAnchor
    final MenuAnchor menuAnchor = tester.widget<MenuAnchor>(find.byType(MenuAnchor));

    // Open the menu
    await tester.tap(find.byType(DropdownMenu<TestMenu>));
    await tester.pumpAndSettle();
    expect(menuAnchor.controller!.isOpen, true);

    // Simulate `TextInputAction.done` on textfield
    await tester.testTextInput.receiveAction(TextInputAction.done);
    await tester.pumpAndSettle();
    expect(menuAnchor.controller!.isOpen, false);
  });

  testWidgets('The onSelected gets called only when a selection is made', (
    WidgetTester tester,
  ) async {
    int selectionCount = 0;

    final ThemeData themeData = ThemeData();
    final List<DropdownMenuEntry<TestMenu>> menuWithDisabledItems = <DropdownMenuEntry<TestMenu>>[
      const DropdownMenuEntry<TestMenu>(value: TestMenu.mainMenu0, label: 'Item 0'),
      const DropdownMenuEntry<TestMenu>(value: TestMenu.mainMenu0, label: 'Item 1', enabled: false),
      const DropdownMenuEntry<TestMenu>(value: TestMenu.mainMenu0, label: 'Item 2'),
      const DropdownMenuEntry<TestMenu>(value: TestMenu.mainMenu0, label: 'Item 3'),
    ];
    final TextEditingController controller = TextEditingController();
    addTearDown(controller.dispose);

    await tester.pumpWidget(
      MaterialApp(
        theme: themeData,
        home: StatefulBuilder(
          builder: (BuildContext context, StateSetter setState) {
            return Scaffold(
              body: DropdownMenu<TestMenu>(
                dropdownMenuEntries: menuWithDisabledItems,
                controller: controller,
                onSelected: (_) {
                  setState(() {
                    selectionCount++;
                  });
                },
              ),
            );
          },
        ),
      ),
    );

    // Open the menu
    await tester.tap(find.byType(DropdownMenu<TestMenu>));
    await tester.pump();
    final bool isMobile = switch (themeData.platform) {
      TargetPlatform.android || TargetPlatform.iOS || TargetPlatform.fuchsia => true,
      TargetPlatform.macOS || TargetPlatform.linux || TargetPlatform.windows => false,
    };
    int expectedCount = 1;

    // Test onSelected on key press
    await simulateKeyDownEvent(LogicalKeyboardKey.arrowDown);
    await tester.pumpAndSettle();

    // On mobile platforms, the TextField cannot gain focus by default; the focus is
    // on a FocusNode specifically used for keyboard navigation. Therefore,
    // LogicalKeyboardKey.enter should be used.
    if (isMobile) {
      await tester.sendKeyEvent(LogicalKeyboardKey.enter);
    } else {
      await tester.testTextInput.receiveAction(TextInputAction.done);
    }
    await tester.pumpAndSettle();
    expect(selectionCount, expectedCount);

    // Open the menu
    await tester.tap(find.byType(DropdownMenu<TestMenu>));
    await tester.pump();

    // Disabled item doesn't trigger onSelected callback.
    final Finder item1 = findMenuItemButton('Item 1');
    await tester.tap(item1);
    await tester.pumpAndSettle();

    expect(controller.text, 'Item 0');
    expect(selectionCount, expectedCount);

    final Finder item2 = findMenuItemButton('Item 2');
    await tester.tap(item2);
    await tester.pumpAndSettle();

    expect(controller.text, 'Item 2');
    expect(selectionCount, ++expectedCount);

    await tester.tap(find.byType(DropdownMenu<TestMenu>));
    await tester.pump();
    final Finder item3 = findMenuItemButton('Item 3');
    await tester.tap(item3);
    await tester.pumpAndSettle();

    expect(controller.text, 'Item 3');
    expect(selectionCount, ++expectedCount);

    // On desktop platforms, when typing something in the text field without selecting any of the options,
    // the onSelected should not be called.
    if (!isMobile) {
      await tester.enterText(find.byType(TextField).first, 'New Item');
      expect(controller.text, 'New Item');
      expect(selectionCount, expectedCount);
      expect(find.widgetWithText(TextField, 'New Item'), findsOneWidget);
      await tester.enterText(find.byType(TextField).first, '');
      expect(selectionCount, expectedCount);
      expect(controller.text.isEmpty, true);
    }
  }, variant: TargetPlatformVariant.all());

  testWidgets('The selectedValue gives an initial text and highlights the according item', (
    WidgetTester tester,
  ) async {
    final ThemeData themeData = ThemeData();
    final TextEditingController controller = TextEditingController();
    addTearDown(controller.dispose);

    await tester.pumpWidget(
      MaterialApp(
        theme: themeData,
        home: StatefulBuilder(
          builder: (BuildContext context, StateSetter setState) {
            return Scaffold(
              body: DropdownMenu<TestMenu>(
                initialSelection: TestMenu.mainMenu3,
                dropdownMenuEntries: menuChildren,
                controller: controller,
              ),
            );
          },
        ),
      ),
    );

    expect(find.widgetWithText(TextField, 'Item 3'), findsOneWidget);

    // Open the menu
    await tester.tap(find.byType(DropdownMenu<TestMenu>));
    await tester.pump();

    // Validate the item 3 is highlighted.
    expect(isItemHighlighted(tester, themeData, 'Item 3'), true);
  });

  testWidgets(
    'When the initial selection matches a menu entry, the text field displays the corresponding value',
    (WidgetTester tester) async {
      final TextEditingController controller = TextEditingController();
      addTearDown(controller.dispose);

      await tester.pumpWidget(
        MaterialApp(
          home: StatefulBuilder(
            builder: (BuildContext context, StateSetter setState) {
              return Scaffold(
                body: DropdownMenu<TestMenu>(
                  initialSelection: TestMenu.mainMenu3,
                  dropdownMenuEntries: menuChildren,
                  controller: controller,
                ),
              );
            },
          ),
        ),
      );

      expect(controller.text, TestMenu.mainMenu3.label);
    },
  );

  testWidgets('Text field is empty when the initial selection does not match any menu entries', (
    WidgetTester tester,
  ) async {
    final TextEditingController controller = TextEditingController();
    addTearDown(controller.dispose);

    await tester.pumpWidget(
      MaterialApp(
        home: StatefulBuilder(
          builder: (BuildContext context, StateSetter setState) {
            return Scaffold(
              body: DropdownMenu<TestMenu>(
                initialSelection: TestMenu.mainMenu3,
                // Use a menu entries which does not contain TestMenu.mainMenu3.
                dropdownMenuEntries: menuChildren.getRange(0, 1).toList(),
                controller: controller,
              ),
            );
          },
        ),
      ),
    );

    expect(controller.text, isEmpty);
  });

  testWidgets(
    'Text field content is not cleared when the initial selection does not match any menu entries',
    (WidgetTester tester) async {
      final TextEditingController controller = TextEditingController(text: 'Flutter');
      addTearDown(controller.dispose);

      await tester.pumpWidget(
        MaterialApp(
          home: StatefulBuilder(
            builder: (BuildContext context, StateSetter setState) {
              return Scaffold(
                body: DropdownMenu<TestMenu>(
                  initialSelection: TestMenu.mainMenu3,
                  // Use a menu entries which does not contain TestMenu.mainMenu3.
                  dropdownMenuEntries: menuChildren.getRange(0, 1).toList(),
                  controller: controller,
                ),
              );
            },
          ),
        ),
      );

      expect(controller.text, 'Flutter');
    },
  );

  testWidgets('Rematch selection against the first entry with the same value', (
    WidgetTester tester,
  ) async {
    final TextEditingController controller = TextEditingController();
    addTearDown(controller.dispose);

    String selectionLabel = 'Initial label';

    await tester.pumpWidget(
      MaterialApp(
        home: StatefulBuilder(
          builder: (BuildContext context, StateSetter setState) {
            return Scaffold(
              body: DropdownMenu<TestMenu>(
                initialSelection: TestMenu.mainMenu0,
                dropdownMenuEntries: <DropdownMenuEntry<TestMenu>>[
                  DropdownMenuEntry<TestMenu>(
                    value: TestMenu.mainMenu0,
                    label: '$selectionLabel 0',
                  ),
                  DropdownMenuEntry<TestMenu>(
                    value: TestMenu.mainMenu1,
                    label: '$selectionLabel 1',
                  ),
                ],
                controller: controller,
              ),
              floatingActionButton: FloatingActionButton(
                onPressed: () => setState(() => selectionLabel = 'Updated label'),
              ),
            );
          },
        ),
      ),
    );

    // Open the menu
    await tester.tap(find.byType(DropdownMenu<TestMenu>));
    await tester.pump();

    // Select the second item
    await tester.tap(findMenuItemButton('$selectionLabel 1'));
    await tester.pump();

    // Update dropdownMenuEntries labels
    await tester.tap(find.byType(FloatingActionButton));
    await tester.pump();

    expect(controller.text, 'Updated label 1');
  });

  testWidgets('Forget selection if its value does not map to any entry', (
    WidgetTester tester,
  ) async {
    final TextEditingController controller = TextEditingController();
    addTearDown(controller.dispose);

    String selectionLabel = 'Initial label';
    bool selectionInEntries = true;

    await tester.pumpWidget(
      MaterialApp(
        home: StatefulBuilder(
          builder: (BuildContext context, StateSetter setState) {
            return Scaffold(
              body: Column(
                children: <Widget>[
                  DropdownMenu<TestMenu>(
                    initialSelection: TestMenu.mainMenu0,
                    dropdownMenuEntries: <DropdownMenuEntry<TestMenu>>[
                      DropdownMenuEntry<TestMenu>(
                        value: TestMenu.mainMenu0,
                        label: '$selectionLabel 0',
                      ),
                      if (selectionInEntries)
                        DropdownMenuEntry<TestMenu>(
                          value: TestMenu.mainMenu1,
                          label: '$selectionLabel 1',
                        ),
                    ],
                    controller: controller,
                  ),
                  ElevatedButton(
                    onPressed: () => setState(() => selectionInEntries = !selectionInEntries),
                    child: null,
                  ),
                ],
              ),
              floatingActionButton: FloatingActionButton(
                onPressed: () => setState(() => selectionLabel = 'Updated label'),
              ),
            );
          },
        ),
      ),
    );

    // Open the menu
    await tester.tap(find.byType(DropdownMenu<TestMenu>));
    await tester.pump();

    // Select the second item
    await tester.tap(findMenuItemButton('$selectionLabel 1'));
    await tester.pump();

    // Update dropdownMenuEntries labels
    await tester.tap(find.byType(FloatingActionButton));
    // Remove second item from entires
    await tester.tap(find.byType(ElevatedButton));
    await tester.pump();

    expect(controller.text, 'Initial label 1');

    // Put second item back into entries
    await tester.tap(find.byType(ElevatedButton));
    await tester.pump();

    expect(controller.text, 'Initial label 1');
  });

  testWidgets(
    'Do not rematch selection if the text field was edited progrmaticlly via controller',
    (WidgetTester tester) async {
      final TextEditingController controller = TextEditingController();
      addTearDown(controller.dispose);

      String selectionLabel = 'Initial label';

      await tester.pumpWidget(
        MaterialApp(
          home: StatefulBuilder(
            builder: (BuildContext context, StateSetter setState) {
              return Scaffold(
                body: Column(
                  children: <Widget>[
                    DropdownMenu<TestMenu>(
                      initialSelection: TestMenu.mainMenu0,
                      dropdownMenuEntries: <DropdownMenuEntry<TestMenu>>[
                        DropdownMenuEntry<TestMenu>(
                          value: TestMenu.mainMenu0,
                          label: '$selectionLabel 0',
                        ),
                      ],
                      controller: controller,
                    ),
                    ElevatedButton(
                      onPressed: () => setState(() => controller.text = 'Controller Value'),
                      child: null,
                    ),
                  ],
                ),
                floatingActionButton: FloatingActionButton(
                  onPressed: () => setState(() => selectionLabel = 'Updated label'),
                ),
              );
            },
          ),
        ),
      );

      // Change the text field value via controller
      await tester.tap(find.byType(ElevatedButton));
      await tester.pump();

      // Update dropdownMenuEntries labels
      await tester.tap(find.byType(FloatingActionButton));
      await tester.pump();

      expect(controller.text, 'Controller Value');
    },
  );

  testWidgets('The default text input field should not be focused on mobile platforms '
      'when it is tapped', (WidgetTester tester) async {
    final ThemeData themeData = ThemeData();

    Widget buildDropdownMenu() => MaterialApp(
      theme: themeData,
      home: Scaffold(
        body: Column(children: <Widget>[DropdownMenu<TestMenu>(dropdownMenuEntries: menuChildren)]),
      ),
    );

    // Test default condition.
    await tester.pumpWidget(buildDropdownMenu());
    await tester.pump();

    final Finder textFieldFinder = find.byType(TextField);
    final TextField result = tester.widget<TextField>(textFieldFinder);
    expect(result.canRequestFocus, false);
  }, variant: TargetPlatformVariant.mobile());

  testWidgets('The text input field should be focused on desktop platforms '
      'when it is tapped', (WidgetTester tester) async {
    final ThemeData themeData = ThemeData();

    Widget buildDropdownMenu() => MaterialApp(
      theme: themeData,
      home: Scaffold(
        body: Column(children: <Widget>[DropdownMenu<TestMenu>(dropdownMenuEntries: menuChildren)]),
      ),
    );

    await tester.pumpWidget(buildDropdownMenu());
    await tester.pump();

    final Finder textFieldFinder = find.byType(TextField);
    final TextField result = tester.widget<TextField>(textFieldFinder);
    expect(result.canRequestFocus, true);
  }, variant: TargetPlatformVariant.desktop());

  testWidgets('If requestFocusOnTap is true, the text input field can request focus, '
      'otherwise it cannot request focus', (WidgetTester tester) async {
    final ThemeData themeData = ThemeData();

    Widget buildDropdownMenu({required bool requestFocusOnTap}) => MaterialApp(
      theme: themeData,
      home: Scaffold(
        body: Column(
          children: <Widget>[
            DropdownMenu<TestMenu>(
              requestFocusOnTap: requestFocusOnTap,
              dropdownMenuEntries: menuChildren,
            ),
          ],
        ),
      ),
    );

    // Set requestFocusOnTap to true.
    await tester.pumpWidget(buildDropdownMenu(requestFocusOnTap: true));
    await tester.pump();

    final Finder textFieldFinder = find.byType(TextField);
    final TextField textField = tester.widget<TextField>(textFieldFinder);
    expect(textField.canRequestFocus, true);
    // Open the dropdown menu.
    await tester.tap(textFieldFinder);
    await tester.pump();
    // Make a selection.
    await tester.tap(findMenuItemButton('Item 0'));
    await tester.pump();
    expect(findMenuItemButton('Item 0'), findsOneWidget);

    // Set requestFocusOnTap to false.
    await tester.pumpWidget(Container());
    await tester.pumpWidget(buildDropdownMenu(requestFocusOnTap: false));
    await tester.pumpAndSettle();

    final Finder textFieldFinder1 = find.byType(TextField);
    final TextField textField1 = tester.widget<TextField>(textFieldFinder1);
    expect(textField1.canRequestFocus, false);
    // Open the dropdown menu.
    await tester.tap(textFieldFinder1);
    await tester.pump();
    // Make a selection.
    await tester.tap(findMenuItemButton('Item 0'));
    await tester.pump();
    expect(find.widgetWithText(TextField, 'Item 0'), findsOneWidget);
  }, variant: TargetPlatformVariant.all());

  testWidgets('If requestFocusOnTap is false, the mouse cursor should be clickable when hovered', (
    WidgetTester tester,
  ) async {
    Widget buildDropdownMenu() => MaterialApp(
      home: Scaffold(
        body: Column(
          children: <Widget>[
            DropdownMenu<TestMenu>(requestFocusOnTap: false, dropdownMenuEntries: menuChildren),
          ],
        ),
      ),
    );

    await tester.pumpWidget(buildDropdownMenu());
    await tester.pumpAndSettle();

    final Finder textFieldFinder = find.byType(TextField);
    final TextField textField = tester.widget<TextField>(textFieldFinder);
    expect(textField.canRequestFocus, false);

    final TestGesture gesture = await tester.createGesture(
      kind: PointerDeviceKind.mouse,
      pointer: 1,
    );
    await gesture.moveTo(tester.getCenter(textFieldFinder));
    expect(
      RendererBinding.instance.mouseTracker.debugDeviceActiveCursor(1),
      SystemMouseCursors.click,
    );
  });

  testWidgets('If enabled is false, the mouse cursor should be deferred when hovered', (
    WidgetTester tester,
  ) async {
    Widget buildDropdownMenu({bool enabled = true, bool? requestFocusOnTap}) {
      return MaterialApp(
        home: Scaffold(
          body: Column(
            children: <Widget>[
              DropdownMenu<TestMenu>(
                enabled: enabled,
                requestFocusOnTap: requestFocusOnTap,
                dropdownMenuEntries: menuChildren,
              ),
            ],
          ),
        ),
      );
    }

    // Check mouse cursor dropdown menu is disabled and requestFocusOnTap is true.
    await tester.pumpWidget(buildDropdownMenu(enabled: false, requestFocusOnTap: true));
    await tester.pumpAndSettle();

    Finder textFieldFinder = find.byType(TextField);
    TextField textField = tester.widget<TextField>(textFieldFinder);
    expect(textField.canRequestFocus, true);

    final TestGesture gesture = await tester.createGesture(
      kind: PointerDeviceKind.mouse,
      pointer: 1,
    );
    await gesture.moveTo(tester.getCenter(textFieldFinder));
    expect(
      RendererBinding.instance.mouseTracker.debugDeviceActiveCursor(1),
      SystemMouseCursors.basic,
    );

    // Remove the pointer.
    await gesture.removePointer();

    // Check mouse cursor dropdown menu is disabled and requestFocusOnTap is false.
    await tester.pumpWidget(buildDropdownMenu(enabled: false, requestFocusOnTap: false));
    await tester.pumpAndSettle();

    textFieldFinder = find.byType(TextField);
    textField = tester.widget<TextField>(textFieldFinder);
    expect(textField.canRequestFocus, false);

    // Add a new pointer.
    await gesture.addPointer();
    await gesture.moveTo(tester.getCenter(textFieldFinder));
    expect(
      RendererBinding.instance.mouseTracker.debugDeviceActiveCursor(1),
      SystemMouseCursors.basic,
    );

    // Remove the pointer.
    await gesture.removePointer();

    // Check enabled dropdown menu updates the mouse cursor when hovered.
    await tester.pumpWidget(buildDropdownMenu(requestFocusOnTap: true));
    await tester.pumpAndSettle();

    textFieldFinder = find.byType(TextField);
    textField = tester.widget<TextField>(textFieldFinder);
    expect(textField.canRequestFocus, true);

    // Add a new pointer.
    await gesture.addPointer();
    await gesture.moveTo(tester.getCenter(textFieldFinder));
    expect(
      RendererBinding.instance.mouseTracker.debugDeviceActiveCursor(1),
      SystemMouseCursors.text,
    );
  });

  testWidgets('The menu has the same width as the input field in ListView', (
    WidgetTester tester,
  ) async {
    // Regression test for https://github.com/flutter/flutter/issues/123631
    await tester.pumpWidget(
      MaterialApp(
        home: Scaffold(
          body: ListView(
            children: <Widget>[DropdownMenu<TestMenu>(dropdownMenuEntries: menuChildren)],
          ),
        ),
      ),
    );

    final Rect textInput = tester.getRect(find.byType(TextField));

    await tester.tap(find.byType(TextField));
    await tester.pumpAndSettle();

    final Finder findMenu = find.byWidgetPredicate((Widget widget) {
      return widget.runtimeType.toString() == '_MenuPanel';
    });
    final Rect menu = tester.getRect(findMenu);
    expect(textInput.width, menu.width);

    await tester.pumpWidget(Container());
    await tester.pumpWidget(
      MaterialApp(
        home: Scaffold(
          body: ListView(
            children: <Widget>[
              DropdownMenu<TestMenu>(width: 200, dropdownMenuEntries: menuChildren),
            ],
          ),
        ),
      ),
    );

    final Rect textInput1 = tester.getRect(find.byType(TextField));

    await tester.tap(find.byType(TextField));
    await tester.pumpAndSettle();

    final Finder findMenu1 = find.byWidgetPredicate((Widget widget) {
      return widget.runtimeType.toString() == '_MenuPanel';
    });
    final Rect menu1 = tester.getRect(findMenu1);
    expect(textInput1.width, 200);
    expect(menu1.width, 200);
  });

  testWidgets('Semantics does not include hint when input is not empty', (
    WidgetTester tester,
  ) async {
    const String hintText = 'I am hintText';
    TestMenu? selectedValue;
    final TextEditingController controller = TextEditingController();
    addTearDown(controller.dispose);

    await tester.pumpWidget(
      StatefulBuilder(
        builder: (BuildContext context, StateSetter setState) => MaterialApp(
          home: Scaffold(
            body: Center(
              child: DropdownMenu<TestMenu>(
                requestFocusOnTap: true,
                dropdownMenuEntries: menuChildren,
                hintText: hintText,
                onSelected: (TestMenu? value) {
                  setState(() {
                    selectedValue = value;
                  });
                },
                controller: controller,
              ),
            ),
          ),
        ),
      ),
    );
    final SemanticsNode node = tester.getSemantics(find.text(hintText));

    expect(selectedValue?.label, null);
    expect(node.label, hintText);
    expect(node.value, '');

    await tester.tap(find.byType(DropdownMenu<TestMenu>));
    await tester.pumpAndSettle();
    await tester.tap(findMenuItemButton('Item 3'));
    await tester.pumpAndSettle();
    expect(selectedValue?.label, 'Item 3');
    expect(node.label, '');
    expect(node.value, 'Item 3');
  });

  testWidgets('Semantics does not include initial menu buttons', (WidgetTester tester) async {
    final TextEditingController controller = TextEditingController();
    addTearDown(controller.dispose);

    await tester.pumpWidget(
      MaterialApp(
        home: Scaffold(
          body: Center(
            child: DropdownMenu<TestMenu>(
              requestFocusOnTap: true,
              dropdownMenuEntries: menuChildren,
              onSelected: (TestMenu? value) {},
              controller: controller,
            ),
          ),
        ),
      ),
    );
    // The menu buttons should not be visible and should not be in the semantics tree.
    for (final String label in TestMenu.values.map((TestMenu menu) => menu.label)) {
      expect(find.bySemanticsLabel(label), findsNothing);
    }

    // Open the menu.
    await tester.tap(find.widgetWithIcon(IconButton, Icons.arrow_drop_down).first);
    await tester.pump();

    // The menu buttons should be visible and in the semantics tree.
    for (final String label in TestMenu.values.map((TestMenu menu) => menu.label)) {
      expect(find.bySemanticsLabel(label), findsOneWidget);
    }
  });

  testWidgets('helperText is not visible when errorText is not null', (WidgetTester tester) async {
    final ThemeData themeData = ThemeData();
    const String helperText = 'I am helperText';
    const String errorText = 'I am errorText';

    Widget buildFrame(bool hasError) {
      return MaterialApp(
        theme: themeData,
        home: Scaffold(
          body: Center(
            child: DropdownMenu<TestMenu>(
              dropdownMenuEntries: menuChildren,
              helperText: helperText,
              errorText: hasError ? errorText : null,
            ),
          ),
        ),
      );
    }

    await tester.pumpWidget(buildFrame(false));
    expect(find.text(helperText), findsOneWidget);
    expect(find.text(errorText), findsNothing);

    await tester.pumpWidget(buildFrame(true));
    await tester.pumpAndSettle();
    expect(find.text(helperText), findsNothing);
    expect(find.text(errorText), findsOneWidget);
  });

  testWidgets('DropdownMenu can respect helperText when helperText is not null', (
    WidgetTester tester,
  ) async {
    final ThemeData themeData = ThemeData();
    const String helperText = 'I am helperText';

    Widget buildFrame() {
      return MaterialApp(
        theme: themeData,
        home: Scaffold(
          body: Center(
            child: DropdownMenu<TestMenu>(
              dropdownMenuEntries: menuChildren,
              helperText: helperText,
            ),
          ),
        ),
      );
    }

    await tester.pumpWidget(buildFrame());
    expect(find.text(helperText), findsOneWidget);
  });

  testWidgets('DropdownMenu can respect errorText when errorText is not null', (
    WidgetTester tester,
  ) async {
    final ThemeData themeData = ThemeData();
    const String errorText = 'I am errorText';

    Widget buildFrame() {
      return MaterialApp(
        theme: themeData,
        home: Scaffold(
          body: Center(
            child: DropdownMenu<TestMenu>(dropdownMenuEntries: menuChildren, errorText: errorText),
          ),
        ),
      );
    }

    await tester.pumpWidget(buildFrame());
    expect(find.text(errorText), findsOneWidget);
  });

  testWidgets('Can scroll to the highlighted item', (WidgetTester tester) async {
    await tester.pumpWidget(
      MaterialApp(
        home: Scaffold(
          body: DropdownMenu<TestMenu>(
            requestFocusOnTap: true,
            menuHeight: 100, // Give a small number so the list can only show 2 or 3 items.
            dropdownMenuEntries: menuChildren,
          ),
        ),
      ),
    );
    await tester.pumpAndSettle();

    await tester.tap(find.byType(DropdownMenu<TestMenu>));
    await tester.pumpAndSettle();

    expect(find.text('Item 5').hitTestable(), findsNothing);
    await tester.enterText(find.byType(TextField), '5');
    await tester.pumpAndSettle();
    // Item 5 should show up.
    expect(find.text('Item 5').hitTestable(), findsOneWidget);
  });

  // This is a regression test for https://github.com/flutter/flutter/issues/131676.
  testWidgets('Material3 - DropdownMenu uses correct text styles', (WidgetTester tester) async {
    const TextStyle inputTextThemeStyle = TextStyle(
      fontSize: 18.5,
      fontStyle: FontStyle.italic,
      wordSpacing: 1.2,
      decoration: TextDecoration.lineThrough,
    );
    const TextStyle menuItemTextThemeStyle = TextStyle(
      fontSize: 20.5,
      fontStyle: FontStyle.italic,
      wordSpacing: 2.1,
      decoration: TextDecoration.underline,
    );
    final ThemeData themeData = ThemeData(
      textTheme: const TextTheme(
        bodyLarge: inputTextThemeStyle,
        labelLarge: menuItemTextThemeStyle,
      ),
    );
    await tester.pumpWidget(buildTest(themeData, menuChildren));

    // Test input text style uses the TextTheme.bodyLarge.
    final EditableText editableText = tester.widget(find.byType(EditableText));
    expect(editableText.style.fontSize, inputTextThemeStyle.fontSize);
    expect(editableText.style.fontStyle, inputTextThemeStyle.fontStyle);
    expect(editableText.style.wordSpacing, inputTextThemeStyle.wordSpacing);
    expect(editableText.style.decoration, inputTextThemeStyle.decoration);

    // Open the menu.
    await tester.tap(find.widgetWithIcon(IconButton, Icons.arrow_drop_down).first);
    await tester.pump();

    // Test menu item text style uses the TextTheme.labelLarge.
    final Material material = getButtonMaterial(tester, TestMenu.mainMenu0.label);
    expect(material.textStyle?.fontSize, menuItemTextThemeStyle.fontSize);
    expect(material.textStyle?.fontStyle, menuItemTextThemeStyle.fontStyle);
    expect(material.textStyle?.wordSpacing, menuItemTextThemeStyle.wordSpacing);
    expect(material.textStyle?.decoration, menuItemTextThemeStyle.decoration);
  });

  testWidgets('DropdownMenuEntries do not overflow when width is specified', (
    WidgetTester tester,
  ) async {
    // Regression test for https://github.com/flutter/flutter/issues/126882
    final TextEditingController controller = TextEditingController();
    addTearDown(controller.dispose);

    await tester.pumpWidget(
      MaterialApp(
        home: Scaffold(
          body: DropdownMenu<TestMenu>(
            controller: controller,
            width: 100,
            dropdownMenuEntries: TestMenu.values.map<DropdownMenuEntry<TestMenu>>((TestMenu item) {
              return DropdownMenuEntry<TestMenu>(value: item, label: '${item.label} $longText');
            }).toList(),
          ),
        ),
      ),
    );

    // Opening the width=100 menu should not crash.
    await tester.tap(find.byType(DropdownMenu<TestMenu>));
    expect(tester.takeException(), isNull);
    await tester.pumpAndSettle();

    Finder findMenuItemText(String label) {
      final String labelText = '$label $longText';
      return find.descendant(of: findMenuItemButton(labelText), matching: find.byType(Text)).last;
    }

    // Actual size varies a little on web platforms.
    final Matcher closeTo300 = closeTo(300, 0.25);
    expect(tester.getSize(findMenuItemText('Item 0')).height, closeTo300);
    expect(tester.getSize(findMenuItemText('Menu 1')).height, closeTo300);
    expect(tester.getSize(findMenuItemText('Item 2')).height, closeTo300);
    expect(tester.getSize(findMenuItemText('Item 3')).height, closeTo300);

    await tester.tap(findMenuItemText('Item 0'));
    await tester.pumpAndSettle();
    expect(controller.text, 'Item 0 $longText');
  });

  testWidgets('DropdownMenuEntry.labelWidget is Text that specifies maxLines 1 or 2', (
    WidgetTester tester,
  ) async {
    // Regression test for https://github.com/flutter/flutter/issues/126882
    final TextEditingController controller = TextEditingController();
    addTearDown(controller.dispose);

    Widget buildFrame({required int maxLines}) {
      return MaterialApp(
        home: Scaffold(
          body: DropdownMenu<TestMenu>(
            key: ValueKey<int>(maxLines),
            controller: controller,
            width: 100,
            dropdownMenuEntries: TestMenu.values.map<DropdownMenuEntry<TestMenu>>((TestMenu item) {
              return DropdownMenuEntry<TestMenu>(
                value: item,
                label: '${item.label} $longText',
                labelWidget: Text('${item.label} $longText', maxLines: maxLines),
              );
            }).toList(),
          ),
        ),
      );
    }

    Finder findMenuItemText(String label) {
      final String labelText = '$label $longText';
      return find.descendant(of: findMenuItemButton(labelText), matching: find.byType(Text)).last;
    }

    await tester.pumpWidget(buildFrame(maxLines: 1));
    await tester.tap(find.byType(DropdownMenu<TestMenu>));

    // Actual size varies a little on web platforms.
    final Matcher closeTo20 = closeTo(20, 0.05);
    expect(tester.getSize(findMenuItemText('Item 0')).height, closeTo20);
    expect(tester.getSize(findMenuItemText('Menu 1')).height, closeTo20);
    expect(tester.getSize(findMenuItemText('Item 2')).height, closeTo20);
    expect(tester.getSize(findMenuItemText('Item 3')).height, closeTo20);

    // Close the menu
    await tester.tap(find.byType(TextField));
    await tester.pumpAndSettle();
    expect(controller.text, ''); // nothing selected

    await tester.pumpWidget(buildFrame(maxLines: 2));
    await tester.tap(find.byType(DropdownMenu<TestMenu>));

    // Actual size varies a little on web platforms.
    final Matcher closeTo40 = closeTo(40, 0.05);
    expect(tester.getSize(findMenuItemText('Item 0')).height, closeTo40);
    expect(tester.getSize(findMenuItemText('Menu 1')).height, closeTo40);
    expect(tester.getSize(findMenuItemText('Item 2')).height, closeTo40);
    expect(tester.getSize(findMenuItemText('Item 3')).height, closeTo40);

    // Close the menu
    await tester.tap(find.byType(TextField));
    await tester.pumpAndSettle();
    expect(controller.text, ''); // nothing selected
  });

  // Regression test for https://github.com/flutter/flutter/issues/131350.
  testWidgets('DropdownMenuEntry.leadingIcon default layout', (WidgetTester tester) async {
    // The DropdownMenu should not get extra padding in DropdownMenuEntry items
    // when both text field and DropdownMenuEntry have leading icons.
    await tester.pumpWidget(
      const MaterialApp(
        home: Scaffold(
          body: DropdownMenu<int>(
            leadingIcon: Icon(Icons.search),
            hintText: 'Hint',
            dropdownMenuEntries: <DropdownMenuEntry<int>>[
              DropdownMenuEntry<int>(value: 0, label: 'Item 0', leadingIcon: Icon(Icons.alarm)),
              DropdownMenuEntry<int>(value: 1, label: 'Item 1'),
            ],
          ),
        ),
      ),
    );
    await tester.tap(find.byType(DropdownMenu<int>));
    await tester.pumpAndSettle();

    // Check text location in text field.
    expect(tester.getTopLeft(find.text('Hint')).dx, 52.0);

    // By default, the text of item 0 should be aligned with the text of the text field.
    expect(tester.getTopLeft(find.text('Item 0').last).dx, 52.0);

    // By default, the text of item 1 should be aligned with the text of the text field,
    // so there are some extra padding before "Item 1".
    expect(tester.getTopLeft(find.text('Item 1').last).dx, 52.0);
  });

  testWidgets('DropdownMenu can have customized search algorithm', (WidgetTester tester) async {
    final ThemeData theme = ThemeData();
    Widget dropdownMenu({SearchCallback<int>? searchCallback}) {
      return MaterialApp(
        theme: theme,
        home: Scaffold(
          body: DropdownMenu<int>(
            requestFocusOnTap: true,
            searchCallback: searchCallback,
            dropdownMenuEntries: const <DropdownMenuEntry<int>>[
              DropdownMenuEntry<int>(value: 0, label: 'All'),
              DropdownMenuEntry<int>(value: 1, label: 'Unread'),
              DropdownMenuEntry<int>(value: 2, label: 'Read'),
            ],
          ),
        ),
      );
    }

    void checkExpectedHighlight({String? searchResult, required List<String> otherItems}) {
      if (searchResult != null) {
        final Finder material = find.descendant(
          of: findMenuItemButton(searchResult),
          matching: find.byType(Material),
        );
        final Material itemMaterial = tester.widget<Material>(material);
        expect(itemMaterial.color, theme.colorScheme.onSurface.withOpacity(0.12));
      }

      for (final String nonHighlight in otherItems) {
        final Finder material = find.descendant(
          of: findMenuItemButton(nonHighlight),
          matching: find.byType(Material),
        );
        final Material itemMaterial = tester.widget<Material>(material);
        expect(itemMaterial.color, Colors.transparent);
      }
    }

    // Test default.
    await tester.pumpWidget(dropdownMenu());
    await tester.pump();
    await tester.tap(find.byType(DropdownMenu<int>));
    await tester.pumpAndSettle();

    await tester.enterText(find.byType(TextField), 'read');
    await tester.pump();
    checkExpectedHighlight(
      searchResult: 'Unread',
      otherItems: <String>['All', 'Read'],
    ); // Because "Unread" contains "read".

    // Test custom search algorithm.
    await tester.pumpWidget(dropdownMenu(searchCallback: (_, _) => 0));
    await tester.pump();
    await tester.enterText(find.byType(TextField), 'read');
    await tester.pump();
    checkExpectedHighlight(
      searchResult: 'All',
      otherItems: <String>['Unread', 'Read'],
    ); // Because the search result should always be index 0.

    // Test custom search algorithm - exact match.
    await tester.pumpWidget(
      dropdownMenu(
        searchCallback: (List<DropdownMenuEntry<int>> entries, String query) {
          if (query.isEmpty) {
            return null;
          }
          final int index = entries.indexWhere(
            (DropdownMenuEntry<int> entry) => entry.label == query,
          );

          return index != -1 ? index : null;
        },
      ),
    );
    await tester.pump();

    await tester.enterText(find.byType(TextField), 'read');
    await tester.pump();
    checkExpectedHighlight(
      otherItems: <String>['All', 'Unread', 'Read'],
    ); // Because it's case sensitive.
    await tester.enterText(find.byType(TextField), 'Read');
    await tester.pump();
    checkExpectedHighlight(searchResult: 'Read', otherItems: <String>['All', 'Unread']);
  });

  testWidgets('onSelected gets called when a selection is made in a nested menu', (
    WidgetTester tester,
  ) async {
    int selectionCount = 0;

    final ThemeData themeData = ThemeData();
    final List<DropdownMenuEntry<TestMenu>> menuWithDisabledItems = <DropdownMenuEntry<TestMenu>>[
      const DropdownMenuEntry<TestMenu>(value: TestMenu.mainMenu0, label: 'Item 0'),
    ];

    await tester.pumpWidget(
      MaterialApp(
        theme: themeData,
        home: StatefulBuilder(
          builder: (BuildContext context, StateSetter setState) {
            return Scaffold(
              body: MenuAnchor(
                menuChildren: <Widget>[
                  DropdownMenu<TestMenu>(
                    dropdownMenuEntries: menuWithDisabledItems,
                    onSelected: (_) {
                      setState(() {
                        selectionCount++;
                      });
                    },
                  ),
                ],
                builder: (BuildContext context, MenuController controller, Widget? widget) {
                  return IconButton(
                    icon: const Icon(Icons.smartphone_rounded),
                    onPressed: () {
                      controller.open();
                    },
                  );
                },
              ),
            );
          },
        ),
      ),
    );

    // Open the first menu
    await tester.tap(find.byType(IconButton));
    await tester.pump();
    // Open the dropdown menu
    await tester.tap(find.byType(DropdownMenu<TestMenu>));
    await tester.pump();

    final Finder item1 = findMenuItemButton('Item 0');
    await tester.tap(item1);
    await tester.pumpAndSettle();

    expect(selectionCount, 1);
  });

  testWidgets(
    'When onSelected is called and menu is closed, no textEditingController exception is thrown',
    (WidgetTester tester) async {
      int selectionCount = 0;

      final ThemeData themeData = ThemeData();
      final List<DropdownMenuEntry<TestMenu>> menuWithDisabledItems = <DropdownMenuEntry<TestMenu>>[
        const DropdownMenuEntry<TestMenu>(value: TestMenu.mainMenu0, label: 'Item 0'),
      ];

      await tester.pumpWidget(
        MaterialApp(
          theme: themeData,
          home: StatefulBuilder(
            builder: (BuildContext context, StateSetter setState) {
              return Scaffold(
                body: MenuAnchor(
                  menuChildren: <Widget>[
                    DropdownMenu<TestMenu>(
                      dropdownMenuEntries: menuWithDisabledItems,
                      onSelected: (_) {
                        setState(() {
                          selectionCount++;
                        });
                      },
                    ),
                  ],
                  builder: (BuildContext context, MenuController controller, Widget? widget) {
                    return IconButton(
                      icon: const Icon(Icons.smartphone_rounded),
                      onPressed: () {
                        controller.open();
                      },
                    );
                  },
                ),
              );
            },
          ),
        ),
      );

      // Open the first menu
      await tester.tap(find.byType(IconButton));
      await tester.pump();
      // Open the dropdown menu
      await tester.tap(find.byType(DropdownMenu<TestMenu>));
      await tester.pump();

      final Finder item1 = findMenuItemButton('Item 0');
      await tester.tap(item1);
      await tester.pumpAndSettle();

      expect(selectionCount, 1);
      expect(tester.takeException(), isNull);
    },
  );

  // Regression test for https://github.com/flutter/flutter/issues/139871.
  testWidgets(
    'setState is not called through addPostFrameCallback after DropdownMenu is unmounted',
    (WidgetTester tester) async {
      await tester.pumpWidget(
        MaterialApp(
          home: Scaffold(
            body: ListView.builder(
              itemCount: 500,
              itemBuilder: (BuildContext context, int index) {
                if (index == 250) {
                  return DropdownMenu<TestMenu>(dropdownMenuEntries: menuChildren);
                } else {
                  return Container(height: 50);
                }
              },
            ),
          ),
        ),
      );

      await tester.fling(find.byType(ListView), const Offset(0, -20000), 200000.0);

      await tester.pumpAndSettle();

      expect(tester.takeException(), isNull);
    },
  );

  testWidgets('Menu shows scrollbar when height is limited', (WidgetTester tester) async {
    final List<DropdownMenuEntry<TestMenu>> menuItems = <DropdownMenuEntry<TestMenu>>[
      DropdownMenuEntry<TestMenu>(
        value: TestMenu.mainMenu0,
        label: 'Item 0',
        style: MenuItemButton.styleFrom(minimumSize: const Size.fromHeight(1000)),
      ),
    ];

    await tester.pumpWidget(
      MaterialApp(
        home: Scaffold(body: DropdownMenu<TestMenu>(dropdownMenuEntries: menuItems)),
      ),
    );

    await tester.tap(find.byType(DropdownMenu<TestMenu>));
    await tester.pumpAndSettle();

    expect(find.byType(Scrollbar), findsOneWidget);
  }, variant: TargetPlatformVariant.all());

  testWidgets('DropdownMenu.focusNode can focus text input field', (WidgetTester tester) async {
    final FocusNode focusNode = FocusNode();
    addTearDown(focusNode.dispose);
    final ThemeData theme = ThemeData();

    await tester.pumpWidget(
      MaterialApp(
        theme: theme,
        home: Scaffold(
          body: DropdownMenu<String>(
            focusNode: focusNode,
            dropdownMenuEntries: const <DropdownMenuEntry<String>>[
              DropdownMenuEntry<String>(value: 'Yolk', label: 'Yolk'),
              DropdownMenuEntry<String>(value: 'Eggbert', label: 'Eggbert'),
            ],
          ),
        ),
      ),
    );

    RenderBox box = tester.renderObject(find.byType(InputDecorator));

    // Test input border when not focused.
    expect(box, paints..rrect(color: theme.colorScheme.outline));

    focusNode.requestFocus();
    await tester.pump();
    // Advance input decorator animation.
    await tester.pump(const Duration(milliseconds: 200));

    box = tester.renderObject(find.byType(InputDecorator));

    // Test input border when focused.
    expect(box, paints..rrect(color: theme.colorScheme.primary));
  });

  // Regression test for https://github.com/flutter/flutter/issues/131120.
  testWidgets('Focus traversal ignores non visible entries', (WidgetTester tester) async {
    final FocusNode buttonFocusNode = FocusNode();
    final FocusNode textFieldFocusNode = FocusNode();
    addTearDown(buttonFocusNode.dispose);
    addTearDown(textFieldFocusNode.dispose);

    await tester.pumpWidget(
      MaterialApp(
        home: Scaffold(
          body: Column(
            children: <Widget>[
              DropdownMenu<TestMenu>(
                dropdownMenuEntries: menuChildren,
                focusNode: textFieldFocusNode,
              ),
              ElevatedButton(
                focusNode: buttonFocusNode,
                onPressed: () {},
                child: const Text('Button'),
              ),
            ],
          ),
        ),
      ),
    );

    // Move the focus to the dropdown trailing icon.
    primaryFocus!.nextFocus();
    await tester.pump();
    final Element iconButton = tester.firstElement(find.byIcon(Icons.arrow_drop_down));
    expect(Focus.of(iconButton).hasFocus, isTrue);

    // Move the focus to the text field.
    primaryFocus!.nextFocus();
    await tester.pump();
    expect(textFieldFocusNode.hasFocus, isTrue);

    // Move the focus to the elevated button.
    primaryFocus!.nextFocus();
    await tester.pump();
    expect(buttonFocusNode.hasFocus, isTrue);
  });

  testWidgets('DropdownMenu honors inputFormatters', (WidgetTester tester) async {
    int called = 0;
    final TextInputFormatter formatter = TextInputFormatter.withFunction((
      TextEditingValue oldValue,
      TextEditingValue newValue,
    ) {
      called += 1;
      return newValue;
    });
    final TextEditingController controller = TextEditingController();
    addTearDown(controller.dispose);

    await tester.pumpWidget(
      MaterialApp(
        home: Scaffold(
          body: DropdownMenu<String>(
            requestFocusOnTap: true,
            controller: controller,
            dropdownMenuEntries: const <DropdownMenuEntry<String>>[
              DropdownMenuEntry<String>(value: 'Blue', label: 'Blue'),
              DropdownMenuEntry<String>(value: 'Green', label: 'Green'),
            ],
            inputFormatters: <TextInputFormatter>[
              formatter,
              FilteringTextInputFormatter.deny(RegExp('[0-9]')),
            ],
          ),
        ),
      ),
    );

    final EditableTextState state = tester.firstState(find.byType(EditableText));
    state.updateEditingValue(const TextEditingValue(text: 'Blue'));
    expect(called, 1);
    expect(controller.text, 'Blue');

    state.updateEditingValue(const TextEditingValue(text: 'Green'));
    expect(called, 2);
    expect(controller.text, 'Green');

    state.updateEditingValue(const TextEditingValue(text: 'Green2'));
    expect(called, 3);
    expect(controller.text, 'Green');
  });

  // This is a regression test for https://github.com/flutter/flutter/issues/140596.
  testWidgets('Long text item does not overflow', (WidgetTester tester) async {
    await tester.pumpWidget(
      MaterialApp(
        home: Scaffold(
          body: DropdownMenu<int>(
            dropdownMenuEntries: <DropdownMenuEntry<int>>[
              DropdownMenuEntry<int>(
                value: 0,
                label: 'This is a long text that is multiplied by 4 so it can overflow. ' * 4,
              ),
            ],
          ),
        ),
      ),
    );

    await tester.pump();
    await tester.tap(find.byType(DropdownMenu<int>));
    await tester.pumpAndSettle();

    // No exception should be thrown.
    expect(tester.takeException(), isNull);
  });

  // This is a regression test for https://github.com/flutter/flutter/issues/147076.
  testWidgets('Text field does not overflow parent', (WidgetTester tester) async {
    await tester.pumpWidget(
      MaterialApp(
        home: Scaffold(
          body: SizedBox(
            width: 300,
            child: DropdownMenu<int>(
              dropdownMenuEntries: <DropdownMenuEntry<int>>[
                DropdownMenuEntry<int>(
                  value: 0,
                  label: 'This is a long text that is multiplied by 4 so it can overflow. ' * 4,
                ),
              ],
            ),
          ),
        ),
      ),
    );

    await tester.pump();
    final RenderBox box = tester.firstRenderObject(find.byType(TextField));
    expect(box.size.width, 300.0);
  });

  // This is a regression test for https://github.com/flutter/flutter/issues/147173.
  testWidgets('Text field with large helper text can be selected', (WidgetTester tester) async {
    const String labelText = 'MenuEntry 1';
    await tester.pumpWidget(
      const MaterialApp(
        home: Scaffold(
          body: Center(
            child: DropdownMenu<int>(
              hintText: 'Hint text',
              helperText: 'Menu Helper text',
              inputDecorationTheme: InputDecorationTheme(
                helperMaxLines: 2,
                helperStyle: TextStyle(fontSize: 30),
              ),
              dropdownMenuEntries: <DropdownMenuEntry<int>>[
                DropdownMenuEntry<int>(value: 0, label: labelText),
              ],
            ),
          ),
        ),
      ),
    );

    await tester.pump();
    await tester.tapAt(tester.getCenter(find.text('Hint text')));
    await tester.pumpAndSettle();
    // One is layout for the _DropdownMenuBody, the other one is the real button item in the menu.
    expect(find.widgetWithText(MenuItemButton, labelText), findsNWidgets(2));
  });

  testWidgets('DropdownMenu allows customizing text field text align', (WidgetTester tester) async {
    await tester.pumpWidget(
      const MaterialApp(
        home: Scaffold(
          body: Column(
            children: <DropdownMenu<int>>[
              DropdownMenu<int>(dropdownMenuEntries: <DropdownMenuEntry<int>>[]),
              DropdownMenu<int>(
                textAlign: TextAlign.center,
                dropdownMenuEntries: <DropdownMenuEntry<int>>[],
              ),
            ],
          ),
        ),
      ),
    );

    final List<TextField> fields = tester.widgetList<TextField>(find.byType(TextField)).toList();

    expect(fields[0].textAlign, TextAlign.start);
    expect(fields[1].textAlign, TextAlign.center);
  });

  testWidgets('DropdownMenu correctly sets keyboardType on TextField', (WidgetTester tester) async {
    await tester.pumpWidget(
      MaterialApp(
        home: Scaffold(
          body: SafeArea(
            child: DropdownMenu<TestMenu>(
              dropdownMenuEntries: menuChildren,
              keyboardType: TextInputType.number,
            ),
          ),
        ),
      ),
    );

    final TextField textField = tester.widget(find.byType(TextField));
    expect(textField.keyboardType, TextInputType.number);
  });

  testWidgets('DropdownMenu keyboardType defaults to TextInputType.text', (
    WidgetTester tester,
  ) async {
    await tester.pumpWidget(
      MaterialApp(
        home: Scaffold(
          body: SafeArea(child: DropdownMenu<TestMenu>(dropdownMenuEntries: menuChildren)),
        ),
      ),
    );

    final TextField textField = tester.widget(find.byType(TextField));
    expect(textField.keyboardType, TextInputType.text);
  });

  testWidgets('DropdownMenu passes an alignmentOffset to MenuAnchor', (WidgetTester tester) async {
    const Offset alignmentOffset = Offset(0, 16);

    await tester.pumpWidget(
      const MaterialApp(
        home: Scaffold(
          body: DropdownMenu<String>(
            alignmentOffset: alignmentOffset,
            dropdownMenuEntries: <DropdownMenuEntry<String>>[
              DropdownMenuEntry<String>(value: '1', label: 'One'),
              DropdownMenuEntry<String>(value: '2', label: 'Two'),
            ],
          ),
        ),
      ),
    );

    final MenuAnchor menuAnchor = tester.widget<MenuAnchor>(find.byType(MenuAnchor));

    expect(menuAnchor.alignmentOffset, alignmentOffset);
  });

  testWidgets('DropdownMenu filter is disabled until text input', (WidgetTester tester) async {
    await tester.pumpWidget(
      MaterialApp(
        home: Scaffold(
          body: DropdownMenu<TestMenu>(
            requestFocusOnTap: true,
            enableFilter: true,
            initialSelection: menuChildren[0].value,
            dropdownMenuEntries: menuChildren,
          ),
        ),
      ),
    );

    await tester.tap(find.byType(DropdownMenu<TestMenu>));
    await tester.pumpAndSettle();

    // All entries should be available, and two buttons should be found for each entry.
    // One is layout for the _DropdownMenuBody, the other one is the real button item in the menu.
    for (final TestMenu menu in TestMenu.values) {
      expect(find.widgetWithText(MenuItemButton, menu.label), findsNWidgets(2));
    }

    // Text input would enable the filter.
    await tester.enterText(find.byType(TextField).first, 'Menu 1');
    await tester.pumpAndSettle();
    for (final TestMenu menu in TestMenu.values) {
      // 'Menu 1' should be 2, other items should only find one.
      if (menu.label == TestMenu.mainMenu1.label) {
        expect(find.widgetWithText(MenuItemButton, menu.label), findsNWidgets(2));
      } else {
        expect(find.widgetWithText(MenuItemButton, menu.label), findsOneWidget);
      }
    }

    // Selecting an item would disable filter again.
    await tester.tap(findMenuItemButton('Menu 1'));
    await tester.pumpAndSettle();
    await tester.tap(find.byType(DropdownMenu<TestMenu>));
    await tester.pumpAndSettle();
    for (final TestMenu menu in TestMenu.values) {
      expect(find.widgetWithText(MenuItemButton, menu.label), findsNWidgets(2));
    }
  });

  // This is a regression test for https://github.com/flutter/flutter/issues/151686.
  testWidgets('Setting DropdownMenu.requestFocusOnTap to false makes TextField a button', (
    WidgetTester tester,
  ) async {
    const String label = 'Test';
    Widget buildDropdownMenu({bool? requestFocusOnTap}) {
      return MaterialApp(
        home: Scaffold(
          body: Center(
            child: DropdownMenu<TestMenu>(
              requestFocusOnTap: requestFocusOnTap,
              dropdownMenuEntries: menuChildren,
              hintText: label,
            ),
          ),
        ),
      );
    }

    await tester.pumpWidget(buildDropdownMenu(requestFocusOnTap: true));

    expect(
      tester.getSemantics(find.byType(TextField)),
      matchesSemantics(
        hasFocusAction: true,
        hasTapAction: true,
        isTextField: true,
        isFocusable: true,
        hasEnabledState: true,
        isEnabled: true,
        label: 'Test',
        textDirection: TextDirection.ltr,
        hasExpandedState: true,
      ),
    );

    await tester.pumpWidget(buildDropdownMenu(requestFocusOnTap: false));

    expect(
      tester.getSemantics(find.byType(TextField)),
      kIsWeb
          ? matchesSemantics(isButton: true, hasExpandedState: true)
          : matchesSemantics(
              isButton: true,
              hasExpandedState: true,
              hasFocusAction: true,
              isTextField: true,
              isFocusable: true,
              hasEnabledState: true,
              isEnabled: true,
              label: 'Test',
              isReadOnly: true,
              textDirection: TextDirection.ltr,
            ),
    );
  });

  // This is a regression test for https://github.com/flutter/flutter/issues/151854.
  testWidgets('scrollToHighlight does not scroll parent', (WidgetTester tester) async {
    final ScrollController controller = ScrollController();
    addTearDown(controller.dispose);

    await tester.pumpWidget(
      MaterialApp(
        home: Scaffold(
          body: ListView(
            controller: controller,
            children: <Widget>[
              ListView(
                shrinkWrap: true,
                children: <Widget>[
                  DropdownMenu<TestMenu>(
                    initialSelection: menuChildren.last.value,
                    dropdownMenuEntries: menuChildren,
                  ),
                ],
              ),
              const SizedBox(height: 1000.0),
            ],
          ),
        ),
      ),
    );

    await tester.tap(find.byType(TextField).first);
    await tester.pumpAndSettle();
    expect(controller.offset, 0.0);
  });

  testWidgets('DropdownMenu with expandedInsets can be aligned', (WidgetTester tester) async {
    Widget buildMenuAnchor({AlignmentGeometry alignment = Alignment.topCenter}) {
      return MaterialApp(
        home: Scaffold(
          body: Row(
            children: <Widget>[
              Expanded(
                child: Align(
                  alignment: alignment,
                  child: DropdownMenu<TestMenu>(
                    expandedInsets: const EdgeInsets.all(16),
                    dropdownMenuEntries: menuChildren,
                  ),
                ),
              ),
            ],
          ),
        ),
      );
    }

    await tester.pumpWidget(buildMenuAnchor());

    Offset textFieldPosition = tester.getTopLeft(find.byType(TextField));
    expect(textFieldPosition, equals(const Offset(16.0, 0.0)));

    await tester.pumpWidget(buildMenuAnchor(alignment: Alignment.center));

    textFieldPosition = tester.getTopLeft(find.byType(TextField));
    expect(textFieldPosition, equals(const Offset(16.0, 272.0)));

    await tester.pumpWidget(buildMenuAnchor(alignment: Alignment.bottomCenter));

    textFieldPosition = tester.getTopLeft(find.byType(TextField));
    expect(textFieldPosition, equals(const Offset(16.0, 544.0)));
  });

  // Regression test for https://github.com/flutter/flutter/issues/139269.
  testWidgets('DropdownMenu.closeBehavior controls menu closing behavior', (
    WidgetTester tester,
  ) async {
    Widget buildDropdownMenu({
      DropdownMenuCloseBehavior closeBehavior = DropdownMenuCloseBehavior.all,
    }) {
      return MaterialApp(
        home: Scaffold(
          body: MenuAnchor(
            menuChildren: <Widget>[
              DropdownMenu<TestMenu>(
                closeBehavior: closeBehavior,
                dropdownMenuEntries: menuChildren,
              ),
            ],
            child: const Text('Open Menu'),
            builder: (BuildContext context, MenuController controller, Widget? child) {
              return ElevatedButton(onPressed: () => controller.open(), child: child);
            },
          ),
        ),
      );
    }

    // Test closeBehavior set to all.
    await tester.pumpWidget(buildDropdownMenu());

    // Tap the button to open the root anchor.
    await tester.tap(find.byType(ElevatedButton));
    await tester.pumpAndSettle();
    // Tap the menu item to open the dropdown menu.
    await tester.tap(find.byType(TextField));
    await tester.pumpAndSettle();
    expect(find.byType(DropdownMenu<TestMenu>), findsOneWidget);

    MenuAnchor dropdownMenuAnchor = tester.widget<MenuAnchor>(find.byType(MenuAnchor).last);
    expect(dropdownMenuAnchor.controller!.isOpen, true);

    // Tap the dropdown menu item.
    await tester.tap(findMenuItemButton(TestMenu.mainMenu0.label));
    await tester.pumpAndSettle();
    // All menus should be closed.
    expect(find.byType(DropdownMenu<TestMenu>), findsNothing);
    expect(find.byType(MenuAnchor), findsOneWidget);

    // Test closeBehavior set to self.
    await tester.pumpWidget(buildDropdownMenu(closeBehavior: DropdownMenuCloseBehavior.self));

    // Tap the button to open the root anchor.
    await tester.tap(find.byType(ElevatedButton));
    await tester.pumpAndSettle();
    expect(find.byType(DropdownMenu<TestMenu>), findsOneWidget);

    // Tap the menu item to open the dropdown menu.
    await tester.tap(find.byType(TextField));
    await tester.pumpAndSettle();
    dropdownMenuAnchor = tester.widget<MenuAnchor>(find.byType(MenuAnchor).last);
    expect(dropdownMenuAnchor.controller!.isOpen, true);

    // Tap the menu item to open the dropdown menu.
    await tester.tap(findMenuItemButton(TestMenu.mainMenu0.label));
    await tester.pumpAndSettle();
    // Only the dropdown menu should be closed.
    expect(dropdownMenuAnchor.controller!.isOpen, false);

    // Test closeBehavior set to none.
    await tester.pumpWidget(buildDropdownMenu(closeBehavior: DropdownMenuCloseBehavior.none));

    // Tap the button to open the root anchor.
    await tester.tap(find.byType(ElevatedButton));
    await tester.pumpAndSettle();
    expect(find.byType(DropdownMenu<TestMenu>), findsOneWidget);

    // Tap the menu item to open the dropdown menu.
    await tester.tap(find.byType(TextField));
    await tester.pumpAndSettle();
    dropdownMenuAnchor = tester.widget<MenuAnchor>(find.byType(MenuAnchor).last);
    expect(dropdownMenuAnchor.controller!.isOpen, true);

    // Tap the dropdown menu item.
    await tester.tap(findMenuItemButton(TestMenu.mainMenu0.label));
    await tester.pumpAndSettle();
    // None of the menus should be closed.
    expect(dropdownMenuAnchor.controller!.isOpen, true);
  });

  group('The menu is attached at the bottom of the TextField', () {
    // Define the expected text field bottom instead of querying it using
    // tester.getRect because when tight constraints are applied to the
    // Dropdown the TextField bounds are expanded while the visible size
    // remains 56 pixels.
    const double textFieldBottom = 56.0;

    testWidgets('when given loose constraints and expandedInsets is set', (
      WidgetTester tester,
    ) async {
      await tester.pumpWidget(
        MaterialApp(
          home: Scaffold(
            body: DropdownMenu<TestMenu>(
              expandedInsets: EdgeInsets.zero,
              initialSelection: TestMenu.mainMenu3,
              dropdownMenuEntries: menuChildrenWithIcons,
            ),
          ),
        ),
      );

      // Open the menu.
      await tester.tap(find.byType(TextField));
      await tester.pump();

      expect(tester.getRect(findMenuMaterial()).top, textFieldBottom);
    });

    testWidgets('when given tight constraints and expandedInsets is set', (
      WidgetTester tester,
    ) async {
      await tester.pumpWidget(
        MaterialApp(
          home: Scaffold(
            body: SizedBox(
              width: 200,
              height: 300,
              child: DropdownMenu<TestMenu>(
                expandedInsets: EdgeInsets.zero,
                initialSelection: TestMenu.mainMenu3,
                dropdownMenuEntries: menuChildrenWithIcons,
              ),
            ),
          ),
        ),
      );

      // Open the menu.
      await tester.tap(find.byType(TextField));
      await tester.pump();

      expect(tester.getRect(findMenuMaterial()).top, textFieldBottom);
    });

    // Regression test for https://github.com/flutter/flutter/issues/147076.
    testWidgets('when given loose constraints and expandedInsets is not set', (
      WidgetTester tester,
    ) async {
      await tester.pumpWidget(
        MaterialApp(
          home: Scaffold(
            body: DropdownMenu<TestMenu>(
              initialSelection: TestMenu.mainMenu3,
              dropdownMenuEntries: menuChildrenWithIcons,
            ),
          ),
        ),
      );

      // Open the menu.
      await tester.tap(find.byType(TextField));
      await tester.pump();

      expect(tester.getRect(findMenuMaterial()).top, textFieldBottom);
    });

    // Regression test for https://github.com/flutter/flutter/issues/147076.
    testWidgets('when given tight constraints and expandedInsets is not set', (
      WidgetTester tester,
    ) async {
      await tester.pumpWidget(
        MaterialApp(
          home: Scaffold(
            body: SizedBox(
              width: 200,
              height: 300,
              child: DropdownMenu<TestMenu>(
                initialSelection: TestMenu.mainMenu3,
                dropdownMenuEntries: menuChildrenWithIcons,
              ),
            ),
          ),
        ),
      );

      // Open the menu.
      await tester.tap(find.byType(TextField));
      await tester.pump();

      expect(tester.getRect(findMenuMaterial()).top, textFieldBottom);
    });
  });

  // Regression test for https://github.com/flutter/flutter/issues/143505.
  testWidgets('Using keyboard navigation to select', (WidgetTester tester) async {
    final FocusNode focusNode = FocusNode();
    addTearDown(focusNode.dispose);
    TestMenu? selectedMenu;
    await tester.pumpWidget(
      MaterialApp(
        home: Material(
          child: Center(
            child: DropdownMenu<TestMenu>(
              focusNode: focusNode,
              dropdownMenuEntries: menuChildren,
              onSelected: (TestMenu? menu) {
                selectedMenu = menu;
              },
            ),
          ),
        ),
      ),
    );

    // Adding FocusNode to IconButton causes the IconButton to receive focus.
    // Thus it does not matter if the TextField has a FocusNode or not.
    await tester.sendKeyEvent(LogicalKeyboardKey.tab);
    await tester.pump();

    // Now the focus is on the icon button.
    final Element iconButton = tester.firstElement(find.byIcon(Icons.arrow_drop_down));
    expect(Focus.of(iconButton).hasPrimaryFocus, isTrue);

    await tester.sendKeyEvent(LogicalKeyboardKey.enter);
    await tester.pump();

    await tester.sendKeyEvent(LogicalKeyboardKey.arrowDown);
    await tester.pump();

    await tester.sendKeyEvent(LogicalKeyboardKey.enter);
    await tester.pump();

    expect(selectedMenu, TestMenu.mainMenu0);
  }, variant: TargetPlatformVariant.all());

  // Regression test for https://github.com/flutter/flutter/issues/143505.
  testWidgets(
    'Using keyboard navigation to select and without setting the FocusNode parameter',
    (WidgetTester tester) async {
      TestMenu? selectedMenu;
      await tester.pumpWidget(
        MaterialApp(
          home: Material(
            child: Center(
              child: DropdownMenu<TestMenu>(
                dropdownMenuEntries: menuChildren,
                onSelected: (TestMenu? menu) {
                  selectedMenu = menu;
                },
              ),
            ),
          ),
        ),
      );

      // Adding FocusNode to IconButton causes the IconButton to receive focus.
      // Thus it does not matter if the TextField has a FocusNode or not.
      await tester.sendKeyEvent(LogicalKeyboardKey.tab);
      await tester.pump();

      // Now the focus is on the icon button.
      final Element iconButton = tester.firstElement(find.byIcon(Icons.arrow_drop_down));
      expect(Focus.of(iconButton).hasPrimaryFocus, isTrue);

      await tester.sendKeyEvent(LogicalKeyboardKey.enter);
      await tester.pump();

      await tester.sendKeyEvent(LogicalKeyboardKey.arrowDown);
      await tester.pump();

      await tester.sendKeyEvent(LogicalKeyboardKey.enter);
      await tester.pump();

      expect(selectedMenu, TestMenu.mainMenu0);
    },
    variant: TargetPlatformVariant.all(),
  );

  testWidgets('DropdownMenu passes maxLines to TextField', (WidgetTester tester) async {
    await tester.pumpWidget(
      MaterialApp(
        home: Scaffold(body: DropdownMenu<TestMenu>(dropdownMenuEntries: menuChildren)),
      ),
    );
    TextField textField = tester.widget(find.byType(TextField));
    // Default behavior.
    expect(textField.maxLines, 1);

    await tester.pumpWidget(
      MaterialApp(
        home: Scaffold(
          body: DropdownMenu<TestMenu>(dropdownMenuEntries: menuChildren, maxLines: null),
        ),
      ),
    );
    textField = tester.widget(find.byType(TextField));
    expect(textField.maxLines, null);

    await tester.pumpWidget(
      MaterialApp(
        home: Scaffold(
          body: DropdownMenu<TestMenu>(dropdownMenuEntries: menuChildren, maxLines: 2),
        ),
      ),
    );
    textField = tester.widget(find.byType(TextField));
    expect(textField.maxLines, 2);
  });

  testWidgets('DropdownMenu passes textInputAction to TextField', (WidgetTester tester) async {
    await tester.pumpWidget(
      MaterialApp(
        home: Scaffold(body: DropdownMenu<TestMenu>(dropdownMenuEntries: menuChildren)),
      ),
    );
    TextField textField = tester.widget(find.byType(TextField));
    // Default behavior.
    expect(textField.textInputAction, null);

    await tester.pumpWidget(
      MaterialApp(
        home: Scaffold(
          body: DropdownMenu<TestMenu>(
            dropdownMenuEntries: menuChildren,
            textInputAction: TextInputAction.next,
          ),
        ),
      ),
    );
    textField = tester.widget(find.byType(TextField));
    expect(textField.textInputAction, TextInputAction.next);
  });

  // Regression test for https://github.com/flutter/flutter/issues/162539
  testWidgets(
    'When requestFocusOnTap is true, the TextField should gain focus after being tapped.',
    (WidgetTester tester) async {
      await tester.pumpWidget(
        MaterialApp(
          home: Scaffold(
            body: DropdownMenu<TestMenu>(
              dropdownMenuEntries: menuChildren,
              requestFocusOnTap: true,
            ),
          ),
        ),
      );
      await tester.tap(find.byType(TextField));
      await tester.pumpAndSettle();
      final Element textField = tester.firstElement(find.byType(TextField));
      expect(Focus.of(textField).hasFocus, isTrue);
    },
  );

  testWidgets('items can be constrainted to be smaller than the text field with menuStyle', (
    WidgetTester tester,
  ) async {
    const String longLabel = 'This is a long text that it can overflow.';
    await tester.pumpWidget(
      const MaterialApp(
        home: Scaffold(
          body: DropdownMenu<int>(
            dropdownMenuEntries: <DropdownMenuEntry<int>>[
              DropdownMenuEntry<int>(value: 0, label: longLabel),
            ],
            menuStyle: MenuStyle(maximumSize: WidgetStatePropertyAll<Size>(Size(150.0, 50.0))),
          ),
        ),
      ),
    );

    await tester.tap(find.byType(TextField));
    await tester.pumpAndSettle();

    expect(tester.takeException(), isNull);
    expect(tester.getSize(findMenuItemButton(longLabel)).width, 150.0);

    // The overwrite of menuStyle is different when a width is provided,
    // So it needs to be tested separately.
    await tester.pumpWidget(
      MaterialApp(
        home: Scaffold(
          body: DropdownMenu<TestMenu>(
            width: 200.0,
            dropdownMenuEntries: menuChildren,
            menuStyle: const MenuStyle(
              maximumSize: WidgetStatePropertyAll<Size>(Size(150.0, 50.0)),
            ),
          ),
        ),
      ),
    );

    await tester.tap(find.byType(TextField));
    await tester.pumpAndSettle();

    expect(tester.takeException(), isNull);
    expect(tester.getSize(findMenuItemButton(menuChildren.first.label)).width, 150.0);

    // The overwrite of menuStyle is different when a width is provided but maximumSize is not,
    // So it needs to be tested separately.
    await tester.pumpWidget(
      MaterialApp(
        home: Scaffold(
          body: DropdownMenu<TestMenu>(
            width: 200.0,
            dropdownMenuEntries: menuChildren,
            menuStyle: const MenuStyle(),
          ),
        ),
      ),
    );

    await tester.tap(find.byType(TextField));
    await tester.pumpAndSettle();

    expect(tester.getSize(findMenuItemButton(menuChildren.first.label)).width, 200.0);
  });

  testWidgets(
    'ensure items are constrained to intrinsic size of DropdownMenu (width or anchor) when no maximumSize',
    (WidgetTester tester) async {
      const String shortLabel = 'Male';
      await tester.pumpWidget(
        const MaterialApp(
          home: Scaffold(
            body: DropdownMenu<int>(
              width: 200,
              dropdownMenuEntries: <DropdownMenuEntry<int>>[
                DropdownMenuEntry<int>(value: 0, label: shortLabel),
              ],
              menuStyle: MenuStyle(),
            ),
          ),
        ),
      );

      await tester.tap(find.byType(TextField));
      await tester.pumpAndSettle();

      expect(tester.getSize(findMenuItemButton(shortLabel)).width, 200);

      // Use expandedInsets to anchor the TextField to the same size as the parent.
      await tester.pumpWidget(
        const MaterialApp(
          home: Scaffold(
            body: SizedBox(
              width: double.infinity,
              child: DropdownMenu<int>(
                expandedInsets: EdgeInsets.symmetric(horizontal: 20),
                dropdownMenuEntries: <DropdownMenuEntry<int>>[
                  DropdownMenuEntry<int>(value: 0, label: shortLabel),
                ],
                menuStyle: MenuStyle(),
              ),
            ),
          ),
        ),
      );

      await tester.tap(find.byType(TextField));
      await tester.pumpAndSettle();

      expect(tester.takeException(), isNull);
      // Default width is 800, so the expected width is 800 - padding (20 + 20).
      expect(tester.getSize(findMenuItemButton(shortLabel)).width, 760.0);
    },
  );

  // Regression test for https://github.com/flutter/flutter/issues/164905.
  testWidgets('ensure exclude semantics for trailing button', (WidgetTester tester) async {
    final SemanticsTester semantics = SemanticsTester(tester);

    await tester.pumpWidget(
      const MaterialApp(
        home: Scaffold(
          body: DropdownMenu<int>(
            dropdownMenuEntries: <DropdownMenuEntry<int>>[
              DropdownMenuEntry<int>(value: 0, label: 'Item 0'),
            ],
          ),
        ),
      ),
    );

    expect(
      semantics,
      hasSemantics(
        TestSemantics.root(
          children: <TestSemantics>[
            TestSemantics(
              id: 1,
              textDirection: TextDirection.ltr,
              children: <TestSemantics>[
                TestSemantics(
                  id: 2,
                  children: <TestSemantics>[
                    TestSemantics(
                      id: 3,
                      flags: <SemanticsFlag>[SemanticsFlag.scopesRoute],
                      children: <TestSemantics>[
                        if (kIsWeb)
                          TestSemantics(
                            flags: <SemanticsFlag>[
                              SemanticsFlag.isButton,
                              SemanticsFlag.hasExpandedState,
                            ],
                            actions: <SemanticsAction>[SemanticsAction.expand],
                          )
                        else
                          TestSemantics(
                            id: 5,
                            inputType: SemanticsInputType.text,
                            flags: <SemanticsFlag>[
                              SemanticsFlag.isTextField,
                              SemanticsFlag.isFocusable,
                              SemanticsFlag.hasEnabledState,
                              SemanticsFlag.isEnabled,
                              SemanticsFlag.isReadOnly,
                              SemanticsFlag.isButton,
                              SemanticsFlag.hasExpandedState,
                            ],
                            actions: <SemanticsAction>[
                              SemanticsAction.focus,
                              SemanticsAction.expand,
                            ],
                            textDirection: TextDirection.ltr,
                            currentValueLength: 0,
                          ),
                      ],
                    ),
                  ],
                ),
              ],
            ),
          ],
        ),
        ignoreRect: true,
        ignoreTransform: true,
        ignoreId: true,
      ),
    );

    semantics.dispose();
  });

  testWidgets('restorationId is passed to inner TextField', (WidgetTester tester) async {
    const String restorationId = 'dropdown_menu';

    await tester.pumpWidget(
      MaterialApp(
        home: Scaffold(
          body: DropdownMenu<TestMenu>(
            dropdownMenuEntries: menuChildren,
            requestFocusOnTap: true,
            restorationId: restorationId,
          ),
        ),
      ),
    );

    expect(find.byType(TextField), findsOne);

    final TextField textField = tester.firstWidget(find.byType(TextField));
    expect(textField.restorationId, restorationId);
  });

  testWidgets(
    'DropdownMenu does not include the default trailing icon when showTrailingIcon is false',
    (WidgetTester tester) async {
      await tester.pumpWidget(
        MaterialApp(
          home: Scaffold(
            body: DropdownMenu<TestMenu>(
              showTrailingIcon: false,
              dropdownMenuEntries: menuChildren,
            ),
          ),
        ),
      );
      await tester.pump();

      final Finder iconButton = find.widgetWithIcon(IconButton, Icons.arrow_drop_down);
      expect(iconButton, findsNothing);
    },
  );

  testWidgets(
    'DropdownMenu does not include the provided trailing icon when showTrailingIcon is false',
    (WidgetTester tester) async {
      await tester.pumpWidget(
        MaterialApp(
          home: Scaffold(
            body: DropdownMenu<TestMenu>(
              trailingIcon: const Icon(Icons.ac_unit),
              showTrailingIcon: false,
              dropdownMenuEntries: menuChildren,
            ),
          ),
        ),
      );
      await tester.pump();

      final Finder iconButton = find.widgetWithIcon(IconButton, Icons.ac_unit);
      expect(iconButton, findsNothing);
    },
  );

  testWidgets('Explicitly provided controllers should not be disposed when switched out.', (
    WidgetTester tester,
  ) async {
    final TextEditingController controller1 = TextEditingController();
    final TextEditingController controller2 = TextEditingController();
    Future<void> pumpDropdownMenu(TextEditingController? controller) {
      return tester.pumpWidget(
        MaterialApp(
          home: Scaffold(
            body: DropdownMenu<TestMenu>(controller: controller, dropdownMenuEntries: menuChildren),
          ),
        ),
      );
    }

    await pumpDropdownMenu(controller1);
    await pumpDropdownMenu(controller2);
    controller1.dispose();
    controller2.dispose();
    expect(tester.takeException(), isNull);
  });

  // Regression test for https://github.com/flutter/flutter/issues/169942.
  testWidgets(
    'DropdownMenu disabled state applies proper styling to label and selected value text',
    (WidgetTester tester) async {
      final ThemeData themeData = ThemeData();
      final Color disabledColor = themeData.colorScheme.onSurface.withOpacity(0.38);

      Widget buildDropdownMenu({required bool isEnabled}) {
        return MaterialApp(
          theme: themeData,
          home: Scaffold(
            body: DropdownMenu<String>(
              width: double.infinity,
              enabled: isEnabled,
              initialSelection: 'One',
              label: const Text('Choose number'),
              dropdownMenuEntries: const <DropdownMenuEntry<String>>[
                DropdownMenuEntry<String>(value: 'One', label: 'One'),
              ],
            ),
          ),
        );
      }

      await tester.pumpWidget(buildDropdownMenu(isEnabled: true));

      // Find the TextField and its EditableText from DropdownMenu.
      final TextField enabledTextField = tester.widget(find.byType(TextField));
      final EditableText enabledEditableText = tester.widget(find.byType(EditableText));

      // Verify enabled state styling for the TextField.
      expect(enabledTextField.enabled, isTrue);
      expect(enabledEditableText.style.color, isNot(disabledColor));

      // Switch to the disabled state by rebuilding the widget.
      await tester.pumpWidget(buildDropdownMenu(isEnabled: false));

      // Find the TextField and its EditableText in disabled state.
      final TextField textField = tester.widget(find.byType(TextField));
      final EditableText disabledEditableText = tester.widget(find.byType(EditableText));

      // Verify disabled state styling for the TextField.
      expect(textField.enabled, isFalse);
      expect(disabledEditableText.style.color, disabledColor);

      // Verify the selected value text has disabled color.
      final EditableText selectedValueText = tester.widget<EditableText>(
        find.descendant(of: find.byType(TextField), matching: find.byType(EditableText)),
      );
      expect(selectedValueText.style.color, disabledColor);
    },
  );

  testWidgets('DropdownMenu trailingIconFocusNode is created when not provided', (
    WidgetTester tester,
  ) async {
    final FocusNode textFieldFocusNode = FocusNode();
    final FocusNode buttonFocusNode = FocusNode();
    addTearDown(textFieldFocusNode.dispose);
    addTearDown(buttonFocusNode.dispose);

    await tester.pumpWidget(
      MaterialApp(
        home: Scaffold(
          body: Column(
            children: <Widget>[
              DropdownMenu<TestMenu>(
                dropdownMenuEntries: menuChildren,
                focusNode: textFieldFocusNode,
              ),
              ElevatedButton(
                focusNode: buttonFocusNode,
                onPressed: () {},
                child: const Text('Button'),
              ),
            ],
          ),
        ),
      ),
    );

    primaryFocus!.nextFocus();
    await tester.pump();

    // Ensure the trailing icon does not have focus.
    // If FocusNode is not created then the TextField will have focus.
    final Element iconButton = tester.firstElement(find.byIcon(Icons.arrow_drop_down));
    expect(Focus.of(iconButton).hasFocus, isTrue);

    // Ensure the TextField has focus.
    primaryFocus!.nextFocus();
    await tester.pump();
    expect(textFieldFocusNode.hasFocus, isTrue);

    // Ensure the button has focus.
    primaryFocus!.nextFocus();
    await tester.pump();
    expect(buttonFocusNode.hasFocus, isTrue);
  });

  testWidgets('DropdownMenu trailingIconFocusNode is used when provided', (
    WidgetTester tester,
  ) async {
    final FocusNode textFieldFocusNode = FocusNode();
    final FocusNode trailingIconFocusNode = FocusNode();
    final FocusNode buttonFocusNode = FocusNode();
    addTearDown(textFieldFocusNode.dispose);
    addTearDown(trailingIconFocusNode.dispose);
    addTearDown(buttonFocusNode.dispose);

    await tester.pumpWidget(
      MaterialApp(
        home: Scaffold(
          body: Column(
            children: <Widget>[
              DropdownMenu<TestMenu>(
                dropdownMenuEntries: menuChildren,
                focusNode: textFieldFocusNode,
                trailingIconFocusNode: trailingIconFocusNode,
              ),
              ElevatedButton(
                focusNode: buttonFocusNode,
                onPressed: () {},
                child: const Text('Button'),
              ),
            ],
          ),
        ),
      ),
    );

    primaryFocus!.nextFocus();
    await tester.pump();

    // Ensure the trailing icon has focus.
    expect(trailingIconFocusNode.hasFocus, isTrue);

    // Ensure the TextField has focus.
    primaryFocus!.nextFocus();
    await tester.pump();
    expect(textFieldFocusNode.hasFocus, isTrue);

    // Ensure the button has focus.
    primaryFocus!.nextFocus();
    await tester.pump();
    expect(buttonFocusNode.hasFocus, isTrue);
  });

  testWidgets(
    'Throw assertion error when showTrailingIcon is false and trailingIconFocusNode is provided',
    (WidgetTester tester) async {
      expect(() {
        final FocusNode focusNode = FocusNode();
        addTearDown(focusNode.dispose);
        MaterialApp(
          home: Scaffold(
            body: DropdownMenu<TestMenu>(
              showTrailingIcon: false,
              trailingIconFocusNode: focusNode,
              dropdownMenuEntries: menuChildren,
            ),
          ),
        );
      }, throwsAssertionError);
    },
  );

  testWidgets('DropdownMenu can set cursorHeight', (WidgetTester tester) async {
    const double cursorHeight = 4.0;
    await tester.pumpWidget(
      MaterialApp(
        home: Scaffold(
          body: DropdownMenu<TestMenu>(
            cursorHeight: cursorHeight,
            dropdownMenuEntries: menuChildren,
          ),
        ),
      ),
    );

    final EditableText editableText = tester.widget(find.byType(EditableText));
    expect(editableText.cursorHeight, cursorHeight);
  });

<<<<<<< HEAD
  testWidgets('DropdownMenu does not crash at zero area', (WidgetTester tester) async {
    final Size temp = tester.view.physicalSize;
    tester.view.physicalSize = Size.zero;
    final TextEditingController controller = TextEditingController(text: 'I');
    addTearDown(controller.dispose);

    await tester.pumpWidget(
      MaterialApp(
        home: Scaffold(
          body: Center(
            child: DropdownMenu<TestMenu>(
              dropdownMenuEntries: menuChildren,
              controller: controller,
            ),
          ),
        ),
      ),
    );
    expect(tester.getSize(find.byType(DropdownMenu<TestMenu>)), Size.zero);
    controller.selection = const TextSelection.collapsed(offset: 0);
    await tester.pump();
    expect(find.byType(MenuItemButton), findsWidgets);
    tester.view.physicalSize = temp;
=======
  testWidgets('DropdownMenu accepts a MenuController', (WidgetTester tester) async {
    final MenuController menuController = MenuController();
    await tester.pumpWidget(
      MaterialApp(
        home: Scaffold(
          body: DropdownMenu<TestMenu>(
            menuController: menuController,
            dropdownMenuEntries: menuChildren,
          ),
        ),
      ),
    );
    expect(findMenuItemButton('Item 0').hitTestable(), findsNothing);
    menuController.open();
    await tester.pumpAndSettle();
    expect(findMenuItemButton('Item 0').hitTestable(), findsOne);
    menuController.close();
    await tester.pumpAndSettle();
    expect(findMenuItemButton('Item 0').hitTestable(), findsNothing);
  });

  group('DropdownMenu.decorationBuilder', () {
    const String labelText = 'labelText';
    InputDecoration buildDecorationWithSuffixIcon(BuildContext context, MenuController controller) {
      return InputDecoration(
        labelText: labelText,
        suffixIcon: controller.isOpen
            ? const Icon(Icons.arrow_drop_up)
            : const Icon(Icons.arrow_drop_down),
      );
    }

    InputDecoration buildDecoration(BuildContext context, MenuController controller) {
      return const InputDecoration(labelText: labelText);
    }

    testWidgets('Decoration properties set by decorationBuilder are applied', (
      WidgetTester tester,
    ) async {
      final MenuController menuController = MenuController();
      const InputDecoration decoration = InputDecoration(
        labelText: labelText,
        helperText: 'helperText',
        hintText: 'hintText',
        filled: true,
      );

      await tester.pumpWidget(
        MaterialApp(
          home: Scaffold(
            body: DropdownMenu<TestMenu>(
              menuController: menuController,
              dropdownMenuEntries: menuChildren,
              decorationBuilder: (BuildContext context, MenuController controller) {
                return decoration;
              },
            ),
          ),
        ),
      );

      final TextField textField = tester.firstWidget(find.byType(TextField));
      final InputDecoration effectiveDecoration = textField.decoration!;

      expect(effectiveDecoration.labelText, decoration.labelText);
      expect(effectiveDecoration.helperText, decoration.helperText);
      expect(effectiveDecoration.hintText, decoration.hintText);
      expect(effectiveDecoration.filled, decoration.filled);
    });

    testWidgets('Custom decorationBuilder can replace default suffixIcon', (
      WidgetTester tester,
    ) async {
      final MenuController menuController = MenuController();
      await tester.pumpWidget(
        MaterialApp(
          home: Scaffold(
            body: DropdownMenu<TestMenu>(
              menuController: menuController,
              dropdownMenuEntries: menuChildren,
              decorationBuilder: buildDecorationWithSuffixIcon,
            ),
          ),
        ),
      );

      expect(find.byIcon(Icons.arrow_drop_down), findsNWidgets(2));
      expect(find.byType(IconButton), findsNothing);
    });

    testWidgets('Custom decorationBuilder is called when the menu opens and closes', (
      WidgetTester tester,
    ) async {
      final MenuController menuController = MenuController();
      await tester.pumpWidget(
        MaterialApp(
          home: Scaffold(
            body: DropdownMenu<TestMenu>(
              menuController: menuController,
              dropdownMenuEntries: menuChildren,
              decorationBuilder: buildDecorationWithSuffixIcon,
            ),
          ),
        ),
      );

      expect(find.byIcon(Icons.arrow_drop_down), findsNWidgets(2));
      expect(find.byIcon(Icons.arrow_drop_up), findsNothing);

      // Open the menu.
      await tester.tap(find.byType(DropdownMenu<TestMenu>));
      await tester.pump();

      // Check that the custom decorationBuilder updated the icon.
      expect(find.byIcon(Icons.arrow_drop_down), findsNothing);
      expect(find.byIcon(Icons.arrow_drop_up), findsNWidgets(2));
    });

    testWidgets(
      'Default IconButton is used when decorationBuilder does not set InputDecoration.suffixIcon',
      (WidgetTester tester) async {
        final MenuController menuController = MenuController();
        await tester.pumpWidget(
          MaterialApp(
            home: Scaffold(
              body: DropdownMenu<TestMenu>(
                menuController: menuController,
                dropdownMenuEntries: menuChildren,
                decorationBuilder: buildDecoration,
              ),
            ),
          ),
        );

        expect(find.byType(IconButton), findsNWidgets(2));
      },
    );

    testWidgets('Passing label and decorationBuilder throws', (WidgetTester tester) async {
      final MenuController menuController = MenuController();
      await expectLater(() async {
        await tester.pumpWidget(
          MaterialApp(
            home: Scaffold(
              body: DropdownMenu<TestMenu>(
                menuController: menuController,
                dropdownMenuEntries: menuChildren,
                label: const Text('Label'),
                decorationBuilder: buildDecoration,
              ),
            ),
          ),
        );
      }, throwsAssertionError);
    });

    testWidgets('Passing hintText and decorationBuilder throws', (WidgetTester tester) async {
      final MenuController menuController = MenuController();
      await expectLater(() async {
        await tester.pumpWidget(
          MaterialApp(
            home: Scaffold(
              body: DropdownMenu<TestMenu>(
                menuController: menuController,
                dropdownMenuEntries: menuChildren,
                hintText: 'hintText',
                decorationBuilder: buildDecoration,
              ),
            ),
          ),
        );
      }, throwsAssertionError);
    });

    testWidgets('Passing helperText and decorationBuilder throws', (WidgetTester tester) async {
      final MenuController menuController = MenuController();
      await expectLater(() async {
        await tester.pumpWidget(
          MaterialApp(
            home: Scaffold(
              body: DropdownMenu<TestMenu>(
                menuController: menuController,
                dropdownMenuEntries: menuChildren,
                hintText: 'hintText',
                decorationBuilder: buildDecoration,
              ),
            ),
          ),
        );
      }, throwsAssertionError);
    });

    testWidgets('Passing errorText and decorationBuilder throws', (WidgetTester tester) async {
      final MenuController menuController = MenuController();
      await expectLater(() async {
        await tester.pumpWidget(
          MaterialApp(
            home: Scaffold(
              body: DropdownMenu<TestMenu>(
                menuController: menuController,
                dropdownMenuEntries: menuChildren,
                errorText: 'errorText',
                decorationBuilder: buildDecoration,
              ),
            ),
          ),
        );
      }, throwsAssertionError);
    });
>>>>>>> 28a1d0b9
  });
}

enum TestMenu {
  mainMenu0('Item 0'),
  mainMenu1('Menu 1'),
  mainMenu2('Item 2'),
  mainMenu3('Item 3'),
  mainMenu4('Item 4'),
  mainMenu5('Item 5');

  const TestMenu(this.label);
  final String label;
}

enum ShortMenu {
  item0('I0'),
  item1('I1'),
  item2('I2');

  const ShortMenu(this.label);
  final String label;
}

// A helper widget that creates a render object designed to call `getDryLayout`
// on its child during its own `performLayout` phase. This is used to test
// that a child's `computeDryLayout` implementation is valid.
class _TestDryLayout extends SingleChildRenderObjectWidget {
  const _TestDryLayout({super.child});

  @override
  RenderObject createRenderObject(BuildContext context) {
    return _RenderTestDryLayout();
  }
}

class _RenderTestDryLayout extends RenderProxyBox {
  @override
  void performLayout() {
    if (child == null) {
      size = constraints.smallest;
      return;
    }

    child!.getDryLayout(constraints);
    child!.layout(constraints, parentUsesSize: true);
    size = child!.size;
  }
}<|MERGE_RESOLUTION|>--- conflicted
+++ resolved
@@ -4771,31 +4771,6 @@
     expect(editableText.cursorHeight, cursorHeight);
   });
 
-<<<<<<< HEAD
-  testWidgets('DropdownMenu does not crash at zero area', (WidgetTester tester) async {
-    final Size temp = tester.view.physicalSize;
-    tester.view.physicalSize = Size.zero;
-    final TextEditingController controller = TextEditingController(text: 'I');
-    addTearDown(controller.dispose);
-
-    await tester.pumpWidget(
-      MaterialApp(
-        home: Scaffold(
-          body: Center(
-            child: DropdownMenu<TestMenu>(
-              dropdownMenuEntries: menuChildren,
-              controller: controller,
-            ),
-          ),
-        ),
-      ),
-    );
-    expect(tester.getSize(find.byType(DropdownMenu<TestMenu>)), Size.zero);
-    controller.selection = const TextSelection.collapsed(offset: 0);
-    await tester.pump();
-    expect(find.byType(MenuItemButton), findsWidgets);
-    tester.view.physicalSize = temp;
-=======
   testWidgets('DropdownMenu accepts a MenuController', (WidgetTester tester) async {
     final MenuController menuController = MenuController();
     await tester.pumpWidget(
@@ -5005,7 +4980,31 @@
         );
       }, throwsAssertionError);
     });
->>>>>>> 28a1d0b9
+  });
+
+  testWidgets('DropdownMenu does not crash at zero area', (WidgetTester tester) async {
+    final Size temp = tester.view.physicalSize;
+    tester.view.physicalSize = Size.zero;
+    final TextEditingController controller = TextEditingController(text: 'I');
+    addTearDown(controller.dispose);
+
+    await tester.pumpWidget(
+      MaterialApp(
+        home: Scaffold(
+          body: Center(
+            child: DropdownMenu<TestMenu>(
+              dropdownMenuEntries: menuChildren,
+              controller: controller,
+            ),
+          ),
+        ),
+      ),
+    );
+    expect(tester.getSize(find.byType(DropdownMenu<TestMenu>)), Size.zero);
+    controller.selection = const TextSelection.collapsed(offset: 0);
+    await tester.pump();
+    expect(find.byType(MenuItemButton), findsWidgets);
+    tester.view.physicalSize = temp;
   });
 }
 
