// Copyright 2014 The Flutter Authors. All rights reserved.
// Use of this source code is governed by a BSD-style license that can be
// found in the LICENSE file.

import 'dart:ui';

import 'package:flutter/foundation.dart';
import 'package:flutter/material.dart';
import 'package:flutter/rendering.dart';
import 'package:flutter/services.dart';
import 'package:flutter_test/flutter_test.dart';

import '../widgets/semantics_tester.dart';

void main() {
  const String longText = 'one two three four five six seven eight nine ten eleven twelve';
  final List<DropdownMenuEntry<TestMenu>> menuChildren = <DropdownMenuEntry<TestMenu>>[];
  final List<DropdownMenuEntry<TestMenu>> menuChildrenWithIcons = <DropdownMenuEntry<TestMenu>>[];
  const double leadingIconToInputPadding = 4.0;

  for (final TestMenu value in TestMenu.values) {
    final DropdownMenuEntry<TestMenu> entry = DropdownMenuEntry<TestMenu>(
      value: value,
      label: value.label,
    );
    menuChildren.add(entry);
  }

  ValueKey<String> leadingIconKey(TestMenu menuEntry) =>
      ValueKey<String>('leading-${menuEntry.label}');
  ValueKey<String> trailingIconKey(TestMenu menuEntry) =>
      ValueKey<String>('trailing-${menuEntry.label}');

  for (final TestMenu value in TestMenu.values) {
    final DropdownMenuEntry<TestMenu> entry = DropdownMenuEntry<TestMenu>(
      value: value,
      label: value.label,
      leadingIcon: Icon(key: leadingIconKey(value), Icons.alarm),
      trailingIcon: Icon(key: trailingIconKey(value), Icons.abc),
    );
    menuChildrenWithIcons.add(entry);
  }

  Widget buildTest<T extends Enum>(
    ThemeData themeData,
    List<DropdownMenuEntry<T>> entries, {
    double? width,
    double? menuHeight,
    Widget? leadingIcon,
    Widget? label,
    InputDecorationTheme? decorationTheme,
  }) {
    return MaterialApp(
      theme: themeData,
      home: Scaffold(
        body: DropdownMenu<T>(
          label: label,
          leadingIcon: leadingIcon,
          width: width,
          menuHeight: menuHeight,
          dropdownMenuEntries: entries,
          inputDecorationTheme: decorationTheme,
        ),
      ),
    );
  }

  Finder findMenuItemButton(String label) {
    // For each menu items there are two MenuItemButton widgets.
    // The last one is the real button item in the menu.
    // The first one is not visible, it is part of _DropdownMenuBody
    // which is used to compute the dropdown width.
    return find.widgetWithText(MenuItemButton, label).last;
  }

  Material getButtonMaterial(WidgetTester tester, String itemLabel) {
    return tester.widget<Material>(
      find.descendant(of: findMenuItemButton(itemLabel), matching: find.byType(Material)),
    );
  }

  bool isItemHighlighted(WidgetTester tester, ThemeData themeData, String itemLabel) {
    final Color? color = getButtonMaterial(tester, itemLabel).color;
    return color == themeData.colorScheme.onSurface.withOpacity(0.12);
  }

  Finder findMenuPanel() {
    return find.byWidgetPredicate((Widget w) => '${w.runtimeType}' == '_MenuPanel');
  }

  Finder findMenuMaterial() {
    return find.descendant(of: findMenuPanel(), matching: find.byType(Material)).first;
  }

  testWidgets('DropdownMenu defaults', (WidgetTester tester) async {
    final ThemeData themeData = ThemeData();
    await tester.pumpWidget(buildTest(themeData, menuChildren));

    final EditableText editableText = tester.widget(find.byType(EditableText));
    expect(editableText.style.color, themeData.textTheme.bodyLarge!.color);
    expect(editableText.style.background, themeData.textTheme.bodyLarge!.background);
    expect(editableText.style.shadows, themeData.textTheme.bodyLarge!.shadows);
    expect(editableText.style.decoration, themeData.textTheme.bodyLarge!.decoration);
    expect(editableText.style.locale, themeData.textTheme.bodyLarge!.locale);
    expect(editableText.style.wordSpacing, themeData.textTheme.bodyLarge!.wordSpacing);
    expect(editableText.style.fontSize, 16.0);
    expect(editableText.style.height, 1.5);

    final TextField textField = tester.widget(find.byType(TextField));
    expect(textField.decoration?.border, const OutlineInputBorder());
    expect(textField.style?.fontSize, 16.0);
    expect(textField.style?.height, 1.5);

    await tester.tap(find.widgetWithIcon(IconButton, Icons.arrow_drop_down).first);
    await tester.pump();
    expect(find.byType(MenuAnchor), findsOneWidget);

    Material material = tester.widget<Material>(findMenuMaterial());
    expect(material.color, themeData.colorScheme.surfaceContainer);
    expect(material.shadowColor, themeData.colorScheme.shadow);
    expect(material.surfaceTintColor, Colors.transparent);
    expect(material.elevation, 3.0);
    expect(
      material.shape,
      const RoundedRectangleBorder(borderRadius: BorderRadius.all(Radius.circular(4.0))),
    );

    material = getButtonMaterial(tester, TestMenu.mainMenu0.label);
    expect(material.color, Colors.transparent);
    expect(material.elevation, 0.0);
    expect(material.shape, const RoundedRectangleBorder());
    expect(material.textStyle?.color, themeData.colorScheme.onSurface);
    expect(material.textStyle?.fontSize, 14.0);
    expect(material.textStyle?.height, 1.43);
  });

  group('Item style', () {
    const Color focusedBackgroundColor = Color(0xffff0000);
    const Color focusedForegroundColor = Color(0xff00ff00);
    const Color focusedIconColor = Color(0xff0000ff);
    const Color focusedOverlayColor = Color(0xffff00ff);
    const Color defaultBackgroundColor = Color(0xff00ffff);
    const Color defaultForegroundColor = Color(0xff000000);
    const Color defaultIconColor = Color(0xffffffff);
    const Color defaultOverlayColor = Color(0xffffff00);

    final ButtonStyle customButtonStyle = ButtonStyle(
      backgroundColor: WidgetStateProperty.resolveWith((Set<WidgetState> states) {
        if (states.contains(WidgetState.focused)) {
          return focusedBackgroundColor;
        }
        return defaultBackgroundColor;
      }),
      foregroundColor: WidgetStateProperty.resolveWith((Set<WidgetState> states) {
        if (states.contains(WidgetState.focused)) {
          return focusedForegroundColor;
        }
        return defaultForegroundColor;
      }),
      iconColor: WidgetStateProperty.resolveWith((Set<WidgetState> states) {
        if (states.contains(WidgetState.focused)) {
          return focusedIconColor;
        }
        return defaultIconColor;
      }),
      overlayColor: WidgetStateProperty.resolveWith((Set<WidgetState> states) {
        if (states.contains(WidgetState.focused)) {
          return focusedOverlayColor;
        }
        return defaultOverlayColor;
      }),
    );

    final List<DropdownMenuEntry<TestMenu>> styledMenuEntries = <DropdownMenuEntry<TestMenu>>[];
    for (final DropdownMenuEntry<TestMenu> entryWithIcons in menuChildrenWithIcons) {
      styledMenuEntries.add(
        DropdownMenuEntry<TestMenu>(
          value: entryWithIcons.value,
          label: entryWithIcons.label,
          leadingIcon: entryWithIcons.leadingIcon,
          trailingIcon: entryWithIcons.trailingIcon,
          style: customButtonStyle,
        ),
      );
    }

    TextStyle? iconStyle(WidgetTester tester, Key key) {
      final RichText iconRichText = tester.widget<RichText>(
        find.descendant(of: find.byKey(key), matching: find.byType(RichText)).last,
      );
      return iconRichText.text.style;
    }

    RenderObject overlayPainter(WidgetTester tester, TestMenu menuItem) {
      return tester.renderObject(
        find
            .descendant(
              of: findMenuItemButton(menuItem.label),
              matching: find.byElementPredicate(
                (Element element) =>
                    element.renderObject.runtimeType.toString() == '_RenderInkFeatures',
              ),
            )
            .last,
      );
    }

    testWidgets('defaults are correct', (WidgetTester tester) async {
      const TestMenu selectedItem = TestMenu.mainMenu3;
      const TestMenu nonSelectedItem = TestMenu.mainMenu2;

      final ThemeData themeData = ThemeData();
      await tester.pumpWidget(
        MaterialApp(
          theme: themeData,
          home: Scaffold(
            body: DropdownMenu<TestMenu>(
              initialSelection: selectedItem,
              dropdownMenuEntries: menuChildrenWithIcons,
            ),
          ),
        ),
      );

      // Open the menu.
      await tester.tap(find.byType(DropdownMenu<TestMenu>));
      await tester.pump();

      final Material selectedButtonMaterial = getButtonMaterial(tester, selectedItem.label);
      expect(selectedButtonMaterial.color, themeData.colorScheme.onSurface.withOpacity(0.12));
      expect(selectedButtonMaterial.textStyle?.color, themeData.colorScheme.onSurface);
      expect(
        iconStyle(tester, leadingIconKey(selectedItem))?.color,
        themeData.colorScheme.onSurfaceVariant,
      );

      final Material nonSelectedButtonMaterial = getButtonMaterial(tester, nonSelectedItem.label);
      expect(nonSelectedButtonMaterial.color, Colors.transparent);
      expect(nonSelectedButtonMaterial.textStyle?.color, themeData.colorScheme.onSurface);
      expect(
        iconStyle(tester, leadingIconKey(nonSelectedItem))?.color,
        themeData.colorScheme.onSurfaceVariant,
      );

      // Hover the selected item.
      final TestGesture gesture = await tester.createGesture(kind: PointerDeviceKind.mouse);
      addTearDown(() async {
        return gesture.removePointer();
      });
      await gesture.addPointer();
      await gesture.moveTo(tester.getCenter(findMenuItemButton(selectedItem.label)));
      await tester.pump();

      expect(
        overlayPainter(tester, selectedItem),
        paints..rect(color: themeData.colorScheme.onSurface.withOpacity(0.1).withAlpha(0)),
      );

      // Hover a non-selected item.
      await gesture.moveTo(tester.getCenter(findMenuItemButton(nonSelectedItem.label)));
      await tester.pump();

      expect(
        overlayPainter(tester, nonSelectedItem),
        paints..rect(color: themeData.colorScheme.onSurface.withOpacity(0.08).withAlpha(0)),
      );
    });

    testWidgets('can be overridden at application theme level', (WidgetTester tester) async {
      const TestMenu selectedItem = TestMenu.mainMenu3;
      const TestMenu nonSelectedItem = TestMenu.mainMenu2;

      await tester.pumpWidget(
        MaterialApp(
          theme: ThemeData(menuButtonTheme: MenuButtonThemeData(style: customButtonStyle)),
          home: Scaffold(
            body: DropdownMenu<TestMenu>(
              initialSelection: selectedItem,
              dropdownMenuEntries: menuChildrenWithIcons,
            ),
          ),
        ),
      );

      // Open the menu.
      await tester.tap(find.byType(DropdownMenu<TestMenu>));
      await tester.pump();

      final Material selectedButtonMaterial = getButtonMaterial(tester, selectedItem.label);
      expect(selectedButtonMaterial.color, focusedBackgroundColor);
      expect(selectedButtonMaterial.textStyle?.color, focusedForegroundColor);
      expect(iconStyle(tester, leadingIconKey(selectedItem))?.color, focusedIconColor);

      final Material nonSelectedButtonMaterial = getButtonMaterial(tester, nonSelectedItem.label);
      expect(nonSelectedButtonMaterial.color, defaultBackgroundColor);
      expect(nonSelectedButtonMaterial.textStyle?.color, defaultForegroundColor);
      expect(iconStyle(tester, leadingIconKey(nonSelectedItem))?.color, defaultIconColor);

      // Hover the selected item.
      final TestGesture gesture = await tester.createGesture(kind: PointerDeviceKind.mouse);
      addTearDown(() async {
        return gesture.removePointer();
      });
      await gesture.addPointer();
      await gesture.moveTo(tester.getCenter(findMenuItemButton(selectedItem.label)));
      await tester.pump();

      expect(
        overlayPainter(tester, selectedItem),
        paints..rect(color: focusedOverlayColor.withAlpha(0)),
      );

      // Hover a non-selected item.
      await gesture.moveTo(tester.getCenter(findMenuItemButton(nonSelectedItem.label)));
      await tester.pump();

      expect(
        overlayPainter(tester, nonSelectedItem),
        paints..rect(color: defaultOverlayColor.withAlpha(0)),
      );
    });

    testWidgets('can be overridden at menu entry level', (WidgetTester tester) async {
      const TestMenu selectedItem = TestMenu.mainMenu3;
      const TestMenu nonSelectedItem = TestMenu.mainMenu2;

      await tester.pumpWidget(
        MaterialApp(
          home: Scaffold(
            body: DropdownMenu<TestMenu>(
              initialSelection: selectedItem,
              dropdownMenuEntries: styledMenuEntries,
            ),
          ),
        ),
      );

      // Open the menu.
      await tester.tap(find.byType(DropdownMenu<TestMenu>));
      await tester.pump();

      final Material selectedButtonMaterial = getButtonMaterial(tester, selectedItem.label);
      expect(selectedButtonMaterial.color, focusedBackgroundColor);
      expect(selectedButtonMaterial.textStyle?.color, focusedForegroundColor);
      expect(iconStyle(tester, leadingIconKey(selectedItem))?.color, focusedIconColor);

      final Material nonSelectedButtonMaterial = getButtonMaterial(tester, nonSelectedItem.label);
      expect(nonSelectedButtonMaterial.color, defaultBackgroundColor);
      expect(nonSelectedButtonMaterial.textStyle?.color, defaultForegroundColor);
      expect(iconStyle(tester, leadingIconKey(nonSelectedItem))?.color, defaultIconColor);

      // Hover the selected item.
      final TestGesture gesture = await tester.createGesture(kind: PointerDeviceKind.mouse);
      addTearDown(() async {
        return gesture.removePointer();
      });
      await gesture.addPointer();
      await gesture.moveTo(tester.getCenter(findMenuItemButton(selectedItem.label)));
      await tester.pump();

      expect(
        overlayPainter(tester, selectedItem),
        paints..rect(color: focusedOverlayColor.withAlpha(0)),
      );

      // Hover a non-selected item.
      await gesture.moveTo(tester.getCenter(findMenuItemButton(nonSelectedItem.label)));
      await tester.pump();

      expect(
        overlayPainter(tester, nonSelectedItem),
        paints..rect(color: defaultOverlayColor.withAlpha(0)),
      );
    });

    testWidgets('defined at menu entry level takes precedence', (WidgetTester tester) async {
      const TestMenu selectedItem = TestMenu.mainMenu3;
      const TestMenu nonSelectedItem = TestMenu.mainMenu2;

      const Color luckyColor = Color(0xff777777);
      final ButtonStyle singleColorButtonStyle = ButtonStyle(
        backgroundColor: WidgetStateProperty.all(luckyColor),
        foregroundColor: WidgetStateProperty.all(luckyColor),
        iconColor: WidgetStateProperty.all(luckyColor),
        overlayColor: WidgetStateProperty.all(luckyColor),
      );

      await tester.pumpWidget(
        MaterialApp(
          theme: ThemeData(menuButtonTheme: MenuButtonThemeData(style: singleColorButtonStyle)),
          home: Scaffold(
            body: DropdownMenu<TestMenu>(
              initialSelection: selectedItem,
              dropdownMenuEntries: styledMenuEntries,
            ),
          ),
        ),
      );

      // Open the menu.
      await tester.tap(find.byType(DropdownMenu<TestMenu>));
      await tester.pump();

      final Material selectedButtonMaterial = getButtonMaterial(tester, selectedItem.label);
      expect(selectedButtonMaterial.color, focusedBackgroundColor);
      expect(selectedButtonMaterial.textStyle?.color, focusedForegroundColor);
      expect(iconStyle(tester, leadingIconKey(selectedItem))?.color, focusedIconColor);

      final Material nonSelectedButtonMaterial = getButtonMaterial(tester, nonSelectedItem.label);
      expect(nonSelectedButtonMaterial.color, defaultBackgroundColor);
      expect(nonSelectedButtonMaterial.textStyle?.color, defaultForegroundColor);
      expect(iconStyle(tester, leadingIconKey(nonSelectedItem))?.color, defaultIconColor);

      // Hover the selected item.
      final TestGesture gesture = await tester.createGesture(kind: PointerDeviceKind.mouse);
      addTearDown(() async {
        return gesture.removePointer();
      });
      await gesture.addPointer();
      await gesture.moveTo(tester.getCenter(findMenuItemButton(selectedItem.label)));
      await tester.pump();

      expect(
        overlayPainter(tester, selectedItem),
        paints..rect(color: focusedOverlayColor.withAlpha(0)),
      );

      // Hover a non-selected item.
      await gesture.moveTo(tester.getCenter(findMenuItemButton(nonSelectedItem.label)));
      await tester.pump();

      expect(
        overlayPainter(tester, nonSelectedItem),
        paints..rect(color: defaultOverlayColor.withAlpha(0)),
      );
    });

    testWidgets('defined at menu entry level and application level are merged', (
      WidgetTester tester,
    ) async {
      const TestMenu selectedItem = TestMenu.mainMenu3;
      const TestMenu nonSelectedItem = TestMenu.mainMenu2;

      const Color luckyColor = Color(0xff777777);
      final ButtonStyle partialButtonStyle = ButtonStyle(
        backgroundColor: WidgetStateProperty.all(luckyColor),
        foregroundColor: WidgetStateProperty.all(luckyColor),
      );

      final List<DropdownMenuEntry<TestMenu>> partiallyStyledMenuEntries =
          <DropdownMenuEntry<TestMenu>>[];
      for (final DropdownMenuEntry<TestMenu> entryWithIcons in menuChildrenWithIcons) {
        partiallyStyledMenuEntries.add(
          DropdownMenuEntry<TestMenu>(
            value: entryWithIcons.value,
            label: entryWithIcons.label,
            leadingIcon: entryWithIcons.leadingIcon,
            trailingIcon: entryWithIcons.trailingIcon,
            style: partialButtonStyle,
          ),
        );
      }

      await tester.pumpWidget(
        MaterialApp(
          theme: ThemeData(menuButtonTheme: MenuButtonThemeData(style: customButtonStyle)),
          home: Scaffold(
            body: DropdownMenu<TestMenu>(
              initialSelection: selectedItem,
              dropdownMenuEntries: partiallyStyledMenuEntries,
            ),
          ),
        ),
      );

      // Open the menu.
      await tester.tap(find.byType(DropdownMenu<TestMenu>));
      await tester.pump();

      final Material selectedButtonMaterial = getButtonMaterial(tester, selectedItem.label);
      expect(selectedButtonMaterial.color, luckyColor);
      expect(selectedButtonMaterial.textStyle?.color, luckyColor);
      expect(iconStyle(tester, leadingIconKey(selectedItem))?.color, focusedIconColor);

      final Material nonSelectedButtonMaterial = getButtonMaterial(tester, nonSelectedItem.label);
      expect(nonSelectedButtonMaterial.color, luckyColor);
      expect(nonSelectedButtonMaterial.textStyle?.color, luckyColor);
      expect(iconStyle(tester, leadingIconKey(nonSelectedItem))?.color, defaultIconColor);

      // Hover the selected item.
      final TestGesture gesture = await tester.createGesture(kind: PointerDeviceKind.mouse);
      addTearDown(() async {
        return gesture.removePointer();
      });
      await gesture.addPointer();
      await gesture.moveTo(tester.getCenter(findMenuItemButton(selectedItem.label)));
      await tester.pump();

      expect(
        overlayPainter(tester, selectedItem),
        paints..rect(color: focusedOverlayColor.withAlpha(0)),
      );

      // Hover a non-selected item.
      await gesture.moveTo(tester.getCenter(findMenuItemButton(nonSelectedItem.label)));
      await tester.pump();

      expect(
        overlayPainter(tester, nonSelectedItem),
        paints..rect(color: defaultOverlayColor.withAlpha(0)),
      );
    });
  });

  testWidgets('Inner TextField is disabled when DropdownMenu is disabled', (
    WidgetTester tester,
  ) async {
    await tester.pumpWidget(
      MaterialApp(
        home: Scaffold(
          body: SafeArea(
            child: DropdownMenu<TestMenu>(enabled: false, dropdownMenuEntries: menuChildren),
          ),
        ),
      ),
    );

    final TextField textField = tester.widget(find.byType(TextField));
    expect(textField.enabled, false);
    final Finder menuMaterial = find.ancestor(
      of: find.byType(SingleChildScrollView),
      matching: find.byType(Material),
    );
    expect(menuMaterial, findsNothing);

    await tester.tap(find.byType(TextField));
    await tester.pump();
    final Finder updatedMenuMaterial = find.ancestor(
      of: find.byType(SingleChildScrollView),
      matching: find.byType(Material),
    );
    expect(updatedMenuMaterial, findsNothing);
  });

  testWidgets('Inner IconButton is disabled when DropdownMenu is disabled', (
    WidgetTester tester,
  ) async {
    // Regression test for https://github.com/flutter/flutter/issues/149598.
    await tester.pumpWidget(
      MaterialApp(
        home: Scaffold(
          body: SafeArea(
            child: DropdownMenu<TestMenu>(enabled: false, dropdownMenuEntries: menuChildren),
          ),
        ),
      ),
    );

    final IconButton trailingButton = tester.widget(
      find.widgetWithIcon(IconButton, Icons.arrow_drop_down).first,
    );
    expect(trailingButton.onPressed, null);
  });

  testWidgets(
    'Material2 - The width of the text field should always be the same as the menu view',
    (WidgetTester tester) async {
      final ThemeData themeData = ThemeData(useMaterial3: false);
      await tester.pumpWidget(
        MaterialApp(
          theme: themeData,
          home: Scaffold(
            body: SafeArea(child: DropdownMenu<TestMenu>(dropdownMenuEntries: menuChildren)),
          ),
        ),
      );

      final Finder textField = find.byType(TextField);
      final Size anchorSize = tester.getSize(textField);
      expect(anchorSize, const Size(180.0, 56.0));

      await tester.tap(find.byType(DropdownMenu<TestMenu>));
      await tester.pumpAndSettle();

      final Finder menuMaterial = find
          .ancestor(of: find.byType(SingleChildScrollView), matching: find.byType(Material))
          .first;
      final Size menuSize = tester.getSize(menuMaterial);
      expect(menuSize, const Size(180.0, 304.0));

      // The text field should have same width as the menu
      // when the width property is not null.
      await tester.pumpWidget(buildTest(themeData, menuChildren, width: 200.0));

      final Finder anchor = find.byType(TextField);
      final double width = tester.getSize(anchor).width;
      expect(width, 200.0);

      await tester.tap(anchor);
      await tester.pumpAndSettle();

      final Finder updatedMenu = find
          .ancestor(of: find.byType(SingleChildScrollView), matching: find.byType(Material))
          .first;
      final double updatedMenuWidth = tester.getSize(updatedMenu).width;
      expect(updatedMenuWidth, 200.0);
    },
  );

  testWidgets(
    'Material3 - The width of the text field should always be the same as the menu view',
    (WidgetTester tester) async {
      final ThemeData themeData = ThemeData();
      await tester.pumpWidget(
        MaterialApp(
          theme: themeData,
          home: Scaffold(
            body: SafeArea(child: DropdownMenu<TestMenu>(dropdownMenuEntries: menuChildren)),
          ),
        ),
      );

      final Finder textField = find.byType(TextField);
      final double anchorWidth = tester.getSize(textField).width;
      expect(anchorWidth, closeTo(184.5, 0.1));

      await tester.tap(find.byType(DropdownMenu<TestMenu>));
      await tester.pumpAndSettle();

      final Finder menuMaterial = find
          .ancestor(of: find.byType(SingleChildScrollView), matching: find.byType(Material))
          .first;
      final double menuWidth = tester.getSize(menuMaterial).width;
      expect(menuWidth, closeTo(184.5, 0.1));

      // The text field should have same width as the menu
      // when the width property is not null.
      await tester.pumpWidget(buildTest(themeData, menuChildren, width: 200.0));

      final Finder anchor = find.byType(TextField);
      final double width = tester.getSize(anchor).width;
      expect(width, 200.0);

      await tester.tap(anchor);
      await tester.pumpAndSettle();

      final Finder updatedMenu = find
          .ancestor(of: find.byType(SingleChildScrollView), matching: find.byType(Material))
          .first;
      final double updatedMenuWidth = tester.getSize(updatedMenu).width;
      expect(updatedMenuWidth, 200.0);
    },
  );

  testWidgets('The width property can customize the width of the dropdown menu', (
    WidgetTester tester,
  ) async {
    final ThemeData themeData = ThemeData();
    final List<DropdownMenuEntry<ShortMenu>> shortMenuItems = <DropdownMenuEntry<ShortMenu>>[];

    for (final ShortMenu value in ShortMenu.values) {
      final DropdownMenuEntry<ShortMenu> entry = DropdownMenuEntry<ShortMenu>(
        value: value,
        label: value.label,
      );
      shortMenuItems.add(entry);
    }

    const double customBigWidth = 250.0;
    await tester.pumpWidget(buildTest(themeData, shortMenuItems, width: customBigWidth));
    RenderBox box = tester.firstRenderObject(find.byType(DropdownMenu<ShortMenu>));
    expect(box.size.width, customBigWidth);

    await tester.tap(find.byType(DropdownMenu<ShortMenu>));
    await tester.pump();
    expect(find.byType(MenuItemButton), findsNWidgets(6));
    Size buttonSize = tester.getSize(findMenuItemButton('I0'));
    expect(buttonSize.width, customBigWidth);

    // reset test
    await tester.pumpWidget(Container());
    const double customSmallWidth = 100.0;
    await tester.pumpWidget(buildTest(themeData, shortMenuItems, width: customSmallWidth));
    box = tester.firstRenderObject(find.byType(DropdownMenu<ShortMenu>));
    expect(box.size.width, customSmallWidth);

    await tester.tap(find.byType(DropdownMenu<ShortMenu>));
    await tester.pump();
    expect(find.byType(MenuItemButton), findsNWidgets(6));
    buttonSize = tester.getSize(findMenuItemButton('I0'));
    expect(buttonSize.width, customSmallWidth);
  });

  testWidgets('The width property update test', (WidgetTester tester) async {
    // Regression test for https://github.com/flutter/flutter/issues/120567
    final ThemeData themeData = ThemeData();
    final List<DropdownMenuEntry<ShortMenu>> shortMenuItems = <DropdownMenuEntry<ShortMenu>>[];

    for (final ShortMenu value in ShortMenu.values) {
      final DropdownMenuEntry<ShortMenu> entry = DropdownMenuEntry<ShortMenu>(
        value: value,
        label: value.label,
      );
      shortMenuItems.add(entry);
    }

    double customWidth = 250.0;
    await tester.pumpWidget(buildTest(themeData, shortMenuItems, width: customWidth));
    RenderBox box = tester.firstRenderObject(find.byType(DropdownMenu<ShortMenu>));
    expect(box.size.width, customWidth);

    // Update width
    customWidth = 400.0;
    await tester.pumpWidget(buildTest(themeData, shortMenuItems, width: customWidth));
    box = tester.firstRenderObject(find.byType(DropdownMenu<ShortMenu>));
    expect(box.size.width, customWidth);
  });

  testWidgets('The width is determined by the menu entries', (WidgetTester tester) async {
    const double entryLabelWidth = 100;

    await tester.pumpWidget(
      const MaterialApp(
        home: Scaffold(
          body: DropdownMenu<int>(
            dropdownMenuEntries: <DropdownMenuEntry<int>>[
              DropdownMenuEntry<int>(
                value: 0,
                label: 'Flutter',
                labelWidget: SizedBox(width: entryLabelWidth),
              ),
            ],
          ),
        ),
      ),
    );

    final double width = tester.getSize(find.byType(DropdownMenu<int>)).width;
    const double menuEntryPadding = 24.0; // See _kDefaultHorizontalPadding.
    const double decorationStartGap = 4.0; // See _kInputStartGap.
    const double leadingWidth = 16.0;
    const double trailingWidth = 56.0;

    expect(
      width,
      entryLabelWidth + leadingWidth + trailingWidth + menuEntryPadding + decorationStartGap,
    );
  });

  testWidgets('The width is determined by the label when it is longer than menu entries', (
    WidgetTester tester,
  ) async {
    const double labelWidth = 120;
    const double entryLabelWidth = 100;

    await tester.pumpWidget(
      const MaterialApp(
        home: Scaffold(
          body: DropdownMenu<int>(
            label: SizedBox(width: labelWidth),
            dropdownMenuEntries: <DropdownMenuEntry<int>>[
              DropdownMenuEntry<int>(
                value: 0,
                label: 'Flutter',
                labelWidget: SizedBox(width: entryLabelWidth),
              ),
            ],
          ),
        ),
      ),
    );

    final double width = tester.getSize(find.byType(DropdownMenu<int>)).width;
    const double leadingWidth = 16.0;
    const double trailingWidth = 56.0;
    const double labelPadding = 8.0; // See RenderEditable.floatingCursorAddedMargin.

    expect(width, labelWidth + labelPadding + leadingWidth + trailingWidth);
  });

  testWidgets('The width of MenuAnchor respects MenuAnchor.expandedInsets', (
    WidgetTester tester,
  ) async {
    const double parentWidth = 500.0;
    final List<DropdownMenuEntry<ShortMenu>> shortMenuItems = <DropdownMenuEntry<ShortMenu>>[];
    for (final ShortMenu value in ShortMenu.values) {
      final DropdownMenuEntry<ShortMenu> entry = DropdownMenuEntry<ShortMenu>(
        value: value,
        label: value.label,
      );
      shortMenuItems.add(entry);
    }
    Widget buildMenuAnchor({EdgeInsets? expandedInsets}) {
      return MaterialApp(
        home: Scaffold(
          body: SizedBox(
            width: parentWidth,
            height: parentWidth,
            child: DropdownMenu<ShortMenu>(
              expandedInsets: expandedInsets,
              dropdownMenuEntries: shortMenuItems,
            ),
          ),
        ),
      );
    }

    // By default, the width of the text field is determined by the menu children.
    await tester.pumpWidget(buildMenuAnchor());
    RenderBox box = tester.firstRenderObject(find.byType(TextField));
    expect(box.size.width, 136.0);

    await tester.tap(find.byType(TextField));
    await tester.pumpAndSettle();

    Size buttonSize = tester.getSize(findMenuItemButton('I0'));
    expect(buttonSize.width, 136.0);

    // If expandedInsets is EdgeInsets.zero, the width should be the same as its parent.
    await tester.pumpWidget(Container());
    await tester.pumpWidget(buildMenuAnchor(expandedInsets: EdgeInsets.zero));
    box = tester.firstRenderObject(find.byType(TextField));
    expect(box.size.width, parentWidth);

    await tester.tap(find.byType(TextField));
    await tester.pumpAndSettle();

    buttonSize = tester.getSize(findMenuItemButton('I0'));
    expect(buttonSize.width, parentWidth);

    // If expandedInsets is not zero, the width of the text field should be adjusted
    // based on the EdgeInsets.left and EdgeInsets.right. The top and bottom values
    // will be ignored.
    await tester.pumpWidget(Container());
    await tester.pumpWidget(
      buildMenuAnchor(expandedInsets: const EdgeInsets.only(left: 35.0, top: 50.0, right: 20.0)),
    );
    box = tester.firstRenderObject(find.byType(TextField));
    expect(box.size.width, parentWidth - 35.0 - 20.0);
    final Rect containerRect = tester.getRect(find.byType(SizedBox).first);
    final Rect dropdownMenuRect = tester.getRect(find.byType(TextField));
    expect(dropdownMenuRect.top, containerRect.top);

    await tester.tap(find.byType(TextField));
    await tester.pumpAndSettle();

    buttonSize = tester.getSize(findMenuItemButton('I0'));
    expect(buttonSize.width, parentWidth - 35.0 - 20.0);
  });

  // Regression test for https://github.com/flutter/flutter/issues/151769
  testWidgets('expandedInsets can use EdgeInsets or EdgeInsetsDirectional', (
    WidgetTester tester,
  ) async {
    const double parentWidth = 500.0;
    final List<DropdownMenuEntry<ShortMenu>> shortMenuItems = <DropdownMenuEntry<ShortMenu>>[];
    for (final ShortMenu value in ShortMenu.values) {
      final DropdownMenuEntry<ShortMenu> entry = DropdownMenuEntry<ShortMenu>(
        value: value,
        label: value.label,
      );
      shortMenuItems.add(entry);
    }
    Widget buildMenuAnchor({EdgeInsetsGeometry? expandedInsets}) {
      return MaterialApp(
        home: Scaffold(
          body: SizedBox(
            width: parentWidth,
            height: parentWidth,
            child: DropdownMenu<ShortMenu>(
              expandedInsets: expandedInsets,
              dropdownMenuEntries: shortMenuItems,
            ),
          ),
        ),
      );
    }

    // By default, the width of the text field is determined by the menu children.
    await tester.pumpWidget(buildMenuAnchor());
    RenderBox box = tester.firstRenderObject(find.byType(TextField));
    expect(box.size.width, 136.0);

    await tester.tap(find.byType(TextField));
    await tester.pumpAndSettle();

    Size buttonSize = tester.getSize(findMenuItemButton('I0'));
    expect(buttonSize.width, 136.0);

    // If expandedInsets is not zero, the width of the text field should be adjusted
    // based on the EdgeInsets.left and EdgeInsets.right. The top and bottom values
    // will be ignored.
    await tester.pumpWidget(Container());
    await tester.pumpWidget(
      buildMenuAnchor(expandedInsets: const EdgeInsets.only(left: 35.0, top: 50.0, right: 20.0)),
    );
    box = tester.firstRenderObject(find.byType(TextField));
    expect(box.size.width, parentWidth - 35.0 - 20.0);
    Rect containerRect = tester.getRect(find.byType(SizedBox).first);
    Rect dropdownMenuRect = tester.getRect(find.byType(TextField));
    expect(dropdownMenuRect.top, containerRect.top);

    await tester.tap(find.byType(TextField));
    await tester.pumpAndSettle();

    buttonSize = tester.getSize(findMenuItemButton('I0'));
    expect(buttonSize.width, parentWidth - 35.0 - 20.0);

    // Regression test for https://github.com/flutter/flutter/issues/151769.
    // If expandedInsets is not zero, the width of the text field should be adjusted
    // based on the EdgeInsets.end and EdgeInsets.start. The top and bottom values
    // will be ignored.
    await tester.pumpWidget(Container());
    await tester.pumpWidget(
      buildMenuAnchor(
        expandedInsets: const EdgeInsetsDirectional.only(start: 35.0, top: 50.0, end: 20.0),
      ),
    );
    box = tester.firstRenderObject(find.byType(TextField));
    expect(box.size.width, parentWidth - 35.0 - 20.0);
    containerRect = tester.getRect(find.byType(SizedBox).first);
    dropdownMenuRect = tester.getRect(find.byType(TextField));
    expect(dropdownMenuRect.top, containerRect.top);

    await tester.tap(find.byType(TextField));
    await tester.pumpAndSettle();
    buttonSize = tester.getSize(findMenuItemButton('I0'));
    expect(buttonSize.width, parentWidth - 35.0 - 20.0);
  });

  // Regression test for https://github.com/flutter/flutter/issues/172680.
  testWidgets('Menu panel width can expand to full-screen width', (WidgetTester tester) async {
    await tester.pumpWidget(
      const MaterialApp(
        home: Scaffold(
          body: DropdownMenu<int>(
            expandedInsets: EdgeInsets.zero,
            dropdownMenuEntries: <DropdownMenuEntry<int>>[
              DropdownMenuEntry<int>(value: 0, label: 'Flutter'),
            ],
          ),
        ),
      ),
    );

    final double dropdownWidth = tester.getSize(find.byType(DropdownMenu<int>)).width;
    expect(dropdownWidth, 800);

    await tester.tap(find.byType(DropdownMenu<int>));
    await tester.pump();

    final double menuWidth = tester.getSize(findMenuItemButton('Flutter')).width;
    expect(dropdownWidth, menuWidth);
  });

  // Regression test for https://github.com/flutter/flutter/issues/176501
  testWidgets('_RenderDropdownMenuBody.computeDryLayout does not access this.constraints', (
    WidgetTester tester,
  ) async {
    await tester.pumpWidget(
      const MaterialApp(
        home: Scaffold(
          body: Center(
            child: _TestDryLayout(
              child: DropdownMenu<int>(
                dropdownMenuEntries: <DropdownMenuEntry<int>>[
                  DropdownMenuEntry<int>(value: 1, label: 'One'),
                  DropdownMenuEntry<int>(value: 2, label: 'Two'),
                ],
              ),
            ),
          ),
        ),
      ),
    );

    // The test passes if no exception is thrown during the layout phase.
    expect(tester.takeException(), isNull);
    expect(find.byType(DropdownMenu<int>), findsOneWidget);
  });

  testWidgets(
    'Material2 - The menuHeight property can be used to show a shorter scrollable menu list instead of the complete list',
    (WidgetTester tester) async {
      final ThemeData themeData = ThemeData(useMaterial3: false);
      await tester.pumpWidget(buildTest(themeData, menuChildren));

      await tester.tap(find.byType(DropdownMenu<TestMenu>));
      await tester.pumpAndSettle();

      final Element firstItem = tester.element(findMenuItemButton('Item 0'));
      final RenderBox firstBox = firstItem.renderObject! as RenderBox;
      final Offset topLeft = firstBox.localToGlobal(firstBox.size.topLeft(Offset.zero));
      final Element lastItem = tester.element(findMenuItemButton('Item 5'));
      final RenderBox lastBox = lastItem.renderObject! as RenderBox;
      final Offset bottomRight = lastBox.localToGlobal(lastBox.size.bottomRight(Offset.zero));
      // height = height of MenuItemButton * 6 = 48 * 6
      expect(bottomRight.dy - topLeft.dy, 288.0);

      final Finder menuView = find
          .ancestor(of: find.byType(SingleChildScrollView), matching: find.byType(Padding))
          .first;
      final Size menuViewSize = tester.getSize(menuView);
      expect(menuViewSize, const Size(180.0, 304.0)); // 304 = 288 + vertical padding(2 * 8)

      // Constrains the menu height.
      await tester.pumpWidget(Container());
      await tester.pumpWidget(buildTest(themeData, menuChildren, menuHeight: 100));
      await tester.pumpAndSettle();

      await tester.tap(find.byType(DropdownMenu<TestMenu>));
      await tester.pumpAndSettle();

      final Finder updatedMenu = find
          .ancestor(of: find.byType(SingleChildScrollView), matching: find.byType(Padding))
          .first;

      final Size updatedMenuSize = tester.getSize(updatedMenu);
      expect(updatedMenuSize, const Size(180.0, 100.0));
    },
  );

  testWidgets(
    'Material3 - The menuHeight property can be used to show a shorter scrollable menu list instead of the complete list',
    (WidgetTester tester) async {
      final ThemeData themeData = ThemeData();
      await tester.pumpWidget(buildTest(themeData, menuChildren));

      await tester.tap(find.byType(DropdownMenu<TestMenu>));
      await tester.pumpAndSettle();

      final Element firstItem = tester.element(findMenuItemButton('Item 0'));
      final RenderBox firstBox = firstItem.renderObject! as RenderBox;
      final Offset topLeft = firstBox.localToGlobal(firstBox.size.topLeft(Offset.zero));
      final Element lastItem = tester.element(findMenuItemButton('Item 5'));
      final RenderBox lastBox = lastItem.renderObject! as RenderBox;
      final Offset bottomRight = lastBox.localToGlobal(lastBox.size.bottomRight(Offset.zero));
      // height = height of MenuItemButton * 6 = 48 * 6
      expect(bottomRight.dy - topLeft.dy, 288.0);

      final Finder menuView = find
          .ancestor(of: find.byType(SingleChildScrollView), matching: find.byType(Padding))
          .first;
      final Size menuViewSize = tester.getSize(menuView);
      expect(menuViewSize.height, equals(304.0)); // 304 = 288 + vertical padding(2 * 8)

      // Constrains the menu height.
      await tester.pumpWidget(Container());
      await tester.pumpWidget(buildTest(themeData, menuChildren, menuHeight: 100));
      await tester.pumpAndSettle();

      await tester.tap(find.byType(DropdownMenu<TestMenu>));
      await tester.pumpAndSettle();

      final Finder updatedMenu = find
          .ancestor(of: find.byType(SingleChildScrollView), matching: find.byType(Padding))
          .first;

      final Size updatedMenuSize = tester.getSize(updatedMenu);
      expect(updatedMenuSize.height, equals(100.0));
    },
  );

  testWidgets('The text in the menu button should be aligned with the text of '
      'the text field - LTR', (WidgetTester tester) async {
    final ThemeData themeData = ThemeData();
    // Default text field (without leading icon).
    await tester.pumpWidget(buildTest(themeData, menuChildren, label: const Text('label')));

    final Finder label = find.text('label').first;
    final Offset labelTopLeft = tester.getTopLeft(label);

    await tester.tap(find.byType(DropdownMenu<TestMenu>));
    await tester.pumpAndSettle();
    final Finder itemText = find.text('Item 0').last;
    final Offset itemTextTopLeft = tester.getTopLeft(itemText);

    expect(labelTopLeft.dx, equals(itemTextTopLeft.dx));

    // Test when the text field has a leading icon.
    await tester.pumpWidget(Container());
    await tester.pumpWidget(
      buildTest(
        themeData,
        menuChildren,
        leadingIcon: const Icon(Icons.search),
        label: const Text('label'),
      ),
    );

    final Finder leadingIcon = find.widgetWithIcon(SizedBox, Icons.search).last;
    final double iconWidth = tester.getSize(leadingIcon).width;
    final Finder updatedLabel = find.text('label').first;
    final Offset updatedLabelTopLeft = tester.getTopLeft(updatedLabel);

    await tester.tap(find.byType(DropdownMenu<TestMenu>));
    await tester.pumpAndSettle();
    final Finder updatedItemText = find.text('Item 0').last;
    final Offset updatedItemTextTopLeft = tester.getTopLeft(updatedItemText);

    expect(updatedLabelTopLeft.dx, equals(updatedItemTextTopLeft.dx));
    expect(updatedLabelTopLeft.dx, equals(iconWidth + leadingIconToInputPadding));

    // Test when then leading icon is a widget with a bigger size.
    await tester.pumpWidget(Container());
    await tester.pumpWidget(
      buildTest(
        themeData,
        menuChildren,
        leadingIcon: const SizedBox(width: 75.0, child: Icon(Icons.search)),
        label: const Text('label'),
      ),
    );

    final Finder largeLeadingIcon = find.widgetWithIcon(SizedBox, Icons.search).last;
    final double largeIconWidth = tester.getSize(largeLeadingIcon).width;
    final Finder updatedLabel1 = find.text('label').first;
    final Offset updatedLabelTopLeft1 = tester.getTopLeft(updatedLabel1);

    await tester.tap(find.byType(DropdownMenu<TestMenu>));
    await tester.pumpAndSettle();
    final Finder updatedItemText1 = find.text('Item 0').last;
    final Offset updatedItemTextTopLeft1 = tester.getTopLeft(updatedItemText1);

    expect(updatedLabelTopLeft1.dx, equals(updatedItemTextTopLeft1.dx));
    expect(updatedLabelTopLeft1.dx, equals(largeIconWidth + leadingIconToInputPadding));
  });

  testWidgets('The text in the menu button should be aligned with the text of '
      'the text field - RTL', (WidgetTester tester) async {
    final ThemeData themeData = ThemeData();
    // Default text field (without leading icon).
    await tester.pumpWidget(
      MaterialApp(
        theme: themeData,
        home: Scaffold(
          body: Directionality(
            textDirection: TextDirection.rtl,
            child: DropdownMenu<TestMenu>(
              label: const Text('label'),
              dropdownMenuEntries: menuChildren,
            ),
          ),
        ),
      ),
    );

    final Finder label = find.text('label').first;
    final Offset labelTopRight = tester.getTopRight(label);

    await tester.tap(find.byType(DropdownMenu<TestMenu>));
    await tester.pumpAndSettle();
    final Finder itemText = find.text('Item 0').last;
    final Offset itemTextTopRight = tester.getTopRight(itemText);

    expect(labelTopRight.dx, equals(itemTextTopRight.dx));

    // Test when the text field has a leading icon.
    await tester.pumpWidget(Container());
    await tester.pumpWidget(
      MaterialApp(
        theme: themeData,
        home: Scaffold(
          body: Directionality(
            textDirection: TextDirection.rtl,
            child: DropdownMenu<TestMenu>(
              leadingIcon: const Icon(Icons.search),
              label: const Text('label'),
              dropdownMenuEntries: menuChildren,
            ),
          ),
        ),
      ),
    );
    await tester.pump();

    final Finder leadingIcon = find.widgetWithIcon(SizedBox, Icons.search).last;
    final double iconWidth = tester.getSize(leadingIcon).width;
    final Offset dropdownMenuTopRight = tester.getTopRight(find.byType(DropdownMenu<TestMenu>));
    final Finder updatedLabel = find.text('label').first;
    final Offset updatedLabelTopRight = tester.getTopRight(updatedLabel);

    await tester.tap(find.byType(DropdownMenu<TestMenu>));
    await tester.pumpAndSettle();
    final Finder updatedItemText = find.text('Item 0').last;
    final Offset updatedItemTextTopRight = tester.getTopRight(updatedItemText);

    expect(updatedLabelTopRight.dx, equals(updatedItemTextTopRight.dx));
    expect(
      updatedLabelTopRight.dx,
      equals(dropdownMenuTopRight.dx - iconWidth - leadingIconToInputPadding),
    );

    // Test when then leading icon is a widget with a bigger size.
    await tester.pumpWidget(Container());
    await tester.pumpWidget(
      MaterialApp(
        theme: themeData,
        home: Scaffold(
          body: Directionality(
            textDirection: TextDirection.rtl,
            child: DropdownMenu<TestMenu>(
              leadingIcon: const SizedBox(width: 75.0, child: Icon(Icons.search)),
              label: const Text('label'),
              dropdownMenuEntries: menuChildren,
            ),
          ),
        ),
      ),
    );
    await tester.pump();

    final Finder largeLeadingIcon = find.widgetWithIcon(SizedBox, Icons.search).last;
    final double largeIconWidth = tester.getSize(largeLeadingIcon).width;
    final Offset updatedDropdownMenuTopRight = tester.getTopRight(
      find.byType(DropdownMenu<TestMenu>),
    );
    final Finder updatedLabel1 = find.text('label').first;
    final Offset updatedLabelTopRight1 = tester.getTopRight(updatedLabel1);

    await tester.tap(find.byType(DropdownMenu<TestMenu>));
    await tester.pumpAndSettle();
    final Finder updatedItemText1 = find.text('Item 0').last;
    final Offset updatedItemTextTopRight1 = tester.getTopRight(updatedItemText1);

    expect(updatedLabelTopRight1.dx, equals(updatedItemTextTopRight1.dx));
    expect(
      updatedLabelTopRight1.dx,
      equals(updatedDropdownMenuTopRight.dx - largeIconWidth - leadingIconToInputPadding),
    );
  });

  testWidgets('The icon in the menu button should be aligned with the icon of '
      'the text field - LTR', (WidgetTester tester) async {
    await tester.pumpWidget(
      MaterialApp(
        home: Scaffold(
          body: Directionality(
            textDirection: TextDirection.ltr,
            child: DropdownMenu<TestMenu>(
              leadingIcon: const Icon(Icons.search),
              label: const Text('label'),
              dropdownMenuEntries: menuChildrenWithIcons,
            ),
          ),
        ),
      ),
    );

    final Finder dropdownIcon = find
        .descendant(of: find.byIcon(Icons.search).first, matching: find.byType(RichText))
        .last;

    await tester.tap(find.byType(DropdownMenu<TestMenu>));
    await tester.pumpAndSettle();
    final Finder itemLeadingIcon = find.byKey(leadingIconKey(TestMenu.mainMenu0)).last;

    expect(tester.getRect(dropdownIcon).left, tester.getRect(itemLeadingIcon).left);
  });

  testWidgets('The icon in the menu button should be aligned with the icon of '
      'the text field - RTL', (WidgetTester tester) async {
    await tester.pumpWidget(
      MaterialApp(
        home: Scaffold(
          body: Directionality(
            textDirection: TextDirection.rtl,
            child: DropdownMenu<TestMenu>(
              leadingIcon: const Icon(Icons.search),
              label: const Text('label'),
              dropdownMenuEntries: menuChildrenWithIcons,
            ),
          ),
        ),
      ),
    );

    final Finder dropdownIcon = find
        .descendant(of: find.byIcon(Icons.search).first, matching: find.byType(RichText))
        .last;

    await tester.tap(find.byType(DropdownMenu<TestMenu>));
    await tester.pumpAndSettle();
    final Finder itemLeadingIcon = find.byKey(leadingIconKey(TestMenu.mainMenu0)).last;

    expect(tester.getRect(dropdownIcon).right, tester.getRect(itemLeadingIcon).right);
  });

  testWidgets('DropdownMenu has default trailing icon button', (WidgetTester tester) async {
    final ThemeData themeData = ThemeData();
    await tester.pumpWidget(buildTest(themeData, menuChildren));
    await tester.pump();

    final Finder iconButton = find.widgetWithIcon(IconButton, Icons.arrow_drop_down).first;
    expect(iconButton, findsOneWidget);

    await tester.tap(iconButton);
    await tester.pump();

    final Finder menuMaterial = find
        .ancestor(of: findMenuItemButton(TestMenu.mainMenu0.label), matching: find.byType(Material))
        .last;
    expect(menuMaterial, findsOneWidget);
  });

  testWidgets('Trailing IconButton status test', (WidgetTester tester) async {
    final ThemeData themeData = ThemeData();
    await tester.pumpWidget(buildTest(themeData, menuChildren, width: 100.0, menuHeight: 100.0));
    await tester.pump();

    Finder iconButton = find.widgetWithIcon(IconButton, Icons.arrow_drop_up);
    expect(iconButton, findsNothing);
    iconButton = find.widgetWithIcon(IconButton, Icons.arrow_drop_down).first;
    expect(iconButton, findsOneWidget);

    await tester.tap(iconButton);
    await tester.pump();

    iconButton = find.widgetWithIcon(IconButton, Icons.arrow_drop_up).first;
    expect(iconButton, findsOneWidget);
    iconButton = find.widgetWithIcon(IconButton, Icons.arrow_drop_down);
    expect(iconButton, findsNothing);

    // Tap outside
    await tester.tapAt(const Offset(500.0, 500.0));
    await tester.pump();

    iconButton = find.widgetWithIcon(IconButton, Icons.arrow_drop_up);
    expect(iconButton, findsNothing);
    iconButton = find.widgetWithIcon(IconButton, Icons.arrow_drop_down).first;
    expect(iconButton, findsOneWidget);
  });

  testWidgets('Trailing IconButton height respects InputDecorationTheme.suffixIconConstraints', (
    WidgetTester tester,
  ) async {
    final ThemeData themeData = ThemeData();

    // Default suffix icon constraints.
    await tester.pumpWidget(buildTest(themeData, menuChildren));
    await tester.pump();

    final Finder iconButton = find.widgetWithIcon(IconButton, Icons.arrow_drop_down).first;
    expect(tester.getSize(iconButton), const Size(48, 48));

    // Custom suffix icon constraints.
    await tester.pumpWidget(
      buildTest(
        themeData,
        menuChildren,
        decorationTheme: const InputDecorationTheme(
          suffixIconConstraints: BoxConstraints(minWidth: 66, minHeight: 62),
        ),
      ),
    );
    await tester.pump();

    expect(tester.getSize(iconButton), const Size(66, 62));
  });

  testWidgets('InputDecorationTheme.isCollapsed reduces height', (WidgetTester tester) async {
    final ThemeData themeData = ThemeData();

    // Default height.
    await tester.pumpWidget(buildTest(themeData, menuChildren));
    await tester.pump();

    final Finder textField = find.byType(TextField).first;
    expect(tester.getSize(textField).height, 56);

    // Collapsed height.
    await tester.pumpWidget(
      buildTest(
        themeData,
        menuChildren,
        decorationTheme: const InputDecorationTheme(isCollapsed: true),
      ),
    );
    await tester.pump();

    expect(tester.getSize(textField).height, 48); // IconButton min height.

    // Collapsed height with custom suffix icon constraints.
    await tester.pumpWidget(
      buildTest(
        themeData,
        menuChildren,
        decorationTheme: const InputDecorationTheme(
          isCollapsed: true,
          suffixIconConstraints: BoxConstraints(maxWidth: 24, maxHeight: 24),
        ),
      ),
    );
    await tester.pump();

    expect(tester.getSize(textField).height, 24);
  });

  testWidgets('Do not crash when resize window during menu opening', (WidgetTester tester) async {
    addTearDown(tester.view.reset);
    final ThemeData themeData = ThemeData();
    await tester.pumpWidget(
      MaterialApp(
        theme: themeData,
        home: Scaffold(
          body: StatefulBuilder(
            builder: (BuildContext context, StateSetter setState) {
              return DropdownMenu<TestMenu>(
                width: MediaQuery.of(context).size.width,
                dropdownMenuEntries: menuChildren,
              );
            },
          ),
        ),
      ),
    );

    final Finder iconButton = find.widgetWithIcon(IconButton, Icons.arrow_drop_down).first;
    expect(iconButton, findsOneWidget);

    await tester.tap(iconButton);
    await tester.pump();

    expect(findMenuItemButton(TestMenu.mainMenu0.label), findsOne);

    // didChangeMetrics
    tester.view.physicalSize = const Size(700.0, 700.0);
    await tester.pump();

    // Go without throw.
  });

  testWidgets('DropdownMenu can customize trailing icon button', (WidgetTester tester) async {
    final ThemeData themeData = ThemeData();
    await tester.pumpWidget(
      MaterialApp(
        theme: themeData,
        home: Scaffold(
          body: DropdownMenu<TestMenu>(
            trailingIcon: const Icon(Icons.ac_unit),
            dropdownMenuEntries: menuChildren,
          ),
        ),
      ),
    );
    await tester.pump();

    final Finder iconButton = find.widgetWithIcon(IconButton, Icons.ac_unit).first;
    expect(iconButton, findsOneWidget);

    await tester.tap(iconButton);
    await tester.pump();

    final Finder menuMaterial = find
        .ancestor(of: findMenuItemButton(TestMenu.mainMenu0.label), matching: find.byType(Material))
        .last;
    expect(menuMaterial, findsOneWidget);
  });

  testWidgets('Down key can highlight the menu item while focused', (WidgetTester tester) async {
    final ThemeData themeData = ThemeData();
    await tester.pumpWidget(
      MaterialApp(
        theme: themeData,
        home: Scaffold(
          body: DropdownMenu<TestMenu>(
            requestFocusOnTap: true,
            trailingIcon: const Icon(Icons.ac_unit),
            dropdownMenuEntries: menuChildren,
          ),
        ),
      ),
    );

    await tester.tap(find.byType(DropdownMenu<TestMenu>));
    await tester.pump();

    await tester.sendKeyEvent(LogicalKeyboardKey.arrowDown);
    await tester.pump();
    expect(isItemHighlighted(tester, themeData, 'Item 0'), true);

    // Press down key one more time, the highlight should move to the next item.
    await tester.sendKeyEvent(LogicalKeyboardKey.arrowDown);
    await tester.pump();
    expect(isItemHighlighted(tester, themeData, 'Menu 1'), true);

    // The previous item should not be highlighted.
    expect(isItemHighlighted(tester, themeData, 'Item 0'), false);
  });

  testWidgets('Up key can highlight the menu item while focused', (WidgetTester tester) async {
    final ThemeData themeData = ThemeData();
    await tester.pumpWidget(
      MaterialApp(
        theme: themeData,
        home: Scaffold(
          body: DropdownMenu<TestMenu>(requestFocusOnTap: true, dropdownMenuEntries: menuChildren),
        ),
      ),
    );

    await tester.tap(find.byType(DropdownMenu<TestMenu>));
    await tester.pump();

    await tester.sendKeyEvent(LogicalKeyboardKey.arrowUp);
    await tester.pump();
    expect(isItemHighlighted(tester, themeData, 'Item 5'), true);

    // Press up key one more time, the highlight should move up to the item 4.
    await tester.sendKeyEvent(LogicalKeyboardKey.arrowUp);
    await tester.pump();
    expect(isItemHighlighted(tester, themeData, 'Item 4'), true);

    // The previous item should not be highlighted.
    expect(isItemHighlighted(tester, themeData, 'Item 5'), false);
  });

  testWidgets('Left and right keys can move text field selection', (WidgetTester tester) async {
    final TextEditingController controller = TextEditingController();
    addTearDown(controller.dispose);

    final ThemeData themeData = ThemeData();
    await tester.pumpWidget(
      MaterialApp(
        theme: themeData,
        home: Scaffold(
          body: DropdownMenu<TestMenu>(
            requestFocusOnTap: true,
            enableFilter: true,
            filterCallback: (List<DropdownMenuEntry<TestMenu>> entries, String filter) {
              return entries
                  .where((DropdownMenuEntry<TestMenu> element) => element.label.contains(filter))
                  .toList();
            },
            dropdownMenuEntries: menuChildren,
            controller: controller,
          ),
        ),
      ),
    );

    // Open the menu.
    await tester.tap(find.byType(DropdownMenu<TestMenu>));
    await tester.pump();

    await tester.enterText(find.byType(TextField).first, 'example');
    await tester.pump();
    expect(controller.text, 'example');
    expect(controller.selection, const TextSelection.collapsed(offset: 7));

    // Press left key, the caret should move left.
    await tester.sendKeyEvent(LogicalKeyboardKey.arrowLeft);
    await tester.pump();
    expect(controller.selection, const TextSelection.collapsed(offset: 6));

    // Press Right key, the caret should move right.
    await tester.sendKeyEvent(LogicalKeyboardKey.arrowRight);
    await tester.pump();
    expect(controller.selection, const TextSelection.collapsed(offset: 7));
  });

  // Regression test for https://github.com/flutter/flutter/issues/156712.
  testWidgets('Up and down keys can highlight the menu item when expandedInsets is set', (
    WidgetTester tester,
  ) async {
    final ThemeData themeData = ThemeData();
    await tester.pumpWidget(
      MaterialApp(
        theme: themeData,
        home: Scaffold(
          body: DropdownMenu<TestMenu>(
            expandedInsets: EdgeInsets.zero,
            requestFocusOnTap: true,
            dropdownMenuEntries: menuChildren,
          ),
        ),
      ),
    );

    await tester.tap(find.byType(DropdownMenu<TestMenu>));
    await tester.pump();

    await tester.sendKeyEvent(LogicalKeyboardKey.arrowUp);
    await tester.pump();
    expect(isItemHighlighted(tester, themeData, 'Item 5'), true);

    // Press up key one more time, the highlight should move up to the item 4.
    await tester.sendKeyEvent(LogicalKeyboardKey.arrowUp);
    await tester.pump();
    expect(isItemHighlighted(tester, themeData, 'Item 4'), true);

    // The previous item should not be highlighted.
    expect(isItemHighlighted(tester, themeData, 'Item 5'), false);

    // Press down key, the highlight should move back to the item 5.
    await tester.sendKeyEvent(LogicalKeyboardKey.arrowDown);
    await tester.pump();
    expect(isItemHighlighted(tester, themeData, 'Item 5'), true);
  });

  // Regression test for https://github.com/flutter/flutter/issues/156712.
  testWidgets('Left and right keys can move text field selection when expandedInsets is set', (
    WidgetTester tester,
  ) async {
    final TextEditingController controller = TextEditingController();
    addTearDown(controller.dispose);

    final ThemeData themeData = ThemeData();
    await tester.pumpWidget(
      MaterialApp(
        theme: themeData,
        home: Scaffold(
          body: DropdownMenu<TestMenu>(
            expandedInsets: EdgeInsets.zero,
            requestFocusOnTap: true,
            enableFilter: true,
            filterCallback: (List<DropdownMenuEntry<TestMenu>> entries, String filter) {
              return entries
                  .where((DropdownMenuEntry<TestMenu> element) => element.label.contains(filter))
                  .toList();
            },
            dropdownMenuEntries: menuChildren,
            controller: controller,
          ),
        ),
      ),
    );

    // Open the menu.
    await tester.tap(find.byType(DropdownMenu<TestMenu>));
    await tester.pump();

    await tester.enterText(find.byType(TextField).first, 'example');
    await tester.pump();
    expect(controller.text, 'example');
    expect(controller.selection, const TextSelection.collapsed(offset: 7));

    // Press left key, the caret should move left.
    await tester.sendKeyEvent(LogicalKeyboardKey.arrowLeft);
    await tester.pump();
    expect(controller.selection, const TextSelection.collapsed(offset: 6));

    // Press Right key, the caret should move right.
    await tester.sendKeyEvent(LogicalKeyboardKey.arrowRight);
    await tester.pump();
    expect(controller.selection, const TextSelection.collapsed(offset: 7));
  });

  // Regression test for https://github.com/flutter/flutter/issues/147253.
  testWidgets('Down key and up key can navigate while focused when a label text '
      'contains another label text', (WidgetTester tester) async {
    final ThemeData themeData = ThemeData();
    await tester.pumpWidget(
      MaterialApp(
        theme: themeData,
        home: const Scaffold(
          body: DropdownMenu<int>(
            requestFocusOnTap: true,
            dropdownMenuEntries: <DropdownMenuEntry<int>>[
              DropdownMenuEntry<int>(value: 0, label: 'ABC'),
              DropdownMenuEntry<int>(value: 1, label: 'AB'),
              DropdownMenuEntry<int>(value: 2, label: 'ABCD'),
            ],
          ),
        ),
      ),
    );

    await tester.tap(find.byType(DropdownMenu<int>));
    await tester.pump();

    // Press down key three times, the highlight should move to the next item each time.
    await tester.sendKeyEvent(LogicalKeyboardKey.arrowDown);
    await tester.pump();
    expect(isItemHighlighted(tester, themeData, 'ABC'), true);

    await tester.sendKeyEvent(LogicalKeyboardKey.arrowDown);
    await tester.pump();
    expect(isItemHighlighted(tester, themeData, 'AB'), true);

    await tester.sendKeyEvent(LogicalKeyboardKey.arrowDown);
    await tester.pump();
    expect(isItemHighlighted(tester, themeData, 'ABCD'), true);

    // Press up key two times, the highlight should up each time.
    await tester.sendKeyEvent(LogicalKeyboardKey.arrowUp);
    await tester.pump();
    expect(isItemHighlighted(tester, themeData, 'AB'), true);

    await tester.sendKeyEvent(LogicalKeyboardKey.arrowUp);
    await tester.pump();
    expect(isItemHighlighted(tester, themeData, 'ABC'), true);
  });

  // Regression test for https://github.com/flutter/flutter/issues/151878.
  testWidgets('Searching for non matching item does not crash', (WidgetTester tester) async {
    await tester.pumpWidget(
      MaterialApp(
        home: Scaffold(
          body: DropdownMenu<TestMenu>(
            enableFilter: true,
            requestFocusOnTap: true,
            dropdownMenuEntries: menuChildren,
          ),
        ),
      ),
    );

    // Open the menu.
    await tester.tap(find.byType(DropdownMenu<TestMenu>));
    await tester.pump();
    await tester.enterText(find.byType(TextField).first, 'Me');
    await tester.pump();
    await tester.enterText(find.byType(TextField).first, 'Meu');
    await tester.pump();
    expect(tester.takeException(), isNull);
  });

  // Regression test for https://github.com/flutter/flutter/issues/154532.
  testWidgets('Keyboard navigation does not throw when no entries match the filter', (
    WidgetTester tester,
  ) async {
    await tester.pumpWidget(
      MaterialApp(
        home: Scaffold(
          body: DropdownMenu<TestMenu>(
            requestFocusOnTap: true,
            enableFilter: true,
            dropdownMenuEntries: menuChildren,
          ),
        ),
      ),
    );
    await tester.tap(find.byType(DropdownMenu<TestMenu>));
    await tester.pump();
    await tester.enterText(find.byType(TextField).first, 'No match');
    await tester.pump();
    await tester.sendKeyEvent(LogicalKeyboardKey.arrowDown);
    await tester.pump();
    await tester.enterText(find.byType(TextField).first, 'No match 2');
    await tester.pump();
    expect(tester.takeException(), isNull);
  });

  // Regression test for https://github.com/flutter/flutter/issues/165867.
  testWidgets('Keyboard navigation only traverses filtered entries', (WidgetTester tester) async {
    final TextEditingController controller = TextEditingController();
    addTearDown(controller.dispose);

    await tester.pumpWidget(
      MaterialApp(
        home: Scaffold(
          body: DropdownMenu<TestMenu>(
            requestFocusOnTap: true,
            enableFilter: true,
            controller: controller,
            dropdownMenuEntries: const <DropdownMenuEntry<TestMenu>>[
              DropdownMenuEntry<TestMenu>(value: TestMenu.mainMenu0, label: 'Good Match 1'),
              DropdownMenuEntry<TestMenu>(value: TestMenu.mainMenu1, label: 'Bad Match 1'),
              DropdownMenuEntry<TestMenu>(value: TestMenu.mainMenu2, label: 'Good Match 2'),
              DropdownMenuEntry<TestMenu>(value: TestMenu.mainMenu3, label: 'Bad Match 2'),
              DropdownMenuEntry<TestMenu>(value: TestMenu.mainMenu4, label: 'Good Match 3'),
              DropdownMenuEntry<TestMenu>(value: TestMenu.mainMenu5, label: 'Bad Match 3'),
            ],
          ),
        ),
      ),
    );

    // Open the menu.
    await tester.tap(find.byType(DropdownMenu<TestMenu>));
    await tester.pump();

    // Filter the entries to only show the ones with 'Good Match'.
    await tester.enterText(find.byType(TextField), 'Good Match');
    await tester.pump();

    // Since the first entry is already highlighted, navigate to the second item.
    await tester.sendKeyEvent(LogicalKeyboardKey.arrowDown);
    await tester.pump();
    expect(controller.text, 'Good Match 2');

    // Navigate to the third item.
    await tester.sendKeyEvent(LogicalKeyboardKey.arrowDown);
    await tester.pump();
    expect(controller.text, 'Good Match 3');

    // Navigate back to the first item.
    await tester.sendKeyEvent(LogicalKeyboardKey.arrowDown);
    await tester.pump();
    expect(controller.text, 'Good Match 1');
  });

  // Regression test for https://github.com/flutter/flutter/issues/147253.
  testWidgets('Default search prioritises the current highlight', (WidgetTester tester) async {
    final ThemeData themeData = ThemeData();
    await tester.pumpWidget(
      MaterialApp(
        theme: themeData,
        home: Scaffold(
          body: DropdownMenu<TestMenu>(requestFocusOnTap: true, dropdownMenuEntries: menuChildren),
        ),
      ),
    );

    const String itemLabel = 'Item 2';
    // Open the menu
    await tester.tap(find.byType(DropdownMenu<TestMenu>));
    await tester.pump();
    // Highlight the third item by exact search.
    await tester.enterText(find.byType(TextField).first, itemLabel);
    await tester.pump();
    expect(isItemHighlighted(tester, themeData, itemLabel), true);

    // Search something that matches multiple items.
    await tester.enterText(find.byType(TextField).first, 'Item');
    await tester.pump();
    // The third item should still be highlighted.
    expect(isItemHighlighted(tester, themeData, itemLabel), true);
  });

  // Regression test for https://github.com/flutter/flutter/issues/152375.
  testWidgets('Down key and up key can navigate while focused when a label text contains '
      'another label text using customized search algorithm', (WidgetTester tester) async {
    final ThemeData themeData = ThemeData();
    await tester.pumpWidget(
      MaterialApp(
        theme: themeData,
        home: Scaffold(
          body: DropdownMenu<int>(
            requestFocusOnTap: true,
            searchCallback: (List<DropdownMenuEntry<int>> entries, String query) {
              if (query.isEmpty) {
                return null;
              }
              final int index = entries.indexWhere(
                (DropdownMenuEntry<int> entry) => entry.label.contains(query),
              );
              return index != -1 ? index : null;
            },
            dropdownMenuEntries: const <DropdownMenuEntry<int>>[
              DropdownMenuEntry<int>(value: 0, label: 'ABC'),
              DropdownMenuEntry<int>(value: 1, label: 'AB'),
              DropdownMenuEntry<int>(value: 2, label: 'ABCD'),
            ],
          ),
        ),
      ),
    );

    await tester.tap(find.byType(DropdownMenu<int>));
    await tester.pump();

    // Press down key three times, the highlight should move to the next item each time.
    await tester.sendKeyEvent(LogicalKeyboardKey.arrowDown);
    await tester.pump();
    expect(isItemHighlighted(tester, themeData, 'ABC'), true);

    await tester.sendKeyEvent(LogicalKeyboardKey.arrowDown);
    await tester.pump();
    expect(isItemHighlighted(tester, themeData, 'AB'), true);

    await tester.sendKeyEvent(LogicalKeyboardKey.arrowDown);
    await tester.pump();
    expect(isItemHighlighted(tester, themeData, 'ABCD'), true);

    // Press up key two times, the highlight should up each time.
    await tester.sendKeyEvent(LogicalKeyboardKey.arrowUp);
    await tester.pump();
    expect(isItemHighlighted(tester, themeData, 'AB'), true);

    await tester.sendKeyEvent(LogicalKeyboardKey.arrowUp);
    await tester.pump();
    expect(isItemHighlighted(tester, themeData, 'ABC'), true);
  });

  // Regression test for https://github.com/flutter/flutter/issues/152375.
  testWidgets('Searching can highlight entry after keyboard navigation while focused', (
    WidgetTester tester,
  ) async {
    final ThemeData themeData = ThemeData();
    await tester.pumpWidget(
      MaterialApp(
        theme: themeData,
        home: Scaffold(
          body: DropdownMenu<TestMenu>(requestFocusOnTap: true, dropdownMenuEntries: menuChildren),
        ),
      ),
    );

    // Open the menu and highlight the first item.
    await tester.tap(find.byType(DropdownMenu<TestMenu>));
    await tester.pump();
    await tester.sendKeyEvent(LogicalKeyboardKey.arrowDown);
    await tester.pump();
    // Search for the last item.
    final String searchedLabel = menuChildren.last.label;
    await tester.enterText(find.byType(TextField).first, searchedLabel);
    await tester.pump();
    // The corresponding menu entry is highlighted.
    expect(isItemHighlighted(tester, themeData, searchedLabel), true);
  });

  testWidgets('The text input should match the label of the menu item '
      'when pressing down key while focused', (WidgetTester tester) async {
    final ThemeData themeData = ThemeData();
    await tester.pumpWidget(
      MaterialApp(
        theme: themeData,
        home: Scaffold(
          body: DropdownMenu<TestMenu>(requestFocusOnTap: true, dropdownMenuEntries: menuChildren),
        ),
      ),
    );

    // Open the menu
    await tester.tap(find.byType(DropdownMenu<TestMenu>));
    await tester.pump();

    await tester.sendKeyEvent(LogicalKeyboardKey.arrowDown);
    await tester.pump();
    expect(find.widgetWithText(TextField, 'Item 0'), findsOneWidget);

    // Press down key one more time to the next item.
    await tester.sendKeyEvent(LogicalKeyboardKey.arrowDown);
    await tester.pump();
    expect(find.widgetWithText(TextField, 'Menu 1'), findsOneWidget);

    // Press down to the next item.
    await tester.sendKeyEvent(LogicalKeyboardKey.arrowDown);
    await tester.pump();
    expect(find.widgetWithText(TextField, 'Item 2'), findsOneWidget);
  });

  testWidgets('The text input should match the label of the menu item '
      'when pressing up key while focused', (WidgetTester tester) async {
    final ThemeData themeData = ThemeData();
    await tester.pumpWidget(
      MaterialApp(
        theme: themeData,
        home: Scaffold(
          body: DropdownMenu<TestMenu>(requestFocusOnTap: true, dropdownMenuEntries: menuChildren),
        ),
      ),
    );

    // Open the menu
    await tester.tap(find.byType(DropdownMenu<TestMenu>));
    await tester.pump();

    await tester.sendKeyEvent(LogicalKeyboardKey.arrowUp);
    await tester.pump();
    expect(find.widgetWithText(TextField, 'Item 5'), findsOneWidget);

    // Press up key one more time to the upper item.
    await tester.sendKeyEvent(LogicalKeyboardKey.arrowUp);
    await tester.pump();
    expect(find.widgetWithText(TextField, 'Item 4'), findsOneWidget);

    // Press up to the upper item.
    await tester.sendKeyEvent(LogicalKeyboardKey.arrowUp);
    await tester.pump();
    expect(find.widgetWithText(TextField, 'Item 3'), findsOneWidget);
  });

  testWidgets('Disabled button will be skipped while pressing up/down key while focused', (
    WidgetTester tester,
  ) async {
    final ThemeData themeData = ThemeData();
    final List<DropdownMenuEntry<TestMenu>> menuWithDisabledItems = <DropdownMenuEntry<TestMenu>>[
      const DropdownMenuEntry<TestMenu>(value: TestMenu.mainMenu0, label: 'Item 0'),
      const DropdownMenuEntry<TestMenu>(value: TestMenu.mainMenu1, label: 'Item 1', enabled: false),
      const DropdownMenuEntry<TestMenu>(value: TestMenu.mainMenu2, label: 'Item 2', enabled: false),
      const DropdownMenuEntry<TestMenu>(value: TestMenu.mainMenu3, label: 'Item 3'),
      const DropdownMenuEntry<TestMenu>(value: TestMenu.mainMenu4, label: 'Item 4'),
      const DropdownMenuEntry<TestMenu>(value: TestMenu.mainMenu5, label: 'Item 5', enabled: false),
    ];
    await tester.pumpWidget(
      MaterialApp(
        theme: themeData,
        home: Scaffold(
          body: DropdownMenu<TestMenu>(
            requestFocusOnTap: true,
            dropdownMenuEntries: menuWithDisabledItems,
          ),
        ),
      ),
    );
    await tester.pump();

    // Open the menu
    await tester.tap(find.byType(DropdownMenu<TestMenu>));
    await tester.pumpAndSettle();

    await tester.sendKeyEvent(LogicalKeyboardKey.arrowDown);
    await tester.pumpAndSettle();

    // First item is highlighted as it's enabled.
    expect(isItemHighlighted(tester, themeData, 'Item 0'), true);

    // Continue to press down key. Item 3 should be highlighted as Menu 1 and Item 2 are both disabled.
    await tester.sendKeyEvent(LogicalKeyboardKey.arrowDown);
    await tester.pumpAndSettle();
    expect(isItemHighlighted(tester, themeData, 'Item 3'), true);
  });

  testWidgets('Searching is enabled by default if initialSelection is non null', (
    WidgetTester tester,
  ) async {
    final ThemeData themeData = ThemeData();
    await tester.pumpWidget(
      MaterialApp(
        theme: themeData,
        home: Scaffold(
          body: DropdownMenu<TestMenu>(
            requestFocusOnTap: true,
            initialSelection: TestMenu.mainMenu1,
            dropdownMenuEntries: menuChildren,
          ),
        ),
      ),
    );

    // Open the menu
    await tester.tap(find.byType(DropdownMenu<TestMenu>));
    await tester.pump();

    // Initial selection (Menu 1) button is highlighted.
    expect(isItemHighlighted(tester, themeData, 'Menu 1'), true);
  });

  testWidgets('Highlight can move up/down starting from the searching result while focused', (
    WidgetTester tester,
  ) async {
    final ThemeData themeData = ThemeData();
    await tester.pumpWidget(
      MaterialApp(
        theme: themeData,
        home: Scaffold(
          body: DropdownMenu<TestMenu>(requestFocusOnTap: true, dropdownMenuEntries: menuChildren),
        ),
      ),
    );

    // Open the menu
    await tester.tap(find.byType(DropdownMenu<TestMenu>));
    await tester.pump();
    await tester.enterText(find.byType(TextField).first, 'Menu 1');
    await tester.pumpAndSettle();
    expect(isItemHighlighted(tester, themeData, 'Menu 1'), true);

    // Press up to the upper item (Item 0).
    await simulateKeyDownEvent(LogicalKeyboardKey.arrowUp);
    await simulateKeyUpEvent(LogicalKeyboardKey.arrowUp);
    await tester.pumpAndSettle();
    expect(find.widgetWithText(TextField, 'Item 0'), findsOneWidget);
    expect(isItemHighlighted(tester, themeData, 'Item 0'), true);

    // Continue to move up to the last item (Item 5).
    await simulateKeyDownEvent(LogicalKeyboardKey.arrowUp);
    await simulateKeyUpEvent(LogicalKeyboardKey.arrowUp);
    await tester.pumpAndSettle();
    expect(find.widgetWithText(TextField, 'Item 5'), findsOneWidget);
    expect(isItemHighlighted(tester, themeData, 'Item 5'), true);
  });

  testWidgets('Filtering is disabled by default', (WidgetTester tester) async {
    final ThemeData themeData = ThemeData();
    await tester.pumpWidget(
      MaterialApp(
        theme: themeData,
        home: Scaffold(
          body: DropdownMenu<TestMenu>(requestFocusOnTap: true, dropdownMenuEntries: menuChildren),
        ),
      ),
    );

    // Open the menu
    await tester.tap(find.byType(DropdownMenu<TestMenu>));
    await tester.pump();

    await tester.enterText(find.byType(TextField).first, 'Menu 1');
    await tester.pumpAndSettle();
    for (final TestMenu menu in TestMenu.values) {
      // One is layout for the _DropdownMenuBody, the other one is the real button item in the menu.
      expect(find.widgetWithText(MenuItemButton, menu.label), findsNWidgets(2));
    }
  });

  testWidgets('Enable filtering', (WidgetTester tester) async {
    final ThemeData themeData = ThemeData();
    await tester.pumpWidget(
      MaterialApp(
        theme: themeData,
        home: Scaffold(
          body: DropdownMenu<TestMenu>(
            requestFocusOnTap: true,
            enableFilter: true,
            dropdownMenuEntries: menuChildren,
          ),
        ),
      ),
    );

    // Open the menu
    await tester.tap(find.byType(DropdownMenu<TestMenu>));
    await tester.pump();

    await tester.enterText(find.byType(TextField).first, 'Menu 1');
    await tester.pumpAndSettle();
    for (final TestMenu menu in TestMenu.values) {
      // 'Menu 1' should be 2, other items should only find one.
      if (menu.label == TestMenu.mainMenu1.label) {
        expect(find.widgetWithText(MenuItemButton, menu.label), findsNWidgets(2));
      } else {
        expect(find.widgetWithText(MenuItemButton, menu.label), findsOneWidget);
      }
    }
  });

  testWidgets('Enable filtering with custom filter callback that filter text case sensitive', (
    WidgetTester tester,
  ) async {
    final ThemeData themeData = ThemeData();
    final TextEditingController controller = TextEditingController();
    addTearDown(controller.dispose);

    await tester.pumpWidget(
      MaterialApp(
        theme: themeData,
        home: Scaffold(
          body: DropdownMenu<TestMenu>(
            requestFocusOnTap: true,
            enableFilter: true,
            filterCallback: (List<DropdownMenuEntry<TestMenu>> entries, String filter) {
              return entries
                  .where((DropdownMenuEntry<TestMenu> element) => element.label.contains(filter))
                  .toList();
            },
            dropdownMenuEntries: menuChildren,
            controller: controller,
          ),
        ),
      ),
    );

    // Open the menu.
    await tester.tap(find.byType(DropdownMenu<TestMenu>));
    await tester.pump();

    await tester.enterText(find.byType(TextField).first, 'item');
    expect(controller.text, 'item');
    await tester.pumpAndSettle();
    for (final TestMenu menu in TestMenu.values) {
      expect(findMenuItemButton(menu.label).hitTestable(), findsNothing);
    }

    await tester.enterText(find.byType(TextField).first, 'Item');
    expect(controller.text, 'Item');
    await tester.pumpAndSettle();
    expect(findMenuItemButton('Item 0').hitTestable(), findsOneWidget);
    expect(findMenuItemButton('Menu 1').hitTestable(), findsNothing);
    expect(findMenuItemButton('Item 2').hitTestable(), findsOneWidget);
    expect(findMenuItemButton('Item 3').hitTestable(), findsOneWidget);
    expect(findMenuItemButton('Item 4').hitTestable(), findsOneWidget);
    expect(findMenuItemButton('Item 5').hitTestable(), findsOneWidget);
  });

  testWidgets(
    'Throw assertion error when enable filtering with custom filter callback and enableFilter set on False',
    (WidgetTester tester) async {
      final ThemeData themeData = ThemeData();
      final TextEditingController controller = TextEditingController();
      addTearDown(controller.dispose);

      expect(() {
        MaterialApp(
          theme: themeData,
          home: Scaffold(
            body: DropdownMenu<TestMenu>(
              requestFocusOnTap: true,
              filterCallback: (List<DropdownMenuEntry<TestMenu>> entries, String filter) {
                return entries
                    .where((DropdownMenuEntry<TestMenu> element) => element.label.contains(filter))
                    .toList();
              },
              dropdownMenuEntries: menuChildren,
              controller: controller,
            ),
          ),
        );
      }, throwsAssertionError);
    },
  );

  testWidgets('The controller can access the value in the input field', (
    WidgetTester tester,
  ) async {
    final ThemeData themeData = ThemeData();
    final TextEditingController controller = TextEditingController();
    addTearDown(controller.dispose);

    await tester.pumpWidget(
      MaterialApp(
        theme: themeData,
        home: StatefulBuilder(
          builder: (BuildContext context, StateSetter setState) {
            return Scaffold(
              body: DropdownMenu<TestMenu>(
                requestFocusOnTap: true,
                enableFilter: true,
                dropdownMenuEntries: menuChildren,
                controller: controller,
              ),
            );
          },
        ),
      ),
    );

    // Open the menu
    await tester.tap(find.byType(DropdownMenu<TestMenu>));
    await tester.pump();
    final Finder item3 = findMenuItemButton('Item 3');
    await tester.tap(item3);
    await tester.pumpAndSettle();

    expect(controller.text, 'Item 3');

    await tester.enterText(find.byType(TextField).first, 'New Item');
    expect(controller.text, 'New Item');
  });

  testWidgets('The menu should be closed after text editing is complete', (
    WidgetTester tester,
  ) async {
    final ThemeData themeData = ThemeData();
    final TextEditingController controller = TextEditingController();
    addTearDown(controller.dispose);

    await tester.pumpWidget(
      MaterialApp(
        theme: themeData,
        home: Scaffold(
          body: DropdownMenu<TestMenu>(
            requestFocusOnTap: true,
            enableFilter: true,
            dropdownMenuEntries: menuChildren,
            controller: controller,
          ),
        ),
      ),
    );
    // Access the MenuAnchor
    final MenuAnchor menuAnchor = tester.widget<MenuAnchor>(find.byType(MenuAnchor));

    // Open the menu
    await tester.tap(find.byType(DropdownMenu<TestMenu>));
    await tester.pumpAndSettle();
    expect(menuAnchor.controller!.isOpen, true);

    // Simulate `TextInputAction.done` on textfield
    await tester.testTextInput.receiveAction(TextInputAction.done);
    await tester.pumpAndSettle();
    expect(menuAnchor.controller!.isOpen, false);
  });

  testWidgets('The onSelected gets called only when a selection is made', (
    WidgetTester tester,
  ) async {
    int selectionCount = 0;

    final ThemeData themeData = ThemeData();
    final List<DropdownMenuEntry<TestMenu>> menuWithDisabledItems = <DropdownMenuEntry<TestMenu>>[
      const DropdownMenuEntry<TestMenu>(value: TestMenu.mainMenu0, label: 'Item 0'),
      const DropdownMenuEntry<TestMenu>(value: TestMenu.mainMenu0, label: 'Item 1', enabled: false),
      const DropdownMenuEntry<TestMenu>(value: TestMenu.mainMenu0, label: 'Item 2'),
      const DropdownMenuEntry<TestMenu>(value: TestMenu.mainMenu0, label: 'Item 3'),
    ];
    final TextEditingController controller = TextEditingController();
    addTearDown(controller.dispose);

    await tester.pumpWidget(
      MaterialApp(
        theme: themeData,
        home: StatefulBuilder(
          builder: (BuildContext context, StateSetter setState) {
            return Scaffold(
              body: DropdownMenu<TestMenu>(
                dropdownMenuEntries: menuWithDisabledItems,
                controller: controller,
                onSelected: (_) {
                  setState(() {
                    selectionCount++;
                  });
                },
              ),
            );
          },
        ),
      ),
    );

    // Open the menu
    await tester.tap(find.byType(DropdownMenu<TestMenu>));
    await tester.pump();
    final bool isMobile = switch (themeData.platform) {
      TargetPlatform.android || TargetPlatform.iOS || TargetPlatform.fuchsia => true,
      TargetPlatform.macOS || TargetPlatform.linux || TargetPlatform.windows => false,
    };
    int expectedCount = 1;

    // Test onSelected on key press
    await simulateKeyDownEvent(LogicalKeyboardKey.arrowDown);
    await tester.pumpAndSettle();

    // On mobile platforms, the TextField cannot gain focus by default; the focus is
    // on a FocusNode specifically used for keyboard navigation. Therefore,
    // LogicalKeyboardKey.enter should be used.
    if (isMobile) {
      await tester.sendKeyEvent(LogicalKeyboardKey.enter);
    } else {
      await tester.testTextInput.receiveAction(TextInputAction.done);
    }
    await tester.pumpAndSettle();
    expect(selectionCount, expectedCount);

    // Open the menu
    await tester.tap(find.byType(DropdownMenu<TestMenu>));
    await tester.pump();

    // Disabled item doesn't trigger onSelected callback.
    final Finder item1 = findMenuItemButton('Item 1');
    await tester.tap(item1);
    await tester.pumpAndSettle();

    expect(controller.text, 'Item 0');
    expect(selectionCount, expectedCount);

    final Finder item2 = findMenuItemButton('Item 2');
    await tester.tap(item2);
    await tester.pumpAndSettle();

    expect(controller.text, 'Item 2');
    expect(selectionCount, ++expectedCount);

    await tester.tap(find.byType(DropdownMenu<TestMenu>));
    await tester.pump();
    final Finder item3 = findMenuItemButton('Item 3');
    await tester.tap(item3);
    await tester.pumpAndSettle();

    expect(controller.text, 'Item 3');
    expect(selectionCount, ++expectedCount);

    // On desktop platforms, when typing something in the text field without selecting any of the options,
    // the onSelected should not be called.
    if (!isMobile) {
      await tester.enterText(find.byType(TextField).first, 'New Item');
      expect(controller.text, 'New Item');
      expect(selectionCount, expectedCount);
      expect(find.widgetWithText(TextField, 'New Item'), findsOneWidget);
      await tester.enterText(find.byType(TextField).first, '');
      expect(selectionCount, expectedCount);
      expect(controller.text.isEmpty, true);
    }
  }, variant: TargetPlatformVariant.all());

  testWidgets('The selectedValue gives an initial text and highlights the according item', (
    WidgetTester tester,
  ) async {
    final ThemeData themeData = ThemeData();
    final TextEditingController controller = TextEditingController();
    addTearDown(controller.dispose);

    await tester.pumpWidget(
      MaterialApp(
        theme: themeData,
        home: StatefulBuilder(
          builder: (BuildContext context, StateSetter setState) {
            return Scaffold(
              body: DropdownMenu<TestMenu>(
                initialSelection: TestMenu.mainMenu3,
                dropdownMenuEntries: menuChildren,
                controller: controller,
              ),
            );
          },
        ),
      ),
    );

    expect(find.widgetWithText(TextField, 'Item 3'), findsOneWidget);

    // Open the menu
    await tester.tap(find.byType(DropdownMenu<TestMenu>));
    await tester.pump();

    // Validate the item 3 is highlighted.
    expect(isItemHighlighted(tester, themeData, 'Item 3'), true);
  });

  testWidgets(
    'When the initial selection matches a menu entry, the text field displays the corresponding value',
    (WidgetTester tester) async {
      final TextEditingController controller = TextEditingController();
      addTearDown(controller.dispose);

      await tester.pumpWidget(
        MaterialApp(
          home: StatefulBuilder(
            builder: (BuildContext context, StateSetter setState) {
              return Scaffold(
                body: DropdownMenu<TestMenu>(
                  initialSelection: TestMenu.mainMenu3,
                  dropdownMenuEntries: menuChildren,
                  controller: controller,
                ),
              );
            },
          ),
        ),
      );

      expect(controller.text, TestMenu.mainMenu3.label);
    },
  );

  testWidgets('Text field is empty when the initial selection does not match any menu entries', (
    WidgetTester tester,
  ) async {
    final TextEditingController controller = TextEditingController();
    addTearDown(controller.dispose);

    await tester.pumpWidget(
      MaterialApp(
        home: StatefulBuilder(
          builder: (BuildContext context, StateSetter setState) {
            return Scaffold(
              body: DropdownMenu<TestMenu>(
                initialSelection: TestMenu.mainMenu3,
                // Use a menu entries which does not contain TestMenu.mainMenu3.
                dropdownMenuEntries: menuChildren.getRange(0, 1).toList(),
                controller: controller,
              ),
            );
          },
        ),
      ),
    );

    expect(controller.text, isEmpty);
  });

  testWidgets(
    'Text field content is not cleared when the initial selection does not match any menu entries',
    (WidgetTester tester) async {
      final TextEditingController controller = TextEditingController(text: 'Flutter');
      addTearDown(controller.dispose);

      await tester.pumpWidget(
        MaterialApp(
          home: StatefulBuilder(
            builder: (BuildContext context, StateSetter setState) {
              return Scaffold(
                body: DropdownMenu<TestMenu>(
                  initialSelection: TestMenu.mainMenu3,
                  // Use a menu entries which does not contain TestMenu.mainMenu3.
                  dropdownMenuEntries: menuChildren.getRange(0, 1).toList(),
                  controller: controller,
                ),
              );
            },
          ),
        ),
      );

      expect(controller.text, 'Flutter');
    },
  );

  testWidgets('The default text input field should not be focused on mobile platforms '
      'when it is tapped', (WidgetTester tester) async {
    final ThemeData themeData = ThemeData();

    Widget buildDropdownMenu() => MaterialApp(
      theme: themeData,
      home: Scaffold(
        body: Column(children: <Widget>[DropdownMenu<TestMenu>(dropdownMenuEntries: menuChildren)]),
      ),
    );

    // Test default condition.
    await tester.pumpWidget(buildDropdownMenu());
    await tester.pump();

    final Finder textFieldFinder = find.byType(TextField);
    final TextField result = tester.widget<TextField>(textFieldFinder);
    expect(result.canRequestFocus, false);
  }, variant: TargetPlatformVariant.mobile());

  testWidgets('The text input field should be focused on desktop platforms '
      'when it is tapped', (WidgetTester tester) async {
    final ThemeData themeData = ThemeData();

    Widget buildDropdownMenu() => MaterialApp(
      theme: themeData,
      home: Scaffold(
        body: Column(children: <Widget>[DropdownMenu<TestMenu>(dropdownMenuEntries: menuChildren)]),
      ),
    );

    await tester.pumpWidget(buildDropdownMenu());
    await tester.pump();

    final Finder textFieldFinder = find.byType(TextField);
    final TextField result = tester.widget<TextField>(textFieldFinder);
    expect(result.canRequestFocus, true);
  }, variant: TargetPlatformVariant.desktop());

  testWidgets('If requestFocusOnTap is true, the text input field can request focus, '
      'otherwise it cannot request focus', (WidgetTester tester) async {
    final ThemeData themeData = ThemeData();

    Widget buildDropdownMenu({required bool requestFocusOnTap}) => MaterialApp(
      theme: themeData,
      home: Scaffold(
        body: Column(
          children: <Widget>[
            DropdownMenu<TestMenu>(
              requestFocusOnTap: requestFocusOnTap,
              dropdownMenuEntries: menuChildren,
            ),
          ],
        ),
      ),
    );

    // Set requestFocusOnTap to true.
    await tester.pumpWidget(buildDropdownMenu(requestFocusOnTap: true));
    await tester.pump();

    final Finder textFieldFinder = find.byType(TextField);
    final TextField textField = tester.widget<TextField>(textFieldFinder);
    expect(textField.canRequestFocus, true);
    // Open the dropdown menu.
    await tester.tap(textFieldFinder);
    await tester.pump();
    // Make a selection.
    await tester.tap(findMenuItemButton('Item 0'));
    await tester.pump();
    expect(findMenuItemButton('Item 0'), findsOneWidget);

    // Set requestFocusOnTap to false.
    await tester.pumpWidget(Container());
    await tester.pumpWidget(buildDropdownMenu(requestFocusOnTap: false));
    await tester.pumpAndSettle();

    final Finder textFieldFinder1 = find.byType(TextField);
    final TextField textField1 = tester.widget<TextField>(textFieldFinder1);
    expect(textField1.canRequestFocus, false);
    // Open the dropdown menu.
    await tester.tap(textFieldFinder1);
    await tester.pump();
    // Make a selection.
    await tester.tap(findMenuItemButton('Item 0'));
    await tester.pump();
    expect(find.widgetWithText(TextField, 'Item 0'), findsOneWidget);
  }, variant: TargetPlatformVariant.all());

  testWidgets('If requestFocusOnTap is false, the mouse cursor should be clickable when hovered', (
    WidgetTester tester,
  ) async {
    Widget buildDropdownMenu() => MaterialApp(
      home: Scaffold(
        body: Column(
          children: <Widget>[
            DropdownMenu<TestMenu>(requestFocusOnTap: false, dropdownMenuEntries: menuChildren),
          ],
        ),
      ),
    );

    await tester.pumpWidget(buildDropdownMenu());
    await tester.pumpAndSettle();

    final Finder textFieldFinder = find.byType(TextField);
    final TextField textField = tester.widget<TextField>(textFieldFinder);
    expect(textField.canRequestFocus, false);

    final TestGesture gesture = await tester.createGesture(
      kind: PointerDeviceKind.mouse,
      pointer: 1,
    );
    await gesture.moveTo(tester.getCenter(textFieldFinder));
    expect(
      RendererBinding.instance.mouseTracker.debugDeviceActiveCursor(1),
      SystemMouseCursors.click,
    );
  });

  testWidgets('If enabled is false, the mouse cursor should be deferred when hovered', (
    WidgetTester tester,
  ) async {
    Widget buildDropdownMenu({bool enabled = true, bool? requestFocusOnTap}) {
      return MaterialApp(
        home: Scaffold(
          body: Column(
            children: <Widget>[
              DropdownMenu<TestMenu>(
                enabled: enabled,
                requestFocusOnTap: requestFocusOnTap,
                dropdownMenuEntries: menuChildren,
              ),
            ],
          ),
        ),
      );
    }

    // Check mouse cursor dropdown menu is disabled and requestFocusOnTap is true.
    await tester.pumpWidget(buildDropdownMenu(enabled: false, requestFocusOnTap: true));
    await tester.pumpAndSettle();

    Finder textFieldFinder = find.byType(TextField);
    TextField textField = tester.widget<TextField>(textFieldFinder);
    expect(textField.canRequestFocus, true);

    final TestGesture gesture = await tester.createGesture(
      kind: PointerDeviceKind.mouse,
      pointer: 1,
    );
    await gesture.moveTo(tester.getCenter(textFieldFinder));
    expect(
      RendererBinding.instance.mouseTracker.debugDeviceActiveCursor(1),
      SystemMouseCursors.basic,
    );

    // Remove the pointer.
    await gesture.removePointer();

    // Check mouse cursor dropdown menu is disabled and requestFocusOnTap is false.
    await tester.pumpWidget(buildDropdownMenu(enabled: false, requestFocusOnTap: false));
    await tester.pumpAndSettle();

    textFieldFinder = find.byType(TextField);
    textField = tester.widget<TextField>(textFieldFinder);
    expect(textField.canRequestFocus, false);

    // Add a new pointer.
    await gesture.addPointer();
    await gesture.moveTo(tester.getCenter(textFieldFinder));
    expect(
      RendererBinding.instance.mouseTracker.debugDeviceActiveCursor(1),
      SystemMouseCursors.basic,
    );

    // Remove the pointer.
    await gesture.removePointer();

    // Check enabled dropdown menu updates the mouse cursor when hovered.
    await tester.pumpWidget(buildDropdownMenu(requestFocusOnTap: true));
    await tester.pumpAndSettle();

    textFieldFinder = find.byType(TextField);
    textField = tester.widget<TextField>(textFieldFinder);
    expect(textField.canRequestFocus, true);

    // Add a new pointer.
    await gesture.addPointer();
    await gesture.moveTo(tester.getCenter(textFieldFinder));
    expect(
      RendererBinding.instance.mouseTracker.debugDeviceActiveCursor(1),
      SystemMouseCursors.text,
    );
  });

  testWidgets('The menu has the same width as the input field in ListView', (
    WidgetTester tester,
  ) async {
    // Regression test for https://github.com/flutter/flutter/issues/123631
    await tester.pumpWidget(
      MaterialApp(
        home: Scaffold(
          body: ListView(
            children: <Widget>[DropdownMenu<TestMenu>(dropdownMenuEntries: menuChildren)],
          ),
        ),
      ),
    );

    final Rect textInput = tester.getRect(find.byType(TextField));

    await tester.tap(find.byType(TextField));
    await tester.pumpAndSettle();

    final Finder findMenu = find.byWidgetPredicate((Widget widget) {
      return widget.runtimeType.toString() == '_MenuPanel';
    });
    final Rect menu = tester.getRect(findMenu);
    expect(textInput.width, menu.width);

    await tester.pumpWidget(Container());
    await tester.pumpWidget(
      MaterialApp(
        home: Scaffold(
          body: ListView(
            children: <Widget>[
              DropdownMenu<TestMenu>(width: 200, dropdownMenuEntries: menuChildren),
            ],
          ),
        ),
      ),
    );

    final Rect textInput1 = tester.getRect(find.byType(TextField));

    await tester.tap(find.byType(TextField));
    await tester.pumpAndSettle();

    final Finder findMenu1 = find.byWidgetPredicate((Widget widget) {
      return widget.runtimeType.toString() == '_MenuPanel';
    });
    final Rect menu1 = tester.getRect(findMenu1);
    expect(textInput1.width, 200);
    expect(menu1.width, 200);
  });

  testWidgets('Semantics does not include hint when input is not empty', (
    WidgetTester tester,
  ) async {
    const String hintText = 'I am hintText';
    TestMenu? selectedValue;
    final TextEditingController controller = TextEditingController();
    addTearDown(controller.dispose);

    await tester.pumpWidget(
      StatefulBuilder(
        builder: (BuildContext context, StateSetter setState) => MaterialApp(
          home: Scaffold(
            body: Center(
              child: DropdownMenu<TestMenu>(
                requestFocusOnTap: true,
                dropdownMenuEntries: menuChildren,
                hintText: hintText,
                onSelected: (TestMenu? value) {
                  setState(() {
                    selectedValue = value;
                  });
                },
                controller: controller,
              ),
            ),
          ),
        ),
      ),
    );
    final SemanticsNode node = tester.getSemantics(find.text(hintText));

    expect(selectedValue?.label, null);
    expect(node.label, hintText);
    expect(node.value, '');

    await tester.tap(find.byType(DropdownMenu<TestMenu>));
    await tester.pumpAndSettle();
    await tester.tap(findMenuItemButton('Item 3'));
    await tester.pumpAndSettle();
    expect(selectedValue?.label, 'Item 3');
    expect(node.label, '');
    expect(node.value, 'Item 3');
  });

  testWidgets('Semantics does not include initial menu buttons', (WidgetTester tester) async {
    final TextEditingController controller = TextEditingController();
    addTearDown(controller.dispose);

    await tester.pumpWidget(
      MaterialApp(
        home: Scaffold(
          body: Center(
            child: DropdownMenu<TestMenu>(
              requestFocusOnTap: true,
              dropdownMenuEntries: menuChildren,
              onSelected: (TestMenu? value) {},
              controller: controller,
            ),
          ),
        ),
      ),
    );
    // The menu buttons should not be visible and should not be in the semantics tree.
    for (final String label in TestMenu.values.map((TestMenu menu) => menu.label)) {
      expect(find.bySemanticsLabel(label), findsNothing);
    }

    // Open the menu.
    await tester.tap(find.widgetWithIcon(IconButton, Icons.arrow_drop_down).first);
    await tester.pump();

    // The menu buttons should be visible and in the semantics tree.
    for (final String label in TestMenu.values.map((TestMenu menu) => menu.label)) {
      expect(find.bySemanticsLabel(label), findsOneWidget);
    }
  });

  testWidgets('helperText is not visible when errorText is not null', (WidgetTester tester) async {
    final ThemeData themeData = ThemeData();
    const String helperText = 'I am helperText';
    const String errorText = 'I am errorText';

    Widget buildFrame(bool hasError) {
      return MaterialApp(
        theme: themeData,
        home: Scaffold(
          body: Center(
            child: DropdownMenu<TestMenu>(
              dropdownMenuEntries: menuChildren,
              helperText: helperText,
              errorText: hasError ? errorText : null,
            ),
          ),
        ),
      );
    }

    await tester.pumpWidget(buildFrame(false));
    expect(find.text(helperText), findsOneWidget);
    expect(find.text(errorText), findsNothing);

    await tester.pumpWidget(buildFrame(true));
    await tester.pumpAndSettle();
    expect(find.text(helperText), findsNothing);
    expect(find.text(errorText), findsOneWidget);
  });

  testWidgets('DropdownMenu can respect helperText when helperText is not null', (
    WidgetTester tester,
  ) async {
    final ThemeData themeData = ThemeData();
    const String helperText = 'I am helperText';

    Widget buildFrame() {
      return MaterialApp(
        theme: themeData,
        home: Scaffold(
          body: Center(
            child: DropdownMenu<TestMenu>(
              dropdownMenuEntries: menuChildren,
              helperText: helperText,
            ),
          ),
        ),
      );
    }

    await tester.pumpWidget(buildFrame());
    expect(find.text(helperText), findsOneWidget);
  });

  testWidgets('DropdownMenu can respect errorText when errorText is not null', (
    WidgetTester tester,
  ) async {
    final ThemeData themeData = ThemeData();
    const String errorText = 'I am errorText';

    Widget buildFrame() {
      return MaterialApp(
        theme: themeData,
        home: Scaffold(
          body: Center(
            child: DropdownMenu<TestMenu>(dropdownMenuEntries: menuChildren, errorText: errorText),
          ),
        ),
      );
    }

    await tester.pumpWidget(buildFrame());
    expect(find.text(errorText), findsOneWidget);
  });

  testWidgets('Can scroll to the highlighted item', (WidgetTester tester) async {
    await tester.pumpWidget(
      MaterialApp(
        home: Scaffold(
          body: DropdownMenu<TestMenu>(
            requestFocusOnTap: true,
            menuHeight: 100, // Give a small number so the list can only show 2 or 3 items.
            dropdownMenuEntries: menuChildren,
          ),
        ),
      ),
    );
    await tester.pumpAndSettle();

    await tester.tap(find.byType(DropdownMenu<TestMenu>));
    await tester.pumpAndSettle();

    expect(find.text('Item 5').hitTestable(), findsNothing);
    await tester.enterText(find.byType(TextField), '5');
    await tester.pumpAndSettle();
    // Item 5 should show up.
    expect(find.text('Item 5').hitTestable(), findsOneWidget);
  });

  // This is a regression test for https://github.com/flutter/flutter/issues/131676.
  testWidgets('Material3 - DropdownMenu uses correct text styles', (WidgetTester tester) async {
    const TextStyle inputTextThemeStyle = TextStyle(
      fontSize: 18.5,
      fontStyle: FontStyle.italic,
      wordSpacing: 1.2,
      decoration: TextDecoration.lineThrough,
    );
    const TextStyle menuItemTextThemeStyle = TextStyle(
      fontSize: 20.5,
      fontStyle: FontStyle.italic,
      wordSpacing: 2.1,
      decoration: TextDecoration.underline,
    );
    final ThemeData themeData = ThemeData(
      textTheme: const TextTheme(
        bodyLarge: inputTextThemeStyle,
        labelLarge: menuItemTextThemeStyle,
      ),
    );
    await tester.pumpWidget(buildTest(themeData, menuChildren));

    // Test input text style uses the TextTheme.bodyLarge.
    final EditableText editableText = tester.widget(find.byType(EditableText));
    expect(editableText.style.fontSize, inputTextThemeStyle.fontSize);
    expect(editableText.style.fontStyle, inputTextThemeStyle.fontStyle);
    expect(editableText.style.wordSpacing, inputTextThemeStyle.wordSpacing);
    expect(editableText.style.decoration, inputTextThemeStyle.decoration);

    // Open the menu.
    await tester.tap(find.widgetWithIcon(IconButton, Icons.arrow_drop_down).first);
    await tester.pump();

    // Test menu item text style uses the TextTheme.labelLarge.
    final Material material = getButtonMaterial(tester, TestMenu.mainMenu0.label);
    expect(material.textStyle?.fontSize, menuItemTextThemeStyle.fontSize);
    expect(material.textStyle?.fontStyle, menuItemTextThemeStyle.fontStyle);
    expect(material.textStyle?.wordSpacing, menuItemTextThemeStyle.wordSpacing);
    expect(material.textStyle?.decoration, menuItemTextThemeStyle.decoration);
  });

  testWidgets('DropdownMenuEntries do not overflow when width is specified', (
    WidgetTester tester,
  ) async {
    // Regression test for https://github.com/flutter/flutter/issues/126882
    final TextEditingController controller = TextEditingController();
    addTearDown(controller.dispose);

    await tester.pumpWidget(
      MaterialApp(
        home: Scaffold(
          body: DropdownMenu<TestMenu>(
            controller: controller,
            width: 100,
            dropdownMenuEntries: TestMenu.values.map<DropdownMenuEntry<TestMenu>>((TestMenu item) {
              return DropdownMenuEntry<TestMenu>(value: item, label: '${item.label} $longText');
            }).toList(),
          ),
        ),
      ),
    );

    // Opening the width=100 menu should not crash.
    await tester.tap(find.byType(DropdownMenu<TestMenu>));
    expect(tester.takeException(), isNull);
    await tester.pumpAndSettle();

    Finder findMenuItemText(String label) {
      final String labelText = '$label $longText';
      return find.descendant(of: findMenuItemButton(labelText), matching: find.byType(Text)).last;
    }

    // Actual size varies a little on web platforms.
    final Matcher closeTo300 = closeTo(300, 0.25);
    expect(tester.getSize(findMenuItemText('Item 0')).height, closeTo300);
    expect(tester.getSize(findMenuItemText('Menu 1')).height, closeTo300);
    expect(tester.getSize(findMenuItemText('Item 2')).height, closeTo300);
    expect(tester.getSize(findMenuItemText('Item 3')).height, closeTo300);

    await tester.tap(findMenuItemText('Item 0'));
    await tester.pumpAndSettle();
    expect(controller.text, 'Item 0 $longText');
  });

  testWidgets('DropdownMenuEntry.labelWidget is Text that specifies maxLines 1 or 2', (
    WidgetTester tester,
  ) async {
    // Regression test for https://github.com/flutter/flutter/issues/126882
    final TextEditingController controller = TextEditingController();
    addTearDown(controller.dispose);

    Widget buildFrame({required int maxLines}) {
      return MaterialApp(
        home: Scaffold(
          body: DropdownMenu<TestMenu>(
            key: ValueKey<int>(maxLines),
            controller: controller,
            width: 100,
            dropdownMenuEntries: TestMenu.values.map<DropdownMenuEntry<TestMenu>>((TestMenu item) {
              return DropdownMenuEntry<TestMenu>(
                value: item,
                label: '${item.label} $longText',
                labelWidget: Text('${item.label} $longText', maxLines: maxLines),
              );
            }).toList(),
          ),
        ),
      );
    }

    Finder findMenuItemText(String label) {
      final String labelText = '$label $longText';
      return find.descendant(of: findMenuItemButton(labelText), matching: find.byType(Text)).last;
    }

    await tester.pumpWidget(buildFrame(maxLines: 1));
    await tester.tap(find.byType(DropdownMenu<TestMenu>));

    // Actual size varies a little on web platforms.
    final Matcher closeTo20 = closeTo(20, 0.05);
    expect(tester.getSize(findMenuItemText('Item 0')).height, closeTo20);
    expect(tester.getSize(findMenuItemText('Menu 1')).height, closeTo20);
    expect(tester.getSize(findMenuItemText('Item 2')).height, closeTo20);
    expect(tester.getSize(findMenuItemText('Item 3')).height, closeTo20);

    // Close the menu
    await tester.tap(find.byType(TextField));
    await tester.pumpAndSettle();
    expect(controller.text, ''); // nothing selected

    await tester.pumpWidget(buildFrame(maxLines: 2));
    await tester.tap(find.byType(DropdownMenu<TestMenu>));

    // Actual size varies a little on web platforms.
    final Matcher closeTo40 = closeTo(40, 0.05);
    expect(tester.getSize(findMenuItemText('Item 0')).height, closeTo40);
    expect(tester.getSize(findMenuItemText('Menu 1')).height, closeTo40);
    expect(tester.getSize(findMenuItemText('Item 2')).height, closeTo40);
    expect(tester.getSize(findMenuItemText('Item 3')).height, closeTo40);

    // Close the menu
    await tester.tap(find.byType(TextField));
    await tester.pumpAndSettle();
    expect(controller.text, ''); // nothing selected
  });

  // Regression test for https://github.com/flutter/flutter/issues/131350.
  testWidgets('DropdownMenuEntry.leadingIcon default layout', (WidgetTester tester) async {
    // The DropdownMenu should not get extra padding in DropdownMenuEntry items
    // when both text field and DropdownMenuEntry have leading icons.
    await tester.pumpWidget(
      const MaterialApp(
        home: Scaffold(
          body: DropdownMenu<int>(
            leadingIcon: Icon(Icons.search),
            hintText: 'Hint',
            dropdownMenuEntries: <DropdownMenuEntry<int>>[
              DropdownMenuEntry<int>(value: 0, label: 'Item 0', leadingIcon: Icon(Icons.alarm)),
              DropdownMenuEntry<int>(value: 1, label: 'Item 1'),
            ],
          ),
        ),
      ),
    );
    await tester.tap(find.byType(DropdownMenu<int>));
    await tester.pumpAndSettle();

    // Check text location in text field.
    expect(tester.getTopLeft(find.text('Hint')).dx, 52.0);

    // By default, the text of item 0 should be aligned with the text of the text field.
    expect(tester.getTopLeft(find.text('Item 0').last).dx, 52.0);

    // By default, the text of item 1 should be aligned with the text of the text field,
    // so there are some extra padding before "Item 1".
    expect(tester.getTopLeft(find.text('Item 1').last).dx, 52.0);
  });

  testWidgets('DropdownMenu can have customized search algorithm', (WidgetTester tester) async {
    final ThemeData theme = ThemeData();
    Widget dropdownMenu({SearchCallback<int>? searchCallback}) {
      return MaterialApp(
        theme: theme,
        home: Scaffold(
          body: DropdownMenu<int>(
            requestFocusOnTap: true,
            searchCallback: searchCallback,
            dropdownMenuEntries: const <DropdownMenuEntry<int>>[
              DropdownMenuEntry<int>(value: 0, label: 'All'),
              DropdownMenuEntry<int>(value: 1, label: 'Unread'),
              DropdownMenuEntry<int>(value: 2, label: 'Read'),
            ],
          ),
        ),
      );
    }

    void checkExpectedHighlight({String? searchResult, required List<String> otherItems}) {
      if (searchResult != null) {
        final Finder material = find.descendant(
          of: findMenuItemButton(searchResult),
          matching: find.byType(Material),
        );
        final Material itemMaterial = tester.widget<Material>(material);
        expect(itemMaterial.color, theme.colorScheme.onSurface.withOpacity(0.12));
      }

      for (final String nonHighlight in otherItems) {
        final Finder material = find.descendant(
          of: findMenuItemButton(nonHighlight),
          matching: find.byType(Material),
        );
        final Material itemMaterial = tester.widget<Material>(material);
        expect(itemMaterial.color, Colors.transparent);
      }
    }

    // Test default.
    await tester.pumpWidget(dropdownMenu());
    await tester.pump();
    await tester.tap(find.byType(DropdownMenu<int>));
    await tester.pumpAndSettle();

    await tester.enterText(find.byType(TextField), 'read');
    await tester.pump();
    checkExpectedHighlight(
      searchResult: 'Unread',
      otherItems: <String>['All', 'Read'],
    ); // Because "Unread" contains "read".

    // Test custom search algorithm.
    await tester.pumpWidget(dropdownMenu(searchCallback: (_, _) => 0));
    await tester.pump();
    await tester.enterText(find.byType(TextField), 'read');
    await tester.pump();
    checkExpectedHighlight(
      searchResult: 'All',
      otherItems: <String>['Unread', 'Read'],
    ); // Because the search result should always be index 0.

    // Test custom search algorithm - exact match.
    await tester.pumpWidget(
      dropdownMenu(
        searchCallback: (List<DropdownMenuEntry<int>> entries, String query) {
          if (query.isEmpty) {
            return null;
          }
          final int index = entries.indexWhere(
            (DropdownMenuEntry<int> entry) => entry.label == query,
          );

          return index != -1 ? index : null;
        },
      ),
    );
    await tester.pump();

    await tester.enterText(find.byType(TextField), 'read');
    await tester.pump();
    checkExpectedHighlight(
      otherItems: <String>['All', 'Unread', 'Read'],
    ); // Because it's case sensitive.
    await tester.enterText(find.byType(TextField), 'Read');
    await tester.pump();
    checkExpectedHighlight(searchResult: 'Read', otherItems: <String>['All', 'Unread']);
  });

  testWidgets('onSelected gets called when a selection is made in a nested menu', (
    WidgetTester tester,
  ) async {
    int selectionCount = 0;

    final ThemeData themeData = ThemeData();
    final List<DropdownMenuEntry<TestMenu>> menuWithDisabledItems = <DropdownMenuEntry<TestMenu>>[
      const DropdownMenuEntry<TestMenu>(value: TestMenu.mainMenu0, label: 'Item 0'),
    ];

    await tester.pumpWidget(
      MaterialApp(
        theme: themeData,
        home: StatefulBuilder(
          builder: (BuildContext context, StateSetter setState) {
            return Scaffold(
              body: MenuAnchor(
                menuChildren: <Widget>[
                  DropdownMenu<TestMenu>(
                    dropdownMenuEntries: menuWithDisabledItems,
                    onSelected: (_) {
                      setState(() {
                        selectionCount++;
                      });
                    },
                  ),
                ],
                builder: (BuildContext context, MenuController controller, Widget? widget) {
                  return IconButton(
                    icon: const Icon(Icons.smartphone_rounded),
                    onPressed: () {
                      controller.open();
                    },
                  );
                },
              ),
            );
          },
        ),
      ),
    );

    // Open the first menu
    await tester.tap(find.byType(IconButton));
    await tester.pump();
    // Open the dropdown menu
    await tester.tap(find.byType(DropdownMenu<TestMenu>));
    await tester.pump();

    final Finder item1 = findMenuItemButton('Item 0');
    await tester.tap(item1);
    await tester.pumpAndSettle();

    expect(selectionCount, 1);
  });

  testWidgets(
    'When onSelected is called and menu is closed, no textEditingController exception is thrown',
    (WidgetTester tester) async {
      int selectionCount = 0;

      final ThemeData themeData = ThemeData();
      final List<DropdownMenuEntry<TestMenu>> menuWithDisabledItems = <DropdownMenuEntry<TestMenu>>[
        const DropdownMenuEntry<TestMenu>(value: TestMenu.mainMenu0, label: 'Item 0'),
      ];

      await tester.pumpWidget(
        MaterialApp(
          theme: themeData,
          home: StatefulBuilder(
            builder: (BuildContext context, StateSetter setState) {
              return Scaffold(
                body: MenuAnchor(
                  menuChildren: <Widget>[
                    DropdownMenu<TestMenu>(
                      dropdownMenuEntries: menuWithDisabledItems,
                      onSelected: (_) {
                        setState(() {
                          selectionCount++;
                        });
                      },
                    ),
                  ],
                  builder: (BuildContext context, MenuController controller, Widget? widget) {
                    return IconButton(
                      icon: const Icon(Icons.smartphone_rounded),
                      onPressed: () {
                        controller.open();
                      },
                    );
                  },
                ),
              );
            },
          ),
        ),
      );

      // Open the first menu
      await tester.tap(find.byType(IconButton));
      await tester.pump();
      // Open the dropdown menu
      await tester.tap(find.byType(DropdownMenu<TestMenu>));
      await tester.pump();

      final Finder item1 = findMenuItemButton('Item 0');
      await tester.tap(item1);
      await tester.pumpAndSettle();

      expect(selectionCount, 1);
      expect(tester.takeException(), isNull);
    },
  );

  // Regression test for https://github.com/flutter/flutter/issues/139871.
  testWidgets(
    'setState is not called through addPostFrameCallback after DropdownMenu is unmounted',
    (WidgetTester tester) async {
      await tester.pumpWidget(
        MaterialApp(
          home: Scaffold(
            body: ListView.builder(
              itemCount: 500,
              itemBuilder: (BuildContext context, int index) {
                if (index == 250) {
                  return DropdownMenu<TestMenu>(dropdownMenuEntries: menuChildren);
                } else {
                  return Container(height: 50);
                }
              },
            ),
          ),
        ),
      );

      await tester.fling(find.byType(ListView), const Offset(0, -20000), 200000.0);

      await tester.pumpAndSettle();

      expect(tester.takeException(), isNull);
    },
  );

  testWidgets('Menu shows scrollbar when height is limited', (WidgetTester tester) async {
    final List<DropdownMenuEntry<TestMenu>> menuItems = <DropdownMenuEntry<TestMenu>>[
      DropdownMenuEntry<TestMenu>(
        value: TestMenu.mainMenu0,
        label: 'Item 0',
        style: MenuItemButton.styleFrom(minimumSize: const Size.fromHeight(1000)),
      ),
    ];

    await tester.pumpWidget(
      MaterialApp(
        home: Scaffold(body: DropdownMenu<TestMenu>(dropdownMenuEntries: menuItems)),
      ),
    );

    await tester.tap(find.byType(DropdownMenu<TestMenu>));
    await tester.pumpAndSettle();

    expect(find.byType(Scrollbar), findsOneWidget);
  }, variant: TargetPlatformVariant.all());

  testWidgets('DropdownMenu.focusNode can focus text input field', (WidgetTester tester) async {
    final FocusNode focusNode = FocusNode();
    addTearDown(focusNode.dispose);
    final ThemeData theme = ThemeData();

    await tester.pumpWidget(
      MaterialApp(
        theme: theme,
        home: Scaffold(
          body: DropdownMenu<String>(
            focusNode: focusNode,
            dropdownMenuEntries: const <DropdownMenuEntry<String>>[
              DropdownMenuEntry<String>(value: 'Yolk', label: 'Yolk'),
              DropdownMenuEntry<String>(value: 'Eggbert', label: 'Eggbert'),
            ],
          ),
        ),
      ),
    );

    RenderBox box = tester.renderObject(find.byType(InputDecorator));

    // Test input border when not focused.
    expect(box, paints..rrect(color: theme.colorScheme.outline));

    focusNode.requestFocus();
    await tester.pump();
    // Advance input decorator animation.
    await tester.pump(const Duration(milliseconds: 200));

    box = tester.renderObject(find.byType(InputDecorator));

    // Test input border when focused.
    expect(box, paints..rrect(color: theme.colorScheme.primary));
  });

  // Regression test for https://github.com/flutter/flutter/issues/131120.
  testWidgets('Focus traversal ignores non visible entries', (WidgetTester tester) async {
    final FocusNode buttonFocusNode = FocusNode();
    final FocusNode textFieldFocusNode = FocusNode();
    addTearDown(buttonFocusNode.dispose);
    addTearDown(textFieldFocusNode.dispose);

    await tester.pumpWidget(
      MaterialApp(
        home: Scaffold(
          body: Column(
            children: <Widget>[
              DropdownMenu<TestMenu>(
                dropdownMenuEntries: menuChildren,
                focusNode: textFieldFocusNode,
              ),
              ElevatedButton(
                focusNode: buttonFocusNode,
                onPressed: () {},
                child: const Text('Button'),
              ),
            ],
          ),
        ),
      ),
    );

    // Move the focus to the dropdown trailing icon.
    primaryFocus!.nextFocus();
    await tester.pump();
    final Element iconButton = tester.firstElement(find.byIcon(Icons.arrow_drop_down));
    expect(Focus.of(iconButton).hasFocus, isTrue);

    // Move the focus to the text field.
    primaryFocus!.nextFocus();
    await tester.pump();
    expect(textFieldFocusNode.hasFocus, isTrue);

    // Move the focus to the elevated button.
    primaryFocus!.nextFocus();
    await tester.pump();
    expect(buttonFocusNode.hasFocus, isTrue);
  });

  testWidgets('DropdownMenu honors inputFormatters', (WidgetTester tester) async {
    int called = 0;
    final TextInputFormatter formatter = TextInputFormatter.withFunction((
      TextEditingValue oldValue,
      TextEditingValue newValue,
    ) {
      called += 1;
      return newValue;
    });
    final TextEditingController controller = TextEditingController();
    addTearDown(controller.dispose);

    await tester.pumpWidget(
      MaterialApp(
        home: Scaffold(
          body: DropdownMenu<String>(
            requestFocusOnTap: true,
            controller: controller,
            dropdownMenuEntries: const <DropdownMenuEntry<String>>[
              DropdownMenuEntry<String>(value: 'Blue', label: 'Blue'),
              DropdownMenuEntry<String>(value: 'Green', label: 'Green'),
            ],
            inputFormatters: <TextInputFormatter>[
              formatter,
              FilteringTextInputFormatter.deny(RegExp('[0-9]')),
            ],
          ),
        ),
      ),
    );

    final EditableTextState state = tester.firstState(find.byType(EditableText));
    state.updateEditingValue(const TextEditingValue(text: 'Blue'));
    expect(called, 1);
    expect(controller.text, 'Blue');

    state.updateEditingValue(const TextEditingValue(text: 'Green'));
    expect(called, 2);
    expect(controller.text, 'Green');

    state.updateEditingValue(const TextEditingValue(text: 'Green2'));
    expect(called, 3);
    expect(controller.text, 'Green');
  });

  // This is a regression test for https://github.com/flutter/flutter/issues/140596.
  testWidgets('Long text item does not overflow', (WidgetTester tester) async {
    await tester.pumpWidget(
      MaterialApp(
        home: Scaffold(
          body: DropdownMenu<int>(
            dropdownMenuEntries: <DropdownMenuEntry<int>>[
              DropdownMenuEntry<int>(
                value: 0,
                label: 'This is a long text that is multiplied by 4 so it can overflow. ' * 4,
              ),
            ],
          ),
        ),
      ),
    );

    await tester.pump();
    await tester.tap(find.byType(DropdownMenu<int>));
    await tester.pumpAndSettle();

    // No exception should be thrown.
    expect(tester.takeException(), isNull);
  });

  // This is a regression test for https://github.com/flutter/flutter/issues/147076.
  testWidgets('Text field does not overflow parent', (WidgetTester tester) async {
    await tester.pumpWidget(
      MaterialApp(
        home: Scaffold(
          body: SizedBox(
            width: 300,
            child: DropdownMenu<int>(
              dropdownMenuEntries: <DropdownMenuEntry<int>>[
                DropdownMenuEntry<int>(
                  value: 0,
                  label: 'This is a long text that is multiplied by 4 so it can overflow. ' * 4,
                ),
              ],
            ),
          ),
        ),
      ),
    );

    await tester.pump();
    final RenderBox box = tester.firstRenderObject(find.byType(TextField));
    expect(box.size.width, 300.0);
  });

  // This is a regression test for https://github.com/flutter/flutter/issues/147173.
  testWidgets('Text field with large helper text can be selected', (WidgetTester tester) async {
    const String labelText = 'MenuEntry 1';
    await tester.pumpWidget(
      const MaterialApp(
        home: Scaffold(
          body: Center(
            child: DropdownMenu<int>(
              hintText: 'Hint text',
              helperText: 'Menu Helper text',
              inputDecorationTheme: InputDecorationTheme(
                helperMaxLines: 2,
                helperStyle: TextStyle(fontSize: 30),
              ),
              dropdownMenuEntries: <DropdownMenuEntry<int>>[
                DropdownMenuEntry<int>(value: 0, label: labelText),
              ],
            ),
          ),
        ),
      ),
    );

    await tester.pump();
    await tester.tapAt(tester.getCenter(find.text('Hint text')));
    await tester.pumpAndSettle();
    // One is layout for the _DropdownMenuBody, the other one is the real button item in the menu.
    expect(find.widgetWithText(MenuItemButton, labelText), findsNWidgets(2));
  });

  testWidgets('DropdownMenu allows customizing text field text align', (WidgetTester tester) async {
    await tester.pumpWidget(
      const MaterialApp(
        home: Scaffold(
          body: Column(
            children: <DropdownMenu<int>>[
              DropdownMenu<int>(dropdownMenuEntries: <DropdownMenuEntry<int>>[]),
              DropdownMenu<int>(
                textAlign: TextAlign.center,
                dropdownMenuEntries: <DropdownMenuEntry<int>>[],
              ),
            ],
          ),
        ),
      ),
    );

    final List<TextField> fields = tester.widgetList<TextField>(find.byType(TextField)).toList();

    expect(fields[0].textAlign, TextAlign.start);
    expect(fields[1].textAlign, TextAlign.center);
  });

  testWidgets('DropdownMenu correctly sets keyboardType on TextField', (WidgetTester tester) async {
    await tester.pumpWidget(
      MaterialApp(
        home: Scaffold(
          body: SafeArea(
            child: DropdownMenu<TestMenu>(
              dropdownMenuEntries: menuChildren,
              keyboardType: TextInputType.number,
            ),
          ),
        ),
      ),
    );

    final TextField textField = tester.widget(find.byType(TextField));
    expect(textField.keyboardType, TextInputType.number);
  });

  testWidgets('DropdownMenu keyboardType defaults to TextInputType.text', (
    WidgetTester tester,
  ) async {
    await tester.pumpWidget(
      MaterialApp(
        home: Scaffold(
          body: SafeArea(child: DropdownMenu<TestMenu>(dropdownMenuEntries: menuChildren)),
        ),
      ),
    );

    final TextField textField = tester.widget(find.byType(TextField));
    expect(textField.keyboardType, TextInputType.text);
  });

  testWidgets('DropdownMenu passes an alignmentOffset to MenuAnchor', (WidgetTester tester) async {
    const Offset alignmentOffset = Offset(0, 16);

    await tester.pumpWidget(
      const MaterialApp(
        home: Scaffold(
          body: DropdownMenu<String>(
            alignmentOffset: alignmentOffset,
            dropdownMenuEntries: <DropdownMenuEntry<String>>[
              DropdownMenuEntry<String>(value: '1', label: 'One'),
              DropdownMenuEntry<String>(value: '2', label: 'Two'),
            ],
          ),
        ),
      ),
    );

    final MenuAnchor menuAnchor = tester.widget<MenuAnchor>(find.byType(MenuAnchor));

    expect(menuAnchor.alignmentOffset, alignmentOffset);
  });

  testWidgets('DropdownMenu filter is disabled until text input', (WidgetTester tester) async {
    await tester.pumpWidget(
      MaterialApp(
        home: Scaffold(
          body: DropdownMenu<TestMenu>(
            requestFocusOnTap: true,
            enableFilter: true,
            initialSelection: menuChildren[0].value,
            dropdownMenuEntries: menuChildren,
          ),
        ),
      ),
    );

    await tester.tap(find.byType(DropdownMenu<TestMenu>));
    await tester.pumpAndSettle();

    // All entries should be available, and two buttons should be found for each entry.
    // One is layout for the _DropdownMenuBody, the other one is the real button item in the menu.
    for (final TestMenu menu in TestMenu.values) {
      expect(find.widgetWithText(MenuItemButton, menu.label), findsNWidgets(2));
    }

    // Text input would enable the filter.
    await tester.enterText(find.byType(TextField).first, 'Menu 1');
    await tester.pumpAndSettle();
    for (final TestMenu menu in TestMenu.values) {
      // 'Menu 1' should be 2, other items should only find one.
      if (menu.label == TestMenu.mainMenu1.label) {
        expect(find.widgetWithText(MenuItemButton, menu.label), findsNWidgets(2));
      } else {
        expect(find.widgetWithText(MenuItemButton, menu.label), findsOneWidget);
      }
    }

    // Selecting an item would disable filter again.
    await tester.tap(findMenuItemButton('Menu 1'));
    await tester.pumpAndSettle();
    await tester.tap(find.byType(DropdownMenu<TestMenu>));
    await tester.pumpAndSettle();
    for (final TestMenu menu in TestMenu.values) {
      expect(find.widgetWithText(MenuItemButton, menu.label), findsNWidgets(2));
    }
  });

  // This is a regression test for https://github.com/flutter/flutter/issues/151686.
  testWidgets('Setting DropdownMenu.requestFocusOnTap to false makes TextField a button', (
    WidgetTester tester,
  ) async {
    const String label = 'Test';
    Widget buildDropdownMenu({bool? requestFocusOnTap}) {
      return MaterialApp(
        home: Scaffold(
          body: Center(
            child: DropdownMenu<TestMenu>(
              requestFocusOnTap: requestFocusOnTap,
              dropdownMenuEntries: menuChildren,
              hintText: label,
            ),
          ),
        ),
      );
    }

    await tester.pumpWidget(buildDropdownMenu(requestFocusOnTap: true));

    expect(
      tester.getSemantics(find.byType(TextField)),
      matchesSemantics(
        hasFocusAction: true,
        hasTapAction: true,
        isTextField: true,
        isFocusable: true,
        hasEnabledState: true,
        isEnabled: true,
        label: 'Test',
        textDirection: TextDirection.ltr,
        hasExpandedState: true,
      ),
    );

    await tester.pumpWidget(buildDropdownMenu(requestFocusOnTap: false));

    expect(
      tester.getSemantics(find.byType(TextField)),
      kIsWeb
          ? matchesSemantics(isButton: true, hasExpandedState: true)
          : matchesSemantics(
              isButton: true,
              hasExpandedState: true,
              hasFocusAction: true,
              isTextField: true,
              isFocusable: true,
              hasEnabledState: true,
              isEnabled: true,
              label: 'Test',
              isReadOnly: true,
              textDirection: TextDirection.ltr,
            ),
    );
  });

  // This is a regression test for https://github.com/flutter/flutter/issues/151854.
  testWidgets('scrollToHighlight does not scroll parent', (WidgetTester tester) async {
    final ScrollController controller = ScrollController();
    addTearDown(controller.dispose);

    await tester.pumpWidget(
      MaterialApp(
        home: Scaffold(
          body: ListView(
            controller: controller,
            children: <Widget>[
              ListView(
                shrinkWrap: true,
                children: <Widget>[
                  DropdownMenu<TestMenu>(
                    initialSelection: menuChildren.last.value,
                    dropdownMenuEntries: menuChildren,
                  ),
                ],
              ),
              const SizedBox(height: 1000.0),
            ],
          ),
        ),
      ),
    );

    await tester.tap(find.byType(TextField).first);
    await tester.pumpAndSettle();
    expect(controller.offset, 0.0);
  });

  testWidgets('DropdownMenu with expandedInsets can be aligned', (WidgetTester tester) async {
    Widget buildMenuAnchor({AlignmentGeometry alignment = Alignment.topCenter}) {
      return MaterialApp(
        home: Scaffold(
          body: Row(
            children: <Widget>[
              Expanded(
                child: Align(
                  alignment: alignment,
                  child: DropdownMenu<TestMenu>(
                    expandedInsets: const EdgeInsets.all(16),
                    dropdownMenuEntries: menuChildren,
                  ),
                ),
              ),
            ],
          ),
        ),
      );
    }

    await tester.pumpWidget(buildMenuAnchor());

    Offset textFieldPosition = tester.getTopLeft(find.byType(TextField));
    expect(textFieldPosition, equals(const Offset(16.0, 0.0)));

    await tester.pumpWidget(buildMenuAnchor(alignment: Alignment.center));

    textFieldPosition = tester.getTopLeft(find.byType(TextField));
    expect(textFieldPosition, equals(const Offset(16.0, 272.0)));

    await tester.pumpWidget(buildMenuAnchor(alignment: Alignment.bottomCenter));

    textFieldPosition = tester.getTopLeft(find.byType(TextField));
    expect(textFieldPosition, equals(const Offset(16.0, 544.0)));
  });

  // Regression test for https://github.com/flutter/flutter/issues/139269.
  testWidgets('DropdownMenu.closeBehavior controls menu closing behavior', (
    WidgetTester tester,
  ) async {
    Widget buildDropdownMenu({
      DropdownMenuCloseBehavior closeBehavior = DropdownMenuCloseBehavior.all,
    }) {
      return MaterialApp(
        home: Scaffold(
          body: MenuAnchor(
            menuChildren: <Widget>[
              DropdownMenu<TestMenu>(
                closeBehavior: closeBehavior,
                dropdownMenuEntries: menuChildren,
              ),
            ],
            child: const Text('Open Menu'),
            builder: (BuildContext context, MenuController controller, Widget? child) {
              return ElevatedButton(onPressed: () => controller.open(), child: child);
            },
          ),
        ),
      );
    }

    // Test closeBehavior set to all.
    await tester.pumpWidget(buildDropdownMenu());

    // Tap the button to open the root anchor.
    await tester.tap(find.byType(ElevatedButton));
    await tester.pumpAndSettle();
    // Tap the menu item to open the dropdown menu.
    await tester.tap(find.byType(TextField));
    await tester.pumpAndSettle();
    expect(find.byType(DropdownMenu<TestMenu>), findsOneWidget);

    MenuAnchor dropdownMenuAnchor = tester.widget<MenuAnchor>(find.byType(MenuAnchor).last);
    expect(dropdownMenuAnchor.controller!.isOpen, true);

    // Tap the dropdown menu item.
    await tester.tap(findMenuItemButton(TestMenu.mainMenu0.label));
    await tester.pumpAndSettle();
    // All menus should be closed.
    expect(find.byType(DropdownMenu<TestMenu>), findsNothing);
    expect(find.byType(MenuAnchor), findsOneWidget);

    // Test closeBehavior set to self.
    await tester.pumpWidget(buildDropdownMenu(closeBehavior: DropdownMenuCloseBehavior.self));

    // Tap the button to open the root anchor.
    await tester.tap(find.byType(ElevatedButton));
    await tester.pumpAndSettle();
    expect(find.byType(DropdownMenu<TestMenu>), findsOneWidget);

    // Tap the menu item to open the dropdown menu.
    await tester.tap(find.byType(TextField));
    await tester.pumpAndSettle();
    dropdownMenuAnchor = tester.widget<MenuAnchor>(find.byType(MenuAnchor).last);
    expect(dropdownMenuAnchor.controller!.isOpen, true);

    // Tap the menu item to open the dropdown menu.
    await tester.tap(findMenuItemButton(TestMenu.mainMenu0.label));
    await tester.pumpAndSettle();
    // Only the dropdown menu should be closed.
    expect(dropdownMenuAnchor.controller!.isOpen, false);

    // Test closeBehavior set to none.
    await tester.pumpWidget(buildDropdownMenu(closeBehavior: DropdownMenuCloseBehavior.none));

    // Tap the button to open the root anchor.
    await tester.tap(find.byType(ElevatedButton));
    await tester.pumpAndSettle();
    expect(find.byType(DropdownMenu<TestMenu>), findsOneWidget);

    // Tap the menu item to open the dropdown menu.
    await tester.tap(find.byType(TextField));
    await tester.pumpAndSettle();
    dropdownMenuAnchor = tester.widget<MenuAnchor>(find.byType(MenuAnchor).last);
    expect(dropdownMenuAnchor.controller!.isOpen, true);

    // Tap the dropdown menu item.
    await tester.tap(findMenuItemButton(TestMenu.mainMenu0.label));
    await tester.pumpAndSettle();
    // None of the menus should be closed.
    expect(dropdownMenuAnchor.controller!.isOpen, true);
  });

  group('The menu is attached at the bottom of the TextField', () {
    // Define the expected text field bottom instead of querying it using
    // tester.getRect because when tight constraints are applied to the
    // Dropdown the TextField bounds are expanded while the visible size
    // remains 56 pixels.
    const double textFieldBottom = 56.0;

    testWidgets('when given loose constraints and expandedInsets is set', (
      WidgetTester tester,
    ) async {
      await tester.pumpWidget(
        MaterialApp(
          home: Scaffold(
            body: DropdownMenu<TestMenu>(
              expandedInsets: EdgeInsets.zero,
              initialSelection: TestMenu.mainMenu3,
              dropdownMenuEntries: menuChildrenWithIcons,
            ),
          ),
        ),
      );

      // Open the menu.
      await tester.tap(find.byType(TextField));
      await tester.pump();

      expect(tester.getRect(findMenuMaterial()).top, textFieldBottom);
    });

    testWidgets('when given tight constraints and expandedInsets is set', (
      WidgetTester tester,
    ) async {
      await tester.pumpWidget(
        MaterialApp(
          home: Scaffold(
            body: SizedBox(
              width: 200,
              height: 300,
              child: DropdownMenu<TestMenu>(
                expandedInsets: EdgeInsets.zero,
                initialSelection: TestMenu.mainMenu3,
                dropdownMenuEntries: menuChildrenWithIcons,
              ),
            ),
          ),
        ),
      );

      // Open the menu.
      await tester.tap(find.byType(TextField));
      await tester.pump();

      expect(tester.getRect(findMenuMaterial()).top, textFieldBottom);
    });

    // Regression test for https://github.com/flutter/flutter/issues/147076.
    testWidgets('when given loose constraints and expandedInsets is not set', (
      WidgetTester tester,
    ) async {
      await tester.pumpWidget(
        MaterialApp(
          home: Scaffold(
            body: DropdownMenu<TestMenu>(
              initialSelection: TestMenu.mainMenu3,
              dropdownMenuEntries: menuChildrenWithIcons,
            ),
          ),
        ),
      );

      // Open the menu.
      await tester.tap(find.byType(TextField));
      await tester.pump();

      expect(tester.getRect(findMenuMaterial()).top, textFieldBottom);
    });

    // Regression test for https://github.com/flutter/flutter/issues/147076.
    testWidgets('when given tight constraints and expandedInsets is not set', (
      WidgetTester tester,
    ) async {
      await tester.pumpWidget(
        MaterialApp(
          home: Scaffold(
            body: SizedBox(
              width: 200,
              height: 300,
              child: DropdownMenu<TestMenu>(
                initialSelection: TestMenu.mainMenu3,
                dropdownMenuEntries: menuChildrenWithIcons,
              ),
            ),
          ),
        ),
      );

      // Open the menu.
      await tester.tap(find.byType(TextField));
      await tester.pump();

      expect(tester.getRect(findMenuMaterial()).top, textFieldBottom);
    });
  });

  // Regression test for https://github.com/flutter/flutter/issues/143505.
  testWidgets('Using keyboard navigation to select', (WidgetTester tester) async {
    final FocusNode focusNode = FocusNode();
    addTearDown(focusNode.dispose);
    TestMenu? selectedMenu;
    await tester.pumpWidget(
      MaterialApp(
        home: Material(
          child: Center(
            child: DropdownMenu<TestMenu>(
              focusNode: focusNode,
              dropdownMenuEntries: menuChildren,
              onSelected: (TestMenu? menu) {
                selectedMenu = menu;
              },
            ),
          ),
        ),
      ),
    );

    // Adding FocusNode to IconButton causes the IconButton to receive focus.
    // Thus it does not matter if the TextField has a FocusNode or not.
    await tester.sendKeyEvent(LogicalKeyboardKey.tab);
    await tester.pump();

    // Now the focus is on the icon button.
    final Element iconButton = tester.firstElement(find.byIcon(Icons.arrow_drop_down));
    expect(Focus.of(iconButton).hasPrimaryFocus, isTrue);

    await tester.sendKeyEvent(LogicalKeyboardKey.enter);
    await tester.pump();

    await tester.sendKeyEvent(LogicalKeyboardKey.arrowDown);
    await tester.pump();

    await tester.sendKeyEvent(LogicalKeyboardKey.enter);
    await tester.pump();

    expect(selectedMenu, TestMenu.mainMenu0);
  }, variant: TargetPlatformVariant.all());

  // Regression test for https://github.com/flutter/flutter/issues/143505.
  testWidgets(
    'Using keyboard navigation to select and without setting the FocusNode parameter',
    (WidgetTester tester) async {
      TestMenu? selectedMenu;
      await tester.pumpWidget(
        MaterialApp(
          home: Material(
            child: Center(
              child: DropdownMenu<TestMenu>(
                dropdownMenuEntries: menuChildren,
                onSelected: (TestMenu? menu) {
                  selectedMenu = menu;
                },
              ),
            ),
          ),
        ),
      );

      // Adding FocusNode to IconButton causes the IconButton to receive focus.
      // Thus it does not matter if the TextField has a FocusNode or not.
      await tester.sendKeyEvent(LogicalKeyboardKey.tab);
      await tester.pump();

      // Now the focus is on the icon button.
      final Element iconButton = tester.firstElement(find.byIcon(Icons.arrow_drop_down));
      expect(Focus.of(iconButton).hasPrimaryFocus, isTrue);

      await tester.sendKeyEvent(LogicalKeyboardKey.enter);
      await tester.pump();

      await tester.sendKeyEvent(LogicalKeyboardKey.arrowDown);
      await tester.pump();

      await tester.sendKeyEvent(LogicalKeyboardKey.enter);
      await tester.pump();

      expect(selectedMenu, TestMenu.mainMenu0);
    },
    variant: TargetPlatformVariant.all(),
  );

  testWidgets('DropdownMenu passes maxLines to TextField', (WidgetTester tester) async {
    await tester.pumpWidget(
      MaterialApp(
        home: Scaffold(body: DropdownMenu<TestMenu>(dropdownMenuEntries: menuChildren)),
      ),
    );
    TextField textField = tester.widget(find.byType(TextField));
    // Default behavior.
    expect(textField.maxLines, 1);

    await tester.pumpWidget(
      MaterialApp(
        home: Scaffold(
          body: DropdownMenu<TestMenu>(dropdownMenuEntries: menuChildren, maxLines: null),
        ),
      ),
    );
    textField = tester.widget(find.byType(TextField));
    expect(textField.maxLines, null);

    await tester.pumpWidget(
      MaterialApp(
        home: Scaffold(
          body: DropdownMenu<TestMenu>(dropdownMenuEntries: menuChildren, maxLines: 2),
        ),
      ),
    );
    textField = tester.widget(find.byType(TextField));
    expect(textField.maxLines, 2);
  });

  testWidgets('DropdownMenu passes textInputAction to TextField', (WidgetTester tester) async {
    await tester.pumpWidget(
      MaterialApp(
        home: Scaffold(body: DropdownMenu<TestMenu>(dropdownMenuEntries: menuChildren)),
      ),
    );
    TextField textField = tester.widget(find.byType(TextField));
    // Default behavior.
    expect(textField.textInputAction, null);

    await tester.pumpWidget(
      MaterialApp(
        home: Scaffold(
          body: DropdownMenu<TestMenu>(
            dropdownMenuEntries: menuChildren,
            textInputAction: TextInputAction.next,
          ),
        ),
      ),
    );
    textField = tester.widget(find.byType(TextField));
    expect(textField.textInputAction, TextInputAction.next);
  });

  // Regression test for https://github.com/flutter/flutter/issues/162539
  testWidgets(
    'When requestFocusOnTap is true, the TextField should gain focus after being tapped.',
    (WidgetTester tester) async {
      await tester.pumpWidget(
        MaterialApp(
          home: Scaffold(
            body: DropdownMenu<TestMenu>(
              dropdownMenuEntries: menuChildren,
              requestFocusOnTap: true,
            ),
          ),
        ),
      );
      await tester.tap(find.byType(TextField));
      await tester.pumpAndSettle();
      final Element textField = tester.firstElement(find.byType(TextField));
      expect(Focus.of(textField).hasFocus, isTrue);
    },
  );

  testWidgets('items can be constrainted to be smaller than the text field with menuStyle', (
    WidgetTester tester,
  ) async {
    const String longLabel = 'This is a long text that it can overflow.';
    await tester.pumpWidget(
      const MaterialApp(
        home: Scaffold(
          body: DropdownMenu<int>(
            dropdownMenuEntries: <DropdownMenuEntry<int>>[
              DropdownMenuEntry<int>(value: 0, label: longLabel),
            ],
            menuStyle: MenuStyle(maximumSize: WidgetStatePropertyAll<Size>(Size(150.0, 50.0))),
          ),
        ),
      ),
    );

    await tester.tap(find.byType(TextField));
    await tester.pumpAndSettle();

    expect(tester.takeException(), isNull);
    expect(tester.getSize(findMenuItemButton(longLabel)).width, 150.0);

    // The overwrite of menuStyle is different when a width is provided,
    // So it needs to be tested separately.
    await tester.pumpWidget(
      MaterialApp(
        home: Scaffold(
          body: DropdownMenu<TestMenu>(
            width: 200.0,
            dropdownMenuEntries: menuChildren,
            menuStyle: const MenuStyle(
              maximumSize: WidgetStatePropertyAll<Size>(Size(150.0, 50.0)),
            ),
          ),
        ),
      ),
    );

    await tester.tap(find.byType(TextField));
    await tester.pumpAndSettle();

    expect(tester.takeException(), isNull);
    expect(tester.getSize(findMenuItemButton(menuChildren.first.label)).width, 150.0);

    // The overwrite of menuStyle is different when a width is provided but maximumSize is not,
    // So it needs to be tested separately.
    await tester.pumpWidget(
      MaterialApp(
        home: Scaffold(
          body: DropdownMenu<TestMenu>(
            width: 200.0,
            dropdownMenuEntries: menuChildren,
            menuStyle: const MenuStyle(),
          ),
        ),
      ),
    );

    await tester.tap(find.byType(TextField));
    await tester.pumpAndSettle();

    expect(tester.getSize(findMenuItemButton(menuChildren.first.label)).width, 200.0);
  });

  testWidgets(
    'ensure items are constrained to intrinsic size of DropdownMenu (width or anchor) when no maximumSize',
    (WidgetTester tester) async {
      const String shortLabel = 'Male';
      await tester.pumpWidget(
        const MaterialApp(
          home: Scaffold(
            body: DropdownMenu<int>(
              width: 200,
              dropdownMenuEntries: <DropdownMenuEntry<int>>[
                DropdownMenuEntry<int>(value: 0, label: shortLabel),
              ],
              menuStyle: MenuStyle(),
            ),
          ),
        ),
      );

      await tester.tap(find.byType(TextField));
      await tester.pumpAndSettle();

      expect(tester.getSize(findMenuItemButton(shortLabel)).width, 200);

      // Use expandedInsets to anchor the TextField to the same size as the parent.
      await tester.pumpWidget(
        const MaterialApp(
          home: Scaffold(
            body: SizedBox(
              width: double.infinity,
              child: DropdownMenu<int>(
                expandedInsets: EdgeInsets.symmetric(horizontal: 20),
                dropdownMenuEntries: <DropdownMenuEntry<int>>[
                  DropdownMenuEntry<int>(value: 0, label: shortLabel),
                ],
                menuStyle: MenuStyle(),
              ),
            ),
          ),
        ),
      );

      await tester.tap(find.byType(TextField));
      await tester.pumpAndSettle();

      expect(tester.takeException(), isNull);
      // Default width is 800, so the expected width is 800 - padding (20 + 20).
      expect(tester.getSize(findMenuItemButton(shortLabel)).width, 760.0);
    },
  );

  // Regression test for https://github.com/flutter/flutter/issues/164905.
  testWidgets('ensure exclude semantics for trailing button', (WidgetTester tester) async {
    final SemanticsTester semantics = SemanticsTester(tester);

    await tester.pumpWidget(
      const MaterialApp(
        home: Scaffold(
          body: DropdownMenu<int>(
            dropdownMenuEntries: <DropdownMenuEntry<int>>[
              DropdownMenuEntry<int>(value: 0, label: 'Item 0'),
            ],
          ),
        ),
      ),
    );

    expect(
      semantics,
      hasSemantics(
        TestSemantics.root(
          children: <TestSemantics>[
            TestSemantics(
              id: 1,
              textDirection: TextDirection.ltr,
              children: <TestSemantics>[
                TestSemantics(
                  id: 2,
                  children: <TestSemantics>[
                    TestSemantics(
                      id: 3,
                      flags: <SemanticsFlag>[SemanticsFlag.scopesRoute],
                      children: <TestSemantics>[
                        if (kIsWeb)
                          TestSemantics(
                            flags: <SemanticsFlag>[
                              SemanticsFlag.isButton,
                              SemanticsFlag.hasExpandedState,
                            ],
                            actions: <SemanticsAction>[SemanticsAction.expand],
                          )
                        else
                          TestSemantics(
                            id: 5,
                            inputType: SemanticsInputType.text,
                            flags: <SemanticsFlag>[
                              SemanticsFlag.isTextField,
                              SemanticsFlag.isFocusable,
                              SemanticsFlag.hasEnabledState,
                              SemanticsFlag.isEnabled,
                              SemanticsFlag.isReadOnly,
                              SemanticsFlag.isButton,
                              SemanticsFlag.hasExpandedState,
                            ],
                            actions: <SemanticsAction>[
                              SemanticsAction.focus,
                              SemanticsAction.expand,
                            ],
                            textDirection: TextDirection.ltr,
                            currentValueLength: 0,
                          ),
                      ],
                    ),
                  ],
                ),
              ],
            ),
          ],
        ),
        ignoreRect: true,
        ignoreTransform: true,
        ignoreId: true,
      ),
    );

    semantics.dispose();
  });

  testWidgets('restorationId is passed to inner TextField', (WidgetTester tester) async {
    const String restorationId = 'dropdown_menu';

    await tester.pumpWidget(
      MaterialApp(
        home: Scaffold(
          body: DropdownMenu<TestMenu>(
            dropdownMenuEntries: menuChildren,
            requestFocusOnTap: true,
            restorationId: restorationId,
          ),
        ),
      ),
    );

    expect(find.byType(TextField), findsOne);

    final TextField textField = tester.firstWidget(find.byType(TextField));
    expect(textField.restorationId, restorationId);
  });

  testWidgets(
    'DropdownMenu does not include the default trailing icon when showTrailingIcon is false',
    (WidgetTester tester) async {
      await tester.pumpWidget(
        MaterialApp(
          home: Scaffold(
            body: DropdownMenu<TestMenu>(
              showTrailingIcon: false,
              dropdownMenuEntries: menuChildren,
            ),
          ),
        ),
      );
      await tester.pump();

      final Finder iconButton = find.widgetWithIcon(IconButton, Icons.arrow_drop_down);
      expect(iconButton, findsNothing);
    },
  );

  testWidgets(
    'DropdownMenu does not include the provided trailing icon when showTrailingIcon is false',
    (WidgetTester tester) async {
      await tester.pumpWidget(
        MaterialApp(
          home: Scaffold(
            body: DropdownMenu<TestMenu>(
              trailingIcon: const Icon(Icons.ac_unit),
              showTrailingIcon: false,
              dropdownMenuEntries: menuChildren,
            ),
          ),
        ),
      );
      await tester.pump();

      final Finder iconButton = find.widgetWithIcon(IconButton, Icons.ac_unit);
      expect(iconButton, findsNothing);
    },
  );

  testWidgets('Explicitly provided controllers should not be disposed when switched out.', (
    WidgetTester tester,
  ) async {
    final TextEditingController controller1 = TextEditingController();
    final TextEditingController controller2 = TextEditingController();
    Future<void> pumpDropdownMenu(TextEditingController? controller) {
      return tester.pumpWidget(
        MaterialApp(
          home: Scaffold(
            body: DropdownMenu<TestMenu>(controller: controller, dropdownMenuEntries: menuChildren),
          ),
        ),
      );
    }

    await pumpDropdownMenu(controller1);
    await pumpDropdownMenu(controller2);
    controller1.dispose();
    controller2.dispose();
    expect(tester.takeException(), isNull);
  });

  // Regression test for https://github.com/flutter/flutter/issues/169942.
  testWidgets(
    'DropdownMenu disabled state applies proper styling to label and selected value text',
    (WidgetTester tester) async {
      final ThemeData themeData = ThemeData();
      final Color disabledColor = themeData.colorScheme.onSurface.withOpacity(0.38);

      Widget buildDropdownMenu({required bool isEnabled}) {
        return MaterialApp(
          theme: themeData,
          home: Scaffold(
            body: DropdownMenu<String>(
              width: double.infinity,
              enabled: isEnabled,
              initialSelection: 'One',
              label: const Text('Choose number'),
              dropdownMenuEntries: const <DropdownMenuEntry<String>>[
                DropdownMenuEntry<String>(value: 'One', label: 'One'),
              ],
            ),
          ),
        );
      }

      await tester.pumpWidget(buildDropdownMenu(isEnabled: true));

      // Find the TextField and its EditableText from DropdownMenu.
      final TextField enabledTextField = tester.widget(find.byType(TextField));
      final EditableText enabledEditableText = tester.widget(find.byType(EditableText));

      // Verify enabled state styling for the TextField.
      expect(enabledTextField.enabled, isTrue);
      expect(enabledEditableText.style.color, isNot(disabledColor));

      // Switch to the disabled state by rebuilding the widget.
      await tester.pumpWidget(buildDropdownMenu(isEnabled: false));

      // Find the TextField and its EditableText in disabled state.
      final TextField textField = tester.widget(find.byType(TextField));
      final EditableText disabledEditableText = tester.widget(find.byType(EditableText));

      // Verify disabled state styling for the TextField.
      expect(textField.enabled, isFalse);
      expect(disabledEditableText.style.color, disabledColor);

      // Verify the selected value text has disabled color.
      final EditableText selectedValueText = tester.widget<EditableText>(
        find.descendant(of: find.byType(TextField), matching: find.byType(EditableText)),
      );
      expect(selectedValueText.style.color, disabledColor);
    },
  );

  testWidgets('DropdownMenu trailingIconFocusNode is created when not provided', (
    WidgetTester tester,
  ) async {
    final FocusNode textFieldFocusNode = FocusNode();
    final FocusNode buttonFocusNode = FocusNode();
    addTearDown(textFieldFocusNode.dispose);
    addTearDown(buttonFocusNode.dispose);

    await tester.pumpWidget(
      MaterialApp(
        home: Scaffold(
          body: Column(
            children: <Widget>[
              DropdownMenu<TestMenu>(
                dropdownMenuEntries: menuChildren,
                focusNode: textFieldFocusNode,
              ),
              ElevatedButton(
                focusNode: buttonFocusNode,
                onPressed: () {},
                child: const Text('Button'),
              ),
            ],
          ),
        ),
      ),
    );

    primaryFocus!.nextFocus();
    await tester.pump();

    // Ensure the trailing icon does not have focus.
    // If FocusNode is not created then the TextField will have focus.
    final Element iconButton = tester.firstElement(find.byIcon(Icons.arrow_drop_down));
    expect(Focus.of(iconButton).hasFocus, isTrue);

    // Ensure the TextField has focus.
    primaryFocus!.nextFocus();
    await tester.pump();
    expect(textFieldFocusNode.hasFocus, isTrue);

    // Ensure the button has focus.
    primaryFocus!.nextFocus();
    await tester.pump();
    expect(buttonFocusNode.hasFocus, isTrue);
  });

  testWidgets('DropdownMenu trailingIconFocusNode is used when provided', (
    WidgetTester tester,
  ) async {
    final FocusNode textFieldFocusNode = FocusNode();
    final FocusNode trailingIconFocusNode = FocusNode();
    final FocusNode buttonFocusNode = FocusNode();
    addTearDown(textFieldFocusNode.dispose);
    addTearDown(trailingIconFocusNode.dispose);
    addTearDown(buttonFocusNode.dispose);

    await tester.pumpWidget(
      MaterialApp(
        home: Scaffold(
          body: Column(
            children: <Widget>[
              DropdownMenu<TestMenu>(
                dropdownMenuEntries: menuChildren,
                focusNode: textFieldFocusNode,
                trailingIconFocusNode: trailingIconFocusNode,
              ),
              ElevatedButton(
                focusNode: buttonFocusNode,
                onPressed: () {},
                child: const Text('Button'),
              ),
            ],
          ),
        ),
      ),
    );

    primaryFocus!.nextFocus();
    await tester.pump();

    // Ensure the trailing icon has focus.
    expect(trailingIconFocusNode.hasFocus, isTrue);

    // Ensure the TextField has focus.
    primaryFocus!.nextFocus();
    await tester.pump();
    expect(textFieldFocusNode.hasFocus, isTrue);

    // Ensure the button has focus.
    primaryFocus!.nextFocus();
    await tester.pump();
    expect(buttonFocusNode.hasFocus, isTrue);
  });

  testWidgets(
    'Throw assertion error when showTrailingIcon is false and trailingIconFocusNode is provided',
    (WidgetTester tester) async {
      expect(() {
        final FocusNode focusNode = FocusNode();
        addTearDown(focusNode.dispose);
        MaterialApp(
          home: Scaffold(
            body: DropdownMenu<TestMenu>(
              showTrailingIcon: false,
              trailingIconFocusNode: focusNode,
              dropdownMenuEntries: menuChildren,
            ),
          ),
        );
      }, throwsAssertionError);
    },
  );

  testWidgets('DropdownMenu can set cursorHeight', (WidgetTester tester) async {
    const double cursorHeight = 4.0;
    await tester.pumpWidget(
      MaterialApp(
        home: Scaffold(
          body: DropdownMenu<TestMenu>(
            cursorHeight: cursorHeight,
            dropdownMenuEntries: menuChildren,
          ),
        ),
      ),
    );

    final EditableText editableText = tester.widget(find.byType(EditableText));
    expect(editableText.cursorHeight, cursorHeight);
  });

  testWidgets('DropdownMenu accepts a MenuController', (WidgetTester tester) async {
    final MenuController menuController = MenuController();
    await tester.pumpWidget(
      MaterialApp(
        home: Scaffold(
          body: DropdownMenu<TestMenu>(
            menuController: menuController,
            dropdownMenuEntries: menuChildren,
          ),
        ),
      ),
    );
    expect(findMenuItemButton('Item 0').hitTestable(), findsNothing);
    menuController.open();
    await tester.pumpAndSettle();
    expect(findMenuItemButton('Item 0').hitTestable(), findsOne);
    menuController.close();
    await tester.pumpAndSettle();
    expect(findMenuItemButton('Item 0').hitTestable(), findsNothing);
  });

  group('DropdownMenu.decorationBuilder', () {
    const String labelText = 'labelText';
    InputDecoration buildDecorationWithSuffixIcon(BuildContext context, MenuController controller) {
      return InputDecoration(
        labelText: labelText,
        suffixIcon: controller.isOpen
            ? const Icon(Icons.arrow_drop_up)
            : const Icon(Icons.arrow_drop_down),
      );
    }

    InputDecoration buildDecoration(BuildContext context, MenuController controller) {
      return const InputDecoration(labelText: labelText);
    }

    testWidgets('Decoration properties set by decorationBuilder are applied', (
      WidgetTester tester,
    ) async {
      final MenuController menuController = MenuController();
      const InputDecoration decoration = InputDecoration(
        labelText: labelText,
        helperText: 'helperText',
        hintText: 'hintText',
        filled: true,
      );

      await tester.pumpWidget(
        MaterialApp(
          home: Scaffold(
            body: DropdownMenu<TestMenu>(
              menuController: menuController,
              dropdownMenuEntries: menuChildren,
              decorationBuilder: (BuildContext context, MenuController controller) {
                return decoration;
              },
            ),
          ),
        ),
      );

      final TextField textField = tester.firstWidget(find.byType(TextField));
      final InputDecoration effectiveDecoration = textField.decoration!;

      expect(effectiveDecoration.labelText, decoration.labelText);
      expect(effectiveDecoration.helperText, decoration.helperText);
      expect(effectiveDecoration.hintText, decoration.hintText);
      expect(effectiveDecoration.filled, decoration.filled);
    });

    testWidgets('Custom decorationBuilder can replace default suffixIcon', (
      WidgetTester tester,
    ) async {
      final MenuController menuController = MenuController();
      await tester.pumpWidget(
        MaterialApp(
          home: Scaffold(
            body: DropdownMenu<TestMenu>(
              menuController: menuController,
              dropdownMenuEntries: menuChildren,
              decorationBuilder: buildDecorationWithSuffixIcon,
            ),
          ),
        ),
      );

      expect(find.byIcon(Icons.arrow_drop_down), findsNWidgets(2));
      expect(find.byType(IconButton), findsNothing);
    });

    testWidgets('Custom decorationBuilder is called when the menu opens and closes', (
      WidgetTester tester,
    ) async {
      final MenuController menuController = MenuController();
      await tester.pumpWidget(
        MaterialApp(
          home: Scaffold(
            body: DropdownMenu<TestMenu>(
              menuController: menuController,
              dropdownMenuEntries: menuChildren,
              decorationBuilder: buildDecorationWithSuffixIcon,
            ),
          ),
        ),
      );

      expect(find.byIcon(Icons.arrow_drop_down), findsNWidgets(2));
      expect(find.byIcon(Icons.arrow_drop_up), findsNothing);

      // Open the menu.
      await tester.tap(find.byType(DropdownMenu<TestMenu>));
      await tester.pump();

      // Check that the custom decorationBuilder updated the icon.
      expect(find.byIcon(Icons.arrow_drop_down), findsNothing);
      expect(find.byIcon(Icons.arrow_drop_up), findsNWidgets(2));
    });

    testWidgets(
      'Default IconButton is used when decorationBuilder does not set InputDecoration.suffixIcon',
      (WidgetTester tester) async {
        final MenuController menuController = MenuController();
        await tester.pumpWidget(
          MaterialApp(
            home: Scaffold(
              body: DropdownMenu<TestMenu>(
                menuController: menuController,
                dropdownMenuEntries: menuChildren,
                decorationBuilder: buildDecoration,
              ),
            ),
          ),
        );

        expect(find.byType(IconButton), findsNWidgets(2));
      },
    );

    testWidgets('Passing label and decorationBuilder throws', (WidgetTester tester) async {
      final MenuController menuController = MenuController();
      await expectLater(() async {
        await tester.pumpWidget(
          MaterialApp(
            home: Scaffold(
              body: DropdownMenu<TestMenu>(
                menuController: menuController,
                dropdownMenuEntries: menuChildren,
                label: const Text('Label'),
                decorationBuilder: buildDecoration,
              ),
            ),
          ),
        );
      }, throwsAssertionError);
    });

    testWidgets('Passing hintText and decorationBuilder throws', (WidgetTester tester) async {
      final MenuController menuController = MenuController();
      await expectLater(() async {
        await tester.pumpWidget(
          MaterialApp(
            home: Scaffold(
              body: DropdownMenu<TestMenu>(
                menuController: menuController,
                dropdownMenuEntries: menuChildren,
                hintText: 'hintText',
                decorationBuilder: buildDecoration,
              ),
            ),
          ),
        );
      }, throwsAssertionError);
    });

    testWidgets('Passing helperText and decorationBuilder throws', (WidgetTester tester) async {
      final MenuController menuController = MenuController();
      await expectLater(() async {
        await tester.pumpWidget(
          MaterialApp(
            home: Scaffold(
              body: DropdownMenu<TestMenu>(
                menuController: menuController,
                dropdownMenuEntries: menuChildren,
                hintText: 'hintText',
                decorationBuilder: buildDecoration,
              ),
            ),
          ),
        );
      }, throwsAssertionError);
    });

    testWidgets('Passing errorText and decorationBuilder throws', (WidgetTester tester) async {
      final MenuController menuController = MenuController();
      await expectLater(() async {
        await tester.pumpWidget(
          MaterialApp(
            home: Scaffold(
              body: DropdownMenu<TestMenu>(
                menuController: menuController,
                dropdownMenuEntries: menuChildren,
                errorText: 'errorText',
                decorationBuilder: buildDecoration,
              ),
            ),
          ),
        );
      }, throwsAssertionError);
    });
  });

<<<<<<< HEAD
  testWidgets('DropdownMenu does not crash at zero area', (WidgetTester tester) async {
    tester.view.physicalSize = Size.zero;
    final TextEditingController controller = TextEditingController(text: 'I');
    addTearDown(controller.dispose);
    addTearDown(tester.view.reset);

    await tester.pumpWidget(
      MaterialApp(
        home: Scaffold(
          body: Center(
            child: DropdownMenu<TestMenu>(
              dropdownMenuEntries: menuChildren,
              controller: controller,
            ),
          ),
        ),
      ),
    );
    expect(tester.getSize(find.byType(DropdownMenu<TestMenu>)), Size.zero);
    controller.selection = const TextSelection.collapsed(offset: 0);
    await tester.pump();
    expect(find.byType(MenuItemButton), findsWidgets);
  });
=======
  // Regression test for https://github.com/flutter/flutter/issues/174609.
  testWidgets(
    'DropdownMenu keeps the selected item from filtered list after entries list is updated',
    (WidgetTester tester) async {
      final TextEditingController controller = TextEditingController();
      addTearDown(controller.dispose);

      await tester.pumpWidget(
        MaterialApp(
          home: Scaffold(
            body: StatefulBuilder(
              builder: (BuildContext context, StateSetter setState) {
                return DropdownMenu<TestMenu>(
                  controller: controller,
                  requestFocusOnTap: true,
                  enableFilter: true,
                  // toList() is used here to simulate list update.
                  dropdownMenuEntries: menuChildren.toList(),
                  onSelected: (_) {
                    setState(() {});
                  },
                );
              },
            ),
          ),
        ),
      );

      // Open the menu.
      await tester.tap(find.byType(DropdownMenu<TestMenu>));
      await tester.pump();

      // Filter the entries to only show 'Menu 1'.
      await tester.enterText(find.byType(TextField).first, TestMenu.mainMenu1.label);
      await tester.pump();

      // Select the 'Menu 1' item.
      await tester.tap(findMenuItemButton(TestMenu.mainMenu1.label));
      await tester.pumpAndSettle();

      expect(controller.text, TestMenu.mainMenu1.label);
    },
  );
>>>>>>> b05f0011
}

enum TestMenu {
  mainMenu0('Item 0'),
  mainMenu1('Menu 1'),
  mainMenu2('Item 2'),
  mainMenu3('Item 3'),
  mainMenu4('Item 4'),
  mainMenu5('Item 5');

  const TestMenu(this.label);
  final String label;
}

enum ShortMenu {
  item0('I0'),
  item1('I1'),
  item2('I2');

  const ShortMenu(this.label);
  final String label;
}

// A helper widget that creates a render object designed to call `getDryLayout`
// on its child during its own `performLayout` phase. This is used to test
// that a child's `computeDryLayout` implementation is valid.
class _TestDryLayout extends SingleChildRenderObjectWidget {
  const _TestDryLayout({super.child});

  @override
  RenderObject createRenderObject(BuildContext context) {
    return _RenderTestDryLayout();
  }
}

class _RenderTestDryLayout extends RenderProxyBox {
  @override
  void performLayout() {
    if (child == null) {
      size = constraints.smallest;
      return;
    }

    child!.getDryLayout(constraints);
    child!.layout(constraints, parentUsesSize: true);
    size = child!.size;
  }
}<|MERGE_RESOLUTION|>--- conflicted
+++ resolved
@@ -4810,31 +4810,6 @@
     });
   });
 
-<<<<<<< HEAD
-  testWidgets('DropdownMenu does not crash at zero area', (WidgetTester tester) async {
-    tester.view.physicalSize = Size.zero;
-    final TextEditingController controller = TextEditingController(text: 'I');
-    addTearDown(controller.dispose);
-    addTearDown(tester.view.reset);
-
-    await tester.pumpWidget(
-      MaterialApp(
-        home: Scaffold(
-          body: Center(
-            child: DropdownMenu<TestMenu>(
-              dropdownMenuEntries: menuChildren,
-              controller: controller,
-            ),
-          ),
-        ),
-      ),
-    );
-    expect(tester.getSize(find.byType(DropdownMenu<TestMenu>)), Size.zero);
-    controller.selection = const TextSelection.collapsed(offset: 0);
-    await tester.pump();
-    expect(find.byType(MenuItemButton), findsWidgets);
-  });
-=======
   // Regression test for https://github.com/flutter/flutter/issues/174609.
   testWidgets(
     'DropdownMenu keeps the selected item from filtered list after entries list is updated',
@@ -4878,7 +4853,30 @@
       expect(controller.text, TestMenu.mainMenu1.label);
     },
   );
->>>>>>> b05f0011
+
+  testWidgets('DropdownMenu does not crash at zero area', (WidgetTester tester) async {
+    tester.view.physicalSize = Size.zero;
+    final TextEditingController controller = TextEditingController(text: 'I');
+    addTearDown(controller.dispose);
+    addTearDown(tester.view.reset);
+
+    await tester.pumpWidget(
+      MaterialApp(
+        home: Scaffold(
+          body: Center(
+            child: DropdownMenu<TestMenu>(
+              dropdownMenuEntries: menuChildren,
+              controller: controller,
+            ),
+          ),
+        ),
+      ),
+    );
+    expect(tester.getSize(find.byType(DropdownMenu<TestMenu>)), Size.zero);
+    controller.selection = const TextSelection.collapsed(offset: 0);
+    await tester.pump();
+    expect(find.byType(MenuItemButton), findsWidgets);
+  });
 }
 
 enum TestMenu {
