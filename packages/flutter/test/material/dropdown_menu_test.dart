--- conflicted
+++ resolved
@@ -3901,7 +3901,57 @@
     },
     variant: TargetPlatformVariant.all(),
   );
-<<<<<<< HEAD
+
+  testWidgets('DropdownMenu passes maxLines to TextField', (WidgetTester tester) async {
+    await tester.pumpWidget(
+      MaterialApp(home: Scaffold(body: DropdownMenu<TestMenu>(dropdownMenuEntries: menuChildren))),
+    );
+    TextField textField = tester.widget(find.byType(TextField));
+    // Default behavior.
+    expect(textField.maxLines, 1);
+
+    await tester.pumpWidget(
+      MaterialApp(
+        home: Scaffold(
+          body: DropdownMenu<TestMenu>(dropdownMenuEntries: menuChildren, maxLines: null),
+        ),
+      ),
+    );
+    textField = tester.widget(find.byType(TextField));
+    expect(textField.maxLines, null);
+
+    await tester.pumpWidget(
+      MaterialApp(
+        home: Scaffold(
+          body: DropdownMenu<TestMenu>(dropdownMenuEntries: menuChildren, maxLines: 2),
+        ),
+      ),
+    );
+    textField = tester.widget(find.byType(TextField));
+    expect(textField.maxLines, 2);
+  });
+
+  testWidgets('DropdownMenu passes textInputAction to TextField', (WidgetTester tester) async {
+    await tester.pumpWidget(
+      MaterialApp(home: Scaffold(body: DropdownMenu<TestMenu>(dropdownMenuEntries: menuChildren))),
+    );
+    TextField textField = tester.widget(find.byType(TextField));
+    // Default behavior.
+    expect(textField.textInputAction, null);
+
+    await tester.pumpWidget(
+      MaterialApp(
+        home: Scaffold(
+          body: DropdownMenu<TestMenu>(
+            dropdownMenuEntries: menuChildren,
+            textInputAction: TextInputAction.next,
+          ),
+        ),
+      ),
+    );
+    textField = tester.widget(find.byType(TextField));
+    expect(textField.textInputAction, TextInputAction.next);
+  });
   testWidgets('items can be constrainted to be smaller than the text field with menuStyle', (
     WidgetTester tester,
   ) async {
@@ -3927,51 +3977,10 @@
 
     // The overwrite of menuStyle is different when a width is provided,
     // So it needs to be tested separately.
-=======
-
-  testWidgets('DropdownMenu passes maxLines to TextField', (WidgetTester tester) async {
-    await tester.pumpWidget(
-      MaterialApp(home: Scaffold(body: DropdownMenu<TestMenu>(dropdownMenuEntries: menuChildren))),
-    );
-    TextField textField = tester.widget(find.byType(TextField));
-    // Default behavior.
-    expect(textField.maxLines, 1);
-
-    await tester.pumpWidget(
-      MaterialApp(
-        home: Scaffold(
-          body: DropdownMenu<TestMenu>(dropdownMenuEntries: menuChildren, maxLines: null),
-        ),
-      ),
-    );
-    textField = tester.widget(find.byType(TextField));
-    expect(textField.maxLines, null);
-
-    await tester.pumpWidget(
-      MaterialApp(
-        home: Scaffold(
-          body: DropdownMenu<TestMenu>(dropdownMenuEntries: menuChildren, maxLines: 2),
-        ),
-      ),
-    );
-    textField = tester.widget(find.byType(TextField));
-    expect(textField.maxLines, 2);
-  });
-
-  testWidgets('DropdownMenu passes textInputAction to TextField', (WidgetTester tester) async {
-    await tester.pumpWidget(
-      MaterialApp(home: Scaffold(body: DropdownMenu<TestMenu>(dropdownMenuEntries: menuChildren))),
-    );
-    TextField textField = tester.widget(find.byType(TextField));
-    // Default behavior.
-    expect(textField.textInputAction, null);
-
->>>>>>> b007899d
     await tester.pumpWidget(
       MaterialApp(
         home: Scaffold(
           body: DropdownMenu<TestMenu>(
-<<<<<<< HEAD
             width: 200.0,
             dropdownMenuEntries: menuChildren,
             menuStyle: const MenuStyle(
@@ -3987,16 +3996,6 @@
 
     expect(tester.takeException(), isNull);
     expect(tester.getSize(findMenuItemButton(menuChildren.first.label)).width, 150.0);
-=======
-            dropdownMenuEntries: menuChildren,
-            textInputAction: TextInputAction.next,
-          ),
-        ),
-      ),
-    );
-    textField = tester.widget(find.byType(TextField));
-    expect(textField.textInputAction, TextInputAction.next);
->>>>>>> b007899d
   });
 }
 
