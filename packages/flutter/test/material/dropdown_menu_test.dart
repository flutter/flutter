// Copyright 2014 The Flutter Authors. All rights reserved.
// Use of this source code is governed by a BSD-style license that can be
// found in the LICENSE file.

import 'dart:ui';

import 'package:flutter/material.dart';
import 'package:flutter/rendering.dart';
import 'package:flutter/services.dart';
import 'package:flutter_test/flutter_test.dart';

void main() {

  const String longText = 'one two three four five six seven eight nine ten eleven twelve';
  final List<DropdownMenuEntry<TestMenu>> menuChildren = <DropdownMenuEntry<TestMenu>>[];

  for (final TestMenu value in TestMenu.values) {
    final DropdownMenuEntry<TestMenu> entry = DropdownMenuEntry<TestMenu>(value: value, label: value.label);
    menuChildren.add(entry);
  }

  Widget buildTest<T extends Enum>(ThemeData themeData, List<DropdownMenuEntry<T>> entries,
      {double? width, double? menuHeight, Widget? leadingIcon, Widget? label}) {
    return MaterialApp(
      theme: themeData,
      home: Scaffold(
        body: DropdownMenu<T>(
          label: label,
          leadingIcon: leadingIcon,
          width: width,
          menuHeight: menuHeight,
          dropdownMenuEntries: entries,
        ),
      ),
    );
  }

  testWidgets('DropdownMenu defaults', (WidgetTester tester) async {
    final ThemeData themeData = ThemeData();
    await tester.pumpWidget(buildTest(themeData, menuChildren));

    final EditableText editableText = tester.widget(find.byType(EditableText));
    expect(editableText.style.color, themeData.textTheme.bodyLarge!.color);
    expect(editableText.style.background, themeData.textTheme.bodyLarge!.background);
    expect(editableText.style.shadows, themeData.textTheme.bodyLarge!.shadows);
    expect(editableText.style.decoration, themeData.textTheme.bodyLarge!.decoration);
    expect(editableText.style.locale, themeData.textTheme.bodyLarge!.locale);
    expect(editableText.style.wordSpacing, themeData.textTheme.bodyLarge!.wordSpacing);
    expect(editableText.style.fontSize, 16.0);
    expect(editableText.style.height, 1.5);

    final TextField textField = tester.widget(find.byType(TextField));
    expect(textField.decoration?.border, const OutlineInputBorder());
    expect(textField.style?.fontSize, 16.0);
    expect(textField.style?.height, 1.5);

    await tester.tap(find.widgetWithIcon(IconButton, Icons.arrow_drop_down).first);
    await tester.pump();
    expect(find.byType(MenuAnchor), findsOneWidget);

    final Finder menuMaterial = find.ancestor(
      of: find.widgetWithText(TextButton, TestMenu.mainMenu0.label),
      matching: find.byType(Material),
    ).at(1);
    Material material = tester.widget<Material>(menuMaterial);
    expect(material.color, themeData.colorScheme.surfaceContainer);
    expect(material.shadowColor, themeData.colorScheme.shadow);
    expect(material.surfaceTintColor, Colors.transparent);
    expect(material.elevation, 3.0);
    expect(material.shape, const RoundedRectangleBorder(borderRadius: BorderRadius.all(Radius.circular(4.0))));

    final Finder buttonMaterial = find.descendant(
      of: find.byType(TextButton),
      matching: find.byType(Material),
    ).last;

    material = tester.widget<Material>(buttonMaterial);
    expect(material.color, Colors.transparent);
    expect(material.elevation, 0.0);
    expect(material.shape, const RoundedRectangleBorder());
    expect(material.textStyle?.color, themeData.colorScheme.onSurface);
    expect(material.textStyle?.fontSize, 14.0);
    expect(material.textStyle?.height, 1.43);
  });

  testWidgets('Inner TextField is disabled when DropdownMenu is disabled', (WidgetTester tester) async {
    await tester.pumpWidget(
      MaterialApp(
        home: Scaffold(
          body: SafeArea(
            child: DropdownMenu<TestMenu>(
              enabled: false,
              dropdownMenuEntries: menuChildren,
            ),
          ),
        ),
      ),
    );

    final TextField textField = tester.widget(find.byType(TextField));
    expect(textField.enabled, false);
    final Finder menuMaterial = find.ancestor(
      of: find.byType(SingleChildScrollView),
      matching: find.byType(Material),
    );
    expect(menuMaterial, findsNothing);

    await tester.tap(find.byType(TextField));
    await tester.pump();
    final Finder updatedMenuMaterial = find.ancestor(
      of: find.byType(SingleChildScrollView),
      matching: find.byType(Material),
    );
    expect(updatedMenuMaterial, findsNothing);
  });

  testWidgets('Inner IconButton is disabled when DropdownMenu is disabled', (WidgetTester tester) async {
    // Regression test for https://github.com/flutter/flutter/issues/149598.
    await tester.pumpWidget(
      MaterialApp(
        home: Scaffold(
          body: SafeArea(
            child: DropdownMenu<TestMenu>(
              enabled: false,
              dropdownMenuEntries: menuChildren,
            ),
          ),
        ),
      ),
    );

    final IconButton trailingButton = tester.widget(find.widgetWithIcon(IconButton, Icons.arrow_drop_down).first);
    expect(trailingButton.onPressed, null);
  });

  testWidgets('Material2 - The width of the text field should always be the same as the menu view',
    (WidgetTester tester) async {

    final ThemeData themeData = ThemeData(useMaterial3: false);
    await tester.pumpWidget(
      MaterialApp(
        theme: themeData,
        home: Scaffold(
          body: SafeArea(
            child: DropdownMenu<TestMenu>(
              dropdownMenuEntries: menuChildren,
            ),
          ),
        ),
      )
    );

    final Finder textField = find.byType(TextField);
    final Size anchorSize = tester.getSize(textField);
    expect(anchorSize, const Size(180.0, 56.0));

    await tester.tap(find.byType(DropdownMenu<TestMenu>));
    await tester.pumpAndSettle();

    final Finder menuMaterial = find.ancestor(
      of: find.byType(SingleChildScrollView),
      matching: find.byType(Material),
    ).first;
    final Size menuSize = tester.getSize(menuMaterial);
    expect(menuSize, const Size(180.0, 304.0));

    // The text field should have same width as the menu
    // when the width property is not null.
    await tester.pumpWidget(buildTest(themeData, menuChildren, width: 200.0));

    final Finder anchor = find.byType(TextField);
    final double width = tester.getSize(anchor).width;
    expect(width, 200.0);

    await tester.tap(anchor);
    await tester.pumpAndSettle();

    final Finder updatedMenu = find.ancestor(
      of: find.byType(SingleChildScrollView),
      matching: find.byType(Material),
    ).first;
    final double updatedMenuWidth = tester.getSize(updatedMenu).width;
    expect(updatedMenuWidth, 200.0);
  });

  testWidgets('Material3 - The width of the text field should always be the same as the menu view',
    (WidgetTester tester) async {
    final ThemeData themeData = ThemeData(useMaterial3: true);
    await tester.pumpWidget(
        MaterialApp(
          theme: themeData,
          home: Scaffold(
            body: SafeArea(
              child: DropdownMenu<TestMenu>(
                dropdownMenuEntries: menuChildren,
              ),
            ),
          ),
        )
    );

    final Finder textField = find.byType(TextField);
    final double anchorWidth = tester.getSize(textField).width;
    expect(anchorWidth, closeTo(180.5, 0.1));

    await tester.tap(find.byType(DropdownMenu<TestMenu>));
    await tester.pumpAndSettle();

    final Finder menuMaterial = find.ancestor(
      of: find.byType(SingleChildScrollView),
      matching: find.byType(Material),
    ).first;
    final double menuWidth = tester.getSize(menuMaterial).width;
    expect(menuWidth, closeTo(180.5, 0.1));

    // The text field should have same width as the menu
    // when the width property is not null.
    await tester.pumpWidget(buildTest(themeData, menuChildren, width: 200.0));

    final Finder anchor = find.byType(TextField);
    final double width = tester.getSize(anchor).width;
    expect(width, 200.0);

    await tester.tap(anchor);
    await tester.pumpAndSettle();

    final Finder updatedMenu = find.ancestor(
      of: find.byType(SingleChildScrollView),
      matching: find.byType(Material),
    ).first;
    final double updatedMenuWidth = tester.getSize(updatedMenu).width;
    expect(updatedMenuWidth, 200.0);
  });

  testWidgets('The width property can customize the width of the dropdown menu', (WidgetTester tester) async {
    final ThemeData themeData = ThemeData();
    final List<DropdownMenuEntry<ShortMenu>> shortMenuItems = <DropdownMenuEntry<ShortMenu>>[];

    for (final ShortMenu value in ShortMenu.values) {
      final DropdownMenuEntry<ShortMenu> entry = DropdownMenuEntry<ShortMenu>(value: value, label: value.label);
      shortMenuItems.add(entry);
    }

    const double customBigWidth = 250.0;
    await tester.pumpWidget(buildTest(themeData, shortMenuItems, width: customBigWidth));
    RenderBox box = tester.firstRenderObject(find.byType(DropdownMenu<ShortMenu>));
    expect(box.size.width, customBigWidth);

    await tester.tap(find.byType(DropdownMenu<ShortMenu>));
    await tester.pump();
    expect(find.byType(MenuItemButton), findsNWidgets(6));
    Size buttonSize = tester.getSize(find.widgetWithText(MenuItemButton, 'I0').last);
    expect(buttonSize.width, customBigWidth);

    // reset test
    await tester.pumpWidget(Container());
    const double customSmallWidth = 100.0;
    await tester.pumpWidget(buildTest(themeData, shortMenuItems, width: customSmallWidth));
    box = tester.firstRenderObject(find.byType(DropdownMenu<ShortMenu>));
    expect(box.size.width, customSmallWidth);

    await tester.tap(find.byType(DropdownMenu<ShortMenu>));
    await tester.pump();
    expect(find.byType(MenuItemButton), findsNWidgets(6));
    buttonSize = tester.getSize(find.widgetWithText(MenuItemButton, 'I0').last);
    expect(buttonSize.width, customSmallWidth);
  });

  testWidgets('The width property update test', (WidgetTester tester) async {
    // Regression test for https://github.com/flutter/flutter/issues/120567
    final ThemeData themeData = ThemeData();
    final List<DropdownMenuEntry<ShortMenu>> shortMenuItems = <DropdownMenuEntry<ShortMenu>>[];

    for (final ShortMenu value in ShortMenu.values) {
      final DropdownMenuEntry<ShortMenu> entry = DropdownMenuEntry<ShortMenu>(value: value, label: value.label);
      shortMenuItems.add(entry);
    }

    double customWidth = 250.0;
    await tester.pumpWidget(buildTest(themeData, shortMenuItems, width: customWidth));
    RenderBox box = tester.firstRenderObject(find.byType(DropdownMenu<ShortMenu>));
    expect(box.size.width, customWidth);

    // Update width
    customWidth = 400.0;
    await tester.pumpWidget(buildTest(themeData, shortMenuItems, width: customWidth));
    box = tester.firstRenderObject(find.byType(DropdownMenu<ShortMenu>));
    expect(box.size.width, customWidth);
  });

  testWidgets('The width of MenuAnchor respects MenuAnchor.expandedInsets', (WidgetTester tester) async {
    const double parentWidth = 500.0;
    final List<DropdownMenuEntry<ShortMenu>> shortMenuItems = <DropdownMenuEntry<ShortMenu>>[];
    for (final ShortMenu value in ShortMenu.values) {
      final DropdownMenuEntry<ShortMenu> entry = DropdownMenuEntry<ShortMenu>(value: value, label: value.label);
      shortMenuItems.add(entry);
    }
    Widget buildMenuAnchor({EdgeInsets? expandedInsets}) {
      return MaterialApp(
        home: Scaffold(
          body: SizedBox(
            width: parentWidth,
            height: parentWidth,
            child: DropdownMenu<ShortMenu>(
              expandedInsets: expandedInsets,
              dropdownMenuEntries: shortMenuItems,
            ),
          ),
        ),
      );
    }

    // By default, the width of the text field is determined by the menu children.
    await tester.pumpWidget(buildMenuAnchor());
    RenderBox box = tester.firstRenderObject(find.byType(TextField));
    expect(box.size.width, 136.0);

    await tester.tap(find.byType(TextField));
    await tester.pumpAndSettle();

    Size buttonSize = tester.getSize(find.widgetWithText(MenuItemButton, 'I0').hitTestable());
    expect(buttonSize.width, 136.0);

    // If expandedInsets is EdgeInsets.zero, the width should be the same as its parent.
    await tester.pumpWidget(Container());
    await tester.pumpWidget(buildMenuAnchor(expandedInsets: EdgeInsets.zero));
    box = tester.firstRenderObject(find.byType(TextField));
    expect(box.size.width, parentWidth);

    await tester.tap(find.byType(TextField));
    await tester.pumpAndSettle();

    buttonSize = tester.getSize(find.widgetWithText(MenuItemButton, 'I0'));
    expect(buttonSize.width, parentWidth);

    // If expandedInsets is not zero, the width of the text field should be adjusted
    // based on the EdgeInsets.left and EdgeInsets.right. The top and bottom values
    // will be ignored.
    await tester.pumpWidget(Container());
    await tester.pumpWidget(buildMenuAnchor(expandedInsets: const EdgeInsets.only(left: 35.0, top: 50.0, right: 20.0)));
    box = tester.firstRenderObject(find.byType(TextField));
    expect(box.size.width, parentWidth - 35.0 - 20.0);
    final Rect containerRect = tester.getRect(find.byType(SizedBox).first);
    final Rect dropdownMenuRect = tester.getRect(find.byType(TextField));
    expect(dropdownMenuRect.top, containerRect.top);


    await tester.tap(find.byType(TextField));
    await tester.pumpAndSettle();

    buttonSize = tester.getSize(find.widgetWithText(MenuItemButton, 'I0'));
    expect(buttonSize.width, parentWidth - 35.0 - 20.0);
  });

  // Regression test for https://github.com/flutter/flutter/issues/151769
  testWidgets('expandedInsets can use EdgeInsets or EdgeInsetsDirectional', (WidgetTester tester) async {
    const double parentWidth = 500.0;
    final List<DropdownMenuEntry<ShortMenu>> shortMenuItems = <DropdownMenuEntry<ShortMenu>>[];
    for (final ShortMenu value in ShortMenu.values) {
      final DropdownMenuEntry<ShortMenu> entry = DropdownMenuEntry<ShortMenu>(value: value, label: value.label);
      shortMenuItems.add(entry);
    }
    Widget buildMenuAnchor({EdgeInsetsGeometry? expandedInsets}) {
      return MaterialApp(
        home: Scaffold(
          body: SizedBox(
            width: parentWidth,
            height: parentWidth,
            child: DropdownMenu<ShortMenu>(
              expandedInsets: expandedInsets,
              dropdownMenuEntries: shortMenuItems,
            ),
          ),
        ),
      );
    }

    // By default, the width of the text field is determined by the menu children.
    await tester.pumpWidget(buildMenuAnchor());
    RenderBox box = tester.firstRenderObject(find.byType(TextField));
    expect(box.size.width, 136.0);

    await tester.tap(find.byType(TextField));
    await tester.pumpAndSettle();

    Size buttonSize = tester.getSize(find.widgetWithText(MenuItemButton, 'I0').hitTestable());
    expect(buttonSize.width, 136.0);

    // If expandedInsets is not zero, the width of the text field should be adjusted
    // based on the EdgeInsets.left and EdgeInsets.right. The top and bottom values
    // will be ignored.
    await tester.pumpWidget(Container());
    await tester.pumpWidget(buildMenuAnchor(expandedInsets: const EdgeInsets.only(left: 35.0, top: 50.0, right: 20.0)));
    box = tester.firstRenderObject(find.byType(TextField));
    expect(box.size.width, parentWidth - 35.0 - 20.0);
    Rect containerRect = tester.getRect(find.byType(SizedBox).first);
    Rect dropdownMenuRect = tester.getRect(find.byType(TextField));
    expect(dropdownMenuRect.top, containerRect.top);

    await tester.tap(find.byType(TextField));
    await tester.pumpAndSettle();

    buttonSize = tester.getSize(find.widgetWithText(MenuItemButton, 'I0'));
    expect(buttonSize.width, parentWidth - 35.0 - 20.0);

    // Regression test for https://github.com/flutter/flutter/issues/151769.
    // If expandedInsets is not zero, the width of the text field should be adjusted
    // based on the EdgeInsets.end and EdgeInsets.start. The top and bottom values
    // will be ignored.
    await tester.pumpWidget(Container());
    await tester.pumpWidget(buildMenuAnchor(expandedInsets: const EdgeInsetsDirectional.only(start: 35.0, top: 50.0, end: 20.0)));
    box = tester.firstRenderObject(find.byType(TextField));
    expect(box.size.width, parentWidth - 35.0 - 20.0);
    containerRect = tester.getRect(find.byType(SizedBox).first);
    dropdownMenuRect = tester.getRect(find.byType(TextField));
    expect(dropdownMenuRect.top, containerRect.top);


    await tester.tap(find.byType(TextField));
    await tester.pumpAndSettle();
    buttonSize = tester.getSize(find.widgetWithText(MenuItemButton, 'I0'));
    expect(buttonSize.width, parentWidth - 35.0 - 20.0);
  });

  testWidgets('Material2 - The menuHeight property can be used to show a shorter scrollable menu list instead of the complete list',
    (WidgetTester tester) async {
    final ThemeData themeData = ThemeData(useMaterial3: false);
    await tester.pumpWidget(buildTest(themeData, menuChildren));

    await tester.tap(find.byType(DropdownMenu<TestMenu>));
    await tester.pumpAndSettle();

    final Element firstItem = tester.element(find.widgetWithText(MenuItemButton, 'Item 0').last);
    final RenderBox firstBox = firstItem.renderObject! as RenderBox;
    final Offset topLeft = firstBox.localToGlobal(firstBox.size.topLeft(Offset.zero));
    final Element lastItem = tester.element(find.widgetWithText(MenuItemButton, 'Item 5').last);
    final RenderBox lastBox = lastItem.renderObject! as RenderBox;
    final Offset bottomRight = lastBox.localToGlobal(lastBox.size.bottomRight(Offset.zero));
    // height = height of MenuItemButton * 6 = 48 * 6
    expect(bottomRight.dy - topLeft.dy, 288.0);

    final Finder menuView = find.ancestor(
      of: find.byType(SingleChildScrollView),
      matching: find.byType(Padding),
    ).first;
    final Size menuViewSize = tester.getSize(menuView);
    expect(menuViewSize, const Size(180.0, 304.0)); // 304 = 288 + vertical padding(2 * 8)

    // Constrains the menu height.
    await tester.pumpWidget(Container());
    await tester.pumpWidget(buildTest(themeData, menuChildren, menuHeight: 100));
    await tester.pumpAndSettle();

    await tester.tap(find.byType(DropdownMenu<TestMenu>));
    await tester.pumpAndSettle();

    final Finder updatedMenu = find.ancestor(
      of: find.byType(SingleChildScrollView),
      matching: find.byType(Padding),
    ).first;

    final Size updatedMenuSize = tester.getSize(updatedMenu);
    expect(updatedMenuSize, const Size(180.0, 100.0));
  });

  testWidgets('Material3 - The menuHeight property can be used to show a shorter scrollable menu list instead of the complete list',
    (WidgetTester tester) async {
  final ThemeData themeData = ThemeData(useMaterial3: true);
  await tester.pumpWidget(buildTest(themeData, menuChildren));

  await tester.tap(find.byType(DropdownMenu<TestMenu>));
  await tester.pumpAndSettle();

  final Element firstItem = tester.element(find.widgetWithText(MenuItemButton, 'Item 0').last);
  final RenderBox firstBox = firstItem.renderObject! as RenderBox;
  final Offset topLeft = firstBox.localToGlobal(firstBox.size.topLeft(Offset.zero));
  final Element lastItem = tester.element(find.widgetWithText(MenuItemButton, 'Item 5').last);
  final RenderBox lastBox = lastItem.renderObject! as RenderBox;
  final Offset bottomRight = lastBox.localToGlobal(lastBox.size.bottomRight(Offset.zero));
  // height = height of MenuItemButton * 6 = 48 * 6
  expect(bottomRight.dy - topLeft.dy, 288.0);

  final Finder menuView = find.ancestor(
    of: find.byType(SingleChildScrollView),
    matching: find.byType(Padding),
  ).first;
  final Size menuViewSize = tester.getSize(menuView);
  expect(menuViewSize.width, closeTo(180.6, 0.1));
  expect(menuViewSize.height, equals(304.0)); // 304 = 288 + vertical padding(2 * 8)

  // Constrains the menu height.
  await tester.pumpWidget(Container());
  await tester.pumpWidget(buildTest(themeData, menuChildren, menuHeight: 100));
  await tester.pumpAndSettle();

  await tester.tap(find.byType(DropdownMenu<TestMenu>));
  await tester.pumpAndSettle();

  final Finder updatedMenu = find.ancestor(
    of: find.byType(SingleChildScrollView),
    matching: find.byType(Padding),
  ).first;

  final Size updatedMenuSize = tester.getSize(updatedMenu);
  expect(updatedMenuSize.width, closeTo(180.6, 0.1));
  expect(updatedMenuSize.height, equals(100.0));
});

  testWidgets('The text in the menu button should be aligned with the text of '
    'the text field - LTR', (WidgetTester tester) async {
    final ThemeData themeData = ThemeData();
    // Default text field (without leading icon).
    await tester.pumpWidget(buildTest(themeData, menuChildren, label: const Text('label')));

    final Finder label = find.text('label');
    final Offset labelTopLeft = tester.getTopLeft(label);

    await tester.tap(find.byType(DropdownMenu<TestMenu>));
    await tester.pumpAndSettle();
    final Finder itemText = find.text('Item 0').last;
    final Offset itemTextTopLeft = tester.getTopLeft(itemText);

    expect(labelTopLeft.dx, equals(itemTextTopLeft.dx));

    // Test when the text field has a leading icon.
    await tester.pumpWidget(Container());
    await tester.pumpWidget(buildTest(themeData, menuChildren,
      leadingIcon: const Icon(Icons.search),
      label: const Text('label'),
    ));

    final Finder leadingIcon = find.widgetWithIcon(SizedBox, Icons.search).last;
    final double iconWidth = tester.getSize(leadingIcon).width;
    final Finder updatedLabel = find.text('label');
    final Offset updatedLabelTopLeft = tester.getTopLeft(updatedLabel);

    await tester.tap(find.byType(DropdownMenu<TestMenu>));
    await tester.pumpAndSettle();
    final Finder updatedItemText = find.text('Item 0').last;
    final Offset updatedItemTextTopLeft = tester.getTopLeft(updatedItemText);


    expect(updatedLabelTopLeft.dx, equals(updatedItemTextTopLeft.dx));
    expect(updatedLabelTopLeft.dx, equals(iconWidth));

    // Test when then leading icon is a widget with a bigger size.
    await tester.pumpWidget(Container());
    await tester.pumpWidget(buildTest(themeData, menuChildren,
      leadingIcon: const SizedBox(
        width: 75.0,
        child: Icon(Icons.search)),
      label: const Text('label'),
    ));

    final Finder largeLeadingIcon = find.widgetWithIcon(SizedBox, Icons.search).last;
    final double largeIconWidth = tester.getSize(largeLeadingIcon).width;
    final Finder updatedLabel1 = find.text('label');
    final Offset updatedLabelTopLeft1 = tester.getTopLeft(updatedLabel1);

    await tester.tap(find.byType(DropdownMenu<TestMenu>));
    await tester.pumpAndSettle();
    final Finder updatedItemText1 = find.text('Item 0').last;
    final Offset updatedItemTextTopLeft1 = tester.getTopLeft(updatedItemText1);


    expect(updatedLabelTopLeft1.dx, equals(updatedItemTextTopLeft1.dx));
    expect(updatedLabelTopLeft1.dx, equals(largeIconWidth));
  });

  testWidgets('The text in the menu button should be aligned with the text of '
      'the text field - RTL', (WidgetTester tester) async {
    final ThemeData themeData = ThemeData();
    // Default text field (without leading icon).
    await tester.pumpWidget(MaterialApp(
      theme: themeData,
      home: Scaffold(
        body: Directionality(
          textDirection: TextDirection.rtl,
          child: DropdownMenu<TestMenu>(
            label: const Text('label'),
            dropdownMenuEntries: menuChildren,
          ),
        ),
      ),
    ));

    final Finder label = find.text('label');
    final Offset labelTopRight = tester.getTopRight(label);

    await tester.tap(find.byType(DropdownMenu<TestMenu>));
    await tester.pumpAndSettle();
    final Finder itemText = find.text('Item 0').last;
    final Offset itemTextTopRight = tester.getTopRight(itemText);

    expect(labelTopRight.dx, equals(itemTextTopRight.dx));

    // Test when the text field has a leading icon.
    await tester.pumpWidget(Container());
    await tester.pumpWidget(MaterialApp(
      theme: themeData,
      home: Scaffold(
        body: Directionality(
          textDirection: TextDirection.rtl,
          child: DropdownMenu<TestMenu>(
            leadingIcon: const Icon(Icons.search),
            label: const Text('label'),
            dropdownMenuEntries: menuChildren,
          ),
        ),
      ),
    ));
    await tester.pump();

    final Finder leadingIcon = find.widgetWithIcon(SizedBox, Icons.search).last;
    final double iconWidth = tester.getSize(leadingIcon).width;
    final Offset dropdownMenuTopRight = tester.getTopRight(find.byType(DropdownMenu<TestMenu>));
    final Finder updatedLabel = find.text('label');
    final Offset updatedLabelTopRight = tester.getTopRight(updatedLabel);

    await tester.tap(find.byType(DropdownMenu<TestMenu>));
    await tester.pumpAndSettle();
    final Finder updatedItemText = find.text('Item 0').last;
    final Offset updatedItemTextTopRight = tester.getTopRight(updatedItemText);


    expect(updatedLabelTopRight.dx, equals(updatedItemTextTopRight.dx));
    expect(updatedLabelTopRight.dx, equals(dropdownMenuTopRight.dx - iconWidth));

    // Test when then leading icon is a widget with a bigger size.
    await tester.pumpWidget(Container());
    await tester.pumpWidget(MaterialApp(
      theme: themeData,
      home: Scaffold(
        body: Directionality(
          textDirection: TextDirection.rtl,
          child: DropdownMenu<TestMenu>(
            leadingIcon: const SizedBox(width: 75.0, child: Icon(Icons.search)),
            label: const Text('label'),
            dropdownMenuEntries: menuChildren,
          ),
        ),
      ),
    ));
    await tester.pump();

    final Finder largeLeadingIcon = find.widgetWithIcon(SizedBox, Icons.search).last;
    final double largeIconWidth = tester.getSize(largeLeadingIcon).width;
    final Offset updatedDropdownMenuTopRight = tester.getTopRight(find.byType(DropdownMenu<TestMenu>));
    final Finder updatedLabel1 = find.text('label');
    final Offset updatedLabelTopRight1 = tester.getTopRight(updatedLabel1);

    await tester.tap(find.byType(DropdownMenu<TestMenu>));
    await tester.pumpAndSettle();
    final Finder updatedItemText1 = find.text('Item 0').last;
    final Offset updatedItemTextTopRight1 = tester.getTopRight(updatedItemText1);


    expect(updatedLabelTopRight1.dx, equals(updatedItemTextTopRight1.dx));
    expect(updatedLabelTopRight1.dx, equals(updatedDropdownMenuTopRight.dx - largeIconWidth));
  });

  testWidgets('DropdownMenu has default trailing icon button', (WidgetTester tester) async {
    final ThemeData themeData = ThemeData();
    await tester.pumpWidget(buildTest(themeData, menuChildren));
    await tester.pump();

    final Finder iconButton = find.widgetWithIcon(IconButton, Icons.arrow_drop_down).first;
    expect(iconButton, findsOneWidget);

    await tester.tap(iconButton);
    await tester.pump();

    final Finder menuMaterial = find.ancestor(
      of: find.widgetWithText(MenuItemButton, TestMenu.mainMenu0.label),
      matching: find.byType(Material),
    ).last;
    expect(menuMaterial, findsOneWidget);
  });

  testWidgets('Leading IconButton status test', (WidgetTester tester) async {
    final ThemeData themeData = ThemeData(useMaterial3: true);
    await tester.pumpWidget(buildTest(themeData, menuChildren, width: 100.0, menuHeight: 100.0));
    await tester.pump();

    Finder iconButton = find.widgetWithIcon(IconButton, Icons.arrow_drop_up);
    expect(iconButton, findsNothing);
    iconButton = find.widgetWithIcon(IconButton, Icons.arrow_drop_down).first;
    expect(iconButton, findsOneWidget);

    await tester.tap(iconButton);
    await tester.pump();

    iconButton = find.widgetWithIcon(IconButton, Icons.arrow_drop_up).first;
    expect(iconButton, findsOneWidget);
    iconButton = find.widgetWithIcon(IconButton, Icons.arrow_drop_down);
    expect(iconButton, findsNothing);

    // Tap outside
    await tester.tapAt(const Offset(500.0, 500.0));
    await tester.pump();

    iconButton = find.widgetWithIcon(IconButton, Icons.arrow_drop_up);
    expect(iconButton, findsNothing);
    iconButton = find.widgetWithIcon(IconButton, Icons.arrow_drop_down).first;
    expect(iconButton, findsOneWidget);
  });

  testWidgets('Do not crash when resize window during menu opening', (WidgetTester tester) async {
    addTearDown(tester.view.reset);
    final ThemeData themeData = ThemeData();
    await tester.pumpWidget(MaterialApp(
      theme: themeData,
      home: Scaffold(
        body: StatefulBuilder(
          builder: (BuildContext context, StateSetter setState){
            return DropdownMenu<TestMenu>(
              width: MediaQuery.of(context).size.width,
              dropdownMenuEntries: menuChildren,
            );
          },
        ),
      ),
    ));

    final Finder iconButton = find.widgetWithIcon(IconButton, Icons.arrow_drop_down).first;
    expect(iconButton, findsOneWidget);

    await tester.tap(iconButton);
    await tester.pump();

    final Finder menuMaterial = find.ancestor(
      of: find.widgetWithText(MenuItemButton, TestMenu.mainMenu0.label),
      matching: find.byType(Material),
    );
    expect(menuMaterial, findsNWidgets(3));

    // didChangeMetrics
    tester.view.physicalSize = const Size(700.0, 700.0);
    await tester.pump();

    // Go without throw.
  });

  testWidgets('DropdownMenu can customize trailing icon button', (WidgetTester tester) async {
    final ThemeData themeData = ThemeData();
    await tester.pumpWidget(MaterialApp(
      theme: themeData,
      home: Scaffold(
        body: DropdownMenu<TestMenu>(
          trailingIcon: const Icon(Icons.ac_unit),
          dropdownMenuEntries: menuChildren,
        ),
      ),
    ));
    await tester.pump();

    final Finder iconButton = find.widgetWithIcon(IconButton, Icons.ac_unit).first;
    expect(iconButton, findsOneWidget);

    await tester.tap(iconButton);
    await tester.pump();

    final Finder menuMaterial = find.ancestor(
      of: find.widgetWithText(MenuItemButton, TestMenu.mainMenu0.label),
      matching: find.byType(Material),
    ).last;
    expect(menuMaterial, findsOneWidget);
  });

  testWidgets('Down key can highlight the menu item on desktop platforms', (WidgetTester tester) async {
    final ThemeData themeData = ThemeData();
    await tester.pumpWidget(MaterialApp(
      theme: themeData,
      home: Scaffold(
        body: DropdownMenu<TestMenu>(
          trailingIcon: const Icon(Icons.ac_unit),
          dropdownMenuEntries: menuChildren,
        ),
      ),
    ));

    await tester.tap(find.byType(DropdownMenu<TestMenu>));
    await tester.pump();

    await tester.sendKeyEvent(LogicalKeyboardKey.arrowDown);
    await tester.pumpAndSettle();
    Finder button0Material = find.descendant(
      of: find.widgetWithText(MenuItemButton, 'Item 0').last,
      matching: find.byType(Material),
    );

    Material item0material = tester.widget<Material>(button0Material);
    expect(item0material.color, themeData.colorScheme.onSurface.withOpacity(0.12));

    // Press down key one more time, the highlight should move to the next item.
    await tester.sendKeyEvent(LogicalKeyboardKey.arrowDown);
    await tester.pumpAndSettle();
    final Finder button1Material = find.descendant(
      of: find.widgetWithText(MenuItemButton, 'Menu 1').last,
      matching: find.byType(Material),
    );
    final Material item1material = tester.widget<Material>(button1Material);
    expect(item1material.color, themeData.colorScheme.onSurface.withOpacity(0.12));
    button0Material = find.descendant(
      of: find.widgetWithText(MenuItemButton, 'Item 0').last,
      matching: find.byType(Material),
    );
    item0material = tester.widget<Material>(button0Material);
    expect(item0material.color, Colors.transparent); // the previous item should not be highlighted.
  }, variant: TargetPlatformVariant.desktop());

  testWidgets('Up key can highlight the menu item on desktop platforms', (WidgetTester tester) async {
    final ThemeData themeData = ThemeData();
    await tester.pumpWidget(MaterialApp(
      theme: themeData,
      home: Scaffold(
        body: DropdownMenu<TestMenu>(
          dropdownMenuEntries: menuChildren,
        ),
      ),
    ));

    await tester.tap(find.byType(DropdownMenu<TestMenu>));
    await tester.pump();

    await tester.sendKeyEvent(LogicalKeyboardKey.arrowUp);
    await tester.pumpAndSettle();
    Finder button5Material = find.descendant(
      of: find.widgetWithText(MenuItemButton, 'Item 5').last,
      matching: find.byType(Material),
    );

    Material item5material = tester.widget<Material>(button5Material);
    expect(item5material.color, themeData.colorScheme.onSurface.withOpacity(0.12));

    // Press up key one more time, the highlight should move up to the item 4.
    await tester.sendKeyEvent(LogicalKeyboardKey.arrowUp);
    await tester.pumpAndSettle();
    final Finder button4Material = find.descendant(
      of: find.widgetWithText(MenuItemButton, 'Item 4').last,
      matching: find.byType(Material),
    );
    final Material item4material = tester.widget<Material>(button4Material);
    expect(item4material.color, themeData.colorScheme.onSurface.withOpacity(0.12));
    button5Material = find.descendant(
      of: find.widgetWithText(MenuItemButton, 'Item 5').last,
      matching: find.byType(Material),
    );

    item5material = tester.widget<Material>(button5Material);
    expect(item5material.color, Colors.transparent); // the previous item should not be highlighted.
  }, variant: TargetPlatformVariant.desktop());

  // Regression test for https://github.com/flutter/flutter/issues/147253.
  testWidgets('Down key and up key can navigate on desktop platforms '
      'when a label text contains another label text', (WidgetTester tester) async {
    final ThemeData themeData = ThemeData();
    await tester.pumpWidget(MaterialApp(
      theme: themeData,
      home: const Scaffold(
        body: DropdownMenu<int>(
          dropdownMenuEntries: <DropdownMenuEntry<int>>[
            DropdownMenuEntry<int>(
              value: 0,
              label: 'ABC'
            ),
            DropdownMenuEntry<int>(
              value: 1,
              label: 'AB'
            ),
            DropdownMenuEntry<int>(
              value: 2,
              label: 'ABCD'
            ),
          ],
        ),
      ),
    ));

    await tester.tap(find.byType(DropdownMenu<int>));
    await tester.pump();

    final Finder button0Material = find.descendant(
      of: find.widgetWithText(MenuItemButton, 'ABC').last,
      matching: find.byType(Material),
    );
    final Finder button1Material = find.descendant(
      of: find.widgetWithText(MenuItemButton, 'AB').last,
      matching: find.byType(Material),
    );
    final Finder button2Material = find.descendant(
      of: find.widgetWithText(MenuItemButton, 'ABCD').last,
      matching: find.byType(Material),
    );

    // Press down key three times, the highlight should move to the next item each time.
    await tester.sendKeyEvent(LogicalKeyboardKey.arrowDown);
    await tester.pumpAndSettle();
    Material item0Material = tester.widget<Material>(button0Material);
    expect(item0Material.color, themeData.colorScheme.onSurface.withOpacity(0.12));

    await tester.sendKeyEvent(LogicalKeyboardKey.arrowDown);
    await tester.pumpAndSettle();
    Material item1Material = tester.widget<Material>(button1Material);
    expect(item1Material.color, themeData.colorScheme.onSurface.withOpacity(0.12));

    await tester.sendKeyEvent(LogicalKeyboardKey.arrowDown);
    await tester.pumpAndSettle();
    final Material item2Material = tester.widget<Material>(button2Material);
    expect(item2Material.color, themeData.colorScheme.onSurface.withOpacity(0.12));

    // Press up key two times, the highlight should up each time.
    await tester.sendKeyEvent(LogicalKeyboardKey.arrowUp);
    await tester.pumpAndSettle();
    item1Material = tester.widget<Material>(button1Material);
    expect(item1Material.color, themeData.colorScheme.onSurface.withOpacity(0.12));

    await tester.sendKeyEvent(LogicalKeyboardKey.arrowUp);
    await tester.pumpAndSettle();
    item0Material = tester.widget<Material>(button0Material);
    expect(item0Material.color, themeData.colorScheme.onSurface.withOpacity(0.12));

  }, variant: TargetPlatformVariant.desktop());

  // Regression test for https://github.com/flutter/flutter/issues/147253.
  testWidgets('Default search prioritises the current highlight on desktop platforms',
      (WidgetTester tester) async {
    final ThemeData themeData = ThemeData();
    await tester.pumpWidget(MaterialApp(
      theme: themeData,
      home: Scaffold(
        body: DropdownMenu<TestMenu>(
          dropdownMenuEntries: menuChildren,
        ),
      ),
    ));

    const String itemLabel = 'Item 2';
    // Open the menu
    await tester.tap(find.byType(DropdownMenu<TestMenu>));
    await tester.pumpAndSettle();
    // Highlight the third item by exact search.
    await tester.enterText(find.byType(TextField).first, itemLabel);
    await tester.pumpAndSettle();
    Finder button2Material = find.descendant(
      of: find.widgetWithText(MenuItemButton, itemLabel).last,
      matching: find.byType(Material),
    );
    Material item2material = tester.widget<Material>(button2Material);
    expect(item2material.color, themeData.colorScheme.onSurface.withOpacity(0.12));

    // Search something that matches multiple items.
    await tester.enterText(find.byType(TextField).first, 'Item');
    await tester.pumpAndSettle();
    // The third item should still be highlighted.
    button2Material = find.descendant(
      of: find.widgetWithText(MenuItemButton, itemLabel).last,
      matching: find.byType(Material),
    );
    item2material = tester.widget<Material>(button2Material);
    expect(item2material.color, themeData.colorScheme.onSurface.withOpacity(0.12));
  }, variant: TargetPlatformVariant.desktop());

  // Regression test for https://github.com/flutter/flutter/issues/152375.
  testWidgets('Down key and up key can navigate on desktop platforms when a label text contains '
      'another label text using customized search algorithm', (WidgetTester tester) async {
    final ThemeData themeData = ThemeData();
    await tester.pumpWidget(MaterialApp(
      theme: themeData,
      home: Scaffold(
        body: DropdownMenu<int>(
          searchCallback: (List<DropdownMenuEntry<int>> entries, String query) {
            if (query.isEmpty) {
              return null;
            }
            final int index = entries.indexWhere(
              (DropdownMenuEntry<int> entry) => entry.label.contains(query),
            );
            return index != -1 ? index : null;
          },
          dropdownMenuEntries: const <DropdownMenuEntry<int>>[
            DropdownMenuEntry<int>(
              value: 0,
              label: 'ABC'
            ),
            DropdownMenuEntry<int>(
              value: 1,
              label: 'AB'
            ),
            DropdownMenuEntry<int>(
              value: 2,
              label: 'ABCD'
            ),
          ],
        ),
      ),
    ));

    await tester.tap(find.byType(DropdownMenu<int>));
    await tester.pump();

    final Finder button0Material = find.descendant(
      of: find.widgetWithText(MenuItemButton, 'ABC').last,
      matching: find.byType(Material),
    );
    final Finder button1Material = find.descendant(
      of: find.widgetWithText(MenuItemButton, 'AB').last,
      matching: find.byType(Material),
    );
    final Finder button2Material = find.descendant(
      of: find.widgetWithText(MenuItemButton, 'ABCD').last,
      matching: find.byType(Material),
    );

    // Press down key three times, the highlight should move to the next item each time.
    await tester.sendKeyEvent(LogicalKeyboardKey.arrowDown);
    await tester.pump();
    Material item0Material = tester.widget<Material>(button0Material);
    expect(item0Material.color, themeData.colorScheme.onSurface.withOpacity(0.12));

    await tester.sendKeyEvent(LogicalKeyboardKey.arrowDown);
    await tester.pump();
    Material item1Material = tester.widget<Material>(button1Material);
    expect(item1Material.color, themeData.colorScheme.onSurface.withOpacity(0.12));

    await tester.sendKeyEvent(LogicalKeyboardKey.arrowDown);
    await tester.pump();
    final Material item2Material = tester.widget<Material>(button2Material);
    expect(item2Material.color, themeData.colorScheme.onSurface.withOpacity(0.12));

    // Press up key two times, the highlight should up each time.
    await tester.sendKeyEvent(LogicalKeyboardKey.arrowUp);
    await tester.pump();
    item1Material = tester.widget<Material>(button1Material);
    expect(item1Material.color, themeData.colorScheme.onSurface.withOpacity(0.12));

    await tester.sendKeyEvent(LogicalKeyboardKey.arrowUp);
    await tester.pump();
    item0Material = tester.widget<Material>(button0Material);
    expect(item0Material.color, themeData.colorScheme.onSurface.withOpacity(0.12));

  }, variant: TargetPlatformVariant.desktop());

  // Regression test for https://github.com/flutter/flutter/issues/152375.
  testWidgets('Searching can hightlight entry after keyboard navigation', (WidgetTester tester) async {
    final ThemeData themeData = ThemeData();
    await tester.pumpWidget(MaterialApp(
      theme: themeData,
      home: Scaffold(
        body: DropdownMenu<TestMenu>(
          dropdownMenuEntries: menuChildren,
        ),
      ),
    ));

    // Open the menu and highlight the first item.
    await tester.tap(find.byType(DropdownMenu<TestMenu>));
    await tester.pump();
    await tester.sendKeyEvent(LogicalKeyboardKey.arrowDown);
    await tester.pump();
    // Search for the last item.
    await tester.enterText(find.byType(TextField).first, menuChildren.last.label);
    await tester.pump();
    final Finder buttonMaterial = find.descendant(
      of: find.widgetWithText(MenuItemButton, menuChildren.last.label).last,
      matching: find.byType(Material),
    );
    final Material itemMaterial = tester.widget<Material>(buttonMaterial);
    expect(itemMaterial.color, themeData.colorScheme.onSurface.withOpacity(0.12)); // Menu 1 button is highlighted.
  }, variant: TargetPlatformVariant.desktop());

  testWidgets('The text input should match the label of the menu item '
      'while pressing down key on desktop platforms', (WidgetTester tester) async {
    final ThemeData themeData = ThemeData();
    await tester.pumpWidget(MaterialApp(
      theme: themeData,
      home: Scaffold(
        body: DropdownMenu<TestMenu>(
          dropdownMenuEntries: menuChildren,
        ),
      ),
    ));

    // Open the menu
    await tester.tap(find.byType(DropdownMenu<TestMenu>));
    await tester.pump();

    await tester.sendKeyEvent(LogicalKeyboardKey.arrowDown);
    await tester.pump();
    expect(find.widgetWithText(TextField, 'Item 0'), findsOneWidget);

    // Press down key one more time to the next item.
    await tester.sendKeyEvent(LogicalKeyboardKey.arrowDown);
    await tester.pump();
    expect(find.widgetWithText(TextField, 'Menu 1'), findsOneWidget);

    // Press down to the next item.
    await tester.sendKeyEvent(LogicalKeyboardKey.arrowDown);
    await tester.pump();
    expect(find.widgetWithText(TextField, 'Item 2'), findsOneWidget);
  }, variant: TargetPlatformVariant.desktop());

  testWidgets('The text input should match the label of the menu item '
      'while pressing up key on desktop platforms', (WidgetTester tester) async {
    final ThemeData themeData = ThemeData();
    await tester.pumpWidget(MaterialApp(
      theme: themeData,
      home: Scaffold(
        body: DropdownMenu<TestMenu>(
          dropdownMenuEntries: menuChildren,
        ),
      ),
    ));

    // Open the menu
    await tester.tap(find.byType(DropdownMenu<TestMenu>));
    await tester.pump();

    await tester.sendKeyEvent(LogicalKeyboardKey.arrowUp);
    await tester.pump();
    expect(find.widgetWithText(TextField, 'Item 5'), findsOneWidget);

    // Press up key one more time to the upper item.
    await tester.sendKeyEvent(LogicalKeyboardKey.arrowUp);
    await tester.pump();
    expect(find.widgetWithText(TextField, 'Item 4'), findsOneWidget);

    // Press up to the upper item.
    await tester.sendKeyEvent(LogicalKeyboardKey.arrowUp);
    await tester.pump();
    expect(find.widgetWithText(TextField, 'Item 3'), findsOneWidget);
  }, variant: TargetPlatformVariant.desktop());

  testWidgets('Disabled button will be skipped while pressing up/down key on desktop platforms', (WidgetTester tester) async {
    final ThemeData themeData = ThemeData();
    final List<DropdownMenuEntry<TestMenu>> menuWithDisabledItems = <DropdownMenuEntry<TestMenu>>[
      const DropdownMenuEntry<TestMenu>(value: TestMenu.mainMenu0, label: 'Item 0'),
      const DropdownMenuEntry<TestMenu>(value: TestMenu.mainMenu1, label: 'Item 1', enabled: false),
      const DropdownMenuEntry<TestMenu>(value: TestMenu.mainMenu2, label: 'Item 2', enabled: false),
      const DropdownMenuEntry<TestMenu>(value: TestMenu.mainMenu3, label: 'Item 3'),
      const DropdownMenuEntry<TestMenu>(value: TestMenu.mainMenu4, label: 'Item 4'),
      const DropdownMenuEntry<TestMenu>(value: TestMenu.mainMenu5, label: 'Item 5', enabled: false),
    ];
    await tester.pumpWidget(MaterialApp(
      theme: themeData,
      home: Scaffold(
        body: DropdownMenu<TestMenu>(
          dropdownMenuEntries: menuWithDisabledItems,
        ),
      ),
    ));
    await tester.pump();

    // Open the menu
    await tester.tap(find.byType(DropdownMenu<TestMenu>));
    await tester.pumpAndSettle();

    await tester.sendKeyEvent(LogicalKeyboardKey.arrowDown);
    await tester.pumpAndSettle();
    final Finder button0Material = find.descendant(
      of: find.widgetWithText(MenuItemButton, 'Item 0').last,
      matching: find.byType(Material),
    );
    final Material item0Material = tester.widget<Material>(button0Material);
    expect(item0Material.color, themeData.colorScheme.onSurface.withOpacity(0.12)); // first item can be highlighted as it's enabled.

    // Continue to press down key. Item 3 should be highlighted as Menu 1 and Item 2 are both disabled.
    await tester.sendKeyEvent(LogicalKeyboardKey.arrowDown);
    await tester.pumpAndSettle();
    final Finder button3Material = find.descendant(
      of: find.widgetWithText(MenuItemButton, 'Item 3').last,
      matching: find.byType(Material),
    );
    final Material item3Material = tester.widget<Material>(button3Material);
    expect(item3Material.color, themeData.colorScheme.onSurface.withOpacity(0.12));
  }, variant: TargetPlatformVariant.desktop());

  testWidgets('Searching is enabled by default on mobile platforms if initialSelection is non null', (WidgetTester tester) async {
    final ThemeData themeData = ThemeData();
    await tester.pumpWidget(MaterialApp(
      theme: themeData,
      home: Scaffold(
        body: DropdownMenu<TestMenu>(
          initialSelection: TestMenu.mainMenu1,
          dropdownMenuEntries: menuChildren,
        ),
      ),
    ));

    // Open the menu
    await tester.tap(find.byType(DropdownMenu<TestMenu>));
    await tester.pump();
    final Finder buttonMaterial = find.descendant(
      of: find.widgetWithText(MenuItemButton, 'Menu 1').last,
      matching: find.byType(Material),
    );
    final Material itemMaterial = tester.widget<Material>(buttonMaterial);
    expect(itemMaterial.color, themeData.colorScheme.onSurface.withOpacity(0.12)); // Menu 1 button is highlighted.
  }, variant: TargetPlatformVariant.mobile());

  testWidgets('Searching is enabled by default on desktop platform', (WidgetTester tester) async {
    final ThemeData themeData = ThemeData();
    await tester.pumpWidget(MaterialApp(
      theme: themeData,
      home: Scaffold(
        body: DropdownMenu<TestMenu>(
          dropdownMenuEntries: menuChildren,
        ),
      ),
    ));

    // Open the menu
    await tester.tap(find.byType(DropdownMenu<TestMenu>));
    await tester.pump();
    await tester.enterText(find.byType(TextField).first, 'Menu 1');
    await tester.pumpAndSettle();
    final Finder buttonMaterial = find.descendant(
      of: find.widgetWithText(MenuItemButton, 'Menu 1').last,
      matching: find.byType(Material),
    );
    final Material itemMaterial = tester.widget<Material>(buttonMaterial);
    expect(itemMaterial.color, themeData.colorScheme.onSurface.withOpacity(0.12)); // Menu 1 button is highlighted.
  }, variant: TargetPlatformVariant.desktop());

  testWidgets('Highlight can move up/down starting from the searching result on desktop platforms', (WidgetTester tester) async {
    final ThemeData themeData = ThemeData();
    await tester.pumpWidget(MaterialApp(
      theme: themeData,
      home: Scaffold(
        body: DropdownMenu<TestMenu>(
          dropdownMenuEntries: menuChildren,
        ),
      ),
    ));

    // Open the menu
    await tester.tap(find.byType(DropdownMenu<TestMenu>));
    await tester.pump();
    await tester.enterText(find.byType(TextField).first, 'Menu 1');
    await tester.pumpAndSettle();
    final Finder buttonMaterial = find.descendant(
      of: find.widgetWithText(MenuItemButton, 'Menu 1').last,
      matching: find.byType(Material),
    );
    final Material itemMaterial = tester.widget<Material>(buttonMaterial);
    expect(itemMaterial.color, themeData.colorScheme.onSurface.withOpacity(0.12));

    // Press up to the upper item (Item 0).
    await simulateKeyDownEvent(LogicalKeyboardKey.arrowUp);
    await simulateKeyUpEvent(LogicalKeyboardKey.arrowUp);
    await tester.pumpAndSettle();
    expect(find.widgetWithText(TextField, 'Item 0'), findsOneWidget);
    final Finder button0Material = find.descendant(
      of: find.widgetWithText(MenuItemButton, 'Item 0').last,
      matching: find.byType(Material),
    );
    final Material item0Material = tester.widget<Material>(button0Material);
    expect(item0Material.color, themeData.colorScheme.onSurface.withOpacity(0.12)); // Move up, the 'Item 0' is highlighted.

    // Continue to move up to the last item (Item 5).
    await simulateKeyDownEvent(LogicalKeyboardKey.arrowUp);
    await simulateKeyUpEvent(LogicalKeyboardKey.arrowUp);
    await tester.pumpAndSettle();
    expect(find.widgetWithText(TextField, 'Item 5'), findsOneWidget);
    final Finder button5Material = find.descendant(
      of: find.widgetWithText(MenuItemButton, 'Item 5').last,
      matching: find.byType(Material),
    );
    final Material item5Material = tester.widget<Material>(button5Material);
    expect(item5Material.color, themeData.colorScheme.onSurface.withOpacity(0.12));
  }, variant: TargetPlatformVariant.desktop());

  testWidgets('Filtering is disabled by default', (WidgetTester tester) async {
    final ThemeData themeData = ThemeData();
    await tester.pumpWidget(MaterialApp(
      theme: themeData,
      home: Scaffold(
        body: DropdownMenu<TestMenu>(
          requestFocusOnTap: true,
          dropdownMenuEntries: menuChildren,
        ),
      ),
    ));

    // Open the menu
    await tester.tap(find.byType(DropdownMenu<TestMenu>));
    await tester.pump();

    await tester.enterText(find.byType(TextField).first, 'Menu 1');
    await tester.pumpAndSettle();
    for (final TestMenu menu in TestMenu.values) {
      // One is layout for the _DropdownMenuBody, the other one is the real button item in the menu.
      expect(find.widgetWithText(MenuItemButton, menu.label), findsNWidgets(2));
    }
  });

  testWidgets('Enable filtering', (WidgetTester tester) async {
    final ThemeData themeData = ThemeData();
    await tester.pumpWidget(MaterialApp(
      theme: themeData,
      home: Scaffold(
        body: DropdownMenu<TestMenu>(
          requestFocusOnTap: true,
          enableFilter: true,
          dropdownMenuEntries: menuChildren,
        ),
      ),
    ));

    // Open the menu
    await tester.tap(find.byType(DropdownMenu<TestMenu>));
    await tester.pump();

    await tester.enterText(find
        .byType(TextField)
        .first, 'Menu 1');
    await tester.pumpAndSettle();
    for (final TestMenu menu in TestMenu.values) {
      // 'Menu 1' should be 2, other items should only find one.
      if (menu.label == TestMenu.mainMenu1.label) {
        expect(find.widgetWithText(MenuItemButton, menu.label), findsNWidgets(2));
      } else {
        expect(find.widgetWithText(MenuItemButton, menu.label), findsOneWidget);
      }
    }
  });

  testWidgets('Enable filtering with custom filter callback that filter text case sensitive', (WidgetTester tester) async {
    final ThemeData themeData = ThemeData();
    final TextEditingController controller = TextEditingController();
    addTearDown(controller.dispose);

    await tester.pumpWidget(MaterialApp(
      theme: themeData,
      home: Scaffold(
        body: DropdownMenu<TestMenu>(
          requestFocusOnTap: true,
          enableFilter: true,
          filterCallback: (List<DropdownMenuEntry<TestMenu>> entries, String filter) {
            return entries.where((DropdownMenuEntry<TestMenu> element) => element.label.contains(filter)).toList();
          },
          dropdownMenuEntries: menuChildren,
          controller: controller,
        ),
      ),
    ));

    // Open the menu.
    await tester.tap(find.byType(DropdownMenu<TestMenu>));
    await tester.pump();

    await tester.enterText(find.byType(TextField).first, 'item');
    expect(controller.text, 'item');
    await tester.pumpAndSettle();
    for (final TestMenu menu in TestMenu.values) {
      expect(find.widgetWithText(MenuItemButton, menu.label).hitTestable(), findsNothing);
    }

    await tester.enterText(find.byType(TextField).first, 'Item');
    expect(controller.text, 'Item');
    await tester.pumpAndSettle();
    expect(find.widgetWithText(MenuItemButton, 'Item 0').hitTestable(), findsOneWidget);
    expect(find.widgetWithText(MenuItemButton, 'Menu 1').hitTestable(), findsNothing);
    expect(find.widgetWithText(MenuItemButton, 'Item 2').hitTestable(), findsOneWidget);
    expect(find.widgetWithText(MenuItemButton, 'Item 3').hitTestable(), findsOneWidget);
    expect(find.widgetWithText(MenuItemButton, 'Item 4').hitTestable(), findsOneWidget);
    expect(find.widgetWithText(MenuItemButton, 'Item 5').hitTestable(), findsOneWidget);
  });

  testWidgets('Throw assertion error when enable filtering with custom filter callback and enableFilter set on False', (WidgetTester tester) async {
    final ThemeData themeData = ThemeData();
    final TextEditingController controller = TextEditingController();
    addTearDown(controller.dispose);

    expect((){
      MaterialApp(
        theme: themeData,
        home: Scaffold(
          body: DropdownMenu<TestMenu>(
            requestFocusOnTap: true,
            filterCallback: (List<DropdownMenuEntry<TestMenu>> entries, String filter) {
              return entries.where((DropdownMenuEntry<TestMenu> element) => element.label.contains(filter)).toList();
            },
            dropdownMenuEntries: menuChildren,
            controller: controller,
          ),
        ),
      );
    }, throwsAssertionError);
  });

  testWidgets('The controller can access the value in the input field', (WidgetTester tester) async {
    final ThemeData themeData = ThemeData();
    final TextEditingController controller = TextEditingController();
    addTearDown(controller.dispose);

    await tester.pumpWidget(MaterialApp(
      theme: themeData,
      home: StatefulBuilder(
        builder: (BuildContext context, StateSetter setState) {
          return Scaffold(
            body: DropdownMenu<TestMenu>(
              requestFocusOnTap: true,
              enableFilter: true,
              dropdownMenuEntries: menuChildren,
              controller: controller,
            ),
          );
        }
      ),
    ));

    // Open the menu
    await tester.tap(find.byType(DropdownMenu<TestMenu>));
    await tester.pump();
    final Finder item3 = find.widgetWithText(MenuItemButton, 'Item 3').last;
    await tester.tap(item3);
    await tester.pumpAndSettle();

    expect(controller.text, 'Item 3');

    await tester.enterText(find.byType(TextField).first, 'New Item');
    expect(controller.text, 'New Item');
  });

  testWidgets('The menu should be closed after text editing is complete', (WidgetTester tester) async {
    final ThemeData themeData = ThemeData();
    final TextEditingController controller = TextEditingController();
    addTearDown(controller.dispose);

    await tester.pumpWidget(MaterialApp(
      theme: themeData,
      home: Scaffold(
        body: DropdownMenu<TestMenu>(
          requestFocusOnTap: true,
          enableFilter: true,
          dropdownMenuEntries: menuChildren,
          controller: controller,
        ),
      ),
    ));
    // Access the MenuAnchor
    final MenuAnchor menuAnchor = tester.widget<MenuAnchor>(find.byType(MenuAnchor));

    // Open the menu
    await tester.tap(find.byType(DropdownMenu<TestMenu>));
    await tester.pumpAndSettle();
    expect(menuAnchor.controller!.isOpen, true);

    // Simulate `TextInputAction.done` on textfield
    await tester.testTextInput.receiveAction(TextInputAction.done);
    await tester.pumpAndSettle();
    expect(menuAnchor.controller!.isOpen, false);
  });

  testWidgets('The onSelected gets called only when a selection is made', (WidgetTester tester) async {
    int selectionCount = 0;

    final ThemeData themeData = ThemeData();
    final List<DropdownMenuEntry<TestMenu>> menuWithDisabledItems = <DropdownMenuEntry<TestMenu>>[
      const DropdownMenuEntry<TestMenu>(value: TestMenu.mainMenu0, label: 'Item 0'),
      const DropdownMenuEntry<TestMenu>(value: TestMenu.mainMenu0, label: 'Item 1', enabled: false),
      const DropdownMenuEntry<TestMenu>(value: TestMenu.mainMenu0, label: 'Item 2'),
      const DropdownMenuEntry<TestMenu>(value: TestMenu.mainMenu0, label: 'Item 3'),
    ];
    final TextEditingController controller = TextEditingController();
    addTearDown(controller.dispose);

    await tester.pumpWidget(MaterialApp(
      theme: themeData,
      home: StatefulBuilder(
          builder: (BuildContext context, StateSetter setState) {
            return Scaffold(
              body: DropdownMenu<TestMenu>(
                dropdownMenuEntries: menuWithDisabledItems,
                controller: controller,
                onSelected: (_) {
                  setState(() {
                    selectionCount++;
                  });
                },
              ),
            );
          }
      ),
    ));

    // Open the menu
    await tester.tap(find.byType(DropdownMenu<TestMenu>));
    await tester.pump();

    final bool isMobile = switch (themeData.platform) {
      TargetPlatform.android || TargetPlatform.iOS || TargetPlatform.fuchsia => true,
      TargetPlatform.macOS || TargetPlatform.linux || TargetPlatform.windows => false,
    };
    int expectedCount = isMobile ? 0 : 1;

    // Test onSelected on key press
    await simulateKeyDownEvent(LogicalKeyboardKey.arrowDown);
    await tester.pumpAndSettle();
    await tester.testTextInput.receiveAction(TextInputAction.done);
    await tester.pumpAndSettle();
    expect(selectionCount, expectedCount);
    // The desktop platform closed the menu when a completion action is pressed. So we need to reopen it.
    if (!isMobile) {
      await tester.tap(find.byType(DropdownMenu<TestMenu>));
      await tester.pump();
    }

    // Disabled item doesn't trigger onSelected callback.
    final Finder item1 = find.widgetWithText(MenuItemButton, 'Item 1').last;
    await tester.tap(item1);
    await tester.pumpAndSettle();

    expect(controller.text, isMobile ? '' : 'Item 0');
    expect(selectionCount, expectedCount);

    final Finder item2 = find.widgetWithText(MenuItemButton, 'Item 2').last;
    await tester.tap(item2);
    await tester.pumpAndSettle();

    expect(controller.text, 'Item 2');
    expect(selectionCount, ++expectedCount);

    await tester.tap(find.byType(DropdownMenu<TestMenu>));
    await tester.pump();
    final Finder item3 = find.widgetWithText(MenuItemButton, 'Item 3').last;
    await tester.tap(item3);
    await tester.pumpAndSettle();

    expect(controller.text, 'Item 3');
    expect(selectionCount, ++expectedCount);

    // On desktop platforms, when typing something in the text field without selecting any of the options,
    // the onSelected should not be called.
    if (!isMobile) {
      await tester.enterText(find.byType(TextField).first, 'New Item');
      expect(controller.text, 'New Item');
      expect(selectionCount, expectedCount);
      expect(find.widgetWithText(TextField, 'New Item'), findsOneWidget);
      await tester.enterText(find.byType(TextField).first, '');
      expect(selectionCount, expectedCount);
      expect(controller.text.isEmpty, true);
    }
  }, variant: TargetPlatformVariant.all());


  testWidgets('The selectedValue gives an initial text and highlights the according item', (WidgetTester tester) async {
    final ThemeData themeData = ThemeData();
    final TextEditingController controller = TextEditingController();
    addTearDown(controller.dispose);

    await tester.pumpWidget(MaterialApp(
      theme: themeData,
      home: StatefulBuilder(
          builder: (BuildContext context, StateSetter setState) {
            return Scaffold(
              body: DropdownMenu<TestMenu>(
                initialSelection: TestMenu.mainMenu3,
                dropdownMenuEntries: menuChildren,
                controller: controller,
              ),
            );
          }
      ),
    ));

    expect(find.widgetWithText(TextField, 'Item 3'), findsOneWidget);

    // Open the menu
    await tester.tap(find.byType(DropdownMenu<TestMenu>));
    await tester.pump();

    final Finder buttonMaterial = find.descendant(
      of: find.widgetWithText(MenuItemButton, 'Item 3'),
      matching: find.byType(Material),
    ).last;

    // Validate the item 3 is highlighted.
    final Material itemMaterial = tester.widget<Material>(buttonMaterial);
    expect(itemMaterial.color, themeData.colorScheme.onSurface.withOpacity(0.12));
  });

  testWidgets('The default text input field should not be focused on mobile platforms '
      'when it is tapped', (WidgetTester tester) async {
    final ThemeData themeData = ThemeData();

    Widget buildDropdownMenu() => MaterialApp(
      theme: themeData,
      home: Scaffold(
        body: Column(
          children: <Widget>[
            DropdownMenu<TestMenu>(
              dropdownMenuEntries: menuChildren,
            ),
          ],
        ),
      ),
    );

    // Test default condition.
    await tester.pumpWidget(buildDropdownMenu());
    await tester.pump();

    final Finder textFieldFinder = find.byType(TextField);
    final TextField result = tester.widget<TextField>(textFieldFinder);
    expect(result.canRequestFocus, false);
  }, variant: TargetPlatformVariant.mobile());

  testWidgets('The text input field should be focused on desktop platforms '
      'when it is tapped', (WidgetTester tester) async {
    final ThemeData themeData = ThemeData();

    Widget buildDropdownMenu() => MaterialApp(
      theme: themeData,
      home: Scaffold(
        body: Column(
          children: <Widget>[
            DropdownMenu<TestMenu>(
              dropdownMenuEntries: menuChildren,
            ),
          ],
        ),
      ),
    );

    await tester.pumpWidget(buildDropdownMenu());
    await tester.pump();

    final Finder textFieldFinder = find.byType(TextField);
    final TextField result = tester.widget<TextField>(textFieldFinder);
    expect(result.canRequestFocus, true);
  }, variant: TargetPlatformVariant.desktop());

  testWidgets('If requestFocusOnTap is true, the text input field can request focus, '
    'otherwise it cannot request focus', (WidgetTester tester) async {
    final ThemeData themeData = ThemeData();

    Widget buildDropdownMenu({required bool requestFocusOnTap}) => MaterialApp(
      theme: themeData,
      home: Scaffold(
        body: Column(
          children: <Widget>[
            DropdownMenu<TestMenu>(
              requestFocusOnTap: requestFocusOnTap,
              dropdownMenuEntries: menuChildren,
            ),
          ],
        ),
      ),
    );

    // Set requestFocusOnTap to true.
    await tester.pumpWidget(buildDropdownMenu(requestFocusOnTap: true));
    await tester.pump();

    final Finder textFieldFinder = find.byType(TextField);
    final TextField textField = tester.widget<TextField>(textFieldFinder);
    expect(textField.canRequestFocus, true);
    // Open the dropdown menu.
    await tester.tap(textFieldFinder);
    await tester.pump();
    // Make a selection.
    await tester.tap(find.widgetWithText(MenuItemButton, 'Item 0').last);
    await tester.pump();
    expect(find.widgetWithText(TextField, 'Item 0'), findsOneWidget);

    // Set requestFocusOnTap to false.
    await tester.pumpWidget(Container());
    await tester.pumpWidget(buildDropdownMenu(requestFocusOnTap: false));
    await tester.pumpAndSettle();

    final Finder textFieldFinder1 = find.byType(TextField);
    final TextField textField1 = tester.widget<TextField>(textFieldFinder1);
    expect(textField1.canRequestFocus, false);
    // Open the dropdown menu.
    await tester.tap(textFieldFinder1);
    await tester.pump();
    // Make a selection.
    await tester.tap(find.widgetWithText(MenuItemButton, 'Item 0').last);
    await tester.pump();
    expect(find.widgetWithText(TextField, 'Item 0'), findsOneWidget);
  }, variant: TargetPlatformVariant.all());

  testWidgets('If requestFocusOnTap is false, the mouse cursor should be clickable when hovered', (WidgetTester tester) async {
    Widget buildDropdownMenu() => MaterialApp(
      home: Scaffold(
        body: Column(
          children: <Widget>[
            DropdownMenu<TestMenu>(
              requestFocusOnTap: false,
              dropdownMenuEntries: menuChildren,
            ),
          ],
        ),
      ),
    );

    await tester.pumpWidget(buildDropdownMenu());
    await tester.pumpAndSettle();

    final Finder textFieldFinder = find.byType(TextField);
    final TextField textField = tester.widget<TextField>(textFieldFinder);
    expect(textField.canRequestFocus, false);

    final TestGesture gesture = await tester.createGesture(kind: PointerDeviceKind.mouse, pointer: 1);
    await gesture.moveTo(tester.getCenter(textFieldFinder));
    expect(RendererBinding.instance.mouseTracker.debugDeviceActiveCursor(1), SystemMouseCursors.click);
  });

  testWidgets('If enabled is false, the mouse cursor should be deferred when hovered', (WidgetTester tester) async {
    Widget buildDropdownMenu({ bool enabled = true,  bool? requestFocusOnTap }) {
      return MaterialApp(
        home: Scaffold(
          body: Column(
            children: <Widget>[
              DropdownMenu<TestMenu>(
                enabled: enabled,
                requestFocusOnTap: requestFocusOnTap,
                dropdownMenuEntries: menuChildren,
              ),
            ],
          ),
        ),
      );
    }

    // Check mouse cursor dropdown menu is disabled and requestFocusOnTap is true.
    await tester.pumpWidget(buildDropdownMenu(enabled: false, requestFocusOnTap: true));
    await tester.pumpAndSettle();

    Finder textFieldFinder = find.byType(TextField);
    TextField textField = tester.widget<TextField>(textFieldFinder);
    expect(textField.canRequestFocus, true);

    final TestGesture gesture = await tester.createGesture(kind: PointerDeviceKind.mouse, pointer: 1);
    await gesture.moveTo(tester.getCenter(textFieldFinder));
    expect(RendererBinding.instance.mouseTracker.debugDeviceActiveCursor(1), SystemMouseCursors.basic);

    // Remove the pointer.
    await gesture.removePointer();

    // Check mouse cursor dropdown menu is disabled and requestFocusOnTap is false.
    await tester.pumpWidget(buildDropdownMenu(enabled: false, requestFocusOnTap: false));
    await tester.pumpAndSettle();

    textFieldFinder = find.byType(TextField);
    textField = tester.widget<TextField>(textFieldFinder);
    expect(textField.canRequestFocus, false);

    // Add a new pointer.
    await gesture.addPointer();
    await gesture.moveTo(tester.getCenter(textFieldFinder));
    expect(RendererBinding.instance.mouseTracker.debugDeviceActiveCursor(1), SystemMouseCursors.basic);

    // Remove the pointer.
    await gesture.removePointer();

    // Check enabled dropdown menu updates the mouse cursor when hovered.
    await tester.pumpWidget(buildDropdownMenu(requestFocusOnTap: true));
    await tester.pumpAndSettle();

    textFieldFinder = find.byType(TextField);
    textField = tester.widget<TextField>(textFieldFinder);
    expect(textField.canRequestFocus, true);

    // Add a new pointer.
    await gesture.addPointer();
    await gesture.moveTo(tester.getCenter(textFieldFinder));
    expect(RendererBinding.instance.mouseTracker.debugDeviceActiveCursor(1), SystemMouseCursors.text);
  });

  testWidgets('The menu has the same width as the input field in ListView', (WidgetTester tester) async {
    // Regression test for https://github.com/flutter/flutter/issues/123631
    await tester.pumpWidget(MaterialApp(
      home: Scaffold(
        body: ListView(
          children: <Widget>[
            DropdownMenu<TestMenu>(
              dropdownMenuEntries: menuChildren,
            ),
          ],
        ),
      ),
    ));

    final Rect textInput = tester.getRect(find.byType(TextField));

    await tester.tap(find.byType(TextField));
    await tester.pumpAndSettle();

    final Finder findMenu = find.byWidgetPredicate((Widget widget) {
      return widget.runtimeType.toString() == '_MenuPanel';
    });
    final Rect menu = tester.getRect(findMenu);
    expect(textInput.width, menu.width);

    await tester.pumpWidget(Container());
    await tester.pumpWidget(MaterialApp(
      home: Scaffold(
        body: ListView(
          children: <Widget>[
            DropdownMenu<TestMenu>(
              width: 200,
              dropdownMenuEntries: menuChildren,
            ),
          ],
        ),
      ),
    ));

    final Rect textInput1 = tester.getRect(find.byType(TextField));

    await tester.tap(find.byType(TextField));
    await tester.pumpAndSettle();

    final Finder findMenu1 = find.byWidgetPredicate((Widget widget) {
      return widget.runtimeType.toString() == '_MenuPanel';
    });
    final Rect menu1 = tester.getRect(findMenu1);
    expect(textInput1.width, 200);
    expect(menu1.width, 200);
  });

  testWidgets('Semantics does not include hint when input is not empty', (WidgetTester tester) async {
    final ThemeData themeData = ThemeData();
    const String hintText = 'I am hintText';
    TestMenu? selectedValue;
    final TextEditingController controller = TextEditingController();
    addTearDown(controller.dispose);

    await tester.pumpWidget(
      StatefulBuilder(
        builder: (BuildContext context, StateSetter setState) => MaterialApp(
          theme: themeData,
          home: Scaffold(
            body: Center(
              child: DropdownMenu<TestMenu>(
                requestFocusOnTap: true,
                dropdownMenuEntries: menuChildren,
                hintText: hintText,
                onSelected: (TestMenu? value) {
                  setState(() {
                    selectedValue = value;
                  });
                },
                controller: controller,
              ),
            ),
          ),
        ),
      ),
    );
    final SemanticsNode node = tester.getSemantics(find.text(hintText));

    expect(selectedValue?.label, null);
    expect(node.label, hintText);
    expect(node.value, '');

    await tester.tap(find.byType(DropdownMenu<TestMenu>));
    await tester.pumpAndSettle();
    await tester.tap(find.widgetWithText(MenuItemButton, 'Item 3').last);
    await tester.pumpAndSettle();
    expect(selectedValue?.label, 'Item 3');
    expect(node.label, '');
    expect(node.value, 'Item 3');
  });

  testWidgets('helperText is not visible when errorText is not null', (WidgetTester tester) async {
    final ThemeData themeData = ThemeData();
    const String helperText = 'I am helperText';
    const String errorText = 'I am errorText';

    Widget buildFrame(bool hasError) {
      return MaterialApp(
        theme: themeData,
        home: Scaffold(
          body: Center(
            child: DropdownMenu<TestMenu>(
              dropdownMenuEntries: menuChildren,
              helperText: helperText,
              errorText: hasError ? errorText : null,
            ),
          ),
        ),
      );
    }

    await tester.pumpWidget(buildFrame(false));
    expect(find.text(helperText), findsOneWidget);
    expect(find.text(errorText), findsNothing);

    await tester.pumpWidget(buildFrame(true));
    await tester.pumpAndSettle();
    expect(find.text(helperText), findsNothing);
    expect(find.text(errorText), findsOneWidget);
  });

  testWidgets('DropdownMenu can respect helperText when helperText is not null', (WidgetTester tester) async {
    final ThemeData themeData = ThemeData();
    const String helperText = 'I am helperText';

    Widget buildFrame() {
      return MaterialApp(
        theme: themeData,
        home: Scaffold(
          body: Center(
            child: DropdownMenu<TestMenu>(
              dropdownMenuEntries: menuChildren,
              helperText: helperText,
            ),
          ),
        ),
      );
    }

    await tester.pumpWidget(buildFrame());
    expect(find.text(helperText), findsOneWidget);
  });

  testWidgets('DropdownMenu can respect errorText when errorText is not null', (WidgetTester tester) async {
    final ThemeData themeData = ThemeData();
    const String errorText = 'I am errorText';

    Widget buildFrame() {
      return MaterialApp(
        theme: themeData,
        home: Scaffold(
          body: Center(
            child: DropdownMenu<TestMenu>(
              dropdownMenuEntries: menuChildren,
              errorText: errorText,
            ),
          ),
        ),
      );
    }

    await tester.pumpWidget(buildFrame());
    expect(find.text(errorText), findsOneWidget);
  });

  testWidgets('Can scroll to the highlighted item', (WidgetTester tester) async {
    await tester.pumpWidget(MaterialApp(
      home: Scaffold(
        body: DropdownMenu<TestMenu>(
          requestFocusOnTap: true,
          menuHeight: 100, // Give a small number so the list can only show 2 or 3 items.
          dropdownMenuEntries: menuChildren,
        ),
      ),
    ));
    await tester.pumpAndSettle();

    await tester.tap(find.byType(DropdownMenu<TestMenu>));
    await tester.pumpAndSettle();

    expect(find.text('Item 5').hitTestable(), findsNothing);
    await tester.enterText(find.byType(TextField), '5');
    await tester.pumpAndSettle();
    // Item 5 should show up.
    expect(find.text('Item 5').hitTestable(), findsOneWidget);
  });

  // This is a regression test for https://github.com/flutter/flutter/issues/131676.
  testWidgets('Material3 - DropdownMenu uses correct text styles', (WidgetTester tester) async {
    const TextStyle inputTextThemeStyle = TextStyle(
      fontSize: 18.5,
      fontStyle: FontStyle.italic,
      wordSpacing: 1.2,
      decoration: TextDecoration.lineThrough,
    );
    const TextStyle menuItemTextThemeStyle = TextStyle(
      fontSize: 20.5,
      fontStyle: FontStyle.italic,
      wordSpacing: 2.1,
      decoration: TextDecoration.underline,
    );
    final ThemeData themeData = ThemeData(
      useMaterial3: true,
      textTheme: const TextTheme(
        bodyLarge: inputTextThemeStyle,
        labelLarge: menuItemTextThemeStyle,
      ),
    );
    await tester.pumpWidget(buildTest(themeData, menuChildren));

    // Test input text style uses the TextTheme.bodyLarge.
    final EditableText editableText = tester.widget(find.byType(EditableText));
    expect(editableText.style.fontSize, inputTextThemeStyle.fontSize);
    expect(editableText.style.fontStyle, inputTextThemeStyle.fontStyle);
    expect(editableText.style.wordSpacing, inputTextThemeStyle.wordSpacing);
    expect(editableText.style.decoration, inputTextThemeStyle.decoration);

    // Open the menu.
    await tester.tap(find.widgetWithIcon(IconButton, Icons.arrow_drop_down).first);
    await tester.pump();

    final Finder buttonMaterial = find.descendant(
      of: find.byType(TextButton),
      matching: find.byType(Material),
    ).last;

    // Test menu item text style uses the TextTheme.labelLarge.
    final Material material = tester.widget<Material>(buttonMaterial);
    expect(material.textStyle?.fontSize, menuItemTextThemeStyle.fontSize);
    expect(material.textStyle?.fontStyle, menuItemTextThemeStyle.fontStyle);
    expect(material.textStyle?.wordSpacing, menuItemTextThemeStyle.wordSpacing);
    expect(material.textStyle?.decoration, menuItemTextThemeStyle.decoration);
  });

  testWidgets('DropdownMenuEntries do not overflow when width is specified', (WidgetTester tester) async {
    // Regression test for https://github.com/flutter/flutter/issues/126882
    final TextEditingController controller = TextEditingController();
    addTearDown(controller.dispose);

    await tester.pumpWidget(
      MaterialApp(
        home: Scaffold(
          body: DropdownMenu<TestMenu>(
            controller: controller,
            width: 100,
            dropdownMenuEntries: TestMenu.values.map<DropdownMenuEntry<TestMenu>>((TestMenu item) {
              return DropdownMenuEntry<TestMenu>(
                value: item,
                label: '${item.label} $longText',
              );
            }).toList(),
          ),
        ),
      ),
    );

    // Opening the width=100 menu should not crash.
    await tester.tap(find.byType(DropdownMenu<TestMenu>));
    expect(tester.takeException(), isNull);
    await tester.pumpAndSettle();

    Finder findMenuItemText(String label) {
      final String labelText = '$label $longText';
      return find.descendant(
        of: find.widgetWithText(MenuItemButton, labelText),
        matching: find.byType(Text),
      ).last;
    }

    // Actual size varies a little on web platforms.
    final Matcher closeTo300 = closeTo(300, 0.25);
    expect(tester.getSize(findMenuItemText('Item 0')).height, closeTo300);
    expect(tester.getSize(findMenuItemText('Menu 1')).height, closeTo300);
    expect(tester.getSize(findMenuItemText('Item 2')).height, closeTo300);
    expect(tester.getSize(findMenuItemText('Item 3')).height, closeTo300);

    await tester.tap(findMenuItemText('Item 0'));
    await tester.pumpAndSettle();
    expect(controller.text, 'Item 0 $longText');
  });

  testWidgets('DropdownMenuEntry.labelWidget is Text that specifies maxLines 1 or 2', (WidgetTester tester) async {
    // Regression test for https://github.com/flutter/flutter/issues/126882
    final TextEditingController controller = TextEditingController();
    addTearDown(controller.dispose);

    Widget buildFrame({ required int maxLines }) {
      return MaterialApp(
        home: Scaffold(
          body: DropdownMenu<TestMenu>(
            key: ValueKey<int>(maxLines),
            controller: controller,
            width: 100,
            dropdownMenuEntries: TestMenu.values.map<DropdownMenuEntry<TestMenu>>((TestMenu item) {
              return DropdownMenuEntry<TestMenu>(
                value: item,
                label: '${item.label} $longText',
                labelWidget: Text('${item.label} $longText', maxLines: maxLines),
              );
            }).toList(),
          ),
        )
      );
    }

    Finder findMenuItemText(String label) {
      final String labelText = '$label $longText';
      return find.descendant(
        of: find.widgetWithText(MenuItemButton, labelText),
        matching: find.byType(Text),
      ).last;
    }

    await tester.pumpWidget(buildFrame(maxLines: 1));
    await tester.tap(find.byType(DropdownMenu<TestMenu>));

    // Actual size varies a little on web platforms.
    final Matcher closeTo20 = closeTo(20, 0.05);
    expect(tester.getSize(findMenuItemText('Item 0')).height, closeTo20);
    expect(tester.getSize(findMenuItemText('Menu 1')).height, closeTo20);
    expect(tester.getSize(findMenuItemText('Item 2')).height, closeTo20);
    expect(tester.getSize(findMenuItemText('Item 3')).height, closeTo20);

    // Close the menu
    await tester.tap(find.byType(TextField));
    await tester.pumpAndSettle();
    expect(controller.text, ''); // nothing selected

    await tester.pumpWidget(buildFrame(maxLines: 2));
    await tester.tap(find.byType(DropdownMenu<TestMenu>));

    // Actual size varies a little on web platforms.
    final Matcher closeTo40 = closeTo(40, 0.05);
    expect(tester.getSize(findMenuItemText('Item 0')).height, closeTo40);
    expect(tester.getSize(findMenuItemText('Menu 1')).height, closeTo40);
    expect(tester.getSize(findMenuItemText('Item 2')).height, closeTo40);
    expect(tester.getSize(findMenuItemText('Item 3')).height, closeTo40);

    // Close the menu
    await tester.tap(find.byType(TextField));
    await tester.pumpAndSettle();
    expect(controller.text, ''); // nothing selected
  });

  // Regression test for https://github.com/flutter/flutter/issues/131350.
  testWidgets('DropdownMenuEntry.leadingIcon default layout', (WidgetTester tester) async {
    // The DropdownMenu should not get extra padding in DropdownMenuEntry items
    // when both text field and DropdownMenuEntry have leading icons.
    await tester.pumpWidget(const MaterialApp(
        home: Scaffold(
          body: DropdownMenu<int>(
            leadingIcon: Icon(Icons.search),
            hintText: 'Hint',
            dropdownMenuEntries: <DropdownMenuEntry<int>>[
              DropdownMenuEntry<int>(
                value: 0,
                label: 'Item 0',
                leadingIcon: Icon(Icons.alarm)
              ),
              DropdownMenuEntry<int>(value: 1, label: 'Item 1'),
            ],
          ),
        )
    ));
    await tester.tap(find.byType(DropdownMenu<int>));
    await tester.pumpAndSettle();

    // Check text location in text field.
    expect(tester.getTopLeft(find.text('Hint')).dx, 48.0);

    // By default, the text of item 0 should be aligned with the text of the text field.
    expect(tester.getTopLeft(find.text('Item 0').last).dx, 48.0);

    // By default, the text of item 1 should be aligned with the text of the text field,
    // so there are some extra padding before "Item 1".
    expect(tester.getTopLeft(find.text('Item 1').last).dx, 48.0);
  });

  testWidgets('DropdownMenu can have customized search algorithm', (WidgetTester tester) async {
    final ThemeData theme = ThemeData();
    Widget dropdownMenu({ SearchCallback<int>? searchCallback }) {
      return MaterialApp(
        theme: theme,
        home: Scaffold(
          body: DropdownMenu<int>(
            requestFocusOnTap: true,
            searchCallback: searchCallback,
            dropdownMenuEntries: const <DropdownMenuEntry<int>>[
              DropdownMenuEntry<int>(value: 0, label: 'All'),
              DropdownMenuEntry<int>(value: 1, label: 'Unread'),
              DropdownMenuEntry<int>(value: 2, label: 'Read'),
            ],
          ),
        )
      );
    }

    void checkExpectedHighlight({String? searchResult, required List<String> otherItems}) {
      if (searchResult != null) {
        final Finder material = find.descendant(
          of: find.widgetWithText(MenuItemButton, searchResult).last,
          matching: find.byType(Material),
        );
        final Material itemMaterial = tester.widget<Material>(material);
        expect(itemMaterial.color, theme.colorScheme.onSurface.withOpacity(0.12));
      }

      for (final String nonHighlight in otherItems) {
        final Finder material = find.descendant(
          of: find.widgetWithText(MenuItemButton, nonHighlight).last,
          matching: find.byType(Material),
        );
        final Material itemMaterial = tester.widget<Material>(material);
        expect(itemMaterial.color, Colors.transparent);
      }
    }

    // Test default.
    await tester.pumpWidget(dropdownMenu());
    await tester.pump();
    await tester.tap(find.byType(DropdownMenu<int>));
    await tester.pumpAndSettle();

    await tester.enterText(find.byType(TextField), 'read');
    await tester.pump();
    checkExpectedHighlight(searchResult: 'Unread', otherItems: <String>['All', 'Read']); // Because "Unread" contains "read".

    // Test custom search algorithm.
    await tester.pumpWidget(dropdownMenu(
      searchCallback: (_, __) => 0
    ));
    await tester.pump();
    await tester.enterText(find.byType(TextField), 'read');
    await tester.pump();
    checkExpectedHighlight(searchResult: 'All', otherItems: <String>['Unread', 'Read']); // Because the search result should always be index 0.

    // Test custom search algorithm - exact match.
    await tester.pumpWidget(dropdownMenu(
      searchCallback: (List<DropdownMenuEntry<int>> entries, String query) {
       if (query.isEmpty) {
         return null;
       }
       final int index = entries.indexWhere((DropdownMenuEntry<int> entry) => entry.label == query);

       return index != -1 ? index : null;
     },
    ));
    await tester.pump();

    await tester.enterText(find.byType(TextField), 'read');
    await tester.pump();
    checkExpectedHighlight(otherItems: <String>['All', 'Unread', 'Read']); // Because it's case sensitive.
    await tester.enterText(find.byType(TextField), 'Read');
    await tester.pump();
    checkExpectedHighlight(searchResult: 'Read', otherItems: <String>['All', 'Unread']);
  });

   testWidgets('onSelected gets called when a selection is made in a nested menu', (WidgetTester tester) async {
    int selectionCount = 0;

    final ThemeData themeData = ThemeData();
    final List<DropdownMenuEntry<TestMenu>> menuWithDisabledItems = <DropdownMenuEntry<TestMenu>>[
      const DropdownMenuEntry<TestMenu>(value: TestMenu.mainMenu0, label: 'Item 0'),
    ];

    await tester.pumpWidget(MaterialApp(
      theme: themeData,
      home: StatefulBuilder(builder: (BuildContext context, StateSetter setState) {
        return Scaffold(
          body: MenuAnchor(
            menuChildren: <Widget>[
              DropdownMenu<TestMenu>(
                dropdownMenuEntries: menuWithDisabledItems,
                onSelected: (_) {
                  setState(() {
                    selectionCount++;
                  });
                },
              ),
            ],
            builder: (BuildContext context, MenuController controller, Widget? widget) {
              return IconButton(
                icon: const Icon(Icons.smartphone_rounded),
                onPressed: () {
                  controller.open();
                },
              );
            },
          ),
        );
      }),
    ));

    // Open the first menu
    await tester.tap(find.byType(IconButton));
    await tester.pump();
    // Open the dropdown menu
    await tester.tap(find.byType(DropdownMenu<TestMenu>));
    await tester.pump();

    final Finder item1 = find.widgetWithText(MenuItemButton, 'Item 0').last;
    await tester.tap(item1);
    await tester.pumpAndSettle();

    expect(selectionCount, 1);
  });

  testWidgets('When onSelected is called and menu is closed, no textEditingController exception is thrown',
      (WidgetTester tester) async {
    int selectionCount = 0;

    final ThemeData themeData = ThemeData();
    final List<DropdownMenuEntry<TestMenu>> menuWithDisabledItems = <DropdownMenuEntry<TestMenu>>[
      const DropdownMenuEntry<TestMenu>(value: TestMenu.mainMenu0, label: 'Item 0'),
    ];

    await tester.pumpWidget(MaterialApp(
      theme: themeData,
      home: StatefulBuilder(builder: (BuildContext context, StateSetter setState) {
        return Scaffold(
          body: MenuAnchor(
            menuChildren: <Widget>[
              DropdownMenu<TestMenu>(
                dropdownMenuEntries: menuWithDisabledItems,
                onSelected: (_) {
                  setState(() {
                    selectionCount++;
                  });
                },
              ),
            ],
            builder: (BuildContext context, MenuController controller, Widget? widget) {
              return IconButton(
                icon: const Icon(Icons.smartphone_rounded),
                onPressed: () {
                  controller.open();
                },
              );
            },
          ),
        );
      }),
    ));

    // Open the first menu
    await tester.tap(find.byType(IconButton));
    await tester.pump();
    // Open the dropdown menu
    await tester.tap(find.byType(DropdownMenu<TestMenu>));
    await tester.pump();

    final Finder item1 = find.widgetWithText(MenuItemButton, 'Item 0').last;
    await tester.tap(item1);
    await tester.pumpAndSettle();

    expect(selectionCount, 1);
    expect(tester.takeException(), isNull);
  });

  // Regression test for https://github.com/flutter/flutter/issues/139871.
  testWidgets('setState is not called through addPostFrameCallback after DropdownMenu is unmounted', (WidgetTester tester) async {
    await tester.pumpWidget(
      MaterialApp(
        home: Scaffold(
          body: ListView.builder(
            itemCount: 500,
            itemBuilder: (BuildContext context, int index) {
              if (index == 250) {
                return DropdownMenu<TestMenu>(
                  dropdownMenuEntries: menuChildren,
                );
              } else {
                return Container(height: 50);
              }
            },
          ),
        ),
      ),
    );

    await tester.fling(find.byType(ListView), const Offset(0, -20000), 200000.0);

    await tester.pumpAndSettle();

    expect(tester.takeException(), isNull);
  });

  testWidgets('Menu shows scrollbar when height is limited', (WidgetTester tester) async {
    final List<DropdownMenuEntry<TestMenu>> menuItems = <DropdownMenuEntry<TestMenu>>[
      DropdownMenuEntry<TestMenu>(
        value: TestMenu.mainMenu0,
        label: 'Item 0',
        style: MenuItemButton.styleFrom(
          minimumSize: const Size.fromHeight(1000),
        )
      ),
    ];

    await tester.pumpWidget(MaterialApp(
      home: Scaffold(
        body: DropdownMenu<TestMenu>(
          dropdownMenuEntries: menuItems,
        ),
      ),
    ));

    await tester.tap(find.byType(DropdownMenu<TestMenu>));
    await tester.pumpAndSettle();

    expect(find.byType(Scrollbar), findsOneWidget);
  }, variant: TargetPlatformVariant.all());

  testWidgets('DropdownMenu.focusNode can focus text input field', (WidgetTester tester) async {
    final FocusNode focusNode = FocusNode();
    addTearDown(focusNode.dispose);
    final ThemeData theme = ThemeData();

    await tester.pumpWidget(MaterialApp(
      theme: theme,
      home: Scaffold(
        body: DropdownMenu<String>(
          focusNode: focusNode,
          dropdownMenuEntries: const <DropdownMenuEntry<String>>[
            DropdownMenuEntry<String>(
              value: 'Yolk',
              label: 'Yolk',
            ),
            DropdownMenuEntry<String>(
              value: 'Eggbert',
              label: 'Eggbert',
            ),
          ],
        ),
      ),
    ));

    RenderBox box = tester.renderObject(find.byType(InputDecorator));

    // Test input border when not focused.
    expect(box, paints..rrect(color: theme.colorScheme.outline));

    focusNode.requestFocus();
    await tester.pump();
    // Advance input decorator animation.
    await tester.pump(const Duration(milliseconds: 200));

    box = tester.renderObject(find.byType(InputDecorator));

    // Test input border when focused.
    expect(box, paints..rrect(color: theme.colorScheme.primary));
  });

  testWidgets('DropdownMenu honors inputFormatters', (WidgetTester tester) async {
    int called = 0;
    final TextInputFormatter formatter = TextInputFormatter.withFunction(
      (TextEditingValue oldValue, TextEditingValue newValue) {
        called += 1;
        return newValue;
      },
    );
    final TextEditingController controller = TextEditingController();
    addTearDown(controller.dispose);

    await tester.pumpWidget(
      MaterialApp(
        home: Scaffold(
          body: DropdownMenu<String>(
            requestFocusOnTap: true,
            controller: controller,
            dropdownMenuEntries: const <DropdownMenuEntry<String>>[
              DropdownMenuEntry<String>(
                value: 'Blue',
                label: 'Blue',
              ),
              DropdownMenuEntry<String>(
                value: 'Green',
                label: 'Green',
              ),
            ],
            inputFormatters: <TextInputFormatter>[
              formatter,
              FilteringTextInputFormatter.deny(RegExp('[0-9]'))
            ],
          ),
        ),
      ),
    );

    final EditableTextState state = tester.firstState(find.byType(EditableText));
    state.updateEditingValue(const TextEditingValue(text: 'Blue'));
    expect(called, 1);
    expect(controller.text, 'Blue');

    state.updateEditingValue(const TextEditingValue(text: 'Green'));
    expect(called, 2);
    expect(controller.text, 'Green');

    state.updateEditingValue(const TextEditingValue(text: 'Green2'));
    expect(called, 3);
    expect(controller.text, 'Green');
  });

  // This is a regression test for https://github.com/flutter/flutter/issues/140596.
  testWidgets('Long text item does not overflow', (WidgetTester tester) async {
    await tester.pumpWidget(MaterialApp(
      home: Scaffold(
        body: DropdownMenu<int>(
          dropdownMenuEntries: <DropdownMenuEntry<int>>[
            DropdownMenuEntry<int>(
              value: 0,
              label: 'This is a long text that is multiplied by 4 so it can overflow. ' * 4,
            ),
          ],
        ),
      ),
    ));

    await tester.pump();
    await tester.tap(find.byType(DropdownMenu<int>));
    await tester.pumpAndSettle();

    // No exception should be thrown.
    expect(tester.takeException(), isNull);
  });

  // This is a regression test for https://github.com/flutter/flutter/issues/147076.
  testWidgets('Text field does not overflow parent', (WidgetTester tester) async {
    await tester.pumpWidget(MaterialApp(
      home: Scaffold(
        body: SizedBox(
          width: 300,
          child: DropdownMenu<int>(
            dropdownMenuEntries: <DropdownMenuEntry<int>>[
              DropdownMenuEntry<int>(
                value: 0,
                label: 'This is a long text that is multiplied by 4 so it can overflow. ' * 4,
              ),
            ],
          ),
        ),
      ),
    ));

    await tester.pump();
    final RenderBox box = tester.firstRenderObject(find.byType(TextField));
    expect(box.size.width, 300.0);
  });

  // This is a regression test for https://github.com/flutter/flutter/issues/147173.
  testWidgets('Text field with large helper text can be selected', (WidgetTester tester) async {
    const String labelText = 'MenuEntry 1';
    await tester.pumpWidget(const MaterialApp(
      home: Scaffold(
        body: Center(
          child: DropdownMenu<int>(
            hintText: 'Hint text',
            helperText: 'Menu Helper text',
            inputDecorationTheme: InputDecorationTheme(
              helperMaxLines: 2,
              helperStyle: TextStyle(fontSize: 30),
            ),
            dropdownMenuEntries: <DropdownMenuEntry<int>>[
              DropdownMenuEntry<int>(
                value: 0,
                label: labelText,
              ),
            ],
          ),
        ),
      ),
    ));

    await tester.pump();
    await tester.tapAt(tester.getCenter(find.text('Hint text')));
    await tester.pumpAndSettle();
    // One is layout for the _DropdownMenuBody, the other one is the real button item in the menu.
    expect(find.widgetWithText(MenuItemButton, labelText), findsNWidgets(2));
  });

  testWidgets('DropdownMenu allows customizing text field text align', (WidgetTester tester) async {
    await tester.pumpWidget(const MaterialApp(
      home: Scaffold(
        body: Column(
          children: <DropdownMenu<int>>[
            DropdownMenu<int>(
              dropdownMenuEntries: <DropdownMenuEntry<int>>[],
            ),
             DropdownMenu<int>(
              textAlign: TextAlign.center,
              dropdownMenuEntries: <DropdownMenuEntry<int>>[],
            ),
          ],
        ),
      ),
    ));

    final List<TextField> fields = tester.widgetList<TextField>(find.byType(TextField)).toList();

    expect(fields[0].textAlign, TextAlign.start);
    expect(fields[1].textAlign, TextAlign.center);
  });

  testWidgets('DropdownMenu correctly sets keyboardType on TextField', (WidgetTester tester) async {
    await tester.pumpWidget(
      MaterialApp(
        home: Scaffold(
          body: SafeArea(
            child: DropdownMenu<TestMenu>(
              dropdownMenuEntries: menuChildren,
              keyboardType: TextInputType.number,
            ),
          ),
        ),
      ),
    );

    final TextField textField = tester.widget(find.byType(TextField));
    expect(textField.keyboardType, TextInputType.number);
  });

  testWidgets('DropdownMenu keyboardType defaults to TextInputType.text', (WidgetTester tester) async {
    await tester.pumpWidget(
      MaterialApp(
        home: Scaffold(
          body: SafeArea(
            child: DropdownMenu<TestMenu>(
              dropdownMenuEntries: menuChildren,
            ),
          ),
        ),
      ),
    );

    final TextField textField = tester.widget(find.byType(TextField));
    expect(textField.keyboardType, TextInputType.text);
  });

  testWidgets('DropdownMenu passes an alignmentOffset to MenuAnchor', (WidgetTester tester) async {
    const Offset alignmentOffset = Offset(0, 16);

    await tester.pumpWidget(
      const MaterialApp(
        home: Scaffold(
          body: DropdownMenu<String>(
            alignmentOffset: alignmentOffset,
            dropdownMenuEntries: <DropdownMenuEntry<String>>[
              DropdownMenuEntry<String>(value: '1', label: 'One'),
              DropdownMenuEntry<String>(value: '2', label: 'Two'),
            ],
          ),
        ),
      ),
    );

    final MenuAnchor menuAnchor = tester.widget<MenuAnchor>(find.byType(MenuAnchor));

    expect(menuAnchor.alignmentOffset, alignmentOffset);
  });

  testWidgets('DropdownMenu filter is disabled until text input', (WidgetTester tester) async{
    await tester.pumpWidget(MaterialApp(
      home: Scaffold(
        body: DropdownMenu<TestMenu>(
          requestFocusOnTap: true,
          enableFilter: true,
          initialSelection: menuChildren[0].value,
          dropdownMenuEntries: menuChildren,
        ),
      ),
    ));

    await tester.tap(find.byType(DropdownMenu<TestMenu>));
    await tester.pumpAndSettle();

    // All entries should be available, and two buttons should be found for each entry.
    // One is layout for the _DropdownMenuBody, the other one is the real button item in the menu.
    for (final TestMenu menu in TestMenu.values) {
      expect(find.widgetWithText(MenuItemButton, menu.label), findsNWidgets(2));
    }

    // Text input would enable the filter.
    await tester.enterText(find.byType(TextField).first, 'Menu 1');
    await tester.pumpAndSettle();
    for (final TestMenu menu in TestMenu.values) {
      // 'Menu 1' should be 2, other items should only find one.
      if (menu.label == TestMenu.mainMenu1.label) {
        expect(find.widgetWithText(MenuItemButton, menu.label), findsNWidgets(2));
      } else {
        expect(find.widgetWithText(MenuItemButton, menu.label), findsOneWidget);
      }
    }

    // Selecting an item would disable filter again.
    await tester.tap(find.widgetWithText(MenuItemButton, 'Menu 1').last);
    await tester.pumpAndSettle();
    await tester.tap(find.byType(DropdownMenu<TestMenu>));
    await tester.pumpAndSettle();
    for (final TestMenu menu in TestMenu.values) {
      expect(find.widgetWithText(MenuItemButton, menu.label), findsNWidgets(2));
    }
  });

<<<<<<< HEAD
  // This is a regression test for https://github.com/flutter/flutter/issues/151854.
  testWidgets('scrollToHighlight does not scroll parent', (WidgetTester tester) async {
    final ScrollController controller = ScrollController();
    addTearDown(controller.dispose);

    await tester.pumpWidget(
      MaterialApp(
        home: Scaffold(
          body: ListView(
            controller: controller,
            children: <Widget>[
              ListView(
                shrinkWrap: true,
                children: <Widget>[DropdownMenu<TestMenu>(
                  initialSelection: menuChildren.last.value,
                  dropdownMenuEntries: menuChildren,
                )],
              ),
              const SizedBox(height: 1000.0),
            ],
          ),
        ),
      ),
    );

    await tester.tap(find.byType(TextField).first);
    await tester.pumpAndSettle();
    expect(controller.offset, 0.0);
=======
  // This is a regression test for https://github.com/flutter/flutter/issues/151686.
  testWidgets('Setting DropdownMenu.requestFocusOnTap to false makes TextField read only', (WidgetTester tester) async {
    const String label = 'Test';
    Widget buildDropdownMenu({ bool? requestFocusOnTap }) {
      return MaterialApp(
        home: Scaffold(
          body: Center(
            child: DropdownMenu<TestMenu>(
              requestFocusOnTap: requestFocusOnTap,
              dropdownMenuEntries: menuChildren,
              hintText: label,
            ),
          ),
        ),
      );
    }
    await tester.pumpWidget(buildDropdownMenu(requestFocusOnTap: true));

    expect(
      tester.getSemantics(find.byType(TextField)),
      matchesSemantics(
        hasFocusAction: true,
        hasTapAction: true,
        isTextField: true,
        hasEnabledState: true,
        isEnabled: true,
        label: 'Test',
        textDirection: TextDirection.ltr,
      ),
    );

    await tester.pumpWidget(buildDropdownMenu(requestFocusOnTap: false));

    expect(
      tester.getSemantics(find.byType(TextField)),
      matchesSemantics(
        hasFocusAction: true,
        isTextField: true,
        hasEnabledState: true,
        isEnabled: true,
        label: 'Test',
        isReadOnly: true,
        textDirection: TextDirection.ltr,
      ),
    );
>>>>>>> 2ed3dab3
  });
}

enum TestMenu {
  mainMenu0('Item 0'),
  mainMenu1('Menu 1'),
  mainMenu2('Item 2'),
  mainMenu3('Item 3'),
  mainMenu4('Item 4'),
  mainMenu5('Item 5');

  const TestMenu(this.label);
  final String label;
}

enum ShortMenu {
  item0('I0'),
  item1('I1'),
  item2('I2');

  const ShortMenu(this.label);
  final String label;
}<|MERGE_RESOLUTION|>--- conflicted
+++ resolved
@@ -2677,7 +2677,53 @@
     }
   });
 
-<<<<<<< HEAD
+  // This is a regression test for https://github.com/flutter/flutter/issues/151686.
+  testWidgets('Setting DropdownMenu.requestFocusOnTap to false makes TextField read only', (WidgetTester tester) async {
+    const String label = 'Test';
+    Widget buildDropdownMenu({ bool? requestFocusOnTap }) {
+      return MaterialApp(
+        home: Scaffold(
+          body: Center(
+            child: DropdownMenu<TestMenu>(
+              requestFocusOnTap: requestFocusOnTap,
+              dropdownMenuEntries: menuChildren,
+              hintText: label,
+            ),
+          ),
+        ),
+      );
+    }
+    await tester.pumpWidget(buildDropdownMenu(requestFocusOnTap: true));
+
+    expect(
+      tester.getSemantics(find.byType(TextField)),
+      matchesSemantics(
+        hasFocusAction: true,
+        hasTapAction: true,
+        isTextField: true,
+        hasEnabledState: true,
+        isEnabled: true,
+        label: 'Test',
+        textDirection: TextDirection.ltr,
+      ),
+    );
+
+    await tester.pumpWidget(buildDropdownMenu(requestFocusOnTap: false));
+
+    expect(
+      tester.getSemantics(find.byType(TextField)),
+      matchesSemantics(
+        hasFocusAction: true,
+        isTextField: true,
+        hasEnabledState: true,
+        isEnabled: true,
+        label: 'Test',
+        isReadOnly: true,
+        textDirection: TextDirection.ltr,
+      ),
+    );
+  });
+
   // This is a regression test for https://github.com/flutter/flutter/issues/151854.
   testWidgets('scrollToHighlight does not scroll parent', (WidgetTester tester) async {
     final ScrollController controller = ScrollController();
@@ -2706,53 +2752,6 @@
     await tester.tap(find.byType(TextField).first);
     await tester.pumpAndSettle();
     expect(controller.offset, 0.0);
-=======
-  // This is a regression test for https://github.com/flutter/flutter/issues/151686.
-  testWidgets('Setting DropdownMenu.requestFocusOnTap to false makes TextField read only', (WidgetTester tester) async {
-    const String label = 'Test';
-    Widget buildDropdownMenu({ bool? requestFocusOnTap }) {
-      return MaterialApp(
-        home: Scaffold(
-          body: Center(
-            child: DropdownMenu<TestMenu>(
-              requestFocusOnTap: requestFocusOnTap,
-              dropdownMenuEntries: menuChildren,
-              hintText: label,
-            ),
-          ),
-        ),
-      );
-    }
-    await tester.pumpWidget(buildDropdownMenu(requestFocusOnTap: true));
-
-    expect(
-      tester.getSemantics(find.byType(TextField)),
-      matchesSemantics(
-        hasFocusAction: true,
-        hasTapAction: true,
-        isTextField: true,
-        hasEnabledState: true,
-        isEnabled: true,
-        label: 'Test',
-        textDirection: TextDirection.ltr,
-      ),
-    );
-
-    await tester.pumpWidget(buildDropdownMenu(requestFocusOnTap: false));
-
-    expect(
-      tester.getSemantics(find.byType(TextField)),
-      matchesSemantics(
-        hasFocusAction: true,
-        isTextField: true,
-        hasEnabledState: true,
-        isEnabled: true,
-        label: 'Test',
-        isReadOnly: true,
-        textDirection: TextDirection.ltr,
-      ),
-    );
->>>>>>> 2ed3dab3
   });
 }
 
