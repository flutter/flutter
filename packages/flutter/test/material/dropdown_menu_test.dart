// Copyright 2014 The Flutter Authors. All rights reserved.
// Use of this source code is governed by a BSD-style license that can be
// found in the LICENSE file.

import 'dart:ui';

import 'package:flutter/material.dart';
import 'package:flutter/rendering.dart';
import 'package:flutter/services.dart';
import 'package:flutter_test/flutter_test.dart';

import '../widgets/semantics_tester.dart';

void main() {
  const String longText = 'one two three four five six seven eight nine ten eleven twelve';
  final List<DropdownMenuEntry<TestMenu>> menuChildren = <DropdownMenuEntry<TestMenu>>[];
  final List<DropdownMenuEntry<TestMenu>> menuChildrenWithIcons = <DropdownMenuEntry<TestMenu>>[];
  const double leadingIconToInputPadding = 4.0;

  for (final TestMenu value in TestMenu.values) {
    final DropdownMenuEntry<TestMenu> entry = DropdownMenuEntry<TestMenu>(
      value: value,
      label: value.label,
    );
    menuChildren.add(entry);
  }

  ValueKey<String> leadingIconKey(TestMenu menuEntry) =>
      ValueKey<String>('leading-${menuEntry.label}');
  ValueKey<String> trailingIconKey(TestMenu menuEntry) =>
      ValueKey<String>('trailing-${menuEntry.label}');

  for (final TestMenu value in TestMenu.values) {
    final DropdownMenuEntry<TestMenu> entry = DropdownMenuEntry<TestMenu>(
      value: value,
      label: value.label,
      leadingIcon: Icon(key: leadingIconKey(value), Icons.alarm),
      trailingIcon: Icon(key: trailingIconKey(value), Icons.abc),
    );
    menuChildrenWithIcons.add(entry);
  }

  Widget buildTest<T extends Enum>(
    ThemeData themeData,
    List<DropdownMenuEntry<T>> entries, {
    double? width,
    double? menuHeight,
    Widget? leadingIcon,
    Widget? label,
    InputDecorationTheme? decorationTheme,
  }) {
    return MaterialApp(
      theme: themeData,
      home: Scaffold(
        body: DropdownMenu<T>(
          label: label,
          leadingIcon: leadingIcon,
          width: width,
          menuHeight: menuHeight,
          dropdownMenuEntries: entries,
          inputDecorationTheme: decorationTheme,
        ),
      ),
    );
  }

  Finder findMenuItemButton(String label) {
    // For each menu items there are two MenuItemButton widgets.
    // The last one is the real button item in the menu.
    // The first one is not visible, it is part of _DropdownMenuBody
    // which is used to compute the dropdown width.
    return find.widgetWithText(MenuItemButton, label).last;
  }

  Material getButtonMaterial(WidgetTester tester, String itemLabel) {
    return tester.widget<Material>(
      find.descendant(of: findMenuItemButton(itemLabel), matching: find.byType(Material)),
    );
  }

  bool isItemHighlighted(WidgetTester tester, ThemeData themeData, String itemLabel) {
    final Color? color = getButtonMaterial(tester, itemLabel).color;
    return color == themeData.colorScheme.onSurface.withOpacity(0.12);
  }

  Finder findMenuPanel() {
    return find.byWidgetPredicate((Widget w) => '${w.runtimeType}' == '_MenuPanel');
  }

  Finder findMenuMaterial() {
    return find.descendant(of: findMenuPanel(), matching: find.byType(Material)).first;
  }

  testWidgets('DropdownMenu defaults', (WidgetTester tester) async {
    final ThemeData themeData = ThemeData();
    await tester.pumpWidget(buildTest(themeData, menuChildren));

    final EditableText editableText = tester.widget(find.byType(EditableText));
    expect(editableText.style.color, themeData.textTheme.bodyLarge!.color);
    expect(editableText.style.background, themeData.textTheme.bodyLarge!.background);
    expect(editableText.style.shadows, themeData.textTheme.bodyLarge!.shadows);
    expect(editableText.style.decoration, themeData.textTheme.bodyLarge!.decoration);
    expect(editableText.style.locale, themeData.textTheme.bodyLarge!.locale);
    expect(editableText.style.wordSpacing, themeData.textTheme.bodyLarge!.wordSpacing);
    expect(editableText.style.fontSize, 16.0);
    expect(editableText.style.height, 1.5);

    final TextField textField = tester.widget(find.byType(TextField));
    expect(textField.decoration?.border, const OutlineInputBorder());
    expect(textField.style?.fontSize, 16.0);
    expect(textField.style?.height, 1.5);

    await tester.tap(find.widgetWithIcon(IconButton, Icons.arrow_drop_down).first);
    await tester.pump();
    expect(find.byType(MenuAnchor), findsOneWidget);

    Material material = tester.widget<Material>(findMenuMaterial());
    expect(material.color, themeData.colorScheme.surfaceContainer);
    expect(material.shadowColor, themeData.colorScheme.shadow);
    expect(material.surfaceTintColor, Colors.transparent);
    expect(material.elevation, 3.0);
    expect(
      material.shape,
      const RoundedRectangleBorder(borderRadius: BorderRadius.all(Radius.circular(4.0))),
    );

    material = getButtonMaterial(tester, TestMenu.mainMenu0.label);
    expect(material.color, Colors.transparent);
    expect(material.elevation, 0.0);
    expect(material.shape, const RoundedRectangleBorder());
    expect(material.textStyle?.color, themeData.colorScheme.onSurface);
    expect(material.textStyle?.fontSize, 14.0);
    expect(material.textStyle?.height, 1.43);
  });

  group('Item style', () {
    const Color focusedBackgroundColor = Color(0xffff0000);
    const Color focusedForegroundColor = Color(0xff00ff00);
    const Color focusedIconColor = Color(0xff0000ff);
    const Color focusedOverlayColor = Color(0xffff00ff);
    const Color defaultBackgroundColor = Color(0xff00ffff);
    const Color defaultForegroundColor = Color(0xff000000);
    const Color defaultIconColor = Color(0xffffffff);
    const Color defaultOverlayColor = Color(0xffffff00);

    final ButtonStyle customButtonStyle = ButtonStyle(
      backgroundColor: MaterialStateProperty.resolveWith((Set<MaterialState> states) {
        if (states.contains(MaterialState.focused)) {
          return focusedBackgroundColor;
        }
        return defaultBackgroundColor;
      }),
      foregroundColor: MaterialStateProperty.resolveWith((Set<MaterialState> states) {
        if (states.contains(MaterialState.focused)) {
          return focusedForegroundColor;
        }
        return defaultForegroundColor;
      }),
      iconColor: MaterialStateProperty.resolveWith((Set<MaterialState> states) {
        if (states.contains(MaterialState.focused)) {
          return focusedIconColor;
        }
        return defaultIconColor;
      }),
      overlayColor: MaterialStateProperty.resolveWith((Set<MaterialState> states) {
        if (states.contains(MaterialState.focused)) {
          return focusedOverlayColor;
        }
        return defaultOverlayColor;
      }),
    );

    final List<DropdownMenuEntry<TestMenu>> styledMenuEntries = <DropdownMenuEntry<TestMenu>>[];
    for (final DropdownMenuEntry<TestMenu> entryWithIcons in menuChildrenWithIcons) {
      styledMenuEntries.add(
        DropdownMenuEntry<TestMenu>(
          value: entryWithIcons.value,
          label: entryWithIcons.label,
          leadingIcon: entryWithIcons.leadingIcon,
          trailingIcon: entryWithIcons.trailingIcon,
          style: customButtonStyle,
        ),
      );
    }

    TextStyle? iconStyle(WidgetTester tester, Key key) {
      final RichText iconRichText = tester.widget<RichText>(
        find.descendant(of: find.byKey(key), matching: find.byType(RichText)).last,
      );
      return iconRichText.text.style;
    }

    RenderObject overlayPainter(WidgetTester tester, TestMenu menuItem) {
      return tester.renderObject(
        find
            .descendant(
              of: findMenuItemButton(menuItem.label),
              matching: find.byElementPredicate(
                (Element element) =>
                    element.renderObject.runtimeType.toString() == '_RenderInkFeatures',
              ),
            )
            .last,
      );
    }

    testWidgets('defaults are correct', (WidgetTester tester) async {
      const TestMenu selectedItem = TestMenu.mainMenu3;
      const TestMenu nonSelectedItem = TestMenu.mainMenu2;

      final ThemeData themeData = ThemeData();
      await tester.pumpWidget(
        MaterialApp(
          theme: themeData,
          home: Scaffold(
            body: DropdownMenu<TestMenu>(
              initialSelection: selectedItem,
              dropdownMenuEntries: menuChildrenWithIcons,
            ),
          ),
        ),
      );

      // Open the menu.
      await tester.tap(find.byType(DropdownMenu<TestMenu>));
      await tester.pump();

      final Material selectedButtonMaterial = getButtonMaterial(tester, selectedItem.label);
      expect(selectedButtonMaterial.color, themeData.colorScheme.onSurface.withOpacity(0.12));
      expect(selectedButtonMaterial.textStyle?.color, themeData.colorScheme.onSurface);
      expect(
        iconStyle(tester, leadingIconKey(selectedItem))?.color,
        themeData.colorScheme.onSurfaceVariant,
      );

      final Material nonSelectedButtonMaterial = getButtonMaterial(tester, nonSelectedItem.label);
      expect(nonSelectedButtonMaterial.color, Colors.transparent);
      expect(nonSelectedButtonMaterial.textStyle?.color, themeData.colorScheme.onSurface);
      expect(
        iconStyle(tester, leadingIconKey(nonSelectedItem))?.color,
        themeData.colorScheme.onSurfaceVariant,
      );

      // Hover the selected item.
      final TestGesture gesture = await tester.createGesture(kind: PointerDeviceKind.mouse);
      addTearDown(() async {
        return gesture.removePointer();
      });
      await gesture.addPointer();
      await gesture.moveTo(tester.getCenter(findMenuItemButton(selectedItem.label)));
      await tester.pump();

      expect(
        overlayPainter(tester, selectedItem),
        paints..rect(color: themeData.colorScheme.onSurface.withOpacity(0.1).withAlpha(0)),
      );

      // Hover a non-selected item.
      await gesture.moveTo(tester.getCenter(findMenuItemButton(nonSelectedItem.label)));
      await tester.pump();

      expect(
        overlayPainter(tester, nonSelectedItem),
        paints..rect(color: themeData.colorScheme.onSurface.withOpacity(0.08).withAlpha(0)),
      );
    });

    testWidgets('can be overridden at application theme level', (WidgetTester tester) async {
      const TestMenu selectedItem = TestMenu.mainMenu3;
      const TestMenu nonSelectedItem = TestMenu.mainMenu2;

      await tester.pumpWidget(
        MaterialApp(
          theme: ThemeData(menuButtonTheme: MenuButtonThemeData(style: customButtonStyle)),
          home: Scaffold(
            body: DropdownMenu<TestMenu>(
              initialSelection: selectedItem,
              dropdownMenuEntries: menuChildrenWithIcons,
            ),
          ),
        ),
      );

      // Open the menu.
      await tester.tap(find.byType(DropdownMenu<TestMenu>));
      await tester.pump();

      final Material selectedButtonMaterial = getButtonMaterial(tester, selectedItem.label);
      expect(selectedButtonMaterial.color, focusedBackgroundColor);
      expect(selectedButtonMaterial.textStyle?.color, focusedForegroundColor);
      expect(iconStyle(tester, leadingIconKey(selectedItem))?.color, focusedIconColor);

      final Material nonSelectedButtonMaterial = getButtonMaterial(tester, nonSelectedItem.label);
      expect(nonSelectedButtonMaterial.color, defaultBackgroundColor);
      expect(nonSelectedButtonMaterial.textStyle?.color, defaultForegroundColor);
      expect(iconStyle(tester, leadingIconKey(nonSelectedItem))?.color, defaultIconColor);

      // Hover the selected item.
      final TestGesture gesture = await tester.createGesture(kind: PointerDeviceKind.mouse);
      addTearDown(() async {
        return gesture.removePointer();
      });
      await gesture.addPointer();
      await gesture.moveTo(tester.getCenter(findMenuItemButton(selectedItem.label)));
      await tester.pump();

      expect(
        overlayPainter(tester, selectedItem),
        paints..rect(color: focusedOverlayColor.withAlpha(0)),
      );

      // Hover a non-selected item.
      await gesture.moveTo(tester.getCenter(findMenuItemButton(nonSelectedItem.label)));
      await tester.pump();

      expect(
        overlayPainter(tester, nonSelectedItem),
        paints..rect(color: defaultOverlayColor.withAlpha(0)),
      );
    });

    testWidgets('can be overridden at menu entry level', (WidgetTester tester) async {
      const TestMenu selectedItem = TestMenu.mainMenu3;
      const TestMenu nonSelectedItem = TestMenu.mainMenu2;

      await tester.pumpWidget(
        MaterialApp(
          home: Scaffold(
            body: DropdownMenu<TestMenu>(
              initialSelection: selectedItem,
              dropdownMenuEntries: styledMenuEntries,
            ),
          ),
        ),
      );

      // Open the menu.
      await tester.tap(find.byType(DropdownMenu<TestMenu>));
      await tester.pump();

      final Material selectedButtonMaterial = getButtonMaterial(tester, selectedItem.label);
      expect(selectedButtonMaterial.color, focusedBackgroundColor);
      expect(selectedButtonMaterial.textStyle?.color, focusedForegroundColor);
      expect(iconStyle(tester, leadingIconKey(selectedItem))?.color, focusedIconColor);

      final Material nonSelectedButtonMaterial = getButtonMaterial(tester, nonSelectedItem.label);
      expect(nonSelectedButtonMaterial.color, defaultBackgroundColor);
      expect(nonSelectedButtonMaterial.textStyle?.color, defaultForegroundColor);
      expect(iconStyle(tester, leadingIconKey(nonSelectedItem))?.color, defaultIconColor);

      // Hover the selected item.
      final TestGesture gesture = await tester.createGesture(kind: PointerDeviceKind.mouse);
      addTearDown(() async {
        return gesture.removePointer();
      });
      await gesture.addPointer();
      await gesture.moveTo(tester.getCenter(findMenuItemButton(selectedItem.label)));
      await tester.pump();

      expect(
        overlayPainter(tester, selectedItem),
        paints..rect(color: focusedOverlayColor.withAlpha(0)),
      );

      // Hover a non-selected item.
      await gesture.moveTo(tester.getCenter(findMenuItemButton(nonSelectedItem.label)));
      await tester.pump();

      expect(
        overlayPainter(tester, nonSelectedItem),
        paints..rect(color: defaultOverlayColor.withAlpha(0)),
      );
    });

    testWidgets('defined at menu entry level takes precedence', (WidgetTester tester) async {
      const TestMenu selectedItem = TestMenu.mainMenu3;
      const TestMenu nonSelectedItem = TestMenu.mainMenu2;

      const Color luckyColor = Color(0xff777777);
      final ButtonStyle singleColorButtonStyle = ButtonStyle(
        backgroundColor: MaterialStateProperty.all(luckyColor),
        foregroundColor: MaterialStateProperty.all(luckyColor),
        iconColor: MaterialStateProperty.all(luckyColor),
        overlayColor: MaterialStateProperty.all(luckyColor),
      );

      await tester.pumpWidget(
        MaterialApp(
          theme: ThemeData(menuButtonTheme: MenuButtonThemeData(style: singleColorButtonStyle)),
          home: Scaffold(
            body: DropdownMenu<TestMenu>(
              initialSelection: selectedItem,
              dropdownMenuEntries: styledMenuEntries,
            ),
          ),
        ),
      );

      // Open the menu.
      await tester.tap(find.byType(DropdownMenu<TestMenu>));
      await tester.pump();

      final Material selectedButtonMaterial = getButtonMaterial(tester, selectedItem.label);
      expect(selectedButtonMaterial.color, focusedBackgroundColor);
      expect(selectedButtonMaterial.textStyle?.color, focusedForegroundColor);
      expect(iconStyle(tester, leadingIconKey(selectedItem))?.color, focusedIconColor);

      final Material nonSelectedButtonMaterial = getButtonMaterial(tester, nonSelectedItem.label);
      expect(nonSelectedButtonMaterial.color, defaultBackgroundColor);
      expect(nonSelectedButtonMaterial.textStyle?.color, defaultForegroundColor);
      expect(iconStyle(tester, leadingIconKey(nonSelectedItem))?.color, defaultIconColor);

      // Hover the selected item.
      final TestGesture gesture = await tester.createGesture(kind: PointerDeviceKind.mouse);
      addTearDown(() async {
        return gesture.removePointer();
      });
      await gesture.addPointer();
      await gesture.moveTo(tester.getCenter(findMenuItemButton(selectedItem.label)));
      await tester.pump();

      expect(
        overlayPainter(tester, selectedItem),
        paints..rect(color: focusedOverlayColor.withAlpha(0)),
      );

      // Hover a non-selected item.
      await gesture.moveTo(tester.getCenter(findMenuItemButton(nonSelectedItem.label)));
      await tester.pump();

      expect(
        overlayPainter(tester, nonSelectedItem),
        paints..rect(color: defaultOverlayColor.withAlpha(0)),
      );
    });

    testWidgets('defined at menu entry level and application level are merged', (
      WidgetTester tester,
    ) async {
      const TestMenu selectedItem = TestMenu.mainMenu3;
      const TestMenu nonSelectedItem = TestMenu.mainMenu2;

      const Color luckyColor = Color(0xff777777);
      final ButtonStyle partialButtonStyle = ButtonStyle(
        backgroundColor: MaterialStateProperty.all(luckyColor),
        foregroundColor: MaterialStateProperty.all(luckyColor),
      );

      final List<DropdownMenuEntry<TestMenu>> partiallyStyledMenuEntries =
          <DropdownMenuEntry<TestMenu>>[];
      for (final DropdownMenuEntry<TestMenu> entryWithIcons in menuChildrenWithIcons) {
        partiallyStyledMenuEntries.add(
          DropdownMenuEntry<TestMenu>(
            value: entryWithIcons.value,
            label: entryWithIcons.label,
            leadingIcon: entryWithIcons.leadingIcon,
            trailingIcon: entryWithIcons.trailingIcon,
            style: partialButtonStyle,
          ),
        );
      }

      await tester.pumpWidget(
        MaterialApp(
          theme: ThemeData(menuButtonTheme: MenuButtonThemeData(style: customButtonStyle)),
          home: Scaffold(
            body: DropdownMenu<TestMenu>(
              initialSelection: selectedItem,
              dropdownMenuEntries: partiallyStyledMenuEntries,
            ),
          ),
        ),
      );

      // Open the menu.
      await tester.tap(find.byType(DropdownMenu<TestMenu>));
      await tester.pump();

      final Material selectedButtonMaterial = getButtonMaterial(tester, selectedItem.label);
      expect(selectedButtonMaterial.color, luckyColor);
      expect(selectedButtonMaterial.textStyle?.color, luckyColor);
      expect(iconStyle(tester, leadingIconKey(selectedItem))?.color, focusedIconColor);

      final Material nonSelectedButtonMaterial = getButtonMaterial(tester, nonSelectedItem.label);
      expect(nonSelectedButtonMaterial.color, luckyColor);
      expect(nonSelectedButtonMaterial.textStyle?.color, luckyColor);
      expect(iconStyle(tester, leadingIconKey(nonSelectedItem))?.color, defaultIconColor);

      // Hover the selected item.
      final TestGesture gesture = await tester.createGesture(kind: PointerDeviceKind.mouse);
      addTearDown(() async {
        return gesture.removePointer();
      });
      await gesture.addPointer();
      await gesture.moveTo(tester.getCenter(findMenuItemButton(selectedItem.label)));
      await tester.pump();

      expect(
        overlayPainter(tester, selectedItem),
        paints..rect(color: focusedOverlayColor.withAlpha(0)),
      );

      // Hover a non-selected item.
      await gesture.moveTo(tester.getCenter(findMenuItemButton(nonSelectedItem.label)));
      await tester.pump();

      expect(
        overlayPainter(tester, nonSelectedItem),
        paints..rect(color: defaultOverlayColor.withAlpha(0)),
      );
    });
  });

  testWidgets('Inner TextField is disabled when DropdownMenu is disabled', (
    WidgetTester tester,
  ) async {
    await tester.pumpWidget(
      MaterialApp(
        home: Scaffold(
          body: SafeArea(
            child: DropdownMenu<TestMenu>(enabled: false, dropdownMenuEntries: menuChildren),
          ),
        ),
      ),
    );

    final TextField textField = tester.widget(find.byType(TextField));
    expect(textField.enabled, false);
    final Finder menuMaterial = find.ancestor(
      of: find.byType(SingleChildScrollView),
      matching: find.byType(Material),
    );
    expect(menuMaterial, findsNothing);

    await tester.tap(find.byType(TextField));
    await tester.pump();
    final Finder updatedMenuMaterial = find.ancestor(
      of: find.byType(SingleChildScrollView),
      matching: find.byType(Material),
    );
    expect(updatedMenuMaterial, findsNothing);
  });

  testWidgets('Inner IconButton is disabled when DropdownMenu is disabled', (
    WidgetTester tester,
  ) async {
    // Regression test for https://github.com/flutter/flutter/issues/149598.
    await tester.pumpWidget(
      MaterialApp(
        home: Scaffold(
          body: SafeArea(
            child: DropdownMenu<TestMenu>(enabled: false, dropdownMenuEntries: menuChildren),
          ),
        ),
      ),
    );

    final IconButton trailingButton = tester.widget(
      find.widgetWithIcon(IconButton, Icons.arrow_drop_down).first,
    );
    expect(trailingButton.onPressed, null);
  });

  testWidgets(
    'Material2 - The width of the text field should always be the same as the menu view',
    (WidgetTester tester) async {
      final ThemeData themeData = ThemeData(useMaterial3: false);
      await tester.pumpWidget(
        MaterialApp(
          theme: themeData,
          home: Scaffold(
            body: SafeArea(child: DropdownMenu<TestMenu>(dropdownMenuEntries: menuChildren)),
          ),
        ),
      );

      final Finder textField = find.byType(TextField);
      final Size anchorSize = tester.getSize(textField);
      expect(anchorSize, const Size(180.0, 56.0));

      await tester.tap(find.byType(DropdownMenu<TestMenu>));
      await tester.pumpAndSettle();

      final Finder menuMaterial = find
          .ancestor(of: find.byType(SingleChildScrollView), matching: find.byType(Material))
          .first;
      final Size menuSize = tester.getSize(menuMaterial);
      expect(menuSize, const Size(180.0, 304.0));

      // The text field should have same width as the menu
      // when the width property is not null.
      await tester.pumpWidget(buildTest(themeData, menuChildren, width: 200.0));

      final Finder anchor = find.byType(TextField);
      final double width = tester.getSize(anchor).width;
      expect(width, 200.0);

      await tester.tap(anchor);
      await tester.pumpAndSettle();

      final Finder updatedMenu = find
          .ancestor(of: find.byType(SingleChildScrollView), matching: find.byType(Material))
          .first;
      final double updatedMenuWidth = tester.getSize(updatedMenu).width;
      expect(updatedMenuWidth, 200.0);
    },
  );

  testWidgets(
    'Material3 - The width of the text field should always be the same as the menu view',
    (WidgetTester tester) async {
      final ThemeData themeData = ThemeData();
      await tester.pumpWidget(
        MaterialApp(
          theme: themeData,
          home: Scaffold(
            body: SafeArea(child: DropdownMenu<TestMenu>(dropdownMenuEntries: menuChildren)),
          ),
        ),
      );

      final Finder textField = find.byType(TextField);
      final double anchorWidth = tester.getSize(textField).width;
      expect(anchorWidth, closeTo(184.5, 0.1));

      await tester.tap(find.byType(DropdownMenu<TestMenu>));
      await tester.pumpAndSettle();

      final Finder menuMaterial = find
          .ancestor(of: find.byType(SingleChildScrollView), matching: find.byType(Material))
          .first;
      final double menuWidth = tester.getSize(menuMaterial).width;
      expect(menuWidth, closeTo(184.5, 0.1));

      // The text field should have same width as the menu
      // when the width property is not null.
      await tester.pumpWidget(buildTest(themeData, menuChildren, width: 200.0));

      final Finder anchor = find.byType(TextField);
      final double width = tester.getSize(anchor).width;
      expect(width, 200.0);

      await tester.tap(anchor);
      await tester.pumpAndSettle();

      final Finder updatedMenu = find
          .ancestor(of: find.byType(SingleChildScrollView), matching: find.byType(Material))
          .first;
      final double updatedMenuWidth = tester.getSize(updatedMenu).width;
      expect(updatedMenuWidth, 200.0);
    },
  );

  testWidgets('The width property can customize the width of the dropdown menu', (
    WidgetTester tester,
  ) async {
    final ThemeData themeData = ThemeData();
    final List<DropdownMenuEntry<ShortMenu>> shortMenuItems = <DropdownMenuEntry<ShortMenu>>[];

    for (final ShortMenu value in ShortMenu.values) {
      final DropdownMenuEntry<ShortMenu> entry = DropdownMenuEntry<ShortMenu>(
        value: value,
        label: value.label,
      );
      shortMenuItems.add(entry);
    }

    const double customBigWidth = 250.0;
    await tester.pumpWidget(buildTest(themeData, shortMenuItems, width: customBigWidth));
    RenderBox box = tester.firstRenderObject(find.byType(DropdownMenu<ShortMenu>));
    expect(box.size.width, customBigWidth);

    await tester.tap(find.byType(DropdownMenu<ShortMenu>));
    await tester.pump();
    expect(find.byType(MenuItemButton), findsNWidgets(6));
    Size buttonSize = tester.getSize(findMenuItemButton('I0'));
    expect(buttonSize.width, customBigWidth);

    // reset test
    await tester.pumpWidget(Container());
    const double customSmallWidth = 100.0;
    await tester.pumpWidget(buildTest(themeData, shortMenuItems, width: customSmallWidth));
    box = tester.firstRenderObject(find.byType(DropdownMenu<ShortMenu>));
    expect(box.size.width, customSmallWidth);

    await tester.tap(find.byType(DropdownMenu<ShortMenu>));
    await tester.pump();
    expect(find.byType(MenuItemButton), findsNWidgets(6));
    buttonSize = tester.getSize(findMenuItemButton('I0'));
    expect(buttonSize.width, customSmallWidth);
  });

  testWidgets('The width property update test', (WidgetTester tester) async {
    // Regression test for https://github.com/flutter/flutter/issues/120567
    final ThemeData themeData = ThemeData();
    final List<DropdownMenuEntry<ShortMenu>> shortMenuItems = <DropdownMenuEntry<ShortMenu>>[];

    for (final ShortMenu value in ShortMenu.values) {
      final DropdownMenuEntry<ShortMenu> entry = DropdownMenuEntry<ShortMenu>(
        value: value,
        label: value.label,
      );
      shortMenuItems.add(entry);
    }

    double customWidth = 250.0;
    await tester.pumpWidget(buildTest(themeData, shortMenuItems, width: customWidth));
    RenderBox box = tester.firstRenderObject(find.byType(DropdownMenu<ShortMenu>));
    expect(box.size.width, customWidth);

    // Update width
    customWidth = 400.0;
    await tester.pumpWidget(buildTest(themeData, shortMenuItems, width: customWidth));
    box = tester.firstRenderObject(find.byType(DropdownMenu<ShortMenu>));
    expect(box.size.width, customWidth);
  });

  testWidgets('The width is determined by the menu entries', (WidgetTester tester) async {
    const double entryLabelWidth = 100;

    await tester.pumpWidget(
      const MaterialApp(
        home: Scaffold(
          body: DropdownMenu<int>(
            dropdownMenuEntries: <DropdownMenuEntry<int>>[
              DropdownMenuEntry<int>(
                value: 0,
                label: 'Flutter',
                labelWidget: SizedBox(width: entryLabelWidth),
              ),
            ],
          ),
        ),
      ),
    );

    final double width = tester.getSize(find.byType(DropdownMenu<int>)).width;
    const double menuEntryPadding = 24.0; // See _kDefaultHorizontalPadding.
    const double decorationStartGap = 4.0; // See _kInputStartGap.
    const double leadingWidth = 16.0;
    const double trailingWidth = 56.0;

    expect(
      width,
      entryLabelWidth + leadingWidth + trailingWidth + menuEntryPadding + decorationStartGap,
    );
  });

  testWidgets('The width is determined by the label when it is longer than menu entries', (
    WidgetTester tester,
  ) async {
    const double labelWidth = 120;
    const double entryLabelWidth = 100;

    await tester.pumpWidget(
      const MaterialApp(
        home: Scaffold(
          body: DropdownMenu<int>(
            label: SizedBox(width: labelWidth),
            dropdownMenuEntries: <DropdownMenuEntry<int>>[
              DropdownMenuEntry<int>(
                value: 0,
                label: 'Flutter',
                labelWidget: SizedBox(width: entryLabelWidth),
              ),
            ],
          ),
        ),
      ),
    );

    final double width = tester.getSize(find.byType(DropdownMenu<int>)).width;
    const double leadingWidth = 16.0;
    const double trailingWidth = 56.0;
    const double labelPadding = 8.0; // See RenderEditable.floatingCursorAddedMargin.

    expect(width, labelWidth + labelPadding + leadingWidth + trailingWidth);
  });

  testWidgets('The width of MenuAnchor respects MenuAnchor.expandedInsets', (
    WidgetTester tester,
  ) async {
    const double parentWidth = 500.0;
    final List<DropdownMenuEntry<ShortMenu>> shortMenuItems = <DropdownMenuEntry<ShortMenu>>[];
    for (final ShortMenu value in ShortMenu.values) {
      final DropdownMenuEntry<ShortMenu> entry = DropdownMenuEntry<ShortMenu>(
        value: value,
        label: value.label,
      );
      shortMenuItems.add(entry);
    }
    Widget buildMenuAnchor({EdgeInsets? expandedInsets}) {
      return MaterialApp(
        home: Scaffold(
          body: SizedBox(
            width: parentWidth,
            height: parentWidth,
            child: DropdownMenu<ShortMenu>(
              expandedInsets: expandedInsets,
              dropdownMenuEntries: shortMenuItems,
            ),
          ),
        ),
      );
    }

    // By default, the width of the text field is determined by the menu children.
    await tester.pumpWidget(buildMenuAnchor());
    RenderBox box = tester.firstRenderObject(find.byType(TextField));
    expect(box.size.width, 136.0);

    await tester.tap(find.byType(TextField));
    await tester.pumpAndSettle();

    Size buttonSize = tester.getSize(findMenuItemButton('I0'));
    expect(buttonSize.width, 136.0);

    // If expandedInsets is EdgeInsets.zero, the width should be the same as its parent.
    await tester.pumpWidget(Container());
    await tester.pumpWidget(buildMenuAnchor(expandedInsets: EdgeInsets.zero));
    box = tester.firstRenderObject(find.byType(TextField));
    expect(box.size.width, parentWidth);

    await tester.tap(find.byType(TextField));
    await tester.pumpAndSettle();

    buttonSize = tester.getSize(findMenuItemButton('I0'));
    expect(buttonSize.width, parentWidth);

    // If expandedInsets is not zero, the width of the text field should be adjusted
    // based on the EdgeInsets.left and EdgeInsets.right. The top and bottom values
    // will be ignored.
    await tester.pumpWidget(Container());
    await tester.pumpWidget(
      buildMenuAnchor(expandedInsets: const EdgeInsets.only(left: 35.0, top: 50.0, right: 20.0)),
    );
    box = tester.firstRenderObject(find.byType(TextField));
    expect(box.size.width, parentWidth - 35.0 - 20.0);
    final Rect containerRect = tester.getRect(find.byType(SizedBox).first);
    final Rect dropdownMenuRect = tester.getRect(find.byType(TextField));
    expect(dropdownMenuRect.top, containerRect.top);

    await tester.tap(find.byType(TextField));
    await tester.pumpAndSettle();

    buttonSize = tester.getSize(findMenuItemButton('I0'));
    expect(buttonSize.width, parentWidth - 35.0 - 20.0);
  });

  // Regression test for https://github.com/flutter/flutter/issues/151769
  testWidgets('expandedInsets can use EdgeInsets or EdgeInsetsDirectional', (
    WidgetTester tester,
  ) async {
    const double parentWidth = 500.0;
    final List<DropdownMenuEntry<ShortMenu>> shortMenuItems = <DropdownMenuEntry<ShortMenu>>[];
    for (final ShortMenu value in ShortMenu.values) {
      final DropdownMenuEntry<ShortMenu> entry = DropdownMenuEntry<ShortMenu>(
        value: value,
        label: value.label,
      );
      shortMenuItems.add(entry);
    }
    Widget buildMenuAnchor({EdgeInsetsGeometry? expandedInsets}) {
      return MaterialApp(
        home: Scaffold(
          body: SizedBox(
            width: parentWidth,
            height: parentWidth,
            child: DropdownMenu<ShortMenu>(
              expandedInsets: expandedInsets,
              dropdownMenuEntries: shortMenuItems,
            ),
          ),
        ),
      );
    }

    // By default, the width of the text field is determined by the menu children.
    await tester.pumpWidget(buildMenuAnchor());
    RenderBox box = tester.firstRenderObject(find.byType(TextField));
    expect(box.size.width, 136.0);

    await tester.tap(find.byType(TextField));
    await tester.pumpAndSettle();

    Size buttonSize = tester.getSize(findMenuItemButton('I0'));
    expect(buttonSize.width, 136.0);

    // If expandedInsets is not zero, the width of the text field should be adjusted
    // based on the EdgeInsets.left and EdgeInsets.right. The top and bottom values
    // will be ignored.
    await tester.pumpWidget(Container());
    await tester.pumpWidget(
      buildMenuAnchor(expandedInsets: const EdgeInsets.only(left: 35.0, top: 50.0, right: 20.0)),
    );
    box = tester.firstRenderObject(find.byType(TextField));
    expect(box.size.width, parentWidth - 35.0 - 20.0);
    Rect containerRect = tester.getRect(find.byType(SizedBox).first);
    Rect dropdownMenuRect = tester.getRect(find.byType(TextField));
    expect(dropdownMenuRect.top, containerRect.top);

    await tester.tap(find.byType(TextField));
    await tester.pumpAndSettle();

    buttonSize = tester.getSize(findMenuItemButton('I0'));
    expect(buttonSize.width, parentWidth - 35.0 - 20.0);

    // Regression test for https://github.com/flutter/flutter/issues/151769.
    // If expandedInsets is not zero, the width of the text field should be adjusted
    // based on the EdgeInsets.end and EdgeInsets.start. The top and bottom values
    // will be ignored.
    await tester.pumpWidget(Container());
    await tester.pumpWidget(
      buildMenuAnchor(
        expandedInsets: const EdgeInsetsDirectional.only(start: 35.0, top: 50.0, end: 20.0),
      ),
    );
    box = tester.firstRenderObject(find.byType(TextField));
    expect(box.size.width, parentWidth - 35.0 - 20.0);
    containerRect = tester.getRect(find.byType(SizedBox).first);
    dropdownMenuRect = tester.getRect(find.byType(TextField));
    expect(dropdownMenuRect.top, containerRect.top);

    await tester.tap(find.byType(TextField));
    await tester.pumpAndSettle();
    buttonSize = tester.getSize(findMenuItemButton('I0'));
    expect(buttonSize.width, parentWidth - 35.0 - 20.0);
  });

  testWidgets(
    'Material2 - The menuHeight property can be used to show a shorter scrollable menu list instead of the complete list',
    (WidgetTester tester) async {
      final ThemeData themeData = ThemeData(useMaterial3: false);
      await tester.pumpWidget(buildTest(themeData, menuChildren));

      await tester.tap(find.byType(DropdownMenu<TestMenu>));
      await tester.pumpAndSettle();

      final Element firstItem = tester.element(findMenuItemButton('Item 0'));
      final RenderBox firstBox = firstItem.renderObject! as RenderBox;
      final Offset topLeft = firstBox.localToGlobal(firstBox.size.topLeft(Offset.zero));
      final Element lastItem = tester.element(findMenuItemButton('Item 5'));
      final RenderBox lastBox = lastItem.renderObject! as RenderBox;
      final Offset bottomRight = lastBox.localToGlobal(lastBox.size.bottomRight(Offset.zero));
      // height = height of MenuItemButton * 6 = 48 * 6
      expect(bottomRight.dy - topLeft.dy, 288.0);

      final Finder menuView = find
          .ancestor(of: find.byType(SingleChildScrollView), matching: find.byType(Padding))
          .first;
      final Size menuViewSize = tester.getSize(menuView);
      expect(menuViewSize, const Size(180.0, 304.0)); // 304 = 288 + vertical padding(2 * 8)

      // Constrains the menu height.
      await tester.pumpWidget(Container());
      await tester.pumpWidget(buildTest(themeData, menuChildren, menuHeight: 100));
      await tester.pumpAndSettle();

      await tester.tap(find.byType(DropdownMenu<TestMenu>));
      await tester.pumpAndSettle();

      final Finder updatedMenu = find
          .ancestor(of: find.byType(SingleChildScrollView), matching: find.byType(Padding))
          .first;

      final Size updatedMenuSize = tester.getSize(updatedMenu);
      expect(updatedMenuSize, const Size(180.0, 100.0));
    },
  );

  testWidgets(
    'Material3 - The menuHeight property can be used to show a shorter scrollable menu list instead of the complete list',
    (WidgetTester tester) async {
      final ThemeData themeData = ThemeData();
      await tester.pumpWidget(buildTest(themeData, menuChildren));

      await tester.tap(find.byType(DropdownMenu<TestMenu>));
      await tester.pumpAndSettle();

      final Element firstItem = tester.element(findMenuItemButton('Item 0'));
      final RenderBox firstBox = firstItem.renderObject! as RenderBox;
      final Offset topLeft = firstBox.localToGlobal(firstBox.size.topLeft(Offset.zero));
      final Element lastItem = tester.element(findMenuItemButton('Item 5'));
      final RenderBox lastBox = lastItem.renderObject! as RenderBox;
      final Offset bottomRight = lastBox.localToGlobal(lastBox.size.bottomRight(Offset.zero));
      // height = height of MenuItemButton * 6 = 48 * 6
      expect(bottomRight.dy - topLeft.dy, 288.0);

      final Finder menuView = find
          .ancestor(of: find.byType(SingleChildScrollView), matching: find.byType(Padding))
          .first;
      final Size menuViewSize = tester.getSize(menuView);
      expect(menuViewSize.height, equals(304.0)); // 304 = 288 + vertical padding(2 * 8)

      // Constrains the menu height.
      await tester.pumpWidget(Container());
      await tester.pumpWidget(buildTest(themeData, menuChildren, menuHeight: 100));
      await tester.pumpAndSettle();

      await tester.tap(find.byType(DropdownMenu<TestMenu>));
      await tester.pumpAndSettle();

      final Finder updatedMenu = find
          .ancestor(of: find.byType(SingleChildScrollView), matching: find.byType(Padding))
          .first;

      final Size updatedMenuSize = tester.getSize(updatedMenu);
      expect(updatedMenuSize.height, equals(100.0));
    },
  );

  testWidgets('The text in the menu button should be aligned with the text of '
      'the text field - LTR', (WidgetTester tester) async {
    final ThemeData themeData = ThemeData();
    // Default text field (without leading icon).
    await tester.pumpWidget(buildTest(themeData, menuChildren, label: const Text('label')));

    final Finder label = find.text('label').first;
    final Offset labelTopLeft = tester.getTopLeft(label);

    await tester.tap(find.byType(DropdownMenu<TestMenu>));
    await tester.pumpAndSettle();
    final Finder itemText = find.text('Item 0').last;
    final Offset itemTextTopLeft = tester.getTopLeft(itemText);

    expect(labelTopLeft.dx, equals(itemTextTopLeft.dx));

    // Test when the text field has a leading icon.
    await tester.pumpWidget(Container());
    await tester.pumpWidget(
      buildTest(
        themeData,
        menuChildren,
        leadingIcon: const Icon(Icons.search),
        label: const Text('label'),
      ),
    );

    final Finder leadingIcon = find.widgetWithIcon(SizedBox, Icons.search).last;
    final double iconWidth = tester.getSize(leadingIcon).width;
    final Finder updatedLabel = find.text('label').first;
    final Offset updatedLabelTopLeft = tester.getTopLeft(updatedLabel);

    await tester.tap(find.byType(DropdownMenu<TestMenu>));
    await tester.pumpAndSettle();
    final Finder updatedItemText = find.text('Item 0').last;
    final Offset updatedItemTextTopLeft = tester.getTopLeft(updatedItemText);

    expect(updatedLabelTopLeft.dx, equals(updatedItemTextTopLeft.dx));
    expect(updatedLabelTopLeft.dx, equals(iconWidth + leadingIconToInputPadding));

    // Test when then leading icon is a widget with a bigger size.
    await tester.pumpWidget(Container());
    await tester.pumpWidget(
      buildTest(
        themeData,
        menuChildren,
        leadingIcon: const SizedBox(width: 75.0, child: Icon(Icons.search)),
        label: const Text('label'),
      ),
    );

    final Finder largeLeadingIcon = find.widgetWithIcon(SizedBox, Icons.search).last;
    final double largeIconWidth = tester.getSize(largeLeadingIcon).width;
    final Finder updatedLabel1 = find.text('label').first;
    final Offset updatedLabelTopLeft1 = tester.getTopLeft(updatedLabel1);

    await tester.tap(find.byType(DropdownMenu<TestMenu>));
    await tester.pumpAndSettle();
    final Finder updatedItemText1 = find.text('Item 0').last;
    final Offset updatedItemTextTopLeft1 = tester.getTopLeft(updatedItemText1);

    expect(updatedLabelTopLeft1.dx, equals(updatedItemTextTopLeft1.dx));
    expect(updatedLabelTopLeft1.dx, equals(largeIconWidth + leadingIconToInputPadding));
  });

  testWidgets('The text in the menu button should be aligned with the text of '
      'the text field - RTL', (WidgetTester tester) async {
    final ThemeData themeData = ThemeData();
    // Default text field (without leading icon).
    await tester.pumpWidget(
      MaterialApp(
        theme: themeData,
        home: Scaffold(
          body: Directionality(
            textDirection: TextDirection.rtl,
            child: DropdownMenu<TestMenu>(
              label: const Text('label'),
              dropdownMenuEntries: menuChildren,
            ),
          ),
        ),
      ),
    );

    final Finder label = find.text('label').first;
    final Offset labelTopRight = tester.getTopRight(label);

    await tester.tap(find.byType(DropdownMenu<TestMenu>));
    await tester.pumpAndSettle();
    final Finder itemText = find.text('Item 0').last;
    final Offset itemTextTopRight = tester.getTopRight(itemText);

    expect(labelTopRight.dx, equals(itemTextTopRight.dx));

    // Test when the text field has a leading icon.
    await tester.pumpWidget(Container());
    await tester.pumpWidget(
      MaterialApp(
        theme: themeData,
        home: Scaffold(
          body: Directionality(
            textDirection: TextDirection.rtl,
            child: DropdownMenu<TestMenu>(
              leadingIcon: const Icon(Icons.search),
              label: const Text('label'),
              dropdownMenuEntries: menuChildren,
            ),
          ),
        ),
      ),
    );
    await tester.pump();

    final Finder leadingIcon = find.widgetWithIcon(SizedBox, Icons.search).last;
    final double iconWidth = tester.getSize(leadingIcon).width;
    final Offset dropdownMenuTopRight = tester.getTopRight(find.byType(DropdownMenu<TestMenu>));
    final Finder updatedLabel = find.text('label').first;
    final Offset updatedLabelTopRight = tester.getTopRight(updatedLabel);

    await tester.tap(find.byType(DropdownMenu<TestMenu>));
    await tester.pumpAndSettle();
    final Finder updatedItemText = find.text('Item 0').last;
    final Offset updatedItemTextTopRight = tester.getTopRight(updatedItemText);

    expect(updatedLabelTopRight.dx, equals(updatedItemTextTopRight.dx));
    expect(
      updatedLabelTopRight.dx,
      equals(dropdownMenuTopRight.dx - iconWidth - leadingIconToInputPadding),
    );

    // Test when then leading icon is a widget with a bigger size.
    await tester.pumpWidget(Container());
    await tester.pumpWidget(
      MaterialApp(
        theme: themeData,
        home: Scaffold(
          body: Directionality(
            textDirection: TextDirection.rtl,
            child: DropdownMenu<TestMenu>(
              leadingIcon: const SizedBox(width: 75.0, child: Icon(Icons.search)),
              label: const Text('label'),
              dropdownMenuEntries: menuChildren,
            ),
          ),
        ),
      ),
    );
    await tester.pump();

    final Finder largeLeadingIcon = find.widgetWithIcon(SizedBox, Icons.search).last;
    final double largeIconWidth = tester.getSize(largeLeadingIcon).width;
    final Offset updatedDropdownMenuTopRight = tester.getTopRight(
      find.byType(DropdownMenu<TestMenu>),
    );
    final Finder updatedLabel1 = find.text('label').first;
    final Offset updatedLabelTopRight1 = tester.getTopRight(updatedLabel1);

    await tester.tap(find.byType(DropdownMenu<TestMenu>));
    await tester.pumpAndSettle();
    final Finder updatedItemText1 = find.text('Item 0').last;
    final Offset updatedItemTextTopRight1 = tester.getTopRight(updatedItemText1);

    expect(updatedLabelTopRight1.dx, equals(updatedItemTextTopRight1.dx));
    expect(
      updatedLabelTopRight1.dx,
      equals(updatedDropdownMenuTopRight.dx - largeIconWidth - leadingIconToInputPadding),
    );
  });

  testWidgets('The icon in the menu button should be aligned with the icon of '
      'the text field - LTR', (WidgetTester tester) async {
    await tester.pumpWidget(
      MaterialApp(
        home: Scaffold(
          body: Directionality(
            textDirection: TextDirection.ltr,
            child: DropdownMenu<TestMenu>(
              leadingIcon: const Icon(Icons.search),
              label: const Text('label'),
              dropdownMenuEntries: menuChildrenWithIcons,
            ),
          ),
        ),
      ),
    );

    final Finder dropdownIcon = find
        .descendant(of: find.byIcon(Icons.search).first, matching: find.byType(RichText))
        .last;

    await tester.tap(find.byType(DropdownMenu<TestMenu>));
    await tester.pumpAndSettle();
    final Finder itemLeadingIcon = find.byKey(leadingIconKey(TestMenu.mainMenu0)).last;

    expect(tester.getRect(dropdownIcon).left, tester.getRect(itemLeadingIcon).left);
  });

  testWidgets('The icon in the menu button should be aligned with the icon of '
      'the text field - RTL', (WidgetTester tester) async {
    await tester.pumpWidget(
      MaterialApp(
        home: Scaffold(
          body: Directionality(
            textDirection: TextDirection.rtl,
            child: DropdownMenu<TestMenu>(
              leadingIcon: const Icon(Icons.search),
              label: const Text('label'),
              dropdownMenuEntries: menuChildrenWithIcons,
            ),
          ),
        ),
      ),
    );

    final Finder dropdownIcon = find
        .descendant(of: find.byIcon(Icons.search).first, matching: find.byType(RichText))
        .last;

    await tester.tap(find.byType(DropdownMenu<TestMenu>));
    await tester.pumpAndSettle();
    final Finder itemLeadingIcon = find.byKey(leadingIconKey(TestMenu.mainMenu0)).last;

    expect(tester.getRect(dropdownIcon).right, tester.getRect(itemLeadingIcon).right);
  });

  testWidgets('DropdownMenu has default trailing icon button', (WidgetTester tester) async {
    final ThemeData themeData = ThemeData();
    await tester.pumpWidget(buildTest(themeData, menuChildren));
    await tester.pump();

    final Finder iconButton = find.widgetWithIcon(IconButton, Icons.arrow_drop_down).first;
    expect(iconButton, findsOneWidget);

    await tester.tap(iconButton);
    await tester.pump();

    final Finder menuMaterial = find
        .ancestor(of: findMenuItemButton(TestMenu.mainMenu0.label), matching: find.byType(Material))
        .last;
    expect(menuMaterial, findsOneWidget);
  });

  testWidgets('Trailing IconButton status test', (WidgetTester tester) async {
    final ThemeData themeData = ThemeData();
    await tester.pumpWidget(buildTest(themeData, menuChildren, width: 100.0, menuHeight: 100.0));
    await tester.pump();

    Finder iconButton = find.widgetWithIcon(IconButton, Icons.arrow_drop_up);
    expect(iconButton, findsNothing);
    iconButton = find.widgetWithIcon(IconButton, Icons.arrow_drop_down).first;
    expect(iconButton, findsOneWidget);

    await tester.tap(iconButton);
    await tester.pump();

    iconButton = find.widgetWithIcon(IconButton, Icons.arrow_drop_up).first;
    expect(iconButton, findsOneWidget);
    iconButton = find.widgetWithIcon(IconButton, Icons.arrow_drop_down);
    expect(iconButton, findsNothing);

    // Tap outside
    await tester.tapAt(const Offset(500.0, 500.0));
    await tester.pump();

    iconButton = find.widgetWithIcon(IconButton, Icons.arrow_drop_up);
    expect(iconButton, findsNothing);
    iconButton = find.widgetWithIcon(IconButton, Icons.arrow_drop_down).first;
    expect(iconButton, findsOneWidget);
  });

  testWidgets('Trailing IconButton height respects InputDecorationTheme.suffixIconConstraints', (
    WidgetTester tester,
  ) async {
    final ThemeData themeData = ThemeData();

    // Default suffix icon constraints.
    await tester.pumpWidget(buildTest(themeData, menuChildren));
    await tester.pump();

    final Finder iconButton = find.widgetWithIcon(IconButton, Icons.arrow_drop_down).first;
    expect(tester.getSize(iconButton), const Size(48, 48));

    // Custom suffix icon constraints.
    await tester.pumpWidget(
      buildTest(
        themeData,
        menuChildren,
        decorationTheme: const InputDecorationTheme(
          suffixIconConstraints: BoxConstraints(minWidth: 66, minHeight: 62),
        ),
      ),
    );
    await tester.pump();

    expect(tester.getSize(iconButton), const Size(66, 62));
  });

  testWidgets('InputDecorationTheme.isCollapsed reduces height', (WidgetTester tester) async {
    final ThemeData themeData = ThemeData();

    // Default height.
    await tester.pumpWidget(buildTest(themeData, menuChildren));
    await tester.pump();

    final Finder textField = find.byType(TextField).first;
    expect(tester.getSize(textField).height, 56);

    // Collapsed height.
    await tester.pumpWidget(
      buildTest(
        themeData,
        menuChildren,
        decorationTheme: const InputDecorationTheme(isCollapsed: true),
      ),
    );
    await tester.pump();

    expect(tester.getSize(textField).height, 48); // IconButton min height.

    // Collapsed height with custom suffix icon constraints.
    await tester.pumpWidget(
      buildTest(
        themeData,
        menuChildren,
        decorationTheme: const InputDecorationTheme(
          isCollapsed: true,
          suffixIconConstraints: BoxConstraints(maxWidth: 24, maxHeight: 24),
        ),
      ),
    );
    await tester.pump();

    expect(tester.getSize(textField).height, 24);
  });

  testWidgets('Do not crash when resize window during menu opening', (WidgetTester tester) async {
    addTearDown(tester.view.reset);
    final ThemeData themeData = ThemeData();
    await tester.pumpWidget(
      MaterialApp(
        theme: themeData,
        home: Scaffold(
          body: StatefulBuilder(
            builder: (BuildContext context, StateSetter setState) {
              return DropdownMenu<TestMenu>(
                width: MediaQuery.of(context).size.width,
                dropdownMenuEntries: menuChildren,
              );
            },
          ),
        ),
      ),
    );

    final Finder iconButton = find.widgetWithIcon(IconButton, Icons.arrow_drop_down).first;
    expect(iconButton, findsOneWidget);

    await tester.tap(iconButton);
    await tester.pump();

    expect(findMenuItemButton(TestMenu.mainMenu0.label), findsOne);

    // didChangeMetrics
    tester.view.physicalSize = const Size(700.0, 700.0);
    await tester.pump();

    // Go without throw.
  });

  testWidgets('DropdownMenu can customize trailing icon button', (WidgetTester tester) async {
    final ThemeData themeData = ThemeData();
    await tester.pumpWidget(
      MaterialApp(
        theme: themeData,
        home: Scaffold(
          body: DropdownMenu<TestMenu>(
            trailingIcon: const Icon(Icons.ac_unit),
            dropdownMenuEntries: menuChildren,
          ),
        ),
      ),
    );
    await tester.pump();

    final Finder iconButton = find.widgetWithIcon(IconButton, Icons.ac_unit).first;
    expect(iconButton, findsOneWidget);

    await tester.tap(iconButton);
    await tester.pump();

    final Finder menuMaterial = find
        .ancestor(of: findMenuItemButton(TestMenu.mainMenu0.label), matching: find.byType(Material))
        .last;
    expect(menuMaterial, findsOneWidget);
  });

  testWidgets('Down key can highlight the menu item while focused', (WidgetTester tester) async {
    final ThemeData themeData = ThemeData();
    await tester.pumpWidget(
      MaterialApp(
        theme: themeData,
        home: Scaffold(
          body: DropdownMenu<TestMenu>(
            requestFocusOnTap: true,
            trailingIcon: const Icon(Icons.ac_unit),
            dropdownMenuEntries: menuChildren,
          ),
        ),
      ),
    );

    await tester.tap(find.byType(DropdownMenu<TestMenu>));
    await tester.pump();

    await tester.sendKeyEvent(LogicalKeyboardKey.arrowDown);
    await tester.pump();
    expect(isItemHighlighted(tester, themeData, 'Item 0'), true);

    // Press down key one more time, the highlight should move to the next item.
    await tester.sendKeyEvent(LogicalKeyboardKey.arrowDown);
    await tester.pump();
    expect(isItemHighlighted(tester, themeData, 'Menu 1'), true);

    // The previous item should not be highlighted.
    expect(isItemHighlighted(tester, themeData, 'Item 0'), false);
  });

  testWidgets('Up key can highlight the menu item while focused', (WidgetTester tester) async {
    final ThemeData themeData = ThemeData();
    await tester.pumpWidget(
      MaterialApp(
        theme: themeData,
        home: Scaffold(
          body: DropdownMenu<TestMenu>(requestFocusOnTap: true, dropdownMenuEntries: menuChildren),
        ),
      ),
    );

    await tester.tap(find.byType(DropdownMenu<TestMenu>));
    await tester.pump();

    await tester.sendKeyEvent(LogicalKeyboardKey.arrowUp);
    await tester.pump();
    expect(isItemHighlighted(tester, themeData, 'Item 5'), true);

    // Press up key one more time, the highlight should move up to the item 4.
    await tester.sendKeyEvent(LogicalKeyboardKey.arrowUp);
    await tester.pump();
    expect(isItemHighlighted(tester, themeData, 'Item 4'), true);

    // The previous item should not be highlighted.
    expect(isItemHighlighted(tester, themeData, 'Item 5'), false);
  });

  testWidgets('Left and right keys can move text field selection', (WidgetTester tester) async {
    final TextEditingController controller = TextEditingController();
    addTearDown(controller.dispose);

    final ThemeData themeData = ThemeData();
    await tester.pumpWidget(
      MaterialApp(
        theme: themeData,
        home: Scaffold(
          body: DropdownMenu<TestMenu>(
            requestFocusOnTap: true,
            enableFilter: true,
            filterCallback: (List<DropdownMenuEntry<TestMenu>> entries, String filter) {
              return entries
                  .where((DropdownMenuEntry<TestMenu> element) => element.label.contains(filter))
                  .toList();
            },
            dropdownMenuEntries: menuChildren,
            controller: controller,
          ),
        ),
      ),
    );

    // Open the menu.
    await tester.tap(find.byType(DropdownMenu<TestMenu>));
    await tester.pump();

    await tester.enterText(find.byType(TextField).first, 'example');
    await tester.pump();
    expect(controller.text, 'example');
    expect(controller.selection, const TextSelection.collapsed(offset: 7));

    // Press left key, the caret should move left.
    await tester.sendKeyEvent(LogicalKeyboardKey.arrowLeft);
    await tester.pump();
    expect(controller.selection, const TextSelection.collapsed(offset: 6));

    // Press Right key, the caret should move right.
    await tester.sendKeyEvent(LogicalKeyboardKey.arrowRight);
    await tester.pump();
    expect(controller.selection, const TextSelection.collapsed(offset: 7));
  });

  // Regression test for https://github.com/flutter/flutter/issues/156712.
  testWidgets('Up and down keys can highlight the menu item when expandedInsets is set', (
    WidgetTester tester,
  ) async {
    final ThemeData themeData = ThemeData();
    await tester.pumpWidget(
      MaterialApp(
        theme: themeData,
        home: Scaffold(
          body: DropdownMenu<TestMenu>(
            expandedInsets: EdgeInsets.zero,
            requestFocusOnTap: true,
            dropdownMenuEntries: menuChildren,
          ),
        ),
      ),
    );

    await tester.tap(find.byType(DropdownMenu<TestMenu>));
    await tester.pump();

    await tester.sendKeyEvent(LogicalKeyboardKey.arrowUp);
    await tester.pump();
    expect(isItemHighlighted(tester, themeData, 'Item 5'), true);

    // Press up key one more time, the highlight should move up to the item 4.
    await tester.sendKeyEvent(LogicalKeyboardKey.arrowUp);
    await tester.pump();
    expect(isItemHighlighted(tester, themeData, 'Item 4'), true);

    // The previous item should not be highlighted.
    expect(isItemHighlighted(tester, themeData, 'Item 5'), false);

    // Press down key, the highlight should move back to the item 5.
    await tester.sendKeyEvent(LogicalKeyboardKey.arrowDown);
    await tester.pump();
    expect(isItemHighlighted(tester, themeData, 'Item 5'), true);
  });

  // Regression test for https://github.com/flutter/flutter/issues/156712.
  testWidgets('Left and right keys can move text field selection when expandedInsets is set', (
    WidgetTester tester,
  ) async {
    final TextEditingController controller = TextEditingController();
    addTearDown(controller.dispose);

    final ThemeData themeData = ThemeData();
    await tester.pumpWidget(
      MaterialApp(
        theme: themeData,
        home: Scaffold(
          body: DropdownMenu<TestMenu>(
            expandedInsets: EdgeInsets.zero,
            requestFocusOnTap: true,
            enableFilter: true,
            filterCallback: (List<DropdownMenuEntry<TestMenu>> entries, String filter) {
              return entries
                  .where((DropdownMenuEntry<TestMenu> element) => element.label.contains(filter))
                  .toList();
            },
            dropdownMenuEntries: menuChildren,
            controller: controller,
          ),
        ),
      ),
    );

    // Open the menu.
    await tester.tap(find.byType(DropdownMenu<TestMenu>));
    await tester.pump();

    await tester.enterText(find.byType(TextField).first, 'example');
    await tester.pump();
    expect(controller.text, 'example');
    expect(controller.selection, const TextSelection.collapsed(offset: 7));

    // Press left key, the caret should move left.
    await tester.sendKeyEvent(LogicalKeyboardKey.arrowLeft);
    await tester.pump();
    expect(controller.selection, const TextSelection.collapsed(offset: 6));

    // Press Right key, the caret should move right.
    await tester.sendKeyEvent(LogicalKeyboardKey.arrowRight);
    await tester.pump();
    expect(controller.selection, const TextSelection.collapsed(offset: 7));
  });

  // Regression test for https://github.com/flutter/flutter/issues/147253.
  testWidgets('Down key and up key can navigate while focused when a label text '
      'contains another label text', (WidgetTester tester) async {
    final ThemeData themeData = ThemeData();
    await tester.pumpWidget(
      MaterialApp(
        theme: themeData,
        home: const Scaffold(
          body: DropdownMenu<int>(
            requestFocusOnTap: true,
            dropdownMenuEntries: <DropdownMenuEntry<int>>[
              DropdownMenuEntry<int>(value: 0, label: 'ABC'),
              DropdownMenuEntry<int>(value: 1, label: 'AB'),
              DropdownMenuEntry<int>(value: 2, label: 'ABCD'),
            ],
          ),
        ),
      ),
    );

    await tester.tap(find.byType(DropdownMenu<int>));
    await tester.pump();

    // Press down key three times, the highlight should move to the next item each time.
    await tester.sendKeyEvent(LogicalKeyboardKey.arrowDown);
    await tester.pump();
    expect(isItemHighlighted(tester, themeData, 'ABC'), true);

    await tester.sendKeyEvent(LogicalKeyboardKey.arrowDown);
    await tester.pump();
    expect(isItemHighlighted(tester, themeData, 'AB'), true);

    await tester.sendKeyEvent(LogicalKeyboardKey.arrowDown);
    await tester.pump();
    expect(isItemHighlighted(tester, themeData, 'ABCD'), true);

    // Press up key two times, the highlight should up each time.
    await tester.sendKeyEvent(LogicalKeyboardKey.arrowUp);
    await tester.pump();
    expect(isItemHighlighted(tester, themeData, 'AB'), true);

    await tester.sendKeyEvent(LogicalKeyboardKey.arrowUp);
    await tester.pump();
    expect(isItemHighlighted(tester, themeData, 'ABC'), true);
  });

  // Regression test for https://github.com/flutter/flutter/issues/151878.
  testWidgets('Searching for non matching item does not crash', (WidgetTester tester) async {
    await tester.pumpWidget(
      MaterialApp(
        home: Scaffold(
          body: DropdownMenu<TestMenu>(
            enableFilter: true,
            requestFocusOnTap: true,
            dropdownMenuEntries: menuChildren,
          ),
        ),
      ),
    );

    // Open the menu.
    await tester.tap(find.byType(DropdownMenu<TestMenu>));
    await tester.pump();
    await tester.enterText(find.byType(TextField).first, 'Me');
    await tester.pump();
    await tester.enterText(find.byType(TextField).first, 'Meu');
    await tester.pump();
    expect(tester.takeException(), isNull);
  });

  // Regression test for https://github.com/flutter/flutter/issues/154532.
  testWidgets('Keyboard navigation does not throw when no entries match the filter', (
    WidgetTester tester,
  ) async {
    await tester.pumpWidget(
      MaterialApp(
        home: Scaffold(
          body: DropdownMenu<TestMenu>(
            requestFocusOnTap: true,
            enableFilter: true,
            dropdownMenuEntries: menuChildren,
          ),
        ),
      ),
    );
    await tester.tap(find.byType(DropdownMenu<TestMenu>));
    await tester.pump();
    await tester.enterText(find.byType(TextField).first, 'No match');
    await tester.pump();
    await tester.sendKeyEvent(LogicalKeyboardKey.arrowDown);
    await tester.pump();
    await tester.enterText(find.byType(TextField).first, 'No match 2');
    await tester.pump();
    expect(tester.takeException(), isNull);
  });

  // Regression test for https://github.com/flutter/flutter/issues/165867.
  testWidgets('Keyboard navigation only traverses filtered entries', (WidgetTester tester) async {
    final TextEditingController controller = TextEditingController();
    addTearDown(controller.dispose);

    await tester.pumpWidget(
      MaterialApp(
        home: Scaffold(
          body: DropdownMenu<TestMenu>(
            requestFocusOnTap: true,
            enableFilter: true,
            controller: controller,
            dropdownMenuEntries: const <DropdownMenuEntry<TestMenu>>[
              DropdownMenuEntry<TestMenu>(value: TestMenu.mainMenu0, label: 'Good Match 1'),
              DropdownMenuEntry<TestMenu>(value: TestMenu.mainMenu1, label: 'Bad Match 1'),
              DropdownMenuEntry<TestMenu>(value: TestMenu.mainMenu2, label: 'Good Match 2'),
              DropdownMenuEntry<TestMenu>(value: TestMenu.mainMenu3, label: 'Bad Match 2'),
              DropdownMenuEntry<TestMenu>(value: TestMenu.mainMenu4, label: 'Good Match 3'),
              DropdownMenuEntry<TestMenu>(value: TestMenu.mainMenu5, label: 'Bad Match 3'),
            ],
          ),
        ),
      ),
    );

    // Open the menu.
    await tester.tap(find.byType(DropdownMenu<TestMenu>));
    await tester.pump();

    // Filter the entries to only show the ones with 'Good Match'.
    await tester.enterText(find.byType(TextField), 'Good Match');
    await tester.pump();

    // Since the first entry is already highlighted, navigate to the second item.
    await tester.sendKeyEvent(LogicalKeyboardKey.arrowDown);
    await tester.pump();
    expect(controller.text, 'Good Match 2');

    // Navigate to the third item.
    await tester.sendKeyEvent(LogicalKeyboardKey.arrowDown);
    await tester.pump();
    expect(controller.text, 'Good Match 3');

    // Navigate back to the first item.
    await tester.sendKeyEvent(LogicalKeyboardKey.arrowDown);
    await tester.pump();
    expect(controller.text, 'Good Match 1');
  });

  // Regression test for https://github.com/flutter/flutter/issues/147253.
  testWidgets('Default search prioritises the current highlight', (WidgetTester tester) async {
    final ThemeData themeData = ThemeData();
    await tester.pumpWidget(
      MaterialApp(
        theme: themeData,
        home: Scaffold(
          body: DropdownMenu<TestMenu>(requestFocusOnTap: true, dropdownMenuEntries: menuChildren),
        ),
      ),
    );

    const String itemLabel = 'Item 2';
    // Open the menu
    await tester.tap(find.byType(DropdownMenu<TestMenu>));
    await tester.pump();
    // Highlight the third item by exact search.
    await tester.enterText(find.byType(TextField).first, itemLabel);
    await tester.pump();
    expect(isItemHighlighted(tester, themeData, itemLabel), true);

    // Search something that matches multiple items.
    await tester.enterText(find.byType(TextField).first, 'Item');
    await tester.pump();
    // The third item should still be highlighted.
    expect(isItemHighlighted(tester, themeData, itemLabel), true);
  });

  // Regression test for https://github.com/flutter/flutter/issues/152375.
  testWidgets('Down key and up key can navigate while focused when a label text contains '
      'another label text using customized search algorithm', (WidgetTester tester) async {
    final ThemeData themeData = ThemeData();
    await tester.pumpWidget(
      MaterialApp(
        theme: themeData,
        home: Scaffold(
          body: DropdownMenu<int>(
            requestFocusOnTap: true,
            searchCallback: (List<DropdownMenuEntry<int>> entries, String query) {
              if (query.isEmpty) {
                return null;
              }
              final int index = entries.indexWhere(
                (DropdownMenuEntry<int> entry) => entry.label.contains(query),
              );
              return index != -1 ? index : null;
            },
            dropdownMenuEntries: const <DropdownMenuEntry<int>>[
              DropdownMenuEntry<int>(value: 0, label: 'ABC'),
              DropdownMenuEntry<int>(value: 1, label: 'AB'),
              DropdownMenuEntry<int>(value: 2, label: 'ABCD'),
            ],
          ),
        ),
      ),
    );

    await tester.tap(find.byType(DropdownMenu<int>));
    await tester.pump();

    // Press down key three times, the highlight should move to the next item each time.
    await tester.sendKeyEvent(LogicalKeyboardKey.arrowDown);
    await tester.pump();
    expect(isItemHighlighted(tester, themeData, 'ABC'), true);

    await tester.sendKeyEvent(LogicalKeyboardKey.arrowDown);
    await tester.pump();
    expect(isItemHighlighted(tester, themeData, 'AB'), true);

    await tester.sendKeyEvent(LogicalKeyboardKey.arrowDown);
    await tester.pump();
    expect(isItemHighlighted(tester, themeData, 'ABCD'), true);

    // Press up key two times, the highlight should up each time.
    await tester.sendKeyEvent(LogicalKeyboardKey.arrowUp);
    await tester.pump();
    expect(isItemHighlighted(tester, themeData, 'AB'), true);

    await tester.sendKeyEvent(LogicalKeyboardKey.arrowUp);
    await tester.pump();
    expect(isItemHighlighted(tester, themeData, 'ABC'), true);
  });

  // Regression test for https://github.com/flutter/flutter/issues/152375.
  testWidgets('Searching can highlight entry after keyboard navigation while focused', (
    WidgetTester tester,
  ) async {
    final ThemeData themeData = ThemeData();
    await tester.pumpWidget(
      MaterialApp(
        theme: themeData,
        home: Scaffold(
          body: DropdownMenu<TestMenu>(requestFocusOnTap: true, dropdownMenuEntries: menuChildren),
        ),
      ),
    );

    // Open the menu and highlight the first item.
    await tester.tap(find.byType(DropdownMenu<TestMenu>));
    await tester.pump();
    await tester.sendKeyEvent(LogicalKeyboardKey.arrowDown);
    await tester.pump();
    // Search for the last item.
    final String searchedLabel = menuChildren.last.label;
    await tester.enterText(find.byType(TextField).first, searchedLabel);
    await tester.pump();
    // The corresponding menu entry is highlighted.
    expect(isItemHighlighted(tester, themeData, searchedLabel), true);
  });

  testWidgets('The text input should match the label of the menu item '
      'when pressing down key while focused', (WidgetTester tester) async {
    final ThemeData themeData = ThemeData();
    await tester.pumpWidget(
      MaterialApp(
        theme: themeData,
        home: Scaffold(
          body: DropdownMenu<TestMenu>(requestFocusOnTap: true, dropdownMenuEntries: menuChildren),
        ),
      ),
    );

    // Open the menu
    await tester.tap(find.byType(DropdownMenu<TestMenu>));
    await tester.pump();

    await tester.sendKeyEvent(LogicalKeyboardKey.arrowDown);
    await tester.pump();
    expect(find.widgetWithText(TextField, 'Item 0'), findsOneWidget);

    // Press down key one more time to the next item.
    await tester.sendKeyEvent(LogicalKeyboardKey.arrowDown);
    await tester.pump();
    expect(find.widgetWithText(TextField, 'Menu 1'), findsOneWidget);

    // Press down to the next item.
    await tester.sendKeyEvent(LogicalKeyboardKey.arrowDown);
    await tester.pump();
    expect(find.widgetWithText(TextField, 'Item 2'), findsOneWidget);
  });

  testWidgets('The text input should match the label of the menu item '
      'when pressing up key while focused', (WidgetTester tester) async {
    final ThemeData themeData = ThemeData();
    await tester.pumpWidget(
      MaterialApp(
        theme: themeData,
        home: Scaffold(
          body: DropdownMenu<TestMenu>(requestFocusOnTap: true, dropdownMenuEntries: menuChildren),
        ),
      ),
    );

    // Open the menu
    await tester.tap(find.byType(DropdownMenu<TestMenu>));
    await tester.pump();

    await tester.sendKeyEvent(LogicalKeyboardKey.arrowUp);
    await tester.pump();
    expect(find.widgetWithText(TextField, 'Item 5'), findsOneWidget);

    // Press up key one more time to the upper item.
    await tester.sendKeyEvent(LogicalKeyboardKey.arrowUp);
    await tester.pump();
    expect(find.widgetWithText(TextField, 'Item 4'), findsOneWidget);

    // Press up to the upper item.
    await tester.sendKeyEvent(LogicalKeyboardKey.arrowUp);
    await tester.pump();
    expect(find.widgetWithText(TextField, 'Item 3'), findsOneWidget);
  });

  testWidgets('Disabled button will be skipped while pressing up/down key while focused', (
    WidgetTester tester,
  ) async {
    final ThemeData themeData = ThemeData();
    final List<DropdownMenuEntry<TestMenu>> menuWithDisabledItems = <DropdownMenuEntry<TestMenu>>[
      const DropdownMenuEntry<TestMenu>(value: TestMenu.mainMenu0, label: 'Item 0'),
      const DropdownMenuEntry<TestMenu>(value: TestMenu.mainMenu1, label: 'Item 1', enabled: false),
      const DropdownMenuEntry<TestMenu>(value: TestMenu.mainMenu2, label: 'Item 2', enabled: false),
      const DropdownMenuEntry<TestMenu>(value: TestMenu.mainMenu3, label: 'Item 3'),
      const DropdownMenuEntry<TestMenu>(value: TestMenu.mainMenu4, label: 'Item 4'),
      const DropdownMenuEntry<TestMenu>(value: TestMenu.mainMenu5, label: 'Item 5', enabled: false),
    ];
    await tester.pumpWidget(
      MaterialApp(
        theme: themeData,
        home: Scaffold(
          body: DropdownMenu<TestMenu>(
            requestFocusOnTap: true,
            dropdownMenuEntries: menuWithDisabledItems,
          ),
        ),
      ),
    );
    await tester.pump();

    // Open the menu
    await tester.tap(find.byType(DropdownMenu<TestMenu>));
    await tester.pumpAndSettle();

    await tester.sendKeyEvent(LogicalKeyboardKey.arrowDown);
    await tester.pumpAndSettle();

    // First item is highlighted as it's enabled.
    expect(isItemHighlighted(tester, themeData, 'Item 0'), true);

    // Continue to press down key. Item 3 should be highlighted as Menu 1 and Item 2 are both disabled.
    await tester.sendKeyEvent(LogicalKeyboardKey.arrowDown);
    await tester.pumpAndSettle();
    expect(isItemHighlighted(tester, themeData, 'Item 3'), true);
  });

  testWidgets('Searching is enabled by default if initialSelection is non null', (
    WidgetTester tester,
  ) async {
    final ThemeData themeData = ThemeData();
    await tester.pumpWidget(
      MaterialApp(
        theme: themeData,
        home: Scaffold(
          body: DropdownMenu<TestMenu>(
            requestFocusOnTap: true,
            initialSelection: TestMenu.mainMenu1,
            dropdownMenuEntries: menuChildren,
          ),
        ),
      ),
    );

    // Open the menu
    await tester.tap(find.byType(DropdownMenu<TestMenu>));
    await tester.pump();

    // Initial selection (Menu 1) button is highlighted.
    expect(isItemHighlighted(tester, themeData, 'Menu 1'), true);
  });

  testWidgets('Highlight can move up/down starting from the searching result while focused', (
    WidgetTester tester,
  ) async {
    final ThemeData themeData = ThemeData();
    await tester.pumpWidget(
      MaterialApp(
        theme: themeData,
        home: Scaffold(
          body: DropdownMenu<TestMenu>(requestFocusOnTap: true, dropdownMenuEntries: menuChildren),
        ),
      ),
    );

    // Open the menu
    await tester.tap(find.byType(DropdownMenu<TestMenu>));
    await tester.pump();
    await tester.enterText(find.byType(TextField).first, 'Menu 1');
    await tester.pumpAndSettle();
    expect(isItemHighlighted(tester, themeData, 'Menu 1'), true);

    // Press up to the upper item (Item 0).
    await simulateKeyDownEvent(LogicalKeyboardKey.arrowUp);
    await simulateKeyUpEvent(LogicalKeyboardKey.arrowUp);
    await tester.pumpAndSettle();
    expect(find.widgetWithText(TextField, 'Item 0'), findsOneWidget);
    expect(isItemHighlighted(tester, themeData, 'Item 0'), true);

    // Continue to move up to the last item (Item 5).
    await simulateKeyDownEvent(LogicalKeyboardKey.arrowUp);
    await simulateKeyUpEvent(LogicalKeyboardKey.arrowUp);
    await tester.pumpAndSettle();
    expect(find.widgetWithText(TextField, 'Item 5'), findsOneWidget);
    expect(isItemHighlighted(tester, themeData, 'Item 5'), true);
  });

  testWidgets('Filtering is disabled by default', (WidgetTester tester) async {
    final ThemeData themeData = ThemeData();
    await tester.pumpWidget(
      MaterialApp(
        theme: themeData,
        home: Scaffold(
          body: DropdownMenu<TestMenu>(requestFocusOnTap: true, dropdownMenuEntries: menuChildren),
        ),
      ),
    );

    // Open the menu
    await tester.tap(find.byType(DropdownMenu<TestMenu>));
    await tester.pump();

    await tester.enterText(find.byType(TextField).first, 'Menu 1');
    await tester.pumpAndSettle();
    for (final TestMenu menu in TestMenu.values) {
      // One is layout for the _DropdownMenuBody, the other one is the real button item in the menu.
      expect(find.widgetWithText(MenuItemButton, menu.label), findsNWidgets(2));
    }
  });

  testWidgets('Enable filtering', (WidgetTester tester) async {
    final ThemeData themeData = ThemeData();
    await tester.pumpWidget(
      MaterialApp(
        theme: themeData,
        home: Scaffold(
          body: DropdownMenu<TestMenu>(
            requestFocusOnTap: true,
            enableFilter: true,
            dropdownMenuEntries: menuChildren,
          ),
        ),
      ),
    );

    // Open the menu
    await tester.tap(find.byType(DropdownMenu<TestMenu>));
    await tester.pump();

    await tester.enterText(find.byType(TextField).first, 'Menu 1');
    await tester.pumpAndSettle();
    for (final TestMenu menu in TestMenu.values) {
      // 'Menu 1' should be 2, other items should only find one.
      if (menu.label == TestMenu.mainMenu1.label) {
        expect(find.widgetWithText(MenuItemButton, menu.label), findsNWidgets(2));
      } else {
        expect(find.widgetWithText(MenuItemButton, menu.label), findsOneWidget);
      }
    }
  });

  testWidgets('Enable filtering with custom filter callback that filter text case sensitive', (
    WidgetTester tester,
  ) async {
    final ThemeData themeData = ThemeData();
    final TextEditingController controller = TextEditingController();
    addTearDown(controller.dispose);

    await tester.pumpWidget(
      MaterialApp(
        theme: themeData,
        home: Scaffold(
          body: DropdownMenu<TestMenu>(
            requestFocusOnTap: true,
            enableFilter: true,
            filterCallback: (List<DropdownMenuEntry<TestMenu>> entries, String filter) {
              return entries
                  .where((DropdownMenuEntry<TestMenu> element) => element.label.contains(filter))
                  .toList();
            },
            dropdownMenuEntries: menuChildren,
            controller: controller,
          ),
        ),
      ),
    );

    // Open the menu.
    await tester.tap(find.byType(DropdownMenu<TestMenu>));
    await tester.pump();

    await tester.enterText(find.byType(TextField).first, 'item');
    expect(controller.text, 'item');
    await tester.pumpAndSettle();
    for (final TestMenu menu in TestMenu.values) {
      expect(findMenuItemButton(menu.label).hitTestable(), findsNothing);
    }

    await tester.enterText(find.byType(TextField).first, 'Item');
    expect(controller.text, 'Item');
    await tester.pumpAndSettle();
    expect(findMenuItemButton('Item 0').hitTestable(), findsOneWidget);
    expect(findMenuItemButton('Menu 1').hitTestable(), findsNothing);
    expect(findMenuItemButton('Item 2').hitTestable(), findsOneWidget);
    expect(findMenuItemButton('Item 3').hitTestable(), findsOneWidget);
    expect(findMenuItemButton('Item 4').hitTestable(), findsOneWidget);
    expect(findMenuItemButton('Item 5').hitTestable(), findsOneWidget);
  });

  testWidgets(
    'Throw assertion error when enable filtering with custom filter callback and enableFilter set on False',
    (WidgetTester tester) async {
      final ThemeData themeData = ThemeData();
      final TextEditingController controller = TextEditingController();
      addTearDown(controller.dispose);

      expect(() {
        MaterialApp(
          theme: themeData,
          home: Scaffold(
            body: DropdownMenu<TestMenu>(
              requestFocusOnTap: true,
              filterCallback: (List<DropdownMenuEntry<TestMenu>> entries, String filter) {
                return entries
                    .where((DropdownMenuEntry<TestMenu> element) => element.label.contains(filter))
                    .toList();
              },
              dropdownMenuEntries: menuChildren,
              controller: controller,
            ),
          ),
        );
      }, throwsAssertionError);
    },
  );

  testWidgets('The controller can access the value in the input field', (
    WidgetTester tester,
  ) async {
    final ThemeData themeData = ThemeData();
    final TextEditingController controller = TextEditingController();
    addTearDown(controller.dispose);

    await tester.pumpWidget(
      MaterialApp(
        theme: themeData,
        home: StatefulBuilder(
          builder: (BuildContext context, StateSetter setState) {
            return Scaffold(
              body: DropdownMenu<TestMenu>(
                requestFocusOnTap: true,
                enableFilter: true,
                dropdownMenuEntries: menuChildren,
                controller: controller,
              ),
            );
          },
        ),
      ),
    );

    // Open the menu
    await tester.tap(find.byType(DropdownMenu<TestMenu>));
    await tester.pump();
    final Finder item3 = findMenuItemButton('Item 3');
    await tester.tap(item3);
    await tester.pumpAndSettle();

    expect(controller.text, 'Item 3');

    await tester.enterText(find.byType(TextField).first, 'New Item');
    expect(controller.text, 'New Item');
  });

  testWidgets('The menu should be closed after text editing is complete', (
    WidgetTester tester,
  ) async {
    final ThemeData themeData = ThemeData();
    final TextEditingController controller = TextEditingController();
    addTearDown(controller.dispose);

    await tester.pumpWidget(
      MaterialApp(
        theme: themeData,
        home: Scaffold(
          body: DropdownMenu<TestMenu>(
            requestFocusOnTap: true,
            enableFilter: true,
            dropdownMenuEntries: menuChildren,
            controller: controller,
          ),
        ),
      ),
    );
    // Access the MenuAnchor
    final MenuAnchor menuAnchor = tester.widget<MenuAnchor>(find.byType(MenuAnchor));

    // Open the menu
    await tester.tap(find.byType(DropdownMenu<TestMenu>));
    await tester.pumpAndSettle();
    expect(menuAnchor.controller!.isOpen, true);

    // Simulate `TextInputAction.done` on textfield
    await tester.testTextInput.receiveAction(TextInputAction.done);
    await tester.pumpAndSettle();
    expect(menuAnchor.controller!.isOpen, false);
  });

  testWidgets('The onSelected gets called only when a selection is made', (
    WidgetTester tester,
  ) async {
    int selectionCount = 0;

    final ThemeData themeData = ThemeData();
    final List<DropdownMenuEntry<TestMenu>> menuWithDisabledItems = <DropdownMenuEntry<TestMenu>>[
      const DropdownMenuEntry<TestMenu>(value: TestMenu.mainMenu0, label: 'Item 0'),
      const DropdownMenuEntry<TestMenu>(value: TestMenu.mainMenu0, label: 'Item 1', enabled: false),
      const DropdownMenuEntry<TestMenu>(value: TestMenu.mainMenu0, label: 'Item 2'),
      const DropdownMenuEntry<TestMenu>(value: TestMenu.mainMenu0, label: 'Item 3'),
    ];
    final TextEditingController controller = TextEditingController();
    addTearDown(controller.dispose);

    await tester.pumpWidget(
      MaterialApp(
        theme: themeData,
        home: StatefulBuilder(
          builder: (BuildContext context, StateSetter setState) {
            return Scaffold(
              body: DropdownMenu<TestMenu>(
                dropdownMenuEntries: menuWithDisabledItems,
                controller: controller,
                onSelected: (_) {
                  setState(() {
                    selectionCount++;
                  });
                },
              ),
            );
          },
        ),
      ),
    );

    // Open the menu
    await tester.tap(find.byType(DropdownMenu<TestMenu>));
    await tester.pump();
    final bool isMobile = switch (themeData.platform) {
      TargetPlatform.android || TargetPlatform.iOS || TargetPlatform.fuchsia => true,
      TargetPlatform.macOS || TargetPlatform.linux || TargetPlatform.windows => false,
    };
    int expectedCount = 1;

    // Test onSelected on key press
    await simulateKeyDownEvent(LogicalKeyboardKey.arrowDown);
    await tester.pumpAndSettle();

    // On mobile platforms, the TextField cannot gain focus by default; the focus is
    // on a FocusNode specifically used for keyboard navigation. Therefore,
    // LogicalKeyboardKey.enter should be used.
    if (isMobile) {
      await tester.sendKeyEvent(LogicalKeyboardKey.enter);
    } else {
      await tester.testTextInput.receiveAction(TextInputAction.done);
    }
    await tester.pumpAndSettle();
    expect(selectionCount, expectedCount);

    // Open the menu
    await tester.tap(find.byType(DropdownMenu<TestMenu>));
    await tester.pump();

    // Disabled item doesn't trigger onSelected callback.
    final Finder item1 = findMenuItemButton('Item 1');
    await tester.tap(item1);
    await tester.pumpAndSettle();

    expect(controller.text, 'Item 0');
    expect(selectionCount, expectedCount);

    final Finder item2 = findMenuItemButton('Item 2');
    await tester.tap(item2);
    await tester.pumpAndSettle();

    expect(controller.text, 'Item 2');
    expect(selectionCount, ++expectedCount);

    await tester.tap(find.byType(DropdownMenu<TestMenu>));
    await tester.pump();
    final Finder item3 = findMenuItemButton('Item 3');
    await tester.tap(item3);
    await tester.pumpAndSettle();

    expect(controller.text, 'Item 3');
    expect(selectionCount, ++expectedCount);

    // On desktop platforms, when typing something in the text field without selecting any of the options,
    // the onSelected should not be called.
    if (!isMobile) {
      await tester.enterText(find.byType(TextField).first, 'New Item');
      expect(controller.text, 'New Item');
      expect(selectionCount, expectedCount);
      expect(find.widgetWithText(TextField, 'New Item'), findsOneWidget);
      await tester.enterText(find.byType(TextField).first, '');
      expect(selectionCount, expectedCount);
      expect(controller.text.isEmpty, true);
    }
  }, variant: TargetPlatformVariant.all());

  testWidgets('The selectedValue gives an initial text and highlights the according item', (
    WidgetTester tester,
  ) async {
    final ThemeData themeData = ThemeData();
    final TextEditingController controller = TextEditingController();
    addTearDown(controller.dispose);

    await tester.pumpWidget(
      MaterialApp(
        theme: themeData,
        home: StatefulBuilder(
          builder: (BuildContext context, StateSetter setState) {
            return Scaffold(
              body: DropdownMenu<TestMenu>(
                initialSelection: TestMenu.mainMenu3,
                dropdownMenuEntries: menuChildren,
                controller: controller,
              ),
            );
          },
        ),
      ),
    );

    expect(find.widgetWithText(TextField, 'Item 3'), findsOneWidget);

    // Open the menu
    await tester.tap(find.byType(DropdownMenu<TestMenu>));
    await tester.pump();

    // Validate the item 3 is highlighted.
    expect(isItemHighlighted(tester, themeData, 'Item 3'), true);
  });

  testWidgets(
    'When the initial selection matches a menu entry, the text field displays the corresponding value',
    (WidgetTester tester) async {
      final TextEditingController controller = TextEditingController();
      addTearDown(controller.dispose);

      await tester.pumpWidget(
        MaterialApp(
          home: StatefulBuilder(
            builder: (BuildContext context, StateSetter setState) {
              return Scaffold(
                body: DropdownMenu<TestMenu>(
                  initialSelection: TestMenu.mainMenu3,
                  dropdownMenuEntries: menuChildren,
                  controller: controller,
                ),
              );
            },
          ),
        ),
      );

      expect(controller.text, TestMenu.mainMenu3.label);
    },
  );

  testWidgets('Text field is empty when the initial selection does not match any menu entries', (
    WidgetTester tester,
  ) async {
    final TextEditingController controller = TextEditingController();
    addTearDown(controller.dispose);

    await tester.pumpWidget(
      MaterialApp(
        home: StatefulBuilder(
          builder: (BuildContext context, StateSetter setState) {
            return Scaffold(
              body: DropdownMenu<TestMenu>(
                initialSelection: TestMenu.mainMenu3,
                // Use a menu entries which does not contain TestMenu.mainMenu3.
                dropdownMenuEntries: menuChildren.getRange(0, 1).toList(),
                controller: controller,
              ),
            );
          },
        ),
      ),
    );

    expect(controller.text, isEmpty);
  });

  testWidgets(
    'Text field content is not cleared when the initial selection does not match any menu entries',
    (WidgetTester tester) async {
      final TextEditingController controller = TextEditingController(text: 'Flutter');
      addTearDown(controller.dispose);

      await tester.pumpWidget(
        MaterialApp(
          home: StatefulBuilder(
            builder: (BuildContext context, StateSetter setState) {
              return Scaffold(
                body: DropdownMenu<TestMenu>(
                  initialSelection: TestMenu.mainMenu3,
                  // Use a menu entries which does not contain TestMenu.mainMenu3.
                  dropdownMenuEntries: menuChildren.getRange(0, 1).toList(),
                  controller: controller,
                ),
              );
            },
          ),
        ),
      );

      expect(controller.text, 'Flutter');
    },
  );

  testWidgets('Rematch selection against the first entry with the same value', (
    WidgetTester tester,
  ) async {
    final TextEditingController controller = TextEditingController();
    addTearDown(controller.dispose);

    String selectionLabel = 'Initial label';

    await tester.pumpWidget(
      MaterialApp(
        home: StatefulBuilder(
          builder: (BuildContext context, StateSetter setState) {
            return Scaffold(
              body: DropdownMenu<TestMenu>(
                initialSelection: TestMenu.mainMenu0,
                dropdownMenuEntries: <DropdownMenuEntry<TestMenu>>[
                  DropdownMenuEntry<TestMenu>(
                    value: TestMenu.mainMenu0,
                    label: '$selectionLabel 0',
                  ),
                  DropdownMenuEntry<TestMenu>(
                    value: TestMenu.mainMenu1,
                    label: '$selectionLabel 1',
                  ),
                ],
                controller: controller,
              ),
              floatingActionButton: FloatingActionButton(
                onPressed: () => setState(() => selectionLabel = 'Updated label'),
              ),
            );
          },
        ),
      ),
    );

    // Open the menu
    await tester.tap(find.byType(DropdownMenu<TestMenu>));
    await tester.pump();

    // Select the second item
    await tester.tap(findMenuItemButton('$selectionLabel 1'));
    await tester.pump();

    // Update dropdownMenuEntries labels
    await tester.tap(find.byType(FloatingActionButton));
    await tester.pump();

    expect(controller.text, 'Updated label 1');
  });

  testWidgets('Forget selection if its value does not map to any entry', (
    WidgetTester tester,
  ) async {
    final TextEditingController controller = TextEditingController();
    addTearDown(controller.dispose);

    String selectionLabel = 'Initial label';
    bool selectionInEntries = true;

    await tester.pumpWidget(
      MaterialApp(
        home: StatefulBuilder(
          builder: (BuildContext context, StateSetter setState) {
            return Scaffold(
              body: Column(
                children: <Widget>[
                  DropdownMenu<TestMenu>(
                    initialSelection: TestMenu.mainMenu0,
                    dropdownMenuEntries: <DropdownMenuEntry<TestMenu>>[
                      DropdownMenuEntry<TestMenu>(
                        value: TestMenu.mainMenu0,
                        label: '$selectionLabel 0',
                      ),
                      if (selectionInEntries)
                        DropdownMenuEntry<TestMenu>(
                          value: TestMenu.mainMenu1,
                          label: '$selectionLabel 1',
                        ),
                    ],
                    controller: controller,
                  ),
                  ElevatedButton(
                    onPressed: () => setState(() => selectionInEntries = !selectionInEntries),
                    child: null,
                  ),
                ],
              ),
              floatingActionButton: FloatingActionButton(
                onPressed: () => setState(() => selectionLabel = 'Updated label'),
              ),
            );
          },
        ),
      ),
    );

    // Open the menu
    await tester.tap(find.byType(DropdownMenu<TestMenu>));
    await tester.pump();

    // Select the second item
    await tester.tap(findMenuItemButton('$selectionLabel 1'));
    await tester.pump();

    // Update dropdownMenuEntries labels
    await tester.tap(find.byType(FloatingActionButton));
    // Remove second item from entires
    await tester.tap(find.byType(ElevatedButton));
    await tester.pump();

    expect(controller.text, 'Initial label 1');

    // Put second item back into entries
    await tester.tap(find.byType(ElevatedButton));
    await tester.pump();

    expect(controller.text, 'Initial label 1');
  });

  testWidgets(
    'Do not rematch selection if the text field was edited progrmaticlly via controller',
    (WidgetTester tester) async {
      final TextEditingController controller = TextEditingController();
      addTearDown(controller.dispose);

      String selectionLabel = 'Initial label';

      await tester.pumpWidget(
        MaterialApp(
          home: StatefulBuilder(
            builder: (BuildContext context, StateSetter setState) {
              return Scaffold(
                body: Column(
                  children: <Widget>[
                    DropdownMenu<TestMenu>(
                      initialSelection: TestMenu.mainMenu0,
                      dropdownMenuEntries: <DropdownMenuEntry<TestMenu>>[
                        DropdownMenuEntry<TestMenu>(
                          value: TestMenu.mainMenu0,
                          label: '$selectionLabel 0',
                        ),
                      ],
                      controller: controller,
                    ),
                    ElevatedButton(
                      onPressed: () => setState(() => controller.text = 'Controller Value'),
                      child: null,
                    ),
                  ],
                ),
                floatingActionButton: FloatingActionButton(
                  onPressed: () => setState(() => selectionLabel = 'Updated label'),
                ),
              );
            },
          ),
        ),
      );

      // Change the text field value via controller
      await tester.tap(find.byType(ElevatedButton));
      await tester.pump();

      // Update dropdownMenuEntries labels
      await tester.tap(find.byType(FloatingActionButton));
      await tester.pump();

      expect(controller.text, 'Controller Value');
    },
  );

  testWidgets('The default text input field should not be focused on mobile platforms '
      'when it is tapped', (WidgetTester tester) async {
    final ThemeData themeData = ThemeData();

    Widget buildDropdownMenu() => MaterialApp(
      theme: themeData,
      home: Scaffold(
        body: Column(children: <Widget>[DropdownMenu<TestMenu>(dropdownMenuEntries: menuChildren)]),
      ),
    );

    // Test default condition.
    await tester.pumpWidget(buildDropdownMenu());
    await tester.pump();

    final Finder textFieldFinder = find.byType(TextField);
    final TextField result = tester.widget<TextField>(textFieldFinder);
    expect(result.canRequestFocus, false);
  }, variant: TargetPlatformVariant.mobile());

  testWidgets('The text input field should be focused on desktop platforms '
      'when it is tapped', (WidgetTester tester) async {
    final ThemeData themeData = ThemeData();

    Widget buildDropdownMenu() => MaterialApp(
      theme: themeData,
      home: Scaffold(
        body: Column(children: <Widget>[DropdownMenu<TestMenu>(dropdownMenuEntries: menuChildren)]),
      ),
    );

    await tester.pumpWidget(buildDropdownMenu());
    await tester.pump();

    final Finder textFieldFinder = find.byType(TextField);
    final TextField result = tester.widget<TextField>(textFieldFinder);
    expect(result.canRequestFocus, true);
  }, variant: TargetPlatformVariant.desktop());

  testWidgets('If requestFocusOnTap is true, the text input field can request focus, '
      'otherwise it cannot request focus', (WidgetTester tester) async {
    final ThemeData themeData = ThemeData();

    Widget buildDropdownMenu({required bool requestFocusOnTap}) => MaterialApp(
      theme: themeData,
      home: Scaffold(
        body: Column(
          children: <Widget>[
            DropdownMenu<TestMenu>(
              requestFocusOnTap: requestFocusOnTap,
              dropdownMenuEntries: menuChildren,
            ),
          ],
        ),
      ),
    );

    // Set requestFocusOnTap to true.
    await tester.pumpWidget(buildDropdownMenu(requestFocusOnTap: true));
    await tester.pump();

    final Finder textFieldFinder = find.byType(TextField);
    final TextField textField = tester.widget<TextField>(textFieldFinder);
    expect(textField.canRequestFocus, true);
    // Open the dropdown menu.
    await tester.tap(textFieldFinder);
    await tester.pump();
    // Make a selection.
    await tester.tap(findMenuItemButton('Item 0'));
    await tester.pump();
    expect(findMenuItemButton('Item 0'), findsOneWidget);

    // Set requestFocusOnTap to false.
    await tester.pumpWidget(Container());
    await tester.pumpWidget(buildDropdownMenu(requestFocusOnTap: false));
    await tester.pumpAndSettle();

    final Finder textFieldFinder1 = find.byType(TextField);
    final TextField textField1 = tester.widget<TextField>(textFieldFinder1);
    expect(textField1.canRequestFocus, false);
    // Open the dropdown menu.
    await tester.tap(textFieldFinder1);
    await tester.pump();
    // Make a selection.
    await tester.tap(findMenuItemButton('Item 0'));
    await tester.pump();
    expect(find.widgetWithText(TextField, 'Item 0'), findsOneWidget);
  }, variant: TargetPlatformVariant.all());

  testWidgets('If requestFocusOnTap is false, the mouse cursor should be clickable when hovered', (
    WidgetTester tester,
  ) async {
    Widget buildDropdownMenu() => MaterialApp(
      home: Scaffold(
        body: Column(
          children: <Widget>[
            DropdownMenu<TestMenu>(requestFocusOnTap: false, dropdownMenuEntries: menuChildren),
          ],
        ),
      ),
    );

    await tester.pumpWidget(buildDropdownMenu());
    await tester.pumpAndSettle();

    final Finder textFieldFinder = find.byType(TextField);
    final TextField textField = tester.widget<TextField>(textFieldFinder);
    expect(textField.canRequestFocus, false);

    final TestGesture gesture = await tester.createGesture(
      kind: PointerDeviceKind.mouse,
      pointer: 1,
    );
    await gesture.moveTo(tester.getCenter(textFieldFinder));
    expect(
      RendererBinding.instance.mouseTracker.debugDeviceActiveCursor(1),
      SystemMouseCursors.click,
    );
  });

  testWidgets('If enabled is false, the mouse cursor should be deferred when hovered', (
    WidgetTester tester,
  ) async {
    Widget buildDropdownMenu({bool enabled = true, bool? requestFocusOnTap}) {
      return MaterialApp(
        home: Scaffold(
          body: Column(
            children: <Widget>[
              DropdownMenu<TestMenu>(
                enabled: enabled,
                requestFocusOnTap: requestFocusOnTap,
                dropdownMenuEntries: menuChildren,
              ),
            ],
          ),
        ),
      );
    }

    // Check mouse cursor dropdown menu is disabled and requestFocusOnTap is true.
    await tester.pumpWidget(buildDropdownMenu(enabled: false, requestFocusOnTap: true));
    await tester.pumpAndSettle();

    Finder textFieldFinder = find.byType(TextField);
    TextField textField = tester.widget<TextField>(textFieldFinder);
    expect(textField.canRequestFocus, true);

    final TestGesture gesture = await tester.createGesture(
      kind: PointerDeviceKind.mouse,
      pointer: 1,
    );
    await gesture.moveTo(tester.getCenter(textFieldFinder));
    expect(
      RendererBinding.instance.mouseTracker.debugDeviceActiveCursor(1),
      SystemMouseCursors.basic,
    );

    // Remove the pointer.
    await gesture.removePointer();

    // Check mouse cursor dropdown menu is disabled and requestFocusOnTap is false.
    await tester.pumpWidget(buildDropdownMenu(enabled: false, requestFocusOnTap: false));
    await tester.pumpAndSettle();

    textFieldFinder = find.byType(TextField);
    textField = tester.widget<TextField>(textFieldFinder);
    expect(textField.canRequestFocus, false);

    // Add a new pointer.
    await gesture.addPointer();
    await gesture.moveTo(tester.getCenter(textFieldFinder));
    expect(
      RendererBinding.instance.mouseTracker.debugDeviceActiveCursor(1),
      SystemMouseCursors.basic,
    );

    // Remove the pointer.
    await gesture.removePointer();

    // Check enabled dropdown menu updates the mouse cursor when hovered.
    await tester.pumpWidget(buildDropdownMenu(requestFocusOnTap: true));
    await tester.pumpAndSettle();

    textFieldFinder = find.byType(TextField);
    textField = tester.widget<TextField>(textFieldFinder);
    expect(textField.canRequestFocus, true);

    // Add a new pointer.
    await gesture.addPointer();
    await gesture.moveTo(tester.getCenter(textFieldFinder));
    expect(
      RendererBinding.instance.mouseTracker.debugDeviceActiveCursor(1),
      SystemMouseCursors.text,
    );
  });

  testWidgets('The menu has the same width as the input field in ListView', (
    WidgetTester tester,
  ) async {
    // Regression test for https://github.com/flutter/flutter/issues/123631
    await tester.pumpWidget(
      MaterialApp(
        home: Scaffold(
          body: ListView(
            children: <Widget>[DropdownMenu<TestMenu>(dropdownMenuEntries: menuChildren)],
          ),
        ),
      ),
    );

    final Rect textInput = tester.getRect(find.byType(TextField));

    await tester.tap(find.byType(TextField));
    await tester.pumpAndSettle();

    final Finder findMenu = find.byWidgetPredicate((Widget widget) {
      return widget.runtimeType.toString() == '_MenuPanel';
    });
    final Rect menu = tester.getRect(findMenu);
    expect(textInput.width, menu.width);

    await tester.pumpWidget(Container());
    await tester.pumpWidget(
      MaterialApp(
        home: Scaffold(
          body: ListView(
            children: <Widget>[
              DropdownMenu<TestMenu>(width: 200, dropdownMenuEntries: menuChildren),
            ],
          ),
        ),
      ),
    );

    final Rect textInput1 = tester.getRect(find.byType(TextField));

    await tester.tap(find.byType(TextField));
    await tester.pumpAndSettle();

    final Finder findMenu1 = find.byWidgetPredicate((Widget widget) {
      return widget.runtimeType.toString() == '_MenuPanel';
    });
    final Rect menu1 = tester.getRect(findMenu1);
    expect(textInput1.width, 200);
    expect(menu1.width, 200);
  });

  testWidgets('Semantics does not include hint when input is not empty', (
    WidgetTester tester,
  ) async {
    const String hintText = 'I am hintText';
    TestMenu? selectedValue;
    final TextEditingController controller = TextEditingController();
    addTearDown(controller.dispose);

    await tester.pumpWidget(
      StatefulBuilder(
        builder: (BuildContext context, StateSetter setState) => MaterialApp(
          home: Scaffold(
            body: Center(
              child: DropdownMenu<TestMenu>(
                requestFocusOnTap: true,
                dropdownMenuEntries: menuChildren,
                hintText: hintText,
                onSelected: (TestMenu? value) {
                  setState(() {
                    selectedValue = value;
                  });
                },
                controller: controller,
              ),
            ),
          ),
        ),
      ),
    );
    final SemanticsNode node = tester.getSemantics(find.text(hintText));

    expect(selectedValue?.label, null);
    expect(node.label, hintText);
    expect(node.value, '');

    await tester.tap(find.byType(DropdownMenu<TestMenu>));
    await tester.pumpAndSettle();
    await tester.tap(findMenuItemButton('Item 3'));
    await tester.pumpAndSettle();
    expect(selectedValue?.label, 'Item 3');
    expect(node.label, '');
    expect(node.value, 'Item 3');
  });

  testWidgets('Semantics does not include initial menu buttons', (WidgetTester tester) async {
    final TextEditingController controller = TextEditingController();
    addTearDown(controller.dispose);

    await tester.pumpWidget(
      MaterialApp(
        home: Scaffold(
          body: Center(
            child: DropdownMenu<TestMenu>(
              requestFocusOnTap: true,
              dropdownMenuEntries: menuChildren,
              onSelected: (TestMenu? value) {},
              controller: controller,
            ),
          ),
        ),
      ),
    );
    // The menu buttons should not be visible and should not be in the semantics tree.
    for (final String label in TestMenu.values.map((TestMenu menu) => menu.label)) {
      expect(find.bySemanticsLabel(label), findsNothing);
    }

    // Open the menu.
    await tester.tap(find.widgetWithIcon(IconButton, Icons.arrow_drop_down).first);
    await tester.pump();

    // The menu buttons should be visible and in the semantics tree.
    for (final String label in TestMenu.values.map((TestMenu menu) => menu.label)) {
      expect(find.bySemanticsLabel(label), findsOneWidget);
    }
  });

  testWidgets('helperText is not visible when errorText is not null', (WidgetTester tester) async {
    final ThemeData themeData = ThemeData();
    const String helperText = 'I am helperText';
    const String errorText = 'I am errorText';

    Widget buildFrame(bool hasError) {
      return MaterialApp(
        theme: themeData,
        home: Scaffold(
          body: Center(
            child: DropdownMenu<TestMenu>(
              dropdownMenuEntries: menuChildren,
              helperText: helperText,
              errorText: hasError ? errorText : null,
            ),
          ),
        ),
      );
    }

    await tester.pumpWidget(buildFrame(false));
    expect(find.text(helperText), findsOneWidget);
    expect(find.text(errorText), findsNothing);

    await tester.pumpWidget(buildFrame(true));
    await tester.pumpAndSettle();
    expect(find.text(helperText), findsNothing);
    expect(find.text(errorText), findsOneWidget);
  });

  testWidgets('DropdownMenu can respect helperText when helperText is not null', (
    WidgetTester tester,
  ) async {
    final ThemeData themeData = ThemeData();
    const String helperText = 'I am helperText';

    Widget buildFrame() {
      return MaterialApp(
        theme: themeData,
        home: Scaffold(
          body: Center(
            child: DropdownMenu<TestMenu>(
              dropdownMenuEntries: menuChildren,
              helperText: helperText,
            ),
          ),
        ),
      );
    }

    await tester.pumpWidget(buildFrame());
    expect(find.text(helperText), findsOneWidget);
  });

  testWidgets('DropdownMenu can respect errorText when errorText is not null', (
    WidgetTester tester,
  ) async {
    final ThemeData themeData = ThemeData();
    const String errorText = 'I am errorText';

    Widget buildFrame() {
      return MaterialApp(
        theme: themeData,
        home: Scaffold(
          body: Center(
            child: DropdownMenu<TestMenu>(dropdownMenuEntries: menuChildren, errorText: errorText),
          ),
        ),
      );
    }

    await tester.pumpWidget(buildFrame());
    expect(find.text(errorText), findsOneWidget);
  });

  testWidgets('Can scroll to the highlighted item', (WidgetTester tester) async {
    await tester.pumpWidget(
      MaterialApp(
        home: Scaffold(
          body: DropdownMenu<TestMenu>(
            requestFocusOnTap: true,
            menuHeight: 100, // Give a small number so the list can only show 2 or 3 items.
            dropdownMenuEntries: menuChildren,
          ),
        ),
      ),
    );
    await tester.pumpAndSettle();

    await tester.tap(find.byType(DropdownMenu<TestMenu>));
    await tester.pumpAndSettle();

    expect(find.text('Item 5').hitTestable(), findsNothing);
    await tester.enterText(find.byType(TextField), '5');
    await tester.pumpAndSettle();
    // Item 5 should show up.
    expect(find.text('Item 5').hitTestable(), findsOneWidget);
  });

  // This is a regression test for https://github.com/flutter/flutter/issues/131676.
  testWidgets('Material3 - DropdownMenu uses correct text styles', (WidgetTester tester) async {
    const TextStyle inputTextThemeStyle = TextStyle(
      fontSize: 18.5,
      fontStyle: FontStyle.italic,
      wordSpacing: 1.2,
      decoration: TextDecoration.lineThrough,
    );
    const TextStyle menuItemTextThemeStyle = TextStyle(
      fontSize: 20.5,
      fontStyle: FontStyle.italic,
      wordSpacing: 2.1,
      decoration: TextDecoration.underline,
    );
    final ThemeData themeData = ThemeData(
      textTheme: const TextTheme(
        bodyLarge: inputTextThemeStyle,
        labelLarge: menuItemTextThemeStyle,
      ),
    );
    await tester.pumpWidget(buildTest(themeData, menuChildren));

    // Test input text style uses the TextTheme.bodyLarge.
    final EditableText editableText = tester.widget(find.byType(EditableText));
    expect(editableText.style.fontSize, inputTextThemeStyle.fontSize);
    expect(editableText.style.fontStyle, inputTextThemeStyle.fontStyle);
    expect(editableText.style.wordSpacing, inputTextThemeStyle.wordSpacing);
    expect(editableText.style.decoration, inputTextThemeStyle.decoration);

    // Open the menu.
    await tester.tap(find.widgetWithIcon(IconButton, Icons.arrow_drop_down).first);
    await tester.pump();

    // Test menu item text style uses the TextTheme.labelLarge.
    final Material material = getButtonMaterial(tester, TestMenu.mainMenu0.label);
    expect(material.textStyle?.fontSize, menuItemTextThemeStyle.fontSize);
    expect(material.textStyle?.fontStyle, menuItemTextThemeStyle.fontStyle);
    expect(material.textStyle?.wordSpacing, menuItemTextThemeStyle.wordSpacing);
    expect(material.textStyle?.decoration, menuItemTextThemeStyle.decoration);
  });

  testWidgets('DropdownMenuEntries do not overflow when width is specified', (
    WidgetTester tester,
  ) async {
    // Regression test for https://github.com/flutter/flutter/issues/126882
    final TextEditingController controller = TextEditingController();
    addTearDown(controller.dispose);

    await tester.pumpWidget(
      MaterialApp(
        home: Scaffold(
          body: DropdownMenu<TestMenu>(
            controller: controller,
            width: 100,
            dropdownMenuEntries: TestMenu.values.map<DropdownMenuEntry<TestMenu>>((TestMenu item) {
              return DropdownMenuEntry<TestMenu>(value: item, label: '${item.label} $longText');
            }).toList(),
          ),
        ),
      ),
    );

    // Opening the width=100 menu should not crash.
    await tester.tap(find.byType(DropdownMenu<TestMenu>));
    expect(tester.takeException(), isNull);
    await tester.pumpAndSettle();

    Finder findMenuItemText(String label) {
      final String labelText = '$label $longText';
      return find.descendant(of: findMenuItemButton(labelText), matching: find.byType(Text)).last;
    }

    // Actual size varies a little on web platforms.
    final Matcher closeTo300 = closeTo(300, 0.25);
    expect(tester.getSize(findMenuItemText('Item 0')).height, closeTo300);
    expect(tester.getSize(findMenuItemText('Menu 1')).height, closeTo300);
    expect(tester.getSize(findMenuItemText('Item 2')).height, closeTo300);
    expect(tester.getSize(findMenuItemText('Item 3')).height, closeTo300);

    await tester.tap(findMenuItemText('Item 0'));
    await tester.pumpAndSettle();
    expect(controller.text, 'Item 0 $longText');
  });

  testWidgets('DropdownMenuEntry.labelWidget is Text that specifies maxLines 1 or 2', (
    WidgetTester tester,
  ) async {
    // Regression test for https://github.com/flutter/flutter/issues/126882
    final TextEditingController controller = TextEditingController();
    addTearDown(controller.dispose);

    Widget buildFrame({required int maxLines}) {
      return MaterialApp(
        home: Scaffold(
          body: DropdownMenu<TestMenu>(
            key: ValueKey<int>(maxLines),
            controller: controller,
            width: 100,
            dropdownMenuEntries: TestMenu.values.map<DropdownMenuEntry<TestMenu>>((TestMenu item) {
              return DropdownMenuEntry<TestMenu>(
                value: item,
                label: '${item.label} $longText',
                labelWidget: Text('${item.label} $longText', maxLines: maxLines),
              );
            }).toList(),
          ),
        ),
      );
    }

    Finder findMenuItemText(String label) {
      final String labelText = '$label $longText';
      return find.descendant(of: findMenuItemButton(labelText), matching: find.byType(Text)).last;
    }

    await tester.pumpWidget(buildFrame(maxLines: 1));
    await tester.tap(find.byType(DropdownMenu<TestMenu>));

    // Actual size varies a little on web platforms.
    final Matcher closeTo20 = closeTo(20, 0.05);
    expect(tester.getSize(findMenuItemText('Item 0')).height, closeTo20);
    expect(tester.getSize(findMenuItemText('Menu 1')).height, closeTo20);
    expect(tester.getSize(findMenuItemText('Item 2')).height, closeTo20);
    expect(tester.getSize(findMenuItemText('Item 3')).height, closeTo20);

    // Close the menu
    await tester.tap(find.byType(TextField));
    await tester.pumpAndSettle();
    expect(controller.text, ''); // nothing selected

    await tester.pumpWidget(buildFrame(maxLines: 2));
    await tester.tap(find.byType(DropdownMenu<TestMenu>));

    // Actual size varies a little on web platforms.
    final Matcher closeTo40 = closeTo(40, 0.05);
    expect(tester.getSize(findMenuItemText('Item 0')).height, closeTo40);
    expect(tester.getSize(findMenuItemText('Menu 1')).height, closeTo40);
    expect(tester.getSize(findMenuItemText('Item 2')).height, closeTo40);
    expect(tester.getSize(findMenuItemText('Item 3')).height, closeTo40);

    // Close the menu
    await tester.tap(find.byType(TextField));
    await tester.pumpAndSettle();
    expect(controller.text, ''); // nothing selected
  });

  // Regression test for https://github.com/flutter/flutter/issues/131350.
  testWidgets('DropdownMenuEntry.leadingIcon default layout', (WidgetTester tester) async {
    // The DropdownMenu should not get extra padding in DropdownMenuEntry items
    // when both text field and DropdownMenuEntry have leading icons.
    await tester.pumpWidget(
      const MaterialApp(
        home: Scaffold(
          body: DropdownMenu<int>(
            leadingIcon: Icon(Icons.search),
            hintText: 'Hint',
            dropdownMenuEntries: <DropdownMenuEntry<int>>[
              DropdownMenuEntry<int>(value: 0, label: 'Item 0', leadingIcon: Icon(Icons.alarm)),
              DropdownMenuEntry<int>(value: 1, label: 'Item 1'),
            ],
          ),
        ),
      ),
    );
    await tester.tap(find.byType(DropdownMenu<int>));
    await tester.pumpAndSettle();

    // Check text location in text field.
    expect(tester.getTopLeft(find.text('Hint')).dx, 52.0);

    // By default, the text of item 0 should be aligned with the text of the text field.
    expect(tester.getTopLeft(find.text('Item 0').last).dx, 52.0);

    // By default, the text of item 1 should be aligned with the text of the text field,
    // so there are some extra padding before "Item 1".
    expect(tester.getTopLeft(find.text('Item 1').last).dx, 52.0);
  });

  testWidgets('DropdownMenu can have customized search algorithm', (WidgetTester tester) async {
    final ThemeData theme = ThemeData();
    Widget dropdownMenu({SearchCallback<int>? searchCallback}) {
      return MaterialApp(
        theme: theme,
        home: Scaffold(
          body: DropdownMenu<int>(
            requestFocusOnTap: true,
            searchCallback: searchCallback,
            dropdownMenuEntries: const <DropdownMenuEntry<int>>[
              DropdownMenuEntry<int>(value: 0, label: 'All'),
              DropdownMenuEntry<int>(value: 1, label: 'Unread'),
              DropdownMenuEntry<int>(value: 2, label: 'Read'),
            ],
          ),
        ),
      );
    }

    void checkExpectedHighlight({String? searchResult, required List<String> otherItems}) {
      if (searchResult != null) {
        final Finder material = find.descendant(
          of: findMenuItemButton(searchResult),
          matching: find.byType(Material),
        );
        final Material itemMaterial = tester.widget<Material>(material);
        expect(itemMaterial.color, theme.colorScheme.onSurface.withOpacity(0.12));
      }

      for (final String nonHighlight in otherItems) {
        final Finder material = find.descendant(
          of: findMenuItemButton(nonHighlight),
          matching: find.byType(Material),
        );
        final Material itemMaterial = tester.widget<Material>(material);
        expect(itemMaterial.color, Colors.transparent);
      }
    }

    // Test default.
    await tester.pumpWidget(dropdownMenu());
    await tester.pump();
    await tester.tap(find.byType(DropdownMenu<int>));
    await tester.pumpAndSettle();

    await tester.enterText(find.byType(TextField), 'read');
    await tester.pump();
    checkExpectedHighlight(
      searchResult: 'Unread',
      otherItems: <String>['All', 'Read'],
    ); // Because "Unread" contains "read".

    // Test custom search algorithm.
    await tester.pumpWidget(dropdownMenu(searchCallback: (_, _) => 0));
    await tester.pump();
    await tester.enterText(find.byType(TextField), 'read');
    await tester.pump();
    checkExpectedHighlight(
      searchResult: 'All',
      otherItems: <String>['Unread', 'Read'],
    ); // Because the search result should always be index 0.

    // Test custom search algorithm - exact match.
    await tester.pumpWidget(
      dropdownMenu(
        searchCallback: (List<DropdownMenuEntry<int>> entries, String query) {
          if (query.isEmpty) {
            return null;
          }
          final int index = entries.indexWhere(
            (DropdownMenuEntry<int> entry) => entry.label == query,
          );

          return index != -1 ? index : null;
        },
      ),
    );
    await tester.pump();

    await tester.enterText(find.byType(TextField), 'read');
    await tester.pump();
    checkExpectedHighlight(
      otherItems: <String>['All', 'Unread', 'Read'],
    ); // Because it's case sensitive.
    await tester.enterText(find.byType(TextField), 'Read');
    await tester.pump();
    checkExpectedHighlight(searchResult: 'Read', otherItems: <String>['All', 'Unread']);
  });

  testWidgets('onSelected gets called when a selection is made in a nested menu', (
    WidgetTester tester,
  ) async {
    int selectionCount = 0;

    final ThemeData themeData = ThemeData();
    final List<DropdownMenuEntry<TestMenu>> menuWithDisabledItems = <DropdownMenuEntry<TestMenu>>[
      const DropdownMenuEntry<TestMenu>(value: TestMenu.mainMenu0, label: 'Item 0'),
    ];

    await tester.pumpWidget(
      MaterialApp(
        theme: themeData,
        home: StatefulBuilder(
          builder: (BuildContext context, StateSetter setState) {
            return Scaffold(
              body: MenuAnchor(
                menuChildren: <Widget>[
                  DropdownMenu<TestMenu>(
                    dropdownMenuEntries: menuWithDisabledItems,
                    onSelected: (_) {
                      setState(() {
                        selectionCount++;
                      });
                    },
                  ),
                ],
                builder: (BuildContext context, MenuController controller, Widget? widget) {
                  return IconButton(
                    icon: const Icon(Icons.smartphone_rounded),
                    onPressed: () {
                      controller.open();
                    },
                  );
                },
              ),
            );
          },
        ),
      ),
    );

    // Open the first menu
    await tester.tap(find.byType(IconButton));
    await tester.pump();
    // Open the dropdown menu
    await tester.tap(find.byType(DropdownMenu<TestMenu>));
    await tester.pump();

    final Finder item1 = findMenuItemButton('Item 0');
    await tester.tap(item1);
    await tester.pumpAndSettle();

    expect(selectionCount, 1);
  });

  testWidgets(
    'When onSelected is called and menu is closed, no textEditingController exception is thrown',
    (WidgetTester tester) async {
      int selectionCount = 0;

      final ThemeData themeData = ThemeData();
      final List<DropdownMenuEntry<TestMenu>> menuWithDisabledItems = <DropdownMenuEntry<TestMenu>>[
        const DropdownMenuEntry<TestMenu>(value: TestMenu.mainMenu0, label: 'Item 0'),
      ];

      await tester.pumpWidget(
        MaterialApp(
          theme: themeData,
          home: StatefulBuilder(
            builder: (BuildContext context, StateSetter setState) {
              return Scaffold(
                body: MenuAnchor(
                  menuChildren: <Widget>[
                    DropdownMenu<TestMenu>(
                      dropdownMenuEntries: menuWithDisabledItems,
                      onSelected: (_) {
                        setState(() {
                          selectionCount++;
                        });
                      },
                    ),
                  ],
                  builder: (BuildContext context, MenuController controller, Widget? widget) {
                    return IconButton(
                      icon: const Icon(Icons.smartphone_rounded),
                      onPressed: () {
                        controller.open();
                      },
                    );
                  },
                ),
              );
            },
          ),
        ),
      );

      // Open the first menu
      await tester.tap(find.byType(IconButton));
      await tester.pump();
      // Open the dropdown menu
      await tester.tap(find.byType(DropdownMenu<TestMenu>));
      await tester.pump();

      final Finder item1 = findMenuItemButton('Item 0');
      await tester.tap(item1);
      await tester.pumpAndSettle();

      expect(selectionCount, 1);
      expect(tester.takeException(), isNull);
    },
  );

  // Regression test for https://github.com/flutter/flutter/issues/139871.
  testWidgets(
    'setState is not called through addPostFrameCallback after DropdownMenu is unmounted',
    (WidgetTester tester) async {
      await tester.pumpWidget(
        MaterialApp(
          home: Scaffold(
            body: ListView.builder(
              itemCount: 500,
              itemBuilder: (BuildContext context, int index) {
                if (index == 250) {
                  return DropdownMenu<TestMenu>(dropdownMenuEntries: menuChildren);
                } else {
                  return Container(height: 50);
                }
              },
            ),
          ),
        ),
      );

      await tester.fling(find.byType(ListView), const Offset(0, -20000), 200000.0);

      await tester.pumpAndSettle();

      expect(tester.takeException(), isNull);
    },
  );

  testWidgets('Menu shows scrollbar when height is limited', (WidgetTester tester) async {
    final List<DropdownMenuEntry<TestMenu>> menuItems = <DropdownMenuEntry<TestMenu>>[
      DropdownMenuEntry<TestMenu>(
        value: TestMenu.mainMenu0,
        label: 'Item 0',
        style: MenuItemButton.styleFrom(minimumSize: const Size.fromHeight(1000)),
      ),
    ];

    await tester.pumpWidget(
      MaterialApp(
        home: Scaffold(body: DropdownMenu<TestMenu>(dropdownMenuEntries: menuItems)),
      ),
    );

    await tester.tap(find.byType(DropdownMenu<TestMenu>));
    await tester.pumpAndSettle();

    expect(find.byType(Scrollbar), findsOneWidget);
  }, variant: TargetPlatformVariant.all());

  testWidgets('DropdownMenu.focusNode can focus text input field', (WidgetTester tester) async {
    final FocusNode focusNode = FocusNode();
    addTearDown(focusNode.dispose);
    final ThemeData theme = ThemeData();

    await tester.pumpWidget(
      MaterialApp(
        theme: theme,
        home: Scaffold(
          body: DropdownMenu<String>(
            focusNode: focusNode,
            dropdownMenuEntries: const <DropdownMenuEntry<String>>[
              DropdownMenuEntry<String>(value: 'Yolk', label: 'Yolk'),
              DropdownMenuEntry<String>(value: 'Eggbert', label: 'Eggbert'),
            ],
          ),
        ),
      ),
    );

    RenderBox box = tester.renderObject(find.byType(InputDecorator));

    // Test input border when not focused.
    expect(box, paints..rrect(color: theme.colorScheme.outline));

    focusNode.requestFocus();
    await tester.pump();
    // Advance input decorator animation.
    await tester.pump(const Duration(milliseconds: 200));

    box = tester.renderObject(find.byType(InputDecorator));

    // Test input border when focused.
    expect(box, paints..rrect(color: theme.colorScheme.primary));
  });

  // Regression test for https://github.com/flutter/flutter/issues/131120.
  testWidgets('Focus traversal ignores non visible entries', (WidgetTester tester) async {
    final FocusNode buttonFocusNode = FocusNode();
    final FocusNode textFieldFocusNode = FocusNode();
    addTearDown(buttonFocusNode.dispose);
    addTearDown(textFieldFocusNode.dispose);

    await tester.pumpWidget(
      MaterialApp(
        home: Scaffold(
          body: Column(
            children: <Widget>[
              DropdownMenu<TestMenu>(
                dropdownMenuEntries: menuChildren,
                focusNode: textFieldFocusNode,
              ),
              ElevatedButton(
                focusNode: buttonFocusNode,
                onPressed: () {},
                child: const Text('Button'),
              ),
            ],
          ),
        ),
      ),
    );

    // Move the focus to the dropdown trailing icon.
    primaryFocus!.nextFocus();
    await tester.pump();
    final Element iconButton = tester.firstElement(find.byIcon(Icons.arrow_drop_down));
    expect(Focus.of(iconButton).hasFocus, isTrue);

    // Move the focus to the text field.
    primaryFocus!.nextFocus();
    await tester.pump();
    expect(textFieldFocusNode.hasFocus, isTrue);

    // Move the focus to the elevated button.
    primaryFocus!.nextFocus();
    await tester.pump();
    expect(buttonFocusNode.hasFocus, isTrue);
  });

  testWidgets('DropdownMenu honors inputFormatters', (WidgetTester tester) async {
    int called = 0;
    final TextInputFormatter formatter = TextInputFormatter.withFunction((
      TextEditingValue oldValue,
      TextEditingValue newValue,
    ) {
      called += 1;
      return newValue;
    });
    final TextEditingController controller = TextEditingController();
    addTearDown(controller.dispose);

    await tester.pumpWidget(
      MaterialApp(
        home: Scaffold(
          body: DropdownMenu<String>(
            requestFocusOnTap: true,
            controller: controller,
            dropdownMenuEntries: const <DropdownMenuEntry<String>>[
              DropdownMenuEntry<String>(value: 'Blue', label: 'Blue'),
              DropdownMenuEntry<String>(value: 'Green', label: 'Green'),
            ],
            inputFormatters: <TextInputFormatter>[
              formatter,
              FilteringTextInputFormatter.deny(RegExp('[0-9]')),
            ],
          ),
        ),
      ),
    );

    final EditableTextState state = tester.firstState(find.byType(EditableText));
    state.updateEditingValue(const TextEditingValue(text: 'Blue'));
    expect(called, 1);
    expect(controller.text, 'Blue');

    state.updateEditingValue(const TextEditingValue(text: 'Green'));
    expect(called, 2);
    expect(controller.text, 'Green');

    state.updateEditingValue(const TextEditingValue(text: 'Green2'));
    expect(called, 3);
    expect(controller.text, 'Green');
  });

  // This is a regression test for https://github.com/flutter/flutter/issues/140596.
  testWidgets('Long text item does not overflow', (WidgetTester tester) async {
    await tester.pumpWidget(
      MaterialApp(
        home: Scaffold(
          body: DropdownMenu<int>(
            dropdownMenuEntries: <DropdownMenuEntry<int>>[
              DropdownMenuEntry<int>(
                value: 0,
                label: 'This is a long text that is multiplied by 4 so it can overflow. ' * 4,
              ),
            ],
          ),
        ),
      ),
    );

    await tester.pump();
    await tester.tap(find.byType(DropdownMenu<int>));
    await tester.pumpAndSettle();

    // No exception should be thrown.
    expect(tester.takeException(), isNull);
  });

  // This is a regression test for https://github.com/flutter/flutter/issues/147076.
  testWidgets('Text field does not overflow parent', (WidgetTester tester) async {
    await tester.pumpWidget(
      MaterialApp(
        home: Scaffold(
          body: SizedBox(
            width: 300,
            child: DropdownMenu<int>(
              dropdownMenuEntries: <DropdownMenuEntry<int>>[
                DropdownMenuEntry<int>(
                  value: 0,
                  label: 'This is a long text that is multiplied by 4 so it can overflow. ' * 4,
                ),
              ],
            ),
          ),
        ),
      ),
    );

    await tester.pump();
    final RenderBox box = tester.firstRenderObject(find.byType(TextField));
    expect(box.size.width, 300.0);
  });

  // This is a regression test for https://github.com/flutter/flutter/issues/147173.
  testWidgets('Text field with large helper text can be selected', (WidgetTester tester) async {
    const String labelText = 'MenuEntry 1';
    await tester.pumpWidget(
      const MaterialApp(
        home: Scaffold(
          body: Center(
            child: DropdownMenu<int>(
              hintText: 'Hint text',
              helperText: 'Menu Helper text',
              inputDecorationTheme: InputDecorationTheme(
                helperMaxLines: 2,
                helperStyle: TextStyle(fontSize: 30),
              ),
              dropdownMenuEntries: <DropdownMenuEntry<int>>[
                DropdownMenuEntry<int>(value: 0, label: labelText),
              ],
            ),
          ),
        ),
      ),
    );

    await tester.pump();
    await tester.tapAt(tester.getCenter(find.text('Hint text')));
    await tester.pumpAndSettle();
    // One is layout for the _DropdownMenuBody, the other one is the real button item in the menu.
    expect(find.widgetWithText(MenuItemButton, labelText), findsNWidgets(2));
  });

  testWidgets('DropdownMenu allows customizing text field text align', (WidgetTester tester) async {
    await tester.pumpWidget(
      const MaterialApp(
        home: Scaffold(
          body: Column(
            children: <DropdownMenu<int>>[
              DropdownMenu<int>(dropdownMenuEntries: <DropdownMenuEntry<int>>[]),
              DropdownMenu<int>(
                textAlign: TextAlign.center,
                dropdownMenuEntries: <DropdownMenuEntry<int>>[],
              ),
            ],
          ),
        ),
      ),
    );

    final List<TextField> fields = tester.widgetList<TextField>(find.byType(TextField)).toList();

    expect(fields[0].textAlign, TextAlign.start);
    expect(fields[1].textAlign, TextAlign.center);
  });

  testWidgets('DropdownMenu correctly sets keyboardType on TextField', (WidgetTester tester) async {
    await tester.pumpWidget(
      MaterialApp(
        home: Scaffold(
          body: SafeArea(
            child: DropdownMenu<TestMenu>(
              dropdownMenuEntries: menuChildren,
              keyboardType: TextInputType.number,
            ),
          ),
        ),
      ),
    );

    final TextField textField = tester.widget(find.byType(TextField));
    expect(textField.keyboardType, TextInputType.number);
  });

  testWidgets('DropdownMenu keyboardType defaults to TextInputType.text', (
    WidgetTester tester,
  ) async {
    await tester.pumpWidget(
      MaterialApp(
        home: Scaffold(
          body: SafeArea(child: DropdownMenu<TestMenu>(dropdownMenuEntries: menuChildren)),
        ),
      ),
    );

    final TextField textField = tester.widget(find.byType(TextField));
    expect(textField.keyboardType, TextInputType.text);
  });

  testWidgets('DropdownMenu passes an alignmentOffset to MenuAnchor', (WidgetTester tester) async {
    const Offset alignmentOffset = Offset(0, 16);

    await tester.pumpWidget(
      const MaterialApp(
        home: Scaffold(
          body: DropdownMenu<String>(
            alignmentOffset: alignmentOffset,
            dropdownMenuEntries: <DropdownMenuEntry<String>>[
              DropdownMenuEntry<String>(value: '1', label: 'One'),
              DropdownMenuEntry<String>(value: '2', label: 'Two'),
            ],
          ),
        ),
      ),
    );

    final MenuAnchor menuAnchor = tester.widget<MenuAnchor>(find.byType(MenuAnchor));

    expect(menuAnchor.alignmentOffset, alignmentOffset);
  });

  testWidgets('DropdownMenu filter is disabled until text input', (WidgetTester tester) async {
    await tester.pumpWidget(
      MaterialApp(
        home: Scaffold(
          body: DropdownMenu<TestMenu>(
            requestFocusOnTap: true,
            enableFilter: true,
            initialSelection: menuChildren[0].value,
            dropdownMenuEntries: menuChildren,
          ),
        ),
      ),
    );

    await tester.tap(find.byType(DropdownMenu<TestMenu>));
    await tester.pumpAndSettle();

    // All entries should be available, and two buttons should be found for each entry.
    // One is layout for the _DropdownMenuBody, the other one is the real button item in the menu.
    for (final TestMenu menu in TestMenu.values) {
      expect(find.widgetWithText(MenuItemButton, menu.label), findsNWidgets(2));
    }

    // Text input would enable the filter.
    await tester.enterText(find.byType(TextField).first, 'Menu 1');
    await tester.pumpAndSettle();
    for (final TestMenu menu in TestMenu.values) {
      // 'Menu 1' should be 2, other items should only find one.
      if (menu.label == TestMenu.mainMenu1.label) {
        expect(find.widgetWithText(MenuItemButton, menu.label), findsNWidgets(2));
      } else {
        expect(find.widgetWithText(MenuItemButton, menu.label), findsOneWidget);
      }
    }

    // Selecting an item would disable filter again.
    await tester.tap(findMenuItemButton('Menu 1'));
    await tester.pumpAndSettle();
    await tester.tap(find.byType(DropdownMenu<TestMenu>));
    await tester.pumpAndSettle();
    for (final TestMenu menu in TestMenu.values) {
      expect(find.widgetWithText(MenuItemButton, menu.label), findsNWidgets(2));
    }
  });

  // This is a regression test for https://github.com/flutter/flutter/issues/151686.
  testWidgets('Setting DropdownMenu.requestFocusOnTap to false makes TextField read only', (
    WidgetTester tester,
  ) async {
    const String label = 'Test';
    Widget buildDropdownMenu({bool? requestFocusOnTap}) {
      return MaterialApp(
        home: Scaffold(
          body: Center(
            child: DropdownMenu<TestMenu>(
              requestFocusOnTap: requestFocusOnTap,
              dropdownMenuEntries: menuChildren,
              hintText: label,
            ),
          ),
        ),
      );
    }

    await tester.pumpWidget(buildDropdownMenu(requestFocusOnTap: true));

    expect(
      tester.getSemantics(find.byType(TextField)),
      matchesSemantics(
        hasFocusAction: true,
        hasTapAction: true,
        isTextField: true,
        hasEnabledState: true,
        isEnabled: true,
        label: 'Test',
        textDirection: TextDirection.ltr,
      ),
    );

    await tester.pumpWidget(buildDropdownMenu(requestFocusOnTap: false));

    expect(
      tester.getSemantics(find.byType(TextField)),
      matchesSemantics(
        hasFocusAction: true,
        isTextField: true,
        hasEnabledState: true,
        isEnabled: true,
        label: 'Test',
        isReadOnly: true,
        textDirection: TextDirection.ltr,
      ),
    );
  });

  // This is a regression test for https://github.com/flutter/flutter/issues/151854.
  testWidgets('scrollToHighlight does not scroll parent', (WidgetTester tester) async {
    final ScrollController controller = ScrollController();
    addTearDown(controller.dispose);

    await tester.pumpWidget(
      MaterialApp(
        home: Scaffold(
          body: ListView(
            controller: controller,
            children: <Widget>[
              ListView(
                shrinkWrap: true,
                children: <Widget>[
                  DropdownMenu<TestMenu>(
                    initialSelection: menuChildren.last.value,
                    dropdownMenuEntries: menuChildren,
                  ),
                ],
              ),
              const SizedBox(height: 1000.0),
            ],
          ),
        ),
      ),
    );

    await tester.tap(find.byType(TextField).first);
    await tester.pumpAndSettle();
    expect(controller.offset, 0.0);
  });

  testWidgets('DropdownMenu with expandedInsets can be aligned', (WidgetTester tester) async {
    Widget buildMenuAnchor({AlignmentGeometry alignment = Alignment.topCenter}) {
      return MaterialApp(
        home: Scaffold(
          body: Row(
            children: <Widget>[
              Expanded(
                child: Align(
                  alignment: alignment,
                  child: DropdownMenu<TestMenu>(
                    expandedInsets: const EdgeInsets.all(16),
                    dropdownMenuEntries: menuChildren,
                  ),
                ),
              ),
            ],
          ),
        ),
      );
    }

    await tester.pumpWidget(buildMenuAnchor());

    Offset textFieldPosition = tester.getTopLeft(find.byType(TextField));
    expect(textFieldPosition, equals(const Offset(16.0, 0.0)));

    await tester.pumpWidget(buildMenuAnchor(alignment: Alignment.center));

    textFieldPosition = tester.getTopLeft(find.byType(TextField));
    expect(textFieldPosition, equals(const Offset(16.0, 272.0)));

    await tester.pumpWidget(buildMenuAnchor(alignment: Alignment.bottomCenter));

    textFieldPosition = tester.getTopLeft(find.byType(TextField));
    expect(textFieldPosition, equals(const Offset(16.0, 544.0)));
  });

  // Regression test for https://github.com/flutter/flutter/issues/139269.
  testWidgets('DropdownMenu.closeBehavior controls menu closing behavior', (
    WidgetTester tester,
  ) async {
    Widget buildDropdownMenu({
      DropdownMenuCloseBehavior closeBehavior = DropdownMenuCloseBehavior.all,
    }) {
      return MaterialApp(
        home: Scaffold(
          body: MenuAnchor(
            menuChildren: <Widget>[
              DropdownMenu<TestMenu>(
                closeBehavior: closeBehavior,
                dropdownMenuEntries: menuChildren,
              ),
            ],
            child: const Text('Open Menu'),
            builder: (BuildContext context, MenuController controller, Widget? child) {
              return ElevatedButton(onPressed: () => controller.open(), child: child);
            },
          ),
        ),
      );
    }

    // Test closeBehavior set to all.
    await tester.pumpWidget(buildDropdownMenu());

    // Tap the button to open the root anchor.
    await tester.tap(find.byType(ElevatedButton));
    await tester.pumpAndSettle();
    // Tap the menu item to open the dropdown menu.
    await tester.tap(find.byType(TextField));
    await tester.pumpAndSettle();
    expect(find.byType(DropdownMenu<TestMenu>), findsOneWidget);

    MenuAnchor dropdownMenuAnchor = tester.widget<MenuAnchor>(find.byType(MenuAnchor).last);
    expect(dropdownMenuAnchor.controller!.isOpen, true);

    // Tap the dropdown menu item.
    await tester.tap(findMenuItemButton(TestMenu.mainMenu0.label));
    await tester.pumpAndSettle();
    // All menus should be closed.
    expect(find.byType(DropdownMenu<TestMenu>), findsNothing);
    expect(find.byType(MenuAnchor), findsOneWidget);

    // Test closeBehavior set to self.
    await tester.pumpWidget(buildDropdownMenu(closeBehavior: DropdownMenuCloseBehavior.self));

    // Tap the button to open the root anchor.
    await tester.tap(find.byType(ElevatedButton));
    await tester.pumpAndSettle();
    expect(find.byType(DropdownMenu<TestMenu>), findsOneWidget);

    // Tap the menu item to open the dropdown menu.
    await tester.tap(find.byType(TextField));
    await tester.pumpAndSettle();
    dropdownMenuAnchor = tester.widget<MenuAnchor>(find.byType(MenuAnchor).last);
    expect(dropdownMenuAnchor.controller!.isOpen, true);

    // Tap the menu item to open the dropdown menu.
    await tester.tap(findMenuItemButton(TestMenu.mainMenu0.label));
    await tester.pumpAndSettle();
    // Only the dropdown menu should be closed.
    expect(dropdownMenuAnchor.controller!.isOpen, false);

    // Test closeBehavior set to none.
    await tester.pumpWidget(buildDropdownMenu(closeBehavior: DropdownMenuCloseBehavior.none));

    // Tap the button to open the root anchor.
    await tester.tap(find.byType(ElevatedButton));
    await tester.pumpAndSettle();
    expect(find.byType(DropdownMenu<TestMenu>), findsOneWidget);

    // Tap the menu item to open the dropdown menu.
    await tester.tap(find.byType(TextField));
    await tester.pumpAndSettle();
    dropdownMenuAnchor = tester.widget<MenuAnchor>(find.byType(MenuAnchor).last);
    expect(dropdownMenuAnchor.controller!.isOpen, true);

    // Tap the dropdown menu item.
    await tester.tap(findMenuItemButton(TestMenu.mainMenu0.label));
    await tester.pumpAndSettle();
    // None of the menus should be closed.
    expect(dropdownMenuAnchor.controller!.isOpen, true);
  });

  group('The menu is attached at the bottom of the TextField', () {
    // Define the expected text field bottom instead of querying it using
    // tester.getRect because when tight constraints are applied to the
    // Dropdown the TextField bounds are expanded while the visible size
    // remains 56 pixels.
    const double textFieldBottom = 56.0;

    testWidgets('when given loose constraints and expandedInsets is set', (
      WidgetTester tester,
    ) async {
      await tester.pumpWidget(
        MaterialApp(
          home: Scaffold(
            body: DropdownMenu<TestMenu>(
              expandedInsets: EdgeInsets.zero,
              initialSelection: TestMenu.mainMenu3,
              dropdownMenuEntries: menuChildrenWithIcons,
            ),
          ),
        ),
      );

      // Open the menu.
      await tester.tap(find.byType(TextField));
      await tester.pump();

      expect(tester.getRect(findMenuMaterial()).top, textFieldBottom);
    });

    testWidgets('when given tight constraints and expandedInsets is set', (
      WidgetTester tester,
    ) async {
      await tester.pumpWidget(
        MaterialApp(
          home: Scaffold(
            body: SizedBox(
              width: 200,
              height: 300,
              child: DropdownMenu<TestMenu>(
                expandedInsets: EdgeInsets.zero,
                initialSelection: TestMenu.mainMenu3,
                dropdownMenuEntries: menuChildrenWithIcons,
              ),
            ),
          ),
        ),
      );

      // Open the menu.
      await tester.tap(find.byType(TextField));
      await tester.pump();

      expect(tester.getRect(findMenuMaterial()).top, textFieldBottom);
    });

    // Regression test for https://github.com/flutter/flutter/issues/147076.
    testWidgets('when given loose constraints and expandedInsets is not set', (
      WidgetTester tester,
    ) async {
      await tester.pumpWidget(
        MaterialApp(
          home: Scaffold(
            body: DropdownMenu<TestMenu>(
              initialSelection: TestMenu.mainMenu3,
              dropdownMenuEntries: menuChildrenWithIcons,
            ),
          ),
        ),
      );

      // Open the menu.
      await tester.tap(find.byType(TextField));
      await tester.pump();

      expect(tester.getRect(findMenuMaterial()).top, textFieldBottom);
    });

    // Regression test for https://github.com/flutter/flutter/issues/147076.
    testWidgets('when given tight constraints and expandedInsets is not set', (
      WidgetTester tester,
    ) async {
      await tester.pumpWidget(
        MaterialApp(
          home: Scaffold(
            body: SizedBox(
              width: 200,
              height: 300,
              child: DropdownMenu<TestMenu>(
                initialSelection: TestMenu.mainMenu3,
                dropdownMenuEntries: menuChildrenWithIcons,
              ),
            ),
          ),
        ),
      );

      // Open the menu.
      await tester.tap(find.byType(TextField));
      await tester.pump();

      expect(tester.getRect(findMenuMaterial()).top, textFieldBottom);
    });
  });

  // Regression test for https://github.com/flutter/flutter/issues/143505.
  testWidgets('Using keyboard navigation to select', (WidgetTester tester) async {
    final FocusNode focusNode = FocusNode();
    addTearDown(focusNode.dispose);
    TestMenu? selectedMenu;
    await tester.pumpWidget(
      MaterialApp(
        home: Material(
          child: Center(
            child: DropdownMenu<TestMenu>(
              focusNode: focusNode,
              dropdownMenuEntries: menuChildren,
              onSelected: (TestMenu? menu) {
                selectedMenu = menu;
              },
            ),
          ),
        ),
      ),
    );

    // Adding FocusNode to IconButton causes the IconButton to receive focus.
    // Thus the it does not matter if the TextField has a FocusNode or not.
    await tester.sendKeyEvent(LogicalKeyboardKey.tab);
    await tester.pump();

    // Now the focus is on the icon button.
    final Element iconButton = tester.firstElement(find.byIcon(Icons.arrow_drop_down));
    expect(Focus.of(iconButton).hasPrimaryFocus, isTrue);

    await tester.sendKeyEvent(LogicalKeyboardKey.enter);
    await tester.pump();

    await tester.sendKeyEvent(LogicalKeyboardKey.arrowDown);
    await tester.pump();

    await tester.sendKeyEvent(LogicalKeyboardKey.enter);
    await tester.pump();

    expect(selectedMenu, TestMenu.mainMenu0);
  }, variant: TargetPlatformVariant.all());

  // Regression test for https://github.com/flutter/flutter/issues/143505.
  testWidgets(
    'Using keyboard navigation to select and without setting the FocusNode parameter',
    (WidgetTester tester) async {
      TestMenu? selectedMenu;
      await tester.pumpWidget(
        MaterialApp(
          home: Material(
            child: Center(
              child: DropdownMenu<TestMenu>(
                dropdownMenuEntries: menuChildren,
                onSelected: (TestMenu? menu) {
                  selectedMenu = menu;
                },
              ),
            ),
          ),
        ),
      );

      // Adding FocusNode to IconButton causes the IconButton to receive focus.
      // Thus the it does not matter if the TextField has a FocusNode or not.
      await tester.sendKeyEvent(LogicalKeyboardKey.tab);
      await tester.pump();

      // Now the focus is on the icon button.
      final Element iconButton = tester.firstElement(find.byIcon(Icons.arrow_drop_down));
      expect(Focus.of(iconButton).hasPrimaryFocus, isTrue);

      await tester.sendKeyEvent(LogicalKeyboardKey.enter);
      await tester.pump();

      await tester.sendKeyEvent(LogicalKeyboardKey.arrowDown);
      await tester.pump();

      await tester.sendKeyEvent(LogicalKeyboardKey.enter);
      await tester.pump();

      expect(selectedMenu, TestMenu.mainMenu0);
    },
    variant: TargetPlatformVariant.all(),
  );

  testWidgets('DropdownMenu passes maxLines to TextField', (WidgetTester tester) async {
    await tester.pumpWidget(
      MaterialApp(
        home: Scaffold(body: DropdownMenu<TestMenu>(dropdownMenuEntries: menuChildren)),
      ),
    );
    TextField textField = tester.widget(find.byType(TextField));
    // Default behavior.
    expect(textField.maxLines, 1);

    await tester.pumpWidget(
      MaterialApp(
        home: Scaffold(
          body: DropdownMenu<TestMenu>(dropdownMenuEntries: menuChildren, maxLines: null),
        ),
      ),
    );
    textField = tester.widget(find.byType(TextField));
    expect(textField.maxLines, null);

    await tester.pumpWidget(
      MaterialApp(
        home: Scaffold(
          body: DropdownMenu<TestMenu>(dropdownMenuEntries: menuChildren, maxLines: 2),
        ),
      ),
    );
    textField = tester.widget(find.byType(TextField));
    expect(textField.maxLines, 2);
  });

  testWidgets('DropdownMenu passes textInputAction to TextField', (WidgetTester tester) async {
    await tester.pumpWidget(
      MaterialApp(
        home: Scaffold(body: DropdownMenu<TestMenu>(dropdownMenuEntries: menuChildren)),
      ),
    );
    TextField textField = tester.widget(find.byType(TextField));
    // Default behavior.
    expect(textField.textInputAction, null);

    await tester.pumpWidget(
      MaterialApp(
        home: Scaffold(
          body: DropdownMenu<TestMenu>(
            dropdownMenuEntries: menuChildren,
            textInputAction: TextInputAction.next,
          ),
        ),
      ),
    );
    textField = tester.widget(find.byType(TextField));
    expect(textField.textInputAction, TextInputAction.next);
  });

  // Regression test for https://github.com/flutter/flutter/issues/162539
  testWidgets(
    'When requestFocusOnTap is true, the TextField should gain focus after being tapped.',
    (WidgetTester tester) async {
      await tester.pumpWidget(
        MaterialApp(
          home: Scaffold(
            body: DropdownMenu<TestMenu>(
              dropdownMenuEntries: menuChildren,
              requestFocusOnTap: true,
            ),
          ),
        ),
      );
      await tester.tap(find.byType(TextField));
      await tester.pumpAndSettle();
      final Element textField = tester.firstElement(find.byType(TextField));
      expect(Focus.of(textField).hasFocus, isTrue);
    },
  );

  testWidgets('items can be constrainted to be smaller than the text field with menuStyle', (
    WidgetTester tester,
  ) async {
    const String longLabel = 'This is a long text that it can overflow.';
    await tester.pumpWidget(
      const MaterialApp(
        home: Scaffold(
          body: DropdownMenu<int>(
            dropdownMenuEntries: <DropdownMenuEntry<int>>[
              DropdownMenuEntry<int>(value: 0, label: longLabel),
            ],
            menuStyle: MenuStyle(maximumSize: WidgetStatePropertyAll<Size>(Size(150.0, 50.0))),
          ),
        ),
      ),
    );

    await tester.tap(find.byType(TextField));
    await tester.pumpAndSettle();

    expect(tester.takeException(), isNull);
    expect(tester.getSize(findMenuItemButton(longLabel)).width, 150.0);

    // The overwrite of menuStyle is different when a width is provided,
    // So it needs to be tested separately.
    await tester.pumpWidget(
      MaterialApp(
        home: Scaffold(
          body: DropdownMenu<TestMenu>(
            width: 200.0,
            dropdownMenuEntries: menuChildren,
            menuStyle: const MenuStyle(
              maximumSize: WidgetStatePropertyAll<Size>(Size(150.0, 50.0)),
            ),
          ),
        ),
      ),
    );

    await tester.tap(find.byType(TextField));
    await tester.pumpAndSettle();

    expect(tester.takeException(), isNull);
    expect(tester.getSize(findMenuItemButton(menuChildren.first.label)).width, 150.0);
  });

  // Regression test for https://github.com/flutter/flutter/issues/164905.
  testWidgets('ensure exclude semantics for trailing button', (WidgetTester tester) async {
    final SemanticsTester semantics = SemanticsTester(tester);

    await tester.pumpWidget(
      const MaterialApp(
        home: Scaffold(
          body: DropdownMenu<int>(
            dropdownMenuEntries: <DropdownMenuEntry<int>>[
              DropdownMenuEntry<int>(value: 0, label: 'Item 0'),
            ],
          ),
        ),
      ),
    );

    expect(
      semantics,
      hasSemantics(
        TestSemantics.root(
          children: <TestSemantics>[
            TestSemantics(
              id: 1,
              textDirection: TextDirection.ltr,
              children: <TestSemantics>[
                TestSemantics(
                  id: 2,
                  children: <TestSemantics>[
                    TestSemantics(
                      id: 3,
                      flags: <SemanticsFlag>[SemanticsFlag.scopesRoute],
                      children: <TestSemantics>[
                        TestSemantics(
                          id: 5,
                          inputType: SemanticsInputType.text,
                          flags: <SemanticsFlag>[
                            SemanticsFlag.isTextField,
                            SemanticsFlag.hasEnabledState,
                            SemanticsFlag.isEnabled,
                            SemanticsFlag.isReadOnly,
                          ],
                          actions: <SemanticsAction>[SemanticsAction.focus],
                          textDirection: TextDirection.ltr,
                          currentValueLength: 0,
                          children: <TestSemantics>[
                            TestSemantics(
                              id: 6,
                              flags: <SemanticsFlag>[
                                SemanticsFlag.hasSelectedState,
                                SemanticsFlag.isButton,
                                SemanticsFlag.hasEnabledState,
                                SemanticsFlag.isEnabled,
                                SemanticsFlag.isFocusable,
                              ],
                              actions: <SemanticsAction>[
                                SemanticsAction.tap,
                                SemanticsAction.focus,
                              ],
                            ),
                          ],
                        ),
                      ],
                    ),
                  ],
                ),
              ],
            ),
          ],
        ),
        ignoreRect: true,
        ignoreTransform: true,
        ignoreId: true,
      ),
    );

    semantics.dispose();
  });

  testWidgets('restorationId is passed to inner TextField', (WidgetTester tester) async {
    const String restorationId = 'dropdown_menu';

    await tester.pumpWidget(
      MaterialApp(
        home: Scaffold(
          body: DropdownMenu<TestMenu>(
            dropdownMenuEntries: menuChildren,
            requestFocusOnTap: true,
            restorationId: restorationId,
          ),
        ),
      ),
    );

    expect(find.byType(TextField), findsOne);

    final TextField textField = tester.firstWidget(find.byType(TextField));
    expect(textField.restorationId, restorationId);
  });

  testWidgets(
    'DropdownMenu does not include the default trailing icon when showTrailingIcon is false',
    (WidgetTester tester) async {
      await tester.pumpWidget(
        MaterialApp(
          home: Scaffold(
            body: DropdownMenu<TestMenu>(
              showTrailingIcon: false,
              dropdownMenuEntries: menuChildren,
            ),
          ),
        ),
      );
      await tester.pump();

      final Finder iconButton = find.widgetWithIcon(IconButton, Icons.arrow_drop_down);
      expect(iconButton, findsNothing);
    },
  );

  testWidgets(
    'DropdownMenu does not include the provided trailing icon when showTrailingIcon is false',
    (WidgetTester tester) async {
      await tester.pumpWidget(
        MaterialApp(
          home: Scaffold(
            body: DropdownMenu<TestMenu>(
              trailingIcon: const Icon(Icons.ac_unit),
              showTrailingIcon: false,
              dropdownMenuEntries: menuChildren,
            ),
          ),
        ),
      );
      await tester.pump();

      final Finder iconButton = find.widgetWithIcon(IconButton, Icons.ac_unit);
      expect(iconButton, findsNothing);
    },
  );

  testWidgets('Explicitly provided controllers should not be disposed when switched out.', (
    WidgetTester tester,
  ) async {
    final TextEditingController controller1 = TextEditingController();
    final TextEditingController controller2 = TextEditingController();
    Future<void> pumpDropdownMenu(TextEditingController? controller) {
      return tester.pumpWidget(
        MaterialApp(
          home: Scaffold(
            body: DropdownMenu<TestMenu>(controller: controller, dropdownMenuEntries: menuChildren),
          ),
        ),
      );
    }

    await pumpDropdownMenu(controller1);
    await pumpDropdownMenu(controller2);
    controller1.dispose();
    controller2.dispose();
    expect(tester.takeException(), isNull);
  });

  // Regression test for https://github.com/flutter/flutter/issues/169942.
  testWidgets(
    'DropdownMenu disabled state applies proper styling to label and selected value text',
    (WidgetTester tester) async {
      final ThemeData themeData = ThemeData();
      final Color disabledColor = themeData.colorScheme.onSurface.withOpacity(0.38);

      Widget buildDropdownMenu({required bool isEnabled}) {
        return MaterialApp(
          theme: themeData,
          home: Scaffold(
            body: DropdownMenu<String>(
              width: double.infinity,
              enabled: isEnabled,
              initialSelection: 'One',
              label: const Text('Choose number'),
              dropdownMenuEntries: const <DropdownMenuEntry<String>>[
                DropdownMenuEntry<String>(value: 'One', label: 'One'),
              ],
            ),
          ),
        );
      }

      await tester.pumpWidget(buildDropdownMenu(isEnabled: true));

      // Find the TextField and its EditableText from DropdownMenu.
      final TextField enabledTextField = tester.widget(find.byType(TextField));
      final EditableText enabledEditableText = tester.widget(find.byType(EditableText));

      // Verify enabled state styling for the TextField.
      expect(enabledTextField.enabled, isTrue);
      expect(enabledEditableText.style.color, isNot(disabledColor));

      // Switch to the disabled state by rebuilding the widget.
      await tester.pumpWidget(buildDropdownMenu(isEnabled: false));

      // Find the TextField and its EditableText in disabled state.
      final TextField textField = tester.widget(find.byType(TextField));
      final EditableText disabledEditableText = tester.widget(find.byType(EditableText));

      // Verify disabled state styling for the TextField.
      expect(textField.enabled, isFalse);
      expect(disabledEditableText.style.color, disabledColor);

      // Verify the selected value text has disabled color.
      final EditableText selectedValueText = tester.widget<EditableText>(
        find.descendant(of: find.byType(TextField), matching: find.byType(EditableText)),
      );
      expect(selectedValueText.style.color, disabledColor);
    },
  );

<<<<<<< HEAD
  testWidgets('DropdownMenu skipTrailingIconTraversal skips trailing icon in focus traversal', (
    WidgetTester tester,
  ) async {
    final FocusNode textFieldFocusNode = FocusNode();
    final FocusNode buttonFocusNode = FocusNode();
    addTearDown(textFieldFocusNode.dispose);
    addTearDown(buttonFocusNode.dispose);

    await tester.pumpWidget(
      MaterialApp(
        home: Scaffold(
          body: Column(
            children: <Widget>[
              DropdownMenu<TestMenu>(
                dropdownMenuEntries: menuChildren,
                skipTrailingIconTraversal: true,
                focusNode: textFieldFocusNode,
              ),
              ElevatedButton(
                focusNode: buttonFocusNode,
                onPressed: () {},
                child: const Text('Button'),
              ),
            ],
          ),
        ),
      ),
    );

    primaryFocus!.nextFocus();
    await tester.pump();

    // Ensure the trailing icon does not have focus.
    final Element iconButton = tester.firstElement(find.byIcon(Icons.arrow_drop_down));
    expect(Focus.of(iconButton).hasFocus, isFalse);

    // Ensure the TextField has focus.
    expect(textFieldFocusNode.hasFocus, isTrue);

    // Ensure the button has focus.
    primaryFocus!.nextFocus();
    await tester.pump();
    expect(buttonFocusNode.hasFocus, isTrue);
=======
  testWidgets('DropdownMenu can set cursorHeight', (WidgetTester tester) async {
    const double cursorHeight = 4.0;
    await tester.pumpWidget(
      MaterialApp(
        home: Scaffold(
          body: DropdownMenu<TestMenu>(
            cursorHeight: cursorHeight,
            dropdownMenuEntries: menuChildren,
          ),
        ),
      ),
    );

    final EditableText editableText = tester.widget(find.byType(EditableText));
    expect(editableText.cursorHeight, cursorHeight);
>>>>>>> 5f6fbe22
  });
}

enum TestMenu {
  mainMenu0('Item 0'),
  mainMenu1('Menu 1'),
  mainMenu2('Item 2'),
  mainMenu3('Item 3'),
  mainMenu4('Item 4'),
  mainMenu5('Item 5');

  const TestMenu(this.label);
  final String label;
}

enum ShortMenu {
  item0('I0'),
  item1('I1'),
  item2('I2');

  const ShortMenu(this.label);
  final String label;
}<|MERGE_RESOLUTION|>--- conflicted
+++ resolved
@@ -4513,7 +4513,6 @@
     },
   );
 
-<<<<<<< HEAD
   testWidgets('DropdownMenu skipTrailingIconTraversal skips trailing icon in focus traversal', (
     WidgetTester tester,
   ) async {
@@ -4557,7 +4556,8 @@
     primaryFocus!.nextFocus();
     await tester.pump();
     expect(buttonFocusNode.hasFocus, isTrue);
-=======
+  });
+
   testWidgets('DropdownMenu can set cursorHeight', (WidgetTester tester) async {
     const double cursorHeight = 4.0;
     await tester.pumpWidget(
@@ -4573,7 +4573,6 @@
 
     final EditableText editableText = tester.widget(find.byType(EditableText));
     expect(editableText.cursorHeight, cursorHeight);
->>>>>>> 5f6fbe22
   });
 }
 
