--- conflicted
+++ resolved
@@ -2589,7 +2589,6 @@
     controller.dispose();
   });
 
-<<<<<<< HEAD
   testWidgets('InkResponse does not crash in zero area', (WidgetTester tester) async {
     await tester.pumpWidget(
       const MaterialApp(
@@ -2602,7 +2601,8 @@
       ),
     );
     expect(tester.getSize(find.byType(InkResponse)), Size.zero);
-=======
+  });
+
   testWidgets('InkWell does not crash at zero area', (WidgetTester tester) async {
     await tester.pumpWidget(
       const MaterialApp(
@@ -2612,6 +2612,5 @@
       ),
     );
     expect(tester.getSize(find.byType(InkWell)), Size.zero);
->>>>>>> 4e8e4a95
   });
 }