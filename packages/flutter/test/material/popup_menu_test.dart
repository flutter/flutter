// Copyright 2014 The Flutter Authors. All rights reserved.
// Use of this source code is governed by a BSD-style license that can be
// found in the LICENSE file.

import 'dart:ui' show window, SemanticsFlag;

import 'package:flutter_test/flutter_test.dart';
import 'package:flutter/gestures.dart';
import 'package:flutter/rendering.dart';
import 'package:flutter/material.dart';

import '../widgets/semantics_tester.dart';
import 'feedback_tester.dart';

void main() {
  testWidgets('Navigator.push works within a PopupMenuButton', (WidgetTester tester) async {
    final Key targetKey = UniqueKey();
    await tester.pumpWidget(
      MaterialApp(
        routes: <String, WidgetBuilder>{
          '/next': (BuildContext context) {
            return const Text('Next');
          },
        },
        home: Material(
          child: Center(
            child: Builder(
              key: targetKey,
              builder: (BuildContext context) {
                return PopupMenuButton<int>(
                  onSelected: (int value) {
                    Navigator.pushNamed(context, '/next');
                  },
                  itemBuilder: (BuildContext context) {
                    return <PopupMenuItem<int>>[
                      const PopupMenuItem<int>(
                        value: 1,
                        child: Text('One'),
                      ),
                    ];
                  },
                );
              },
            ),
          ),
        ),
      ),
    );

    await tester.tap(find.byKey(targetKey));
    await tester.pump();
    await tester.pump(const Duration(seconds: 1)); // finish the menu animation

    expect(find.text('One'), findsOneWidget);
    expect(find.text('Next'), findsNothing);

    await tester.tap(find.text('One'));
    await tester.pump(); // return the future
    await tester.pump(); // start the navigation
    await tester.pump(const Duration(seconds: 1)); // end the navigation

    expect(find.text('One'), findsNothing);
    expect(find.text('Next'), findsOneWidget);
  });

  testWidgets('PopupMenuButton calls onCanceled callback when an item is not selected', (WidgetTester tester) async {
    int cancels = 0;
    late BuildContext popupContext;
    final Key noCallbackKey = UniqueKey();
    final Key withCallbackKey = UniqueKey();

    await tester.pumpWidget(
      MaterialApp(
        home: Material(
          child: Column(
            children: <Widget>[
              PopupMenuButton<int>(
                key: noCallbackKey,
                itemBuilder: (BuildContext context) {
                  return <PopupMenuEntry<int>>[
                    const PopupMenuItem<int>(
                      value: 1,
                      child: Text('Tap me please!'),
                    ),
                  ];
                },
              ),
              PopupMenuButton<int>(
                key: withCallbackKey,
                onCanceled: () => cancels++,
                itemBuilder: (BuildContext context) {
                  popupContext = context;
                  return <PopupMenuEntry<int>>[
                    const PopupMenuItem<int>(
                      value: 1,
                      child: Text('Tap me, too!'),
                    ),
                  ];
                },
              ),
            ],
          ),
        ),
      ),
    );

    // Make sure everything works if no callback is provided
    await tester.tap(find.byKey(noCallbackKey));
    await tester.pump();
    await tester.pump(const Duration(seconds: 1));
    await tester.tapAt(const Offset(0.0, 0.0));
    await tester.pump();
    expect(cancels, equals(0));

    // Make sure callback is called when a non-selection tap occurs
    await tester.tap(find.byKey(withCallbackKey));
    await tester.pump();
    await tester.pump(const Duration(seconds: 1));
    await tester.tapAt(const Offset(0.0, 0.0));
    await tester.pump();
    expect(cancels, equals(1));

    // Make sure callback is called when back navigation occurs
    await tester.tap(find.byKey(withCallbackKey));
    await tester.pump();
    await tester.pump(const Duration(seconds: 1));
    Navigator.of(popupContext).pop();
    await tester.pump();
    expect(cancels, equals(2));
  });

  testWidgets('disabled PopupMenuButton will not call itemBuilder, onSelected or onCanceled', (WidgetTester tester) async {
    final GlobalKey popupButtonKey = GlobalKey();
    bool itemBuilderCalled = false;
    bool onSelectedCalled = false;
    bool onCanceledCalled = false;

    Widget buildApp({bool directional = false}) {
      return MaterialApp(
        home: Builder(builder: (BuildContext context) {
          return MediaQuery(
            data: MediaQuery.of(context).copyWith(
              navigationMode: NavigationMode.directional,
            ),
            child: Material(
              child: Column(
                children: <Widget>[
                  PopupMenuButton<int>(
                    child: Text('Tap Me', key: popupButtonKey),
                    enabled: false,
                    itemBuilder: (BuildContext context) {
                      itemBuilderCalled = true;
                      return <PopupMenuEntry<int>>[
                        const PopupMenuItem<int>(
                          value: 1,
                          child: Text('Tap me please!'),
                        ),
                      ];
                    },
                    onSelected: (int selected) => onSelectedCalled = true,
                    onCanceled: () => onCanceledCalled = true,
                  ),
                ],
              ),
            ),
          );
        }),
      );
    }

    await tester.pumpWidget(buildApp());

    // Try to bring up the popup menu and select the first item from it
    await tester.tap(find.byKey(popupButtonKey));
    await tester.pumpAndSettle();
    await tester.tap(find.byKey(popupButtonKey));
    await tester.pumpAndSettle();
    expect(itemBuilderCalled, isFalse);
    expect(onSelectedCalled, isFalse);

    // Try to bring up the popup menu and tap outside it to cancel the menu
    await tester.tap(find.byKey(popupButtonKey));
    await tester.pumpAndSettle();
    await tester.tapAt(const Offset(0.0, 0.0));
    await tester.pumpAndSettle();
    expect(itemBuilderCalled, isFalse);
    expect(onCanceledCalled, isFalse);

    // Test again, with directional navigation mode and after focusing the button.
    await tester.pumpWidget(buildApp(directional: true));

    // Try to bring up the popup menu and select the first item from it
    Focus.of(popupButtonKey.currentContext!).requestFocus();
    await tester.pumpAndSettle();
    await tester.tap(find.byKey(popupButtonKey));
    await tester.pumpAndSettle();
    await tester.tap(find.byKey(popupButtonKey));
    await tester.pumpAndSettle();
    expect(itemBuilderCalled, isFalse);
    expect(onSelectedCalled, isFalse);

    // Try to bring up the popup menu and tap outside it to cancel the menu
    await tester.tap(find.byKey(popupButtonKey));
    await tester.pumpAndSettle();
    await tester.tapAt(const Offset(0.0, 0.0));
    await tester.pumpAndSettle();
    expect(itemBuilderCalled, isFalse);
    expect(onCanceledCalled, isFalse);
  });

  testWidgets('disabled PopupMenuButton is not focusable', (WidgetTester tester) async {
    final Key popupButtonKey = UniqueKey();
    final GlobalKey childKey = GlobalKey();
    bool itemBuilderCalled = false;
    bool onSelectedCalled = false;

    await tester.pumpWidget(
      MaterialApp(
        home: Material(
          child: Column(
            children: <Widget>[
              PopupMenuButton<int>(
                key: popupButtonKey,
                child: Container(key: childKey),
                enabled: false,
                itemBuilder: (BuildContext context) {
                  itemBuilderCalled = true;
                  return <PopupMenuEntry<int>>[
                    const PopupMenuItem<int>(
                      value: 1,
                      child: Text('Tap me please!'),
                    ),
                  ];
                },
                onSelected: (int selected) => onSelectedCalled = true,
              ),
            ],
          ),
        ),
      ),
    );
    Focus.of(childKey.currentContext!).requestFocus();
    await tester.pump();

    expect(Focus.of(childKey.currentContext!).hasPrimaryFocus, isFalse);
    expect(itemBuilderCalled, isFalse);
    expect(onSelectedCalled, isFalse);
  });

  testWidgets('disabled PopupMenuButton is focusable with directional navigation', (WidgetTester tester) async {
    final Key popupButtonKey = UniqueKey();
    final GlobalKey childKey = GlobalKey();

    await tester.pumpWidget(
      MaterialApp(
        home: Builder(builder: (BuildContext context) {
          return MediaQuery(
            data: MediaQuery.of(context).copyWith(
              navigationMode: NavigationMode.directional,
            ),
            child: Material(
              child: Column(
                children: <Widget>[
                  PopupMenuButton<int>(
                    key: popupButtonKey,
                    child: Container(key: childKey),
                    enabled: false,
                    itemBuilder: (BuildContext context) {
                      return <PopupMenuEntry<int>>[
                        const PopupMenuItem<int>(
                          value: 1,
                          child: Text('Tap me please!'),
                        ),
                      ];
                    },
                    onSelected: (int selected) {},
                  ),
                ],
              ),
            ),
          );
        }),
      ),
    );
    Focus.of(childKey.currentContext!).requestFocus();
    await tester.pump();

    expect(Focus.of(childKey.currentContext!).hasPrimaryFocus, isTrue);
  });

  testWidgets('PopupMenuItem is only focusable when enabled', (WidgetTester tester) async {
    final Key popupButtonKey = UniqueKey();
    final GlobalKey childKey = GlobalKey();
    bool itemBuilderCalled = false;

    await tester.pumpWidget(
      MaterialApp(
        home: Material(
          child: Column(
            children: <Widget>[
              PopupMenuButton<int>(
                key: popupButtonKey,
                itemBuilder: (BuildContext context) {
                  itemBuilderCalled = true;
                  return <PopupMenuEntry<int>>[
                    PopupMenuItem<int>(
                      enabled: true,
                      value: 1,
                      child: Text('Tap me please!', key: childKey),
                    ),
                  ];
                },
              ),
            ],
          ),
        ),
      ),
    );

    // Open the popup to build and show the menu contents.
    await tester.tap(find.byKey(popupButtonKey));
    await tester.pumpAndSettle();
    final FocusNode childNode = Focus.of(childKey.currentContext!);
    // Now that the contents are shown, request focus on the child text.
    childNode.requestFocus();
    await tester.pumpAndSettle();
    expect(itemBuilderCalled, isTrue);

    // Make sure that the focus went where we expected it to.
    expect(childNode.hasPrimaryFocus, isTrue);
    itemBuilderCalled = false;

    // Close the popup.
    await tester.tap(find.byKey(popupButtonKey));
    await tester.pumpAndSettle();

    await tester.pumpWidget(
      MaterialApp(
        home: Material(
          child: Column(
            children: <Widget>[
              PopupMenuButton<int>(
                key: popupButtonKey,
                itemBuilder: (BuildContext context) {
                  itemBuilderCalled = true;
                  return <PopupMenuEntry<int>>[
                    PopupMenuItem<int>(
                      enabled: false,
                      value: 1,
                      child: Text('Tap me please!', key: childKey),
                    ),
                  ];
                },
              ),
            ],
          ),
        ),
      ),
    );
    await tester.pumpAndSettle();
    // Open the popup again to rebuild the contents with enabled == false.
    await tester.tap(find.byKey(popupButtonKey));
    await tester.pumpAndSettle();

    expect(itemBuilderCalled, isTrue);
    expect(Focus.of(childKey.currentContext!).hasPrimaryFocus, isFalse);
  });

  testWidgets('PopupMenuButton is horizontal on iOS', (WidgetTester tester) async {
    Widget build(TargetPlatform platform) {
      return MaterialApp(
        theme: ThemeData(platform: platform),
        home: Scaffold(
          appBar: AppBar(
            actions: <Widget>[
              PopupMenuButton<int>(
                itemBuilder: (BuildContext context) {
                  return <PopupMenuItem<int>>[
                    const PopupMenuItem<int>(
                      value: 1,
                      child: Text('One'),
                    ),
                  ];
                },
              ),
            ],
          ),
        ),
      );
    }

    await tester.pumpWidget(build(TargetPlatform.android));

    expect(find.byIcon(Icons.more_vert), findsOneWidget);
    expect(find.byIcon(Icons.more_horiz), findsNothing);

    await tester.pumpWidget(build(TargetPlatform.iOS));
    await tester.pumpAndSettle(); // Run theme change animation.

    expect(find.byIcon(Icons.more_vert), findsNothing);
    expect(find.byIcon(Icons.more_horiz), findsOneWidget);

    await tester.pumpWidget(build(TargetPlatform.macOS));
    await tester.pumpAndSettle(); // Run theme change animation.

    expect(find.byIcon(Icons.more_vert), findsNothing);
    expect(find.byIcon(Icons.more_horiz), findsOneWidget);
  });

  group('PopupMenuButton with Icon', () {
    // Helper function to create simple and valid popup menus.
    List<PopupMenuItem<int>> simplePopupMenuItemBuilder(BuildContext context) {
      return <PopupMenuItem<int>>[
        const PopupMenuItem<int>(
            value: 1,
            child: Text('1'),
        ),
      ];
    }

    testWidgets('PopupMenuButton fails when given both child and icon', (WidgetTester tester) async {
      expect(() {
        PopupMenuButton<int>(
            child: const Text('heyo'),
            icon: const Icon(Icons.view_carousel),
            itemBuilder: simplePopupMenuItemBuilder,
        );
      }, throwsAssertionError);
    });

    testWidgets('PopupMenuButton creates IconButton when given an icon', (WidgetTester tester) async {
      final PopupMenuButton<int> button = PopupMenuButton<int>(
        icon: const Icon(Icons.view_carousel),
        itemBuilder: simplePopupMenuItemBuilder,
      );

      await tester.pumpWidget(MaterialApp(
          home: Scaffold(
            appBar: AppBar(
              actions: <Widget>[button],
            ),
          ),
        ),
      );

      expect(find.byType(IconButton), findsOneWidget);
      expect(find.byIcon(Icons.view_carousel), findsOneWidget);
    });
  });

  testWidgets('PopupMenu positioning', (WidgetTester tester) async {
    final Widget testButton = PopupMenuButton<int>(
      itemBuilder: (BuildContext context) {
        return <PopupMenuItem<int>>[
          const PopupMenuItem<int>(value: 1, child: Text('AAA')),
          const PopupMenuItem<int>(value: 2, child: Text('BBB')),
          const PopupMenuItem<int>(value: 3, child: Text('CCC')),
        ];
      },
      child: const SizedBox(
        height: 100.0,
        width: 100.0,
        child: Text('XXX'),
      ),
    );
    final WidgetPredicate popupMenu = (Widget widget) {
      final String widgetType = widget.runtimeType.toString();
      // TODO(mraleph): Remove the old case below.
      return widgetType == '_PopupMenu<int?>' // normal case
          || widgetType == '_PopupMenu'; // for old versions of Dart that don't reify method type arguments
    };

    Future<void> openMenu(TextDirection textDirection, Alignment alignment) async {
      return TestAsyncUtils.guard<void>(() async {
        await tester.pumpWidget(Container()); // reset in case we had a menu up already
        await tester.pumpWidget(TestApp(
          textDirection: textDirection,
          child: Align(
            alignment: alignment,
            child: testButton,
          ),
        ));
        await tester.tap(find.text('XXX'));
        await tester.pump();
      });
    }

    Future<void> testPositioningDown(
      WidgetTester tester,
      TextDirection textDirection,
      Alignment alignment,
      TextDirection growthDirection,
      Rect startRect,
    ) {
      return TestAsyncUtils.guard<void>(() async {
        await openMenu(textDirection, alignment);
        Rect rect = tester.getRect(find.byWidgetPredicate(popupMenu));
        expect(rect, startRect);
        bool doneVertically = false;
        bool doneHorizontally = false;
        do {
          await tester.pump(const Duration(milliseconds: 20));
          final Rect newRect = tester.getRect(find.byWidgetPredicate(popupMenu));
          expect(newRect.top, rect.top);
          if (doneVertically) {
            expect(newRect.bottom, rect.bottom);
          } else {
            if (newRect.bottom == rect.bottom) {
              doneVertically = true;
            } else {
              expect(newRect.bottom, greaterThan(rect.bottom));
            }
          }
          switch (growthDirection) {
            case TextDirection.rtl:
              expect(newRect.right, rect.right);
              if (doneHorizontally) {
                expect(newRect.left, rect.left);
              } else {
                if (newRect.left == rect.left) {
                  doneHorizontally = true;
                } else {
                  expect(newRect.left, lessThan(rect.left));
                }
              }
              break;
            case TextDirection.ltr:
              expect(newRect.left, rect.left);
              if (doneHorizontally) {
                expect(newRect.right, rect.right);
              } else {
                if (newRect.right == rect.right) {
                  doneHorizontally = true;
                } else {
                  expect(newRect.right, greaterThan(rect.right));
                }
              }
              break;
          }
          rect = newRect;
        } while (tester.binding.hasScheduledFrame);
      });
    }

    Future<void> testPositioningDownThenUp(
      WidgetTester tester,
      TextDirection textDirection,
      Alignment alignment,
      TextDirection growthDirection,
      Rect startRect,
    ) {
      return TestAsyncUtils.guard<void>(() async {
        await openMenu(textDirection, alignment);
        Rect rect = tester.getRect(find.byWidgetPredicate(popupMenu));
        expect(rect, startRect);
        int verticalStage = 0; // 0=down, 1=up, 2=done
        bool doneHorizontally = false;
        do {
          await tester.pump(const Duration(milliseconds: 20));
          final Rect newRect = tester.getRect(find.byWidgetPredicate(popupMenu));
          switch (verticalStage) {
            case 0:
              if (newRect.top < rect.top) {
                verticalStage = 1;
                expect(newRect.bottom, greaterThanOrEqualTo(rect.bottom));
                break;
              }
              expect(newRect.top, rect.top);
              expect(newRect.bottom, greaterThan(rect.bottom));
              break;
            case 1:
              if (newRect.top == rect.top) {
                verticalStage = 2;
                expect(newRect.bottom, rect.bottom);
                break;
              }
              expect(newRect.top, lessThan(rect.top));
              expect(newRect.bottom, rect.bottom);
              break;
            case 2:
              expect(newRect.bottom, rect.bottom);
              expect(newRect.top, rect.top);
              break;
            default:
              assert(false);
          }
          switch (growthDirection) {
            case TextDirection.rtl:
              expect(newRect.right, rect.right);
              if (doneHorizontally) {
                expect(newRect.left, rect.left);
              } else {
                if (newRect.left == rect.left) {
                  doneHorizontally = true;
                } else {
                  expect(newRect.left, lessThan(rect.left));
                }
              }
              break;
            case TextDirection.ltr:
              expect(newRect.left, rect.left);
              if (doneHorizontally) {
                expect(newRect.right, rect.right);
              } else {
                if (newRect.right == rect.right) {
                  doneHorizontally = true;
                } else {
                  expect(newRect.right, greaterThan(rect.right));
                }
              }
              break;
          }
          rect = newRect;
        } while (tester.binding.hasScheduledFrame);
      });
    }

    await testPositioningDown(tester, TextDirection.ltr, Alignment.topRight, TextDirection.rtl, const Rect.fromLTWH(792.0, 8.0, 0.0, 0.0));
    await testPositioningDown(tester, TextDirection.rtl, Alignment.topRight, TextDirection.rtl, const Rect.fromLTWH(792.0, 8.0, 0.0, 0.0));
    await testPositioningDown(tester, TextDirection.ltr, Alignment.topLeft, TextDirection.ltr, const Rect.fromLTWH(8.0, 8.0, 0.0, 0.0));
    await testPositioningDown(tester, TextDirection.rtl, Alignment.topLeft, TextDirection.ltr, const Rect.fromLTWH(8.0, 8.0, 0.0, 0.0));
    await testPositioningDown(tester, TextDirection.ltr, Alignment.topCenter, TextDirection.ltr, const Rect.fromLTWH(350.0, 8.0, 0.0, 0.0));
    await testPositioningDown(tester, TextDirection.rtl, Alignment.topCenter, TextDirection.rtl, const Rect.fromLTWH(450.0, 8.0, 0.0, 0.0));
    await testPositioningDown(tester, TextDirection.ltr, Alignment.centerRight, TextDirection.rtl, const Rect.fromLTWH(792.0, 250.0, 0.0, 0.0));
    await testPositioningDown(tester, TextDirection.rtl, Alignment.centerRight, TextDirection.rtl, const Rect.fromLTWH(792.0, 250.0, 0.0, 0.0));
    await testPositioningDown(tester, TextDirection.ltr, Alignment.centerLeft, TextDirection.ltr, const Rect.fromLTWH(8.0, 250.0, 0.0, 0.0));
    await testPositioningDown(tester, TextDirection.rtl, Alignment.centerLeft, TextDirection.ltr, const Rect.fromLTWH(8.0, 250.0, 0.0, 0.0));
    await testPositioningDown(tester, TextDirection.ltr, Alignment.center, TextDirection.ltr, const Rect.fromLTWH(350.0, 250.0, 0.0, 0.0));
    await testPositioningDown(tester, TextDirection.rtl, Alignment.center, TextDirection.rtl, const Rect.fromLTWH(450.0, 250.0, 0.0, 0.0));
    await testPositioningDownThenUp(tester, TextDirection.ltr, Alignment.bottomRight, TextDirection.rtl, const Rect.fromLTWH(792.0, 500.0, 0.0, 0.0));
    await testPositioningDownThenUp(tester, TextDirection.rtl, Alignment.bottomRight, TextDirection.rtl, const Rect.fromLTWH(792.0, 500.0, 0.0, 0.0));
    await testPositioningDownThenUp(tester, TextDirection.ltr, Alignment.bottomLeft, TextDirection.ltr, const Rect.fromLTWH(8.0, 500.0, 0.0, 0.0));
    await testPositioningDownThenUp(tester, TextDirection.rtl, Alignment.bottomLeft, TextDirection.ltr, const Rect.fromLTWH(8.0, 500.0, 0.0, 0.0));
    await testPositioningDownThenUp(tester, TextDirection.ltr, Alignment.bottomCenter, TextDirection.ltr, const Rect.fromLTWH(350.0, 500.0, 0.0, 0.0));
    await testPositioningDownThenUp(tester, TextDirection.rtl, Alignment.bottomCenter, TextDirection.rtl, const Rect.fromLTWH(450.0, 500.0, 0.0, 0.0));
  });

  testWidgets('PopupMenu positioning inside nested Overlay', (WidgetTester tester) async {
    final Key buttonKey = UniqueKey();

    await tester.pumpWidget(
      MaterialApp(
        home: Scaffold(
          appBar: AppBar(title: const Text('Example')),
          body: Padding(
            padding: const EdgeInsets.all(8.0),
            child: Overlay(
              initialEntries: <OverlayEntry>[
                OverlayEntry(
                  builder: (_) => Center(
                    child: PopupMenuButton<int>(
                      key: buttonKey,
                      itemBuilder: (_) => <PopupMenuItem<int>>[
                        const PopupMenuItem<int>(value: 1, child: Text('Item 1')),
                        const PopupMenuItem<int>(value: 2, child: Text('Item 2')),
                      ],
                      child: const Text('Show Menu'),
                    ),
                  ),
                ),
              ],
            ),
          ),
        ),
      ),
    );

    final Finder buttonFinder = find.byKey(buttonKey);
    final Finder popupFinder = find.bySemanticsLabel('Popup menu');
    await tester.tap(buttonFinder);
    await tester.pumpAndSettle();

    final Offset buttonTopLeft = tester.getTopLeft(buttonFinder);
    expect(tester.getTopLeft(popupFinder), buttonTopLeft);
  });

  testWidgets('PopupMenu positioning inside nested Navigator', (WidgetTester tester) async {
    final Key buttonKey = UniqueKey();

    await tester.pumpWidget(
      MaterialApp(
        home: Scaffold(
          appBar: AppBar(title: const Text('Example')),
          body: Padding(
            padding: const EdgeInsets.all(8.0),
            child: Navigator(
              onGenerateRoute: (RouteSettings settings) {
                return MaterialPageRoute<dynamic>(
                  builder: (BuildContext context) {
                    return Padding(
                      padding: const EdgeInsets.all(8.0),
                      child: Center(
                        child: PopupMenuButton<int>(
                          key: buttonKey,
                          itemBuilder: (_) => <PopupMenuItem<int>>[
                            const PopupMenuItem<int>(value: 1, child: Text('Item 1')),
                            const PopupMenuItem<int>(value: 2, child: Text('Item 2')),
                          ],
                          child: const Text('Show Menu'),
                        ),
                      ),
                    );
                  },
                );
              },
            ),
          ),
        ),
      ),
    );

    final Finder buttonFinder = find.byKey(buttonKey);
    final Finder popupFinder = find.bySemanticsLabel('Popup menu');
    await tester.tap(buttonFinder);
    await tester.pumpAndSettle();

    final Offset buttonTopLeft = tester.getTopLeft(buttonFinder);
    expect(tester.getTopLeft(popupFinder), buttonTopLeft);
  });

  testWidgets('PopupMenu removes MediaQuery padding', (WidgetTester tester) async {
    late BuildContext popupContext;

    await tester.pumpWidget(MaterialApp(
      home: MediaQuery(
        data: const MediaQueryData(
          padding: EdgeInsets.all(50.0),
        ),
        child: Material(
          child: PopupMenuButton<int>(
            itemBuilder: (BuildContext context) {
              popupContext = context;
              return <PopupMenuItem<int>>[
                PopupMenuItem<int>(
                  value: 1,
                  child: Builder(
                    builder: (BuildContext context) {
                      popupContext = context;
                      return const Text('AAA');
                    },
                  ),
                ),
              ];
            },
            child: const SizedBox(
              height: 100.0,
              width: 100.0,
              child: Text('XXX'),
            ),
          ),
        ),
      ),
    ));

    await tester.tap(find.text('XXX'));

    await tester.pump();

    expect(MediaQuery.of(popupContext).padding, EdgeInsets.zero);
  });

  testWidgets('Popup Menu Offset Test', (WidgetTester tester) async {
    PopupMenuButton<int> buildMenuButton({Offset offset = const Offset(0.0, 0.0)}) {
      return  PopupMenuButton<int>(
        offset: offset,
        itemBuilder: (BuildContext context) {
          return <PopupMenuItem<int>>[
            PopupMenuItem<int>(
              value: 1,
              child: Builder(
                builder: (BuildContext context) {
                  return const Text('AAA');
                },
              ),
            ),
          ];
        },
      );
    }

    // Popup a menu without any offset.
    await tester.pumpWidget(
      MaterialApp(
        home: Scaffold(
          body: Material(
            child: buildMenuButton(),
          ),
        ),
      ),
    );

    // Popup the menu.
    await tester.tap(find.byType(IconButton));
    await tester.pumpAndSettle();

    // Initial state, the menu start at Offset(8.0, 8.0), the 8 pixels is edge padding when offset.dx < 8.0.
    expect(tester.getTopLeft(find.byWidgetPredicate((Widget w) => '${w.runtimeType}' == '_PopupMenu<int?>')), const Offset(8.0, 8.0));

    // Collapse the menu.
    await tester.tap(find.byType(IconButton));
    await tester.pumpAndSettle();

    // Popup a new menu with Offset(50.0, 50.0).
    await tester.pumpWidget(
      MaterialApp(
        home: Scaffold(
          body: Material(
            child: buildMenuButton(offset: const Offset(50.0, 50.0)),
          ),
        ),
      ),
    );

    await tester.tap(find.byType(IconButton));
    await tester.pumpAndSettle();

    // This time the menu should start at Offset(50.0, 50.0), the padding only added when offset.dx < 8.0.
    expect(tester.getTopLeft(find.byWidgetPredicate((Widget w) => '${w.runtimeType}' == '_PopupMenu<int?>')), const Offset(50.0, 50.0));
  });

  testWidgets('open PopupMenu has correct semantics', (WidgetTester tester) async {
    final SemanticsTester semantics = SemanticsTester(tester);
    await tester.pumpWidget(
      MaterialApp(
        home: Material(
          child: PopupMenuButton<int>(
            itemBuilder: (BuildContext context) {
              return <PopupMenuItem<int>>[
                const PopupMenuItem<int>(value: 1, child: Text('1')),
                const PopupMenuItem<int>(value: 2, child: Text('2')),
                const PopupMenuItem<int>(value: 3, child: Text('3')),
                const PopupMenuItem<int>(value: 4, child: Text('4')),
                const PopupMenuItem<int>(value: 5, child: Text('5')),
              ];
            },
            child: const SizedBox(
              height: 100.0,
              width: 100.0,
              child: Text('XXX'),
            ),
          ),
        ),
      ),
    );
    await tester.tap(find.text('XXX'));
    await tester.pumpAndSettle();

    expect(semantics, hasSemantics(
      TestSemantics.root(
        children: <TestSemantics>[
          TestSemantics(
            textDirection: TextDirection.ltr,
            children: <TestSemantics>[
              TestSemantics(
                children: <TestSemantics>[
                  TestSemantics(
                    flags: <SemanticsFlag>[
                      SemanticsFlag.scopesRoute,
                      SemanticsFlag.namesRoute,
                    ],
                    label: 'Popup menu',
                    textDirection: TextDirection.ltr,
                    children: <TestSemantics>[
                      TestSemantics(
                        flags: <SemanticsFlag>[
                          SemanticsFlag.hasImplicitScrolling,
                        ],
                        children: <TestSemantics>[
                          TestSemantics(
                            flags: <SemanticsFlag>[
                              SemanticsFlag.isButton,
                              SemanticsFlag.hasEnabledState,
                              SemanticsFlag.isEnabled,
                              SemanticsFlag.isFocusable,
                            ],
                            actions: <SemanticsAction>[SemanticsAction.tap],
                            label: '1',
                            textDirection: TextDirection.ltr,
                          ),
                          TestSemantics(
                            flags: <SemanticsFlag>[
                              SemanticsFlag.isButton,
                              SemanticsFlag.hasEnabledState,
                              SemanticsFlag.isEnabled,
                              SemanticsFlag.isFocusable,
                            ],
                            actions: <SemanticsAction>[SemanticsAction.tap],
                            label: '2',
                            textDirection: TextDirection.ltr,
                          ),
                          TestSemantics(
                            flags: <SemanticsFlag>[
                              SemanticsFlag.isButton,
                              SemanticsFlag.hasEnabledState,
                              SemanticsFlag.isEnabled,
                              SemanticsFlag.isFocusable,
                            ],
                            actions: <SemanticsAction>[SemanticsAction.tap],
                            label: '3',
                            textDirection: TextDirection.ltr,
                          ),
                          TestSemantics(
                            flags: <SemanticsFlag>[
                              SemanticsFlag.isButton,
                              SemanticsFlag.hasEnabledState,
                              SemanticsFlag.isEnabled,
                              SemanticsFlag.isFocusable,
                            ],
                            actions: <SemanticsAction>[SemanticsAction.tap],
                            label: '4',
                            textDirection: TextDirection.ltr,
                          ),
                          TestSemantics(
                            flags: <SemanticsFlag>[
                              SemanticsFlag.isButton,
                              SemanticsFlag.hasEnabledState,
                              SemanticsFlag.isEnabled,
                              SemanticsFlag.isFocusable,
                            ],
                            actions: <SemanticsAction>[SemanticsAction.tap],
                            label: '5',
                            textDirection: TextDirection.ltr,
                          ),
                        ],
                      ),
                    ],
                  ),
                ],
              ),
              TestSemantics(),
            ],
          ),
        ],
      ),
      ignoreId: true, ignoreTransform: true, ignoreRect: true,
    ));

    semantics.dispose();
  });

  testWidgets('PopupMenuItem merges the semantics of its descendants', (WidgetTester tester) async {
    final SemanticsTester semantics = SemanticsTester(tester);
    await tester.pumpWidget(
      MaterialApp(
        home: Material(
          child: PopupMenuButton<int>(
            itemBuilder: (BuildContext context) {
              return <PopupMenuItem<int>>[
                PopupMenuItem<int>(
                  value: 1,
                  child: Row(
                    children: <Widget>[
                      Semantics(
                        child: const Text('test1'),
                      ),
                      Semantics(
                        child: const Text('test2'),
                      ),
                    ],
                  ),
                ),
              ];
            },
            child: const SizedBox(
              height: 100.0,
              width: 100.0,
              child: Text('XXX'),
            ),
          ),
        ),
      ),
    );
    await tester.tap(find.text('XXX'));
    await tester.pumpAndSettle();

    expect(semantics, hasSemantics(
      TestSemantics.root(
        children: <TestSemantics>[
          TestSemantics(
            textDirection: TextDirection.ltr,
            children: <TestSemantics>[
              TestSemantics(
                children: <TestSemantics>[
                  TestSemantics(
                    flags: <SemanticsFlag>[
                      SemanticsFlag.scopesRoute,
                      SemanticsFlag.namesRoute,
                    ],
                    label: 'Popup menu',
                    textDirection: TextDirection.ltr,
                    children: <TestSemantics>[
                      TestSemantics(
                        flags: <SemanticsFlag>[
                          SemanticsFlag.hasImplicitScrolling,
                        ],
                        children: <TestSemantics>[
                          TestSemantics(
                            flags: <SemanticsFlag>[
                              SemanticsFlag.isButton,
                              SemanticsFlag.hasEnabledState,
                              SemanticsFlag.isEnabled,
                              SemanticsFlag.isFocusable,
                            ],
                            actions: <SemanticsAction>[SemanticsAction.tap],
                            label: 'test1\ntest2',
                            textDirection: TextDirection.ltr,
                          ),
                        ],
                      ),
                    ],
                  ),
                ],
              ),
              TestSemantics(),
            ],
          ),
        ],
      ),
      ignoreId: true, ignoreTransform: true, ignoreRect: true,
    ));

    semantics.dispose();
  });

  testWidgets('disabled PopupMenuItem has correct semantics', (WidgetTester tester) async {
    // Regression test for https://github.com/flutter/flutter/issues/45044.
    final SemanticsTester semantics = SemanticsTester(tester);
    await tester.pumpWidget(
      MaterialApp(
        home: Material(
          child: PopupMenuButton<int>(
            itemBuilder: (BuildContext context) {
              return <PopupMenuItem<int>>[
                const PopupMenuItem<int>(value: 1, child: Text('1')),
                const PopupMenuItem<int>(value: 2, enabled: false ,child: Text('2')),
                const PopupMenuItem<int>(value: 3, child: Text('3')),
                const PopupMenuItem<int>(value: 4, child: Text('4')),
                const PopupMenuItem<int>(value: 5, child: Text('5')),
              ];
            },
            child: const SizedBox(
              height: 100.0,
              width: 100.0,
              child: Text('XXX'),
            ),
          ),
        ),
      ),
    );
    await tester.tap(find.text('XXX'));
    await tester.pumpAndSettle();

    expect(semantics, hasSemantics(
      TestSemantics.root(
        children: <TestSemantics>[
          TestSemantics(
            textDirection: TextDirection.ltr,
            children: <TestSemantics>[
              TestSemantics(
                children: <TestSemantics>[
                  TestSemantics(
                    flags: <SemanticsFlag>[
                      SemanticsFlag.scopesRoute,
                      SemanticsFlag.namesRoute,
                    ],
                    label: 'Popup menu',
                    textDirection: TextDirection.ltr,
                    children: <TestSemantics>[
                      TestSemantics(
                        flags: <SemanticsFlag>[
                          SemanticsFlag.hasImplicitScrolling,
                        ],
                        children: <TestSemantics>[
                          TestSemantics(
                            flags: <SemanticsFlag>[
                              SemanticsFlag.isButton,
                              SemanticsFlag.hasEnabledState,
                              SemanticsFlag.isEnabled,
                              SemanticsFlag.isFocusable,
                            ],
                            actions: <SemanticsAction>[SemanticsAction.tap],
                            label: '1',
                            textDirection: TextDirection.ltr,
                          ),
                          TestSemantics(
                            flags: <SemanticsFlag>[
                              SemanticsFlag.isButton,
                              SemanticsFlag.hasEnabledState,
                            ],
                            actions: <SemanticsAction>[],
                            label: '2',
                            textDirection: TextDirection.ltr,
                          ),
                          TestSemantics(
                            flags: <SemanticsFlag>[
                              SemanticsFlag.isButton,
                              SemanticsFlag.hasEnabledState,
                              SemanticsFlag.isEnabled,
                              SemanticsFlag.isFocusable,
                            ],
                            actions: <SemanticsAction>[SemanticsAction.tap],
                            label: '3',
                            textDirection: TextDirection.ltr,
                          ),
                          TestSemantics(
                            flags: <SemanticsFlag>[
                              SemanticsFlag.isButton,
                              SemanticsFlag.hasEnabledState,
                              SemanticsFlag.isEnabled,
                              SemanticsFlag.isFocusable,
                            ],
                            actions: <SemanticsAction>[SemanticsAction.tap],
                            label: '4',
                            textDirection: TextDirection.ltr,
                          ),
                          TestSemantics(
                            flags: <SemanticsFlag>[
                              SemanticsFlag.isButton,
                              SemanticsFlag.hasEnabledState,
                              SemanticsFlag.isEnabled,
                              SemanticsFlag.isFocusable,
                            ],
                            actions: <SemanticsAction>[SemanticsAction.tap],
                            label: '5',
                            textDirection: TextDirection.ltr,
                          ),
                        ],
                      ),
                    ],
                  ),
                ],
              ),
              TestSemantics(),
            ],
          ),
        ],
      ),
      ignoreId: true, ignoreTransform: true, ignoreRect: true,
    ));

    semantics.dispose();
  });

  testWidgets('PopupMenuButton PopupMenuDivider', (WidgetTester tester) async {
    // Regression test for https://github.com/flutter/flutter/issues/27072

    late String selectedValue;
    await tester.pumpWidget(
      MaterialApp(
        home: Scaffold(
          body: Container(
            child: Center(
              child: PopupMenuButton<String>(
                onSelected: (String result) {
                  selectedValue = result;
                },
                child: const Text('Menu Button'),
                initialValue: '1',
                itemBuilder: (BuildContext context) => <PopupMenuEntry<String>>[
                  const PopupMenuItem<String>(
                    child: Text('1'),
                    value: '1',
                  ),
                  const PopupMenuDivider(),
                  const PopupMenuItem<String>(
                    child: Text('2'),
                    value: '2',
                  ),
                ],
              ),
            ),
          ),
        ),
      ),
    );

    await tester.tap(find.text('Menu Button'));
    await tester.pumpAndSettle();
    expect(find.text('1'), findsOneWidget);
    expect(find.byType(PopupMenuDivider), findsOneWidget);
    expect(find.text('2'), findsOneWidget);

    await tester.tap(find.text('1'));
    await tester.pumpAndSettle();
    expect(selectedValue, '1');

    await tester.tap(find.text('Menu Button'));
    await tester.pumpAndSettle();
    expect(find.text('1'), findsOneWidget);
    expect(find.byType(PopupMenuDivider), findsOneWidget);
    expect(find.text('2'), findsOneWidget);

    await tester.tap(find.text('2'));
    await tester.pumpAndSettle();
    expect(selectedValue, '2');
  });

  testWidgets('PopupMenuItem child height is a minimum, child is vertically centered', (WidgetTester tester) async {
    final Key popupMenuButtonKey = UniqueKey();
    final Type menuItemType = const PopupMenuItem<String>(child: Text('item')).runtimeType;

    await tester.pumpWidget(
      MaterialApp(
        home: Scaffold(
          body: Center(
            child: PopupMenuButton<String>(
              key: popupMenuButtonKey,
              child: const Text('button'),
              onSelected: (String result) { },
              itemBuilder: (BuildContext context) {
                return <PopupMenuEntry<String>>[
                  // This menu item's height will be 48 because the default minimum height
                  // is 48 and the height of the text is less than 48.
                  const PopupMenuItem<String>(
                    value: '0',
                    child: Text('Item 0'),
                  ),
                  // This menu item's height parameter specifies its minimum height. The
                  // overall height of the menu item will be 50 because the child's
                  // height 40, is less than 50.
                  const PopupMenuItem<String>(
                    height: 50,
                    value: '1',
                    child: SizedBox(
                      height: 40,
                      child: Text('Item 1'),
                    ),
                  ),
                  // This menu item's height parameter specifies its minimum height, so the
                  // overall height of the menu item will be 75.
                  const PopupMenuItem<String>(
                    height: 75,
                    value: '2',
                    child: SizedBox(
                      child: Text('Item 2'),
                    ),
                  ),
                  // This menu item's height will be 100.
                  const PopupMenuItem<String>(
                    value: '3',
                    child: SizedBox(
                      height: 100,
                      child: Text('Item 3'),
                    ),
                  ),
                ];
              },
            ),
          ),
        ),
      ),
    );

    // Show the menu
    await tester.tap(find.byKey(popupMenuButtonKey));
    await tester.pumpAndSettle();

    // The menu items and their InkWells should have the expected vertical size
    expect(tester.getSize(find.widgetWithText(menuItemType, 'Item 0')).height, 48);
    expect(tester.getSize(find.widgetWithText(menuItemType, 'Item 1')).height, 50);
    expect(tester.getSize(find.widgetWithText(menuItemType, 'Item 2')).height, 75);
    expect(tester.getSize(find.widgetWithText(menuItemType, 'Item 3')).height, 100);
    expect(tester.getSize(find.widgetWithText(InkWell, 'Item 0')).height, 48);
    expect(tester.getSize(find.widgetWithText(InkWell, 'Item 1')).height, 50);
    expect(tester.getSize(find.widgetWithText(InkWell, 'Item 2')).height, 75);
    expect(tester.getSize(find.widgetWithText(InkWell, 'Item 3')).height, 100);

    // Menu item children which whose height is less than the PopupMenuItem
    // are vertically centered.
    expect(
      tester.getRect(find.widgetWithText(menuItemType, 'Item 0')).center.dy,
      tester.getRect(find.text('Item 0')).center.dy,
    );
    expect(
      tester.getRect(find.widgetWithText(menuItemType, 'Item 2')).center.dy,
      tester.getRect(find.text('Item 2')).center.dy,
    );
  });

  testWidgets('Update PopupMenuItem layout while the menu is visible', (WidgetTester tester) async {
    final Key popupMenuButtonKey = UniqueKey();
    final Type menuItemType = const PopupMenuItem<String>(child: Text('item')).runtimeType;

    Widget buildFrame({
      TextDirection textDirection = TextDirection.ltr,
      double fontSize = 24,
    }) {
      return MaterialApp(
        builder: (BuildContext context, Widget? child) {
          return Directionality(
            textDirection: textDirection,
            child: PopupMenuTheme(
              data: PopupMenuTheme.of(context).copyWith(
                textStyle: Theme.of(context).textTheme.subtitle1!.copyWith(fontSize: fontSize),
              ),
              child: child!,
            ),
          );
        },
        home: Scaffold(
          body: PopupMenuButton<String>(
            key: popupMenuButtonKey,
            child: const Text('button'),
            onSelected: (String result) { },
            itemBuilder: (BuildContext context) {
              return <PopupMenuEntry<String>>[
                const PopupMenuItem<String>(
                  value: '0',
                  child: Text('Item 0'),
                ),
                const PopupMenuItem<String>(
                  value: '1',
                  child: Text('Item 1'),
                ),
              ];
            },
          ),
        ),
      );
    }

    // Show the menu
    await tester.pumpWidget(buildFrame());
    await tester.tap(find.byKey(popupMenuButtonKey));
    await tester.pumpAndSettle();

    // The menu items should have their default heights and horizontal alignment.
    expect(tester.getSize(find.widgetWithText(menuItemType, 'Item 0')).height, 48);
    expect(tester.getSize(find.widgetWithText(menuItemType, 'Item 1')).height, 48);
    expect(tester.getTopLeft(find.text('Item 0')).dx, 24);
    expect(tester.getTopLeft(find.text('Item 1')).dx, 24);

    // While the menu is up, change its font size to 64 (default is 16).
    await tester.pumpWidget(buildFrame(fontSize: 64));
    await tester.pumpAndSettle(); // Theme changes are animated.
    expect(tester.getSize(find.widgetWithText(menuItemType, 'Item 0')).height, 128);
    expect(tester.getSize(find.widgetWithText(menuItemType, 'Item 1')).height, 128);
    expect(tester.getSize(find.text('Item 0')).height, 128);
    expect(tester.getSize(find.text('Item 1')).height, 128);
    expect(tester.getTopLeft(find.text('Item 0')).dx, 24);
    expect(tester.getTopLeft(find.text('Item 1')).dx, 24);

    // While the menu is up, change the textDirection to rtl. Now menu items
    // will be aligned right.
    await tester.pumpWidget(buildFrame(textDirection: TextDirection.rtl));
    await tester.pumpAndSettle(); // Theme changes are animated.
    expect(tester.getSize(find.widgetWithText(menuItemType, 'Item 0')).height, 48);
    expect(tester.getSize(find.widgetWithText(menuItemType, 'Item 1')).height, 48);
    expect(tester.getTopLeft(find.text('Item 0')).dx, 72);
    expect(tester.getTopLeft(find.text('Item 1')).dx, 72);
  });

  test("PopupMenuButton's child and icon properties cannot be simultaneously defined", () {
    expect(() {
      PopupMenuButton<int>(
        itemBuilder: (BuildContext context) => <PopupMenuItem<int>>[],
        child: Container(),
        icon: const Icon(Icons.error),
      );
    }, throwsAssertionError);
  });

  testWidgets('PopupMenuButton default tooltip', (WidgetTester tester) async {
    await tester.pumpWidget(
      MaterialApp(
        home: Material(
          child: Column(
            children: <Widget>[
              // Default Tooltip should be present when [PopupMenuButton.icon]
              // and [PopupMenuButton.child] are undefined.
              PopupMenuButton<int>(
                itemBuilder: (BuildContext context) {
                  return <PopupMenuEntry<int>>[
                    const PopupMenuItem<int>(
                      value: 1,
                      child: Text('Tap me please!'),
                    ),
                  ];
                },
              ),
              // Default Tooltip should be present when
              // [PopupMenuButton.child] is defined.
              PopupMenuButton<int>(
                itemBuilder: (BuildContext context) {
                  return <PopupMenuEntry<int>>[
                    const PopupMenuItem<int>(
                      value: 1,
                      child: Text('Tap me please!'),
                    ),
                  ];
                },
                child: const Text('Test text'),
              ),
              // Default Tooltip should be present when
              // [PopupMenuButton.icon] is defined.
              PopupMenuButton<int>(
                itemBuilder: (BuildContext context) {
                  return <PopupMenuEntry<int>>[
                    const PopupMenuItem<int>(
                      value: 1,
                      child: Text('Tap me please!'),
                    ),
                  ];
                },
                icon: const Icon(Icons.check),
              ),
            ],
          ),
        ),
      ),
    );

    // The default tooltip is defined as [MaterialLocalizations.showMenuTooltip]
    // and it is used when no tooltip is provided.
    expect(find.byType(Tooltip), findsNWidgets(3));
    expect(find.byTooltip(const DefaultMaterialLocalizations().showMenuTooltip), findsNWidgets(3));
  });

  testWidgets('PopupMenuButton custom tooltip', (WidgetTester tester) async {
    await tester.pumpWidget(
      MaterialApp(
        home: Material(
          child: Column(
            children: <Widget>[
              // Tooltip should work when [PopupMenuButton.icon]
              // and [PopupMenuButton.child] are undefined.
              PopupMenuButton<int>(
                itemBuilder: (BuildContext context) {
                  return <PopupMenuEntry<int>>[
                    const PopupMenuItem<int>(
                      value: 1,
                      child: Text('Tap me please!'),
                    ),
                  ];
                },
                tooltip: 'Test tooltip',
              ),
              // Tooltip should work when
              // [PopupMenuButton.child] is defined.
              PopupMenuButton<int>(
                itemBuilder: (BuildContext context) {
                  return <PopupMenuEntry<int>>[
                    const PopupMenuItem<int>(
                      value: 1,
                      child: Text('Tap me please!'),
                    ),
                  ];
                },
                tooltip: 'Test tooltip',
                child: const Text('Test text'),
              ),
              // Tooltip should work when
              // [PopupMenuButton.icon] is defined.
              PopupMenuButton<int>(
                itemBuilder: (BuildContext context) {
                  return <PopupMenuEntry<int>>[
                    const PopupMenuItem<int>(
                      value: 1,
                      child: Text('Tap me please!'),
                    ),
                  ];
                },
                tooltip: 'Test tooltip',
                icon: const Icon(Icons.check),
              ),
            ],
          ),
        ),
      ),
    );

    expect(find.byType(Tooltip), findsNWidgets(3));
    expect(find.byTooltip('Test tooltip',), findsNWidgets(3));
  });

  testWidgets('Allow Widget for PopupMenuButton.icon', (WidgetTester tester) async {
    await tester.pumpWidget(
      MaterialApp(
        home: Material(
          child: PopupMenuButton<int>(
            itemBuilder: (BuildContext context) {
              return <PopupMenuEntry<int>>[
                const PopupMenuItem<int>(
                  value: 1,
                  child: Text('Tap me please!'),
                ),
              ];
            },
            tooltip: 'Test tooltip',
            icon: const Text('PopupMenuButton icon'),
          ),
        ),
      ),
    );

    expect(find.text('PopupMenuButton icon'), findsOneWidget);
  });

  testWidgets('showMenu uses nested navigator by default', (WidgetTester tester) async {
    final MenuObserver rootObserver = MenuObserver();
    final MenuObserver nestedObserver = MenuObserver();

    await tester.pumpWidget(MaterialApp(
      navigatorObservers: <NavigatorObserver>[rootObserver],
      home: Navigator(
        observers: <NavigatorObserver>[nestedObserver],
        onGenerateRoute: (RouteSettings settings) {
          return MaterialPageRoute<dynamic>(
            builder: (BuildContext context) {
              return ElevatedButton(
                onPressed: () {
                  showMenu<int>(
                    context: context,
                    position: const RelativeRect.fromLTRB(0, 0, 0, 0),
                    items: <PopupMenuItem<int>>[
                      const PopupMenuItem<int>(
                        value: 1, child: Text('1'),
                      ),
                    ],
                  );
                },
                child: const Text('Show Menu'),
              );
            },
          );
        },
      ),
    ));

    // Open the dialog.
    await tester.tap(find.byType(ElevatedButton));

    expect(rootObserver.menuCount, 0);
    expect(nestedObserver.menuCount, 1);
  });

  testWidgets('showMenu uses root navigator if useRootNavigator is true', (WidgetTester tester) async {
    final MenuObserver rootObserver = MenuObserver();
    final MenuObserver nestedObserver = MenuObserver();

    await tester.pumpWidget(MaterialApp(
      navigatorObservers: <NavigatorObserver>[rootObserver],
      home: Navigator(
        observers: <NavigatorObserver>[nestedObserver],
        onGenerateRoute: (RouteSettings settings) {
          return MaterialPageRoute<dynamic>(
            builder: (BuildContext context) {
              return ElevatedButton(
                onPressed: () {
                  showMenu<int>(
                    context: context,
                    useRootNavigator: true,
                    position: const RelativeRect.fromLTRB(0, 0, 0, 0),
                    items: <PopupMenuItem<int>>[
                      const PopupMenuItem<int>(
                        value: 1, child: Text('1'),
                      ),
                    ],
                  );
                },
                child: const Text('Show Menu'),
              );
            },
          );
        },
      ),
    ));

    // Open the dialog.
    await tester.tap(find.byType(ElevatedButton));

    expect(rootObserver.menuCount, 1);
    expect(nestedObserver.menuCount, 0);
  });

  testWidgets('PopupMenuButton calling showButtonMenu manually', (WidgetTester tester) async {
    final GlobalKey<PopupMenuButtonState<int>> globalKey = GlobalKey();

    await tester.pumpWidget(
        MaterialApp(
          home: Material(
            child: Column(
              children: <Widget>[
                PopupMenuButton<int>(
                  key: globalKey,
                  itemBuilder: (BuildContext context) {
                    return <PopupMenuEntry<int>>[
                      const PopupMenuItem<int>(
                        value: 1,
                        child: Text('Tap me please!'),
                      ),
                    ];
                  },
                ),
              ],
            ),
          ),
        )
    );

    expect(find.text('Tap me please!'), findsNothing);

    globalKey.currentState!.showButtonMenu();
    // The PopupMenuItem will appear after an animation, hence,
    // we have to first wait for the tester to settle.
    await tester.pumpAndSettle();

    expect(find.text('Tap me please!'), findsOneWidget);
  });

  testWidgets('PopupMenuItem changes mouse cursor when hovered', (WidgetTester tester) async {
    const Key key = ValueKey<int>(1);
    // Test PopupMenuItem() constructor
    await tester.pumpWidget(
      MaterialApp(
        home: Scaffold(
          body: Align(
            alignment: Alignment.topLeft,
            child: Material(
              child: MouseRegion(
                cursor: SystemMouseCursors.forbidden,
                child: PopupMenuItem<int>(
                  key: key,
                  mouseCursor: SystemMouseCursors.text,
                  value: 1,
                  child: Container(),
                ),
              ),
            ),
          ),
        ),
      ),
    );

    final TestGesture gesture = await tester.createGesture(kind: PointerDeviceKind.mouse, pointer: 1);
    await gesture.addPointer(location: tester.getCenter(find.byKey(key)));
    addTearDown(gesture.removePointer);

    await tester.pump();

    expect(RendererBinding.instance!.mouseTracker.debugDeviceActiveCursor(1), SystemMouseCursors.text);

    // Test default cursor
    await tester.pumpWidget(
      MaterialApp(
        home: Scaffold(
          body: Align(
            alignment: Alignment.topLeft,
            child: Material(
              child: MouseRegion(
                cursor: SystemMouseCursors.forbidden,
                child: PopupMenuItem<int>(
                  key: key,
                  value: 1,
                  child: Container(),
                ),
              ),
            ),
          ),
        ),
      ),
    );

    expect(RendererBinding.instance!.mouseTracker.debugDeviceActiveCursor(1), SystemMouseCursors.click);

    // Test default cursor when disabled
    await tester.pumpWidget(
      MaterialApp(
        home: Scaffold(
          body: Align(
            alignment: Alignment.topLeft,
            child: Material(
              child: MouseRegion(
                cursor: SystemMouseCursors.forbidden,
                child: PopupMenuItem<int>(
                  key: key,
                  value: 1,
                  enabled: false,
                  child: Container(),
                ),
              ),
            ),
          ),
        ),
      ),
    );

    expect(RendererBinding.instance!.mouseTracker.debugDeviceActiveCursor(1), SystemMouseCursors.basic);
  });

  testWidgets('PopupMenu in AppBar does not overlap with the status bar', (WidgetTester tester) async {
    const List<PopupMenuItem<int>> choices = <PopupMenuItem<int>>[
      PopupMenuItem<int>(value: 1, child: Text('Item 1')),
      PopupMenuItem<int>(value: 2, child: Text('Item 2')),
      PopupMenuItem<int>(value: 3, child: Text('Item 3')),
    ];

    const double statusBarHeight = 24.0;
    final PopupMenuItem<int> firstItem = choices[0];
    int _selectedValue = choices[0].value!;

    await tester.pumpWidget(
      MaterialApp(
        builder: (BuildContext context, Widget? child) {
          return MediaQuery(
            data: const MediaQueryData(padding: EdgeInsets.only(top: statusBarHeight)), // status bar
            child: child!,
          );
        },
        home: StatefulBuilder(
          builder: (BuildContext context, StateSetter setState) {
            return Scaffold(
              appBar: AppBar(
                title: const Text('PopupMenu Test'),
                actions: <Widget>[
                  PopupMenuButton<int>(
                    onSelected: (int result) {
                      setState(() {
                        _selectedValue = result;
                      });
                    },
                    initialValue: _selectedValue,
                    itemBuilder: (BuildContext context) {
                      return choices;
                    },
                  ),
                ],
              ),
            );
          },
        ),
      ),
    );

    await tester.tap(find.byIcon(Icons.more_vert));
    await tester.pumpAndSettle();

    // Tap third item.
    await tester.tap(find.text('Item 3'));
    await tester.pumpAndSettle();

    // Open popupMenu again.
    await tester.tap(find.byIcon(Icons.more_vert));
    await tester.pumpAndSettle();

    // Check whether the first item is not overlapping with status bar.
    expect(tester.getTopLeft(find.byWidget(firstItem)).dy, greaterThan(statusBarHeight));
  });

  testWidgets('Vertically long PopupMenu does not overlap with the status bar and bottom notch', (WidgetTester tester) async {
    const double windowPaddingTop = 44;
    const double windowPaddingBottom = 34;
    final GlobalKey _firstKey = GlobalKey();
    final GlobalKey _lastKey = GlobalKey();

    await tester.pumpWidget(
      MaterialApp(
        builder: (BuildContext context, Widget? child) {
          return MediaQuery(
            data: const MediaQueryData(
              padding: EdgeInsets.only(
                top: windowPaddingTop,
                bottom: windowPaddingBottom,
              ),
            ),
            child: child!,
          );
        },
        home: Scaffold(
          appBar: AppBar(
            title: const Text('PopupMenu Test'),
          ),
          body: PopupMenuButton<int>(
            child: const Text('Show Menu'),
            itemBuilder: (BuildContext context) => Iterable<PopupMenuItem<int>>.generate(
              20, (int i) => PopupMenuItem<int>(
                // Set globalKey to the first and last item.
                key: i == 0 ? _firstKey : i == 19 ? _lastKey : null,
                value: i,
                child: Text('Item $i'),
              ),
            ).toList(),
          ),
        ),
      ),
    );

    await tester.tap(find.text('Show Menu'));
    await tester.pumpAndSettle();

    // Check whether the first item is not overlapping with status bar.
    expect(tester.getTopLeft(find.byKey(_firstKey)).dy, greaterThan(windowPaddingTop));

    await tester.ensureVisible(find.byKey(_lastKey, skipOffstage: false));
    await tester.pumpAndSettle();

    // Check whether the last item is not overlapping with bottom notch.
    expect(
      tester.getBottomLeft(find.byKey(_lastKey)).dy,
      lessThan(600 - windowPaddingBottom), // Device height is 600.
    );
  });

<<<<<<< HEAD
  testWidgets('iconSize parameter tests', (WidgetTester tester) async {
    Future<void> buildFrame({double? iconSize}) {
      return tester.pumpWidget(
        MaterialApp(
          home: Scaffold(
            body: Center(
              child: PopupMenuButton<String>(
                iconSize: iconSize,
                itemBuilder: (_) => <PopupMenuEntry<String>>[
                  const PopupMenuItem<String>(
                    value: 'value',
                    child: Text('child'),
                  ),
                ],
              ),
            ),
          ),
        ),
      );
    }

    await buildFrame();
    expect(tester.widget<IconButton>(find.byType(IconButton)).iconSize, 24);

    await buildFrame(iconSize: 50);
    expect(tester.widget<IconButton>(find.byType(IconButton)).iconSize, 50);
=======
  group('feedback', () {
    late FeedbackTester feedback;

    setUp(() {
      feedback = FeedbackTester();
    });

    tearDown(() {
      feedback.dispose();
    });

    Widget buildFrame({ bool? widgetEnableFeedack, bool? themeEnableFeedback }) {
      return MaterialApp(
        home: Scaffold(
          body: PopupMenuTheme(
            data: PopupMenuThemeData(
              enableFeedback: themeEnableFeedback,
            ),
            child: PopupMenuButton<int>(
              enableFeedback: widgetEnableFeedack,
              child: const Text('Show Menu'),
              itemBuilder: (BuildContext context) {
                return <PopupMenuItem<int>>[
                  const PopupMenuItem<int>(
                    value: 1,
                    child: Text('One'),
                  ),
                ];
              },
            ),
          ),
        ),
      );
    }

    testWidgets('PopupMenuButton enableFeedback works properly', (WidgetTester tester) async {
      //PopupMenuButton with enabled feedback
      await tester.pumpWidget(buildFrame(widgetEnableFeedack: true));
      await tester.tap(find.text('Show Menu'));
      await tester.pumpAndSettle();
      expect(feedback.clickSoundCount, 1);
      expect(feedback.hapticCount, 0);

      //PopupMenuButton with disabled feedback
      await tester.pumpWidget(buildFrame(widgetEnableFeedack: false));
      await tester.tap(find.text('Show Menu'));
      await tester.pumpAndSettle();
      expect(feedback.clickSoundCount, 1);
      expect(feedback.hapticCount, 0);

      //PopupMenuButton with enabled feedback by default
      await tester.pumpWidget(buildFrame());
      await tester.tap(find.text('Show Menu'));
      await tester.pumpAndSettle();
      expect(feedback.clickSoundCount, 2);
      expect(feedback.hapticCount, 0);

      //PopupMenu with disabled feedback using PopupMenuButtonTheme
      await tester.pumpWidget(buildFrame(themeEnableFeedback: false));
      await tester.tap(find.text('Show Menu'));
      await tester.pumpAndSettle();
      expect(feedback.clickSoundCount, 2);
      expect(feedback.hapticCount, 0);

      //PopupMenu enableFeedback property overrides PopupMenuButtonTheme
      await tester.pumpWidget(buildFrame(widgetEnableFeedack: false,themeEnableFeedback: true));
      await tester.tap(find.text('Show Menu'));
      await tester.pumpAndSettle();
      expect(feedback.clickSoundCount, 2);
      expect(feedback.hapticCount, 0);
    });
>>>>>>> 8de72126
  });
}

class TestApp extends StatefulWidget {
  const TestApp({
    Key? key,
    required this.textDirection,
    this.child,
  }) : super(key: key);

  final TextDirection textDirection;
  final Widget? child;

  @override
  _TestAppState createState() => _TestAppState();
}

class _TestAppState extends State<TestApp> {
  @override
  Widget build(BuildContext context) {
    return Localizations(
      locale: const Locale('en', 'US'),
      delegates: const <LocalizationsDelegate<dynamic>>[
        DefaultWidgetsLocalizations.delegate,
        DefaultMaterialLocalizations.delegate,
      ],
      child: MediaQuery(
        data: MediaQueryData.fromWindow(window),
        child: Directionality(
          textDirection: widget.textDirection,
          child: Navigator(
            onGenerateRoute: (RouteSettings settings) {
              assert(settings.name == '/');
              return MaterialPageRoute<void>(
                settings: settings,
                builder: (BuildContext context) => Material(
                  child: widget.child,
                ),
              );
            },
          ),
        ),
      ),
    );
  }
}

class MenuObserver extends NavigatorObserver {
  int menuCount = 0;

  @override
  void didPush(Route<dynamic> route, Route<dynamic>? previousRoute) {
    if (route.toString().contains('_PopupMenuRoute')) {
      menuCount++;
    }
    super.didPush(route, previousRoute);
  }
}<|MERGE_RESOLUTION|>--- conflicted
+++ resolved
@@ -1801,7 +1801,79 @@
     );
   });
 
-<<<<<<< HEAD
+  group('feedback', () {
+    late FeedbackTester feedback;
+
+    setUp(() {
+      feedback = FeedbackTester();
+    });
+
+    tearDown(() {
+      feedback.dispose();
+    });
+
+    Widget buildFrame({ bool? widgetEnableFeedack, bool? themeEnableFeedback }) {
+      return MaterialApp(
+        home: Scaffold(
+          body: PopupMenuTheme(
+            data: PopupMenuThemeData(
+              enableFeedback: themeEnableFeedback,
+            ),
+            child: PopupMenuButton<int>(
+              enableFeedback: widgetEnableFeedack,
+              child: const Text('Show Menu'),
+              itemBuilder: (BuildContext context) {
+                return <PopupMenuItem<int>>[
+                  const PopupMenuItem<int>(
+                    value: 1,
+                    child: Text('One'),
+                  ),
+                ];
+              },
+            ),
+          ),
+        ),
+      );
+    }
+
+    testWidgets('PopupMenuButton enableFeedback works properly', (WidgetTester tester) async {
+      //PopupMenuButton with enabled feedback
+      await tester.pumpWidget(buildFrame(widgetEnableFeedack: true));
+      await tester.tap(find.text('Show Menu'));
+      await tester.pumpAndSettle();
+      expect(feedback.clickSoundCount, 1);
+      expect(feedback.hapticCount, 0);
+
+      //PopupMenuButton with disabled feedback
+      await tester.pumpWidget(buildFrame(widgetEnableFeedack: false));
+      await tester.tap(find.text('Show Menu'));
+      await tester.pumpAndSettle();
+      expect(feedback.clickSoundCount, 1);
+      expect(feedback.hapticCount, 0);
+
+      //PopupMenuButton with enabled feedback by default
+      await tester.pumpWidget(buildFrame());
+      await tester.tap(find.text('Show Menu'));
+      await tester.pumpAndSettle();
+      expect(feedback.clickSoundCount, 2);
+      expect(feedback.hapticCount, 0);
+
+      //PopupMenu with disabled feedback using PopupMenuButtonTheme
+      await tester.pumpWidget(buildFrame(themeEnableFeedback: false));
+      await tester.tap(find.text('Show Menu'));
+      await tester.pumpAndSettle();
+      expect(feedback.clickSoundCount, 2);
+      expect(feedback.hapticCount, 0);
+
+      //PopupMenu enableFeedback property overrides PopupMenuButtonTheme
+      await tester.pumpWidget(buildFrame(widgetEnableFeedack: false,themeEnableFeedback: true));
+      await tester.tap(find.text('Show Menu'));
+      await tester.pumpAndSettle();
+      expect(feedback.clickSoundCount, 2);
+      expect(feedback.hapticCount, 0);
+    });
+  });
+
   testWidgets('iconSize parameter tests', (WidgetTester tester) async {
     Future<void> buildFrame({double? iconSize}) {
       return tester.pumpWidget(
@@ -1828,79 +1900,6 @@
 
     await buildFrame(iconSize: 50);
     expect(tester.widget<IconButton>(find.byType(IconButton)).iconSize, 50);
-=======
-  group('feedback', () {
-    late FeedbackTester feedback;
-
-    setUp(() {
-      feedback = FeedbackTester();
-    });
-
-    tearDown(() {
-      feedback.dispose();
-    });
-
-    Widget buildFrame({ bool? widgetEnableFeedack, bool? themeEnableFeedback }) {
-      return MaterialApp(
-        home: Scaffold(
-          body: PopupMenuTheme(
-            data: PopupMenuThemeData(
-              enableFeedback: themeEnableFeedback,
-            ),
-            child: PopupMenuButton<int>(
-              enableFeedback: widgetEnableFeedack,
-              child: const Text('Show Menu'),
-              itemBuilder: (BuildContext context) {
-                return <PopupMenuItem<int>>[
-                  const PopupMenuItem<int>(
-                    value: 1,
-                    child: Text('One'),
-                  ),
-                ];
-              },
-            ),
-          ),
-        ),
-      );
-    }
-
-    testWidgets('PopupMenuButton enableFeedback works properly', (WidgetTester tester) async {
-      //PopupMenuButton with enabled feedback
-      await tester.pumpWidget(buildFrame(widgetEnableFeedack: true));
-      await tester.tap(find.text('Show Menu'));
-      await tester.pumpAndSettle();
-      expect(feedback.clickSoundCount, 1);
-      expect(feedback.hapticCount, 0);
-
-      //PopupMenuButton with disabled feedback
-      await tester.pumpWidget(buildFrame(widgetEnableFeedack: false));
-      await tester.tap(find.text('Show Menu'));
-      await tester.pumpAndSettle();
-      expect(feedback.clickSoundCount, 1);
-      expect(feedback.hapticCount, 0);
-
-      //PopupMenuButton with enabled feedback by default
-      await tester.pumpWidget(buildFrame());
-      await tester.tap(find.text('Show Menu'));
-      await tester.pumpAndSettle();
-      expect(feedback.clickSoundCount, 2);
-      expect(feedback.hapticCount, 0);
-
-      //PopupMenu with disabled feedback using PopupMenuButtonTheme
-      await tester.pumpWidget(buildFrame(themeEnableFeedback: false));
-      await tester.tap(find.text('Show Menu'));
-      await tester.pumpAndSettle();
-      expect(feedback.clickSoundCount, 2);
-      expect(feedback.hapticCount, 0);
-
-      //PopupMenu enableFeedback property overrides PopupMenuButtonTheme
-      await tester.pumpWidget(buildFrame(widgetEnableFeedack: false,themeEnableFeedback: true));
-      await tester.tap(find.text('Show Menu'));
-      await tester.pumpAndSettle();
-      expect(feedback.clickSoundCount, 2);
-      expect(feedback.hapticCount, 0);
-    });
->>>>>>> 8de72126
   });
 }
 
