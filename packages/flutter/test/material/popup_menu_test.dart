// Copyright 2014 The Flutter Authors. All rights reserved.
// Use of this source code is governed by a BSD-style license that can be
// found in the LICENSE file.

import 'dart:ui';

import 'package:flutter/foundation.dart';
import 'package:flutter/material.dart';
import 'package:flutter/rendering.dart';
import 'package:flutter_test/flutter_test.dart';

import '../widgets/feedback_tester.dart';
import '../widgets/semantics_tester.dart';

void main() {
  testWidgets('Navigator.push works within a PopupMenuButton', (WidgetTester tester) async {
    final Key targetKey = UniqueKey();
    await tester.pumpWidget(
      MaterialApp(
        routes: <String, WidgetBuilder>{
          '/next': (BuildContext context) {
            return const Text('Next');
          },
        },
        home: Material(
          child: Center(
            child: Builder(
              key: targetKey,
              builder: (BuildContext context) {
                return PopupMenuButton<int>(
                  onSelected: (int value) {
                    Navigator.pushNamed(context, '/next');
                  },
                  itemBuilder: (BuildContext context) {
                    return <PopupMenuItem<int>>[
                      const PopupMenuItem<int>(value: 1, child: Text('One')),
                    ];
                  },
                );
              },
            ),
          ),
        ),
      ),
    );

    await tester.tap(find.byKey(targetKey));
    await tester.pump();
    await tester.pump(const Duration(seconds: 1)); // finish the menu animation

    expect(find.text('One'), findsOneWidget);
    expect(find.text('Next'), findsNothing);

    await tester.tap(find.text('One'));
    await tester.pump(); // return the future
    await tester.pump(); // start the navigation
    await tester.pump(const Duration(seconds: 1)); // end the navigation

    expect(find.text('One'), findsNothing);
    expect(find.text('Next'), findsOneWidget);
  });

  testWidgets('PopupMenuButton calls onOpened callback when the menu is opened', (
    WidgetTester tester,
  ) async {
    int opens = 0;
    late BuildContext popupContext;
    final Key noItemsKey = UniqueKey();
    final Key noCallbackKey = UniqueKey();
    final Key withCallbackKey = UniqueKey();

    await tester.pumpWidget(
      MaterialApp(
        home: Material(
          child: Column(
            children: <Widget>[
              PopupMenuButton<int>(
                key: noItemsKey,
                itemBuilder: (BuildContext context) {
                  return <PopupMenuEntry<int>>[];
                },
                onOpened: () => opens++,
              ),
              PopupMenuButton<int>(
                key: noCallbackKey,
                itemBuilder: (BuildContext context) {
                  popupContext = context;
                  return <PopupMenuEntry<int>>[
                    const PopupMenuItem<int>(value: 1, child: Text('Tap me please!')),
                  ];
                },
              ),
              PopupMenuButton<int>(
                key: withCallbackKey,
                itemBuilder: (BuildContext context) {
                  return <PopupMenuEntry<int>>[
                    const PopupMenuItem<int>(value: 1, child: Text('Tap me, too!')),
                  ];
                },
                onOpened: () => opens++,
              ),
            ],
          ),
        ),
      ),
    );

    // Make sure callback is not called when the menu is not shown
    await tester.tap(find.byKey(noItemsKey));
    await tester.pump();
    expect(opens, equals(0));

    // Make sure everything works if no callback is provided
    await tester.tap(find.byKey(noCallbackKey));
    await tester.pump();
    expect(opens, equals(0));

    // Close the opened menu
    Navigator.of(popupContext).pop();
    await tester.pump();

    // Make sure callback is called when the button is tapped
    await tester.tap(find.byKey(withCallbackKey));
    await tester.pump();
    expect(opens, equals(1));
  });

  testWidgets('PopupMenuButton calls onCanceled callback when an item is not selected', (
    WidgetTester tester,
  ) async {
    int cancels = 0;
    late BuildContext popupContext;
    final Key noCallbackKey = UniqueKey();
    final Key withCallbackKey = UniqueKey();

    await tester.pumpWidget(
      MaterialApp(
        home: Material(
          child: Column(
            children: <Widget>[
              PopupMenuButton<int>(
                key: noCallbackKey,
                itemBuilder: (BuildContext context) {
                  return <PopupMenuEntry<int>>[
                    const PopupMenuItem<int>(value: 1, child: Text('Tap me please!')),
                  ];
                },
              ),
              PopupMenuButton<int>(
                key: withCallbackKey,
                onCanceled: () => cancels++,
                itemBuilder: (BuildContext context) {
                  popupContext = context;
                  return <PopupMenuEntry<int>>[
                    const PopupMenuItem<int>(value: 1, child: Text('Tap me, too!')),
                  ];
                },
              ),
            ],
          ),
        ),
      ),
    );

    // Make sure everything works if no callback is provided
    await tester.tap(find.byKey(noCallbackKey));
    await tester.pump();
    await tester.pump(const Duration(seconds: 1));
    await tester.tapAt(Offset.zero);
    await tester.pump();
    expect(cancels, equals(0));

    // Make sure callback is called when a non-selection tap occurs
    await tester.tap(find.byKey(withCallbackKey));
    await tester.pump();
    await tester.pump(const Duration(seconds: 1));
    await tester.tapAt(Offset.zero);
    await tester.pump();
    expect(cancels, equals(1));

    // Make sure callback is called when back navigation occurs
    await tester.tap(find.byKey(withCallbackKey));
    await tester.pump();
    await tester.pump(const Duration(seconds: 1));
    Navigator.of(popupContext).pop();
    await tester.pump();
    expect(cancels, equals(2));
  });

  testWidgets(
    'Disabled PopupMenuButton will not call itemBuilder, onOpened, onSelected or onCanceled',
    (WidgetTester tester) async {
      final GlobalKey popupButtonKey = GlobalKey();
      bool itemBuilderCalled = false;
      bool onOpenedCalled = false;
      bool onSelectedCalled = false;
      bool onCanceledCalled = false;

      Widget buildApp({bool directional = false}) {
        return MaterialApp(
          home: Builder(
            builder: (BuildContext context) {
              return MediaQuery(
                data: MediaQuery.of(context).copyWith(navigationMode: NavigationMode.directional),
                child: Material(
                  child: Column(
                    children: <Widget>[
                      PopupMenuButton<int>(
                        enabled: false,
                        child: Text('Tap Me', key: popupButtonKey),
                        itemBuilder: (BuildContext context) {
                          itemBuilderCalled = true;
                          return <PopupMenuEntry<int>>[
                            const PopupMenuItem<int>(value: 1, child: Text('Tap me please!')),
                          ];
                        },
                        onOpened: () => onOpenedCalled = true,
                        onSelected: (int selected) => onSelectedCalled = true,
                        onCanceled: () => onCanceledCalled = true,
                      ),
                    ],
                  ),
                ),
              );
            },
          ),
        );
      }

      await tester.pumpWidget(buildApp());

      // Try to bring up the popup menu and select the first item from it
      await tester.tap(find.byKey(popupButtonKey));
      await tester.pumpAndSettle();
      await tester.tap(find.byKey(popupButtonKey));
      await tester.pumpAndSettle();
      expect(itemBuilderCalled, isFalse);
      expect(onOpenedCalled, isFalse);
      expect(onSelectedCalled, isFalse);

      // Try to bring up the popup menu and tap outside it to cancel the menu
      await tester.tap(find.byKey(popupButtonKey));
      await tester.pumpAndSettle();
      await tester.tapAt(Offset.zero);
      await tester.pumpAndSettle();
      expect(itemBuilderCalled, isFalse);
      expect(onOpenedCalled, isFalse);
      expect(onCanceledCalled, isFalse);

      // Test again, with directional navigation mode and after focusing the button.
      await tester.pumpWidget(buildApp(directional: true));

      // Try to bring up the popup menu and select the first item from it
      Focus.of(popupButtonKey.currentContext!).requestFocus();
      await tester.pumpAndSettle();
      await tester.tap(find.byKey(popupButtonKey));
      await tester.pumpAndSettle();
      await tester.tap(find.byKey(popupButtonKey));
      await tester.pumpAndSettle();
      expect(itemBuilderCalled, isFalse);
      expect(onOpenedCalled, isFalse);
      expect(onSelectedCalled, isFalse);

      // Try to bring up the popup menu and tap outside it to cancel the menu
      await tester.tap(find.byKey(popupButtonKey));
      await tester.pumpAndSettle();
      await tester.tapAt(Offset.zero);
      await tester.pumpAndSettle();
      expect(itemBuilderCalled, isFalse);
      expect(onOpenedCalled, isFalse);
      expect(onCanceledCalled, isFalse);
    },
  );

  testWidgets('disabled PopupMenuButton is not focusable', (WidgetTester tester) async {
    final Key popupButtonKey = UniqueKey();
    final GlobalKey childKey = GlobalKey();
    bool itemBuilderCalled = false;
    bool onOpenedCalled = false;
    bool onSelectedCalled = false;

    await tester.pumpWidget(
      MaterialApp(
        home: Material(
          child: Column(
            children: <Widget>[
              PopupMenuButton<int>(
                key: popupButtonKey,
                enabled: false,
                child: Container(key: childKey),
                itemBuilder: (BuildContext context) {
                  itemBuilderCalled = true;
                  return <PopupMenuEntry<int>>[
                    const PopupMenuItem<int>(value: 1, child: Text('Tap me please!')),
                  ];
                },
                onOpened: () => onOpenedCalled = true,
                onSelected: (int selected) => onSelectedCalled = true,
              ),
            ],
          ),
        ),
      ),
    );
    Focus.of(childKey.currentContext!).requestFocus();
    await tester.pump();

    expect(Focus.of(childKey.currentContext!).hasPrimaryFocus, isFalse);
    expect(itemBuilderCalled, isFalse);
    expect(onOpenedCalled, isFalse);
    expect(onSelectedCalled, isFalse);
  });

  testWidgets('Disabled PopupMenuButton is focusable with directional navigation', (
    WidgetTester tester,
  ) async {
    final Key popupButtonKey = UniqueKey();
    final GlobalKey childKey = GlobalKey();

    await tester.pumpWidget(
      MaterialApp(
        home: Builder(
          builder: (BuildContext context) {
            return MediaQuery(
              data: MediaQuery.of(context).copyWith(navigationMode: NavigationMode.directional),
              child: Material(
                child: Column(
                  children: <Widget>[
                    PopupMenuButton<int>(
                      key: popupButtonKey,
                      enabled: false,
                      child: Container(key: childKey),
                      itemBuilder: (BuildContext context) {
                        return <PopupMenuEntry<int>>[
                          const PopupMenuItem<int>(value: 1, child: Text('Tap me please!')),
                        ];
                      },
                      onSelected: (int selected) {},
                    ),
                  ],
                ),
              ),
            );
          },
        ),
      ),
    );
    Focus.of(childKey.currentContext!).requestFocus();
    await tester.pump();

    expect(Focus.of(childKey.currentContext!).hasPrimaryFocus, isTrue);
  });

  testWidgets('PopupMenuItem onTap callback is called when defined', (WidgetTester tester) async {
    final List<int> menuItemTapCounters = <int>[0, 0];

    await tester.pumpWidget(
      TestApp(
        textDirection: TextDirection.ltr,
        child: Material(
          child: RepaintBoundary(
            child: PopupMenuButton<void>(
              child: const Text('Actions'),
              itemBuilder: (BuildContext context) => <PopupMenuItem<void>>[
                PopupMenuItem<void>(
                  child: const Text('First option'),
                  onTap: () {
                    menuItemTapCounters[0] += 1;
                  },
                ),
                PopupMenuItem<void>(
                  child: const Text('Second option'),
                  onTap: () {
                    menuItemTapCounters[1] += 1;
                  },
                ),
                const PopupMenuItem<void>(child: Text('Option without onTap')),
              ],
            ),
          ),
        ),
      ),
    );

    // Tap the first time
    await tester.tap(find.text('Actions'));
    await tester.pumpAndSettle();
    await tester.tap(find.text('First option'));
    await tester.pumpAndSettle();
    expect(menuItemTapCounters, <int>[1, 0]);

    // Tap the item again
    await tester.tap(find.text('Actions'));
    await tester.pumpAndSettle();
    await tester.tap(find.text('First option'));
    await tester.pumpAndSettle();
    expect(menuItemTapCounters, <int>[2, 0]);

    // Tap a different item
    await tester.tap(find.text('Actions'));
    await tester.pumpAndSettle();
    await tester.tap(find.text('Second option'));
    await tester.pumpAndSettle();
    expect(menuItemTapCounters, <int>[2, 1]);

    // Tap an item without onTap
    await tester.tap(find.text('Actions'));
    await tester.pumpAndSettle();
    await tester.tap(find.text('Option without onTap'));
    await tester.pumpAndSettle();
    expect(menuItemTapCounters, <int>[2, 1]);
  });

  testWidgets('PopupMenuItem can have both onTap and value', (WidgetTester tester) async {
    final List<int> menuItemTapCounters = <int>[0, 0];
    String? selected;

    await tester.pumpWidget(
      TestApp(
        textDirection: TextDirection.ltr,
        child: Material(
          child: RepaintBoundary(
            child: PopupMenuButton<String>(
              child: const Text('Actions'),
              onSelected: (String value) {
                selected = value;
              },
              itemBuilder: (BuildContext context) => <PopupMenuItem<String>>[
                PopupMenuItem<String>(
                  value: 'first',
                  child: const Text('First option'),
                  onTap: () {
                    menuItemTapCounters[0] += 1;
                  },
                ),
                PopupMenuItem<String>(
                  value: 'second',
                  child: const Text('Second option'),
                  onTap: () {
                    menuItemTapCounters[1] += 1;
                  },
                ),
                const PopupMenuItem<String>(value: 'third', child: Text('Option without onTap')),
              ],
            ),
          ),
        ),
      ),
    );

    // Tap the first item
    await tester.tap(find.text('Actions'));
    await tester.pumpAndSettle();
    await tester.tap(find.text('First option'));
    await tester.pumpAndSettle();
    expect(menuItemTapCounters, <int>[1, 0]);
    expect(selected, 'first');

    // Tap the item again
    await tester.tap(find.text('Actions'));
    await tester.pumpAndSettle();
    await tester.tap(find.text('First option'));
    await tester.pumpAndSettle();
    expect(menuItemTapCounters, <int>[2, 0]);
    expect(selected, 'first');

    // Tap a different item
    await tester.tap(find.text('Actions'));
    await tester.pumpAndSettle();
    await tester.tap(find.text('Second option'));
    await tester.pumpAndSettle();
    expect(menuItemTapCounters, <int>[2, 1]);
    expect(selected, 'second');

    // Tap an item without onTap
    await tester.tap(find.text('Actions'));
    await tester.pumpAndSettle();
    await tester.tap(find.text('Option without onTap'));
    await tester.pumpAndSettle();
    expect(menuItemTapCounters, <int>[2, 1]);
    expect(selected, 'third');
  });

  testWidgets('PopupMenuItem is only focusable when enabled', (WidgetTester tester) async {
    final Key popupButtonKey = UniqueKey();
    final GlobalKey childKey = GlobalKey();
    bool itemBuilderCalled = false;

    await tester.pumpWidget(
      MaterialApp(
        home: Material(
          child: Column(
            children: <Widget>[
              PopupMenuButton<int>(
                key: popupButtonKey,
                itemBuilder: (BuildContext context) {
                  itemBuilderCalled = true;
                  return <PopupMenuEntry<int>>[
                    PopupMenuItem<int>(value: 1, child: Text('Tap me please!', key: childKey)),
                  ];
                },
              ),
            ],
          ),
        ),
      ),
    );

    // Open the popup to build and show the menu contents.
    await tester.tap(find.byKey(popupButtonKey));
    await tester.pumpAndSettle();
    final FocusNode childNode = Focus.of(childKey.currentContext!);
    // Now that the contents are shown, request focus on the child text.
    childNode.requestFocus();
    await tester.pumpAndSettle();
    expect(itemBuilderCalled, isTrue);

    // Make sure that the focus went where we expected it to.
    expect(childNode.hasPrimaryFocus, isTrue);
    itemBuilderCalled = false;

    // Close the popup.
    await tester.tap(find.byKey(popupButtonKey), warnIfMissed: false);
    await tester.pumpAndSettle();

    await tester.pumpWidget(
      MaterialApp(
        home: Material(
          child: Column(
            children: <Widget>[
              PopupMenuButton<int>(
                key: popupButtonKey,
                itemBuilder: (BuildContext context) {
                  itemBuilderCalled = true;
                  return <PopupMenuEntry<int>>[
                    PopupMenuItem<int>(
                      enabled: false,
                      value: 1,
                      child: Text('Tap me please!', key: childKey),
                    ),
                  ];
                },
              ),
            ],
          ),
        ),
      ),
    );
    await tester.pumpAndSettle();
    // Open the popup again to rebuild the contents with enabled == false.
    await tester.tap(find.byKey(popupButtonKey));
    await tester.pumpAndSettle();

    expect(itemBuilderCalled, isTrue);
    expect(Focus.of(childKey.currentContext!).hasPrimaryFocus, isFalse);
  });

  testWidgets('PopupMenuButton is horizontal on iOS', (WidgetTester tester) async {
    Widget build(TargetPlatform platform) {
      debugDefaultTargetPlatformOverride = platform;
      return MaterialApp(
        home: Scaffold(
          appBar: AppBar(
            actions: <Widget>[
              PopupMenuButton<int>(
                itemBuilder: (BuildContext context) {
                  return <PopupMenuItem<int>>[
                    const PopupMenuItem<int>(value: 1, child: Text('One')),
                  ];
                },
              ),
            ],
          ),
        ),
      );
    }

    await tester.pumpWidget(build(TargetPlatform.android));

    expect(find.byIcon(Icons.more_vert), findsOneWidget);
    expect(find.byIcon(Icons.more_horiz), findsNothing);

    await tester.pumpWidget(build(TargetPlatform.iOS));
    await tester.pumpAndSettle(); // Run theme change animation.

    expect(find.byIcon(Icons.more_vert), findsNothing);
    expect(find.byIcon(Icons.more_horiz), findsOneWidget);

    await tester.pumpWidget(build(TargetPlatform.macOS));
    await tester.pumpAndSettle(); // Run theme change animation.

    expect(find.byIcon(Icons.more_vert), findsNothing);
    expect(find.byIcon(Icons.more_horiz), findsOneWidget);

    debugDefaultTargetPlatformOverride = null;
  });

  group('PopupMenuButton with Icon', () {
    // Helper function to create simple and valid popup menus.
    List<PopupMenuItem<int>> simplePopupMenuItemBuilder(BuildContext context) {
      return <PopupMenuItem<int>>[const PopupMenuItem<int>(value: 1, child: Text('1'))];
    }

    testWidgets('PopupMenuButton fails when given both child and icon', (
      WidgetTester tester,
    ) async {
      expect(() {
        PopupMenuButton<int>(
          icon: const Icon(Icons.view_carousel),
          itemBuilder: simplePopupMenuItemBuilder,
          child: const Text('heyo'),
        );
      }, throwsAssertionError);
    });

    testWidgets('PopupMenuButton creates IconButton when given an icon', (
      WidgetTester tester,
    ) async {
      final PopupMenuButton<int> button = PopupMenuButton<int>(
        icon: const Icon(Icons.view_carousel),
        itemBuilder: simplePopupMenuItemBuilder,
      );

      await tester.pumpWidget(
        MaterialApp(
          home: Scaffold(appBar: AppBar(actions: <Widget>[button])),
        ),
      );

      expect(find.byType(IconButton), findsOneWidget);
      expect(find.byIcon(Icons.view_carousel), findsOneWidget);
    });
  });

  testWidgets('PopupMenu positioning', (WidgetTester tester) async {
    final Widget testButton = PopupMenuButton<int>(
      itemBuilder: (BuildContext context) {
        return <PopupMenuItem<int>>[
          const PopupMenuItem<int>(value: 1, child: Text('AAA')),
          const PopupMenuItem<int>(value: 2, child: Text('BBB')),
          const PopupMenuItem<int>(value: 3, child: Text('CCC')),
        ];
      },
      child: const SizedBox(height: 100.0, width: 100.0, child: Text('XXX')),
    );

    bool popupMenu(Widget widget) => widget.runtimeType.toString() == '_PopupMenu<int?>';

    Future<void> openMenu(TextDirection textDirection, Alignment alignment) async {
      return TestAsyncUtils.guard<void>(() async {
        await tester.pumpWidget(Container()); // reset in case we had a menu up already
        await tester.pumpWidget(
          TestApp(
            textDirection: textDirection,
            child: Align(alignment: alignment, child: testButton),
          ),
        );
        await tester.tap(find.text('XXX'));
        await tester.pump();
      });
    }

    Future<void> testPositioningDown(
      WidgetTester tester,
      TextDirection textDirection,
      Alignment alignment,
      TextDirection growthDirection,
      Rect startRect,
    ) {
      return TestAsyncUtils.guard<void>(() async {
        await openMenu(textDirection, alignment);
        Rect rect = tester.getRect(find.byWidgetPredicate(popupMenu));
        expect(rect, startRect);
        bool doneVertically = false;
        bool doneHorizontally = false;
        do {
          await tester.pump(const Duration(milliseconds: 20));
          final Rect newRect = tester.getRect(find.byWidgetPredicate(popupMenu));
          expect(newRect.top, rect.top);
          if (doneVertically) {
            expect(newRect.bottom, rect.bottom);
          } else {
            if (newRect.bottom == rect.bottom) {
              doneVertically = true;
            } else {
              expect(newRect.bottom, greaterThan(rect.bottom));
            }
          }
          switch (growthDirection) {
            case TextDirection.rtl:
              expect(newRect.right, rect.right);
              if (doneHorizontally) {
                expect(newRect.left, rect.left);
              } else {
                if (newRect.left == rect.left) {
                  doneHorizontally = true;
                } else {
                  expect(newRect.left, lessThan(rect.left));
                }
              }
            case TextDirection.ltr:
              expect(newRect.left, rect.left);
              if (doneHorizontally) {
                expect(newRect.right, rect.right);
              } else {
                if (newRect.right == rect.right) {
                  doneHorizontally = true;
                } else {
                  expect(newRect.right, greaterThan(rect.right));
                }
              }
          }
          rect = newRect;
        } while (tester.binding.hasScheduledFrame);
      });
    }

    Future<void> testPositioningDownThenUp(
      WidgetTester tester,
      TextDirection textDirection,
      Alignment alignment,
      TextDirection growthDirection,
      Rect startRect,
    ) {
      return TestAsyncUtils.guard<void>(() async {
        await openMenu(textDirection, alignment);
        Rect rect = tester.getRect(find.byWidgetPredicate(popupMenu));
        expect(rect, startRect);
        int verticalStage = 0; // 0=down, 1=up, 2=done
        bool doneHorizontally = false;
        do {
          await tester.pump(const Duration(milliseconds: 20));
          final Rect newRect = tester.getRect(find.byWidgetPredicate(popupMenu));
          switch (verticalStage) {
            case 0:
              if (newRect.top < rect.top) {
                verticalStage = 1;
                expect(newRect.bottom, greaterThanOrEqualTo(rect.bottom));
                break;
              }
              expect(newRect.top, rect.top);
              expect(newRect.bottom, greaterThan(rect.bottom));
            case 1:
              if (newRect.top == rect.top) {
                verticalStage = 2;
                expect(newRect.bottom, rect.bottom);
                break;
              }
              expect(newRect.top, lessThan(rect.top));
              expect(newRect.bottom, rect.bottom);
            case 2:
              expect(newRect.bottom, rect.bottom);
              expect(newRect.top, rect.top);
            default:
              assert(false);
          }
          switch (growthDirection) {
            case TextDirection.rtl:
              expect(newRect.right, rect.right);
              if (doneHorizontally) {
                expect(newRect.left, rect.left);
              } else {
                if (newRect.left == rect.left) {
                  doneHorizontally = true;
                } else {
                  expect(newRect.left, lessThan(rect.left));
                }
              }
            case TextDirection.ltr:
              expect(newRect.left, rect.left);
              if (doneHorizontally) {
                expect(newRect.right, rect.right);
              } else {
                if (newRect.right == rect.right) {
                  doneHorizontally = true;
                } else {
                  expect(newRect.right, greaterThan(rect.right));
                }
              }
          }
          rect = newRect;
        } while (tester.binding.hasScheduledFrame);
      });
    }

    await testPositioningDown(
      tester,
      TextDirection.ltr,
      Alignment.topRight,
      TextDirection.rtl,
      const Rect.fromLTWH(792.0, 8.0, 0.0, 0.0),
    );
    await testPositioningDown(
      tester,
      TextDirection.rtl,
      Alignment.topRight,
      TextDirection.rtl,
      const Rect.fromLTWH(792.0, 8.0, 0.0, 0.0),
    );
    await testPositioningDown(
      tester,
      TextDirection.ltr,
      Alignment.topLeft,
      TextDirection.ltr,
      const Rect.fromLTWH(8.0, 8.0, 0.0, 0.0),
    );
    await testPositioningDown(
      tester,
      TextDirection.rtl,
      Alignment.topLeft,
      TextDirection.ltr,
      const Rect.fromLTWH(8.0, 8.0, 0.0, 0.0),
    );
    await testPositioningDown(
      tester,
      TextDirection.ltr,
      Alignment.topCenter,
      TextDirection.ltr,
      const Rect.fromLTWH(350.0, 8.0, 0.0, 0.0),
    );
    await testPositioningDown(
      tester,
      TextDirection.rtl,
      Alignment.topCenter,
      TextDirection.rtl,
      const Rect.fromLTWH(450.0, 8.0, 0.0, 0.0),
    );
    await testPositioningDown(
      tester,
      TextDirection.ltr,
      Alignment.centerRight,
      TextDirection.rtl,
      const Rect.fromLTWH(792.0, 250.0, 0.0, 0.0),
    );
    await testPositioningDown(
      tester,
      TextDirection.rtl,
      Alignment.centerRight,
      TextDirection.rtl,
      const Rect.fromLTWH(792.0, 250.0, 0.0, 0.0),
    );
    await testPositioningDown(
      tester,
      TextDirection.ltr,
      Alignment.centerLeft,
      TextDirection.ltr,
      const Rect.fromLTWH(8.0, 250.0, 0.0, 0.0),
    );
    await testPositioningDown(
      tester,
      TextDirection.rtl,
      Alignment.centerLeft,
      TextDirection.ltr,
      const Rect.fromLTWH(8.0, 250.0, 0.0, 0.0),
    );
    await testPositioningDown(
      tester,
      TextDirection.ltr,
      Alignment.center,
      TextDirection.ltr,
      const Rect.fromLTWH(350.0, 250.0, 0.0, 0.0),
    );
    await testPositioningDown(
      tester,
      TextDirection.rtl,
      Alignment.center,
      TextDirection.rtl,
      const Rect.fromLTWH(450.0, 250.0, 0.0, 0.0),
    );
    await testPositioningDownThenUp(
      tester,
      TextDirection.ltr,
      Alignment.bottomRight,
      TextDirection.rtl,
      const Rect.fromLTWH(792.0, 500.0, 0.0, 0.0),
    );
    await testPositioningDownThenUp(
      tester,
      TextDirection.rtl,
      Alignment.bottomRight,
      TextDirection.rtl,
      const Rect.fromLTWH(792.0, 500.0, 0.0, 0.0),
    );
    await testPositioningDownThenUp(
      tester,
      TextDirection.ltr,
      Alignment.bottomLeft,
      TextDirection.ltr,
      const Rect.fromLTWH(8.0, 500.0, 0.0, 0.0),
    );
    await testPositioningDownThenUp(
      tester,
      TextDirection.rtl,
      Alignment.bottomLeft,
      TextDirection.ltr,
      const Rect.fromLTWH(8.0, 500.0, 0.0, 0.0),
    );
    await testPositioningDownThenUp(
      tester,
      TextDirection.ltr,
      Alignment.bottomCenter,
      TextDirection.ltr,
      const Rect.fromLTWH(350.0, 500.0, 0.0, 0.0),
    );
    await testPositioningDownThenUp(
      tester,
      TextDirection.rtl,
      Alignment.bottomCenter,
      TextDirection.rtl,
      const Rect.fromLTWH(450.0, 500.0, 0.0, 0.0),
    );
  });

  testWidgets('PopupMenu positioning inside nested Overlay', (WidgetTester tester) async {
    final Key buttonKey = UniqueKey();
    late final OverlayEntry entry;
    addTearDown(
      () => entry
        ..remove()
        ..dispose(),
    );

    await tester.pumpWidget(
      MaterialApp(
        home: Scaffold(
          appBar: AppBar(title: const Text('Example')),
          body: Padding(
            padding: const EdgeInsets.all(8.0),
            child: Overlay(
              initialEntries: <OverlayEntry>[
                entry = OverlayEntry(
                  builder: (_) => Center(
                    child: PopupMenuButton<int>(
                      key: buttonKey,
                      itemBuilder: (_) => <PopupMenuItem<int>>[
                        const PopupMenuItem<int>(value: 1, child: Text('Item 1')),
                        const PopupMenuItem<int>(value: 2, child: Text('Item 2')),
                      ],
                      child: const Text('Show Menu'),
                    ),
                  ),
                ),
              ],
            ),
          ),
        ),
      ),
    );

    final Finder buttonFinder = find.byKey(buttonKey);
    final Finder popupFinder = find.bySemanticsLabel('Popup menu');
    await tester.tap(buttonFinder);
    await tester.pumpAndSettle();

    final Offset buttonTopLeft = tester.getTopLeft(buttonFinder);
    expect(tester.getTopLeft(popupFinder), buttonTopLeft);
  });

  testWidgets('PopupMenu positioning inside nested Navigator', (WidgetTester tester) async {
    final Key buttonKey = UniqueKey();

    await tester.pumpWidget(
      MaterialApp(
        home: Scaffold(
          appBar: AppBar(title: const Text('Example')),
          body: Padding(
            padding: const EdgeInsets.all(8.0),
            child: Navigator(
              onGenerateRoute: (RouteSettings settings) {
                return MaterialPageRoute<dynamic>(
                  builder: (BuildContext context) {
                    return Padding(
                      padding: const EdgeInsets.all(8.0),
                      child: Center(
                        child: PopupMenuButton<int>(
                          key: buttonKey,
                          itemBuilder: (_) => <PopupMenuItem<int>>[
                            const PopupMenuItem<int>(value: 1, child: Text('Item 1')),
                            const PopupMenuItem<int>(value: 2, child: Text('Item 2')),
                          ],
                          child: const Text('Show Menu'),
                        ),
                      ),
                    );
                  },
                );
              },
            ),
          ),
        ),
      ),
    );

    final Finder buttonFinder = find.byKey(buttonKey);
    final Finder popupFinder = find.bySemanticsLabel('Popup menu');
    await tester.tap(buttonFinder);
    await tester.pumpAndSettle();

    final Offset buttonTopLeft = tester.getTopLeft(buttonFinder);
    expect(tester.getTopLeft(popupFinder), buttonTopLeft);
  });

  testWidgets('PopupMenu positioning inside nested Navigator when useRootNavigator', (
    WidgetTester tester,
  ) async {
    final Key buttonKey = UniqueKey();
    await tester.pumpWidget(
      MaterialApp(
        home: Scaffold(
          appBar: AppBar(title: const Text('Example')),
          body: Padding(
            padding: const EdgeInsets.all(8.0),
            child: Navigator(
              onGenerateRoute: (RouteSettings settings) {
                return MaterialPageRoute<dynamic>(
                  builder: (BuildContext context) {
                    return Padding(
                      padding: const EdgeInsets.all(8.0),
                      child: Center(
                        child: PopupMenuButton<int>(
                          key: buttonKey,
                          useRootNavigator: true,
                          itemBuilder: (_) => <PopupMenuItem<int>>[
                            const PopupMenuItem<int>(value: 1, child: Text('Item 1')),
                            const PopupMenuItem<int>(value: 2, child: Text('Item 2')),
                          ],
                          child: const Text('Show Menu'),
                        ),
                      ),
                    );
                  },
                );
              },
            ),
          ),
        ),
      ),
    );

    final Finder buttonFinder = find.byKey(buttonKey);
    final Finder popupFinder = find.bySemanticsLabel('Popup menu');
    await tester.tap(buttonFinder);
    await tester.pumpAndSettle();

    final Offset buttonTopLeft = tester.getTopLeft(buttonFinder);
    expect(tester.getTopLeft(popupFinder), buttonTopLeft);
  });

  testWidgets('Popup menu with RouteSettings', (WidgetTester tester) async {
    final Key buttonKey = UniqueKey();
    const RouteSettings popupRoute = RouteSettings(name: '/popup');
    late RouteSettings currentRouteSetting;

    await tester.pumpWidget(
      MaterialApp(
        navigatorObservers: <NavigatorObserver>[
          _ClosureNavigatorObserver(
            onDidChange: (Route<dynamic> newRoute) {
              currentRouteSetting = newRoute.settings;
            },
          ),
        ],
        home: Scaffold(
          body: PopupMenuButton<int>(
            key: buttonKey,
            routeSettings: popupRoute,
            itemBuilder: (_) => <PopupMenuItem<int>>[
              const PopupMenuItem<int>(value: 1, child: Text('Item 1')),
              const PopupMenuItem<int>(value: 2, child: Text('Item 2')),
            ],
            child: const Text('Show Menu'),
          ),
        ),
      ),
    );

    final Finder buttonFinder = find.byKey(buttonKey);
    await tester.tap(buttonFinder);
    await tester.pumpAndSettle();

    expect(currentRouteSetting, popupRoute);
  });

  testWidgets('PopupMenu positioning around display features', (WidgetTester tester) async {
    final Key buttonKey = UniqueKey();

    await tester.pumpWidget(
      MaterialApp(
        home: MediaQuery(
          data: const MediaQueryData(
            size: Size(800, 600),
            displayFeatures: <DisplayFeature>[
              // A 20-pixel wide vertical display feature, similar to a foldable
              // with a visible hinge. Splits the display into two "virtual screens"
              // and the popup menu should never overlap the display feature.
              DisplayFeature(
                bounds: Rect.fromLTRB(390, 0, 410, 600),
                type: DisplayFeatureType.cutout,
                state: DisplayFeatureState.unknown,
              ),
            ],
          ),
          child: Scaffold(
            body: Navigator(
              onGenerateRoute: (RouteSettings settings) {
                return MaterialPageRoute<dynamic>(
                  builder: (BuildContext context) {
                    return Padding(
                      // Position the button in the top-right of the first "virtual screen"
                      padding: const EdgeInsets.only(right: 390.0),
                      child: Align(
                        alignment: Alignment.topRight,
                        child: PopupMenuButton<int>(
                          key: buttonKey,
                          itemBuilder: (_) => <PopupMenuItem<int>>[
                            const PopupMenuItem<int>(value: 1, child: Text('Item 1')),
                            const PopupMenuItem<int>(value: 2, child: Text('Item 2')),
                          ],
                          child: const Text('Show Menu'),
                        ),
                      ),
                    );
                  },
                );
              },
            ),
          ),
        ),
      ),
    );

    final Finder buttonFinder = find.byKey(buttonKey);
    final Finder popupFinder = find.bySemanticsLabel('Popup menu');
    await tester.tap(buttonFinder);
    await tester.pumpAndSettle();

    // Since the display feature splits the display into 2 sub-screens, popup
    // menu should be positioned to fit in the first virtual screen, where the
    // originating button is.
    // The 8 pixels is [_kMenuScreenPadding].
    expect(tester.getTopRight(popupFinder), const Offset(390 - 8, 8));
  });

  testWidgets('PopupMenu removes MediaQuery padding', (WidgetTester tester) async {
    late BuildContext popupContext;

    await tester.pumpWidget(
      MaterialApp(
        home: MediaQuery(
          data: const MediaQueryData(padding: EdgeInsets.all(50.0)),
          child: Material(
            child: PopupMenuButton<int>(
              itemBuilder: (BuildContext context) {
                popupContext = context;
                return <PopupMenuItem<int>>[
                  PopupMenuItem<int>(
                    value: 1,
                    child: Builder(
                      builder: (BuildContext context) {
                        popupContext = context;
                        return const Text('AAA');
                      },
                    ),
                  ),
                ];
              },
              child: const SizedBox(height: 100.0, width: 100.0, child: Text('XXX')),
            ),
          ),
        ),
      ),
    );

    await tester.tap(find.text('XXX'));

    await tester.pump();

    expect(MediaQuery.of(popupContext).padding, EdgeInsets.zero);
  });

  testWidgets('Popup Menu Offset Test', (WidgetTester tester) async {
    PopupMenuButton<int> buildMenuButton({Offset offset = Offset.zero}) {
      return PopupMenuButton<int>(
        offset: offset,
        itemBuilder: (BuildContext context) {
          return <PopupMenuItem<int>>[
            PopupMenuItem<int>(
              value: 1,
              child: Builder(
                builder: (BuildContext context) {
                  return const Text('AAA');
                },
              ),
            ),
          ];
        },
      );
    }

    // Popup a menu without any offset.
    await tester.pumpWidget(
      MaterialApp(
        home: Scaffold(body: Material(child: buildMenuButton())),
      ),
    );

    // Popup the menu.
    await tester.tap(find.byType(IconButton));
    await tester.pumpAndSettle();

    // Initial state, the menu start at Offset(8.0, 8.0), the 8 pixels is edge padding when offset.dx < 8.0.
    expect(
      tester.getTopLeft(
        find.byWidgetPredicate((Widget w) => '${w.runtimeType}' == '_PopupMenu<int?>'),
      ),
      const Offset(8.0, 8.0),
    );

    // Collapse the menu.
    await tester.tap(find.byType(IconButton), warnIfMissed: false);
    await tester.pumpAndSettle();

    // Popup a new menu with Offset(50.0, 50.0).
    await tester.pumpWidget(
      MaterialApp(
        home: Scaffold(
          body: Material(child: buildMenuButton(offset: const Offset(50.0, 50.0))),
        ),
      ),
    );

    await tester.tap(find.byType(IconButton));
    await tester.pumpAndSettle();

    // This time the menu should start at Offset(50.0, 50.0), the padding only added when offset.dx < 8.0.
    expect(
      tester.getTopLeft(
        find.byWidgetPredicate((Widget w) => '${w.runtimeType}' == '_PopupMenu<int?>'),
      ),
      const Offset(50.0, 50.0),
    );
  });

  testWidgets('Opened PopupMenu has correct semantics', (WidgetTester tester) async {
    final SemanticsTester semantics = SemanticsTester(tester);
    await tester.pumpWidget(
      MaterialApp(
        home: Material(
          child: PopupMenuButton<int>(
            itemBuilder: (BuildContext context) {
              return <PopupMenuItem<int>>[
                const PopupMenuItem<int>(value: 1, child: Text('1')),
                const PopupMenuItem<int>(value: 2, child: Text('2')),
                const PopupMenuItem<int>(value: 3, child: Text('3')),
                const PopupMenuItem<int>(value: 4, child: Text('4')),
                const PopupMenuItem<int>(value: 5, child: Text('5')),
              ];
            },
            child: const SizedBox(height: 100.0, width: 100.0, child: Text('XXX')),
          ),
        ),
      ),
    );
    await tester.tap(find.text('XXX'));
    await tester.pumpAndSettle();

    expect(
      semantics,
      hasSemantics(
        TestSemantics.root(
          children: <TestSemantics>[
            TestSemantics(
              textDirection: TextDirection.ltr,
              children: <TestSemantics>[
                TestSemantics(
                  children: <TestSemantics>[
                    TestSemantics(
                      role: SemanticsRole.menu,
                      flags: <SemanticsFlag>[SemanticsFlag.scopesRoute, SemanticsFlag.namesRoute],
                      label: 'Popup menu',
                      textDirection: TextDirection.ltr,
                      children: <TestSemantics>[
                        TestSemantics(
                          flags: <SemanticsFlag>[SemanticsFlag.hasImplicitScrolling],
                          children: <TestSemantics>[
                            TestSemantics(
                              role: SemanticsRole.menuItem,
                              flags: <SemanticsFlag>[
                                SemanticsFlag.isButton,
                                SemanticsFlag.hasEnabledState,
                                SemanticsFlag.isEnabled,
                                SemanticsFlag.isFocusable,
                              ],
                              actions: <SemanticsAction>[
                                SemanticsAction.tap,
                                SemanticsAction.focus,
                              ],
                              label: '1',
                              textDirection: TextDirection.ltr,
                            ),
                            TestSemantics(
                              role: SemanticsRole.menuItem,
                              flags: <SemanticsFlag>[
                                SemanticsFlag.isButton,
                                SemanticsFlag.hasEnabledState,
                                SemanticsFlag.isEnabled,
                                SemanticsFlag.isFocusable,
                              ],
                              actions: <SemanticsAction>[
                                SemanticsAction.tap,
                                SemanticsAction.focus,
                              ],
                              label: '2',
                              textDirection: TextDirection.ltr,
                            ),
                            TestSemantics(
                              role: SemanticsRole.menuItem,
                              flags: <SemanticsFlag>[
                                SemanticsFlag.isButton,
                                SemanticsFlag.hasEnabledState,
                                SemanticsFlag.isEnabled,
                                SemanticsFlag.isFocusable,
                              ],
                              actions: <SemanticsAction>[
                                SemanticsAction.tap,
                                SemanticsAction.focus,
                              ],
                              label: '3',
                              textDirection: TextDirection.ltr,
                            ),
                            TestSemantics(
                              role: SemanticsRole.menuItem,
                              flags: <SemanticsFlag>[
                                SemanticsFlag.isButton,
                                SemanticsFlag.hasEnabledState,
                                SemanticsFlag.isEnabled,
                                SemanticsFlag.isFocusable,
                              ],
                              actions: <SemanticsAction>[
                                SemanticsAction.tap,
                                SemanticsAction.focus,
                              ],
                              label: '4',
                              textDirection: TextDirection.ltr,
                            ),
                            TestSemantics(
                              role: SemanticsRole.menuItem,
                              flags: <SemanticsFlag>[
                                SemanticsFlag.isButton,
                                SemanticsFlag.hasEnabledState,
                                SemanticsFlag.isEnabled,
                                SemanticsFlag.isFocusable,
                              ],
                              actions: <SemanticsAction>[
                                SemanticsAction.tap,
                                SemanticsAction.focus,
                              ],
                              label: '5',
                              textDirection: TextDirection.ltr,
                            ),
                          ],
                        ),
                      ],
                    ),
                  ],
                ),
                TestSemantics(
                  actions: <SemanticsAction>[SemanticsAction.tap, SemanticsAction.dismiss],
                  label: 'Dismiss menu',
                  textDirection: TextDirection.ltr,
                ),
              ],
            ),
          ],
        ),
        ignoreId: true,
        ignoreTransform: true,
        ignoreRect: true,
      ),
    );

    semantics.dispose();
  });

  testWidgets('PopupMenuItem merges the semantics of its descendants', (WidgetTester tester) async {
    final SemanticsTester semantics = SemanticsTester(tester);
    await tester.pumpWidget(
      MaterialApp(
        home: Material(
          child: PopupMenuButton<int>(
            itemBuilder: (BuildContext context) {
              return <PopupMenuItem<int>>[
                PopupMenuItem<int>(
                  value: 1,
                  child: Row(
                    children: <Widget>[
                      Semantics(child: const Text('test1')),
                      Semantics(child: const Text('test2')),
                    ],
                  ),
                ),
              ];
            },
            child: const SizedBox(height: 100.0, width: 100.0, child: Text('XXX')),
          ),
        ),
      ),
    );
    await tester.tap(find.text('XXX'));
    await tester.pumpAndSettle();

    expect(
      semantics,
      hasSemantics(
        TestSemantics.root(
          children: <TestSemantics>[
            TestSemantics(
              textDirection: TextDirection.ltr,
              children: <TestSemantics>[
                TestSemantics(
                  children: <TestSemantics>[
                    TestSemantics(
                      role: SemanticsRole.menu,
                      flags: <SemanticsFlag>[SemanticsFlag.scopesRoute, SemanticsFlag.namesRoute],
                      label: 'Popup menu',
                      textDirection: TextDirection.ltr,
                      children: <TestSemantics>[
                        TestSemantics(
                          flags: <SemanticsFlag>[SemanticsFlag.hasImplicitScrolling],
                          children: <TestSemantics>[
                            TestSemantics(
                              role: SemanticsRole.menuItem,
                              flags: <SemanticsFlag>[
                                SemanticsFlag.isButton,
                                SemanticsFlag.hasEnabledState,
                                SemanticsFlag.isEnabled,
                                SemanticsFlag.isFocusable,
                              ],
                              actions: <SemanticsAction>[
                                SemanticsAction.tap,
                                SemanticsAction.focus,
                              ],
                              label: 'test1\ntest2',
                              textDirection: TextDirection.ltr,
                            ),
                          ],
                        ),
                      ],
                    ),
                  ],
                ),
                TestSemantics(
                  actions: <SemanticsAction>[SemanticsAction.tap, SemanticsAction.dismiss],
                  label: 'Dismiss menu',
                  textDirection: TextDirection.ltr,
                ),
              ],
            ),
          ],
        ),
        ignoreId: true,
        ignoreTransform: true,
        ignoreRect: true,
      ),
    );

    semantics.dispose();
  });

  testWidgets('Disabled PopupMenuItem has correct semantics', (WidgetTester tester) async {
    // Regression test for https://github.com/flutter/flutter/issues/45044.
    final SemanticsTester semantics = SemanticsTester(tester);
    await tester.pumpWidget(
      MaterialApp(
        home: Material(
          child: PopupMenuButton<int>(
            itemBuilder: (BuildContext context) {
              return <PopupMenuItem<int>>[
                const PopupMenuItem<int>(value: 1, child: Text('1')),
                const PopupMenuItem<int>(value: 2, enabled: false, child: Text('2')),
                const PopupMenuItem<int>(value: 3, child: Text('3')),
                const PopupMenuItem<int>(value: 4, child: Text('4')),
                const PopupMenuItem<int>(value: 5, child: Text('5')),
              ];
            },
            child: const SizedBox(height: 100.0, width: 100.0, child: Text('XXX')),
          ),
        ),
      ),
    );
    await tester.tap(find.text('XXX'));
    await tester.pumpAndSettle();

    expect(
      semantics,
      hasSemantics(
        TestSemantics.root(
          children: <TestSemantics>[
            TestSemantics(
              textDirection: TextDirection.ltr,
              children: <TestSemantics>[
                TestSemantics(
                  children: <TestSemantics>[
                    TestSemantics(
                      role: SemanticsRole.menu,
                      flags: <SemanticsFlag>[SemanticsFlag.scopesRoute, SemanticsFlag.namesRoute],
                      label: 'Popup menu',
                      textDirection: TextDirection.ltr,
                      children: <TestSemantics>[
                        TestSemantics(
                          flags: <SemanticsFlag>[SemanticsFlag.hasImplicitScrolling],
                          children: <TestSemantics>[
                            TestSemantics(
                              role: SemanticsRole.menuItem,
                              flags: <SemanticsFlag>[
                                SemanticsFlag.isButton,
                                SemanticsFlag.hasEnabledState,
                                SemanticsFlag.isEnabled,
                                SemanticsFlag.isFocusable,
                              ],
                              actions: <SemanticsAction>[
                                SemanticsAction.tap,
                                SemanticsAction.focus,
                              ],
                              label: '1',
                              textDirection: TextDirection.ltr,
                            ),
                            TestSemantics(
                              role: SemanticsRole.menuItem,
                              flags: <SemanticsFlag>[
                                SemanticsFlag.isButton,
                                SemanticsFlag.hasEnabledState,
                              ],
                              actions: <SemanticsAction>[],
                              label: '2',
                              textDirection: TextDirection.ltr,
                            ),
                            TestSemantics(
                              role: SemanticsRole.menuItem,
                              flags: <SemanticsFlag>[
                                SemanticsFlag.isButton,
                                SemanticsFlag.hasEnabledState,
                                SemanticsFlag.isEnabled,
                                SemanticsFlag.isFocusable,
                              ],
                              actions: <SemanticsAction>[
                                SemanticsAction.tap,
                                SemanticsAction.focus,
                              ],
                              label: '3',
                              textDirection: TextDirection.ltr,
                            ),
                            TestSemantics(
                              role: SemanticsRole.menuItem,
                              flags: <SemanticsFlag>[
                                SemanticsFlag.isButton,
                                SemanticsFlag.hasEnabledState,
                                SemanticsFlag.isEnabled,
                                SemanticsFlag.isFocusable,
                              ],
                              actions: <SemanticsAction>[
                                SemanticsAction.tap,
                                SemanticsAction.focus,
                              ],
                              label: '4',
                              textDirection: TextDirection.ltr,
                            ),
                            TestSemantics(
                              role: SemanticsRole.menuItem,
                              flags: <SemanticsFlag>[
                                SemanticsFlag.isButton,
                                SemanticsFlag.hasEnabledState,
                                SemanticsFlag.isEnabled,
                                SemanticsFlag.isFocusable,
                              ],
                              actions: <SemanticsAction>[
                                SemanticsAction.tap,
                                SemanticsAction.focus,
                              ],
                              label: '5',
                              textDirection: TextDirection.ltr,
                            ),
                          ],
                        ),
                      ],
                    ),
                  ],
                ),
                TestSemantics(
                  actions: <SemanticsAction>[SemanticsAction.tap, SemanticsAction.dismiss],
                  label: 'Dismiss menu',
                  textDirection: TextDirection.ltr,
                ),
              ],
            ),
          ],
        ),
        ignoreId: true,
        ignoreTransform: true,
        ignoreRect: true,
      ),
    );

    semantics.dispose();
  });

  testWidgets('CheckedPopupMenuItem has correct semantics', (WidgetTester tester) async {
    final SemanticsTester semantics = SemanticsTester(tester);
    await tester.pumpWidget(
      MaterialApp(
        home: Material(
          child: PopupMenuButton<int>(
            itemBuilder: (BuildContext context) {
              return <PopupMenuEntry<int>>[
                const CheckedPopupMenuItem<int>(
                  value: 1,
                  checked: true,
                  child: Text('Checked Item'),
                ),
                const CheckedPopupMenuItem<int>(value: 2, child: Text('Unchecked Item')),
              ];
            },
            child: const SizedBox(height: 100.0, width: 100.0, child: Text('XXX')),
          ),
        ),
      ),
    );
    await tester.tap(find.text('XXX'));
    await tester.pumpAndSettle();

    // Verify that CheckedPopupMenuItem uses SemanticsRole.menuItemCheckbox
    final Iterable<SemanticsNode> allNodes = semantics.nodesWith();
    final List<SemanticsNode> menuItemNodes = allNodes
        .where(
          (SemanticsNode node) => node.getSemanticsData().role == SemanticsRole.menuItemCheckbox,
        )
        .toList();
    expect(menuItemNodes, hasLength(2));

    // Verify that the checked item has the correct properties
    final SemanticsNode checkedNode = menuItemNodes.firstWhere(
      (SemanticsNode node) => node.getSemanticsData().hasFlag(SemanticsFlag.isChecked),
    );
    expect(checkedNode.getSemanticsData().role, SemanticsRole.menuItemCheckbox);
    expect(checkedNode.getSemanticsData().hasFlag(SemanticsFlag.isButton), isTrue);
    expect(checkedNode.getSemanticsData().hasFlag(SemanticsFlag.hasCheckedState), isTrue);

    // Verify that the unchecked item has the correct properties
    final SemanticsNode uncheckedNode = menuItemNodes.firstWhere(
      (SemanticsNode node) => !node.getSemanticsData().hasFlag(SemanticsFlag.isChecked),
    );
    expect(uncheckedNode.getSemanticsData().role, SemanticsRole.menuItemCheckbox);
    expect(uncheckedNode.getSemanticsData().hasFlag(SemanticsFlag.isButton), isTrue);
    expect(uncheckedNode.getSemanticsData().hasFlag(SemanticsFlag.hasCheckedState), isTrue);
    expect(uncheckedNode.getSemanticsData().hasFlag(SemanticsFlag.isChecked), isFalse);

    semantics.dispose();
  });

  testWidgets('PopupMenuButton PopupMenuDivider', (WidgetTester tester) async {
    // Regression test for https://github.com/flutter/flutter/issues/27072

    late String selectedValue;
    await tester.pumpWidget(
      MaterialApp(
        home: Scaffold(
          body: Center(
            child: PopupMenuButton<String>(
              onSelected: (String result) {
                selectedValue = result;
              },
              initialValue: '1',
              child: const Text('Menu Button'),
              itemBuilder: (BuildContext context) => <PopupMenuEntry<String>>[
                const PopupMenuItem<String>(value: '1', child: Text('1')),
                const PopupMenuDivider(),
                const PopupMenuItem<String>(value: '2', child: Text('2')),
              ],
            ),
          ),
        ),
      ),
    );

    await tester.tap(find.text('Menu Button'));
    await tester.pumpAndSettle();
    expect(find.text('1'), findsOneWidget);
    expect(find.byType(PopupMenuDivider), findsOneWidget);
    expect(find.text('2'), findsOneWidget);

    await tester.tap(find.text('1'));
    await tester.pumpAndSettle();
    expect(selectedValue, '1');

    await tester.tap(find.text('Menu Button'));
    await tester.pumpAndSettle();
    expect(find.text('1'), findsOneWidget);
    expect(find.byType(PopupMenuDivider), findsOneWidget);
    expect(find.text('2'), findsOneWidget);

    await tester.tap(find.text('2'));
    await tester.pumpAndSettle();
    expect(selectedValue, '2');
  });

  testWidgets('PopupMenuItem child height is a minimum, child is vertically centered', (
    WidgetTester tester,
  ) async {
    final Key popupMenuButtonKey = UniqueKey();
    final Type menuItemType = const PopupMenuItem<String>(child: Text('item')).runtimeType;

    await tester.pumpWidget(
      MaterialApp(
        home: Scaffold(
          body: Center(
            child: PopupMenuButton<String>(
              key: popupMenuButtonKey,
              child: const Text('button'),
              onSelected: (String result) {},
              itemBuilder: (BuildContext context) {
                return <PopupMenuEntry<String>>[
                  // This menu item's height will be 48 because the default minimum height
                  // is 48 and the height of the text is less than 48.
                  const PopupMenuItem<String>(value: '0', child: Text('Item 0')),
                  // This menu item's height parameter specifies its minimum height. The
                  // overall height of the menu item will be 50 because the child's
                  // height 40, is less than 50.
                  const PopupMenuItem<String>(
                    height: 50,
                    value: '1',
                    child: SizedBox(height: 40, child: Text('Item 1')),
                  ),
                  // This menu item's height parameter specifies its minimum height, so the
                  // overall height of the menu item will be 75.
                  const PopupMenuItem<String>(
                    height: 75,
                    value: '2',
                    child: SizedBox(child: Text('Item 2')),
                  ),
                  // This menu item's height will be 100.
                  const PopupMenuItem<String>(
                    value: '3',
                    child: SizedBox(height: 100, child: Text('Item 3')),
                  ),
                ];
              },
            ),
          ),
        ),
      ),
    );

    // Show the menu
    await tester.tap(find.byKey(popupMenuButtonKey));
    await tester.pumpAndSettle();

    // The menu items and their InkWells should have the expected vertical size
    expect(tester.getSize(find.widgetWithText(menuItemType, 'Item 0')).height, 48);
    expect(tester.getSize(find.widgetWithText(menuItemType, 'Item 1')).height, 50);
    expect(tester.getSize(find.widgetWithText(menuItemType, 'Item 2')).height, 75);
    expect(tester.getSize(find.widgetWithText(menuItemType, 'Item 3')).height, 100);
    expect(tester.getSize(find.widgetWithText(InkWell, 'Item 0')).height, 48);
    expect(tester.getSize(find.widgetWithText(InkWell, 'Item 1')).height, 50);
    expect(tester.getSize(find.widgetWithText(InkWell, 'Item 2')).height, 75);
    expect(tester.getSize(find.widgetWithText(InkWell, 'Item 3')).height, 100);

    // Menu item children which whose height is less than the PopupMenuItem
    // are vertically centered.
    expect(
      tester.getRect(find.widgetWithText(menuItemType, 'Item 0')).center.dy,
      tester.getRect(find.text('Item 0')).center.dy,
    );
    expect(
      tester.getRect(find.widgetWithText(menuItemType, 'Item 2')).center.dy,
      tester.getRect(find.text('Item 2')).center.dy,
    );
  });

  testWidgets('Material3 - PopupMenuItem default padding', (WidgetTester tester) async {
    final Key popupMenuButtonKey = UniqueKey();
    await tester.pumpWidget(
      MaterialApp(
        theme: ThemeData(),
        home: Scaffold(
          body: Center(
            child: PopupMenuButton<String>(
              key: popupMenuButtonKey,
              child: const Text('button'),
              onSelected: (String result) {},
              itemBuilder: (BuildContext context) {
                return <PopupMenuEntry<String>>[
                  const PopupMenuItem<String>(value: '0', enabled: false, child: Text('Item 0')),
                  const PopupMenuItem<String>(value: '1', child: Text('Item 1')),
                ];
              },
            ),
          ),
        ),
      ),
    );

    // Show the menu.
    await tester.tap(find.byKey(popupMenuButtonKey));
    await tester.pumpAndSettle();

    EdgeInsetsGeometry paddingFor(String text) {
      return tester.widget<Padding>(find.widgetWithText(Padding, 'Item 0').first).padding;
    }

    expect(paddingFor('Item 0'), const EdgeInsets.symmetric(horizontal: 12.0));
    expect(paddingFor('Item 1'), const EdgeInsets.symmetric(horizontal: 12.0));
  });

  testWidgets('PopupMenu default padding', (WidgetTester tester) async {
    final Key popupMenuButtonKey = UniqueKey();
    await tester.pumpWidget(
      MaterialApp(
        home: Scaffold(
          body: Center(
            child: PopupMenuButton<String>(
              key: popupMenuButtonKey,
              child: const Text('button'),
              onSelected: (String result) {},
              itemBuilder: (BuildContext context) {
                return <PopupMenuEntry<String>>[
                  const PopupMenuItem<String>(value: '0', enabled: false, child: Text('Item 0')),
                  const PopupMenuItem<String>(value: '1', child: Text('Item 1')),
                ];
              },
            ),
          ),
        ),
      ),
    );

    // Show the menu.
    await tester.tap(find.byKey(popupMenuButtonKey));
    await tester.pump(const Duration(milliseconds: 300));

    // Check popup menu padding.
    final SingleChildScrollView popupMenu = tester.widget<SingleChildScrollView>(
      find.byType(SingleChildScrollView),
    );
    expect(popupMenu.padding, const EdgeInsets.symmetric(vertical: 8.0));
  });

  testWidgets('Material2 - PopupMenuItem default padding', (WidgetTester tester) async {
    final Key popupMenuButtonKey = UniqueKey();
    await tester.pumpWidget(
      MaterialApp(
        theme: ThemeData(useMaterial3: false),
        home: Scaffold(
          body: Center(
            child: PopupMenuButton<String>(
              key: popupMenuButtonKey,
              child: const Text('button'),
              onSelected: (String result) {},
              itemBuilder: (BuildContext context) {
                return <PopupMenuEntry<String>>[
                  const PopupMenuItem<String>(value: '0', enabled: false, child: Text('Item 0')),
                  const PopupMenuItem<String>(value: '1', child: Text('Item 1')),
                ];
              },
            ),
          ),
        ),
      ),
    );

    // Show the menu.
    await tester.tap(find.byKey(popupMenuButtonKey));
    await tester.pumpAndSettle();

    EdgeInsetsGeometry paddingFor(String text) {
      return tester.widget<Padding>(find.widgetWithText(Padding, 'Item 0').first).padding;
    }

    expect(paddingFor('Item 0'), const EdgeInsets.symmetric(horizontal: 16.0));
    expect(paddingFor('Item 1'), const EdgeInsets.symmetric(horizontal: 16.0));
  });

  testWidgets('Material2 - PopupMenuItem default padding', (WidgetTester tester) async {
    final Key popupMenuButtonKey = UniqueKey();
    await tester.pumpWidget(
      MaterialApp(
        theme: ThemeData(useMaterial3: false),
        home: Scaffold(
          body: Center(
            child: PopupMenuButton<String>(
              key: popupMenuButtonKey,
              child: const Text('button'),
              onSelected: (String result) {},
              itemBuilder: (BuildContext context) {
                return <PopupMenuEntry<String>>[
                  const PopupMenuItem<String>(value: '0', enabled: false, child: Text('Item 0')),
                  const PopupMenuItem<String>(value: '1', child: Text('Item 1')),
                ];
              },
            ),
          ),
        ),
      ),
    );

    // Show the menu.
    await tester.tap(find.byKey(popupMenuButtonKey));
    await tester.pump(const Duration(milliseconds: 300));

    // Check popup menu padding.
    final SingleChildScrollView popupMenu = tester.widget<SingleChildScrollView>(
      find.byType(SingleChildScrollView),
    );
    expect(popupMenu.padding, const EdgeInsets.symmetric(vertical: 8.0));
  });

  testWidgets('PopupMenuItem custom padding', (WidgetTester tester) async {
    final Key popupMenuButtonKey = UniqueKey();
    final Type menuItemType = const PopupMenuItem<String>(child: Text('item')).runtimeType;

    await tester.pumpWidget(
      MaterialApp(
        theme: ThemeData(useMaterial3: false),
        home: Scaffold(
          body: Center(
            child: PopupMenuButton<String>(
              key: popupMenuButtonKey,
              child: const Text('button'),
              onSelected: (String result) {},
              itemBuilder: (BuildContext context) {
                return <PopupMenuEntry<String>>[
                  const PopupMenuItem<String>(
                    padding: EdgeInsets.zero,
                    value: '0',
                    child: Text('Item 0'),
                  ),
                  const PopupMenuItem<String>(
                    padding: EdgeInsets.zero,
                    height: 0,
                    value: '0',
                    child: Text('Item 1'),
                  ),
                  const PopupMenuItem<String>(
                    padding: EdgeInsets.all(20),
                    value: '0',
                    child: Text('Item 2'),
                  ),
                  const PopupMenuItem<String>(
                    padding: EdgeInsets.all(20),
                    height: 100,
                    value: '0',
                    child: Text('Item 3'),
                  ),
                ];
              },
            ),
          ),
        ),
      ),
    );

    // Show the menu
    await tester.tap(find.byKey(popupMenuButtonKey));
    await tester.pumpAndSettle();

    // The menu items and their InkWells should have the expected vertical size
    // given the interactions between heights and padding.
    expect(
      tester.getSize(find.widgetWithText(menuItemType, 'Item 0')).height,
      48,
    ); // Minimum interactive height (48)
    expect(
      tester.getSize(find.widgetWithText(menuItemType, 'Item 1')).height,
      16,
    ); // Height of text (16)
    expect(
      tester.getSize(find.widgetWithText(menuItemType, 'Item 2')).height,
      56,
    ); // Padding (20.0 + 20.0) + Height of text (16) = 56
    expect(
      tester.getSize(find.widgetWithText(menuItemType, 'Item 3')).height,
      100,
    ); // Height value of 100, since child (16) + padding (40) < 100

    EdgeInsetsGeometry paddingFor(String text) {
      final ConstrainedBox widget = tester.widget<ConstrainedBox>(
        find.ancestor(
          of: find.text(text),
          matching: find.byWidgetPredicate(
            (Widget widget) => widget is ConstrainedBox && widget.child is Padding,
          ),
        ),
      );
      return (widget.child! as Padding).padding;
    }

    expect(paddingFor('Item 0'), EdgeInsets.zero);
    expect(paddingFor('Item 1'), EdgeInsets.zero);
    expect(paddingFor('Item 2'), const EdgeInsets.all(20));
    expect(paddingFor('Item 3'), const EdgeInsets.all(20));
  });

  testWidgets('CheckedPopupMenuItem child height is a minimum, child is vertically centered', (
    WidgetTester tester,
  ) async {
    final Key popupMenuButtonKey = UniqueKey();
    final Type menuItemType = const CheckedPopupMenuItem<String>(child: Text('item')).runtimeType;

    await tester.pumpWidget(
      MaterialApp(
        home: Scaffold(
          body: Center(
            child: PopupMenuButton<String>(
              key: popupMenuButtonKey,
              child: const Text('button'),
              onSelected: (String result) {},
              itemBuilder: (BuildContext context) {
                return <PopupMenuEntry<String>>[
                  // This menu item's height will be 56.0 because the default minimum height
                  // is 48, but the contents of PopupMenuItem are 56.0 tall.
                  const CheckedPopupMenuItem<String>(
                    checked: true,
                    value: '0',
                    child: Text('Item 0'),
                  ),
                  // This menu item's height parameter specifies its minimum height. The
                  // overall height of the menu item will be 60 because the child's
                  // height 56, is less than 60.
                  const CheckedPopupMenuItem<String>(
                    checked: true,
                    height: 60,
                    value: '1',
                    child: SizedBox(height: 40, child: Text('Item 1')),
                  ),
                  // This menu item's height parameter specifies its minimum height, so the
                  // overall height of the menu item will be 75.
                  const CheckedPopupMenuItem<String>(
                    checked: true,
                    height: 75,
                    value: '2',
                    child: SizedBox(child: Text('Item 2')),
                  ),
                  // This menu item's height will be 100.
                  const CheckedPopupMenuItem<String>(
                    checked: true,
                    height: 100,
                    value: '3',
                    child: SizedBox(child: Text('Item 3')),
                  ),
                ];
              },
            ),
          ),
        ),
      ),
    );

    // Show the menu
    await tester.tap(find.byKey(popupMenuButtonKey));
    await tester.pumpAndSettle();

    // The menu items and their InkWells should have the expected vertical size
    expect(tester.getSize(find.widgetWithText(menuItemType, 'Item 0')).height, 56);
    expect(tester.getSize(find.widgetWithText(menuItemType, 'Item 1')).height, 60);
    expect(tester.getSize(find.widgetWithText(menuItemType, 'Item 2')).height, 75);
    expect(tester.getSize(find.widgetWithText(menuItemType, 'Item 3')).height, 100);
    // We evaluate the InkWell at the first index because that is the ListTile's
    // InkWell, which wins in the gesture arena over the child's InkWell and
    // is the one of interest.
    expect(tester.getSize(find.widgetWithText(InkWell, 'Item 0').at(1)).height, 56);
    expect(tester.getSize(find.widgetWithText(InkWell, 'Item 1').at(1)).height, 60);
    expect(tester.getSize(find.widgetWithText(InkWell, 'Item 2').at(1)).height, 75);
    expect(tester.getSize(find.widgetWithText(InkWell, 'Item 3').at(1)).height, 100);

    // Menu item children which whose height is less than the PopupMenuItem
    // are vertically centered.
    expect(
      tester.getRect(find.widgetWithText(menuItemType, 'Item 0')).center.dy,
      tester.getRect(find.text('Item 0')).center.dy,
    );
    expect(
      tester.getRect(find.widgetWithText(menuItemType, 'Item 2')).center.dy,
      tester.getRect(find.text('Item 2')).center.dy,
    );
  });

  testWidgets('CheckedPopupMenuItem custom padding', (WidgetTester tester) async {
    final Key popupMenuButtonKey = UniqueKey();
    final Type menuItemType = const CheckedPopupMenuItem<String>(child: Text('item')).runtimeType;

    await tester.pumpWidget(
      MaterialApp(
        home: Scaffold(
          body: Center(
            child: PopupMenuButton<String>(
              key: popupMenuButtonKey,
              child: const Text('button'),
              onSelected: (String result) {},
              itemBuilder: (BuildContext context) {
                return <PopupMenuEntry<String>>[
                  const CheckedPopupMenuItem<String>(
                    padding: EdgeInsets.zero,
                    value: '0',
                    child: Text('Item 0'),
                  ),
                  const CheckedPopupMenuItem<String>(
                    padding: EdgeInsets.zero,
                    height: 0,
                    value: '0',
                    child: Text('Item 1'),
                  ),
                  const CheckedPopupMenuItem<String>(
                    padding: EdgeInsets.all(20),
                    value: '0',
                    child: Text('Item 2'),
                  ),
                  const CheckedPopupMenuItem<String>(
                    padding: EdgeInsets.all(20),
                    height: 100,
                    value: '0',
                    child: Text('Item 3'),
                  ),
                ];
              },
            ),
          ),
        ),
      ),
    );

    // Show the menu
    await tester.tap(find.byKey(popupMenuButtonKey));
    await tester.pumpAndSettle();

    // The menu items and their InkWells should have the expected vertical size
    // given the interactions between heights and padding.
    expect(
      tester.getSize(find.widgetWithText(menuItemType, 'Item 0')).height,
      56,
    ); // Minimum ListTile height (56)
    expect(
      tester.getSize(find.widgetWithText(menuItemType, 'Item 1')).height,
      56,
    ); // Minimum ListTile height (56)
    expect(
      tester.getSize(find.widgetWithText(menuItemType, 'Item 2')).height,
      96,
    ); // Padding (20.0 + 20.0) + Height of ListTile (56) = 96
    expect(
      tester.getSize(find.widgetWithText(menuItemType, 'Item 3')).height,
      100,
    ); // Height value of 100, since child (56) + padding (40) < 100

    EdgeInsetsGeometry paddingFor(String text) {
      final ConstrainedBox widget = tester.widget<ConstrainedBox>(
        find.ancestor(
          of: find.text(text),
          matching: find.byWidgetPredicate(
            (Widget widget) => widget is ConstrainedBox && widget.child is Padding,
          ),
        ),
      );
      return (widget.child! as Padding).padding;
    }

    expect(paddingFor('Item 0'), EdgeInsets.zero);
    expect(paddingFor('Item 1'), EdgeInsets.zero);
    expect(paddingFor('Item 2'), const EdgeInsets.all(20));
    expect(paddingFor('Item 3'), const EdgeInsets.all(20));
  });

  testWidgets('Update PopupMenuItem layout while the menu is visible', (WidgetTester tester) async {
    final Key popupMenuButtonKey = UniqueKey();
    final Type menuItemType = const PopupMenuItem<String>(child: Text('item')).runtimeType;

    Widget buildFrame({TextDirection textDirection = TextDirection.ltr, double fontSize = 24}) {
      return MaterialApp(
        theme: ThemeData(useMaterial3: false),
        builder: (BuildContext context, Widget? child) {
          return Directionality(
            textDirection: textDirection,
            child: PopupMenuTheme(
              data: PopupMenuTheme.of(context).copyWith(
                textStyle: Theme.of(context).textTheme.titleMedium!.copyWith(fontSize: fontSize),
              ),
              child: child!,
            ),
          );
        },
        home: Scaffold(
          body: PopupMenuButton<String>(
            key: popupMenuButtonKey,
            child: const Text('button'),
            onSelected: (String result) {},
            itemBuilder: (BuildContext context) {
              return <PopupMenuEntry<String>>[
                const PopupMenuItem<String>(value: '0', child: Text('Item 0')),
                const PopupMenuItem<String>(value: '1', child: Text('Item 1')),
              ];
            },
          ),
        ),
      );
    }

    // Show the menu
    await tester.pumpWidget(buildFrame());
    await tester.tap(find.byKey(popupMenuButtonKey));
    await tester.pumpAndSettle();

    // The menu items should have their default heights and horizontal alignment.
    expect(tester.getSize(find.widgetWithText(menuItemType, 'Item 0')).height, 48);
    expect(tester.getSize(find.widgetWithText(menuItemType, 'Item 1')).height, 48);
    expect(tester.getTopLeft(find.text('Item 0')).dx, 24);
    expect(tester.getTopLeft(find.text('Item 1')).dx, 24);

    // While the menu is up, change its font size to 64 (default is 16).
    await tester.pumpWidget(buildFrame(fontSize: 64));
    await tester.pumpAndSettle(); // Theme changes are animated.
    expect(tester.getSize(find.widgetWithText(menuItemType, 'Item 0')).height, 128);
    expect(tester.getSize(find.widgetWithText(menuItemType, 'Item 1')).height, 128);
    expect(tester.getSize(find.text('Item 0')).height, 128);
    expect(tester.getSize(find.text('Item 1')).height, 128);
    expect(tester.getTopLeft(find.text('Item 0')).dx, 24);
    expect(tester.getTopLeft(find.text('Item 1')).dx, 24);

    // While the menu is up, change the textDirection to rtl. Now menu items
    // will be aligned right.
    await tester.pumpWidget(buildFrame(textDirection: TextDirection.rtl));
    await tester.pumpAndSettle(); // Theme changes are animated.
    expect(tester.getSize(find.widgetWithText(menuItemType, 'Item 0')).height, 48);
    expect(tester.getSize(find.widgetWithText(menuItemType, 'Item 1')).height, 48);
    expect(tester.getTopLeft(find.text('Item 0')).dx, 72);
    expect(tester.getTopLeft(find.text('Item 1')).dx, 72);
  });

  test("PopupMenuButton's child and icon properties cannot be simultaneously defined", () {
    expect(() {
      PopupMenuButton<int>(
        itemBuilder: (BuildContext context) => <PopupMenuItem<int>>[],
        icon: const Icon(Icons.error),
        child: Container(),
      );
    }, throwsAssertionError);
  });

  testWidgets('PopupMenuButton default tooltip', (WidgetTester tester) async {
    await tester.pumpWidget(
      MaterialApp(
        home: Material(
          child: Column(
            children: <Widget>[
              // Default Tooltip should be present when [PopupMenuButton.icon]
              // and [PopupMenuButton.child] are undefined.
              PopupMenuButton<int>(
                itemBuilder: (BuildContext context) {
                  return <PopupMenuEntry<int>>[
                    const PopupMenuItem<int>(value: 1, child: Text('Tap me please!')),
                  ];
                },
              ),
              // Default Tooltip should be present when
              // [PopupMenuButton.child] is defined.
              PopupMenuButton<int>(
                itemBuilder: (BuildContext context) {
                  return <PopupMenuEntry<int>>[
                    const PopupMenuItem<int>(value: 1, child: Text('Tap me please!')),
                  ];
                },
                child: const Text('Test text'),
              ),
              // Default Tooltip should be present when
              // [PopupMenuButton.icon] is defined.
              PopupMenuButton<int>(
                itemBuilder: (BuildContext context) {
                  return <PopupMenuEntry<int>>[
                    const PopupMenuItem<int>(value: 1, child: Text('Tap me please!')),
                  ];
                },
                icon: const Icon(Icons.check),
              ),
            ],
          ),
        ),
      ),
    );

    // The default tooltip is defined as [MaterialLocalizations.showMenuTooltip]
    // and it is used when no tooltip is provided.
    expect(find.byType(Tooltip), findsNWidgets(3));
    expect(find.byTooltip(const DefaultMaterialLocalizations().showMenuTooltip), findsNWidgets(3));
  });

  testWidgets('PopupMenuButton custom tooltip', (WidgetTester tester) async {
    await tester.pumpWidget(
      MaterialApp(
        home: Material(
          child: Column(
            children: <Widget>[
              // Tooltip should work when [PopupMenuButton.icon]
              // and [PopupMenuButton.child] are undefined.
              PopupMenuButton<int>(
                itemBuilder: (BuildContext context) {
                  return <PopupMenuEntry<int>>[
                    const PopupMenuItem<int>(value: 1, child: Text('Tap me please!')),
                  ];
                },
                tooltip: 'Test tooltip',
              ),
              // Tooltip should work when
              // [PopupMenuButton.child] is defined.
              PopupMenuButton<int>(
                itemBuilder: (BuildContext context) {
                  return <PopupMenuEntry<int>>[
                    const PopupMenuItem<int>(value: 1, child: Text('Tap me please!')),
                  ];
                },
                tooltip: 'Test tooltip',
                child: const Text('Test text'),
              ),
              // Tooltip should work when
              // [PopupMenuButton.icon] is defined.
              PopupMenuButton<int>(
                itemBuilder: (BuildContext context) {
                  return <PopupMenuEntry<int>>[
                    const PopupMenuItem<int>(value: 1, child: Text('Tap me please!')),
                  ];
                },
                tooltip: 'Test tooltip',
                icon: const Icon(Icons.check),
              ),
            ],
          ),
        ),
      ),
    );

    expect(find.byType(Tooltip), findsNWidgets(3));
    expect(find.byTooltip('Test tooltip'), findsNWidgets(3));
  });

  testWidgets('Allow Widget for PopupMenuButton.icon', (WidgetTester tester) async {
    await tester.pumpWidget(
      MaterialApp(
        home: Material(
          child: PopupMenuButton<int>(
            itemBuilder: (BuildContext context) {
              return <PopupMenuEntry<int>>[
                const PopupMenuItem<int>(value: 1, child: Text('Tap me please!')),
              ];
            },
            tooltip: 'Test tooltip',
            icon: const Text('PopupMenuButton icon'),
          ),
        ),
      ),
    );

    expect(find.text('PopupMenuButton icon'), findsOneWidget);
  });

  testWidgets('showMenu uses nested navigator by default', (WidgetTester tester) async {
    final MenuObserver rootObserver = MenuObserver();
    final MenuObserver nestedObserver = MenuObserver();

    await tester.pumpWidget(
      MaterialApp(
        navigatorObservers: <NavigatorObserver>[rootObserver],
        home: Navigator(
          observers: <NavigatorObserver>[nestedObserver],
          onGenerateRoute: (RouteSettings settings) {
            return MaterialPageRoute<dynamic>(
              builder: (BuildContext context) {
                return ElevatedButton(
                  onPressed: () {
                    showMenu<int>(
                      context: context,
                      position: RelativeRect.fill,
                      items: <PopupMenuItem<int>>[
                        const PopupMenuItem<int>(value: 1, child: Text('1')),
                      ],
                    );
                  },
                  child: const Text('Show Menu'),
                );
              },
            );
          },
        ),
      ),
    );

    // Open the dialog.
    await tester.tap(find.byType(ElevatedButton));

    expect(rootObserver.menuCount, 0);
    expect(nestedObserver.menuCount, 1);
  });

  testWidgets('showMenu uses root navigator if useRootNavigator is true', (
    WidgetTester tester,
  ) async {
    final MenuObserver rootObserver = MenuObserver();
    final MenuObserver nestedObserver = MenuObserver();

    await tester.pumpWidget(
      MaterialApp(
        navigatorObservers: <NavigatorObserver>[rootObserver],
        home: Navigator(
          observers: <NavigatorObserver>[nestedObserver],
          onGenerateRoute: (RouteSettings settings) {
            return MaterialPageRoute<dynamic>(
              builder: (BuildContext context) {
                return ElevatedButton(
                  onPressed: () {
                    showMenu<int>(
                      context: context,
                      useRootNavigator: true,
                      position: RelativeRect.fill,
                      items: <PopupMenuItem<int>>[
                        const PopupMenuItem<int>(value: 1, child: Text('1')),
                      ],
                    );
                  },
                  child: const Text('Show Menu'),
                );
              },
            );
          },
        ),
      ),
    );

    // Open the dialog.
    await tester.tap(find.byType(ElevatedButton));

    expect(rootObserver.menuCount, 1);
    expect(nestedObserver.menuCount, 0);
  });

  testWidgets('PopupMenuButton calling showButtonMenu manually', (WidgetTester tester) async {
    final GlobalKey<PopupMenuButtonState<int>> globalKey = GlobalKey();

    await tester.pumpWidget(
      MaterialApp(
        home: Material(
          child: Column(
            children: <Widget>[
              PopupMenuButton<int>(
                key: globalKey,
                itemBuilder: (BuildContext context) {
                  return <PopupMenuEntry<int>>[
                    const PopupMenuItem<int>(value: 1, child: Text('Tap me please!')),
                  ];
                },
              ),
            ],
          ),
        ),
      ),
    );

    expect(find.text('Tap me please!'), findsNothing);

    globalKey.currentState!.showButtonMenu();
    // The PopupMenuItem will appear after an animation, hence,
    // we have to first wait for the tester to settle.
    await tester.pumpAndSettle();

    expect(find.text('Tap me please!'), findsOneWidget);
  });

  testWidgets('PopupMenuButton has expected default mouse cursor on hover', (
    WidgetTester tester,
  ) async {
    const Key key = ValueKey<int>(1);
    await tester.pumpWidget(
      MaterialApp(
        home: Scaffold(
          body: Center(
            child: PopupMenuButton<String>(
              key: key,
              itemBuilder: (_) => const <PopupMenuEntry<String>>[
                PopupMenuItem<String>(value: 'a', child: Text('A')),
                PopupMenuItem<String>(value: 'b', child: Text('B')),
              ],
            ),
          ),
        ),
      ),
    );

    final TestGesture gesture = await tester.createGesture(kind: PointerDeviceKind.mouse);
    await gesture.addPointer(location: tester.getCenter(find.byKey(key)));
    addTearDown(gesture.removePointer);
    await tester.pump();

    expect(
      RendererBinding.instance.mouseTracker.debugDeviceActiveCursor(1),
      kIsWeb ? SystemMouseCursors.click : SystemMouseCursors.basic,
    );
  });

  testWidgets('PopupMenuItem changes mouse cursor when hovered', (WidgetTester tester) async {
    const Key key = ValueKey<int>(1);
    // Test PopupMenuItem() constructor
    await tester.pumpWidget(
      MaterialApp(
        home: Scaffold(
          body: Align(
            alignment: Alignment.topLeft,
            child: Material(
              child: MouseRegion(
                cursor: SystemMouseCursors.forbidden,
                // The [SemanticsRole.menu] is added here to make sure
                // [PopupMenuItem]'s parent role is menu.
                child: Semantics(
                  role: SemanticsRole.menu,
                  child: PopupMenuItem<int>(
                    key: key,
                    mouseCursor: SystemMouseCursors.text,
                    value: 1,
                    child: Container(),
                  ),
                ),
              ),
            ),
          ),
        ),
      ),
    );

    final TestGesture gesture = await tester.createGesture(kind: PointerDeviceKind.mouse);
    await gesture.addPointer(location: tester.getCenter(find.byKey(key)));

    await tester.pump();

    expect(
      RendererBinding.instance.mouseTracker.debugDeviceActiveCursor(1),
      SystemMouseCursors.text,
    );

    // Test default cursor
    await tester.pumpWidget(
      MaterialApp(
        home: Scaffold(
          body: Align(
            alignment: Alignment.topLeft,
            child: Material(
              child: MouseRegion(
                cursor: SystemMouseCursors.forbidden,
                // The [SemanticsRole.menu] is added here to make sure
                // [PopupMenuItem]'s parent role is menu.
                child: Semantics(
                  role: SemanticsRole.menu,
                  child: PopupMenuItem<int>(key: key, value: 1, child: Container()),
                ),
              ),
            ),
          ),
        ),
      ),
    );

    expect(
      RendererBinding.instance.mouseTracker.debugDeviceActiveCursor(1),
      kIsWeb ? SystemMouseCursors.click : SystemMouseCursors.basic,
    );

    // Test default cursor when disabled
    await tester.pumpWidget(
      MaterialApp(
        home: Scaffold(
          body: Align(
            alignment: Alignment.topLeft,
            child: Material(
              child: MouseRegion(
                cursor: SystemMouseCursors.forbidden,
                // The [SemanticsRole.menu] is added here to make sure
                // [PopupMenuItem]'s parent role is menu.
                child: Semantics(
                  role: SemanticsRole.menu,
                  child: PopupMenuItem<int>(key: key, value: 1, enabled: false, child: Container()),
                ),
              ),
            ),
          ),
        ),
      ),
    );

    expect(
      RendererBinding.instance.mouseTracker.debugDeviceActiveCursor(1),
      SystemMouseCursors.basic,
    );
  });

  testWidgets('CheckedPopupMenuItem changes mouse cursor when hovered', (
    WidgetTester tester,
  ) async {
    const Key key = ValueKey<int>(1);
    // Test CheckedPopupMenuItem() constructor
    await tester.pumpWidget(
      MaterialApp(
        home: Scaffold(
          body: Align(
            alignment: Alignment.topLeft,
            child: Material(
              child: MouseRegion(
                cursor: SystemMouseCursors.forbidden,
                // The [SemanticsRole.menu] is added here to make sure
                // [CheckedPopupMenuItem]'s parent role is menu.
                child: Semantics(
                  role: SemanticsRole.menu,
                  child: CheckedPopupMenuItem<int>(
                    key: key,
                    mouseCursor: SystemMouseCursors.text,
                    value: 1,
                    child: Container(),
                  ),
                ),
              ),
            ),
          ),
        ),
      ),
    );

    final TestGesture gesture = await tester.createGesture(kind: PointerDeviceKind.mouse);
    await gesture.addPointer(location: tester.getCenter(find.byKey(key)));
    addTearDown(gesture.removePointer);

    await tester.pump();

    expect(
      RendererBinding.instance.mouseTracker.debugDeviceActiveCursor(1),
      SystemMouseCursors.text,
    );

    // Test default cursor
    await tester.pumpWidget(
      MaterialApp(
        home: Scaffold(
          body: Align(
            alignment: Alignment.topLeft,
            child: Material(
              child: MouseRegion(
                cursor: SystemMouseCursors.forbidden,
                // The [SemanticsRole.menu] is added here to make sure
                // [CheckedPopupMenuItem]'s parent role is menu.
                child: Semantics(
                  role: SemanticsRole.menu,
                  child: CheckedPopupMenuItem<int>(key: key, value: 1, child: Container()),
                ),
              ),
            ),
          ),
        ),
      ),
    );

    expect(
      RendererBinding.instance.mouseTracker.debugDeviceActiveCursor(1),
      kIsWeb ? SystemMouseCursors.click : SystemMouseCursors.basic,
    );

    // Test default cursor when disabled
    await tester.pumpWidget(
      MaterialApp(
        home: Scaffold(
          body: Align(
            alignment: Alignment.topLeft,
            child: Material(
              child: MouseRegion(
                cursor: SystemMouseCursors.forbidden,
                // The [SemanticsRole.menu] is added here to make sure
                // [CheckedPopupMenuItem]'s parent role is menu.
                child: Semantics(
                  role: SemanticsRole.menu,
                  child: CheckedPopupMenuItem<int>(
                    key: key,
                    value: 1,
                    enabled: false,
                    child: Container(),
                  ),
                ),
              ),
            ),
          ),
        ),
      ),
    );

    expect(
      RendererBinding.instance.mouseTracker.debugDeviceActiveCursor(1),
      SystemMouseCursors.basic,
    );
  });

  testWidgets('PopupMenu in AppBar does not overlap with the status bar', (
    WidgetTester tester,
  ) async {
    const List<PopupMenuItem<int>> choices = <PopupMenuItem<int>>[
      PopupMenuItem<int>(value: 1, child: Text('Item 1')),
      PopupMenuItem<int>(value: 2, child: Text('Item 2')),
      PopupMenuItem<int>(value: 3, child: Text('Item 3')),
    ];

    const double statusBarHeight = 24.0;
    final PopupMenuItem<int> firstItem = choices[0];
    int selectedValue = choices[0].value!;

    await tester.pumpWidget(
      MaterialApp(
        builder: (BuildContext context, Widget? child) {
          return MediaQuery(
            data: const MediaQueryData(
              padding: EdgeInsets.only(top: statusBarHeight),
            ), // status bar
            child: child!,
          );
        },
        home: StatefulBuilder(
          builder: (BuildContext context, StateSetter setState) {
            return Scaffold(
              appBar: AppBar(
                title: const Text('PopupMenu Test'),
                actions: <Widget>[
                  PopupMenuButton<int>(
                    onSelected: (int result) {
                      setState(() {
                        selectedValue = result;
                      });
                    },
                    initialValue: selectedValue,
                    itemBuilder: (BuildContext context) {
                      return choices;
                    },
                  ),
                ],
              ),
            );
          },
        ),
      ),
    );

    await tester.tap(find.byIcon(Icons.more_vert));
    await tester.pumpAndSettle();

    // Tap third item.
    await tester.tap(find.text('Item 3'));
    await tester.pumpAndSettle();

    // Open popupMenu again.
    await tester.tap(find.byIcon(Icons.more_vert));
    await tester.pumpAndSettle();

    // Check whether the first item is not overlapping with status bar.
    expect(tester.getTopLeft(find.byWidget(firstItem)).dy, greaterThan(statusBarHeight));
  });

  testWidgets('Vertically long PopupMenu does not overlap with the status bar and bottom notch', (
    WidgetTester tester,
  ) async {
    const double windowPaddingTop = 44;
    const double windowPaddingBottom = 34;

    await tester.pumpWidget(
      MaterialApp(
        builder: (BuildContext context, Widget? child) {
          return MediaQuery(
            data: const MediaQueryData(
              padding: EdgeInsets.only(top: windowPaddingTop, bottom: windowPaddingBottom),
            ),
            child: child!,
          );
        },
        home: Scaffold(
          appBar: AppBar(title: const Text('PopupMenu Test')),
          body: PopupMenuButton<int>(
            child: const Text('Show Menu'),
            itemBuilder: (BuildContext context) => Iterable<PopupMenuItem<int>>.generate(
              20,
              (int i) => PopupMenuItem<int>(value: i, child: Text('Item $i')),
            ).toList(),
          ),
        ),
      ),
    );

    await tester.tap(find.text('Show Menu'));
    await tester.pumpAndSettle();

    final Offset topRightOfMenu = tester.getTopRight(find.byType(SingleChildScrollView));
    final Offset bottomRightOfMenu = tester.getBottomRight(find.byType(SingleChildScrollView));

    expect(topRightOfMenu.dy, windowPaddingTop + 8.0);
    expect(bottomRightOfMenu.dy, 600.0 - windowPaddingBottom - 8.0); // Screen height is 600.
  });

  testWidgets('PopupMenu position test when have unsafe area', (WidgetTester tester) async {
    final GlobalKey buttonKey = GlobalKey();

    Widget buildFrame(double width, double height) {
      return MaterialApp(
        theme: ThemeData(useMaterial3: false),
        builder: (BuildContext context, Widget? child) {
          return MediaQuery(
            data: const MediaQueryData(padding: EdgeInsets.only(top: 32.0, bottom: 32.0)),
            child: child!,
          );
        },
        home: Scaffold(
          appBar: AppBar(
            title: const Text('PopupMenu Test'),
            actions: <Widget>[
              PopupMenuButton<int>(
                child: SizedBox(
                  key: buttonKey,
                  height: height,
                  width: width,
                  child: const ColoredBox(color: Colors.pink),
                ),
                itemBuilder: (BuildContext context) => <PopupMenuEntry<int>>[
                  const PopupMenuItem<int>(value: 1, child: Text('-1-')),
                  const PopupMenuItem<int>(value: 2, child: Text('-2-')),
                ],
              ),
            ],
          ),
          body: Container(),
        ),
      );
    }

    await tester.pumpWidget(buildFrame(20.0, 20.0));

    await tester.tap(find.byKey(buttonKey));
    await tester.pumpAndSettle();

    final Offset button = tester.getTopRight(find.byKey(buttonKey));
    expect(button, const Offset(800.0, 32.0)); // The topPadding is 32.0.

    final Offset popupMenu = tester.getTopRight(find.byType(SingleChildScrollView));

    // The menu should be positioned directly next to the top of the button.
    // The 8.0 pixels is [_kMenuScreenPadding].
    expect(popupMenu, Offset(button.dx - 8.0, button.dy + 8.0));
  });

  // Regression test for https://github.com/flutter/flutter/issues/82874
  testWidgets('PopupMenu position test when have unsafe area - left/right padding', (
    WidgetTester tester,
  ) async {
    final GlobalKey buttonKey = GlobalKey();
    const EdgeInsets padding = EdgeInsets.only(left: 300.0, top: 32.0, right: 310.0, bottom: 64.0);
    EdgeInsets? mediaQueryPadding;

    Widget buildFrame(double width, double height) {
      return MaterialApp(
        theme: ThemeData(useMaterial3: false),
        builder: (BuildContext context, Widget? child) {
          return MediaQuery(
            data: const MediaQueryData(padding: padding),
            child: child!,
          );
        },
        home: Scaffold(
          appBar: AppBar(
            title: const Text('PopupMenu Test'),
            actions: <Widget>[
              PopupMenuButton<int>(
                child: SizedBox(
                  key: buttonKey,
                  height: height,
                  width: width,
                  child: const ColoredBox(color: Colors.pink),
                ),
                itemBuilder: (BuildContext context) {
                  return <PopupMenuEntry<int>>[
                    PopupMenuItem<int>(
                      value: 1,
                      child: Builder(
                        builder: (BuildContext context) {
                          mediaQueryPadding = MediaQuery.paddingOf(context);
                          return Text('-1-' * 500); // A long long text string.
                        },
                      ),
                    ),
                    const PopupMenuItem<int>(value: 2, child: Text('-2-')),
                  ];
                },
              ),
            ],
          ),
          body: const SizedBox.shrink(),
        ),
      );
    }

    await tester.pumpWidget(buildFrame(20.0, 20.0));

    await tester.tap(find.byKey(buttonKey));
    await tester.pumpAndSettle();

    final Offset button = tester.getTopRight(find.byKey(buttonKey));
    expect(button, Offset(800.0 - padding.right, padding.top)); // The topPadding is 32.0.

    final Offset popupMenuTopRight = tester.getTopRight(find.byType(SingleChildScrollView));

    // The menu should be positioned directly next to the top of the button.
    // The 8.0 pixels is [_kMenuScreenPadding].
    expect(popupMenuTopRight, Offset(800.0 - padding.right - 8.0, padding.top + 8.0));

    final Offset popupMenuTopLeft = tester.getTopLeft(find.byType(SingleChildScrollView));
    expect(popupMenuTopLeft, Offset(padding.left + 8.0, padding.top + 8.0));

    final Offset popupMenuBottomLeft = tester.getBottomLeft(find.byType(SingleChildScrollView));
    expect(popupMenuBottomLeft, Offset(padding.left + 8.0, 600.0 - padding.bottom - 8.0));

    // The `MediaQueryData.padding` should be removed.
    expect(mediaQueryPadding, EdgeInsets.zero);
  });

  // Regression test for https://github.com/flutter/flutter/issues/163477
  testWidgets("PopupMenu's overlay can be rebuilt even when the button is unmounted", (
    WidgetTester tester,
  ) async {
    final GlobalKey buttonKey = GlobalKey();

    late StateSetter setState;
    bool showButton = true;

    Widget widget({required Size viewSize}) {
      return Center(
        child: SizedBox(
          width: viewSize.width,
          height: viewSize.height,
          child: MaterialApp(
            home: Material(
              child: StatefulBuilder(
                builder: (BuildContext context, StateSetter innerSetState) {
                  setState = innerSetState;
                  return showButton
                      ? PopupMenuButton<int>(
                          key: buttonKey,
                          popUpAnimationStyle: const AnimationStyle(
                            reverseDuration: Duration(milliseconds: 400),
                          ),
                          itemBuilder: (BuildContext context) {
                            return <PopupMenuEntry<int>>[
                              PopupMenuItem<int>(
                                value: 1,
                                child: const Text('ACTION'),
                                onTap: () {},
                              ),
                            ];
                          },
                        )
                      : Container();
                },
              ),
            ),
          ),
        ),
      );
    }

    // Pump a button
    await tester.pumpWidget(widget(viewSize: const Size(500, 500)));

    // Tap the button to show the menu
    await tester.tap(find.byKey(buttonKey));
    await tester.pumpAndSettle();
    expect(find.text('ACTION'), findsOne);
    expect(find.byKey(buttonKey), findsOne);

    // Hide the button. The menu still shows since it's placed on a separate route.
    setState(() {
      showButton = false;
    });
    await tester.pump();
    expect(find.text('ACTION'), findsOne);
    expect(find.byKey(buttonKey), findsNothing);

    // Resize the view, causing the menu to rebuild. Before the fix, this
    // rebuild would lead to a crash, because it relies on context of the button,
    // which has been unmounted.
    await tester.pumpWidget(widget(viewSize: const Size(300, 300)));

    expect(tester.takeException(), isNull);
  });

  group('feedback', () {
    late FeedbackTester feedback;

    setUp(() {
      feedback = FeedbackTester();
    });

    tearDown(() {
      feedback.dispose();
    });

    Widget buildFrame({bool? widgetEnableFeedback, bool? themeEnableFeedback}) {
      return MaterialApp(
        home: Scaffold(
          body: PopupMenuTheme(
            data: PopupMenuThemeData(enableFeedback: themeEnableFeedback),
            child: PopupMenuButton<int>(
              enableFeedback: widgetEnableFeedback,
              child: const Text('Show Menu'),
              itemBuilder: (BuildContext context) {
                return <PopupMenuItem<int>>[const PopupMenuItem<int>(value: 1, child: Text('One'))];
              },
            ),
          ),
        ),
      );
    }

    testWidgets('PopupMenuButton enableFeedback works properly', (WidgetTester tester) async {
      expect(feedback.clickSoundCount, 0);
      expect(feedback.hapticCount, 0);

      // PopupMenuButton with enabled feedback.
      await tester.pumpWidget(buildFrame(widgetEnableFeedback: true));
      await tester.tap(find.text('Show Menu'));
      await tester.pumpAndSettle();
      expect(feedback.clickSoundCount, 1);
      expect(feedback.hapticCount, 0);

      await tester.pumpWidget(Container());

      // PopupMenuButton with disabled feedback.
      await tester.pumpWidget(buildFrame(widgetEnableFeedback: false));
      await tester.tap(find.text('Show Menu'));
      await tester.pumpAndSettle();
      expect(feedback.clickSoundCount, 1);
      expect(feedback.hapticCount, 0);

      await tester.pumpWidget(Container());

      // PopupMenuButton with enabled feedback by default.
      await tester.pumpWidget(buildFrame());
      await tester.tap(find.text('Show Menu'));
      await tester.pumpAndSettle();
      expect(feedback.clickSoundCount, 2);
      expect(feedback.hapticCount, 0);

      await tester.pumpWidget(Container());

      // PopupMenu with disabled feedback using PopupMenuButtonTheme.
      await tester.pumpWidget(buildFrame(themeEnableFeedback: false));
      await tester.tap(find.text('Show Menu'));
      await tester.pumpAndSettle();
      expect(feedback.clickSoundCount, 2);
      expect(feedback.hapticCount, 0);

      await tester.pumpWidget(Container());

      // PopupMenu enableFeedback property overrides PopupMenuButtonTheme.
      await tester.pumpWidget(buildFrame(widgetEnableFeedback: false, themeEnableFeedback: true));
      await tester.tap(find.text('Show Menu'));
      await tester.pumpAndSettle();
      expect(feedback.clickSoundCount, 2);
      expect(feedback.hapticCount, 0);
    });
  });

  testWidgets('Can customize PopupMenuButton icon', (WidgetTester tester) async {
    const Color iconColor = Color(0xffffff00);
    const double iconSize = 29.5;
    await tester.pumpWidget(
      MaterialApp(
        home: Scaffold(
          body: Center(
            child: PopupMenuButton<String>(
              iconColor: iconColor,
              iconSize: iconSize,
              itemBuilder: (_) => <PopupMenuEntry<String>>[
                const PopupMenuItem<String>(value: 'value', child: Text('child')),
              ],
            ),
          ),
        ),
      ),
    );

    expect(_iconStyle(tester, Icons.adaptive.more)?.color, iconColor);
    expect(tester.getSize(find.byIcon(Icons.adaptive.more)), const Size(iconSize, iconSize));
  });

  testWidgets('does not crash in small overlay', (WidgetTester tester) async {
    final GlobalKey navigator = GlobalKey();
    await tester.pumpWidget(
      MaterialApp(
        home: Scaffold(
          body: Column(
            children: <Widget>[
              OutlinedButton(
                onPressed: () {
                  showMenu<void>(
                    context: navigator.currentContext!,
                    position: RelativeRect.fill,
                    items: const <PopupMenuItem<void>>[PopupMenuItem<void>(child: Text('foo'))],
                  );
                },
                child: const Text('press'),
              ),
              SizedBox(
                height: 10,
                width: 10,
                child: Navigator(
                  key: navigator,
                  onGenerateRoute: (RouteSettings settings) => MaterialPageRoute<void>(
                    builder: (BuildContext context) => Container(color: Colors.red),
                  ),
                ),
              ),
            ],
          ),
        ),
      ),
    );

    await tester.tap(find.text('press'));
    await tester.pumpAndSettle();
    expect(find.text('foo'), findsOneWidget);
  });

  // Regression test for https://github.com/flutter/flutter/issues/80869
  testWidgets('The menu position test in the scrollable widget', (WidgetTester tester) async {
    final GlobalKey buttonKey = GlobalKey();

    await tester.pumpWidget(
      MaterialApp(
        home: Scaffold(
          body: SingleChildScrollView(
            child: Column(
              children: <Widget>[
                const SizedBox(height: 100),
                PopupMenuButton<int>(
                  child: SizedBox(
                    key: buttonKey,
                    height: 10.0,
                    width: 10.0,
                    child: const ColoredBox(color: Colors.pink),
                  ),
                  itemBuilder: (BuildContext context) => <PopupMenuEntry<int>>[
                    const PopupMenuItem<int>(value: 1, child: Text('-1-')),
                    const PopupMenuItem<int>(value: 2, child: Text('-2-')),
                  ],
                ),
                const SizedBox(height: 600),
              ],
            ),
          ),
        ),
      ),
    );

    // Open the menu.
    await tester.tap(find.byKey(buttonKey));
    await tester.pumpAndSettle();

    Offset button = tester.getTopLeft(find.byKey(buttonKey));
    expect(button, const Offset(0.0, 100.0));

    Offset popupMenu = tester.getTopLeft(find.byType(SingleChildScrollView).last);
    // The menu should be positioned directly next to the top of the button.
    // The 8.0 pixels is [_kMenuScreenPadding].
    expect(popupMenu, const Offset(8.0, 100.0));

    // Close the menu.
    await tester.tap(find.byKey(buttonKey), warnIfMissed: false);
    await tester.pumpAndSettle();

    // Scroll a little bit.
    await tester.drag(find.byType(SingleChildScrollView), const Offset(0.0, -50.0));

    button = tester.getTopLeft(find.byKey(buttonKey));
    expect(button, const Offset(0.0, 50.0));

    // Open the menu again.
    await tester.tap(find.byKey(buttonKey));
    await tester.pumpAndSettle();

    popupMenu = tester.getTopLeft(find.byType(SingleChildScrollView).last);
    // The menu should be positioned directly next to the top of the button.
    // The 8.0 pixels is [_kMenuScreenPadding].
    expect(popupMenu, const Offset(8.0, 50.0));
  });

  testWidgets('PopupMenuButton custom splash radius', (WidgetTester tester) async {
    Future<void> buildFrameWithoutChild({double? splashRadius}) {
      return tester.pumpWidget(
        MaterialApp(
          theme: ThemeData(useMaterial3: false),
          home: Scaffold(
            body: Center(
              child: PopupMenuButton<String>(
                splashRadius: splashRadius,
                itemBuilder: (_) => <PopupMenuEntry<String>>[
                  const PopupMenuItem<String>(value: 'value', child: Text('child')),
                ],
              ),
            ),
          ),
        ),
      );
    }

    Future<void> buildFrameWithChild({double? splashRadius}) {
      return tester.pumpWidget(
        MaterialApp(
          home: Scaffold(
            body: Center(
              child: PopupMenuButton<String>(
                splashRadius: splashRadius,
                child: const Text('An item'),
                itemBuilder: (_) => <PopupMenuEntry<String>>[const PopupMenuDivider()],
              ),
            ),
          ),
        ),
      );
    }

    await buildFrameWithoutChild();
    expect(
      tester.widget<InkResponse>(find.byType(InkResponse)).radius,
      Material.defaultSplashRadius,
    );
    await buildFrameWithChild();
    expect(tester.widget<InkWell>(find.byType(InkWell)).radius, null);

    const double testSplashRadius = 50;

    await buildFrameWithoutChild(splashRadius: testSplashRadius);
    expect(tester.widget<InkResponse>(find.byType(InkResponse)).radius, testSplashRadius);
    await buildFrameWithChild(splashRadius: testSplashRadius);
    expect(tester.widget<InkWell>(find.byType(InkWell)).radius, testSplashRadius);
  });

  testWidgets('Can override menu size constraints', (WidgetTester tester) async {
    final Key popupMenuButtonKey = UniqueKey();
    final Type menuItemType = const PopupMenuItem<String>(child: Text('item')).runtimeType;

    await tester.pumpWidget(
      MaterialApp(
        home: Scaffold(
          body: Center(
            child: PopupMenuButton<String>(
              key: popupMenuButtonKey,
              constraints: const BoxConstraints(minWidth: 500),
              itemBuilder: (_) => <PopupMenuEntry<String>>[
                const PopupMenuItem<String>(value: 'value', child: Text('Item 0')),
              ],
            ),
          ),
        ),
      ),
    );

    // Show the menu
    await tester.tap(find.byKey(popupMenuButtonKey));
    await tester.pumpAndSettle();

    expect(tester.getSize(find.widgetWithText(menuItemType, 'Item 0')).height, 48);
    expect(tester.getSize(find.widgetWithText(menuItemType, 'Item 0')).width, 500);
  });

  testWidgets('Can change menu position and offset', (WidgetTester tester) async {
    PopupMenuButton<int> buildMenuButton({required PopupMenuPosition position}) {
      return PopupMenuButton<int>(
        position: position,
        itemBuilder: (BuildContext context) {
          return <PopupMenuItem<int>>[
            PopupMenuItem<int>(
              value: 1,
              child: Builder(
                builder: (BuildContext context) {
                  return const Text('AAA');
                },
              ),
            ),
          ];
        },
      );
    }

    // Popup menu with `MenuPosition.over (default) with default offset`.
    await tester.pumpWidget(
      MaterialApp(
        home: Scaffold(
          body: Material(child: buildMenuButton(position: PopupMenuPosition.over)),
        ),
      ),
    );

    // Open the popup menu.
    await tester.tap(find.byType(IconButton));
    await tester.pumpAndSettle();

    expect(
      tester.getTopLeft(
        find.byWidgetPredicate((Widget w) => '${w.runtimeType}' == '_PopupMenu<int?>'),
      ),
      const Offset(8.0, 8.0),
    );

    // Close the popup menu.
    await tester.tapAt(Offset.zero);
    await tester.pump();

    // Popup menu with `MenuPosition.under`(custom) with default offset`.
    await tester.pumpWidget(
      MaterialApp(
        home: Scaffold(
          body: Material(child: buildMenuButton(position: PopupMenuPosition.under)),
        ),
      ),
    );

    // Open the popup menu.
    await tester.tap(find.byType(IconButton));
    await tester.pumpAndSettle();

    expect(
      tester.getTopLeft(
        find.byWidgetPredicate((Widget w) => '${w.runtimeType}' == '_PopupMenu<int?>'),
      ),
      const Offset(8.0, 40.0),
    );

    // Close the popup menu.
    await tester.tapAt(Offset.zero);
    await tester.pump();

    // Popup menu with `MenuPosition.over (default) with custom offset`.
    await tester.pumpWidget(
      MaterialApp(
        home: Scaffold(
          body: Material(
            child: PopupMenuButton<int>(
              offset: const Offset(0.0, 50),
              itemBuilder: (BuildContext context) {
                return <PopupMenuItem<int>>[
                  PopupMenuItem<int>(
                    value: 1,
                    child: Builder(
                      builder: (BuildContext context) {
                        return const Text('AAA');
                      },
                    ),
                  ),
                ];
              },
            ),
          ),
        ),
      ),
    );

    // Open the popup menu.
    await tester.tap(find.byType(IconButton));
    await tester.pumpAndSettle();

    expect(
      tester.getTopLeft(
        find.byWidgetPredicate((Widget w) => '${w.runtimeType}' == '_PopupMenu<int?>'),
      ),
      const Offset(8.0, 50.0),
    );

    // Close the popup menu.
    await tester.tapAt(Offset.zero);
    await tester.pump();

    // Popup menu with `MenuPosition.under (custom) with custom offset`.
    await tester.pumpWidget(
      MaterialApp(
        home: Scaffold(
          body: Material(
            child: PopupMenuButton<int>(
              offset: const Offset(0.0, 50),
              position: PopupMenuPosition.under,
              itemBuilder: (BuildContext context) {
                return <PopupMenuItem<int>>[
                  PopupMenuItem<int>(
                    value: 1,
                    child: Builder(
                      builder: (BuildContext context) {
                        return const Text('AAA');
                      },
                    ),
                  ),
                ];
              },
            ),
          ),
        ),
      ),
    );

    // Open the popup menu.
    await tester.tap(find.byType(IconButton));
    await tester.pumpAndSettle();

    expect(
      tester.getTopLeft(
        find.byWidgetPredicate((Widget w) => '${w.runtimeType}' == '_PopupMenu<int?>'),
      ),
      const Offset(8.0, 90.0),
    );
  });

  testWidgets("PopupMenuButton icon inherits IconTheme's size", (WidgetTester tester) async {
    Widget buildPopupMenu({double? themeIconSize, double? iconSize}) {
      return MaterialApp(
        theme: ThemeData(iconTheme: IconThemeData(size: themeIconSize)),
        home: Scaffold(
          body: Center(
            child: PopupMenuButton<String>(
              iconSize: iconSize,
              itemBuilder: (_) => <PopupMenuEntry<String>>[
                const PopupMenuItem<String>(value: 'value', child: Text('Item 0')),
              ],
            ),
          ),
        ),
      );
    }

    // Popup menu with default icon size.
    await tester.pumpWidget(buildPopupMenu());
    // Default PopupMenuButton icon size is 24.0.
    expect(tester.getSize(find.byIcon(Icons.more_vert)), const Size(24.0, 24.0));

    // Popup menu with custom theme icon size.
    await tester.pumpWidget(buildPopupMenu(themeIconSize: 30.0));
    await tester.pumpAndSettle();
    // PopupMenuButton icon inherits IconTheme's size.
    expect(tester.getSize(find.byIcon(Icons.more_vert)), const Size(30.0, 30.0));

    // Popup menu with custom icon size.
    await tester.pumpWidget(buildPopupMenu(themeIconSize: 30.0, iconSize: 50.0));
    await tester.pumpAndSettle();
    // PopupMenuButton icon size overrides IconTheme's size.
    expect(tester.getSize(find.byIcon(Icons.more_vert)), const Size(50.0, 50.0));
  });

  testWidgets('Popup menu clip behavior', (WidgetTester tester) async {
    // Regression test for https://github.com/flutter/flutter/issues/107215
    final Key popupButtonKey = UniqueKey();
    const double radius = 20.0;

    Widget buildPopupMenu({required Clip clipBehavior}) {
      return MaterialApp(
        home: Scaffold(
          body: Center(
            child: PopupMenuButton<String>(
              key: popupButtonKey,
              shape: const RoundedRectangleBorder(
                borderRadius: BorderRadius.all(Radius.circular(radius)),
              ),
              clipBehavior: clipBehavior,
              itemBuilder: (_) => <PopupMenuEntry<String>>[
                const PopupMenuItem<String>(value: 'value', child: Text('Item 0')),
              ],
            ),
          ),
        ),
      );
    }

    // Popup menu with default ClipBehavior.
    await tester.pumpWidget(buildPopupMenu(clipBehavior: Clip.none));

    // Open the popup to build and show the menu contents.
    await tester.tap(find.byKey(popupButtonKey));
    await tester.pumpAndSettle();

    Material material = tester.widget<Material>(find.byType(Material).last);
    expect(material.clipBehavior, Clip.none);

    // Close the popup menu.
    await tester.tapAt(Offset.zero);
    await tester.pumpAndSettle();

    // Popup menu with custom ClipBehavior.
    await tester.pumpWidget(buildPopupMenu(clipBehavior: Clip.hardEdge));

    // Open the popup to build and show the menu contents.
    await tester.tap(find.byKey(popupButtonKey));
    await tester.pumpAndSettle();

    material = tester.widget<Material>(find.byType(Material).last);
    expect(material.clipBehavior, Clip.hardEdge);
  });

  testWidgets('Uses closed loop focus traversal', (WidgetTester tester) async {
    FocusNode nodeA() => Focus.of(find.text('A').evaluate().single);
    FocusNode nodeB() => Focus.of(find.text('B').evaluate().single);

    final GlobalKey popupButtonKey = GlobalKey();
    await tester.pumpWidget(
      MaterialApp(
        home: Scaffold(
          body: Center(
            child: PopupMenuButton<String>(
              key: popupButtonKey,
              itemBuilder: (_) => const <PopupMenuEntry<String>>[
                PopupMenuItem<String>(value: 'a', child: Text('A')),
                PopupMenuItem<String>(value: 'b', child: Text('B')),
              ],
            ),
          ),
        ),
      ),
    );

    // Open the popup to build and show the menu contents.
    await tester.tap(find.byKey(popupButtonKey));
    await tester.pumpAndSettle();

    Future<bool> nextFocus() async {
      final bool result = Actions.invoke(primaryFocus!.context!, const NextFocusIntent())! as bool;
      await tester.pump();
      return result;
    }

    Future<bool> previousFocus() async {
      final bool result =
          Actions.invoke(primaryFocus!.context!, const PreviousFocusIntent())! as bool;
      await tester.pump();
      return result;
    }

    // Start at A
    nodeA().requestFocus();
    await tester.pump();
    expect(nodeA().hasFocus, true);
    expect(nodeB().hasFocus, false);

    // A -> B
    expect(await nextFocus(), true);
    expect(nodeA().hasFocus, false);
    expect(nodeB().hasFocus, true);

    // B -> A (wrap around)
    expect(await nextFocus(), true);
    expect(nodeA().hasFocus, true);
    expect(nodeB().hasFocus, false);

    // B <- A
    expect(await previousFocus(), true);
    expect(nodeA().hasFocus, false);
    expect(nodeB().hasFocus, true);

    // A <- B (wrap around)
    expect(await previousFocus(), true);
    expect(nodeA().hasFocus, true);
    expect(nodeB().hasFocus, false);
  });

  testWidgets('Popup menu scrollbar inherits ScrollbarTheme', (WidgetTester tester) async {
    final Key popupButtonKey = UniqueKey();
    const ScrollbarThemeData scrollbarTheme = ScrollbarThemeData(
      thumbColor: MaterialStatePropertyAll<Color?>(Color(0xffff0000)),
      thumbVisibility: MaterialStatePropertyAll<bool?>(true),
    );
    await tester.pumpWidget(
      MaterialApp(
        theme: ThemeData(scrollbarTheme: scrollbarTheme),
        home: Material(
          child: Column(
            children: <Widget>[
              PopupMenuButton<void>(
                key: popupButtonKey,
                itemBuilder: (BuildContext context) {
                  return <PopupMenuEntry<void>>[
                    const PopupMenuItem<void>(height: 1000, child: Text('Example')),
                  ];
                },
              ),
            ],
          ),
        ),
      ),
    );

    await tester.tap(find.byKey(popupButtonKey));
    await tester.pumpAndSettle();

    expect(find.byType(Scrollbar), findsOneWidget);
    // Test Scrollbar thumb color.
    expect(find.byType(Scrollbar), paints..rrect(color: const Color(0xffff0000)));

    // Close the menu.
    await tester.tapAt(const Offset(20.0, 20.0));
    await tester.pumpAndSettle();

    // Test local ScrollbarTheme overrides global ScrollbarTheme.
    await tester.pumpWidget(
      MaterialApp(
        theme: ThemeData(scrollbarTheme: scrollbarTheme),
        home: Material(
          child: Column(
            children: <Widget>[
              ScrollbarTheme(
                data: scrollbarTheme.copyWith(
                  thumbColor: const MaterialStatePropertyAll<Color?>(Color(0xff0000ff)),
                ),
                child: PopupMenuButton<void>(
                  key: popupButtonKey,
                  itemBuilder: (BuildContext context) {
                    return <PopupMenuEntry<void>>[
                      const PopupMenuItem<void>(height: 1000, child: Text('Example')),
                    ];
                  },
                ),
              ),
            ],
          ),
        ),
      ),
    );
    await tester.tap(find.byKey(popupButtonKey));
    await tester.pumpAndSettle();

    expect(find.byType(Scrollbar), findsOneWidget);
    // Scrollbar thumb color should be updated.
    expect(find.byType(Scrollbar), paints..rrect(color: const Color(0xff0000ff)));
  }, variant: TargetPlatformVariant.desktop());

  testWidgets('Popup menu with RouteSettings', (WidgetTester tester) async {
    late RouteSettings currentRouteSetting;

    await tester.pumpWidget(
      MaterialApp(
        navigatorObservers: <NavigatorObserver>[
          _ClosureNavigatorObserver(
            onDidChange: (Route<dynamic> newRoute) {
              currentRouteSetting = newRoute.settings;
            },
          ),
        ],
        home: const Material(
          child: Center(child: ElevatedButton(onPressed: null, child: Text('Go'))),
        ),
      ),
    );

    final BuildContext context = tester.element(find.text('Go'));
    const RouteSettings exampleSetting = RouteSettings(name: 'simple');

    showMenu<void>(
      context: context,
      position: RelativeRect.fill,
      items: const <PopupMenuItem<void>>[PopupMenuItem<void>(child: Text('foo'))],
      routeSettings: exampleSetting,
    );

    await tester.pumpAndSettle();
    expect(find.text('foo'), findsOneWidget);
    expect(currentRouteSetting, exampleSetting);

    await tester.tap(find.text('foo'));
    await tester.pumpAndSettle();
    expect(currentRouteSetting.name, '/');
  });

  testWidgets('Popup menu is positioned under the child', (WidgetTester tester) async {
    final Key popupButtonKey = UniqueKey();
    final Key childKey = UniqueKey();
    await tester.pumpWidget(
      MaterialApp(
        home: Material(
          child: Column(
            children: <Widget>[
              PopupMenuButton<void>(
                key: popupButtonKey,
                position: PopupMenuPosition.under,
                itemBuilder: (BuildContext context) {
                  return <PopupMenuEntry<void>>[const PopupMenuItem<void>(child: Text('Example'))];
                },
                child: SizedBox(key: childKey, height: 50, width: 50),
              ),
            ],
          ),
        ),
      ),
    );

    await tester.tap(find.byKey(popupButtonKey));
    await tester.pumpAndSettle();

    final Offset childBottomLeft = tester.getBottomLeft(find.byKey(childKey));
    final Offset menuTopLeft = tester.getTopLeft(find.bySemanticsLabel('Popup menu'));
    expect(childBottomLeft, menuTopLeft);
  });

  testWidgets('PopupMenuItem onTap should be calling after Navigator.pop', (
    WidgetTester tester,
  ) async {
    await tester.pumpWidget(
      MaterialApp(
        home: Scaffold(
          appBar: AppBar(
            actions: <Widget>[
              PopupMenuButton<int>(
                itemBuilder: (BuildContext context) => <PopupMenuItem<int>>[
                  PopupMenuItem<int>(
                    onTap: () {
                      showModalBottomSheet<void>(
                        context: context,
                        builder: (BuildContext context) {
                          return const SizedBox(
                            height: 200.0,
                            child: Center(child: Text('ModalBottomSheet')),
                          );
                        },
                      );
                    },
                    value: 10,
                    child: const Text('ACTION'),
                  ),
                ],
              ),
            ],
          ),
        ),
      ),
    );

    await tester.tap(find.byType(PopupMenuButton<int>));
    await tester.pumpAndSettle();

    await tester.tap(find.text('ACTION'));
    await tester.pumpAndSettle();

    // Verify that the ModalBottomSheet is displayed
    final Finder modalBottomSheet = find.text('ModalBottomSheet');
    expect(modalBottomSheet, findsOneWidget);
  });

  testWidgets('Material3 - CheckedPopupMenuItem.labelTextStyle uses correct text style', (
    WidgetTester tester,
  ) async {
    final Key popupMenuButtonKey = UniqueKey();
    ThemeData theme = ThemeData();

    Widget buildMenu() {
      return MaterialApp(
        theme: theme,
        home: Scaffold(
          appBar: AppBar(
            actions: <Widget>[
              PopupMenuButton<void>(
                key: popupMenuButtonKey,
                itemBuilder: (BuildContext context) => <PopupMenuItem<void>>[
                  const CheckedPopupMenuItem<void>(child: Text('Item 1')),
                  const CheckedPopupMenuItem<int>(checked: true, child: Text('Item 2')),
                ],
              ),
            ],
          ),
        ),
      );
    }

    await tester.pumpWidget(buildMenu());

    // Show the menu
    await tester.tap(find.byKey(popupMenuButtonKey));
    await tester.pumpAndSettle();

    // Test default text style.
    expect(_labelStyle(tester, 'Item 1')!.fontSize, 14.0);
    expect(_labelStyle(tester, 'Item 1')!.color, theme.colorScheme.onSurface);

    // Close the menu.
    await tester.tapAt(const Offset(20.0, 20.0));
    await tester.pumpAndSettle();

    // Test custom text theme.
    const TextStyle customTextStyle = TextStyle(
      fontSize: 20.0,
      fontWeight: FontWeight.bold,
      fontStyle: FontStyle.italic,
    );
    theme = theme.copyWith(textTheme: const TextTheme(labelLarge: customTextStyle));
    await tester.pumpWidget(buildMenu());

    // Show the menu.
    await tester.tap(find.byKey(popupMenuButtonKey));
    await tester.pumpAndSettle();

    // Test custom text theme.
    expect(_labelStyle(tester, 'Item 1')!.fontSize, customTextStyle.fontSize);
    expect(_labelStyle(tester, 'Item 1')!.fontWeight, customTextStyle.fontWeight);
    expect(_labelStyle(tester, 'Item 1')!.fontStyle, customTextStyle.fontStyle);
  });

  testWidgets('CheckedPopupMenuItem.labelTextStyle resolve material states', (
    WidgetTester tester,
  ) async {
    final Key popupMenuButtonKey = UniqueKey();
    final WidgetStateProperty<TextStyle?> labelTextStyle = WidgetStateProperty.resolveWith((
      Set<WidgetState> states,
    ) {
      if (states.contains(WidgetState.selected)) {
        return const TextStyle(color: Colors.red, fontSize: 24.0);
      }

      return const TextStyle(color: Colors.amber, fontSize: 20.0);
    });

    await tester.pumpWidget(
      MaterialApp(
        home: Scaffold(
          appBar: AppBar(
            actions: <Widget>[
              PopupMenuButton<void>(
                key: popupMenuButtonKey,
                itemBuilder: (BuildContext context) => <PopupMenuItem<void>>[
                  CheckedPopupMenuItem<void>(
                    labelTextStyle: labelTextStyle,
                    child: const Text('Item 1'),
                  ),
                  CheckedPopupMenuItem<int>(
                    checked: true,
                    labelTextStyle: labelTextStyle,
                    child: const Text('Item 2'),
                  ),
                ],
              ),
            ],
          ),
        ),
      ),
    );

    // Show the menu.
    await tester.tap(find.byKey(popupMenuButtonKey));
    await tester.pumpAndSettle();

    expect(_labelStyle(tester, 'Item 1'), labelTextStyle.resolve(<WidgetState>{}));
    expect(
      _labelStyle(tester, 'Item 2'),
      labelTextStyle.resolve(<WidgetState>{WidgetState.selected}),
    );
  });

  testWidgets('CheckedPopupMenuItem overrides redundant ListTile.contentPadding', (
    WidgetTester tester,
  ) async {
    final Key popupMenuButtonKey = UniqueKey();
    await tester.pumpWidget(
      MaterialApp(
        theme: ThemeData(useMaterial3: false),
        home: Scaffold(
          body: Center(
            child: PopupMenuButton<String>(
              key: popupMenuButtonKey,
              child: const Text('button'),
              onSelected: (String result) {},
              itemBuilder: (BuildContext context) {
                return <PopupMenuEntry<String>>[
                  const CheckedPopupMenuItem<String>(value: '0', child: Text('Item 0')),
                  const CheckedPopupMenuItem<String>(
                    value: '1',
                    checked: true,
                    child: Text('Item 1'),
                  ),
                ];
              },
            ),
          ),
        ),
      ),
    );

    // Show the menu.
    await tester.tap(find.byKey(popupMenuButtonKey));
    await tester.pumpAndSettle();

    SafeArea getItemSafeArea(String label) {
      return tester.widget<SafeArea>(
        find.ancestor(of: find.text(label), matching: find.byType(SafeArea)),
      );
    }

    expect(getItemSafeArea('Item 0').minimum, EdgeInsets.zero);
    expect(getItemSafeArea('Item 1').minimum, EdgeInsets.zero);
  });

  testWidgets('PopupMenuItem overrides redundant ListTile.contentPadding', (
    WidgetTester tester,
  ) async {
    final Key popupMenuButtonKey = UniqueKey();
    await tester.pumpWidget(
      MaterialApp(
        theme: ThemeData(useMaterial3: false),
        home: Scaffold(
          body: Center(
            child: PopupMenuButton<String>(
              key: popupMenuButtonKey,
              child: const Text('button'),
              onSelected: (String result) {},
              itemBuilder: (BuildContext context) {
                return <PopupMenuEntry<String>>[
                  const PopupMenuItem<String>(
                    value: '0',
                    enabled: false,
                    child: ListTile(title: Text('Item 0')),
                  ),
                  const PopupMenuItem<String>(
                    value: '1',
                    child: ListTile(title: Text('Item 1')),
                  ),
                ];
              },
            ),
          ),
        ),
      ),
    );

    // Show the menu.
    await tester.tap(find.byKey(popupMenuButtonKey));
    await tester.pumpAndSettle();

    SafeArea getItemSafeArea(String label) {
      return tester.widget<SafeArea>(
        find.ancestor(of: find.text(label), matching: find.byType(SafeArea)),
      );
    }

    expect(getItemSafeArea('Item 0').minimum, EdgeInsets.zero);
    expect(getItemSafeArea('Item 1').minimum, EdgeInsets.zero);
  });

  testWidgets('Material3 - PopupMenuItem overrides ListTile.titleTextStyle', (
    WidgetTester tester,
  ) async {
    final Key popupMenuButtonKey = UniqueKey();
    ThemeData theme = ThemeData();

    Widget buildMenu() {
      return MaterialApp(
        theme: theme,
        home: Scaffold(
          body: Center(
            child: PopupMenuButton<String>(
              key: popupMenuButtonKey,
              child: const Text('button'),
              onSelected: (String result) {},
              itemBuilder: (BuildContext context) {
                return <PopupMenuEntry<String>>[
                  // Popup menu item with a Text widget.
                  const PopupMenuItem<String>(value: '0', child: Text('Item 0')),
                  // Popup menu item with a ListTile widget.
                  const PopupMenuItem<String>(
                    value: '1',
                    child: ListTile(title: Text('Item 1')),
                  ),
                ];
              },
            ),
          ),
        ),
      );
    }

    await tester.pumpWidget(buildMenu());

    // Show the menu.
    await tester.tap(find.byKey(popupMenuButtonKey));
    await tester.pumpAndSettle();

    // Test popup menu item with a Text widget.
    expect(_labelStyle(tester, 'Item 0')!.fontSize, 14.0);
    expect(_labelStyle(tester, 'Item 0')!.color, theme.colorScheme.onSurface);

    // Test popup menu item with a ListTile widget.
    expect(_labelStyle(tester, 'Item 1')!.fontSize, 14.0);
    expect(_labelStyle(tester, 'Item 1')!.color, theme.colorScheme.onSurface);

    // Close the menu.
    await tester.tapAt(const Offset(20.0, 20.0));
    await tester.pumpAndSettle();

    // Test custom text theme.
    const TextStyle customTextStyle = TextStyle(
      fontSize: 20.0,
      fontWeight: FontWeight.bold,
      fontStyle: FontStyle.italic,
    );
    theme = theme.copyWith(textTheme: const TextTheme(labelLarge: customTextStyle));
    await tester.pumpWidget(buildMenu());

    // Show the menu.
    await tester.tap(find.byKey(popupMenuButtonKey));
    await tester.pumpAndSettle();

    // Test popup menu item with a Text widget with custom text theme.
    expect(_labelStyle(tester, 'Item 0')!.fontSize, customTextStyle.fontSize);
    expect(_labelStyle(tester, 'Item 0')!.fontWeight, customTextStyle.fontWeight);
    expect(_labelStyle(tester, 'Item 0')!.fontStyle, customTextStyle.fontStyle);

    // Test popup menu item with a ListTile widget with custom text theme.
    expect(_labelStyle(tester, 'Item 1')!.fontSize, customTextStyle.fontSize);
    expect(_labelStyle(tester, 'Item 1')!.fontWeight, customTextStyle.fontWeight);
    expect(_labelStyle(tester, 'Item 1')!.fontStyle, customTextStyle.fontStyle);
  });

  testWidgets('Material2 - PopupMenuItem overrides ListTile.titleTextStyle', (
    WidgetTester tester,
  ) async {
    final Key popupMenuButtonKey = UniqueKey();
    ThemeData theme = ThemeData(useMaterial3: false);

    Widget buildMenu() {
      return MaterialApp(
        theme: theme,
        home: Scaffold(
          body: Center(
            child: PopupMenuButton<String>(
              key: popupMenuButtonKey,
              child: const Text('button'),
              onSelected: (String result) {},
              itemBuilder: (BuildContext context) {
                return <PopupMenuEntry<String>>[
                  // Popup menu item with a Text widget.
                  const PopupMenuItem<String>(value: '0', child: Text('Item 0')),
                  // Popup menu item with a ListTile widget.
                  const PopupMenuItem<String>(
                    value: '1',
                    child: ListTile(title: Text('Item 1')),
                  ),
                ];
              },
            ),
          ),
        ),
      );
    }

    await tester.pumpWidget(buildMenu());

    // Show the menu.
    await tester.tap(find.byKey(popupMenuButtonKey));
    await tester.pumpAndSettle();

    // Test popup menu item with a Text widget.
    expect(_labelStyle(tester, 'Item 0')!.fontSize, 16.0);
    expect(_labelStyle(tester, 'Item 0')!.color, theme.textTheme.titleMedium!.color);

    // Test popup menu item with a ListTile widget.
    expect(_labelStyle(tester, 'Item 1')!.fontSize, 16.0);
    expect(_labelStyle(tester, 'Item 1')!.color, theme.textTheme.titleMedium!.color);

    // Close the menu.
    await tester.tapAt(const Offset(20.0, 20.0));
    await tester.pumpAndSettle();

    // Test custom text theme.
    const TextStyle customTextStyle = TextStyle(
      fontSize: 20.0,
      fontWeight: FontWeight.bold,
      fontStyle: FontStyle.italic,
    );
    theme = theme.copyWith(textTheme: const TextTheme(titleMedium: customTextStyle));
    await tester.pumpWidget(buildMenu());

    // Show the menu.
    await tester.tap(find.byKey(popupMenuButtonKey));
    await tester.pumpAndSettle();

    // Test popup menu item with a Text widget with custom text style.
    expect(_labelStyle(tester, 'Item 0')!.fontSize, customTextStyle.fontSize);
    expect(_labelStyle(tester, 'Item 0')!.fontWeight, customTextStyle.fontWeight);
    expect(_labelStyle(tester, 'Item 0')!.fontStyle, customTextStyle.fontStyle);

    // Test popup menu item with a ListTile widget with custom text style.
    expect(_labelStyle(tester, 'Item 1')!.fontSize, customTextStyle.fontSize);
    expect(_labelStyle(tester, 'Item 1')!.fontWeight, customTextStyle.fontWeight);
    expect(_labelStyle(tester, 'Item 1')!.fontStyle, customTextStyle.fontStyle);
  });

  testWidgets('CheckedPopupMenuItem.onTap callback is called when defined', (
    WidgetTester tester,
  ) async {
    int count = 0;
    await tester.pumpWidget(
      TestApp(
        textDirection: TextDirection.ltr,
        child: Material(
          child: RepaintBoundary(
            child: PopupMenuButton<String>(
              child: const Text('button'),
              itemBuilder: (BuildContext context) {
                return <PopupMenuItem<String>>[
                  CheckedPopupMenuItem<String>(
                    onTap: () {
                      count += 1;
                    },
                    value: 'item1',
                    child: const Text('Item with onTap'),
                  ),
                  const CheckedPopupMenuItem<String>(
                    value: 'item2',
                    child: Text('Item without onTap'),
                  ),
                ];
              },
            ),
          ),
        ),
      ),
    );

    // Tap a checked menu item with onTap.
    await tester.tap(find.text('button'));
    await tester.pumpAndSettle();
    await tester.tap(find.widgetWithText(CheckedPopupMenuItem<String>, 'Item with onTap'));
    await tester.pumpAndSettle();
    expect(count, 1);

    // Tap a checked menu item without onTap.
    await tester.tap(find.text('button'));
    await tester.pumpAndSettle();
    await tester.tap(find.widgetWithText(CheckedPopupMenuItem<String>, 'Item without onTap'));
    await tester.pumpAndSettle();
    expect(count, 1);
  });

  testWidgets('PopupMenuButton uses root navigator if useRootNavigator is true', (
    WidgetTester tester,
  ) async {
    final MenuObserver rootObserver = MenuObserver();
    final MenuObserver nestedObserver = MenuObserver();

    await tester.pumpWidget(
      MaterialApp(
        navigatorObservers: <NavigatorObserver>[rootObserver],
        home: Navigator(
          observers: <NavigatorObserver>[nestedObserver],
          onGenerateRoute: (RouteSettings settings) {
            return MaterialPageRoute<dynamic>(
              builder: (BuildContext context) {
                return Material(
                  child: PopupMenuButton<String>(
                    useRootNavigator: true,
                    child: const Text('button'),
                    itemBuilder: (BuildContext context) {
                      return <PopupMenuItem<String>>[
                        const CheckedPopupMenuItem<String>(value: 'item1', child: Text('item 1')),
                        const CheckedPopupMenuItem<String>(value: 'item2', child: Text('item 2')),
                      ];
                    },
                  ),
                );
              },
            );
          },
        ),
      ),
    );

    // Open the dialog.
    await tester.tap(find.text('button'));

    expect(rootObserver.menuCount, 1);
    expect(nestedObserver.menuCount, 0);
  });

  testWidgets('PopupMenuButton does not use root navigator if useRootNavigator is false', (
    WidgetTester tester,
  ) async {
    final MenuObserver rootObserver = MenuObserver();
    final MenuObserver nestedObserver = MenuObserver();

    await tester.pumpWidget(
      MaterialApp(
        navigatorObservers: <NavigatorObserver>[rootObserver],
        home: Navigator(
          observers: <NavigatorObserver>[nestedObserver],
          onGenerateRoute: (RouteSettings settings) {
            return MaterialPageRoute<dynamic>(
              builder: (BuildContext context) {
                return Material(
                  child: PopupMenuButton<String>(
                    child: const Text('button'),
                    itemBuilder: (BuildContext context) {
                      return <PopupMenuItem<String>>[
                        const CheckedPopupMenuItem<String>(value: 'item1', child: Text('item 1')),
                        const CheckedPopupMenuItem<String>(value: 'item2', child: Text('item 2')),
                      ];
                    },
                  ),
                );
              },
            );
          },
        ),
      ),
    );

    // Open the dialog.
    await tester.tap(find.text('button'));

    expect(rootObserver.menuCount, 0);
    expect(nestedObserver.menuCount, 1);
  });

  testWidgets('Override Popup Menu animation using AnimationStyle', (WidgetTester tester) async {
    final Key targetKey = UniqueKey();

    Widget buildPopupMenu({AnimationStyle? animationStyle}) {
      return MaterialApp(
        home: Material(
          child: Center(
            child: PopupMenuButton<int>(
              key: targetKey,
              popUpAnimationStyle: animationStyle,
              itemBuilder: (BuildContext context) {
                return <PopupMenuItem<int>>[
                  const PopupMenuItem<int>(value: 1, child: Text('One')),
                  const PopupMenuItem<int>(value: 2, child: Text('Two')),
                  const PopupMenuItem<int>(value: 3, child: Text('Three')),
                ];
              },
            ),
          ),
        ),
      );
    }

    // Test default animation.
    await tester.pumpWidget(buildPopupMenu());

    await tester.tap(find.byKey(targetKey));
    await tester.pump();
    await tester.pump(
      const Duration(milliseconds: 100),
    ); // Advance the animation by 1/3 of its duration.

    expect(
      tester.getSize(find.byType(Material).last),
      within(distance: 0.1, from: const Size(112.0, 80.0)),
    );

    await tester.pump(
      const Duration(milliseconds: 100),
    ); // Advance the animation by 2/3 of its duration.

    expect(
      tester.getSize(find.byType(Material).last),
      within(distance: 0.1, from: const Size(112.0, 160.0)),
    );

    await tester.pumpAndSettle(); // Advance the animation to the end.

    expect(
      tester.getSize(find.byType(Material).last),
      within(distance: 0.1, from: const Size(112.0, 160.0)),
    );

    // Tap outside to dismiss the menu.
    await tester.tapAt(const Offset(20.0, 20.0));
    await tester.pumpAndSettle();

    // Override the animation duration.
    await tester.pumpWidget(
      buildPopupMenu(animationStyle: const AnimationStyle(duration: Duration.zero)),
    );

    await tester.tap(find.byKey(targetKey));
    await tester.pump();
    await tester.pump(const Duration(milliseconds: 1)); // Advance the animation by 1 millisecond.

    expect(
      tester.getSize(find.byType(Material).last),
      within(distance: 0.1, from: const Size(112.0, 160.0)),
    );

    // Tap outside to dismiss the menu.
    await tester.tapAt(const Offset(20.0, 20.0));
    await tester.pumpAndSettle();

    // Override the animation curve.
    await tester.pumpWidget(
      buildPopupMenu(animationStyle: const AnimationStyle(curve: Easing.emphasizedAccelerate)),
    );

    await tester.tap(find.byKey(targetKey));
    await tester.pump();
    await tester.pump(
      const Duration(milliseconds: 100),
    ); // Advance the animation by 1/3 of its duration.

    expect(
      tester.getSize(find.byType(Material).last),
      within(distance: 0.1, from: const Size(32.4, 15.4)),
    );

    await tester.pump(
      const Duration(milliseconds: 100),
    ); // Advance the animation by 2/3 of its duration.

    expect(
      tester.getSize(find.byType(Material).last),
      within(distance: 0.1, from: const Size(112.0, 72.2)),
    );

    await tester.pumpAndSettle(); // Advance the animation to the end.

    expect(
      tester.getSize(find.byType(Material).last),
      within(distance: 0.1, from: const Size(112.0, 160.0)),
    );
  });

  testWidgets('PopupMenuButton scrolls initial value/selected value to visible', (
    WidgetTester tester,
  ) async {
    const int length = 50;
    const int selectedValue = length - 1;
    await tester.pumpWidget(
      MaterialApp(
        home: Scaffold(
          body: Align(
            alignment: Alignment.bottomCenter,
            child: PopupMenuButton<int>(
              itemBuilder: (BuildContext context) {
                return List<PopupMenuEntry<int>>.generate(length, (int index) {
                  return PopupMenuItem<int>(value: index, child: Text('item #$index'));
                });
              },
              popUpAnimationStyle: AnimationStyle.noAnimation,
              initialValue: selectedValue,
              child: const Text('click here'),
            ),
          ),
        ),
      ),
    );
    await tester.tap(find.text('click here'));
    await tester.pump();

    // Set up finder and verify basic widget structure.
    final Finder item49 = find.text('item #49');
    expect(item49, findsOneWidget);

    // The initially selected menu item should be positioned on screen.
    final RenderBox initialItem = tester.renderObject<RenderBox>(item49);
    final Rect initialItemBounds = initialItem.localToGlobal(Offset.zero) & initialItem.size;
    final Size windowSize = tester.view.physicalSize / tester.view.devicePixelRatio;
    expect(initialItemBounds.bottomRight.dy, lessThanOrEqualTo(windowSize.height));

    // Select item 20.
    final Finder item20 = find.text('item #20');
    await tester.scrollUntilVisible(item20, 500);
    expect(item20, findsOneWidget);
    await tester.tap(item20);
    await tester.pump();

    // Open menu again.
    await tester.tap(find.text('click here'));
    await tester.pump();
    expect(item20, findsOneWidget);

    // The selected menu item should be positioned on screen.
    final RenderBox selectedItem = tester.renderObject<RenderBox>(item20);
    final Rect selectedItemBounds = selectedItem.localToGlobal(Offset.zero) & selectedItem.size;
    expect(selectedItemBounds.bottomRight.dy, lessThanOrEqualTo(windowSize.height));
  });

  testWidgets('PopupMenuButton properly positions a constrained-size popup', (
    WidgetTester tester,
  ) async {
    final Size windowSize = tester.view.physicalSize / tester.view.devicePixelRatio;
    const int length = 50;
    await tester.pumpWidget(
      MaterialApp(
        home: Scaffold(
          body: Padding(
            padding: const EdgeInsets.all(50),
            child: Align(
              alignment: Alignment.bottomCenter,
              child: PopupMenuButton<int>(
                itemBuilder: (BuildContext context) {
                  return List<PopupMenuEntry<int>>.generate(length, (int index) {
                    return PopupMenuItem<int>(value: index, child: Text('item #$index'));
                  });
                },
                constraints: BoxConstraints(maxHeight: windowSize.height / 3),
                popUpAnimationStyle: AnimationStyle.noAnimation,
                initialValue: length - 1,
                child: const Text('click here'),
              ),
            ),
          ),
        ),
      ),
    );
    await tester.tap(find.text('click here'));
    await tester.pump();

    // Set up finders and verify basic widget structure
    final Finder findButton = find.byType(PopupMenuButton<int>);
    final Finder findLastItem = find.text('item #49');
    final Finder findListBody = find.byType(ListBody);
    final Finder findListViewport = find.ancestor(
      of: findListBody,
      matching: find.byType(SingleChildScrollView),
    );
    expect(findButton, findsOne);
    expect(findLastItem, findsOne);
    expect(findListBody, findsOne);
    expect(findListViewport, findsOne);

    // The button and the list viewport should overlap
    final RenderBox button = tester.renderObject<RenderBox>(findButton);
    final Rect buttonBounds = button.localToGlobal(Offset.zero) & button.size;
    final RenderBox listViewport = tester.renderObject<RenderBox>(findListViewport);
    final Rect listViewportBounds = listViewport.localToGlobal(Offset.zero) & listViewport.size;
    expect(listViewportBounds.topLeft.dy, lessThanOrEqualTo(windowSize.height));
    expect(listViewportBounds.bottomRight.dy, lessThanOrEqualTo(windowSize.height));
    expect(listViewportBounds, overlaps(buttonBounds));
  });

  testWidgets('PopupMenuButton honors style', (WidgetTester tester) async {
    await tester.pumpWidget(
      MaterialApp(
        home: Scaffold(
          body: PopupMenuButton<int>(
            style: const ButtonStyle(iconColor: MaterialStatePropertyAll<Color>(Colors.red)),
            itemBuilder: (BuildContext context) {
              return <PopupMenuItem<int>>[const PopupMenuItem<int>(value: 1, child: Text('One'))];
            },
          ),
        ),
      ),
    );
    final RichText iconText = tester.firstWidget(
      find.descendant(of: find.byType(PopupMenuButton<int>), matching: find.byType(RichText)),
    );
    expect(iconText.text.style?.color, Colors.red);
  });

  testWidgets("Popup menu child's InkWell borderRadius", (WidgetTester tester) async {
    final BorderRadius borderRadius = BorderRadius.circular(20);

    Widget buildPopupMenu({required BorderRadius? borderRadius}) {
      return MaterialApp(
        home: Scaffold(
          body: Center(
            child: PopupMenuButton<String>(
              borderRadius: borderRadius,
              itemBuilder: (_) => <PopupMenuEntry<String>>[
                const PopupMenuItem<String>(value: 'value', child: Text('Item 0')),
              ],
              child: const Row(
                mainAxisSize: MainAxisSize.min,
                children: <Widget>[Text('Pop up menu'), Icon(Icons.arrow_drop_down)],
              ),
            ),
          ),
        ),
      );
    }

    // Popup menu with default null borderRadius.
    await tester.pumpWidget(buildPopupMenu(borderRadius: null));
    await tester.pumpAndSettle();

    InkWell inkWell = tester.widget<InkWell>(find.byType(InkWell));
    expect(inkWell.borderRadius, isNull);

    // Popup menu with fixed borderRadius.
    await tester.pumpWidget(buildPopupMenu(borderRadius: borderRadius));
    await tester.pumpAndSettle();

    inkWell = tester.widget<InkWell>(find.byType(InkWell));
    expect(inkWell.borderRadius, borderRadius);
  });

  testWidgets('PopupMenuButton respects materialTapTargetSize', (WidgetTester tester) async {
    const double buttonSize = 10.0;

    Widget buildPopupMenu({required MaterialTapTargetSize tapTargetSize}) {
      return MaterialApp(
        home: Scaffold(
          body: Center(
            child: PopupMenuButton<String>(
              style: ButtonStyle(tapTargetSize: tapTargetSize),
              itemBuilder: (_) => <PopupMenuEntry<String>>[
                const PopupMenuItem<String>(value: 'value', child: Text('Item 0')),
              ],
              child: const SizedBox(height: buttonSize, width: buttonSize),
            ),
          ),
        ),
      );
    }

    // Popup menu with MaterialTapTargetSize.padded.
    await tester.pumpWidget(buildPopupMenu(tapTargetSize: MaterialTapTargetSize.padded));
    await tester.pumpAndSettle();

    expect(tester.getSize(find.byType(InkWell)), const Size(48.0, 48.0));

    // Popup menu with MaterialTapTargetSize.shrinkWrap.
    await tester.pumpWidget(buildPopupMenu(tapTargetSize: MaterialTapTargetSize.shrinkWrap));
    await tester.pumpAndSettle();

    expect(tester.getSize(find.byType(InkWell)), const Size(buttonSize, buttonSize));
  });

  testWidgets(
    'If requestFocus is false, the original focus should be preserved upon menu appearance.',
    (WidgetTester tester) async {
      final FocusNode fieldFocusNode = FocusNode();
      addTearDown(fieldFocusNode.dispose);
      await tester.pumpWidget(
        MaterialApp(
          home: Scaffold(
            body: Column(
              children: <Widget>[
                TextField(focusNode: fieldFocusNode, autofocus: true),
                PopupMenuButton<int>(
                  style: const ButtonStyle(iconColor: MaterialStatePropertyAll<Color>(Colors.red)),
                  itemBuilder: (BuildContext context) {
                    return <PopupMenuItem<int>>[
                      const PopupMenuItem<int>(value: 1, child: Text('One')),
                    ];
                  },
                  requestFocus: false,
                  child: const Text('click here'),
                ),
              ],
            ),
          ),
        ),
      );
      expect(fieldFocusNode.hasFocus, isTrue);
      await tester.tap(find.text('click here'));
      await tester.pump();
      expect(fieldFocusNode.hasFocus, isTrue);
    },
  );

  // Regression test for https://github.com/flutter/flutter/issues/152475
  testWidgets('PopupMenuButton updates position on orientation change', (
    WidgetTester tester,
  ) async {
    const Size initialSize = Size(400, 800);
    const Size newSize = Size(1024, 768);

    await tester.binding.setSurfaceSize(initialSize);

    final GlobalKey buttonKey = GlobalKey();

    await tester.pumpWidget(
      MaterialApp(
        home: Scaffold(
          body: Center(
            child: PopupMenuButton<int>(
              key: buttonKey,
              itemBuilder: (BuildContext context) => <PopupMenuItem<int>>[
                const PopupMenuItem<int>(value: 1, child: Text('Option 1')),
              ],
            ),
          ),
        ),
      ),
    );

    await tester.tap(find.byType(PopupMenuButton<int>));
    await tester.pumpAndSettle();

    final Rect initialButtonRect = tester.getRect(find.byKey(buttonKey));
    final Rect initialMenuRect = tester.getRect(find.text('Option 1'));

    await tester.binding.setSurfaceSize(newSize);
    await tester.pumpAndSettle();

    final Rect newButtonRect = tester.getRect(find.byKey(buttonKey));
    final Rect newMenuRect = tester.getRect(find.text('Option 1'));

    expect(newButtonRect, isNot(equals(initialButtonRect)));

    expect(newMenuRect, isNot(equals(initialMenuRect)));

    expect(
      newMenuRect.topLeft - newButtonRect.topLeft,
      initialMenuRect.topLeft - initialButtonRect.topLeft,
    );

    await tester.binding.setSurfaceSize(null);
  });

  testWidgets('PopupMenuDivider custom thickness', (WidgetTester tester) async {
    await tester.pumpWidget(
      MaterialApp(
        home: Scaffold(
          body: Center(
            child: PopupMenuButton<String>(
              onSelected: (String result) {},
              child: const Text('Menu Button'),
              itemBuilder: (BuildContext context) => <PopupMenuEntry<String>>[
                const PopupMenuDivider(thickness: 5.0),
              ],
            ),
          ),
        ),
      ),
    );

    await tester.tap(find.byType(PopupMenuButton<String>));
    await tester.pump();
    final Container container = tester.widget(find.byType(Container));
    final BoxDecoration decoration = container.decoration! as BoxDecoration;
    expect(decoration.border!.bottom.width, 5.0);
  });

  testWidgets('PopupMenuDivider custom indent', (WidgetTester tester) async {
    await tester.pumpWidget(
      MaterialApp(
        home: Scaffold(
          body: Center(
            child: PopupMenuButton<String>(
              onSelected: (String result) {},
              child: const Text('Menu Button'),
              itemBuilder: (BuildContext context) => <PopupMenuEntry<String>>[
                const PopupMenuDivider(indent: 5.0),
              ],
            ),
          ),
        ),
      ),
    );

    await tester.tap(find.byType(PopupMenuButton<String>));
    await tester.pump();
    final Container container = tester.widget(find.byType(Container));
    final EdgeInsetsDirectional margin = container.margin! as EdgeInsetsDirectional;
    expect(margin.start, 5.0);
  });

  testWidgets('PopupMenuDivider custom color', (WidgetTester tester) async {
    await tester.pumpWidget(
      MaterialApp(
        home: Scaffold(
          body: Center(
            child: PopupMenuButton<String>(
              onSelected: (String result) {},
              child: const Text('Menu Button'),
              itemBuilder: (BuildContext context) => <PopupMenuEntry<String>>[
                const PopupMenuDivider(color: Colors.deepOrange),
              ],
            ),
          ),
        ),
      ),
    );

    await tester.tap(find.byType(PopupMenuButton<String>));
    await tester.pump();
    final Container container = tester.widget(find.byType(Container));
    final BoxDecoration decoration = container.decoration! as BoxDecoration;
    expect(decoration.border!.bottom.color, Colors.deepOrange);
  });

  testWidgets('PopupMenuDivider custom end indent', (WidgetTester tester) async {
    await tester.pumpWidget(
      MaterialApp(
        home: Scaffold(
          body: Center(
            child: PopupMenuButton<String>(
              onSelected: (String result) {},
              child: const Text('Menu Button'),
              itemBuilder: (BuildContext context) => <PopupMenuEntry<String>>[
                const PopupMenuDivider(endIndent: 5.0),
              ],
            ),
          ),
        ),
      ),
    );

    await tester.tap(find.byType(PopupMenuButton<String>));
    await tester.pump();
    final Container container = tester.widget(find.byType(Container));
    final EdgeInsetsDirectional margin = container.margin! as EdgeInsetsDirectional;
    expect(margin.end, 5.0);
  });

  testWidgets('PopupMenuDivider custom radius', (WidgetTester tester) async {
    await tester.pumpWidget(
      MaterialApp(
        home: Scaffold(
          body: Center(
            child: PopupMenuButton<String>(
              onSelected: (String result) {},
              child: const Text('Menu Button'),
              itemBuilder: (BuildContext context) => <PopupMenuEntry<String>>[
                PopupMenuDivider(radius: BorderRadius.circular(5)),
              ],
            ),
          ),
        ),
      ),
    );

    await tester.tap(find.byType(PopupMenuButton<String>));
    await tester.pump();
    final Container container = tester.widget(find.byType(Container));
    final BoxDecoration decoration = container.decoration! as BoxDecoration;
    final BorderRadius borderRadius = decoration.borderRadius! as BorderRadius;
    expect(borderRadius.bottomLeft, const Radius.circular(5));
    expect(borderRadius.bottomRight, const Radius.circular(5));
    expect(borderRadius.topLeft, const Radius.circular(5));
    expect(borderRadius.topRight, const Radius.circular(5));
  });

  // Regression test for https://github.com/flutter/flutter/issues/171422.
  testWidgets('PopupMenuButton should not crash when being hidden immediately', (
    WidgetTester tester,
  ) async {
    bool showPopupMenu = true;

    Widget buildWidget() {
      return MaterialApp(
        home: Scaffold(
          appBar: AppBar(
            actions: <Widget>[
              if (showPopupMenu)
                PopupMenuButton<String>(
                  itemBuilder: (BuildContext context) {
                    return <PopupMenuItem<String>>[
                      const PopupMenuItem<String>(value: 'add', child: Text('Add')),
                      const PopupMenuItem<String>(value: 'hide', child: Text('Hide')),
                      const PopupMenuItem<String>(value: 'delete', child: Text('Delete')),
                    ];
                  },
                  onSelected: (String value) {
                    if (value == 'hide') {
                      showPopupMenu = false;
                    }
                  },
                ),
            ],
          ),
          body: Text(
            'PopupMenuButton:${showPopupMenu ? 'PopupMenu is showing' : 'PopupMenu is hidden'}',
          ),
        ),
      );
    }

    await tester.pumpWidget(buildWidget());

    // Find the PopupMenuButton.
    final Finder popupMenuButtonFinder = find.byType(PopupMenuButton<String>);
    expect(popupMenuButtonFinder, findsOneWidget);

    // Tap on PopupMenuButton.
    await tester.tap(popupMenuButtonFinder);
    await tester.pumpAndSettle();

    // Tap on "Hide" menu item.
    await tester.tap(find.text('Hide'));

    // Rebuild the widget tree with the PopupMenuButton removed to trigger the bug.
    await tester.pumpWidget(buildWidget());

    // Verify no exception is thrown at a brief moment when the PopupMenuButton is hidden.
    expect(tester.takeException(), isNull);
  });

  // Regression test for https://github.com/flutter/flutter/issues/43824.
  testWidgets('PopupMenu updates when PopupMenuTheme in Theme changes', (
    WidgetTester tester,
  ) async {
    Widget buildApp(PopupMenuThemeData popupMenuTheme) {
      return MaterialApp(
        theme: ThemeData(popupMenuTheme: popupMenuTheme),
        home: Scaffold(
          appBar: AppBar(
            actions: <Widget>[
              PopupMenuButton<String>(
                itemBuilder: (BuildContext context) {
                  return <PopupMenuItem<String>>[
                    const PopupMenuItem<String>(value: '0', child: Text('Item 0')),
                    const PopupMenuItem<String>(value: '1', child: Text('Item 1')),
                  ];
                },
              ),
            ],
          ),
        ),
      );
    }

    void checkPopupMenu(PopupMenuThemeData popupMenuTheme) {
      final Material material = tester.widget(find.byType(Material).last);
      expect(material.elevation, popupMenuTheme.elevation);
      expect(material.color, popupMenuTheme.color);
      expect(material.shadowColor, popupMenuTheme.shadowColor);
      expect(material.surfaceTintColor, popupMenuTheme.surfaceTintColor);
      expect(material.shape, popupMenuTheme.shape);

      final SingleChildScrollView scrollView = tester.widget(find.byType(SingleChildScrollView));
      expect(scrollView.padding, popupMenuTheme.menuPadding);
    }

    final PopupMenuThemeData popupMenuTheme1 = PopupMenuThemeData(
      elevation: 10,
      color: Colors.red,
      shadowColor: Colors.black,
      surfaceTintColor: Colors.white,
      shape: RoundedRectangleBorder(borderRadius: BorderRadius.circular(10)),
      menuPadding: const EdgeInsets.all(10),
    );
    final PopupMenuThemeData popupMenuTheme2 = PopupMenuThemeData(
      elevation: 20,
      color: Colors.blue,
      shadowColor: Colors.white,
      surfaceTintColor: Colors.black,
      shape: RoundedRectangleBorder(borderRadius: BorderRadius.circular(20)),
      menuPadding: const EdgeInsets.all(20),
    );

    // Show the menu with the first theme.
    await tester.pumpWidget(buildApp(popupMenuTheme1));
    await tester.tap(find.byType(PopupMenuButton<String>));
    await tester.pumpAndSettle();

    checkPopupMenu(popupMenuTheme1);

    // Rebuild with the second theme.
    await tester.pumpWidget(buildApp(popupMenuTheme2));
    await tester.pumpAndSettle();

    checkPopupMenu(popupMenuTheme2);
  });

<<<<<<< HEAD
  testWidgets('PopupMenuItem does not crash at zero area', (WidgetTester tester) async {
    await tester.pumpWidget(
      const MaterialApp(
        home: Scaffold(
          body: Center(
            child: SizedBox.shrink(child: PopupMenuItem<String>(child: Text('X'))),
          ),
        ),
      ),
    );
    expect(tester.getSize(find.byType(PopupMenuItem<String>)), Size.zero);
=======
  testWidgets('PopupMenuButton does not crash at zero area', (WidgetTester tester) async {
    // This test case only verifies the layout of the button itself, not the
    // overlay, because there doesn't seem to be a way to open the menu at zero
    // area. Though, this should be sufficient since the overlay has been verified
    // by similar tests for MenuAnchor and PopupMenuItem.
    tester.view.physicalSize = Size.zero;
    addTearDown(tester.view.reset);
    await tester.pumpWidget(
      MaterialApp(
        home: Center(
          child: SizedBox.shrink(
            child: PopupMenuButton<String>(
              itemBuilder: (BuildContext context) => <PopupMenuItem<String>>[
                const PopupMenuItem<String>(value: 'X', child: Text('X')),
              ],
            ),
          ),
        ),
      ),
    );
    expect(tester.getSize(find.byType(PopupMenuButton<String>)), Size.zero);
  });

  testWidgets('PopupMenuDivider does not crash at zero area', (WidgetTester tester) async {
    await tester.pumpWidget(
      const MaterialApp(
        home: Center(child: SizedBox.shrink(child: PopupMenuDivider())),
      ),
    );
    expect(tester.getSize(find.byType(PopupMenuDivider)), Size.zero);
>>>>>>> 902a6976
  });

  // Regression test for https://github.com/flutter/flutter/issues/177003
  testWidgets('PopupMenu semantics for mismatched platforms', (WidgetTester tester) async {
    Future<void> pumpPopupMenuWithTheme(TargetPlatform themePlatform) async {
      const DefaultMaterialLocalizations localizations = DefaultMaterialLocalizations();

      await tester.pumpWidget(
        MaterialApp(
          theme: ThemeData(platform: themePlatform),
          home: Scaffold(
            body: Builder(
              builder: (BuildContext context) {
                return OutlinedButton(
                  onPressed: () {
                    showMenu<void>(
                      context: context,
                      position: RelativeRect.fill,
                      items: const <PopupMenuItem<void>>[PopupMenuItem<void>(child: Text('foo'))],
                    );
                  },
                  child: const Text('open'),
                );
              },
            ),
          ),
        ),
      );

      await tester.tap(find.text('open'));
      await tester.pumpAndSettle();

      final Finder popupFinder = find.bySemanticsLabel(localizations.popupMenuLabel);

      switch (defaultTargetPlatform) {
        case TargetPlatform.iOS:
        case TargetPlatform.macOS:
          expect(popupFinder, findsNothing); // Apple platforms don't show label.
        case _:
          expect(popupFinder, findsOneWidget); // Non-Apple platforms show label.
      }
    }

    // Test with theme.platform = Android on different real platforms.
    await pumpPopupMenuWithTheme(TargetPlatform.android);

    // Dismiss the first popup.
    Navigator.of(tester.element(find.text('foo'))).pop();
    await tester.pumpAndSettle();

    // Test with theme.platform = iOS on different real platforms.
    await pumpPopupMenuWithTheme(TargetPlatform.iOS);
  }, variant: TargetPlatformVariant.all());
}

Matcher overlaps(Rect other) => OverlapsMatcher(other);

class OverlapsMatcher extends Matcher {
  OverlapsMatcher(this.other);

  final Rect other;

  @override
  Description describe(Description description) {
    return description.add('<Rect that overlaps with $other>');
  }

  @override
  bool matches(Object? item, Map<dynamic, dynamic> matchState) =>
      item is Rect && item.overlaps(other);

  @override
  Description describeMismatch(
    dynamic item,
    Description mismatchDescription,
    Map<dynamic, dynamic> matchState,
    bool verbose,
  ) {
    return mismatchDescription.add('does not overlap');
  }
}

class TestApp extends StatelessWidget {
  const TestApp({super.key, required this.textDirection, this.child});

  final TextDirection textDirection;
  final Widget? child;

  @override
  Widget build(BuildContext context) {
    return Localizations(
      locale: const Locale('en', 'US'),
      delegates: const <LocalizationsDelegate<dynamic>>[
        DefaultWidgetsLocalizations.delegate,
        DefaultMaterialLocalizations.delegate,
      ],
      child: MediaQuery(
        data: MediaQueryData.fromView(View.of(context)),
        child: Directionality(
          textDirection: textDirection,
          child: Navigator(
            onGenerateRoute: (RouteSettings settings) {
              assert(settings.name == '/');
              return MaterialPageRoute<void>(
                settings: settings,
                builder: (BuildContext context) => Material(child: child),
              );
            },
          ),
        ),
      ),
    );
  }
}

class MenuObserver extends NavigatorObserver {
  int menuCount = 0;

  @override
  void didPush(Route<dynamic> route, Route<dynamic>? previousRoute) {
    if (route.toString().contains('_PopupMenuRoute')) {
      menuCount++;
    }
    super.didPush(route, previousRoute);
  }
}

class _ClosureNavigatorObserver extends NavigatorObserver {
  _ClosureNavigatorObserver({required this.onDidChange});

  final void Function(Route<dynamic> newRoute) onDidChange;

  @override
  void didPush(Route<dynamic> route, Route<dynamic>? previousRoute) => onDidChange(route);

  @override
  void didPop(Route<dynamic> route, Route<dynamic>? previousRoute) => onDidChange(previousRoute!);

  @override
  void didRemove(Route<dynamic> route, Route<dynamic>? previousRoute) =>
      onDidChange(previousRoute!);

  @override
  void didReplace({Route<dynamic>? newRoute, Route<dynamic>? oldRoute}) => onDidChange(newRoute!);
}

TextStyle? _labelStyle(WidgetTester tester, String label) {
  return tester
      .widget<RichText>(find.descendant(of: find.text(label), matching: find.byType(RichText)))
      .text
      .style;
}

TextStyle? _iconStyle(WidgetTester tester, IconData icon) {
  return tester
      .widget<RichText>(find.descendant(of: find.byIcon(icon), matching: find.byType(RichText)))
      .text
      .style;
}<|MERGE_RESOLUTION|>--- conflicted
+++ resolved
@@ -4851,7 +4851,6 @@
     checkPopupMenu(popupMenuTheme2);
   });
 
-<<<<<<< HEAD
   testWidgets('PopupMenuItem does not crash at zero area', (WidgetTester tester) async {
     await tester.pumpWidget(
       const MaterialApp(
@@ -4863,7 +4862,8 @@
       ),
     );
     expect(tester.getSize(find.byType(PopupMenuItem<String>)), Size.zero);
-=======
+  });
+
   testWidgets('PopupMenuButton does not crash at zero area', (WidgetTester tester) async {
     // This test case only verifies the layout of the button itself, not the
     // overlay, because there doesn't seem to be a way to open the menu at zero
@@ -4894,7 +4894,6 @@
       ),
     );
     expect(tester.getSize(find.byType(PopupMenuDivider)), Size.zero);
->>>>>>> 902a6976
   });
 
   // Regression test for https://github.com/flutter/flutter/issues/177003
