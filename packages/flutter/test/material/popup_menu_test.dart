--- conflicted
+++ resolved
@@ -4851,23 +4851,24 @@
     checkPopupMenu(popupMenuTheme2);
   });
 
-<<<<<<< HEAD
   testWidgets('CheckedPopupMenuItem does not crash at zero area', (WidgetTester tester) async {
-=======
+    await tester.pumpWidget(
+      const MaterialApp(
+        home: Scaffold(
+          body: Center(
+            child: SizedBox.shrink(child: CheckedPopupMenuItem<String>(child: Text('X'))),
+          ),
+        ),
+      ),
+    );
+    expect(tester.getSize(find.byType(CheckedPopupMenuItem<String>)), Size.zero);
+  });
+
   testWidgets('PopupMenuItem does not crash at zero area', (WidgetTester tester) async {
->>>>>>> 82ff983e
     await tester.pumpWidget(
       const MaterialApp(
         home: Scaffold(
           body: Center(
-<<<<<<< HEAD
-            child: SizedBox.shrink(child: CheckedPopupMenuItem<String>(child: Text('X'))),
-          ),
-        ),
-      ),
-    );
-    expect(tester.getSize(find.byType(CheckedPopupMenuItem<String>)), Size.zero);
-=======
             child: SizedBox.shrink(child: PopupMenuItem<String>(child: Text('X'))),
           ),
         ),
@@ -4906,7 +4907,6 @@
       ),
     );
     expect(tester.getSize(find.byType(PopupMenuDivider)), Size.zero);
->>>>>>> 82ff983e
   });
 
   // Regression test for https://github.com/flutter/flutter/issues/177003
