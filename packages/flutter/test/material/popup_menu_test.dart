// Copyright 2014 The Flutter Authors. All rights reserved.
// Use of this source code is governed by a BSD-style license that can be
// found in the LICENSE file.

import 'dart:ui';

import 'package:flutter/foundation.dart';
import 'package:flutter/material.dart';
import 'package:flutter/rendering.dart';
import 'package:flutter_test/flutter_test.dart';

import '../widgets/feedback_tester.dart';
import '../widgets/semantics_tester.dart';

void main() {
  testWidgets('Navigator.push works within a PopupMenuButton', (WidgetTester tester) async {
    final Key targetKey = UniqueKey();
    await tester.pumpWidget(
      MaterialApp(
        routes: <String, WidgetBuilder>{
          '/next': (BuildContext context) {
            return const Text('Next');
          },
        },
        home: Material(
          child: Center(
            child: Builder(
              key: targetKey,
              builder: (BuildContext context) {
                return PopupMenuButton<int>(
                  onSelected: (int value) {
                    Navigator.pushNamed(context, '/next');
                  },
                  itemBuilder: (BuildContext context) {
                    return <PopupMenuItem<int>>[
                      const PopupMenuItem<int>(value: 1, child: Text('One')),
                    ];
                  },
                );
              },
            ),
          ),
        ),
      ),
    );

    await tester.tap(find.byKey(targetKey));
    await tester.pump();
    await tester.pump(const Duration(seconds: 1)); // finish the menu animation

    expect(find.text('One'), findsOneWidget);
    expect(find.text('Next'), findsNothing);

    await tester.tap(find.text('One'));
    await tester.pump(); // return the future
    await tester.pump(); // start the navigation
    await tester.pump(const Duration(seconds: 1)); // end the navigation

    expect(find.text('One'), findsNothing);
    expect(find.text('Next'), findsOneWidget);
  });

  testWidgets('PopupMenuButton calls onOpened callback when the menu is opened', (
    WidgetTester tester,
  ) async {
    int opens = 0;
    late BuildContext popupContext;
    final Key noItemsKey = UniqueKey();
    final Key noCallbackKey = UniqueKey();
    final Key withCallbackKey = UniqueKey();

    await tester.pumpWidget(
      MaterialApp(
        home: Material(
          child: Column(
            children: <Widget>[
              PopupMenuButton<int>(
                key: noItemsKey,
                itemBuilder: (BuildContext context) {
                  return <PopupMenuEntry<int>>[];
                },
                onOpened: () => opens++,
              ),
              PopupMenuButton<int>(
                key: noCallbackKey,
                itemBuilder: (BuildContext context) {
                  popupContext = context;
                  return <PopupMenuEntry<int>>[
                    const PopupMenuItem<int>(value: 1, child: Text('Tap me please!')),
                  ];
                },
              ),
              PopupMenuButton<int>(
                key: withCallbackKey,
                itemBuilder: (BuildContext context) {
                  return <PopupMenuEntry<int>>[
                    const PopupMenuItem<int>(value: 1, child: Text('Tap me, too!')),
                  ];
                },
                onOpened: () => opens++,
              ),
            ],
          ),
        ),
      ),
    );

    // Make sure callback is not called when the menu is not shown
    await tester.tap(find.byKey(noItemsKey));
    await tester.pump();
    expect(opens, equals(0));

    // Make sure everything works if no callback is provided
    await tester.tap(find.byKey(noCallbackKey));
    await tester.pump();
    expect(opens, equals(0));

    // Close the opened menu
    Navigator.of(popupContext).pop();
    await tester.pump();

    // Make sure callback is called when the button is tapped
    await tester.tap(find.byKey(withCallbackKey));
    await tester.pump();
    expect(opens, equals(1));
  });

  testWidgets('PopupMenuButton calls onCanceled callback when an item is not selected', (
    WidgetTester tester,
  ) async {
    int cancels = 0;
    late BuildContext popupContext;
    final Key noCallbackKey = UniqueKey();
    final Key withCallbackKey = UniqueKey();

    await tester.pumpWidget(
      MaterialApp(
        home: Material(
          child: Column(
            children: <Widget>[
              PopupMenuButton<int>(
                key: noCallbackKey,
                itemBuilder: (BuildContext context) {
                  return <PopupMenuEntry<int>>[
                    const PopupMenuItem<int>(value: 1, child: Text('Tap me please!')),
                  ];
                },
              ),
              PopupMenuButton<int>(
                key: withCallbackKey,
                onCanceled: () => cancels++,
                itemBuilder: (BuildContext context) {
                  popupContext = context;
                  return <PopupMenuEntry<int>>[
                    const PopupMenuItem<int>(value: 1, child: Text('Tap me, too!')),
                  ];
                },
              ),
            ],
          ),
        ),
      ),
    );

    // Make sure everything works if no callback is provided
    await tester.tap(find.byKey(noCallbackKey));
    await tester.pump();
    await tester.pump(const Duration(seconds: 1));
    await tester.tapAt(Offset.zero);
    await tester.pump();
    expect(cancels, equals(0));

    // Make sure callback is called when a non-selection tap occurs
    await tester.tap(find.byKey(withCallbackKey));
    await tester.pump();
    await tester.pump(const Duration(seconds: 1));
    await tester.tapAt(Offset.zero);
    await tester.pump();
    expect(cancels, equals(1));

    // Make sure callback is called when back navigation occurs
    await tester.tap(find.byKey(withCallbackKey));
    await tester.pump();
    await tester.pump(const Duration(seconds: 1));
    Navigator.of(popupContext).pop();
    await tester.pump();
    expect(cancels, equals(2));
  });

  testWidgets(
    'Disabled PopupMenuButton will not call itemBuilder, onOpened, onSelected or onCanceled',
    (WidgetTester tester) async {
      final GlobalKey popupButtonKey = GlobalKey();
      bool itemBuilderCalled = false;
      bool onOpenedCalled = false;
      bool onSelectedCalled = false;
      bool onCanceledCalled = false;

      Widget buildApp({bool directional = false}) {
        return MaterialApp(
          home: Builder(
            builder: (BuildContext context) {
              return MediaQuery(
                data: MediaQuery.of(context).copyWith(navigationMode: NavigationMode.directional),
                child: Material(
                  child: Column(
                    children: <Widget>[
                      PopupMenuButton<int>(
                        enabled: false,
                        child: Text('Tap Me', key: popupButtonKey),
                        itemBuilder: (BuildContext context) {
                          itemBuilderCalled = true;
                          return <PopupMenuEntry<int>>[
                            const PopupMenuItem<int>(value: 1, child: Text('Tap me please!')),
                          ];
                        },
                        onOpened: () => onOpenedCalled = true,
                        onSelected: (int selected) => onSelectedCalled = true,
                        onCanceled: () => onCanceledCalled = true,
                      ),
                    ],
                  ),
                ),
              );
            },
          ),
        );
      }

      await tester.pumpWidget(buildApp());

      // Try to bring up the popup menu and select the first item from it
      await tester.tap(find.byKey(popupButtonKey));
      await tester.pumpAndSettle();
      await tester.tap(find.byKey(popupButtonKey));
      await tester.pumpAndSettle();
      expect(itemBuilderCalled, isFalse);
      expect(onOpenedCalled, isFalse);
      expect(onSelectedCalled, isFalse);

      // Try to bring up the popup menu and tap outside it to cancel the menu
      await tester.tap(find.byKey(popupButtonKey));
      await tester.pumpAndSettle();
      await tester.tapAt(Offset.zero);
      await tester.pumpAndSettle();
      expect(itemBuilderCalled, isFalse);
      expect(onOpenedCalled, isFalse);
      expect(onCanceledCalled, isFalse);

      // Test again, with directional navigation mode and after focusing the button.
      await tester.pumpWidget(buildApp(directional: true));

      // Try to bring up the popup menu and select the first item from it
      Focus.of(popupButtonKey.currentContext!).requestFocus();
      await tester.pumpAndSettle();
      await tester.tap(find.byKey(popupButtonKey));
      await tester.pumpAndSettle();
      await tester.tap(find.byKey(popupButtonKey));
      await tester.pumpAndSettle();
      expect(itemBuilderCalled, isFalse);
      expect(onOpenedCalled, isFalse);
      expect(onSelectedCalled, isFalse);

      // Try to bring up the popup menu and tap outside it to cancel the menu
      await tester.tap(find.byKey(popupButtonKey));
      await tester.pumpAndSettle();
      await tester.tapAt(Offset.zero);
      await tester.pumpAndSettle();
      expect(itemBuilderCalled, isFalse);
      expect(onOpenedCalled, isFalse);
      expect(onCanceledCalled, isFalse);
    },
  );

  testWidgets('disabled PopupMenuButton is not focusable', (WidgetTester tester) async {
    final Key popupButtonKey = UniqueKey();
    final GlobalKey childKey = GlobalKey();
    bool itemBuilderCalled = false;
    bool onOpenedCalled = false;
    bool onSelectedCalled = false;

    await tester.pumpWidget(
      MaterialApp(
        home: Material(
          child: Column(
            children: <Widget>[
              PopupMenuButton<int>(
                key: popupButtonKey,
                enabled: false,
                child: Container(key: childKey),
                itemBuilder: (BuildContext context) {
                  itemBuilderCalled = true;
                  return <PopupMenuEntry<int>>[
                    const PopupMenuItem<int>(value: 1, child: Text('Tap me please!')),
                  ];
                },
                onOpened: () => onOpenedCalled = true,
                onSelected: (int selected) => onSelectedCalled = true,
              ),
            ],
          ),
        ),
      ),
    );
    Focus.of(childKey.currentContext!).requestFocus();
    await tester.pump();

    expect(Focus.of(childKey.currentContext!).hasPrimaryFocus, isFalse);
    expect(itemBuilderCalled, isFalse);
    expect(onOpenedCalled, isFalse);
    expect(onSelectedCalled, isFalse);
  });

  testWidgets('Disabled PopupMenuButton is focusable with directional navigation', (
    WidgetTester tester,
  ) async {
    final Key popupButtonKey = UniqueKey();
    final GlobalKey childKey = GlobalKey();

    await tester.pumpWidget(
      MaterialApp(
        home: Builder(
          builder: (BuildContext context) {
            return MediaQuery(
              data: MediaQuery.of(context).copyWith(navigationMode: NavigationMode.directional),
              child: Material(
                child: Column(
                  children: <Widget>[
                    PopupMenuButton<int>(
                      key: popupButtonKey,
                      enabled: false,
                      child: Container(key: childKey),
                      itemBuilder: (BuildContext context) {
                        return <PopupMenuEntry<int>>[
                          const PopupMenuItem<int>(value: 1, child: Text('Tap me please!')),
                        ];
                      },
                      onSelected: (int selected) {},
                    ),
                  ],
                ),
              ),
            );
          },
        ),
      ),
    );
    Focus.of(childKey.currentContext!).requestFocus();
    await tester.pump();

    expect(Focus.of(childKey.currentContext!).hasPrimaryFocus, isTrue);
  });

  testWidgets('PopupMenuItem onTap callback is called when defined', (WidgetTester tester) async {
    final List<int> menuItemTapCounters = <int>[0, 0];

    await tester.pumpWidget(
      TestApp(
        textDirection: TextDirection.ltr,
        child: Material(
          child: RepaintBoundary(
            child: PopupMenuButton<void>(
              child: const Text('Actions'),
              itemBuilder: (BuildContext context) => <PopupMenuItem<void>>[
                PopupMenuItem<void>(
                  child: const Text('First option'),
                  onTap: () {
                    menuItemTapCounters[0] += 1;
                  },
                ),
                PopupMenuItem<void>(
                  child: const Text('Second option'),
                  onTap: () {
                    menuItemTapCounters[1] += 1;
                  },
                ),
                const PopupMenuItem<void>(child: Text('Option without onTap')),
              ],
            ),
          ),
        ),
      ),
    );

    // Tap the first time
    await tester.tap(find.text('Actions'));
    await tester.pumpAndSettle();
    await tester.tap(find.text('First option'));
    await tester.pumpAndSettle();
    expect(menuItemTapCounters, <int>[1, 0]);

    // Tap the item again
    await tester.tap(find.text('Actions'));
    await tester.pumpAndSettle();
    await tester.tap(find.text('First option'));
    await tester.pumpAndSettle();
    expect(menuItemTapCounters, <int>[2, 0]);

    // Tap a different item
    await tester.tap(find.text('Actions'));
    await tester.pumpAndSettle();
    await tester.tap(find.text('Second option'));
    await tester.pumpAndSettle();
    expect(menuItemTapCounters, <int>[2, 1]);

    // Tap an item without onTap
    await tester.tap(find.text('Actions'));
    await tester.pumpAndSettle();
    await tester.tap(find.text('Option without onTap'));
    await tester.pumpAndSettle();
    expect(menuItemTapCounters, <int>[2, 1]);
  });

  testWidgets('PopupMenuItem can have both onTap and value', (WidgetTester tester) async {
    final List<int> menuItemTapCounters = <int>[0, 0];
    String? selected;

    await tester.pumpWidget(
      TestApp(
        textDirection: TextDirection.ltr,
        child: Material(
          child: RepaintBoundary(
            child: PopupMenuButton<String>(
              child: const Text('Actions'),
              onSelected: (String value) {
                selected = value;
              },
              itemBuilder: (BuildContext context) => <PopupMenuItem<String>>[
                PopupMenuItem<String>(
                  value: 'first',
                  child: const Text('First option'),
                  onTap: () {
                    menuItemTapCounters[0] += 1;
                  },
                ),
                PopupMenuItem<String>(
                  value: 'second',
                  child: const Text('Second option'),
                  onTap: () {
                    menuItemTapCounters[1] += 1;
                  },
                ),
                const PopupMenuItem<String>(value: 'third', child: Text('Option without onTap')),
              ],
            ),
          ),
        ),
      ),
    );

    // Tap the first item
    await tester.tap(find.text('Actions'));
    await tester.pumpAndSettle();
    await tester.tap(find.text('First option'));
    await tester.pumpAndSettle();
    expect(menuItemTapCounters, <int>[1, 0]);
    expect(selected, 'first');

    // Tap the item again
    await tester.tap(find.text('Actions'));
    await tester.pumpAndSettle();
    await tester.tap(find.text('First option'));
    await tester.pumpAndSettle();
    expect(menuItemTapCounters, <int>[2, 0]);
    expect(selected, 'first');

    // Tap a different item
    await tester.tap(find.text('Actions'));
    await tester.pumpAndSettle();
    await tester.tap(find.text('Second option'));
    await tester.pumpAndSettle();
    expect(menuItemTapCounters, <int>[2, 1]);
    expect(selected, 'second');

    // Tap an item without onTap
    await tester.tap(find.text('Actions'));
    await tester.pumpAndSettle();
    await tester.tap(find.text('Option without onTap'));
    await tester.pumpAndSettle();
    expect(menuItemTapCounters, <int>[2, 1]);
    expect(selected, 'third');
  });

  testWidgets('PopupMenuItem is only focusable when enabled', (WidgetTester tester) async {
    final Key popupButtonKey = UniqueKey();
    final GlobalKey childKey = GlobalKey();
    bool itemBuilderCalled = false;

    await tester.pumpWidget(
      MaterialApp(
        home: Material(
          child: Column(
            children: <Widget>[
              PopupMenuButton<int>(
                key: popupButtonKey,
                itemBuilder: (BuildContext context) {
                  itemBuilderCalled = true;
                  return <PopupMenuEntry<int>>[
                    PopupMenuItem<int>(value: 1, child: Text('Tap me please!', key: childKey)),
                  ];
                },
              ),
            ],
          ),
        ),
      ),
    );

    // Open the popup to build and show the menu contents.
    await tester.tap(find.byKey(popupButtonKey));
    await tester.pumpAndSettle();
    final FocusNode childNode = Focus.of(childKey.currentContext!);
    // Now that the contents are shown, request focus on the child text.
    childNode.requestFocus();
    await tester.pumpAndSettle();
    expect(itemBuilderCalled, isTrue);

    // Make sure that the focus went where we expected it to.
    expect(childNode.hasPrimaryFocus, isTrue);
    itemBuilderCalled = false;

    // Close the popup.
    await tester.tap(find.byKey(popupButtonKey), warnIfMissed: false);
    await tester.pumpAndSettle();

    await tester.pumpWidget(
      MaterialApp(
        home: Material(
          child: Column(
            children: <Widget>[
              PopupMenuButton<int>(
                key: popupButtonKey,
                itemBuilder: (BuildContext context) {
                  itemBuilderCalled = true;
                  return <PopupMenuEntry<int>>[
                    PopupMenuItem<int>(
                      enabled: false,
                      value: 1,
                      child: Text('Tap me please!', key: childKey),
                    ),
                  ];
                },
              ),
            ],
          ),
        ),
      ),
    );
    await tester.pumpAndSettle();
    // Open the popup again to rebuild the contents with enabled == false.
    await tester.tap(find.byKey(popupButtonKey));
    await tester.pumpAndSettle();

    expect(itemBuilderCalled, isTrue);
    expect(Focus.of(childKey.currentContext!).hasPrimaryFocus, isFalse);
  });

  testWidgets('PopupMenuButton is horizontal on iOS', (WidgetTester tester) async {
    Widget build(TargetPlatform platform) {
      debugDefaultTargetPlatformOverride = platform;
      return MaterialApp(
        home: Scaffold(
          appBar: AppBar(
            actions: <Widget>[
              PopupMenuButton<int>(
                itemBuilder: (BuildContext context) {
                  return <PopupMenuItem<int>>[
                    const PopupMenuItem<int>(value: 1, child: Text('One')),
                  ];
                },
              ),
            ],
          ),
        ),
      );
    }

    await tester.pumpWidget(build(TargetPlatform.android));

    expect(find.byIcon(Icons.more_vert), findsOneWidget);
    expect(find.byIcon(Icons.more_horiz), findsNothing);

    await tester.pumpWidget(build(TargetPlatform.iOS));
    await tester.pumpAndSettle(); // Run theme change animation.

    expect(find.byIcon(Icons.more_vert), findsNothing);
    expect(find.byIcon(Icons.more_horiz), findsOneWidget);

    await tester.pumpWidget(build(TargetPlatform.macOS));
    await tester.pumpAndSettle(); // Run theme change animation.

    expect(find.byIcon(Icons.more_vert), findsNothing);
    expect(find.byIcon(Icons.more_horiz), findsOneWidget);

    debugDefaultTargetPlatformOverride = null;
  });

  group('PopupMenuButton with Icon', () {
    // Helper function to create simple and valid popup menus.
    List<PopupMenuItem<int>> simplePopupMenuItemBuilder(BuildContext context) {
      return <PopupMenuItem<int>>[const PopupMenuItem<int>(value: 1, child: Text('1'))];
    }

    testWidgets('PopupMenuButton fails when given both child and icon', (
      WidgetTester tester,
    ) async {
      expect(() {
        PopupMenuButton<int>(
          icon: const Icon(Icons.view_carousel),
          itemBuilder: simplePopupMenuItemBuilder,
          child: const Text('heyo'),
        );
      }, throwsAssertionError);
    });

    testWidgets('PopupMenuButton creates IconButton when given an icon', (
      WidgetTester tester,
    ) async {
      final PopupMenuButton<int> button = PopupMenuButton<int>(
        icon: const Icon(Icons.view_carousel),
        itemBuilder: simplePopupMenuItemBuilder,
      );

      await tester.pumpWidget(
        MaterialApp(
          home: Scaffold(appBar: AppBar(actions: <Widget>[button])),
        ),
      );

      expect(find.byType(IconButton), findsOneWidget);
      expect(find.byIcon(Icons.view_carousel), findsOneWidget);
    });
  });

  testWidgets('PopupMenu positioning', (WidgetTester tester) async {
    final Widget testButton = PopupMenuButton<int>(
      itemBuilder: (BuildContext context) {
        return <PopupMenuItem<int>>[
          const PopupMenuItem<int>(value: 1, child: Text('AAA')),
          const PopupMenuItem<int>(value: 2, child: Text('BBB')),
          const PopupMenuItem<int>(value: 3, child: Text('CCC')),
        ];
      },
      child: const SizedBox(height: 100.0, width: 100.0, child: Text('XXX')),
    );

    bool popupMenu(Widget widget) => widget.runtimeType.toString() == '_PopupMenu<int?>';

    Future<void> openMenu(TextDirection textDirection, Alignment alignment) async {
      return TestAsyncUtils.guard<void>(() async {
        await tester.pumpWidget(Container()); // reset in case we had a menu up already
        await tester.pumpWidget(
          TestApp(
            textDirection: textDirection,
            child: Align(alignment: alignment, child: testButton),
          ),
        );
        await tester.tap(find.text('XXX'));
        await tester.pump();
      });
    }

    Future<void> testPositioningDown(
      WidgetTester tester,
      TextDirection textDirection,
      Alignment alignment,
      TextDirection growthDirection,
      Rect startRect,
    ) {
      return TestAsyncUtils.guard<void>(() async {
        await openMenu(textDirection, alignment);
        Rect rect = tester.getRect(find.byWidgetPredicate(popupMenu));
        expect(rect, startRect);
        bool doneVertically = false;
        bool doneHorizontally = false;
        do {
          await tester.pump(const Duration(milliseconds: 20));
          final Rect newRect = tester.getRect(find.byWidgetPredicate(popupMenu));
          expect(newRect.top, rect.top);
          if (doneVertically) {
            expect(newRect.bottom, rect.bottom);
          } else {
            if (newRect.bottom == rect.bottom) {
              doneVertically = true;
            } else {
              expect(newRect.bottom, greaterThan(rect.bottom));
            }
          }
          switch (growthDirection) {
            case TextDirection.rtl:
              expect(newRect.right, rect.right);
              if (doneHorizontally) {
                expect(newRect.left, rect.left);
              } else {
                if (newRect.left == rect.left) {
                  doneHorizontally = true;
                } else {
                  expect(newRect.left, lessThan(rect.left));
                }
              }
            case TextDirection.ltr:
              expect(newRect.left, rect.left);
              if (doneHorizontally) {
                expect(newRect.right, rect.right);
              } else {
                if (newRect.right == rect.right) {
                  doneHorizontally = true;
                } else {
                  expect(newRect.right, greaterThan(rect.right));
                }
              }
          }
          rect = newRect;
        } while (tester.binding.hasScheduledFrame);
      });
    }

    Future<void> testPositioningDownThenUp(
      WidgetTester tester,
      TextDirection textDirection,
      Alignment alignment,
      TextDirection growthDirection,
      Rect startRect,
    ) {
      return TestAsyncUtils.guard<void>(() async {
        await openMenu(textDirection, alignment);
        Rect rect = tester.getRect(find.byWidgetPredicate(popupMenu));
        expect(rect, startRect);
        int verticalStage = 0; // 0=down, 1=up, 2=done
        bool doneHorizontally = false;
        do {
          await tester.pump(const Duration(milliseconds: 20));
          final Rect newRect = tester.getRect(find.byWidgetPredicate(popupMenu));
          switch (verticalStage) {
            case 0:
              if (newRect.top < rect.top) {
                verticalStage = 1;
                expect(newRect.bottom, greaterThanOrEqualTo(rect.bottom));
                break;
              }
              expect(newRect.top, rect.top);
              expect(newRect.bottom, greaterThan(rect.bottom));
            case 1:
              if (newRect.top == rect.top) {
                verticalStage = 2;
                expect(newRect.bottom, rect.bottom);
                break;
              }
              expect(newRect.top, lessThan(rect.top));
              expect(newRect.bottom, rect.bottom);
            case 2:
              expect(newRect.bottom, rect.bottom);
              expect(newRect.top, rect.top);
            default:
              assert(false);
          }
          switch (growthDirection) {
            case TextDirection.rtl:
              expect(newRect.right, rect.right);
              if (doneHorizontally) {
                expect(newRect.left, rect.left);
              } else {
                if (newRect.left == rect.left) {
                  doneHorizontally = true;
                } else {
                  expect(newRect.left, lessThan(rect.left));
                }
              }
            case TextDirection.ltr:
              expect(newRect.left, rect.left);
              if (doneHorizontally) {
                expect(newRect.right, rect.right);
              } else {
                if (newRect.right == rect.right) {
                  doneHorizontally = true;
                } else {
                  expect(newRect.right, greaterThan(rect.right));
                }
              }
          }
          rect = newRect;
        } while (tester.binding.hasScheduledFrame);
      });
    }

    await testPositioningDown(
      tester,
      TextDirection.ltr,
      Alignment.topRight,
      TextDirection.rtl,
      const Rect.fromLTWH(792.0, 8.0, 0.0, 0.0),
    );
    await testPositioningDown(
      tester,
      TextDirection.rtl,
      Alignment.topRight,
      TextDirection.rtl,
      const Rect.fromLTWH(792.0, 8.0, 0.0, 0.0),
    );
    await testPositioningDown(
      tester,
      TextDirection.ltr,
      Alignment.topLeft,
      TextDirection.ltr,
      const Rect.fromLTWH(8.0, 8.0, 0.0, 0.0),
    );
    await testPositioningDown(
      tester,
      TextDirection.rtl,
      Alignment.topLeft,
      TextDirection.ltr,
      const Rect.fromLTWH(8.0, 8.0, 0.0, 0.0),
    );
    await testPositioningDown(
      tester,
      TextDirection.ltr,
      Alignment.topCenter,
      TextDirection.ltr,
      const Rect.fromLTWH(350.0, 8.0, 0.0, 0.0),
    );
    await testPositioningDown(
      tester,
      TextDirection.rtl,
      Alignment.topCenter,
      TextDirection.rtl,
      const Rect.fromLTWH(450.0, 8.0, 0.0, 0.0),
    );
    await testPositioningDown(
      tester,
      TextDirection.ltr,
      Alignment.centerRight,
      TextDirection.rtl,
      const Rect.fromLTWH(792.0, 250.0, 0.0, 0.0),
    );
    await testPositioningDown(
      tester,
      TextDirection.rtl,
      Alignment.centerRight,
      TextDirection.rtl,
      const Rect.fromLTWH(792.0, 250.0, 0.0, 0.0),
    );
    await testPositioningDown(
      tester,
      TextDirection.ltr,
      Alignment.centerLeft,
      TextDirection.ltr,
      const Rect.fromLTWH(8.0, 250.0, 0.0, 0.0),
    );
    await testPositioningDown(
      tester,
      TextDirection.rtl,
      Alignment.centerLeft,
      TextDirection.ltr,
      const Rect.fromLTWH(8.0, 250.0, 0.0, 0.0),
    );
    await testPositioningDown(
      tester,
      TextDirection.ltr,
      Alignment.center,
      TextDirection.ltr,
      const Rect.fromLTWH(350.0, 250.0, 0.0, 0.0),
    );
    await testPositioningDown(
      tester,
      TextDirection.rtl,
      Alignment.center,
      TextDirection.rtl,
      const Rect.fromLTWH(450.0, 250.0, 0.0, 0.0),
    );
    await testPositioningDownThenUp(
      tester,
      TextDirection.ltr,
      Alignment.bottomRight,
      TextDirection.rtl,
      const Rect.fromLTWH(792.0, 500.0, 0.0, 0.0),
    );
    await testPositioningDownThenUp(
      tester,
      TextDirection.rtl,
      Alignment.bottomRight,
      TextDirection.rtl,
      const Rect.fromLTWH(792.0, 500.0, 0.0, 0.0),
    );
    await testPositioningDownThenUp(
      tester,
      TextDirection.ltr,
      Alignment.bottomLeft,
      TextDirection.ltr,
      const Rect.fromLTWH(8.0, 500.0, 0.0, 0.0),
    );
    await testPositioningDownThenUp(
      tester,
      TextDirection.rtl,
      Alignment.bottomLeft,
      TextDirection.ltr,
      const Rect.fromLTWH(8.0, 500.0, 0.0, 0.0),
    );
    await testPositioningDownThenUp(
      tester,
      TextDirection.ltr,
      Alignment.bottomCenter,
      TextDirection.ltr,
      const Rect.fromLTWH(350.0, 500.0, 0.0, 0.0),
    );
    await testPositioningDownThenUp(
      tester,
      TextDirection.rtl,
      Alignment.bottomCenter,
      TextDirection.rtl,
      const Rect.fromLTWH(450.0, 500.0, 0.0, 0.0),
    );
  });

  testWidgets('PopupMenu positioning inside nested Overlay', (WidgetTester tester) async {
    final Key buttonKey = UniqueKey();
    late final OverlayEntry entry;
    addTearDown(
      () => entry
        ..remove()
        ..dispose(),
    );

    await tester.pumpWidget(
      MaterialApp(
        home: Scaffold(
          appBar: AppBar(title: const Text('Example')),
          body: Padding(
            padding: const EdgeInsets.all(8.0),
            child: Overlay(
              initialEntries: <OverlayEntry>[
                entry = OverlayEntry(
                  builder: (_) => Center(
                    child: PopupMenuButton<int>(
                      key: buttonKey,
                      itemBuilder: (_) => <PopupMenuItem<int>>[
                        const PopupMenuItem<int>(value: 1, child: Text('Item 1')),
                        const PopupMenuItem<int>(value: 2, child: Text('Item 2')),
                      ],
                      child: const Text('Show Menu'),
                    ),
                  ),
                ),
              ],
            ),
          ),
        ),
      ),
    );

    final Finder buttonFinder = find.byKey(buttonKey);
    final Finder popupFinder = find.bySemanticsLabel('Popup menu');
    await tester.tap(buttonFinder);
    await tester.pumpAndSettle();

    final Offset buttonTopLeft = tester.getTopLeft(buttonFinder);
    expect(tester.getTopLeft(popupFinder), buttonTopLeft);
  });

  testWidgets('PopupMenu positioning inside nested Navigator', (WidgetTester tester) async {
    final Key buttonKey = UniqueKey();

    await tester.pumpWidget(
      MaterialApp(
        home: Scaffold(
          appBar: AppBar(title: const Text('Example')),
          body: Padding(
            padding: const EdgeInsets.all(8.0),
            child: Navigator(
              onGenerateRoute: (RouteSettings settings) {
                return MaterialPageRoute<dynamic>(
                  builder: (BuildContext context) {
                    return Padding(
                      padding: const EdgeInsets.all(8.0),
                      child: Center(
                        child: PopupMenuButton<int>(
                          key: buttonKey,
                          itemBuilder: (_) => <PopupMenuItem<int>>[
                            const PopupMenuItem<int>(value: 1, child: Text('Item 1')),
                            const PopupMenuItem<int>(value: 2, child: Text('Item 2')),
                          ],
                          child: const Text('Show Menu'),
                        ),
                      ),
                    );
                  },
                );
              },
            ),
          ),
        ),
      ),
    );

    final Finder buttonFinder = find.byKey(buttonKey);
    final Finder popupFinder = find.bySemanticsLabel('Popup menu');
    await tester.tap(buttonFinder);
    await tester.pumpAndSettle();

    final Offset buttonTopLeft = tester.getTopLeft(buttonFinder);
    expect(tester.getTopLeft(popupFinder), buttonTopLeft);
  });

  testWidgets('PopupMenu positioning inside nested Navigator when useRootNavigator', (
    WidgetTester tester,
  ) async {
    final Key buttonKey = UniqueKey();
    await tester.pumpWidget(
      MaterialApp(
        home: Scaffold(
          appBar: AppBar(title: const Text('Example')),
          body: Padding(
            padding: const EdgeInsets.all(8.0),
            child: Navigator(
              onGenerateRoute: (RouteSettings settings) {
                return MaterialPageRoute<dynamic>(
                  builder: (BuildContext context) {
                    return Padding(
                      padding: const EdgeInsets.all(8.0),
                      child: Center(
                        child: PopupMenuButton<int>(
                          key: buttonKey,
                          useRootNavigator: true,
                          itemBuilder: (_) => <PopupMenuItem<int>>[
                            const PopupMenuItem<int>(value: 1, child: Text('Item 1')),
                            const PopupMenuItem<int>(value: 2, child: Text('Item 2')),
                          ],
                          child: const Text('Show Menu'),
                        ),
                      ),
                    );
                  },
                );
              },
            ),
          ),
        ),
      ),
    );

    final Finder buttonFinder = find.byKey(buttonKey);
    final Finder popupFinder = find.bySemanticsLabel('Popup menu');
    await tester.tap(buttonFinder);
    await tester.pumpAndSettle();

    final Offset buttonTopLeft = tester.getTopLeft(buttonFinder);
    expect(tester.getTopLeft(popupFinder), buttonTopLeft);
  });

  testWidgets('Popup menu with RouteSettings', (WidgetTester tester) async {
    final Key buttonKey = UniqueKey();
    const RouteSettings popupRoute = RouteSettings(name: '/popup');
    late RouteSettings currentRouteSetting;

    await tester.pumpWidget(
      MaterialApp(
        navigatorObservers: <NavigatorObserver>[
          _ClosureNavigatorObserver(
            onDidChange: (Route<dynamic> newRoute) {
              currentRouteSetting = newRoute.settings;
            },
          ),
        ],
        home: Scaffold(
          body: PopupMenuButton<int>(
            key: buttonKey,
            routeSettings: popupRoute,
            itemBuilder: (_) => <PopupMenuItem<int>>[
              const PopupMenuItem<int>(value: 1, child: Text('Item 1')),
              const PopupMenuItem<int>(value: 2, child: Text('Item 2')),
            ],
            child: const Text('Show Menu'),
          ),
        ),
      ),
    );

    final Finder buttonFinder = find.byKey(buttonKey);
    await tester.tap(buttonFinder);
    await tester.pumpAndSettle();

    expect(currentRouteSetting, popupRoute);
  });

  testWidgets('PopupMenu positioning around display features', (WidgetTester tester) async {
    final Key buttonKey = UniqueKey();

    await tester.pumpWidget(
      MaterialApp(
        home: MediaQuery(
          data: const MediaQueryData(
            size: Size(800, 600),
            displayFeatures: <DisplayFeature>[
              // A 20-pixel wide vertical display feature, similar to a foldable
              // with a visible hinge. Splits the display into two "virtual screens"
              // and the popup menu should never overlap the display feature.
              DisplayFeature(
                bounds: Rect.fromLTRB(390, 0, 410, 600),
                type: DisplayFeatureType.cutout,
                state: DisplayFeatureState.unknown,
              ),
            ],
          ),
          child: Scaffold(
            body: Navigator(
              onGenerateRoute: (RouteSettings settings) {
                return MaterialPageRoute<dynamic>(
                  builder: (BuildContext context) {
                    return Padding(
                      // Position the button in the top-right of the first "virtual screen"
                      padding: const EdgeInsets.only(right: 390.0),
                      child: Align(
                        alignment: Alignment.topRight,
                        child: PopupMenuButton<int>(
                          key: buttonKey,
                          itemBuilder: (_) => <PopupMenuItem<int>>[
                            const PopupMenuItem<int>(value: 1, child: Text('Item 1')),
                            const PopupMenuItem<int>(value: 2, child: Text('Item 2')),
                          ],
                          child: const Text('Show Menu'),
                        ),
                      ),
                    );
                  },
                );
              },
            ),
          ),
        ),
      ),
    );

    final Finder buttonFinder = find.byKey(buttonKey);
    final Finder popupFinder = find.bySemanticsLabel('Popup menu');
    await tester.tap(buttonFinder);
    await tester.pumpAndSettle();

    // Since the display feature splits the display into 2 sub-screens, popup
    // menu should be positioned to fit in the first virtual screen, where the
    // originating button is.
    // The 8 pixels is [_kMenuScreenPadding].
    expect(tester.getTopRight(popupFinder), const Offset(390 - 8, 8));
  });

  testWidgets('PopupMenu removes MediaQuery padding', (WidgetTester tester) async {
    late BuildContext popupContext;

    await tester.pumpWidget(
      MaterialApp(
        home: MediaQuery(
          data: const MediaQueryData(padding: EdgeInsets.all(50.0)),
          child: Material(
            child: PopupMenuButton<int>(
              itemBuilder: (BuildContext context) {
                popupContext = context;
                return <PopupMenuItem<int>>[
                  PopupMenuItem<int>(
                    value: 1,
                    child: Builder(
                      builder: (BuildContext context) {
                        popupContext = context;
                        return const Text('AAA');
                      },
                    ),
                  ),
                ];
              },
              child: const SizedBox(height: 100.0, width: 100.0, child: Text('XXX')),
            ),
          ),
        ),
      ),
    );

    await tester.tap(find.text('XXX'));

    await tester.pump();

    expect(MediaQuery.of(popupContext).padding, EdgeInsets.zero);
  });

  testWidgets('Popup Menu Offset Test', (WidgetTester tester) async {
    PopupMenuButton<int> buildMenuButton({Offset offset = Offset.zero}) {
      return PopupMenuButton<int>(
        offset: offset,
        itemBuilder: (BuildContext context) {
          return <PopupMenuItem<int>>[
            PopupMenuItem<int>(
              value: 1,
              child: Builder(
                builder: (BuildContext context) {
                  return const Text('AAA');
                },
              ),
            ),
          ];
        },
      );
    }

    // Popup a menu without any offset.
    await tester.pumpWidget(
      MaterialApp(
        home: Scaffold(body: Material(child: buildMenuButton())),
      ),
    );

    // Popup the menu.
    await tester.tap(find.byType(IconButton));
    await tester.pumpAndSettle();

    // Initial state, the menu start at Offset(8.0, 8.0), the 8 pixels is edge padding when offset.dx < 8.0.
    expect(
      tester.getTopLeft(
        find.byWidgetPredicate((Widget w) => '${w.runtimeType}' == '_PopupMenu<int?>'),
      ),
      const Offset(8.0, 8.0),
    );

    // Collapse the menu.
    await tester.tap(find.byType(IconButton), warnIfMissed: false);
    await tester.pumpAndSettle();

    // Popup a new menu with Offset(50.0, 50.0).
    await tester.pumpWidget(
      MaterialApp(
        home: Scaffold(
          body: Material(child: buildMenuButton(offset: const Offset(50.0, 50.0))),
        ),
      ),
    );

    await tester.tap(find.byType(IconButton));
    await tester.pumpAndSettle();

    // This time the menu should start at Offset(50.0, 50.0), the padding only added when offset.dx < 8.0.
    expect(
      tester.getTopLeft(
        find.byWidgetPredicate((Widget w) => '${w.runtimeType}' == '_PopupMenu<int?>'),
      ),
      const Offset(50.0, 50.0),
    );
  });

  testWidgets('Opened PopupMenu has correct semantics', (WidgetTester tester) async {
    final SemanticsTester semantics = SemanticsTester(tester);
    await tester.pumpWidget(
      MaterialApp(
        home: Material(
          child: PopupMenuButton<int>(
            itemBuilder: (BuildContext context) {
              return <PopupMenuItem<int>>[
                const PopupMenuItem<int>(value: 1, child: Text('1')),
                const PopupMenuItem<int>(value: 2, child: Text('2')),
                const PopupMenuItem<int>(value: 3, child: Text('3')),
                const PopupMenuItem<int>(value: 4, child: Text('4')),
                const PopupMenuItem<int>(value: 5, child: Text('5')),
              ];
            },
            child: const SizedBox(height: 100.0, width: 100.0, child: Text('XXX')),
          ),
        ),
      ),
    );
    await tester.tap(find.text('XXX'));
    await tester.pumpAndSettle();

    expect(
      semantics,
      hasSemantics(
        TestSemantics.root(
          children: <TestSemantics>[
            TestSemantics(
              textDirection: TextDirection.ltr,
              children: <TestSemantics>[
                TestSemantics(
                  children: <TestSemantics>[
                    TestSemantics(
                      role: SemanticsRole.menu,
                      flags: <SemanticsFlag>[SemanticsFlag.scopesRoute, SemanticsFlag.namesRoute],
                      label: 'Popup menu',
                      textDirection: TextDirection.ltr,
                      children: <TestSemantics>[
                        TestSemantics(
                          flags: <SemanticsFlag>[SemanticsFlag.hasImplicitScrolling],
                          children: <TestSemantics>[
                            TestSemantics(
                              role: SemanticsRole.menuItem,
                              flags: <SemanticsFlag>[
                                SemanticsFlag.isButton,
                                SemanticsFlag.hasEnabledState,
                                SemanticsFlag.isEnabled,
                                SemanticsFlag.isFocusable,
                              ],
                              actions: <SemanticsAction>[
                                SemanticsAction.tap,
                                SemanticsAction.focus,
                              ],
                              label: '1',
                              textDirection: TextDirection.ltr,
                            ),
                            TestSemantics(
                              role: SemanticsRole.menuItem,
                              flags: <SemanticsFlag>[
                                SemanticsFlag.isButton,
                                SemanticsFlag.hasEnabledState,
                                SemanticsFlag.isEnabled,
                                SemanticsFlag.isFocusable,
                              ],
                              actions: <SemanticsAction>[
                                SemanticsAction.tap,
                                SemanticsAction.focus,
                              ],
                              label: '2',
                              textDirection: TextDirection.ltr,
                            ),
                            TestSemantics(
                              role: SemanticsRole.menuItem,
                              flags: <SemanticsFlag>[
                                SemanticsFlag.isButton,
                                SemanticsFlag.hasEnabledState,
                                SemanticsFlag.isEnabled,
                                SemanticsFlag.isFocusable,
                              ],
                              actions: <SemanticsAction>[
                                SemanticsAction.tap,
                                SemanticsAction.focus,
                              ],
                              label: '3',
                              textDirection: TextDirection.ltr,
                            ),
                            TestSemantics(
                              role: SemanticsRole.menuItem,
                              flags: <SemanticsFlag>[
                                SemanticsFlag.isButton,
                                SemanticsFlag.hasEnabledState,
                                SemanticsFlag.isEnabled,
                                SemanticsFlag.isFocusable,
                              ],
                              actions: <SemanticsAction>[
                                SemanticsAction.tap,
                                SemanticsAction.focus,
                              ],
                              label: '4',
                              textDirection: TextDirection.ltr,
                            ),
                            TestSemantics(
                              role: SemanticsRole.menuItem,
                              flags: <SemanticsFlag>[
                                SemanticsFlag.isButton,
                                SemanticsFlag.hasEnabledState,
                                SemanticsFlag.isEnabled,
                                SemanticsFlag.isFocusable,
                              ],
                              actions: <SemanticsAction>[
                                SemanticsAction.tap,
                                SemanticsAction.focus,
                              ],
                              label: '5',
                              textDirection: TextDirection.ltr,
                            ),
                          ],
                        ),
                      ],
                    ),
                  ],
                ),
                TestSemantics(
                  actions: <SemanticsAction>[SemanticsAction.tap, SemanticsAction.dismiss],
                  label: 'Dismiss menu',
                  textDirection: TextDirection.ltr,
                ),
              ],
            ),
          ],
        ),
        ignoreId: true,
        ignoreTransform: true,
        ignoreRect: true,
      ),
    );

    semantics.dispose();
  });

  testWidgets('PopupMenuItem merges the semantics of its descendants', (WidgetTester tester) async {
    final SemanticsTester semantics = SemanticsTester(tester);
    await tester.pumpWidget(
      MaterialApp(
        home: Material(
          child: PopupMenuButton<int>(
            itemBuilder: (BuildContext context) {
              return <PopupMenuItem<int>>[
                PopupMenuItem<int>(
                  value: 1,
                  child: Row(
                    children: <Widget>[
                      Semantics(child: const Text('test1')),
                      Semantics(child: const Text('test2')),
                    ],
                  ),
                ),
              ];
            },
            child: const SizedBox(height: 100.0, width: 100.0, child: Text('XXX')),
          ),
        ),
      ),
    );
    await tester.tap(find.text('XXX'));
    await tester.pumpAndSettle();

    expect(
      semantics,
      hasSemantics(
        TestSemantics.root(
          children: <TestSemantics>[
            TestSemantics(
              textDirection: TextDirection.ltr,
              children: <TestSemantics>[
                TestSemantics(
                  children: <TestSemantics>[
                    TestSemantics(
                      role: SemanticsRole.menu,
                      flags: <SemanticsFlag>[SemanticsFlag.scopesRoute, SemanticsFlag.namesRoute],
                      label: 'Popup menu',
                      textDirection: TextDirection.ltr,
                      children: <TestSemantics>[
                        TestSemantics(
                          flags: <SemanticsFlag>[SemanticsFlag.hasImplicitScrolling],
                          children: <TestSemantics>[
                            TestSemantics(
                              role: SemanticsRole.menuItem,
                              flags: <SemanticsFlag>[
                                SemanticsFlag.isButton,
                                SemanticsFlag.hasEnabledState,
                                SemanticsFlag.isEnabled,
                                SemanticsFlag.isFocusable,
                              ],
                              actions: <SemanticsAction>[
                                SemanticsAction.tap,
                                SemanticsAction.focus,
                              ],
                              label: 'test1\ntest2',
                              textDirection: TextDirection.ltr,
                            ),
                          ],
                        ),
                      ],
                    ),
                  ],
                ),
                TestSemantics(
                  actions: <SemanticsAction>[SemanticsAction.tap, SemanticsAction.dismiss],
                  label: 'Dismiss menu',
                  textDirection: TextDirection.ltr,
                ),
              ],
            ),
          ],
        ),
        ignoreId: true,
        ignoreTransform: true,
        ignoreRect: true,
      ),
    );

    semantics.dispose();
  });

  testWidgets('Disabled PopupMenuItem has correct semantics', (WidgetTester tester) async {
    // Regression test for https://github.com/flutter/flutter/issues/45044.
    final SemanticsTester semantics = SemanticsTester(tester);
    await tester.pumpWidget(
      MaterialApp(
        home: Material(
          child: PopupMenuButton<int>(
            itemBuilder: (BuildContext context) {
              return <PopupMenuItem<int>>[
                const PopupMenuItem<int>(value: 1, child: Text('1')),
                const PopupMenuItem<int>(value: 2, enabled: false, child: Text('2')),
                const PopupMenuItem<int>(value: 3, child: Text('3')),
                const PopupMenuItem<int>(value: 4, child: Text('4')),
                const PopupMenuItem<int>(value: 5, child: Text('5')),
              ];
            },
            child: const SizedBox(height: 100.0, width: 100.0, child: Text('XXX')),
          ),
        ),
      ),
    );
    await tester.tap(find.text('XXX'));
    await tester.pumpAndSettle();

    expect(
      semantics,
      hasSemantics(
        TestSemantics.root(
          children: <TestSemantics>[
            TestSemantics(
              textDirection: TextDirection.ltr,
              children: <TestSemantics>[
                TestSemantics(
                  children: <TestSemantics>[
                    TestSemantics(
                      role: SemanticsRole.menu,
                      flags: <SemanticsFlag>[SemanticsFlag.scopesRoute, SemanticsFlag.namesRoute],
                      label: 'Popup menu',
                      textDirection: TextDirection.ltr,
                      children: <TestSemantics>[
                        TestSemantics(
                          flags: <SemanticsFlag>[SemanticsFlag.hasImplicitScrolling],
                          children: <TestSemantics>[
                            TestSemantics(
                              role: SemanticsRole.menuItem,
                              flags: <SemanticsFlag>[
                                SemanticsFlag.isButton,
                                SemanticsFlag.hasEnabledState,
                                SemanticsFlag.isEnabled,
                                SemanticsFlag.isFocusable,
                              ],
                              actions: <SemanticsAction>[
                                SemanticsAction.tap,
                                SemanticsAction.focus,
                              ],
                              label: '1',
                              textDirection: TextDirection.ltr,
                            ),
                            TestSemantics(
                              role: SemanticsRole.menuItem,
                              flags: <SemanticsFlag>[
                                SemanticsFlag.isButton,
                                SemanticsFlag.hasEnabledState,
                              ],
                              actions: <SemanticsAction>[],
                              label: '2',
                              textDirection: TextDirection.ltr,
                            ),
                            TestSemantics(
                              role: SemanticsRole.menuItem,
                              flags: <SemanticsFlag>[
                                SemanticsFlag.isButton,
                                SemanticsFlag.hasEnabledState,
                                SemanticsFlag.isEnabled,
                                SemanticsFlag.isFocusable,
                              ],
                              actions: <SemanticsAction>[
                                SemanticsAction.tap,
                                SemanticsAction.focus,
                              ],
                              label: '3',
                              textDirection: TextDirection.ltr,
                            ),
                            TestSemantics(
                              role: SemanticsRole.menuItem,
                              flags: <SemanticsFlag>[
                                SemanticsFlag.isButton,
                                SemanticsFlag.hasEnabledState,
                                SemanticsFlag.isEnabled,
                                SemanticsFlag.isFocusable,
                              ],
                              actions: <SemanticsAction>[
                                SemanticsAction.tap,
                                SemanticsAction.focus,
                              ],
                              label: '4',
                              textDirection: TextDirection.ltr,
                            ),
                            TestSemantics(
                              role: SemanticsRole.menuItem,
                              flags: <SemanticsFlag>[
                                SemanticsFlag.isButton,
                                SemanticsFlag.hasEnabledState,
                                SemanticsFlag.isEnabled,
                                SemanticsFlag.isFocusable,
                              ],
                              actions: <SemanticsAction>[
                                SemanticsAction.tap,
                                SemanticsAction.focus,
                              ],
                              label: '5',
                              textDirection: TextDirection.ltr,
                            ),
                          ],
                        ),
                      ],
                    ),
                  ],
                ),
                TestSemantics(
                  actions: <SemanticsAction>[SemanticsAction.tap, SemanticsAction.dismiss],
                  label: 'Dismiss menu',
                  textDirection: TextDirection.ltr,
                ),
              ],
            ),
          ],
        ),
        ignoreId: true,
        ignoreTransform: true,
        ignoreRect: true,
      ),
    );

    semantics.dispose();
  });

  testWidgets('CheckedPopupMenuItem has correct semantics', (WidgetTester tester) async {
    final SemanticsTester semantics = SemanticsTester(tester);
    await tester.pumpWidget(
      MaterialApp(
        home: Material(
          child: PopupMenuButton<int>(
            itemBuilder: (BuildContext context) {
              return <PopupMenuEntry<int>>[
                const CheckedPopupMenuItem<int>(
                  value: 1,
                  checked: true,
                  child: Text('Checked Item'),
                ),
                const CheckedPopupMenuItem<int>(value: 2, child: Text('Unchecked Item')),
              ];
            },
            child: const SizedBox(height: 100.0, width: 100.0, child: Text('XXX')),
          ),
        ),
      ),
    );
    await tester.tap(find.text('XXX'));
    await tester.pumpAndSettle();

    // Verify that CheckedPopupMenuItem uses SemanticsRole.menuItemCheckbox
    final Iterable<SemanticsNode> allNodes = semantics.nodesWith();
    final List<SemanticsNode> menuItemNodes = allNodes
        .where(
          (SemanticsNode node) => node.getSemanticsData().role == SemanticsRole.menuItemCheckbox,
        )
        .toList();
    expect(menuItemNodes, hasLength(2));

    // Verify that the checked item has the correct properties
    final SemanticsNode checkedNode = menuItemNodes.firstWhere(
      (SemanticsNode node) => node.getSemanticsData().hasFlag(SemanticsFlag.isChecked),
    );
    expect(checkedNode.getSemanticsData().role, SemanticsRole.menuItemCheckbox);
    expect(checkedNode.getSemanticsData().hasFlag(SemanticsFlag.isButton), isTrue);
    expect(checkedNode.getSemanticsData().hasFlag(SemanticsFlag.hasCheckedState), isTrue);

    // Verify that the unchecked item has the correct properties
    final SemanticsNode uncheckedNode = menuItemNodes.firstWhere(
      (SemanticsNode node) => !node.getSemanticsData().hasFlag(SemanticsFlag.isChecked),
    );
    expect(uncheckedNode.getSemanticsData().role, SemanticsRole.menuItemCheckbox);
    expect(uncheckedNode.getSemanticsData().hasFlag(SemanticsFlag.isButton), isTrue);
    expect(uncheckedNode.getSemanticsData().hasFlag(SemanticsFlag.hasCheckedState), isTrue);
    expect(uncheckedNode.getSemanticsData().hasFlag(SemanticsFlag.isChecked), isFalse);

    semantics.dispose();
  });

  testWidgets('PopupMenuButton PopupMenuDivider', (WidgetTester tester) async {
    // Regression test for https://github.com/flutter/flutter/issues/27072

    late String selectedValue;
    await tester.pumpWidget(
      MaterialApp(
        home: Scaffold(
          body: Center(
            child: PopupMenuButton<String>(
              onSelected: (String result) {
                selectedValue = result;
              },
              initialValue: '1',
              child: const Text('Menu Button'),
              itemBuilder: (BuildContext context) => <PopupMenuEntry<String>>[
                const PopupMenuItem<String>(value: '1', child: Text('1')),
                const PopupMenuDivider(),
                const PopupMenuItem<String>(value: '2', child: Text('2')),
              ],
            ),
          ),
        ),
      ),
    );

    await tester.tap(find.text('Menu Button'));
    await tester.pumpAndSettle();
    expect(find.text('1'), findsOneWidget);
    expect(find.byType(PopupMenuDivider), findsOneWidget);
    expect(find.text('2'), findsOneWidget);

    await tester.tap(find.text('1'));
    await tester.pumpAndSettle();
    expect(selectedValue, '1');

    await tester.tap(find.text('Menu Button'));
    await tester.pumpAndSettle();
    expect(find.text('1'), findsOneWidget);
    expect(find.byType(PopupMenuDivider), findsOneWidget);
    expect(find.text('2'), findsOneWidget);

    await tester.tap(find.text('2'));
    await tester.pumpAndSettle();
    expect(selectedValue, '2');
  });

  testWidgets('PopupMenuItem child height is a minimum, child is vertically centered', (
    WidgetTester tester,
  ) async {
    final Key popupMenuButtonKey = UniqueKey();
    final Type menuItemType = const PopupMenuItem<String>(child: Text('item')).runtimeType;

    await tester.pumpWidget(
      MaterialApp(
        home: Scaffold(
          body: Center(
            child: PopupMenuButton<String>(
              key: popupMenuButtonKey,
              child: const Text('button'),
              onSelected: (String result) {},
              itemBuilder: (BuildContext context) {
                return <PopupMenuEntry<String>>[
                  // This menu item's height will be 48 because the default minimum height
                  // is 48 and the height of the text is less than 48.
                  const PopupMenuItem<String>(value: '0', child: Text('Item 0')),
                  // This menu item's height parameter specifies its minimum height. The
                  // overall height of the menu item will be 50 because the child's
                  // height 40, is less than 50.
                  const PopupMenuItem<String>(
                    height: 50,
                    value: '1',
                    child: SizedBox(height: 40, child: Text('Item 1')),
                  ),
                  // This menu item's height parameter specifies its minimum height, so the
                  // overall height of the menu item will be 75.
                  const PopupMenuItem<String>(
                    height: 75,
                    value: '2',
                    child: SizedBox(child: Text('Item 2')),
                  ),
                  // This menu item's height will be 100.
                  const PopupMenuItem<String>(
                    value: '3',
                    child: SizedBox(height: 100, child: Text('Item 3')),
                  ),
                ];
              },
            ),
          ),
        ),
      ),
    );

    // Show the menu
    await tester.tap(find.byKey(popupMenuButtonKey));
    await tester.pumpAndSettle();

    // The menu items and their InkWells should have the expected vertical size
    expect(tester.getSize(find.widgetWithText(menuItemType, 'Item 0')).height, 48);
    expect(tester.getSize(find.widgetWithText(menuItemType, 'Item 1')).height, 50);
    expect(tester.getSize(find.widgetWithText(menuItemType, 'Item 2')).height, 75);
    expect(tester.getSize(find.widgetWithText(menuItemType, 'Item 3')).height, 100);
    expect(tester.getSize(find.widgetWithText(InkWell, 'Item 0')).height, 48);
    expect(tester.getSize(find.widgetWithText(InkWell, 'Item 1')).height, 50);
    expect(tester.getSize(find.widgetWithText(InkWell, 'Item 2')).height, 75);
    expect(tester.getSize(find.widgetWithText(InkWell, 'Item 3')).height, 100);

    // Menu item children which whose height is less than the PopupMenuItem
    // are vertically centered.
    expect(
      tester.getRect(find.widgetWithText(menuItemType, 'Item 0')).center.dy,
      tester.getRect(find.text('Item 0')).center.dy,
    );
    expect(
      tester.getRect(find.widgetWithText(menuItemType, 'Item 2')).center.dy,
      tester.getRect(find.text('Item 2')).center.dy,
    );
  });

  testWidgets('Material3 - PopupMenuItem default padding', (WidgetTester tester) async {
    final Key popupMenuButtonKey = UniqueKey();
    await tester.pumpWidget(
      MaterialApp(
        theme: ThemeData(),
        home: Scaffold(
          body: Center(
            child: PopupMenuButton<String>(
              key: popupMenuButtonKey,
              child: const Text('button'),
              onSelected: (String result) {},
              itemBuilder: (BuildContext context) {
                return <PopupMenuEntry<String>>[
                  const PopupMenuItem<String>(value: '0', enabled: false, child: Text('Item 0')),
                  const PopupMenuItem<String>(value: '1', child: Text('Item 1')),
                ];
              },
            ),
          ),
        ),
      ),
    );

    // Show the menu.
    await tester.tap(find.byKey(popupMenuButtonKey));
    await tester.pumpAndSettle();

    EdgeInsetsGeometry paddingFor(String text) {
      return tester.widget<Padding>(find.widgetWithText(Padding, 'Item 0').first).padding;
    }

    expect(paddingFor('Item 0'), const EdgeInsets.symmetric(horizontal: 12.0));
    expect(paddingFor('Item 1'), const EdgeInsets.symmetric(horizontal: 12.0));
  });

  testWidgets('PopupMenu default padding', (WidgetTester tester) async {
    final Key popupMenuButtonKey = UniqueKey();
    await tester.pumpWidget(
      MaterialApp(
        home: Scaffold(
          body: Center(
            child: PopupMenuButton<String>(
              key: popupMenuButtonKey,
              child: const Text('button'),
              onSelected: (String result) {},
              itemBuilder: (BuildContext context) {
                return <PopupMenuEntry<String>>[
                  const PopupMenuItem<String>(value: '0', enabled: false, child: Text('Item 0')),
                  const PopupMenuItem<String>(value: '1', child: Text('Item 1')),
                ];
              },
            ),
          ),
        ),
      ),
    );

    // Show the menu.
    await tester.tap(find.byKey(popupMenuButtonKey));
    await tester.pump(const Duration(milliseconds: 300));

    // Check popup menu padding.
    final SingleChildScrollView popupMenu = tester.widget<SingleChildScrollView>(
      find.byType(SingleChildScrollView),
    );
    expect(popupMenu.padding, const EdgeInsets.symmetric(vertical: 8.0));
  });

  testWidgets('Material2 - PopupMenuItem default padding', (WidgetTester tester) async {
    final Key popupMenuButtonKey = UniqueKey();
    await tester.pumpWidget(
      MaterialApp(
        theme: ThemeData(useMaterial3: false),
        home: Scaffold(
          body: Center(
            child: PopupMenuButton<String>(
              key: popupMenuButtonKey,
              child: const Text('button'),
              onSelected: (String result) {},
              itemBuilder: (BuildContext context) {
                return <PopupMenuEntry<String>>[
                  const PopupMenuItem<String>(value: '0', enabled: false, child: Text('Item 0')),
                  const PopupMenuItem<String>(value: '1', child: Text('Item 1')),
                ];
              },
            ),
          ),
        ),
      ),
    );

    // Show the menu.
    await tester.tap(find.byKey(popupMenuButtonKey));
    await tester.pumpAndSettle();

    EdgeInsetsGeometry paddingFor(String text) {
      return tester.widget<Padding>(find.widgetWithText(Padding, 'Item 0').first).padding;
    }

    expect(paddingFor('Item 0'), const EdgeInsets.symmetric(horizontal: 16.0));
    expect(paddingFor('Item 1'), const EdgeInsets.symmetric(horizontal: 16.0));
  });

  testWidgets('Material2 - PopupMenuItem default padding', (WidgetTester tester) async {
    final Key popupMenuButtonKey = UniqueKey();
    await tester.pumpWidget(
      MaterialApp(
        theme: ThemeData(useMaterial3: false),
        home: Scaffold(
          body: Center(
            child: PopupMenuButton<String>(
              key: popupMenuButtonKey,
              child: const Text('button'),
              onSelected: (String result) {},
              itemBuilder: (BuildContext context) {
                return <PopupMenuEntry<String>>[
                  const PopupMenuItem<String>(value: '0', enabled: false, child: Text('Item 0')),
                  const PopupMenuItem<String>(value: '1', child: Text('Item 1')),
                ];
              },
            ),
          ),
        ),
      ),
    );

    // Show the menu.
    await tester.tap(find.byKey(popupMenuButtonKey));
    await tester.pump(const Duration(milliseconds: 300));

    // Check popup menu padding.
    final SingleChildScrollView popupMenu = tester.widget<SingleChildScrollView>(
      find.byType(SingleChildScrollView),
    );
    expect(popupMenu.padding, const EdgeInsets.symmetric(vertical: 8.0));
  });

  testWidgets('PopupMenuItem custom padding', (WidgetTester tester) async {
    final Key popupMenuButtonKey = UniqueKey();
    final Type menuItemType = const PopupMenuItem<String>(child: Text('item')).runtimeType;

    await tester.pumpWidget(
      MaterialApp(
        theme: ThemeData(useMaterial3: false),
        home: Scaffold(
          body: Center(
            child: PopupMenuButton<String>(
              key: popupMenuButtonKey,
              child: const Text('button'),
              onSelected: (String result) {},
              itemBuilder: (BuildContext context) {
                return <PopupMenuEntry<String>>[
                  const PopupMenuItem<String>(
                    padding: EdgeInsets.zero,
                    value: '0',
                    child: Text('Item 0'),
                  ),
                  const PopupMenuItem<String>(
                    padding: EdgeInsets.zero,
                    height: 0,
                    value: '0',
                    child: Text('Item 1'),
                  ),
                  const PopupMenuItem<String>(
                    padding: EdgeInsets.all(20),
                    value: '0',
                    child: Text('Item 2'),
                  ),
                  const PopupMenuItem<String>(
                    padding: EdgeInsets.all(20),
                    height: 100,
                    value: '0',
                    child: Text('Item 3'),
                  ),
                ];
              },
            ),
          ),
        ),
      ),
    );

    // Show the menu
    await tester.tap(find.byKey(popupMenuButtonKey));
    await tester.pumpAndSettle();

    // The menu items and their InkWells should have the expected vertical size
    // given the interactions between heights and padding.
    expect(
      tester.getSize(find.widgetWithText(menuItemType, 'Item 0')).height,
      48,
    ); // Minimum interactive height (48)
    expect(
      tester.getSize(find.widgetWithText(menuItemType, 'Item 1')).height,
      16,
    ); // Height of text (16)
    expect(
      tester.getSize(find.widgetWithText(menuItemType, 'Item 2')).height,
      56,
    ); // Padding (20.0 + 20.0) + Height of text (16) = 56
    expect(
      tester.getSize(find.widgetWithText(menuItemType, 'Item 3')).height,
      100,
    ); // Height value of 100, since child (16) + padding (40) < 100

    EdgeInsetsGeometry paddingFor(String text) {
      final ConstrainedBox widget = tester.widget<ConstrainedBox>(
        find.ancestor(
          of: find.text(text),
          matching: find.byWidgetPredicate(
            (Widget widget) => widget is ConstrainedBox && widget.child is Padding,
          ),
        ),
      );
      return (widget.child! as Padding).padding;
    }

    expect(paddingFor('Item 0'), EdgeInsets.zero);
    expect(paddingFor('Item 1'), EdgeInsets.zero);
    expect(paddingFor('Item 2'), const EdgeInsets.all(20));
    expect(paddingFor('Item 3'), const EdgeInsets.all(20));
  });

  testWidgets('CheckedPopupMenuItem child height is a minimum, child is vertically centered', (
    WidgetTester tester,
  ) async {
    final Key popupMenuButtonKey = UniqueKey();
    final Type menuItemType = const CheckedPopupMenuItem<String>(child: Text('item')).runtimeType;

    await tester.pumpWidget(
      MaterialApp(
        home: Scaffold(
          body: Center(
            child: PopupMenuButton<String>(
              key: popupMenuButtonKey,
              child: const Text('button'),
              onSelected: (String result) {},
              itemBuilder: (BuildContext context) {
                return <PopupMenuEntry<String>>[
                  // This menu item's height will be 56.0 because the default minimum height
                  // is 48, but the contents of PopupMenuItem are 56.0 tall.
                  const CheckedPopupMenuItem<String>(
                    checked: true,
                    value: '0',
                    child: Text('Item 0'),
                  ),
                  // This menu item's height parameter specifies its minimum height. The
                  // overall height of the menu item will be 60 because the child's
                  // height 56, is less than 60.
                  const CheckedPopupMenuItem<String>(
                    checked: true,
                    height: 60,
                    value: '1',
                    child: SizedBox(height: 40, child: Text('Item 1')),
                  ),
                  // This menu item's height parameter specifies its minimum height, so the
                  // overall height of the menu item will be 75.
                  const CheckedPopupMenuItem<String>(
                    checked: true,
                    height: 75,
                    value: '2',
                    child: SizedBox(child: Text('Item 2')),
                  ),
                  // This menu item's height will be 100.
                  const CheckedPopupMenuItem<String>(
                    checked: true,
                    height: 100,
                    value: '3',
                    child: SizedBox(child: Text('Item 3')),
                  ),
                ];
              },
            ),
          ),
        ),
      ),
    );

    // Show the menu
    await tester.tap(find.byKey(popupMenuButtonKey));
    await tester.pumpAndSettle();

    // The menu items and their InkWells should have the expected vertical size
    expect(tester.getSize(find.widgetWithText(menuItemType, 'Item 0')).height, 56);
    expect(tester.getSize(find.widgetWithText(menuItemType, 'Item 1')).height, 60);
    expect(tester.getSize(find.widgetWithText(menuItemType, 'Item 2')).height, 75);
    expect(tester.getSize(find.widgetWithText(menuItemType, 'Item 3')).height, 100);
    // We evaluate the InkWell at the first index because that is the ListTile's
    // InkWell, which wins in the gesture arena over the child's InkWell and
    // is the one of interest.
    expect(tester.getSize(find.widgetWithText(InkWell, 'Item 0').at(1)).height, 56);
    expect(tester.getSize(find.widgetWithText(InkWell, 'Item 1').at(1)).height, 60);
    expect(tester.getSize(find.widgetWithText(InkWell, 'Item 2').at(1)).height, 75);
    expect(tester.getSize(find.widgetWithText(InkWell, 'Item 3').at(1)).height, 100);

    // Menu item children which whose height is less than the PopupMenuItem
    // are vertically centered.
    expect(
      tester.getRect(find.widgetWithText(menuItemType, 'Item 0')).center.dy,
      tester.getRect(find.text('Item 0')).center.dy,
    );
    expect(
      tester.getRect(find.widgetWithText(menuItemType, 'Item 2')).center.dy,
      tester.getRect(find.text('Item 2')).center.dy,
    );
  });

  testWidgets('CheckedPopupMenuItem custom padding', (WidgetTester tester) async {
    final Key popupMenuButtonKey = UniqueKey();
    final Type menuItemType = const CheckedPopupMenuItem<String>(child: Text('item')).runtimeType;

    await tester.pumpWidget(
      MaterialApp(
        home: Scaffold(
          body: Center(
            child: PopupMenuButton<String>(
              key: popupMenuButtonKey,
              child: const Text('button'),
              onSelected: (String result) {},
              itemBuilder: (BuildContext context) {
                return <PopupMenuEntry<String>>[
                  const CheckedPopupMenuItem<String>(
                    padding: EdgeInsets.zero,
                    value: '0',
                    child: Text('Item 0'),
                  ),
                  const CheckedPopupMenuItem<String>(
                    padding: EdgeInsets.zero,
                    height: 0,
                    value: '0',
                    child: Text('Item 1'),
                  ),
                  const CheckedPopupMenuItem<String>(
                    padding: EdgeInsets.all(20),
                    value: '0',
                    child: Text('Item 2'),
                  ),
                  const CheckedPopupMenuItem<String>(
                    padding: EdgeInsets.all(20),
                    height: 100,
                    value: '0',
                    child: Text('Item 3'),
                  ),
                ];
              },
            ),
          ),
        ),
      ),
    );

    // Show the menu
    await tester.tap(find.byKey(popupMenuButtonKey));
    await tester.pumpAndSettle();

    // The menu items and their InkWells should have the expected vertical size
    // given the interactions between heights and padding.
    expect(
      tester.getSize(find.widgetWithText(menuItemType, 'Item 0')).height,
      56,
    ); // Minimum ListTile height (56)
    expect(
      tester.getSize(find.widgetWithText(menuItemType, 'Item 1')).height,
      56,
    ); // Minimum ListTile height (56)
    expect(
      tester.getSize(find.widgetWithText(menuItemType, 'Item 2')).height,
      96,
    ); // Padding (20.0 + 20.0) + Height of ListTile (56) = 96
    expect(
      tester.getSize(find.widgetWithText(menuItemType, 'Item 3')).height,
      100,
    ); // Height value of 100, since child (56) + padding (40) < 100

    EdgeInsetsGeometry paddingFor(String text) {
      final ConstrainedBox widget = tester.widget<ConstrainedBox>(
        find.ancestor(
          of: find.text(text),
          matching: find.byWidgetPredicate(
            (Widget widget) => widget is ConstrainedBox && widget.child is Padding,
          ),
        ),
      );
      return (widget.child! as Padding).padding;
    }

    expect(paddingFor('Item 0'), EdgeInsets.zero);
    expect(paddingFor('Item 1'), EdgeInsets.zero);
    expect(paddingFor('Item 2'), const EdgeInsets.all(20));
    expect(paddingFor('Item 3'), const EdgeInsets.all(20));
  });

  testWidgets('Update PopupMenuItem layout while the menu is visible', (WidgetTester tester) async {
    final Key popupMenuButtonKey = UniqueKey();
    final Type menuItemType = const PopupMenuItem<String>(child: Text('item')).runtimeType;

    Widget buildFrame({TextDirection textDirection = TextDirection.ltr, double fontSize = 24}) {
      return MaterialApp(
        theme: ThemeData(useMaterial3: false),
        builder: (BuildContext context, Widget? child) {
          return Directionality(
            textDirection: textDirection,
            child: PopupMenuTheme(
              data: PopupMenuTheme.of(context).copyWith(
                textStyle: Theme.of(context).textTheme.titleMedium!.copyWith(fontSize: fontSize),
              ),
              child: child!,
            ),
          );
        },
        home: Scaffold(
          body: PopupMenuButton<String>(
            key: popupMenuButtonKey,
            child: const Text('button'),
            onSelected: (String result) {},
            itemBuilder: (BuildContext context) {
              return <PopupMenuEntry<String>>[
                const PopupMenuItem<String>(value: '0', child: Text('Item 0')),
                const PopupMenuItem<String>(value: '1', child: Text('Item 1')),
              ];
            },
          ),
        ),
      );
    }

    // Show the menu
    await tester.pumpWidget(buildFrame());
    await tester.tap(find.byKey(popupMenuButtonKey));
    await tester.pumpAndSettle();

    // The menu items should have their default heights and horizontal alignment.
    expect(tester.getSize(find.widgetWithText(menuItemType, 'Item 0')).height, 48);
    expect(tester.getSize(find.widgetWithText(menuItemType, 'Item 1')).height, 48);
    expect(tester.getTopLeft(find.text('Item 0')).dx, 24);
    expect(tester.getTopLeft(find.text('Item 1')).dx, 24);

    // While the menu is up, change its font size to 64 (default is 16).
    await tester.pumpWidget(buildFrame(fontSize: 64));
    await tester.pumpAndSettle(); // Theme changes are animated.
    expect(tester.getSize(find.widgetWithText(menuItemType, 'Item 0')).height, 128);
    expect(tester.getSize(find.widgetWithText(menuItemType, 'Item 1')).height, 128);
    expect(tester.getSize(find.text('Item 0')).height, 128);
    expect(tester.getSize(find.text('Item 1')).height, 128);
    expect(tester.getTopLeft(find.text('Item 0')).dx, 24);
    expect(tester.getTopLeft(find.text('Item 1')).dx, 24);

    // While the menu is up, change the textDirection to rtl. Now menu items
    // will be aligned right.
    await tester.pumpWidget(buildFrame(textDirection: TextDirection.rtl));
    await tester.pumpAndSettle(); // Theme changes are animated.
    expect(tester.getSize(find.widgetWithText(menuItemType, 'Item 0')).height, 48);
    expect(tester.getSize(find.widgetWithText(menuItemType, 'Item 1')).height, 48);
    expect(tester.getTopLeft(find.text('Item 0')).dx, 72);
    expect(tester.getTopLeft(find.text('Item 1')).dx, 72);
  });

  test("PopupMenuButton's child and icon properties cannot be simultaneously defined", () {
    expect(() {
      PopupMenuButton<int>(
        itemBuilder: (BuildContext context) => <PopupMenuItem<int>>[],
        icon: const Icon(Icons.error),
        child: Container(),
      );
    }, throwsAssertionError);
  });

  testWidgets('PopupMenuButton default tooltip', (WidgetTester tester) async {
    await tester.pumpWidget(
      MaterialApp(
        home: Material(
          child: Column(
            children: <Widget>[
              // Default Tooltip should be present when [PopupMenuButton.icon]
              // and [PopupMenuButton.child] are undefined.
              PopupMenuButton<int>(
                itemBuilder: (BuildContext context) {
                  return <PopupMenuEntry<int>>[
                    const PopupMenuItem<int>(value: 1, child: Text('Tap me please!')),
                  ];
                },
              ),
              // Default Tooltip should be present when
              // [PopupMenuButton.child] is defined.
              PopupMenuButton<int>(
                itemBuilder: (BuildContext context) {
                  return <PopupMenuEntry<int>>[
                    const PopupMenuItem<int>(value: 1, child: Text('Tap me please!')),
                  ];
                },
                child: const Text('Test text'),
              ),
              // Default Tooltip should be present when
              // [PopupMenuButton.icon] is defined.
              PopupMenuButton<int>(
                itemBuilder: (BuildContext context) {
                  return <PopupMenuEntry<int>>[
                    const PopupMenuItem<int>(value: 1, child: Text('Tap me please!')),
                  ];
                },
                icon: const Icon(Icons.check),
              ),
            ],
          ),
        ),
      ),
    );

    // The default tooltip is defined as [MaterialLocalizations.showMenuTooltip]
    // and it is used when no tooltip is provided.
    expect(find.byType(Tooltip), findsNWidgets(3));
    expect(find.byTooltip(const DefaultMaterialLocalizations().showMenuTooltip), findsNWidgets(3));
  });

  testWidgets('PopupMenuButton custom tooltip', (WidgetTester tester) async {
    await tester.pumpWidget(
      MaterialApp(
        home: Material(
          child: Column(
            children: <Widget>[
              // Tooltip should work when [PopupMenuButton.icon]
              // and [PopupMenuButton.child] are undefined.
              PopupMenuButton<int>(
                itemBuilder: (BuildContext context) {
                  return <PopupMenuEntry<int>>[
                    const PopupMenuItem<int>(value: 1, child: Text('Tap me please!')),
                  ];
                },
                tooltip: 'Test tooltip',
              ),
              // Tooltip should work when
              // [PopupMenuButton.child] is defined.
              PopupMenuButton<int>(
                itemBuilder: (BuildContext context) {
                  return <PopupMenuEntry<int>>[
                    const PopupMenuItem<int>(value: 1, child: Text('Tap me please!')),
                  ];
                },
                tooltip: 'Test tooltip',
                child: const Text('Test text'),
              ),
              // Tooltip should work when
              // [PopupMenuButton.icon] is defined.
              PopupMenuButton<int>(
                itemBuilder: (BuildContext context) {
                  return <PopupMenuEntry<int>>[
                    const PopupMenuItem<int>(value: 1, child: Text('Tap me please!')),
                  ];
                },
                tooltip: 'Test tooltip',
                icon: const Icon(Icons.check),
              ),
            ],
          ),
        ),
      ),
    );

    expect(find.byType(Tooltip), findsNWidgets(3));
    expect(find.byTooltip('Test tooltip'), findsNWidgets(3));
  });

  testWidgets('Allow Widget for PopupMenuButton.icon', (WidgetTester tester) async {
    await tester.pumpWidget(
      MaterialApp(
        home: Material(
          child: PopupMenuButton<int>(
            itemBuilder: (BuildContext context) {
              return <PopupMenuEntry<int>>[
                const PopupMenuItem<int>(value: 1, child: Text('Tap me please!')),
              ];
            },
            tooltip: 'Test tooltip',
            icon: const Text('PopupMenuButton icon'),
          ),
        ),
      ),
    );

    expect(find.text('PopupMenuButton icon'), findsOneWidget);
  });

  testWidgets('showMenu uses nested navigator by default', (WidgetTester tester) async {
    final MenuObserver rootObserver = MenuObserver();
    final MenuObserver nestedObserver = MenuObserver();

    await tester.pumpWidget(
      MaterialApp(
        navigatorObservers: <NavigatorObserver>[rootObserver],
        home: Navigator(
          observers: <NavigatorObserver>[nestedObserver],
          onGenerateRoute: (RouteSettings settings) {
            return MaterialPageRoute<dynamic>(
              builder: (BuildContext context) {
                return ElevatedButton(
                  onPressed: () {
                    showMenu<int>(
                      context: context,
                      position: RelativeRect.fill,
                      items: <PopupMenuItem<int>>[
                        const PopupMenuItem<int>(value: 1, child: Text('1')),
                      ],
                    );
                  },
                  child: const Text('Show Menu'),
                );
              },
            );
          },
        ),
      ),
    );

    // Open the dialog.
    await tester.tap(find.byType(ElevatedButton));

    expect(rootObserver.menuCount, 0);
    expect(nestedObserver.menuCount, 1);
  });

  testWidgets('showMenu uses root navigator if useRootNavigator is true', (
    WidgetTester tester,
  ) async {
    final MenuObserver rootObserver = MenuObserver();
    final MenuObserver nestedObserver = MenuObserver();

    await tester.pumpWidget(
      MaterialApp(
        navigatorObservers: <NavigatorObserver>[rootObserver],
        home: Navigator(
          observers: <NavigatorObserver>[nestedObserver],
          onGenerateRoute: (RouteSettings settings) {
            return MaterialPageRoute<dynamic>(
              builder: (BuildContext context) {
                return ElevatedButton(
                  onPressed: () {
                    showMenu<int>(
                      context: context,
                      useRootNavigator: true,
                      position: RelativeRect.fill,
                      items: <PopupMenuItem<int>>[
                        const PopupMenuItem<int>(value: 1, child: Text('1')),
                      ],
                    );
                  },
                  child: const Text('Show Menu'),
                );
              },
            );
          },
        ),
      ),
    );

    // Open the dialog.
    await tester.tap(find.byType(ElevatedButton));

    expect(rootObserver.menuCount, 1);
    expect(nestedObserver.menuCount, 0);
  });

  testWidgets('PopupMenuButton calling showButtonMenu manually', (WidgetTester tester) async {
    final GlobalKey<PopupMenuButtonState<int>> globalKey = GlobalKey();

    await tester.pumpWidget(
      MaterialApp(
        home: Material(
          child: Column(
            children: <Widget>[
              PopupMenuButton<int>(
                key: globalKey,
                itemBuilder: (BuildContext context) {
                  return <PopupMenuEntry<int>>[
                    const PopupMenuItem<int>(value: 1, child: Text('Tap me please!')),
                  ];
                },
              ),
            ],
          ),
        ),
      ),
    );

    expect(find.text('Tap me please!'), findsNothing);

    globalKey.currentState!.showButtonMenu();
    // The PopupMenuItem will appear after an animation, hence,
    // we have to first wait for the tester to settle.
    await tester.pumpAndSettle();

    expect(find.text('Tap me please!'), findsOneWidget);
  });

  testWidgets('PopupMenuButton has expected default mouse cursor on hover', (
    WidgetTester tester,
  ) async {
    const Key key = ValueKey<int>(1);
    await tester.pumpWidget(
      MaterialApp(
        home: Scaffold(
          body: Center(
            child: PopupMenuButton<String>(
              key: key,
              itemBuilder: (_) => const <PopupMenuEntry<String>>[
                PopupMenuItem<String>(value: 'a', child: Text('A')),
                PopupMenuItem<String>(value: 'b', child: Text('B')),
              ],
            ),
          ),
        ),
      ),
    );

    final TestGesture gesture = await tester.createGesture(kind: PointerDeviceKind.mouse);
    await gesture.addPointer(location: tester.getCenter(find.byKey(key)));
    addTearDown(gesture.removePointer);
    await tester.pump();

    expect(
      RendererBinding.instance.mouseTracker.debugDeviceActiveCursor(1),
      kIsWeb ? SystemMouseCursors.click : SystemMouseCursors.basic,
    );
  });

  testWidgets('PopupMenuItem changes mouse cursor when hovered', (WidgetTester tester) async {
    const Key key = ValueKey<int>(1);
    // Test PopupMenuItem() constructor
    await tester.pumpWidget(
      MaterialApp(
        home: Scaffold(
          body: Align(
            alignment: Alignment.topLeft,
            child: Material(
              child: MouseRegion(
                cursor: SystemMouseCursors.forbidden,
                // The [SemanticsRole.menu] is added here to make sure
                // [PopupMenuItem]'s parent role is menu.
                child: Semantics(
                  role: SemanticsRole.menu,
                  child: PopupMenuItem<int>(
                    key: key,
                    mouseCursor: SystemMouseCursors.text,
                    value: 1,
                    child: Container(),
                  ),
                ),
              ),
            ),
          ),
        ),
      ),
    );

    final TestGesture gesture = await tester.createGesture(kind: PointerDeviceKind.mouse);
    await gesture.addPointer(location: tester.getCenter(find.byKey(key)));

    await tester.pump();

    expect(
      RendererBinding.instance.mouseTracker.debugDeviceActiveCursor(1),
      SystemMouseCursors.text,
    );

    // Test default cursor
    await tester.pumpWidget(
      MaterialApp(
        home: Scaffold(
          body: Align(
            alignment: Alignment.topLeft,
            child: Material(
              child: MouseRegion(
                cursor: SystemMouseCursors.forbidden,
                // The [SemanticsRole.menu] is added here to make sure
                // [PopupMenuItem]'s parent role is menu.
                child: Semantics(
                  role: SemanticsRole.menu,
                  child: PopupMenuItem<int>(key: key, value: 1, child: Container()),
                ),
              ),
            ),
          ),
        ),
      ),
    );

    expect(
      RendererBinding.instance.mouseTracker.debugDeviceActiveCursor(1),
      kIsWeb ? SystemMouseCursors.click : SystemMouseCursors.basic,
    );

    // Test default cursor when disabled
    await tester.pumpWidget(
      MaterialApp(
        home: Scaffold(
          body: Align(
            alignment: Alignment.topLeft,
            child: Material(
              child: MouseRegion(
                cursor: SystemMouseCursors.forbidden,
                // The [SemanticsRole.menu] is added here to make sure
                // [PopupMenuItem]'s parent role is menu.
                child: Semantics(
                  role: SemanticsRole.menu,
                  child: PopupMenuItem<int>(key: key, value: 1, enabled: false, child: Container()),
                ),
              ),
            ),
          ),
        ),
      ),
    );

    expect(
      RendererBinding.instance.mouseTracker.debugDeviceActiveCursor(1),
      SystemMouseCursors.basic,
    );
  });

  testWidgets('CheckedPopupMenuItem changes mouse cursor when hovered', (
    WidgetTester tester,
  ) async {
    const Key key = ValueKey<int>(1);
    // Test CheckedPopupMenuItem() constructor
    await tester.pumpWidget(
      MaterialApp(
        home: Scaffold(
          body: Align(
            alignment: Alignment.topLeft,
            child: Material(
              child: MouseRegion(
                cursor: SystemMouseCursors.forbidden,
                // The [SemanticsRole.menu] is added here to make sure
                // [CheckedPopupMenuItem]'s parent role is menu.
                child: Semantics(
                  role: SemanticsRole.menu,
                  child: CheckedPopupMenuItem<int>(
                    key: key,
                    mouseCursor: SystemMouseCursors.text,
                    value: 1,
                    child: Container(),
                  ),
                ),
              ),
            ),
          ),
        ),
      ),
    );

    final TestGesture gesture = await tester.createGesture(kind: PointerDeviceKind.mouse);
    await gesture.addPointer(location: tester.getCenter(find.byKey(key)));
    addTearDown(gesture.removePointer);

    await tester.pump();

    expect(
      RendererBinding.instance.mouseTracker.debugDeviceActiveCursor(1),
      SystemMouseCursors.text,
    );

    // Test default cursor
    await tester.pumpWidget(
      MaterialApp(
        home: Scaffold(
          body: Align(
            alignment: Alignment.topLeft,
            child: Material(
              child: MouseRegion(
                cursor: SystemMouseCursors.forbidden,
                // The [SemanticsRole.menu] is added here to make sure
                // [CheckedPopupMenuItem]'s parent role is menu.
                child: Semantics(
                  role: SemanticsRole.menu,
                  child: CheckedPopupMenuItem<int>(key: key, value: 1, child: Container()),
                ),
              ),
            ),
          ),
        ),
      ),
    );

    expect(
      RendererBinding.instance.mouseTracker.debugDeviceActiveCursor(1),
      kIsWeb ? SystemMouseCursors.click : SystemMouseCursors.basic,
    );

    // Test default cursor when disabled
    await tester.pumpWidget(
      MaterialApp(
        home: Scaffold(
          body: Align(
            alignment: Alignment.topLeft,
            child: Material(
              child: MouseRegion(
                cursor: SystemMouseCursors.forbidden,
                // The [SemanticsRole.menu] is added here to make sure
                // [CheckedPopupMenuItem]'s parent role is menu.
                child: Semantics(
                  role: SemanticsRole.menu,
                  child: CheckedPopupMenuItem<int>(
                    key: key,
                    value: 1,
                    enabled: false,
                    child: Container(),
                  ),
                ),
              ),
            ),
          ),
        ),
      ),
    );

    expect(
      RendererBinding.instance.mouseTracker.debugDeviceActiveCursor(1),
      SystemMouseCursors.basic,
    );
  });

  testWidgets('PopupMenu in AppBar does not overlap with the status bar', (
    WidgetTester tester,
  ) async {
    const List<PopupMenuItem<int>> choices = <PopupMenuItem<int>>[
      PopupMenuItem<int>(value: 1, child: Text('Item 1')),
      PopupMenuItem<int>(value: 2, child: Text('Item 2')),
      PopupMenuItem<int>(value: 3, child: Text('Item 3')),
    ];

    const double statusBarHeight = 24.0;
    final PopupMenuItem<int> firstItem = choices[0];
    int selectedValue = choices[0].value!;

    await tester.pumpWidget(
      MaterialApp(
        builder: (BuildContext context, Widget? child) {
          return MediaQuery(
            data: const MediaQueryData(
              padding: EdgeInsets.only(top: statusBarHeight),
            ), // status bar
            child: child!,
          );
        },
        home: StatefulBuilder(
          builder: (BuildContext context, StateSetter setState) {
            return Scaffold(
              appBar: AppBar(
                title: const Text('PopupMenu Test'),
                actions: <Widget>[
                  PopupMenuButton<int>(
                    onSelected: (int result) {
                      setState(() {
                        selectedValue = result;
                      });
                    },
                    initialValue: selectedValue,
                    itemBuilder: (BuildContext context) {
                      return choices;
                    },
                  ),
                ],
              ),
            );
          },
        ),
      ),
    );

    await tester.tap(find.byIcon(Icons.more_vert));
    await tester.pumpAndSettle();

    // Tap third item.
    await tester.tap(find.text('Item 3'));
    await tester.pumpAndSettle();

    // Open popupMenu again.
    await tester.tap(find.byIcon(Icons.more_vert));
    await tester.pumpAndSettle();

    // Check whether the first item is not overlapping with status bar.
    expect(tester.getTopLeft(find.byWidget(firstItem)).dy, greaterThan(statusBarHeight));
  });

  testWidgets('Vertically long PopupMenu does not overlap with the status bar and bottom notch', (
    WidgetTester tester,
  ) async {
    const double windowPaddingTop = 44;
    const double windowPaddingBottom = 34;

    await tester.pumpWidget(
      MaterialApp(
        builder: (BuildContext context, Widget? child) {
          return MediaQuery(
            data: const MediaQueryData(
              padding: EdgeInsets.only(top: windowPaddingTop, bottom: windowPaddingBottom),
            ),
            child: child!,
          );
        },
        home: Scaffold(
          appBar: AppBar(title: const Text('PopupMenu Test')),
          body: PopupMenuButton<int>(
            child: const Text('Show Menu'),
            itemBuilder: (BuildContext context) => Iterable<PopupMenuItem<int>>.generate(
              20,
              (int i) => PopupMenuItem<int>(value: i, child: Text('Item $i')),
            ).toList(),
          ),
        ),
      ),
    );

    await tester.tap(find.text('Show Menu'));
    await tester.pumpAndSettle();

    final Offset topRightOfMenu = tester.getTopRight(find.byType(SingleChildScrollView));
    final Offset bottomRightOfMenu = tester.getBottomRight(find.byType(SingleChildScrollView));

    expect(topRightOfMenu.dy, windowPaddingTop + 8.0);
    expect(bottomRightOfMenu.dy, 600.0 - windowPaddingBottom - 8.0); // Screen height is 600.
  });

  testWidgets('PopupMenu position test when have unsafe area', (WidgetTester tester) async {
    final GlobalKey buttonKey = GlobalKey();

    Widget buildFrame(double width, double height) {
      return MaterialApp(
        theme: ThemeData(useMaterial3: false),
        builder: (BuildContext context, Widget? child) {
          return MediaQuery(
            data: const MediaQueryData(padding: EdgeInsets.only(top: 32.0, bottom: 32.0)),
            child: child!,
          );
        },
        home: Scaffold(
          appBar: AppBar(
            title: const Text('PopupMenu Test'),
            actions: <Widget>[
              PopupMenuButton<int>(
                child: SizedBox(
                  key: buttonKey,
                  height: height,
                  width: width,
                  child: const ColoredBox(color: Colors.pink),
                ),
                itemBuilder: (BuildContext context) => <PopupMenuEntry<int>>[
                  const PopupMenuItem<int>(value: 1, child: Text('-1-')),
                  const PopupMenuItem<int>(value: 2, child: Text('-2-')),
                ],
              ),
            ],
          ),
          body: Container(),
        ),
      );
    }

    await tester.pumpWidget(buildFrame(20.0, 20.0));

    await tester.tap(find.byKey(buttonKey));
    await tester.pumpAndSettle();

    final Offset button = tester.getTopRight(find.byKey(buttonKey));
    expect(button, const Offset(800.0, 32.0)); // The topPadding is 32.0.

    final Offset popupMenu = tester.getTopRight(find.byType(SingleChildScrollView));

    // The menu should be positioned directly next to the top of the button.
    // The 8.0 pixels is [_kMenuScreenPadding].
    expect(popupMenu, Offset(button.dx - 8.0, button.dy + 8.0));
  });

  // Regression test for https://github.com/flutter/flutter/issues/82874
  testWidgets('PopupMenu position test when have unsafe area - left/right padding', (
    WidgetTester tester,
  ) async {
    final GlobalKey buttonKey = GlobalKey();
    const EdgeInsets padding = EdgeInsets.only(left: 300.0, top: 32.0, right: 310.0, bottom: 64.0);
    EdgeInsets? mediaQueryPadding;

    Widget buildFrame(double width, double height) {
      return MaterialApp(
        theme: ThemeData(useMaterial3: false),
        builder: (BuildContext context, Widget? child) {
          return MediaQuery(
            data: const MediaQueryData(padding: padding),
            child: child!,
          );
        },
        home: Scaffold(
          appBar: AppBar(
            title: const Text('PopupMenu Test'),
            actions: <Widget>[
              PopupMenuButton<int>(
                child: SizedBox(
                  key: buttonKey,
                  height: height,
                  width: width,
                  child: const ColoredBox(color: Colors.pink),
                ),
                itemBuilder: (BuildContext context) {
                  return <PopupMenuEntry<int>>[
                    PopupMenuItem<int>(
                      value: 1,
                      child: Builder(
                        builder: (BuildContext context) {
                          mediaQueryPadding = MediaQuery.paddingOf(context);
                          return Text('-1-' * 500); // A long long text string.
                        },
                      ),
                    ),
                    const PopupMenuItem<int>(value: 2, child: Text('-2-')),
                  ];
                },
              ),
            ],
          ),
          body: const SizedBox.shrink(),
        ),
      );
    }

    await tester.pumpWidget(buildFrame(20.0, 20.0));

    await tester.tap(find.byKey(buttonKey));
    await tester.pumpAndSettle();

    final Offset button = tester.getTopRight(find.byKey(buttonKey));
    expect(button, Offset(800.0 - padding.right, padding.top)); // The topPadding is 32.0.

    final Offset popupMenuTopRight = tester.getTopRight(find.byType(SingleChildScrollView));

    // The menu should be positioned directly next to the top of the button.
    // The 8.0 pixels is [_kMenuScreenPadding].
    expect(popupMenuTopRight, Offset(800.0 - padding.right - 8.0, padding.top + 8.0));

    final Offset popupMenuTopLeft = tester.getTopLeft(find.byType(SingleChildScrollView));
    expect(popupMenuTopLeft, Offset(padding.left + 8.0, padding.top + 8.0));

    final Offset popupMenuBottomLeft = tester.getBottomLeft(find.byType(SingleChildScrollView));
    expect(popupMenuBottomLeft, Offset(padding.left + 8.0, 600.0 - padding.bottom - 8.0));

    // The `MediaQueryData.padding` should be removed.
    expect(mediaQueryPadding, EdgeInsets.zero);
  });

  // Regression test for https://github.com/flutter/flutter/issues/163477
  testWidgets("PopupMenu's overlay can be rebuilt even when the button is unmounted", (
    WidgetTester tester,
  ) async {
    final GlobalKey buttonKey = GlobalKey();

    late StateSetter setState;
    bool showButton = true;

    Widget widget({required Size viewSize}) {
      return Center(
        child: SizedBox(
          width: viewSize.width,
          height: viewSize.height,
          child: MaterialApp(
            home: Material(
              child: StatefulBuilder(
                builder: (BuildContext context, StateSetter innerSetState) {
                  setState = innerSetState;
                  return showButton
                      ? PopupMenuButton<int>(
                          key: buttonKey,
                          popUpAnimationStyle: const AnimationStyle(
                            reverseDuration: Duration(milliseconds: 400),
                          ),
                          itemBuilder: (BuildContext context) {
                            return <PopupMenuEntry<int>>[
                              PopupMenuItem<int>(
                                value: 1,
                                child: const Text('ACTION'),
                                onTap: () {},
                              ),
                            ];
                          },
                        )
                      : Container();
                },
              ),
            ),
          ),
        ),
      );
    }

    // Pump a button
    await tester.pumpWidget(widget(viewSize: const Size(500, 500)));

    // Tap the button to show the menu
    await tester.tap(find.byKey(buttonKey));
    await tester.pumpAndSettle();
    expect(find.text('ACTION'), findsOne);
    expect(find.byKey(buttonKey), findsOne);

    // Hide the button. The menu still shows since it's placed on a separate route.
    setState(() {
      showButton = false;
    });
    await tester.pump();
    expect(find.text('ACTION'), findsOne);
    expect(find.byKey(buttonKey), findsNothing);

    // Resize the view, causing the menu to rebuild. Before the fix, this
    // rebuild would lead to a crash, because it relies on context of the button,
    // which has been unmounted.
    await tester.pumpWidget(widget(viewSize: const Size(300, 300)));

    expect(tester.takeException(), isNull);
  });

  group('feedback', () {
    late FeedbackTester feedback;

    setUp(() {
      feedback = FeedbackTester();
    });

    tearDown(() {
      feedback.dispose();
    });

    Widget buildFrame({bool? widgetEnableFeedback, bool? themeEnableFeedback}) {
      return MaterialApp(
        home: Scaffold(
          body: PopupMenuTheme(
            data: PopupMenuThemeData(enableFeedback: themeEnableFeedback),
            child: PopupMenuButton<int>(
              enableFeedback: widgetEnableFeedback,
              child: const Text('Show Menu'),
              itemBuilder: (BuildContext context) {
                return <PopupMenuItem<int>>[const PopupMenuItem<int>(value: 1, child: Text('One'))];
              },
            ),
          ),
        ),
      );
    }

    testWidgets('PopupMenuButton enableFeedback works properly', (WidgetTester tester) async {
      expect(feedback.clickSoundCount, 0);
      expect(feedback.hapticCount, 0);

      // PopupMenuButton with enabled feedback.
      await tester.pumpWidget(buildFrame(widgetEnableFeedback: true));
      await tester.tap(find.text('Show Menu'));
      await tester.pumpAndSettle();
      expect(feedback.clickSoundCount, 1);
      expect(feedback.hapticCount, 0);

      await tester.pumpWidget(Container());

      // PopupMenuButton with disabled feedback.
      await tester.pumpWidget(buildFrame(widgetEnableFeedback: false));
      await tester.tap(find.text('Show Menu'));
      await tester.pumpAndSettle();
      expect(feedback.clickSoundCount, 1);
      expect(feedback.hapticCount, 0);

      await tester.pumpWidget(Container());

      // PopupMenuButton with enabled feedback by default.
      await tester.pumpWidget(buildFrame());
      await tester.tap(find.text('Show Menu'));
      await tester.pumpAndSettle();
      expect(feedback.clickSoundCount, 2);
      expect(feedback.hapticCount, 0);

      await tester.pumpWidget(Container());

      // PopupMenu with disabled feedback using PopupMenuButtonTheme.
      await tester.pumpWidget(buildFrame(themeEnableFeedback: false));
      await tester.tap(find.text('Show Menu'));
      await tester.pumpAndSettle();
      expect(feedback.clickSoundCount, 2);
      expect(feedback.hapticCount, 0);

      await tester.pumpWidget(Container());

      // PopupMenu enableFeedback property overrides PopupMenuButtonTheme.
      await tester.pumpWidget(buildFrame(widgetEnableFeedback: false, themeEnableFeedback: true));
      await tester.tap(find.text('Show Menu'));
      await tester.pumpAndSettle();
      expect(feedback.clickSoundCount, 2);
      expect(feedback.hapticCount, 0);
    });
  });

  testWidgets('Can customize PopupMenuButton icon', (WidgetTester tester) async {
    const Color iconColor = Color(0xffffff00);
    const double iconSize = 29.5;
    await tester.pumpWidget(
      MaterialApp(
        home: Scaffold(
          body: Center(
            child: PopupMenuButton<String>(
              iconColor: iconColor,
              iconSize: iconSize,
              itemBuilder: (_) => <PopupMenuEntry<String>>[
                const PopupMenuItem<String>(value: 'value', child: Text('child')),
              ],
            ),
          ),
        ),
      ),
    );

    expect(_iconStyle(tester, Icons.adaptive.more)?.color, iconColor);
    expect(tester.getSize(find.byIcon(Icons.adaptive.more)), const Size(iconSize, iconSize));
  });

  testWidgets('does not crash in small overlay', (WidgetTester tester) async {
    final GlobalKey navigator = GlobalKey();
    await tester.pumpWidget(
      MaterialApp(
        home: Scaffold(
          body: Column(
            children: <Widget>[
              OutlinedButton(
                onPressed: () {
                  showMenu<void>(
                    context: navigator.currentContext!,
                    position: RelativeRect.fill,
                    items: const <PopupMenuItem<void>>[PopupMenuItem<void>(child: Text('foo'))],
                  );
                },
                child: const Text('press'),
              ),
              SizedBox(
                height: 10,
                width: 10,
                child: Navigator(
                  key: navigator,
                  onGenerateRoute: (RouteSettings settings) => MaterialPageRoute<void>(
                    builder: (BuildContext context) => Container(color: Colors.red),
                  ),
                ),
              ),
            ],
          ),
        ),
      ),
    );

    await tester.tap(find.text('press'));
    await tester.pumpAndSettle();
    expect(find.text('foo'), findsOneWidget);
  });

  // Regression test for https://github.com/flutter/flutter/issues/80869
  testWidgets('The menu position test in the scrollable widget', (WidgetTester tester) async {
    final GlobalKey buttonKey = GlobalKey();

    await tester.pumpWidget(
      MaterialApp(
        home: Scaffold(
          body: SingleChildScrollView(
            child: Column(
              children: <Widget>[
                const SizedBox(height: 100),
                PopupMenuButton<int>(
                  child: SizedBox(
                    key: buttonKey,
                    height: 10.0,
                    width: 10.0,
                    child: const ColoredBox(color: Colors.pink),
                  ),
                  itemBuilder: (BuildContext context) => <PopupMenuEntry<int>>[
                    const PopupMenuItem<int>(value: 1, child: Text('-1-')),
                    const PopupMenuItem<int>(value: 2, child: Text('-2-')),
                  ],
                ),
                const SizedBox(height: 600),
              ],
            ),
          ),
        ),
      ),
    );

    // Open the menu.
    await tester.tap(find.byKey(buttonKey));
    await tester.pumpAndSettle();

    Offset button = tester.getTopLeft(find.byKey(buttonKey));
    expect(button, const Offset(0.0, 100.0));

    Offset popupMenu = tester.getTopLeft(find.byType(SingleChildScrollView).last);
    // The menu should be positioned directly next to the top of the button.
    // The 8.0 pixels is [_kMenuScreenPadding].
    expect(popupMenu, const Offset(8.0, 100.0));

    // Close the menu.
    await tester.tap(find.byKey(buttonKey), warnIfMissed: false);
    await tester.pumpAndSettle();

    // Scroll a little bit.
    await tester.drag(find.byType(SingleChildScrollView), const Offset(0.0, -50.0));

    button = tester.getTopLeft(find.byKey(buttonKey));
    expect(button, const Offset(0.0, 50.0));

    // Open the menu again.
    await tester.tap(find.byKey(buttonKey));
    await tester.pumpAndSettle();

    popupMenu = tester.getTopLeft(find.byType(SingleChildScrollView).last);
    // The menu should be positioned directly next to the top of the button.
    // The 8.0 pixels is [_kMenuScreenPadding].
    expect(popupMenu, const Offset(8.0, 50.0));
  });

  testWidgets('PopupMenuButton custom splash radius', (WidgetTester tester) async {
    Future<void> buildFrameWithoutChild({double? splashRadius}) {
      return tester.pumpWidget(
        MaterialApp(
          theme: ThemeData(useMaterial3: false),
          home: Scaffold(
            body: Center(
              child: PopupMenuButton<String>(
                splashRadius: splashRadius,
                itemBuilder: (_) => <PopupMenuEntry<String>>[
                  const PopupMenuItem<String>(value: 'value', child: Text('child')),
                ],
              ),
            ),
          ),
        ),
      );
    }

    Future<void> buildFrameWithChild({double? splashRadius}) {
      return tester.pumpWidget(
        MaterialApp(
          home: Scaffold(
            body: Center(
              child: PopupMenuButton<String>(
                splashRadius: splashRadius,
                child: const Text('An item'),
                itemBuilder: (_) => <PopupMenuEntry<String>>[const PopupMenuDivider()],
              ),
            ),
          ),
        ),
      );
    }

    await buildFrameWithoutChild();
    expect(
      tester.widget<InkResponse>(find.byType(InkResponse)).radius,
      Material.defaultSplashRadius,
    );
    await buildFrameWithChild();
    expect(tester.widget<InkWell>(find.byType(InkWell)).radius, null);

    const double testSplashRadius = 50;

    await buildFrameWithoutChild(splashRadius: testSplashRadius);
    expect(tester.widget<InkResponse>(find.byType(InkResponse)).radius, testSplashRadius);
    await buildFrameWithChild(splashRadius: testSplashRadius);
    expect(tester.widget<InkWell>(find.byType(InkWell)).radius, testSplashRadius);
  });

  testWidgets('Can override menu size constraints', (WidgetTester tester) async {
    final Key popupMenuButtonKey = UniqueKey();
    final Type menuItemType = const PopupMenuItem<String>(child: Text('item')).runtimeType;

    await tester.pumpWidget(
      MaterialApp(
        home: Scaffold(
          body: Center(
            child: PopupMenuButton<String>(
              key: popupMenuButtonKey,
              constraints: const BoxConstraints(minWidth: 500),
              itemBuilder: (_) => <PopupMenuEntry<String>>[
                const PopupMenuItem<String>(value: 'value', child: Text('Item 0')),
              ],
            ),
          ),
        ),
      ),
    );

    // Show the menu
    await tester.tap(find.byKey(popupMenuButtonKey));
    await tester.pumpAndSettle();

    expect(tester.getSize(find.widgetWithText(menuItemType, 'Item 0')).height, 48);
    expect(tester.getSize(find.widgetWithText(menuItemType, 'Item 0')).width, 500);
  });

  testWidgets('Can change menu position and offset', (WidgetTester tester) async {
    PopupMenuButton<int> buildMenuButton({required PopupMenuPosition position}) {
      return PopupMenuButton<int>(
        position: position,
        itemBuilder: (BuildContext context) {
          return <PopupMenuItem<int>>[
            PopupMenuItem<int>(
              value: 1,
              child: Builder(
                builder: (BuildContext context) {
                  return const Text('AAA');
                },
              ),
            ),
          ];
        },
      );
    }

    // Popup menu with `MenuPosition.over (default) with default offset`.
    await tester.pumpWidget(
      MaterialApp(
        home: Scaffold(
          body: Material(child: buildMenuButton(position: PopupMenuPosition.over)),
        ),
      ),
    );

    // Open the popup menu.
    await tester.tap(find.byType(IconButton));
    await tester.pumpAndSettle();

    expect(
      tester.getTopLeft(
        find.byWidgetPredicate((Widget w) => '${w.runtimeType}' == '_PopupMenu<int?>'),
      ),
      const Offset(8.0, 8.0),
    );

    // Close the popup menu.
    await tester.tapAt(Offset.zero);
    await tester.pump();

    // Popup menu with `MenuPosition.under`(custom) with default offset`.
    await tester.pumpWidget(
      MaterialApp(
        home: Scaffold(
          body: Material(child: buildMenuButton(position: PopupMenuPosition.under)),
        ),
      ),
    );

    // Open the popup menu.
    await tester.tap(find.byType(IconButton));
    await tester.pumpAndSettle();

    expect(
      tester.getTopLeft(
        find.byWidgetPredicate((Widget w) => '${w.runtimeType}' == '_PopupMenu<int?>'),
      ),
      const Offset(8.0, 40.0),
    );

    // Close the popup menu.
    await tester.tapAt(Offset.zero);
    await tester.pump();

    // Popup menu with `MenuPosition.over (default) with custom offset`.
    await tester.pumpWidget(
      MaterialApp(
        home: Scaffold(
          body: Material(
            child: PopupMenuButton<int>(
              offset: const Offset(0.0, 50),
              itemBuilder: (BuildContext context) {
                return <PopupMenuItem<int>>[
                  PopupMenuItem<int>(
                    value: 1,
                    child: Builder(
                      builder: (BuildContext context) {
                        return const Text('AAA');
                      },
                    ),
                  ),
                ];
              },
            ),
          ),
        ),
      ),
    );

    // Open the popup menu.
    await tester.tap(find.byType(IconButton));
    await tester.pumpAndSettle();

    expect(
      tester.getTopLeft(
        find.byWidgetPredicate((Widget w) => '${w.runtimeType}' == '_PopupMenu<int?>'),
      ),
      const Offset(8.0, 50.0),
    );

    // Close the popup menu.
    await tester.tapAt(Offset.zero);
    await tester.pump();

    // Popup menu with `MenuPosition.under (custom) with custom offset`.
    await tester.pumpWidget(
      MaterialApp(
        home: Scaffold(
          body: Material(
            child: PopupMenuButton<int>(
              offset: const Offset(0.0, 50),
              position: PopupMenuPosition.under,
              itemBuilder: (BuildContext context) {
                return <PopupMenuItem<int>>[
                  PopupMenuItem<int>(
                    value: 1,
                    child: Builder(
                      builder: (BuildContext context) {
                        return const Text('AAA');
                      },
                    ),
                  ),
                ];
              },
            ),
          ),
        ),
      ),
    );

    // Open the popup menu.
    await tester.tap(find.byType(IconButton));
    await tester.pumpAndSettle();

    expect(
      tester.getTopLeft(
        find.byWidgetPredicate((Widget w) => '${w.runtimeType}' == '_PopupMenu<int?>'),
      ),
      const Offset(8.0, 90.0),
    );
  });

  testWidgets("PopupMenuButton icon inherits IconTheme's size", (WidgetTester tester) async {
    Widget buildPopupMenu({double? themeIconSize, double? iconSize}) {
      return MaterialApp(
        theme: ThemeData(iconTheme: IconThemeData(size: themeIconSize)),
        home: Scaffold(
          body: Center(
            child: PopupMenuButton<String>(
              iconSize: iconSize,
              itemBuilder: (_) => <PopupMenuEntry<String>>[
                const PopupMenuItem<String>(value: 'value', child: Text('Item 0')),
              ],
            ),
          ),
        ),
      );
    }

    // Popup menu with default icon size.
    await tester.pumpWidget(buildPopupMenu());
    // Default PopupMenuButton icon size is 24.0.
    expect(tester.getSize(find.byIcon(Icons.more_vert)), const Size(24.0, 24.0));

    // Popup menu with custom theme icon size.
    await tester.pumpWidget(buildPopupMenu(themeIconSize: 30.0));
    await tester.pumpAndSettle();
    // PopupMenuButton icon inherits IconTheme's size.
    expect(tester.getSize(find.byIcon(Icons.more_vert)), const Size(30.0, 30.0));

    // Popup menu with custom icon size.
    await tester.pumpWidget(buildPopupMenu(themeIconSize: 30.0, iconSize: 50.0));
    await tester.pumpAndSettle();
    // PopupMenuButton icon size overrides IconTheme's size.
    expect(tester.getSize(find.byIcon(Icons.more_vert)), const Size(50.0, 50.0));
  });

  testWidgets('Popup menu clip behavior', (WidgetTester tester) async {
    // Regression test for https://github.com/flutter/flutter/issues/107215
    final Key popupButtonKey = UniqueKey();
    const double radius = 20.0;

    Widget buildPopupMenu({required Clip clipBehavior}) {
      return MaterialApp(
        home: Scaffold(
          body: Center(
            child: PopupMenuButton<String>(
              key: popupButtonKey,
              shape: const RoundedRectangleBorder(
                borderRadius: BorderRadius.all(Radius.circular(radius)),
              ),
              clipBehavior: clipBehavior,
              itemBuilder: (_) => <PopupMenuEntry<String>>[
                const PopupMenuItem<String>(value: 'value', child: Text('Item 0')),
              ],
            ),
          ),
        ),
      );
    }

    // Popup menu with default ClipBehavior.
    await tester.pumpWidget(buildPopupMenu(clipBehavior: Clip.none));

    // Open the popup to build and show the menu contents.
    await tester.tap(find.byKey(popupButtonKey));
    await tester.pumpAndSettle();

    Material material = tester.widget<Material>(find.byType(Material).last);
    expect(material.clipBehavior, Clip.none);

    // Close the popup menu.
    await tester.tapAt(Offset.zero);
    await tester.pumpAndSettle();

    // Popup menu with custom ClipBehavior.
    await tester.pumpWidget(buildPopupMenu(clipBehavior: Clip.hardEdge));

    // Open the popup to build and show the menu contents.
    await tester.tap(find.byKey(popupButtonKey));
    await tester.pumpAndSettle();

    material = tester.widget<Material>(find.byType(Material).last);
    expect(material.clipBehavior, Clip.hardEdge);
  });

  testWidgets('Uses closed loop focus traversal', (WidgetTester tester) async {
    FocusNode nodeA() => Focus.of(find.text('A').evaluate().single);
    FocusNode nodeB() => Focus.of(find.text('B').evaluate().single);

    final GlobalKey popupButtonKey = GlobalKey();
    await tester.pumpWidget(
      MaterialApp(
        home: Scaffold(
          body: Center(
            child: PopupMenuButton<String>(
              key: popupButtonKey,
              itemBuilder: (_) => const <PopupMenuEntry<String>>[
                PopupMenuItem<String>(value: 'a', child: Text('A')),
                PopupMenuItem<String>(value: 'b', child: Text('B')),
              ],
            ),
          ),
        ),
      ),
    );

    // Open the popup to build and show the menu contents.
    await tester.tap(find.byKey(popupButtonKey));
    await tester.pumpAndSettle();

    Future<bool> nextFocus() async {
      final bool result = Actions.invoke(primaryFocus!.context!, const NextFocusIntent())! as bool;
      await tester.pump();
      return result;
    }

    Future<bool> previousFocus() async {
      final bool result =
          Actions.invoke(primaryFocus!.context!, const PreviousFocusIntent())! as bool;
      await tester.pump();
      return result;
    }

    // Start at A
    nodeA().requestFocus();
    await tester.pump();
    expect(nodeA().hasFocus, true);
    expect(nodeB().hasFocus, false);

    // A -> B
    expect(await nextFocus(), true);
    expect(nodeA().hasFocus, false);
    expect(nodeB().hasFocus, true);

    // B -> A (wrap around)
    expect(await nextFocus(), true);
    expect(nodeA().hasFocus, true);
    expect(nodeB().hasFocus, false);

    // B <- A
    expect(await previousFocus(), true);
    expect(nodeA().hasFocus, false);
    expect(nodeB().hasFocus, true);

    // A <- B (wrap around)
    expect(await previousFocus(), true);
    expect(nodeA().hasFocus, true);
    expect(nodeB().hasFocus, false);
  });

  testWidgets('Popup menu scrollbar inherits ScrollbarTheme', (WidgetTester tester) async {
    final Key popupButtonKey = UniqueKey();
    const ScrollbarThemeData scrollbarTheme = ScrollbarThemeData(
      thumbColor: MaterialStatePropertyAll<Color?>(Color(0xffff0000)),
      thumbVisibility: MaterialStatePropertyAll<bool?>(true),
    );
    await tester.pumpWidget(
      MaterialApp(
        theme: ThemeData(scrollbarTheme: scrollbarTheme),
        home: Material(
          child: Column(
            children: <Widget>[
              PopupMenuButton<void>(
                key: popupButtonKey,
                itemBuilder: (BuildContext context) {
                  return <PopupMenuEntry<void>>[
                    const PopupMenuItem<void>(height: 1000, child: Text('Example')),
                  ];
                },
              ),
            ],
          ),
        ),
      ),
    );

    await tester.tap(find.byKey(popupButtonKey));
    await tester.pumpAndSettle();

    expect(find.byType(Scrollbar), findsOneWidget);
    // Test Scrollbar thumb color.
    expect(find.byType(Scrollbar), paints..rrect(color: const Color(0xffff0000)));

    // Close the menu.
    await tester.tapAt(const Offset(20.0, 20.0));
    await tester.pumpAndSettle();

    // Test local ScrollbarTheme overrides global ScrollbarTheme.
    await tester.pumpWidget(
      MaterialApp(
        theme: ThemeData(scrollbarTheme: scrollbarTheme),
        home: Material(
          child: Column(
            children: <Widget>[
              ScrollbarTheme(
                data: scrollbarTheme.copyWith(
                  thumbColor: const MaterialStatePropertyAll<Color?>(Color(0xff0000ff)),
                ),
                child: PopupMenuButton<void>(
                  key: popupButtonKey,
                  itemBuilder: (BuildContext context) {
                    return <PopupMenuEntry<void>>[
                      const PopupMenuItem<void>(height: 1000, child: Text('Example')),
                    ];
                  },
                ),
              ),
            ],
          ),
        ),
      ),
    );
    await tester.tap(find.byKey(popupButtonKey));
    await tester.pumpAndSettle();

    expect(find.byType(Scrollbar), findsOneWidget);
    // Scrollbar thumb color should be updated.
    expect(find.byType(Scrollbar), paints..rrect(color: const Color(0xff0000ff)));
  }, variant: TargetPlatformVariant.desktop());

  testWidgets('Popup menu with RouteSettings', (WidgetTester tester) async {
    late RouteSettings currentRouteSetting;

    await tester.pumpWidget(
      MaterialApp(
        navigatorObservers: <NavigatorObserver>[
          _ClosureNavigatorObserver(
            onDidChange: (Route<dynamic> newRoute) {
              currentRouteSetting = newRoute.settings;
            },
          ),
        ],
        home: const Material(
          child: Center(child: ElevatedButton(onPressed: null, child: Text('Go'))),
        ),
      ),
    );

    final BuildContext context = tester.element(find.text('Go'));
    const RouteSettings exampleSetting = RouteSettings(name: 'simple');

    showMenu<void>(
      context: context,
      position: RelativeRect.fill,
      items: const <PopupMenuItem<void>>[PopupMenuItem<void>(child: Text('foo'))],
      routeSettings: exampleSetting,
    );

    await tester.pumpAndSettle();
    expect(find.text('foo'), findsOneWidget);
    expect(currentRouteSetting, exampleSetting);

    await tester.tap(find.text('foo'));
    await tester.pumpAndSettle();
    expect(currentRouteSetting.name, '/');
  });

  testWidgets('Popup menu is positioned under the child', (WidgetTester tester) async {
    final Key popupButtonKey = UniqueKey();
    final Key childKey = UniqueKey();
    await tester.pumpWidget(
      MaterialApp(
        home: Material(
          child: Column(
            children: <Widget>[
              PopupMenuButton<void>(
                key: popupButtonKey,
                position: PopupMenuPosition.under,
                itemBuilder: (BuildContext context) {
                  return <PopupMenuEntry<void>>[const PopupMenuItem<void>(child: Text('Example'))];
                },
                child: SizedBox(key: childKey, height: 50, width: 50),
              ),
            ],
          ),
        ),
      ),
    );

    await tester.tap(find.byKey(popupButtonKey));
    await tester.pumpAndSettle();

    final Offset childBottomLeft = tester.getBottomLeft(find.byKey(childKey));
    final Offset menuTopLeft = tester.getTopLeft(find.bySemanticsLabel('Popup menu'));
    expect(childBottomLeft, menuTopLeft);
  });

  testWidgets('PopupMenuItem onTap should be calling after Navigator.pop', (
    WidgetTester tester,
  ) async {
    await tester.pumpWidget(
      MaterialApp(
        home: Scaffold(
          appBar: AppBar(
            actions: <Widget>[
              PopupMenuButton<int>(
                itemBuilder: (BuildContext context) => <PopupMenuItem<int>>[
                  PopupMenuItem<int>(
                    onTap: () {
                      showModalBottomSheet<void>(
                        context: context,
                        builder: (BuildContext context) {
                          return const SizedBox(
                            height: 200.0,
                            child: Center(child: Text('ModalBottomSheet')),
                          );
                        },
                      );
                    },
                    value: 10,
                    child: const Text('ACTION'),
                  ),
                ],
              ),
            ],
          ),
        ),
      ),
    );

    await tester.tap(find.byType(PopupMenuButton<int>));
    await tester.pumpAndSettle();

    await tester.tap(find.text('ACTION'));
    await tester.pumpAndSettle();

    // Verify that the ModalBottomSheet is displayed
    final Finder modalBottomSheet = find.text('ModalBottomSheet');
    expect(modalBottomSheet, findsOneWidget);
  });

  testWidgets('Material3 - CheckedPopupMenuItem.labelTextStyle uses correct text style', (
    WidgetTester tester,
  ) async {
    final Key popupMenuButtonKey = UniqueKey();
    ThemeData theme = ThemeData();

    Widget buildMenu() {
      return MaterialApp(
        theme: theme,
        home: Scaffold(
          appBar: AppBar(
            actions: <Widget>[
              PopupMenuButton<void>(
                key: popupMenuButtonKey,
                itemBuilder: (BuildContext context) => <PopupMenuItem<void>>[
                  const CheckedPopupMenuItem<void>(child: Text('Item 1')),
                  const CheckedPopupMenuItem<int>(checked: true, child: Text('Item 2')),
                ],
              ),
            ],
          ),
        ),
      );
    }

    await tester.pumpWidget(buildMenu());

    // Show the menu
    await tester.tap(find.byKey(popupMenuButtonKey));
    await tester.pumpAndSettle();

    // Test default text style.
    expect(_labelStyle(tester, 'Item 1')!.fontSize, 14.0);
    expect(_labelStyle(tester, 'Item 1')!.color, theme.colorScheme.onSurface);

    // Close the menu.
    await tester.tapAt(const Offset(20.0, 20.0));
    await tester.pumpAndSettle();

    // Test custom text theme.
    const TextStyle customTextStyle = TextStyle(
      fontSize: 20.0,
      fontWeight: FontWeight.bold,
      fontStyle: FontStyle.italic,
    );
    theme = theme.copyWith(textTheme: const TextTheme(labelLarge: customTextStyle));
    await tester.pumpWidget(buildMenu());

    // Show the menu.
    await tester.tap(find.byKey(popupMenuButtonKey));
    await tester.pumpAndSettle();

    // Test custom text theme.
    expect(_labelStyle(tester, 'Item 1')!.fontSize, customTextStyle.fontSize);
    expect(_labelStyle(tester, 'Item 1')!.fontWeight, customTextStyle.fontWeight);
    expect(_labelStyle(tester, 'Item 1')!.fontStyle, customTextStyle.fontStyle);
  });

  testWidgets('CheckedPopupMenuItem.labelTextStyle resolve material states', (
    WidgetTester tester,
  ) async {
    final Key popupMenuButtonKey = UniqueKey();
    final WidgetStateProperty<TextStyle?> labelTextStyle = WidgetStateProperty.resolveWith((
      Set<WidgetState> states,
    ) {
      if (states.contains(WidgetState.selected)) {
        return const TextStyle(color: Colors.red, fontSize: 24.0);
      }

      return const TextStyle(color: Colors.amber, fontSize: 20.0);
    });

    await tester.pumpWidget(
      MaterialApp(
        home: Scaffold(
          appBar: AppBar(
            actions: <Widget>[
              PopupMenuButton<void>(
                key: popupMenuButtonKey,
                itemBuilder: (BuildContext context) => <PopupMenuItem<void>>[
                  CheckedPopupMenuItem<void>(
                    labelTextStyle: labelTextStyle,
                    child: const Text('Item 1'),
                  ),
                  CheckedPopupMenuItem<int>(
                    checked: true,
                    labelTextStyle: labelTextStyle,
                    child: const Text('Item 2'),
                  ),
                ],
              ),
            ],
          ),
        ),
      ),
    );

    // Show the menu.
    await tester.tap(find.byKey(popupMenuButtonKey));
    await tester.pumpAndSettle();

    expect(_labelStyle(tester, 'Item 1'), labelTextStyle.resolve(<WidgetState>{}));
    expect(
      _labelStyle(tester, 'Item 2'),
      labelTextStyle.resolve(<WidgetState>{WidgetState.selected}),
    );
  });

  testWidgets('CheckedPopupMenuItem overrides redundant ListTile.contentPadding', (
    WidgetTester tester,
  ) async {
    final Key popupMenuButtonKey = UniqueKey();
    await tester.pumpWidget(
      MaterialApp(
        theme: ThemeData(useMaterial3: false),
        home: Scaffold(
          body: Center(
            child: PopupMenuButton<String>(
              key: popupMenuButtonKey,
              child: const Text('button'),
              onSelected: (String result) {},
              itemBuilder: (BuildContext context) {
                return <PopupMenuEntry<String>>[
                  const CheckedPopupMenuItem<String>(value: '0', child: Text('Item 0')),
                  const CheckedPopupMenuItem<String>(
                    value: '1',
                    checked: true,
                    child: Text('Item 1'),
                  ),
                ];
              },
            ),
          ),
        ),
      ),
    );

    // Show the menu.
    await tester.tap(find.byKey(popupMenuButtonKey));
    await tester.pumpAndSettle();

    SafeArea getItemSafeArea(String label) {
      return tester.widget<SafeArea>(
        find.ancestor(of: find.text(label), matching: find.byType(SafeArea)),
      );
    }

    expect(getItemSafeArea('Item 0').minimum, EdgeInsets.zero);
    expect(getItemSafeArea('Item 1').minimum, EdgeInsets.zero);
  });

  testWidgets('PopupMenuItem overrides redundant ListTile.contentPadding', (
    WidgetTester tester,
  ) async {
    final Key popupMenuButtonKey = UniqueKey();
    await tester.pumpWidget(
      MaterialApp(
        theme: ThemeData(useMaterial3: false),
        home: Scaffold(
          body: Center(
            child: PopupMenuButton<String>(
              key: popupMenuButtonKey,
              child: const Text('button'),
              onSelected: (String result) {},
              itemBuilder: (BuildContext context) {
                return <PopupMenuEntry<String>>[
                  const PopupMenuItem<String>(
                    value: '0',
                    enabled: false,
                    child: ListTile(title: Text('Item 0')),
                  ),
                  const PopupMenuItem<String>(
                    value: '1',
                    child: ListTile(title: Text('Item 1')),
                  ),
                ];
              },
            ),
          ),
        ),
      ),
    );

    // Show the menu.
    await tester.tap(find.byKey(popupMenuButtonKey));
    await tester.pumpAndSettle();

    SafeArea getItemSafeArea(String label) {
      return tester.widget<SafeArea>(
        find.ancestor(of: find.text(label), matching: find.byType(SafeArea)),
      );
    }

    expect(getItemSafeArea('Item 0').minimum, EdgeInsets.zero);
    expect(getItemSafeArea('Item 1').minimum, EdgeInsets.zero);
  });

  testWidgets('Material3 - PopupMenuItem overrides ListTile.titleTextStyle', (
    WidgetTester tester,
  ) async {
    final Key popupMenuButtonKey = UniqueKey();
    ThemeData theme = ThemeData();

    Widget buildMenu() {
      return MaterialApp(
        theme: theme,
        home: Scaffold(
          body: Center(
            child: PopupMenuButton<String>(
              key: popupMenuButtonKey,
              child: const Text('button'),
              onSelected: (String result) {},
              itemBuilder: (BuildContext context) {
                return <PopupMenuEntry<String>>[
                  // Popup menu item with a Text widget.
                  const PopupMenuItem<String>(value: '0', child: Text('Item 0')),
                  // Popup menu item with a ListTile widget.
                  const PopupMenuItem<String>(
                    value: '1',
                    child: ListTile(title: Text('Item 1')),
                  ),
                ];
              },
            ),
          ),
        ),
      );
    }

    await tester.pumpWidget(buildMenu());

    // Show the menu.
    await tester.tap(find.byKey(popupMenuButtonKey));
    await tester.pumpAndSettle();

    // Test popup menu item with a Text widget.
    expect(_labelStyle(tester, 'Item 0')!.fontSize, 14.0);
    expect(_labelStyle(tester, 'Item 0')!.color, theme.colorScheme.onSurface);

    // Test popup menu item with a ListTile widget.
    expect(_labelStyle(tester, 'Item 1')!.fontSize, 14.0);
    expect(_labelStyle(tester, 'Item 1')!.color, theme.colorScheme.onSurface);

    // Close the menu.
    await tester.tapAt(const Offset(20.0, 20.0));
    await tester.pumpAndSettle();

    // Test custom text theme.
    const TextStyle customTextStyle = TextStyle(
      fontSize: 20.0,
      fontWeight: FontWeight.bold,
      fontStyle: FontStyle.italic,
    );
    theme = theme.copyWith(textTheme: const TextTheme(labelLarge: customTextStyle));
    await tester.pumpWidget(buildMenu());

    // Show the menu.
    await tester.tap(find.byKey(popupMenuButtonKey));
    await tester.pumpAndSettle();

    // Test popup menu item with a Text widget with custom text theme.
    expect(_labelStyle(tester, 'Item 0')!.fontSize, customTextStyle.fontSize);
    expect(_labelStyle(tester, 'Item 0')!.fontWeight, customTextStyle.fontWeight);
    expect(_labelStyle(tester, 'Item 0')!.fontStyle, customTextStyle.fontStyle);

    // Test popup menu item with a ListTile widget with custom text theme.
    expect(_labelStyle(tester, 'Item 1')!.fontSize, customTextStyle.fontSize);
    expect(_labelStyle(tester, 'Item 1')!.fontWeight, customTextStyle.fontWeight);
    expect(_labelStyle(tester, 'Item 1')!.fontStyle, customTextStyle.fontStyle);
  });

  testWidgets('Material2 - PopupMenuItem overrides ListTile.titleTextStyle', (
    WidgetTester tester,
  ) async {
    final Key popupMenuButtonKey = UniqueKey();
    ThemeData theme = ThemeData(useMaterial3: false);

    Widget buildMenu() {
      return MaterialApp(
        theme: theme,
        home: Scaffold(
          body: Center(
            child: PopupMenuButton<String>(
              key: popupMenuButtonKey,
              child: const Text('button'),
              onSelected: (String result) {},
              itemBuilder: (BuildContext context) {
                return <PopupMenuEntry<String>>[
                  // Popup menu item with a Text widget.
                  const PopupMenuItem<String>(value: '0', child: Text('Item 0')),
                  // Popup menu item with a ListTile widget.
                  const PopupMenuItem<String>(
                    value: '1',
                    child: ListTile(title: Text('Item 1')),
                  ),
                ];
              },
            ),
          ),
        ),
      );
    }

    await tester.pumpWidget(buildMenu());

    // Show the menu.
    await tester.tap(find.byKey(popupMenuButtonKey));
    await tester.pumpAndSettle();

    // Test popup menu item with a Text widget.
    expect(_labelStyle(tester, 'Item 0')!.fontSize, 16.0);
    expect(_labelStyle(tester, 'Item 0')!.color, theme.textTheme.titleMedium!.color);

    // Test popup menu item with a ListTile widget.
    expect(_labelStyle(tester, 'Item 1')!.fontSize, 16.0);
    expect(_labelStyle(tester, 'Item 1')!.color, theme.textTheme.titleMedium!.color);

    // Close the menu.
    await tester.tapAt(const Offset(20.0, 20.0));
    await tester.pumpAndSettle();

    // Test custom text theme.
    const TextStyle customTextStyle = TextStyle(
      fontSize: 20.0,
      fontWeight: FontWeight.bold,
      fontStyle: FontStyle.italic,
    );
    theme = theme.copyWith(textTheme: const TextTheme(titleMedium: customTextStyle));
    await tester.pumpWidget(buildMenu());

    // Show the menu.
    await tester.tap(find.byKey(popupMenuButtonKey));
    await tester.pumpAndSettle();

    // Test popup menu item with a Text widget with custom text style.
    expect(_labelStyle(tester, 'Item 0')!.fontSize, customTextStyle.fontSize);
    expect(_labelStyle(tester, 'Item 0')!.fontWeight, customTextStyle.fontWeight);
    expect(_labelStyle(tester, 'Item 0')!.fontStyle, customTextStyle.fontStyle);

    // Test popup menu item with a ListTile widget with custom text style.
    expect(_labelStyle(tester, 'Item 1')!.fontSize, customTextStyle.fontSize);
    expect(_labelStyle(tester, 'Item 1')!.fontWeight, customTextStyle.fontWeight);
    expect(_labelStyle(tester, 'Item 1')!.fontStyle, customTextStyle.fontStyle);
  });

  testWidgets('CheckedPopupMenuItem.onTap callback is called when defined', (
    WidgetTester tester,
  ) async {
    int count = 0;
    await tester.pumpWidget(
      TestApp(
        textDirection: TextDirection.ltr,
        child: Material(
          child: RepaintBoundary(
            child: PopupMenuButton<String>(
              child: const Text('button'),
              itemBuilder: (BuildContext context) {
                return <PopupMenuItem<String>>[
                  CheckedPopupMenuItem<String>(
                    onTap: () {
                      count += 1;
                    },
                    value: 'item1',
                    child: const Text('Item with onTap'),
                  ),
                  const CheckedPopupMenuItem<String>(
                    value: 'item2',
                    child: Text('Item without onTap'),
                  ),
                ];
              },
            ),
          ),
        ),
      ),
    );

    // Tap a checked menu item with onTap.
    await tester.tap(find.text('button'));
    await tester.pumpAndSettle();
    await tester.tap(find.widgetWithText(CheckedPopupMenuItem<String>, 'Item with onTap'));
    await tester.pumpAndSettle();
    expect(count, 1);

    // Tap a checked menu item without onTap.
    await tester.tap(find.text('button'));
    await tester.pumpAndSettle();
    await tester.tap(find.widgetWithText(CheckedPopupMenuItem<String>, 'Item without onTap'));
    await tester.pumpAndSettle();
    expect(count, 1);
  });

  testWidgets('PopupMenuButton uses root navigator if useRootNavigator is true', (
    WidgetTester tester,
  ) async {
    final MenuObserver rootObserver = MenuObserver();
    final MenuObserver nestedObserver = MenuObserver();

    await tester.pumpWidget(
      MaterialApp(
        navigatorObservers: <NavigatorObserver>[rootObserver],
        home: Navigator(
          observers: <NavigatorObserver>[nestedObserver],
          onGenerateRoute: (RouteSettings settings) {
            return MaterialPageRoute<dynamic>(
              builder: (BuildContext context) {
                return Material(
                  child: PopupMenuButton<String>(
                    useRootNavigator: true,
                    child: const Text('button'),
                    itemBuilder: (BuildContext context) {
                      return <PopupMenuItem<String>>[
                        const CheckedPopupMenuItem<String>(value: 'item1', child: Text('item 1')),
                        const CheckedPopupMenuItem<String>(value: 'item2', child: Text('item 2')),
                      ];
                    },
                  ),
                );
              },
            );
          },
        ),
      ),
    );

    // Open the dialog.
    await tester.tap(find.text('button'));

    expect(rootObserver.menuCount, 1);
    expect(nestedObserver.menuCount, 0);
  });

  testWidgets('PopupMenuButton does not use root navigator if useRootNavigator is false', (
    WidgetTester tester,
  ) async {
    final MenuObserver rootObserver = MenuObserver();
    final MenuObserver nestedObserver = MenuObserver();

    await tester.pumpWidget(
      MaterialApp(
        navigatorObservers: <NavigatorObserver>[rootObserver],
        home: Navigator(
          observers: <NavigatorObserver>[nestedObserver],
          onGenerateRoute: (RouteSettings settings) {
            return MaterialPageRoute<dynamic>(
              builder: (BuildContext context) {
                return Material(
                  child: PopupMenuButton<String>(
                    child: const Text('button'),
                    itemBuilder: (BuildContext context) {
                      return <PopupMenuItem<String>>[
                        const CheckedPopupMenuItem<String>(value: 'item1', child: Text('item 1')),
                        const CheckedPopupMenuItem<String>(value: 'item2', child: Text('item 2')),
                      ];
                    },
                  ),
                );
              },
            );
          },
        ),
      ),
    );

    // Open the dialog.
    await tester.tap(find.text('button'));

    expect(rootObserver.menuCount, 0);
    expect(nestedObserver.menuCount, 1);
  });

  testWidgets('Override Popup Menu animation using AnimationStyle', (WidgetTester tester) async {
    final Key targetKey = UniqueKey();

    Widget buildPopupMenu({AnimationStyle? animationStyle}) {
      return MaterialApp(
        home: Material(
          child: Center(
            child: PopupMenuButton<int>(
              key: targetKey,
              popUpAnimationStyle: animationStyle,
              itemBuilder: (BuildContext context) {
                return <PopupMenuItem<int>>[
                  const PopupMenuItem<int>(value: 1, child: Text('One')),
                  const PopupMenuItem<int>(value: 2, child: Text('Two')),
                  const PopupMenuItem<int>(value: 3, child: Text('Three')),
                ];
              },
            ),
          ),
        ),
      );
    }

    // Test default animation.
    await tester.pumpWidget(buildPopupMenu());

    await tester.tap(find.byKey(targetKey));
    await tester.pump();
    await tester.pump(
      const Duration(milliseconds: 100),
    ); // Advance the animation by 1/3 of its duration.

    expect(
      tester.getSize(find.byType(Material).last),
      within(distance: 0.1, from: const Size(112.0, 80.0)),
    );

    await tester.pump(
      const Duration(milliseconds: 100),
    ); // Advance the animation by 2/3 of its duration.

    expect(
      tester.getSize(find.byType(Material).last),
      within(distance: 0.1, from: const Size(112.0, 160.0)),
    );

    await tester.pumpAndSettle(); // Advance the animation to the end.

    expect(
      tester.getSize(find.byType(Material).last),
      within(distance: 0.1, from: const Size(112.0, 160.0)),
    );

    // Tap outside to dismiss the menu.
    await tester.tapAt(const Offset(20.0, 20.0));
    await tester.pumpAndSettle();

    // Override the animation duration.
    await tester.pumpWidget(
      buildPopupMenu(animationStyle: const AnimationStyle(duration: Duration.zero)),
    );

    await tester.tap(find.byKey(targetKey));
    await tester.pump();
    await tester.pump(const Duration(milliseconds: 1)); // Advance the animation by 1 millisecond.

    expect(
      tester.getSize(find.byType(Material).last),
      within(distance: 0.1, from: const Size(112.0, 160.0)),
    );

    // Tap outside to dismiss the menu.
    await tester.tapAt(const Offset(20.0, 20.0));
    await tester.pumpAndSettle();

    // Override the animation curve.
    await tester.pumpWidget(
      buildPopupMenu(animationStyle: const AnimationStyle(curve: Easing.emphasizedAccelerate)),
    );

    await tester.tap(find.byKey(targetKey));
    await tester.pump();
    await tester.pump(
      const Duration(milliseconds: 100),
    ); // Advance the animation by 1/3 of its duration.

    expect(
      tester.getSize(find.byType(Material).last),
      within(distance: 0.1, from: const Size(32.4, 15.4)),
    );

    await tester.pump(
      const Duration(milliseconds: 100),
    ); // Advance the animation by 2/3 of its duration.

    expect(
      tester.getSize(find.byType(Material).last),
      within(distance: 0.1, from: const Size(112.0, 72.2)),
    );

    await tester.pumpAndSettle(); // Advance the animation to the end.

    expect(
      tester.getSize(find.byType(Material).last),
      within(distance: 0.1, from: const Size(112.0, 160.0)),
    );
  });

  testWidgets('PopupMenuButton scrolls initial value/selected value to visible', (
    WidgetTester tester,
  ) async {
    const int length = 50;
    const int selectedValue = length - 1;
    await tester.pumpWidget(
      MaterialApp(
        home: Scaffold(
          body: Align(
            alignment: Alignment.bottomCenter,
            child: PopupMenuButton<int>(
              itemBuilder: (BuildContext context) {
                return List<PopupMenuEntry<int>>.generate(length, (int index) {
                  return PopupMenuItem<int>(value: index, child: Text('item #$index'));
                });
              },
              popUpAnimationStyle: AnimationStyle.noAnimation,
              initialValue: selectedValue,
              child: const Text('click here'),
            ),
          ),
        ),
      ),
    );
    await tester.tap(find.text('click here'));
    await tester.pump();

    // Set up finder and verify basic widget structure.
    final Finder item49 = find.text('item #49');
    expect(item49, findsOneWidget);

    // The initially selected menu item should be positioned on screen.
    final RenderBox initialItem = tester.renderObject<RenderBox>(item49);
    final Rect initialItemBounds = initialItem.localToGlobal(Offset.zero) & initialItem.size;
    final Size windowSize = tester.view.physicalSize / tester.view.devicePixelRatio;
    expect(initialItemBounds.bottomRight.dy, lessThanOrEqualTo(windowSize.height));

    // Select item 20.
    final Finder item20 = find.text('item #20');
    await tester.scrollUntilVisible(item20, 500);
    expect(item20, findsOneWidget);
    await tester.tap(item20);
    await tester.pump();

    // Open menu again.
    await tester.tap(find.text('click here'));
    await tester.pump();
    expect(item20, findsOneWidget);

    // The selected menu item should be positioned on screen.
    final RenderBox selectedItem = tester.renderObject<RenderBox>(item20);
    final Rect selectedItemBounds = selectedItem.localToGlobal(Offset.zero) & selectedItem.size;
    expect(selectedItemBounds.bottomRight.dy, lessThanOrEqualTo(windowSize.height));
  });

  testWidgets('PopupMenuButton properly positions a constrained-size popup', (
    WidgetTester tester,
  ) async {
    final Size windowSize = tester.view.physicalSize / tester.view.devicePixelRatio;
    const int length = 50;
    await tester.pumpWidget(
      MaterialApp(
        home: Scaffold(
          body: Padding(
            padding: const EdgeInsets.all(50),
            child: Align(
              alignment: Alignment.bottomCenter,
              child: PopupMenuButton<int>(
                itemBuilder: (BuildContext context) {
                  return List<PopupMenuEntry<int>>.generate(length, (int index) {
                    return PopupMenuItem<int>(value: index, child: Text('item #$index'));
                  });
                },
                constraints: BoxConstraints(maxHeight: windowSize.height / 3),
                popUpAnimationStyle: AnimationStyle.noAnimation,
                initialValue: length - 1,
                child: const Text('click here'),
              ),
            ),
          ),
        ),
      ),
    );
    await tester.tap(find.text('click here'));
    await tester.pump();

    // Set up finders and verify basic widget structure
    final Finder findButton = find.byType(PopupMenuButton<int>);
    final Finder findLastItem = find.text('item #49');
    final Finder findListBody = find.byType(ListBody);
    final Finder findListViewport = find.ancestor(
      of: findListBody,
      matching: find.byType(SingleChildScrollView),
    );
    expect(findButton, findsOne);
    expect(findLastItem, findsOne);
    expect(findListBody, findsOne);
    expect(findListViewport, findsOne);

    // The button and the list viewport should overlap
    final RenderBox button = tester.renderObject<RenderBox>(findButton);
    final Rect buttonBounds = button.localToGlobal(Offset.zero) & button.size;
    final RenderBox listViewport = tester.renderObject<RenderBox>(findListViewport);
    final Rect listViewportBounds = listViewport.localToGlobal(Offset.zero) & listViewport.size;
    expect(listViewportBounds.topLeft.dy, lessThanOrEqualTo(windowSize.height));
    expect(listViewportBounds.bottomRight.dy, lessThanOrEqualTo(windowSize.height));
    expect(listViewportBounds, overlaps(buttonBounds));
  });

  testWidgets('PopupMenuButton honors style', (WidgetTester tester) async {
    await tester.pumpWidget(
      MaterialApp(
        home: Scaffold(
          body: PopupMenuButton<int>(
            style: const ButtonStyle(iconColor: MaterialStatePropertyAll<Color>(Colors.red)),
            itemBuilder: (BuildContext context) {
              return <PopupMenuItem<int>>[const PopupMenuItem<int>(value: 1, child: Text('One'))];
            },
          ),
        ),
      ),
    );
    final RichText iconText = tester.firstWidget(
      find.descendant(of: find.byType(PopupMenuButton<int>), matching: find.byType(RichText)),
    );
    expect(iconText.text.style?.color, Colors.red);
  });

  testWidgets("Popup menu child's InkWell borderRadius", (WidgetTester tester) async {
    final BorderRadius borderRadius = BorderRadius.circular(20);

    Widget buildPopupMenu({required BorderRadius? borderRadius}) {
      return MaterialApp(
        home: Scaffold(
          body: Center(
            child: PopupMenuButton<String>(
              borderRadius: borderRadius,
              itemBuilder: (_) => <PopupMenuEntry<String>>[
                const PopupMenuItem<String>(value: 'value', child: Text('Item 0')),
              ],
              child: const Row(
                mainAxisSize: MainAxisSize.min,
                children: <Widget>[Text('Pop up menu'), Icon(Icons.arrow_drop_down)],
              ),
            ),
          ),
        ),
      );
    }

    // Popup menu with default null borderRadius.
    await tester.pumpWidget(buildPopupMenu(borderRadius: null));
    await tester.pumpAndSettle();

    InkWell inkWell = tester.widget<InkWell>(find.byType(InkWell));
    expect(inkWell.borderRadius, isNull);

    // Popup menu with fixed borderRadius.
    await tester.pumpWidget(buildPopupMenu(borderRadius: borderRadius));
    await tester.pumpAndSettle();

    inkWell = tester.widget<InkWell>(find.byType(InkWell));
    expect(inkWell.borderRadius, borderRadius);
  });

  testWidgets('PopupMenuButton respects materialTapTargetSize', (WidgetTester tester) async {
    const double buttonSize = 10.0;

    Widget buildPopupMenu({required MaterialTapTargetSize tapTargetSize}) {
      return MaterialApp(
        home: Scaffold(
          body: Center(
            child: PopupMenuButton<String>(
              style: ButtonStyle(tapTargetSize: tapTargetSize),
              itemBuilder: (_) => <PopupMenuEntry<String>>[
                const PopupMenuItem<String>(value: 'value', child: Text('Item 0')),
              ],
              child: const SizedBox(height: buttonSize, width: buttonSize),
            ),
          ),
        ),
      );
    }

    // Popup menu with MaterialTapTargetSize.padded.
    await tester.pumpWidget(buildPopupMenu(tapTargetSize: MaterialTapTargetSize.padded));
    await tester.pumpAndSettle();

    expect(tester.getSize(find.byType(InkWell)), const Size(48.0, 48.0));

    // Popup menu with MaterialTapTargetSize.shrinkWrap.
    await tester.pumpWidget(buildPopupMenu(tapTargetSize: MaterialTapTargetSize.shrinkWrap));
    await tester.pumpAndSettle();

    expect(tester.getSize(find.byType(InkWell)), const Size(buttonSize, buttonSize));
  });

  testWidgets(
    'If requestFocus is false, the original focus should be preserved upon menu appearance.',
    (WidgetTester tester) async {
      final FocusNode fieldFocusNode = FocusNode();
      addTearDown(fieldFocusNode.dispose);
      await tester.pumpWidget(
        MaterialApp(
          home: Scaffold(
            body: Column(
              children: <Widget>[
                TextField(focusNode: fieldFocusNode, autofocus: true),
                PopupMenuButton<int>(
                  style: const ButtonStyle(iconColor: MaterialStatePropertyAll<Color>(Colors.red)),
                  itemBuilder: (BuildContext context) {
                    return <PopupMenuItem<int>>[
                      const PopupMenuItem<int>(value: 1, child: Text('One')),
                    ];
                  },
                  requestFocus: false,
                  child: const Text('click here'),
                ),
              ],
            ),
          ),
        ),
      );
      expect(fieldFocusNode.hasFocus, isTrue);
      await tester.tap(find.text('click here'));
      await tester.pump();
      expect(fieldFocusNode.hasFocus, isTrue);
    },
  );

  // Regression test for https://github.com/flutter/flutter/issues/152475
  testWidgets('PopupMenuButton updates position on orientation change', (
    WidgetTester tester,
  ) async {
    const Size initialSize = Size(400, 800);
    const Size newSize = Size(1024, 768);

    await tester.binding.setSurfaceSize(initialSize);

    final GlobalKey buttonKey = GlobalKey();

    await tester.pumpWidget(
      MaterialApp(
        home: Scaffold(
          body: Center(
            child: PopupMenuButton<int>(
              key: buttonKey,
              itemBuilder: (BuildContext context) => <PopupMenuItem<int>>[
                const PopupMenuItem<int>(value: 1, child: Text('Option 1')),
              ],
            ),
          ),
        ),
      ),
    );

    await tester.tap(find.byType(PopupMenuButton<int>));
    await tester.pumpAndSettle();

    final Rect initialButtonRect = tester.getRect(find.byKey(buttonKey));
    final Rect initialMenuRect = tester.getRect(find.text('Option 1'));

    await tester.binding.setSurfaceSize(newSize);
    await tester.pumpAndSettle();

    final Rect newButtonRect = tester.getRect(find.byKey(buttonKey));
    final Rect newMenuRect = tester.getRect(find.text('Option 1'));

    expect(newButtonRect, isNot(equals(initialButtonRect)));

    expect(newMenuRect, isNot(equals(initialMenuRect)));

    expect(
      newMenuRect.topLeft - newButtonRect.topLeft,
      initialMenuRect.topLeft - initialButtonRect.topLeft,
    );

    await tester.binding.setSurfaceSize(null);
  });

  testWidgets('PopupMenuDivider custom thickness', (WidgetTester tester) async {
    await tester.pumpWidget(
      MaterialApp(
        home: Scaffold(
          body: Center(
            child: PopupMenuButton<String>(
              onSelected: (String result) {},
              child: const Text('Menu Button'),
              itemBuilder: (BuildContext context) => <PopupMenuEntry<String>>[
                const PopupMenuDivider(thickness: 5.0),
              ],
            ),
          ),
        ),
      ),
    );

    await tester.tap(find.byType(PopupMenuButton<String>));
    await tester.pump();
    final Container container = tester.widget(find.byType(Container));
    final BoxDecoration decoration = container.decoration! as BoxDecoration;
    expect(decoration.border!.bottom.width, 5.0);
  });

  testWidgets('PopupMenuDivider custom indent', (WidgetTester tester) async {
    await tester.pumpWidget(
      MaterialApp(
        home: Scaffold(
          body: Center(
            child: PopupMenuButton<String>(
              onSelected: (String result) {},
              child: const Text('Menu Button'),
              itemBuilder: (BuildContext context) => <PopupMenuEntry<String>>[
                const PopupMenuDivider(indent: 5.0),
              ],
            ),
          ),
        ),
      ),
    );

    await tester.tap(find.byType(PopupMenuButton<String>));
    await tester.pump();
    final Container container = tester.widget(find.byType(Container));
    final EdgeInsetsDirectional margin = container.margin! as EdgeInsetsDirectional;
    expect(margin.start, 5.0);
  });

  testWidgets('PopupMenuDivider custom color', (WidgetTester tester) async {
    await tester.pumpWidget(
      MaterialApp(
        home: Scaffold(
          body: Center(
            child: PopupMenuButton<String>(
              onSelected: (String result) {},
              child: const Text('Menu Button'),
              itemBuilder: (BuildContext context) => <PopupMenuEntry<String>>[
                const PopupMenuDivider(color: Colors.deepOrange),
              ],
            ),
          ),
        ),
      ),
    );

    await tester.tap(find.byType(PopupMenuButton<String>));
    await tester.pump();
    final Container container = tester.widget(find.byType(Container));
    final BoxDecoration decoration = container.decoration! as BoxDecoration;
    expect(decoration.border!.bottom.color, Colors.deepOrange);
  });

  testWidgets('PopupMenuDivider custom end indent', (WidgetTester tester) async {
    await tester.pumpWidget(
      MaterialApp(
        home: Scaffold(
          body: Center(
            child: PopupMenuButton<String>(
              onSelected: (String result) {},
              child: const Text('Menu Button'),
              itemBuilder: (BuildContext context) => <PopupMenuEntry<String>>[
                const PopupMenuDivider(endIndent: 5.0),
              ],
            ),
          ),
        ),
      ),
    );

    await tester.tap(find.byType(PopupMenuButton<String>));
    await tester.pump();
    final Container container = tester.widget(find.byType(Container));
    final EdgeInsetsDirectional margin = container.margin! as EdgeInsetsDirectional;
    expect(margin.end, 5.0);
  });

  testWidgets('PopupMenuDivider custom radius', (WidgetTester tester) async {
    await tester.pumpWidget(
      MaterialApp(
        home: Scaffold(
          body: Center(
            child: PopupMenuButton<String>(
              onSelected: (String result) {},
              child: const Text('Menu Button'),
              itemBuilder: (BuildContext context) => <PopupMenuEntry<String>>[
                PopupMenuDivider(radius: BorderRadius.circular(5)),
              ],
            ),
          ),
        ),
      ),
    );

    await tester.tap(find.byType(PopupMenuButton<String>));
    await tester.pump();
    final Container container = tester.widget(find.byType(Container));
    final BoxDecoration decoration = container.decoration! as BoxDecoration;
    final BorderRadius borderRadius = decoration.borderRadius! as BorderRadius;
    expect(borderRadius.bottomLeft, const Radius.circular(5));
    expect(borderRadius.bottomRight, const Radius.circular(5));
    expect(borderRadius.topLeft, const Radius.circular(5));
    expect(borderRadius.topRight, const Radius.circular(5));
  });

  // Regression test for https://github.com/flutter/flutter/issues/171422.
  testWidgets('PopupMenuButton should not crash when being hidden immediately', (
    WidgetTester tester,
  ) async {
    bool showPopupMenu = true;

    Widget buildWidget() {
      return MaterialApp(
        home: Scaffold(
          appBar: AppBar(
            actions: <Widget>[
              if (showPopupMenu)
                PopupMenuButton<String>(
                  itemBuilder: (BuildContext context) {
                    return <PopupMenuItem<String>>[
                      const PopupMenuItem<String>(value: 'add', child: Text('Add')),
                      const PopupMenuItem<String>(value: 'hide', child: Text('Hide')),
                      const PopupMenuItem<String>(value: 'delete', child: Text('Delete')),
                    ];
                  },
                  onSelected: (String value) {
                    if (value == 'hide') {
                      showPopupMenu = false;
                    }
                  },
                ),
            ],
          ),
          body: Text(
            'PopupMenuButton:${showPopupMenu ? 'PopupMenu is showing' : 'PopupMenu is hidden'}',
          ),
        ),
      );
    }

    await tester.pumpWidget(buildWidget());

    // Find the PopupMenuButton.
    final Finder popupMenuButtonFinder = find.byType(PopupMenuButton<String>);
    expect(popupMenuButtonFinder, findsOneWidget);

    // Tap on PopupMenuButton.
    await tester.tap(popupMenuButtonFinder);
    await tester.pumpAndSettle();

    // Tap on "Hide" menu item.
    await tester.tap(find.text('Hide'));

    // Rebuild the widget tree with the PopupMenuButton removed to trigger the bug.
    await tester.pumpWidget(buildWidget());

    // Verify no exception is thrown at a brief moment when the PopupMenuButton is hidden.
    expect(tester.takeException(), isNull);
  });

  // Regression test for https://github.com/flutter/flutter/issues/43824.
  testWidgets('PopupMenu updates when PopupMenuTheme in Theme changes', (
    WidgetTester tester,
  ) async {
    Widget buildApp(PopupMenuThemeData popupMenuTheme) {
      return MaterialApp(
        theme: ThemeData(popupMenuTheme: popupMenuTheme),
        home: Scaffold(
          appBar: AppBar(
            actions: <Widget>[
              PopupMenuButton<String>(
                itemBuilder: (BuildContext context) {
                  return <PopupMenuItem<String>>[
                    const PopupMenuItem<String>(value: '0', child: Text('Item 0')),
                    const PopupMenuItem<String>(value: '1', child: Text('Item 1')),
                  ];
                },
              ),
            ],
          ),
        ),
      );
    }

    void checkPopupMenu(PopupMenuThemeData popupMenuTheme) {
      final Material material = tester.widget(find.byType(Material).last);
      expect(material.elevation, popupMenuTheme.elevation);
      expect(material.color, popupMenuTheme.color);
      expect(material.shadowColor, popupMenuTheme.shadowColor);
      expect(material.surfaceTintColor, popupMenuTheme.surfaceTintColor);
      expect(material.shape, popupMenuTheme.shape);

      final SingleChildScrollView scrollView = tester.widget(find.byType(SingleChildScrollView));
      expect(scrollView.padding, popupMenuTheme.menuPadding);
    }

    final PopupMenuThemeData popupMenuTheme1 = PopupMenuThemeData(
      elevation: 10,
      color: Colors.red,
      shadowColor: Colors.black,
      surfaceTintColor: Colors.white,
      shape: RoundedRectangleBorder(borderRadius: BorderRadius.circular(10)),
      menuPadding: const EdgeInsets.all(10),
    );
    final PopupMenuThemeData popupMenuTheme2 = PopupMenuThemeData(
      elevation: 20,
      color: Colors.blue,
      shadowColor: Colors.white,
      surfaceTintColor: Colors.black,
      shape: RoundedRectangleBorder(borderRadius: BorderRadius.circular(20)),
      menuPadding: const EdgeInsets.all(20),
    );

    // Show the menu with the first theme.
    await tester.pumpWidget(buildApp(popupMenuTheme1));
    await tester.tap(find.byType(PopupMenuButton<String>));
    await tester.pumpAndSettle();

    checkPopupMenu(popupMenuTheme1);

    // Rebuild with the second theme.
    await tester.pumpWidget(buildApp(popupMenuTheme2));
    await tester.pumpAndSettle();

    checkPopupMenu(popupMenuTheme2);
  });

<<<<<<< HEAD
  testWidgets('PopupMenuButton does not crash at zero area', (WidgetTester tester) async {
    // This test case only verifies the layout of the button itself, not the
    // overlay, because there doesn't seem to be a way to open the menu at zero
    // area. Though, this should be sufficient since the overlay has been verified
    // by similar tests for MenuAnchor and PopupMenuItem.
    tester.view.physicalSize = Size.zero;
    addTearDown(tester.view.reset);
    await tester.pumpWidget(
      MaterialApp(
        home: Center(
          child: SizedBox.shrink(
            child: PopupMenuButton<String>(
              itemBuilder: (BuildContext context) => <PopupMenuItem<String>>[
                const PopupMenuItem<String>(value: 'X', child: Text('X')),
              ],
            ),
          ),
        ),
      ),
    );
    expect(tester.getSize(find.byType(PopupMenuButton<String>)), Size.zero);
=======
  testWidgets('PopupMenuDivider does not crash at zero area', (WidgetTester tester) async {
    await tester.pumpWidget(
      const MaterialApp(
        home: Center(child: SizedBox.shrink(child: PopupMenuDivider())),
      ),
    );
    expect(tester.getSize(find.byType(PopupMenuDivider)), Size.zero);
>>>>>>> 518722ab
  });

  // Regression test for https://github.com/flutter/flutter/issues/177003
  testWidgets('PopupMenu semantics for mismatched platforms', (WidgetTester tester) async {
    Future<void> pumpPopupMenuWithTheme(TargetPlatform themePlatform) async {
      const DefaultMaterialLocalizations localizations = DefaultMaterialLocalizations();

      await tester.pumpWidget(
        MaterialApp(
          theme: ThemeData(platform: themePlatform),
          home: Scaffold(
            body: Builder(
              builder: (BuildContext context) {
                return OutlinedButton(
                  onPressed: () {
                    showMenu<void>(
                      context: context,
                      position: RelativeRect.fill,
                      items: const <PopupMenuItem<void>>[PopupMenuItem<void>(child: Text('foo'))],
                    );
                  },
                  child: const Text('open'),
                );
              },
            ),
          ),
        ),
      );

      await tester.tap(find.text('open'));
      await tester.pumpAndSettle();

      final Finder popupFinder = find.bySemanticsLabel(localizations.popupMenuLabel);

      switch (defaultTargetPlatform) {
        case TargetPlatform.iOS:
        case TargetPlatform.macOS:
          expect(popupFinder, findsNothing); // Apple platforms don't show label.
        case _:
          expect(popupFinder, findsOneWidget); // Non-Apple platforms show label.
      }
    }

    // Test with theme.platform = Android on different real platforms.
    await pumpPopupMenuWithTheme(TargetPlatform.android);

    // Dismiss the first popup.
    Navigator.of(tester.element(find.text('foo'))).pop();
    await tester.pumpAndSettle();

    // Test with theme.platform = iOS on different real platforms.
    await pumpPopupMenuWithTheme(TargetPlatform.iOS);
  }, variant: TargetPlatformVariant.all());
}

Matcher overlaps(Rect other) => OverlapsMatcher(other);

class OverlapsMatcher extends Matcher {
  OverlapsMatcher(this.other);

  final Rect other;

  @override
  Description describe(Description description) {
    return description.add('<Rect that overlaps with $other>');
  }

  @override
  bool matches(Object? item, Map<dynamic, dynamic> matchState) =>
      item is Rect && item.overlaps(other);

  @override
  Description describeMismatch(
    dynamic item,
    Description mismatchDescription,
    Map<dynamic, dynamic> matchState,
    bool verbose,
  ) {
    return mismatchDescription.add('does not overlap');
  }
}

class TestApp extends StatelessWidget {
  const TestApp({super.key, required this.textDirection, this.child});

  final TextDirection textDirection;
  final Widget? child;

  @override
  Widget build(BuildContext context) {
    return Localizations(
      locale: const Locale('en', 'US'),
      delegates: const <LocalizationsDelegate<dynamic>>[
        DefaultWidgetsLocalizations.delegate,
        DefaultMaterialLocalizations.delegate,
      ],
      child: MediaQuery(
        data: MediaQueryData.fromView(View.of(context)),
        child: Directionality(
          textDirection: textDirection,
          child: Navigator(
            onGenerateRoute: (RouteSettings settings) {
              assert(settings.name == '/');
              return MaterialPageRoute<void>(
                settings: settings,
                builder: (BuildContext context) => Material(child: child),
              );
            },
          ),
        ),
      ),
    );
  }
}

class MenuObserver extends NavigatorObserver {
  int menuCount = 0;

  @override
  void didPush(Route<dynamic> route, Route<dynamic>? previousRoute) {
    if (route.toString().contains('_PopupMenuRoute')) {
      menuCount++;
    }
    super.didPush(route, previousRoute);
  }
}

class _ClosureNavigatorObserver extends NavigatorObserver {
  _ClosureNavigatorObserver({required this.onDidChange});

  final void Function(Route<dynamic> newRoute) onDidChange;

  @override
  void didPush(Route<dynamic> route, Route<dynamic>? previousRoute) => onDidChange(route);

  @override
  void didPop(Route<dynamic> route, Route<dynamic>? previousRoute) => onDidChange(previousRoute!);

  @override
  void didRemove(Route<dynamic> route, Route<dynamic>? previousRoute) =>
      onDidChange(previousRoute!);

  @override
  void didReplace({Route<dynamic>? newRoute, Route<dynamic>? oldRoute}) => onDidChange(newRoute!);
}

TextStyle? _labelStyle(WidgetTester tester, String label) {
  return tester
      .widget<RichText>(find.descendant(of: find.text(label), matching: find.byType(RichText)))
      .text
      .style;
}

TextStyle? _iconStyle(WidgetTester tester, IconData icon) {
  return tester
      .widget<RichText>(find.descendant(of: find.byIcon(icon), matching: find.byType(RichText)))
      .text
      .style;
}<|MERGE_RESOLUTION|>--- conflicted
+++ resolved
@@ -4851,7 +4851,6 @@
     checkPopupMenu(popupMenuTheme2);
   });
 
-<<<<<<< HEAD
   testWidgets('PopupMenuButton does not crash at zero area', (WidgetTester tester) async {
     // This test case only verifies the layout of the button itself, not the
     // overlay, because there doesn't seem to be a way to open the menu at zero
@@ -4873,7 +4872,8 @@
       ),
     );
     expect(tester.getSize(find.byType(PopupMenuButton<String>)), Size.zero);
-=======
+  });
+
   testWidgets('PopupMenuDivider does not crash at zero area', (WidgetTester tester) async {
     await tester.pumpWidget(
       const MaterialApp(
@@ -4881,7 +4881,6 @@
       ),
     );
     expect(tester.getSize(find.byType(PopupMenuDivider)), Size.zero);
->>>>>>> 518722ab
   });
 
   // Regression test for https://github.com/flutter/flutter/issues/177003
