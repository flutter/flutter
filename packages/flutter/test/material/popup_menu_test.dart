--- conflicted
+++ resolved
@@ -4851,7 +4851,6 @@
     checkPopupMenu(popupMenuTheme2);
   });
 
-<<<<<<< HEAD
   testWidgets('PopupMenuDivider does not crash at zero area', (WidgetTester tester) async {
     await tester.pumpWidget(
       const MaterialApp(
@@ -4860,7 +4859,7 @@
     );
     expect(tester.getSize(find.byType(PopupMenuDivider)), Size.zero);
   });
-=======
+
   // Regression test for https://github.com/flutter/flutter/issues/177003
   testWidgets('PopupMenu semantics for mismatched platforms', (WidgetTester tester) async {
     Future<void> pumpPopupMenuWithTheme(TargetPlatform themePlatform) async {
@@ -4912,7 +4911,6 @@
     // Test with theme.platform = iOS on different real platforms.
     await pumpPopupMenuWithTheme(TargetPlatform.iOS);
   }, variant: TargetPlatformVariant.all());
->>>>>>> 02d6e8ff
 }
 
 Matcher overlaps(Rect other) => OverlapsMatcher(other);
