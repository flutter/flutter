--- conflicted
+++ resolved
@@ -4851,7 +4851,6 @@
     checkPopupMenu(popupMenuTheme2);
   });
 
-<<<<<<< HEAD
   testWidgets('CheckedPopupMenuItem does not crash at zero area', (WidgetTester tester) async {
     await tester.pumpWidget(
       const MaterialApp(
@@ -4864,7 +4863,7 @@
     );
     expect(tester.getSize(find.byType(CheckedPopupMenuItem<String>)), Size.zero);
   });
-=======
+
   // Regression test for https://github.com/flutter/flutter/issues/177003
   testWidgets('PopupMenu semantics for mismatched platforms', (WidgetTester tester) async {
     Future<void> pumpPopupMenuWithTheme(TargetPlatform themePlatform) async {
@@ -4916,7 +4915,6 @@
     // Test with theme.platform = iOS on different real platforms.
     await pumpPopupMenuWithTheme(TargetPlatform.iOS);
   }, variant: TargetPlatformVariant.all());
->>>>>>> 02d6e8ff
 }
 
 Matcher overlaps(Rect other) => OverlapsMatcher(other);
