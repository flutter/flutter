// Copyright 2014 The Flutter Authors. All rights reserved.
// Use of this source code is governed by a BSD-style license that can be
// found in the LICENSE file.

import 'package:flutter/material.dart';
import 'package:flutter_test/flutter_test.dart';

import '../rendering/mock_canvas.dart';

RenderBox getMaterialBox(WidgetTester tester) {
  return tester.firstRenderObject<RenderBox>(
    find.descendant(
      of: find.byType(RawChip),
      matching: find.byType(CustomPaint),
    ),
  );
}

Material getMaterial(WidgetTester tester) {
  return tester.widget<Material>(
    find.descendant(
      of: find.byType(RawChip),
      matching: find.byType(Material),
    ),
  );
}

DefaultTextStyle getLabelStyle(WidgetTester tester, String labelText) {
  return tester.widget(
    find.ancestor(
      of: find.text(labelText),
      matching: find.byType(DefaultTextStyle),
    ).first,
  );
}

/// Adds the basic requirements for a Chip.
Widget wrapForChip({
  required Widget child,
  TextDirection textDirection = TextDirection.ltr,
  double textScaleFactor = 1.0,
  Brightness brightness = Brightness.light,
}) {
  return MaterialApp(
    theme: ThemeData(brightness: brightness),
    home: Directionality(
      textDirection: textDirection,
      child: MediaQuery(
        data: MediaQueryData.fromWindow(WidgetsBinding.instance.window).copyWith(textScaleFactor: textScaleFactor),
        child: Material(child: child),
      ),
    ),
  );
}

void checkChipMaterialClipBehavior(WidgetTester tester, Clip clipBehavior) {
  final Iterable<Material> materials = tester.widgetList<Material>(find.byType(Material));
  // There should be two Material widgets, first Material is from the "_wrapForChip" and
  // last Material is from the "RawChip".
  expect(materials.length, 2);
  // The last Material from `RawChip` should have the clip behavior.
  expect(materials.last.clipBehavior, clipBehavior);
}

void main() {
  testWidgets('ChoiceChip defaults', (WidgetTester tester) async {
    Widget buildFrame(Brightness brightness) {
      return MaterialApp(
        theme: ThemeData(brightness: brightness),
        home: const Scaffold(
          body: Center(
            child: ChoiceChip(
              label: Text('Chip A'),
              selected: true,
            ),
          ),
        ),
      );
    }

    await tester.pumpWidget(buildFrame(Brightness.light));
    expect(getMaterialBox(tester), paints..rrect(color: const Color(0x3d000000)));
    expect(tester.getSize(find.byType(ChoiceChip)), const Size(108.0, 48.0));
    expect(getMaterial(tester).color, null);
    expect(getMaterial(tester).elevation, 0);
    expect(getMaterial(tester).shape, const StadiumBorder());
    expect(getLabelStyle(tester, 'Chip A').style.color?.value, 0xde000000);

    await tester.pumpWidget(buildFrame(Brightness.dark));
    await tester.pumpAndSettle(); // Theme transition animation
    expect(getMaterialBox(tester), paints..rrect(color: const Color(0x3dffffff)));
    expect(tester.getSize(find.byType(ChoiceChip)), const Size(108.0, 48.0));
    expect(getMaterial(tester).color, null);
    expect(getMaterial(tester).elevation, 0);
    expect(getMaterial(tester).shape, const StadiumBorder());
    expect(getLabelStyle(tester, 'Chip A').style.color?.value, 0xdeffffff);
  });

  testWidgets('ChoiceChip can be tapped', (WidgetTester tester) async {
    await tester.pumpWidget(
      const MaterialApp(
        home: Material(
          child: ChoiceChip(
            selected: false,
            label: Text('choice chip'),
          ),
        ),
      ),
    );

    await tester.tap(find.byType(ChoiceChip));
    expect(tester.takeException(), null);
  });

  testWidgets('ChoiceChip clipBehavior properly passes through to the Material', (WidgetTester tester) async {
    const Text label = Text('label');
    await tester.pumpWidget(wrapForChip(child: const ChoiceChip(label: label, selected: false)));
    checkChipMaterialClipBehavior(tester, Clip.none);

    await tester.pumpWidget(wrapForChip(child: const ChoiceChip(label: label, selected: false, clipBehavior: Clip.antiAlias)));
    checkChipMaterialClipBehavior(tester, Clip.antiAlias);
  });

<<<<<<< HEAD
  testWidgets('Choice Chip respects Avatar and IconTheme', (WidgetTester tester) async {
    await tester.pumpWidget(
      MaterialApp(
        home: Material(
          child: ChoiceChip(
            selected: false,
            onSelected: (bool newValue) { },
            label: const Text('choice chip'),
            avatar: const Icon(Icons.cabin),
            iconTheme: const IconThemeData(color: Color(0xffeeaadd)),
          ),
        ),
      ),
    );

    expect(tester.widget<IconTheme>(find.widgetWithIcon(IconTheme,Icons.cabin).first).data.color, const Color(0xffeeaadd));
    expect(tester.takeException(), null);
=======
  testWidgets('ChoiceChip passes iconTheme property to RawChip', (WidgetTester tester) async {
    const IconThemeData iconTheme = IconThemeData(color: Colors.red);
    await tester.pumpWidget(wrapForChip(
      child: const ChoiceChip(
      label: Text('Test'),
      selected: true,
      iconTheme: iconTheme,
    )));
    final RawChip rawChip = tester.widget(find.byType(RawChip));
    expect(rawChip.iconTheme, iconTheme);
>>>>>>> 1f0760a1
  });
}<|MERGE_RESOLUTION|>--- conflicted
+++ resolved
@@ -121,7 +121,6 @@
     checkChipMaterialClipBehavior(tester, Clip.antiAlias);
   });
 
-<<<<<<< HEAD
   testWidgets('Choice Chip respects Avatar and IconTheme', (WidgetTester tester) async {
     await tester.pumpWidget(
       MaterialApp(
@@ -139,7 +138,8 @@
 
     expect(tester.widget<IconTheme>(find.widgetWithIcon(IconTheme,Icons.cabin).first).data.color, const Color(0xffeeaadd));
     expect(tester.takeException(), null);
-=======
+  });
+
   testWidgets('ChoiceChip passes iconTheme property to RawChip', (WidgetTester tester) async {
     const IconThemeData iconTheme = IconThemeData(color: Colors.red);
     await tester.pumpWidget(wrapForChip(
@@ -150,6 +150,6 @@
     )));
     final RawChip rawChip = tester.widget(find.byType(RawChip));
     expect(rawChip.iconTheme, iconTheme);
->>>>>>> 1f0760a1
   });
+  
 }