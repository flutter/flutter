--- conflicted
+++ resolved
@@ -1541,28 +1541,6 @@
     );
   });
 
-<<<<<<< HEAD
-  // Regression test for https://github.com/flutter/flutter/issues/75862
-  testWidgets('DataRow renders splash correctly when pressed the right edge of the row', (WidgetTester tester) async {
-    Widget buildTable() {
-      return DataTable(
-        columns: const <DataColumn>[
-          DataColumn(
-            label: Text('Column1'),
-          ),
-          DataColumn(
-            label: Text('Column2'),
-          ),
-        ],
-        rows: const <DataRow>[
-          DataRow(
-            cells: <DataCell>[
-              DataCell(Text('Content1')),
-              DataCell(Text('Content2')),
-            ],
-          ),
-        ]
-=======
   testWidgets('checkboxHorizontalMargin properly applied', (WidgetTester tester) async {
     const double _customCheckboxHorizontalMargin = 15.0;
     const double _customHorizontalMargin = 10.0;
@@ -1621,22 +1599,10 @@
             ],
           );
         }).toList(),
->>>>>>> c66e6947
-      );
-    }
-
-    await tester.pumpWidget(MaterialApp(
-<<<<<<< HEAD
-      home: Material(child: buildTable()),
-    ));
-
-    final TestGesture gesture = await tester.startGesture(Offset(790.0, tester.getCenter(find.text('Content1')).dy));
-    await tester.pumpAndSettle();
-
-    final RenderBox box = Material.of(tester.elementList(find.byType(InkWell)).first)! as RenderBox;
-    expect(box, paints..circle(radius:791.0)); // The radius should be greater than 790.0 pixels to cover the entire row.
-    await gesture.up();
-=======
+      );
+    }
+
+    await tester.pumpWidget(MaterialApp(
       home: Material(child: buildCustomTable(
         checkboxHorizontalMargin: _customCheckboxHorizontalMargin,
         horizontalMargin: _customHorizontalMargin,
@@ -1662,6 +1628,40 @@
       tester.getRect(cellContent).left - tester.getRect(padding).left,
       _customHorizontalMargin,
     );
->>>>>>> c66e6947
+  });
+
+  // Regression test for https://github.com/flutter/flutter/issues/75862
+  testWidgets('DataRow renders splash correctly when pressed the right edge of the row', (WidgetTester tester) async {
+    Widget buildTable() {
+      return DataTable(
+          columns: const <DataColumn>[
+            DataColumn(
+              label: Text('Column1'),
+            ),
+            DataColumn(
+              label: Text('Column2'),
+            ),
+          ],
+          rows: const <DataRow>[
+            DataRow(
+              cells: <DataCell>[
+                DataCell(Text('Content1')),
+                DataCell(Text('Content2')),
+              ],
+            ),
+          ]
+      );
+    }
+
+    await tester.pumpWidget(MaterialApp(
+      home: Material(child: buildTable()),
+    ));
+
+    final TestGesture gesture = await tester.startGesture(Offset(790.0, tester.getCenter(find.text('Content1')).dy));
+    await tester.pumpAndSettle();
+
+    final RenderBox box = Material.of(tester.elementList(find.byType(InkWell)).first)! as RenderBox;
+    expect(box, paints..circle(radius:791.0)); // The radius should be greater than 790.0 pixels to cover the entire row.
+    await gesture.up();
   });
 }