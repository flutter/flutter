--- conflicted
+++ resolved
@@ -178,20 +178,6 @@
     expect(theme.applyElevationOverlayColor, isTrue);
   });
 
-<<<<<<< HEAD
-  testWidgets('ThemeData.toString has less than 200 characters output for dark color scheme', (WidgetTester tester) async {
-    const ColorScheme darkColors = ColorScheme.dark();
-    final ThemeData theme = ThemeData.from(colorScheme: darkColors);
-
-    expect(theme.toString().length < 200, true);
-  });
-
-  testWidgets('ThemeData.toString has less than 200 characters output for light color scheme', (WidgetTester tester) async {
-    const ColorScheme darkColors = ColorScheme.light();
-    final ThemeData theme = ThemeData.from(colorScheme: darkColors);
-
-    expect(theme.toString().length < 200, true);
-=======
   testWidgets('ThemeData.copyWith correctly creates new ThemeData with all copied arguments', (WidgetTester tester) async {
 
     final SliderThemeData sliderTheme = SliderThemeData.fromPrimaryColors(
@@ -485,7 +471,20 @@
     expect(themeDataCopy.bannerTheme, equals(otherTheme.bannerTheme));
     expect(themeDataCopy.dividerTheme, equals(otherTheme.dividerTheme));
     expect(themeDataCopy.buttonBarTheme, equals(otherTheme.buttonBarTheme));
->>>>>>> 38cf098d
+  });
+
+  testWidgets('ThemeData.toString has less than 200 characters output for dark color scheme', (WidgetTester tester) async {
+    const ColorScheme darkColors = ColorScheme.dark();
+    final ThemeData theme = ThemeData.from(colorScheme: darkColors);
+
+    expect(theme.toString().length < 200, true);
+  });
+
+  testWidgets('ThemeData.toString has less than 200 characters output for light color scheme', (WidgetTester tester) async {
+    const ColorScheme darkColors = ColorScheme.light();
+    final ThemeData theme = ThemeData.from(colorScheme: darkColors);
+
+    expect(theme.toString().length < 200, true);
   });
 
 }