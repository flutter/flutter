// Copyright 2014 The Flutter Authors. All rights reserved.
// Use of this source code is governed by a BSD-style license that can be
// found in the LICENSE file.

import 'package:flutter/foundation.dart';
import 'package:flutter/gestures.dart';
import 'package:flutter/material.dart';
import 'package:flutter/services.dart';
import 'package:flutter_test/flutter_test.dart';

<<<<<<< HEAD
import '../foundation/leak_tracking.dart';
=======
import '../rendering/mock_canvas.dart';
>>>>>>> 0df4496c

void main() {
  const DatePickerThemeData datePickerTheme = DatePickerThemeData(
    backgroundColor: Color(0xfffffff0),
    elevation: 6,
    shadowColor: Color(0xfffffff1),
    surfaceTintColor: Color(0xfffffff2),
    shape: RoundedRectangleBorder(),
    headerBackgroundColor: Color(0xfffffff3),
    headerForegroundColor: Color(0xfffffff4),
    headerHeadlineStyle: TextStyle(fontSize: 10),
    headerHelpStyle: TextStyle(fontSize: 11),
    weekdayStyle: TextStyle(fontSize: 12),
    dayStyle: TextStyle(fontSize: 13),
    dayForegroundColor: MaterialStatePropertyAll<Color>(Color(0xfffffff5)),
    dayBackgroundColor: MaterialStatePropertyAll<Color>(Color(0xfffffff6)),
    dayOverlayColor: MaterialStatePropertyAll<Color>(Color(0xfffffff7)),
    todayForegroundColor: MaterialStatePropertyAll<Color>(Color(0xfffffff8)),
    todayBackgroundColor: MaterialStatePropertyAll<Color>(Color(0xfffffff9)),
    todayBorder: BorderSide(width: 3),
    yearStyle: TextStyle(fontSize: 13),
    yearForegroundColor: MaterialStatePropertyAll<Color>(Color(0xfffffffa)),
    yearBackgroundColor: MaterialStatePropertyAll<Color>(Color(0xfffffffb)),
    yearOverlayColor: MaterialStatePropertyAll<Color>(Color(0xfffffffc)),
    rangePickerBackgroundColor: Color(0xfffffffd),
    rangePickerElevation: 7,
    rangePickerShadowColor: Color(0xfffffffe),
    rangePickerSurfaceTintColor: Color(0xffffffff),
    rangePickerShape: RoundedRectangleBorder(),
    rangePickerHeaderBackgroundColor: Color(0xffffff0f),
    rangePickerHeaderForegroundColor: Color(0xffffff1f),
    rangePickerHeaderHeadlineStyle: TextStyle(fontSize: 14),
    rangePickerHeaderHelpStyle: TextStyle(fontSize: 15),
    rangeSelectionBackgroundColor: Color(0xffffff2f),
    rangeSelectionOverlayColor: MaterialStatePropertyAll<Color>(Color(0xffffff3f)),
    dividerColor: Color(0xffffff4f),
    inputDecorationTheme: InputDecorationTheme(
      fillColor: Color(0xffffff5f),
      border: UnderlineInputBorder(),
    )
  );

  Material findDialogMaterial(WidgetTester tester) {
    return tester.widget<Material>(
      find.descendant(
        of: find.byType(Dialog),
        matching: find.byType(Material)
      ).first
    );
  }

  Material findHeaderMaterial(WidgetTester tester, String text) {
    return tester.widget<Material>(
      find.ancestor(
        of: find.text(text),
        matching: find.byType(Material)
      ).first,
    );
  }

  BoxDecoration? findTextDecoration(WidgetTester tester, String date) {
    final Container container = tester.widget<Container>(
      find.ancestor(
        of: find.text(date),
        matching: find.byType(Container)
      ).first,
    );
    return container.decoration as BoxDecoration?;
  }

  const Size wideWindowSize = Size(1920.0, 1080.0);
  const Size narrowWindowSize = Size(1070.0, 1770.0);

  test('DatePickerThemeData copyWith, ==, hashCode basics', () {
    expect(const DatePickerThemeData(), const DatePickerThemeData().copyWith());
    expect(const DatePickerThemeData().hashCode, const DatePickerThemeData().copyWith().hashCode);
  });

  test('DatePickerThemeData lerp special cases', () {
    const DatePickerThemeData data = DatePickerThemeData();
    expect(identical(DatePickerThemeData.lerp(data, data, 0.5), data), true);
  });

  test('DatePickerThemeData defaults', () {
    const DatePickerThemeData theme = DatePickerThemeData();
    expect(theme.backgroundColor, null);
    expect(theme.elevation, null);
    expect(theme.shadowColor, null);
    expect(theme.surfaceTintColor, null);
    expect(theme.shape, null);
    expect(theme.headerBackgroundColor, null);
    expect(theme.headerForegroundColor, null);
    expect(theme.headerHeadlineStyle, null);
    expect(theme.headerHelpStyle, null);
    expect(theme.weekdayStyle, null);
    expect(theme.dayStyle, null);
    expect(theme.dayForegroundColor, null);
    expect(theme.dayBackgroundColor, null);
    expect(theme.dayOverlayColor, null);
    expect(theme.todayForegroundColor, null);
    expect(theme.todayBackgroundColor, null);
    expect(theme.todayBorder, null);
    expect(theme.yearStyle, null);
    expect(theme.yearForegroundColor, null);
    expect(theme.yearBackgroundColor, null);
    expect(theme.yearOverlayColor, null);
    expect(theme.rangePickerBackgroundColor, null);
    expect(theme.rangePickerElevation, null);
    expect(theme.rangePickerShadowColor, null);
    expect(theme.rangePickerSurfaceTintColor, null);
    expect(theme.rangePickerShape, null);
    expect(theme.rangePickerHeaderBackgroundColor, null);
    expect(theme.rangePickerHeaderForegroundColor, null);
    expect(theme.rangePickerHeaderHeadlineStyle, null);
    expect(theme.rangePickerHeaderHelpStyle, null);
    expect(theme.rangeSelectionBackgroundColor, null);
    expect(theme.rangeSelectionOverlayColor, null);
    expect(theme.dividerColor, null);
    expect(theme.inputDecorationTheme, null);
  });

  testWidgetsWithLeakTracking('DatePickerTheme.defaults M3 defaults', (WidgetTester tester) async {
    late final DatePickerThemeData m3; // M3 Defaults
    late final ThemeData theme;
    late final ColorScheme colorScheme;
    late final TextTheme textTheme;

    await tester.pumpWidget(
      MaterialApp(
        theme: ThemeData(useMaterial3: true),
        home: Builder(
          builder: (BuildContext context) {
            m3 = DatePickerTheme.defaults(context);
            theme = Theme.of(context);
            colorScheme = theme.colorScheme;
            textTheme = theme.textTheme;
            return Container();
          },
        ),
      ),
    );

    expect(m3.backgroundColor, colorScheme.surface);
    expect(m3.elevation, 6);
    expect(m3.shadowColor, const Color(0x00000000)); // Colors.transparent
    expect(m3.surfaceTintColor, colorScheme.surfaceTint);
    expect(m3.shape, RoundedRectangleBorder(borderRadius: BorderRadius.circular(28)));
    expect(m3.headerBackgroundColor, const Color(0x00000000)); // Colors.transparent
    expect(m3.headerForegroundColor, colorScheme.onSurfaceVariant);
    expect(m3.headerHeadlineStyle, textTheme.headlineLarge);
    expect(m3.headerHelpStyle, textTheme.labelLarge);
    expect(m3.weekdayStyle, textTheme.bodyLarge?.apply(color: colorScheme.onSurface));
    expect(m3.dayStyle, textTheme.bodyLarge);
    expect(m3.dayForegroundColor?.resolve(<MaterialState>{}), colorScheme.onSurface);
    expect(m3.dayForegroundColor?.resolve(<MaterialState>{MaterialState.selected}), colorScheme.onPrimary);
    expect(m3.dayForegroundColor?.resolve(<MaterialState>{MaterialState.disabled}), colorScheme.onSurface.withOpacity(0.38));
    expect(m3.dayBackgroundColor?.resolve(<MaterialState>{}), null);
    expect(m3.dayBackgroundColor?.resolve(<MaterialState>{MaterialState.selected}), colorScheme.primary);
    expect(m3.dayOverlayColor?.resolve(<MaterialState>{}), null);
    expect(m3.dayOverlayColor?.resolve(<MaterialState>{MaterialState.selected, MaterialState.hovered}), colorScheme.onPrimary.withOpacity(0.08));
    expect(m3.dayOverlayColor?.resolve(<MaterialState>{MaterialState.selected, MaterialState.focused}), colorScheme.onPrimary.withOpacity(0.12));
    expect(m3.dayOverlayColor?.resolve(<MaterialState>{MaterialState.hovered}), colorScheme.onSurfaceVariant.withOpacity(0.08));
    expect(m3.dayOverlayColor?.resolve(<MaterialState>{MaterialState.focused}), colorScheme.onSurfaceVariant.withOpacity(0.12));
    expect(m3.dayOverlayColor?.resolve(<MaterialState>{MaterialState.pressed}), colorScheme.onSurfaceVariant.withOpacity(0.12));
    expect(m3.dayOverlayColor?.resolve(<MaterialState>{MaterialState.selected, MaterialState.hovered, MaterialState.focused}), colorScheme.onPrimary.withOpacity(0.08));
    expect(m3.dayOverlayColor?.resolve(<MaterialState>{MaterialState.selected, MaterialState.hovered, MaterialState.pressed}), colorScheme.onPrimary.withOpacity(0.12));
    expect(m3.dayOverlayColor?.resolve(<MaterialState>{MaterialState.hovered, MaterialState.focused}), colorScheme.onSurfaceVariant.withOpacity(0.08));
    expect(m3.dayOverlayColor?.resolve(<MaterialState>{MaterialState.hovered, MaterialState.pressed}), colorScheme.onSurfaceVariant.withOpacity(0.12));
    expect(m3.todayForegroundColor?.resolve(<MaterialState>{}), colorScheme.primary);
    expect(m3.todayForegroundColor?.resolve(<MaterialState>{MaterialState.disabled}), colorScheme.primary.withOpacity(0.38));
    expect(m3.todayBorder, BorderSide(color: colorScheme.primary));
    expect(m3.yearStyle, textTheme.bodyLarge);
    expect(m3.yearForegroundColor?.resolve(<MaterialState>{}), colorScheme.onSurfaceVariant);
    expect(m3.yearForegroundColor?.resolve(<MaterialState>{MaterialState.selected}), colorScheme.onPrimary);
    expect(m3.yearForegroundColor?.resolve(<MaterialState>{MaterialState.disabled}), colorScheme.onSurfaceVariant.withOpacity(0.38));
    expect(m3.yearBackgroundColor?.resolve(<MaterialState>{}), null);
    expect(m3.yearBackgroundColor?.resolve(<MaterialState>{MaterialState.selected}), colorScheme.primary);
    expect(m3.yearOverlayColor?.resolve(<MaterialState>{}), null);
    expect(m3.yearOverlayColor?.resolve(<MaterialState>{MaterialState.selected, MaterialState.hovered}), colorScheme.onPrimary.withOpacity(0.08));
    expect(m3.yearOverlayColor?.resolve(<MaterialState>{MaterialState.selected, MaterialState.focused}), colorScheme.onPrimary.withOpacity(0.12));
    expect(m3.yearOverlayColor?.resolve(<MaterialState>{MaterialState.hovered}), colorScheme.onSurfaceVariant.withOpacity(0.08));
    expect(m3.yearOverlayColor?.resolve(<MaterialState>{MaterialState.focused}), colorScheme.onSurfaceVariant.withOpacity(0.12));
    expect(m3.yearOverlayColor?.resolve(<MaterialState>{MaterialState.pressed}), colorScheme.onSurfaceVariant.withOpacity(0.12));
    expect(m3.rangePickerElevation, 0);
    expect(m3.rangePickerShape, const RoundedRectangleBorder());
    expect(m3.rangePickerShadowColor, Colors.transparent);
    expect(m3.rangePickerSurfaceTintColor, Colors.transparent);
    expect(m3.rangeSelectionOverlayColor?.resolve(<MaterialState>{}), null);
    expect(m3.rangePickerHeaderBackgroundColor, Colors.transparent);
    expect(m3.rangePickerHeaderForegroundColor, colorScheme.onSurfaceVariant);
    expect(m3.rangePickerHeaderHeadlineStyle, textTheme.titleLarge);
    expect(m3.rangePickerHeaderHelpStyle, textTheme.titleSmall);
    expect(m3.dividerColor, null);
    expect(m3.inputDecorationTheme, null);
  });

  testWidgetsWithLeakTracking('DatePickerTheme.defaults M2 defaults', (WidgetTester tester) async {
    late final DatePickerThemeData m2; // M2 defaults
    late final ThemeData theme;
    late final ColorScheme colorScheme;
    late final TextTheme textTheme;

    await tester.pumpWidget(
      MaterialApp(
        theme: ThemeData(useMaterial3: false),
        home: Builder(
          builder: (BuildContext context) {
            m2 = DatePickerTheme.defaults(context);
            theme = Theme.of(context);
            colorScheme = theme.colorScheme;
            textTheme = theme.textTheme;
            return Container();
          },
        ),
      ),
    );

    expect(m2.elevation, 24);
    expect(m2.shape, const RoundedRectangleBorder(borderRadius: BorderRadius.all(Radius.circular(4.0))));
    expect(m2.headerBackgroundColor, colorScheme.primary);
    expect(m2.headerForegroundColor, colorScheme.onPrimary);
    expect(m2.headerHeadlineStyle, textTheme.headlineSmall);
    expect(m2.headerHelpStyle, textTheme.labelSmall);
    expect(m2.weekdayStyle, textTheme.bodySmall?.apply(color: colorScheme.onSurface.withOpacity(0.60)));
    expect(m2.dayStyle, textTheme.bodySmall);
    expect(m2.dayForegroundColor?.resolve(<MaterialState>{}), colorScheme.onSurface);
    expect(m2.dayForegroundColor?.resolve(<MaterialState>{MaterialState.selected}), colorScheme.onPrimary);
    expect(m2.dayForegroundColor?.resolve(<MaterialState>{MaterialState.disabled}), colorScheme.onSurface.withOpacity(0.38));
    expect(m2.dayBackgroundColor?.resolve(<MaterialState>{}), null);
    expect(m2.dayBackgroundColor?.resolve(<MaterialState>{MaterialState.selected}), colorScheme.primary);
    expect(m2.dayOverlayColor?.resolve(<MaterialState>{}), null);
    expect(m2.dayOverlayColor?.resolve(<MaterialState>{MaterialState.selected, MaterialState.hovered}), colorScheme.onPrimary.withOpacity(0.08));
    expect(m2.dayOverlayColor?.resolve(<MaterialState>{MaterialState.selected, MaterialState.focused}), colorScheme.onPrimary.withOpacity(0.12));
    expect(m2.dayOverlayColor?.resolve(<MaterialState>{MaterialState.selected, MaterialState.pressed}), colorScheme.onPrimary.withOpacity(0.38));
    expect(m2.dayOverlayColor?.resolve(<MaterialState>{MaterialState.selected, MaterialState.hovered, MaterialState.focused}), colorScheme.onPrimary.withOpacity(0.08));
    expect(m2.dayOverlayColor?.resolve(<MaterialState>{MaterialState.selected, MaterialState.hovered, MaterialState.pressed}), colorScheme.onPrimary.withOpacity(0.38));
    expect(m2.dayOverlayColor?.resolve(<MaterialState>{MaterialState.hovered}), colorScheme.onSurfaceVariant.withOpacity(0.08));
    expect(m2.dayOverlayColor?.resolve(<MaterialState>{MaterialState.focused}), colorScheme.onSurfaceVariant.withOpacity(0.12));
    expect(m2.dayOverlayColor?.resolve(<MaterialState>{MaterialState.pressed}), colorScheme.onSurfaceVariant.withOpacity(0.12));
    expect(m2.todayForegroundColor?.resolve(<MaterialState>{}), colorScheme.primary);
    expect(m2.todayForegroundColor?.resolve(<MaterialState>{MaterialState.disabled}), colorScheme.onSurface.withOpacity(0.38));
    expect(m2.todayBorder, BorderSide(color: colorScheme.primary));
    expect(m2.yearStyle, textTheme.bodyLarge);
    expect(m2.rangePickerBackgroundColor, colorScheme.surface);
    expect(m2.rangePickerElevation, 0);
    expect(m2.rangePickerShape, const RoundedRectangleBorder());
    expect(m2.rangePickerShadowColor, Colors.transparent);
    expect(m2.rangePickerSurfaceTintColor, Colors.transparent);
    expect(m2.rangeSelectionOverlayColor?.resolve(<MaterialState>{}), null);
    expect(m2.rangeSelectionOverlayColor?.resolve(<MaterialState>{MaterialState.selected, MaterialState.hovered}), colorScheme.onPrimary.withOpacity(0.08));
    expect(m2.rangeSelectionOverlayColor?.resolve(<MaterialState>{MaterialState.selected, MaterialState.focused}), colorScheme.onPrimary.withOpacity(0.12));
    expect(m2.rangeSelectionOverlayColor?.resolve(<MaterialState>{MaterialState.selected, MaterialState.pressed}), colorScheme.onPrimary.withOpacity(0.38));
    expect(m2.rangeSelectionOverlayColor?.resolve(<MaterialState>{MaterialState.hovered}), colorScheme.onSurfaceVariant.withOpacity(0.08));
    expect(m2.rangeSelectionOverlayColor?.resolve(<MaterialState>{MaterialState.focused}), colorScheme.onSurfaceVariant.withOpacity(0.12));
    expect(m2.rangeSelectionOverlayColor?.resolve(<MaterialState>{MaterialState.pressed}), colorScheme.onSurfaceVariant.withOpacity(0.12));
    expect(m2.rangePickerHeaderBackgroundColor, colorScheme.primary);
    expect(m2.rangePickerHeaderForegroundColor, colorScheme.onPrimary);
    expect(m2.rangePickerHeaderHeadlineStyle, textTheme.headlineSmall);
    expect(m2.rangePickerHeaderHelpStyle, textTheme.labelSmall);
    expect(m2.dividerColor, null);
    expect(m2.inputDecorationTheme, null);
  });

  testWidgetsWithLeakTracking('Default DatePickerThemeData debugFillProperties', (WidgetTester tester) async {
    final DiagnosticPropertiesBuilder builder = DiagnosticPropertiesBuilder();
    const DatePickerThemeData().debugFillProperties(builder);

    final List<String> description = builder.properties
      .where((DiagnosticsNode node) => !node.isFiltered(DiagnosticLevel.info))
      .map((DiagnosticsNode node) => node.toString())
      .toList();

    expect(description, <String>[]);
  });

  testWidgetsWithLeakTracking('DatePickerThemeData implements debugFillProperties', (WidgetTester tester) async {
    final DiagnosticPropertiesBuilder builder = DiagnosticPropertiesBuilder();

    datePickerTheme.debugFillProperties(builder);

    final List<String> description = builder.properties
        .where((DiagnosticsNode node) => !node.isFiltered(DiagnosticLevel.info))
        .map((DiagnosticsNode node) => node.toString())
        .toList();

    expect(
      description,
      equalsIgnoringHashCodes(<String>[
      'backgroundColor: Color(0xfffffff0)',
      'elevation: 6.0',
      'shadowColor: Color(0xfffffff1)',
      'surfaceTintColor: Color(0xfffffff2)',
      'shape: RoundedRectangleBorder(BorderSide(width: 0.0, style: none), BorderRadius.zero)',
      'headerBackgroundColor: Color(0xfffffff3)',
      'headerForegroundColor: Color(0xfffffff4)',
      'headerHeadlineStyle: TextStyle(inherit: true, size: 10.0)',
      'headerHelpStyle: TextStyle(inherit: true, size: 11.0)',
      'weekDayStyle: TextStyle(inherit: true, size: 12.0)',
      'dayStyle: TextStyle(inherit: true, size: 13.0)',
      'dayForegroundColor: MaterialStatePropertyAll(Color(0xfffffff5))',
      'dayBackgroundColor: MaterialStatePropertyAll(Color(0xfffffff6))',
      'dayOverlayColor: MaterialStatePropertyAll(Color(0xfffffff7))',
      'todayForegroundColor: MaterialStatePropertyAll(Color(0xfffffff8))',
      'todayBackgroundColor: MaterialStatePropertyAll(Color(0xfffffff9))',
      'todayBorder: BorderSide(width: 3.0)',
      'yearStyle: TextStyle(inherit: true, size: 13.0)',
      'yearForegroundColor: MaterialStatePropertyAll(Color(0xfffffffa))',
      'yearBackgroundColor: MaterialStatePropertyAll(Color(0xfffffffb))',
      'yearOverlayColor: MaterialStatePropertyAll(Color(0xfffffffc))',
      'rangePickerBackgroundColor: Color(0xfffffffd)',
      'rangePickerElevation: 7.0',
      'rangePickerShadowColor: Color(0xfffffffe)',
      'rangePickerSurfaceTintColor: Color(0xffffffff)',
      'rangePickerShape: RoundedRectangleBorder(BorderSide(width: 0.0, style: none), BorderRadius.zero)',
      'rangePickerHeaderBackgroundColor: Color(0xffffff0f)',
      'rangePickerHeaderForegroundColor: Color(0xffffff1f)',
      'rangePickerHeaderHeadlineStyle: TextStyle(inherit: true, size: 14.0)',
      'rangePickerHeaderHelpStyle: TextStyle(inherit: true, size: 15.0)',
      'rangeSelectionBackgroundColor: Color(0xffffff2f)',
      'rangeSelectionOverlayColor: MaterialStatePropertyAll(Color(0xffffff3f))',
      'dividerColor: Color(0xffffff4f)',
      'inputDecorationTheme: InputDecorationTheme#00000(fillColor: Color(0xffffff5f), border: UnderlineInputBorder())'
      ]),
    );
  });

  testWidgetsWithLeakTracking('DatePickerDialog uses ThemeData datePicker theme (calendar mode)', (WidgetTester tester) async {
    await tester.pumpWidget(
      MaterialApp(
        theme: ThemeData(
          datePickerTheme: datePickerTheme,
          useMaterial3: true,
        ),
        home: Directionality(
          textDirection: TextDirection.ltr,
          child: Material(
            child: Center(
              child: DatePickerDialog(
                initialDate: DateTime(2023, DateTime.january, 25),
                firstDate: DateTime(2022),
                lastDate: DateTime(2024, DateTime.december, 31),
                currentDate: DateTime(2023, DateTime.january, 24),
              ),
            ),
          ),
        ),
      ),
    );

    final Material material = findDialogMaterial(tester);
    expect(material.color, datePickerTheme.backgroundColor);
    expect(material.elevation, datePickerTheme.elevation);
    expect(material.shadowColor, datePickerTheme.shadowColor);
    expect(material.surfaceTintColor, datePickerTheme.surfaceTintColor);
    expect(material.shape, datePickerTheme.shape);

    final Text selectDate = tester.widget<Text>(find.text('Select date'));
    final Material headerMaterial = findHeaderMaterial(tester, 'Select date');
    expect(selectDate.style?.color, datePickerTheme.headerForegroundColor);
    expect(selectDate.style?.fontSize, datePickerTheme.headerHelpStyle?.fontSize);
    expect(headerMaterial.color, datePickerTheme.headerBackgroundColor);

    final Text weekday = tester.widget<Text>(find.text('W'));
    expect(weekday.style?.color, datePickerTheme.weekdayStyle?.color);
    expect(weekday.style?.fontSize, datePickerTheme.weekdayStyle?.fontSize);

    final Text selectedDate = tester.widget<Text>(find.text('Wed, Jan 25'));
    expect(selectedDate.style?.color, datePickerTheme.headerForegroundColor);
    expect(selectedDate.style?.fontSize, datePickerTheme.headerHeadlineStyle?.fontSize);

    final Text day31 = tester.widget<Text>(find.text('31'));
    final BoxDecoration day31Decoration = findTextDecoration(tester, '31')!;
    expect(day31.style?.color, datePickerTheme.dayForegroundColor?.resolve(<MaterialState>{}));
    expect(day31.style?.fontSize, datePickerTheme.dayStyle?.fontSize);
    expect(day31Decoration.color, datePickerTheme.dayBackgroundColor?.resolve(<MaterialState>{}));

    final Text day24 = tester.widget<Text>(find.text('24')); // DatePickerDialog.currentDate
    final BoxDecoration day24Decoration = findTextDecoration(tester, '24')!;
    expect(day24.style?.fontSize, datePickerTheme.dayStyle?.fontSize);
    expect(day24.style?.color, datePickerTheme.todayForegroundColor?.resolve(<MaterialState>{}));
    expect(day24Decoration.color, datePickerTheme.todayBackgroundColor?.resolve(<MaterialState>{}));
    expect(day24Decoration.border?.top.width, datePickerTheme.todayBorder?.width);
    expect(day24Decoration.border?.bottom.width, datePickerTheme.todayBorder?.width);

    // Test the day overlay color.
    final RenderObject inkFeatures = tester.allRenderObjects.firstWhere((RenderObject object) => object.runtimeType.toString() == '_RenderInkFeatures');
    final TestGesture gesture = await tester.createGesture(
      kind: PointerDeviceKind.mouse,
    );
    await gesture.addPointer();
    await gesture.moveTo(tester.getCenter(find.text('25')));
    await tester.pumpAndSettle();
    expect(inkFeatures, paints..circle(color: datePickerTheme.dayOverlayColor?.resolve(<MaterialState>{})));

    // Show the year selector.

    await tester.tap(find.text('January 2023'));
    await tester.pumpAndSettle();

    final Text year2022 = tester.widget<Text>(find.text('2022'));
    final BoxDecoration year2022Decoration = findTextDecoration(tester, '2022')!;
    expect(year2022.style?.fontSize, datePickerTheme.yearStyle?.fontSize);
    expect(year2022.style?.color, datePickerTheme.yearForegroundColor?.resolve(<MaterialState>{}));
    expect(year2022Decoration.color, datePickerTheme.yearBackgroundColor?.resolve(<MaterialState>{}));

    final Text year2023 = tester.widget<Text>(find.text('2023')); // DatePickerDialog.currentDate
    final BoxDecoration year2023Decoration = findTextDecoration(tester, '2023')!;
    expect(year2023.style?.fontSize, datePickerTheme.yearStyle?.fontSize);
    expect(year2023.style?.color, datePickerTheme.todayForegroundColor?.resolve(<MaterialState>{}));
    expect(year2023Decoration.color, datePickerTheme.todayBackgroundColor?.resolve(<MaterialState>{}));
    expect(year2023Decoration.border?.top.width, datePickerTheme.todayBorder?.width);
    expect(year2023Decoration.border?.bottom.width, datePickerTheme.todayBorder?.width);
    expect(year2023Decoration.border?.top.color, datePickerTheme.todayForegroundColor?.resolve(<MaterialState>{}));
    expect(year2023Decoration.border?.bottom.color, datePickerTheme.todayForegroundColor?.resolve(<MaterialState>{}));

    // Test the year overlay color.
    await gesture.moveTo(tester.getCenter(find.text('2024')));
    await tester.pumpAndSettle();
    expect(inkFeatures, paints..rect(color: datePickerTheme.yearOverlayColor?.resolve(<MaterialState>{})));
  });

  testWidgetsWithLeakTracking('DatePickerDialog uses ThemeData datePicker theme (input mode)', (WidgetTester tester) async {
    await tester.pumpWidget(
      MaterialApp(
        theme: ThemeData(
          datePickerTheme: datePickerTheme,
          useMaterial3: true,
        ),
        home: Directionality(
          textDirection: TextDirection.ltr,
          child: Material(
            child: Center(
              child: DatePickerDialog(
                initialEntryMode: DatePickerEntryMode.input,
                initialDate: DateTime(2023, DateTime.january, 25),
                firstDate: DateTime(2022),
                lastDate: DateTime(2024, DateTime.december, 31),
                currentDate: DateTime(2023, DateTime.january, 24),
              ),
            ),
          ),
        ),
      ),
    );

    final Material material = findDialogMaterial(tester);
    expect(material.color, datePickerTheme.backgroundColor);
    expect(material.elevation, datePickerTheme.elevation);
    expect(material.shadowColor, datePickerTheme.shadowColor);
    expect(material.surfaceTintColor, datePickerTheme.surfaceTintColor);
    expect(material.shape, datePickerTheme.shape);

    final Text selectDate = tester.widget<Text>(find.text('Select date'));
    final Material headerMaterial = findHeaderMaterial(tester, 'Select date');
    expect(selectDate.style?.color, datePickerTheme.headerForegroundColor);
    expect(selectDate.style?.fontSize, datePickerTheme.headerHelpStyle?.fontSize);
    expect(headerMaterial.color, datePickerTheme.headerBackgroundColor);

    final InputDecoration inputDecoration = tester.widget<TextField>(find.byType(TextField)).decoration!;
    expect(inputDecoration.fillColor, datePickerTheme.inputDecorationTheme?.fillColor);
  });

  testWidgetsWithLeakTracking('DateRangePickerDialog uses ThemeData datePicker theme', (WidgetTester tester) async {
    await tester.pumpWidget(
      MaterialApp(
        theme: ThemeData(
          datePickerTheme: datePickerTheme,
          useMaterial3: true,
        ),
        home: Directionality(
          textDirection: TextDirection.ltr,
          child: Material(
            child: Center(
              child: DateRangePickerDialog(
                firstDate: DateTime(2023),
                lastDate: DateTime(2023, DateTime.january, 31),
                initialDateRange: DateTimeRange(
                  start: DateTime(2023, DateTime.january, 17),
                  end: DateTime(2023, DateTime.january, 20),
                ),
                currentDate: DateTime(2023, DateTime.january, 23),
              ),
            ),
          ),
        ),
      ),
    );

    final Material material = findDialogMaterial(tester);
    expect(material.color, datePickerTheme.backgroundColor); //!!
    expect(tester.widget<Scaffold>(find.byType(Scaffold)).backgroundColor, datePickerTheme.rangePickerBackgroundColor);
    expect(material.elevation, datePickerTheme.rangePickerElevation);
    expect(material.shadowColor, datePickerTheme.rangePickerShadowColor);
    expect(material.surfaceTintColor, datePickerTheme.rangePickerSurfaceTintColor);
    expect(material.shape, datePickerTheme.rangePickerShape);

    final AppBar appBar = tester.widget<AppBar>(find.byType(AppBar));
    expect(appBar.backgroundColor, datePickerTheme.rangePickerHeaderBackgroundColor);

    final Text selectRange = tester.widget<Text>(find.text('Select range'));
    expect(selectRange.style?.color, datePickerTheme.rangePickerHeaderForegroundColor);
    expect(selectRange.style?.fontSize, datePickerTheme.rangePickerHeaderHelpStyle?.fontSize);

    final Text selectedDate = tester.widget<Text>(find.text('Jan 17'));
    expect(selectedDate.style?.color, datePickerTheme.rangePickerHeaderForegroundColor);
    expect(selectedDate.style?.fontSize, datePickerTheme.rangePickerHeaderHeadlineStyle?.fontSize);

    // Test the day overlay color.
    final RenderObject inkFeatures = tester.allRenderObjects.firstWhere((RenderObject object) => object.runtimeType.toString() == '_RenderInkFeatures');
    final TestGesture gesture = await tester.createGesture(
      kind: PointerDeviceKind.mouse,
    );
    await gesture.addPointer();
    await gesture.moveTo(tester.getCenter(find.text('16')));
    await tester.pumpAndSettle();
    expect(inkFeatures, paints..circle(color: datePickerTheme.dayOverlayColor?.resolve(<MaterialState>{})));

    // Test the range selection overlay color.
    await gesture.moveTo(tester.getCenter(find.text('18')));
    await tester.pumpAndSettle();
    expect(inkFeatures, paints..circle(color: datePickerTheme.rangeSelectionOverlayColor?.resolve(<MaterialState>{})));
  });

  testWidgetsWithLeakTracking('Dividers use DatePickerThemeData.dividerColor', (WidgetTester tester) async {
    Future<void> showPicker(WidgetTester tester, Size size) async {
      tester.view.physicalSize = size;
      tester.view.devicePixelRatio = 1.0;
      addTearDown(tester.view.reset);
      await tester.pumpWidget(
        MaterialApp(
          theme: ThemeData(
            datePickerTheme: datePickerTheme,
            useMaterial3: true,
          ),
          home: Directionality(
            textDirection: TextDirection.ltr,
            child: Material(
              child: Center(
                child: DatePickerDialog(
                  initialDate: DateTime(2023, DateTime.january, 25),
                  firstDate: DateTime(2022),
                  lastDate: DateTime(2024, DateTime.december, 31),
                  currentDate: DateTime(2023, DateTime.january, 24),
                ),
              ),
            ),
          ),
        ),
      );
    }
    await showPicker(tester, wideWindowSize);

    // Test vertical divider.
    final VerticalDivider verticalDivider = tester.widget(find.byType(VerticalDivider));
    expect(verticalDivider.color, datePickerTheme.dividerColor);

    // Test portrait layout.
    await showPicker(tester, narrowWindowSize);

    // Test horizontal divider.
    final Divider horizontalDivider = tester.widget(find.byType(Divider));
    expect(horizontalDivider.color, datePickerTheme.dividerColor);
  });

  testWidgetsWithLeakTracking(
    'DatePicker uses ThemeData.inputDecorationTheme properties '
    'which are null in DatePickerThemeData.inputDecorationTheme',
    (WidgetTester tester) async {

      Widget buildWidget({
        InputDecorationTheme? inputDecorationTheme,
        DatePickerThemeData? datePickerTheme,
       }) {
        return MaterialApp(
          theme: ThemeData(
            useMaterial3: true,
            inputDecorationTheme: inputDecorationTheme,
            datePickerTheme: datePickerTheme,
          ),
          home: Directionality(
            textDirection: TextDirection.ltr,
            child: Material(
              child: Center(
                child: DatePickerDialog(
                  initialEntryMode: DatePickerEntryMode.input,
                  initialDate: DateTime(2023, DateTime.january, 25),
                  firstDate: DateTime(2022),
                  lastDate: DateTime(2024, DateTime.december, 31),
                  currentDate: DateTime(2023, DateTime.january, 24),
                ),
              ),
            ),
          ),
        );
      }

      // Test DatePicker with DatePickerThemeData.inputDecorationTheme.
      await tester.pumpWidget(buildWidget(
        inputDecorationTheme: const InputDecorationTheme(filled: true),
        datePickerTheme: datePickerTheme,
      ));
      InputDecoration inputDecoration = tester.widget<TextField>(find.byType(TextField)).decoration!;
      expect(inputDecoration.fillColor, datePickerTheme.inputDecorationTheme!.fillColor);
      expect(inputDecoration.border , datePickerTheme.inputDecorationTheme!.border);

      // Test DatePicker with ThemeData.inputDecorationTheme.
      await tester.pumpWidget(buildWidget(
        inputDecorationTheme: const InputDecorationTheme(
          filled: true,
          fillColor: Color(0xFF00FF00),
          border: OutlineInputBorder(),
        ),
      ));
      await tester.pumpAndSettle();

      inputDecoration = tester.widget<TextField>(find.byType(TextField)).decoration!;
      expect(inputDecoration.fillColor, const Color(0xFF00FF00));
      expect(inputDecoration.border , const OutlineInputBorder());
  });

  testWidgets('DatePickerDialog resolves DatePickerTheme.dayOverlayColor states', (WidgetTester tester) async {
    final MaterialStateProperty<Color> dayOverlayColor = MaterialStateProperty.resolveWith<Color>((Set<MaterialState> states) {
      if (states.contains(MaterialState.hovered)) {
        return const Color(0xff00ff00);
      }
      if (states.contains(MaterialState.focused)) {
        return const Color(0xffff00ff);
      }
      if (states.contains(MaterialState.pressed)) {
        return const Color(0xffffff00);
      }
      return Colors.transparent;
    });

    await tester.pumpWidget(
      MaterialApp(
        theme: ThemeData(
          datePickerTheme: DatePickerThemeData(
            dayOverlayColor: dayOverlayColor,
          ),
          useMaterial3: true,
        ),
        home: Directionality(
          textDirection: TextDirection.ltr,
          child: Material(
            child: Center(
              child: Focus(
                child: DatePickerDialog(
                  initialDate: DateTime(2023, DateTime.january, 25),
                  firstDate: DateTime(2022),
                  lastDate: DateTime(2024, DateTime.december, 31),
                  currentDate: DateTime(2023, DateTime.january, 24),
                ),
              ),
            ),
          ),
        ),
      ),
    );

    // Test the hover overlay color.
    final RenderObject inkFeatures = tester.allRenderObjects.firstWhere((RenderObject object) => object.runtimeType.toString() == '_RenderInkFeatures');
    final TestGesture gesture = await tester.createGesture(
      kind: PointerDeviceKind.mouse,
    );
    await gesture.addPointer();
    await gesture.moveTo(tester.getCenter(find.text('20')));
    await tester.pumpAndSettle();
    expect(
      inkFeatures,
      paints
        ..circle(color: dayOverlayColor.resolve(<MaterialState>{MaterialState.hovered})),
    );

    // Test the pressed overlay color.
    await gesture.down(tester.getCenter(find.text('20')));
    await tester.pumpAndSettle();
    if (kIsWeb) {
      // An extra circle is painted on the web for the hovered state.
      expect(
        inkFeatures,
        paints
          ..circle(color: dayOverlayColor.resolve(<MaterialState>{MaterialState.hovered}))
          ..circle(color: dayOverlayColor.resolve(<MaterialState>{MaterialState.hovered}))
          ..circle(color: dayOverlayColor.resolve(<MaterialState>{MaterialState.pressed})),
      );
    } else {
      expect(
        inkFeatures,
        paints
          ..circle(color: dayOverlayColor.resolve(<MaterialState>{MaterialState.hovered}))
          ..circle(color: dayOverlayColor.resolve(<MaterialState>{MaterialState.pressed})),
      );
    }

    await gesture.removePointer();
    await tester.pumpAndSettle();

    // Focus day selection.
    for (int i = 0; i < 5; i++) {
      await tester.sendKeyEvent(LogicalKeyboardKey.tab);
      await tester.pumpAndSettle();
    }

    // Test the focused overlay color.
    expect(
      inkFeatures,
      paints
        ..circle(color: dayOverlayColor.resolve(<MaterialState>{MaterialState.focused})),
    );
  });

  testWidgets('DatePickerDialog resolves DatePickerTheme.yearOverlayColor states', (WidgetTester tester) async {
    final MaterialStateProperty<Color> yearOverlayColor = MaterialStateProperty.resolveWith<Color>((Set<MaterialState> states) {
      if (states.contains(MaterialState.hovered)) {
        return const Color(0xff00ff00);
      }
      if (states.contains(MaterialState.focused)) {
        return const Color(0xffff00ff);
      }
      if (states.contains(MaterialState.pressed)) {
        return const Color(0xffffff00);
      }
      return Colors.transparent;
    });

    await tester.pumpWidget(
      MaterialApp(
        theme: ThemeData(
          datePickerTheme: DatePickerThemeData(
            yearOverlayColor: yearOverlayColor,
          ),
          useMaterial3: true,
        ),
        home: Directionality(
          textDirection: TextDirection.ltr,
          child: Material(
            child: Center(
              child: Focus(
                child: DatePickerDialog(
                  initialDate: DateTime(2023, DateTime.january, 25),
                  firstDate: DateTime(2022),
                  lastDate: DateTime(2024, DateTime.december, 31),
                  currentDate: DateTime(2023, DateTime.january, 24),
                  initialCalendarMode: DatePickerMode.year,
                ),
              ),
            ),
          ),
        ),
      ),
    );

    // Test the hover overlay color.
    final RenderObject inkFeatures = tester.allRenderObjects.firstWhere((RenderObject object) => object.runtimeType.toString() == '_RenderInkFeatures');
    final TestGesture gesture = await tester.createGesture(
      kind: PointerDeviceKind.mouse,
    );
    await gesture.addPointer();
    await gesture.moveTo(tester.getCenter(find.text('2022')));
    await tester.pumpAndSettle();
    expect(
      inkFeatures,
      paints
        ..rect(color: yearOverlayColor.resolve(<MaterialState>{MaterialState.hovered})),
    );

    // Test the pressed overlay color.
    await gesture.down(tester.getCenter(find.text('2022')));
    await tester.pumpAndSettle();
    expect(
      inkFeatures,
      paints
        ..rect(color: yearOverlayColor.resolve(<MaterialState>{MaterialState.hovered}))
        ..rect(color: yearOverlayColor.resolve(<MaterialState>{MaterialState.pressed})),
    );

    await gesture.removePointer();
    await tester.pumpAndSettle();

    // Focus year selection.
    for (int i = 0; i < 3; i++) {
      await tester.sendKeyEvent(LogicalKeyboardKey.tab);
      await tester.pumpAndSettle();
    }

    // Test the focused overlay color.
    expect(
      inkFeatures,
      paints
        ..rect(color: yearOverlayColor.resolve(<MaterialState>{MaterialState.focused})),
    );
  });

  testWidgets('DateRangePickerDialog resolves DatePickerTheme.rangeSelectionOverlayColor states', (WidgetTester tester) async {
    final MaterialStateProperty<Color> rangeSelectionOverlayColor = MaterialStateProperty.resolveWith<Color>((Set<MaterialState> states) {
      if (states.contains(MaterialState.hovered)) {
        return const Color(0xff00ff00);
      }
      if (states.contains(MaterialState.pressed)) {
        return const Color(0xffffff00);
      }
      return Colors.transparent;
    });

    await tester.pumpWidget(
      MaterialApp(
        theme: ThemeData(
          datePickerTheme: DatePickerThemeData(
            rangeSelectionOverlayColor: rangeSelectionOverlayColor,
          ),
          useMaterial3: true,
        ),
        home: Directionality(
          textDirection: TextDirection.ltr,
          child: Material(
            child: Center(
              child: DateRangePickerDialog(
                firstDate: DateTime(2023),
                lastDate: DateTime(2023, DateTime.january, 31),
                initialDateRange: DateTimeRange(
                  start: DateTime(2023, DateTime.january, 17),
                  end: DateTime(2023, DateTime.january, 20),
                ),
                currentDate: DateTime(2023, DateTime.january, 23),
              ),
            ),
          ),
        ),
      ),
    );

    // Test the hover overlay color.
    final RenderObject inkFeatures = tester.allRenderObjects.firstWhere((RenderObject object) => object.runtimeType.toString() == '_RenderInkFeatures');
    final TestGesture gesture = await tester.createGesture(
      kind: PointerDeviceKind.mouse,
    );
    await gesture.addPointer();
    await gesture.moveTo(tester.getCenter(find.text('18')));
    await tester.pumpAndSettle();
    expect(
      inkFeatures,
      paints
        ..circle(color: rangeSelectionOverlayColor.resolve(<MaterialState>{MaterialState.hovered})),
    );

    // Test the pressed overlay color.
    await gesture.down(tester.getCenter(find.text('18')));
    await tester.pumpAndSettle();
    if (kIsWeb) {
      // An extra circle is painted on the web for the hovered state.
      expect(
        inkFeatures,
        paints
          ..circle(color: rangeSelectionOverlayColor.resolve(<MaterialState>{MaterialState.hovered}))
          ..circle(color: rangeSelectionOverlayColor.resolve(<MaterialState>{MaterialState.hovered}))
          ..circle(color: rangeSelectionOverlayColor.resolve(<MaterialState>{MaterialState.pressed})),
      );
    } else {
      expect(
        inkFeatures,
        paints
          ..circle(color: rangeSelectionOverlayColor.resolve(<MaterialState>{MaterialState.hovered}))
          ..circle(color: rangeSelectionOverlayColor.resolve(<MaterialState>{MaterialState.pressed})),
      );
    }
  });
}<|MERGE_RESOLUTION|>--- conflicted
+++ resolved
@@ -8,11 +8,7 @@
 import 'package:flutter/services.dart';
 import 'package:flutter_test/flutter_test.dart';
 
-<<<<<<< HEAD
-import '../foundation/leak_tracking.dart';
-=======
 import '../rendering/mock_canvas.dart';
->>>>>>> 0df4496c
 
 void main() {
   const DatePickerThemeData datePickerTheme = DatePickerThemeData(
@@ -134,7 +130,7 @@
     expect(theme.inputDecorationTheme, null);
   });
 
-  testWidgetsWithLeakTracking('DatePickerTheme.defaults M3 defaults', (WidgetTester tester) async {
+  testWidgets('DatePickerTheme.defaults M3 defaults', (WidgetTester tester) async {
     late final DatePickerThemeData m3; // M3 Defaults
     late final ThemeData theme;
     late final ColorScheme colorScheme;
@@ -209,7 +205,7 @@
     expect(m3.inputDecorationTheme, null);
   });
 
-  testWidgetsWithLeakTracking('DatePickerTheme.defaults M2 defaults', (WidgetTester tester) async {
+  testWidgets('DatePickerTheme.defaults M2 defaults', (WidgetTester tester) async {
     late final DatePickerThemeData m2; // M2 defaults
     late final ThemeData theme;
     late final ColorScheme colorScheme;
@@ -276,7 +272,7 @@
     expect(m2.inputDecorationTheme, null);
   });
 
-  testWidgetsWithLeakTracking('Default DatePickerThemeData debugFillProperties', (WidgetTester tester) async {
+  testWidgets('Default DatePickerThemeData debugFillProperties', (WidgetTester tester) async {
     final DiagnosticPropertiesBuilder builder = DiagnosticPropertiesBuilder();
     const DatePickerThemeData().debugFillProperties(builder);
 
@@ -288,7 +284,7 @@
     expect(description, <String>[]);
   });
 
-  testWidgetsWithLeakTracking('DatePickerThemeData implements debugFillProperties', (WidgetTester tester) async {
+  testWidgets('DatePickerThemeData implements debugFillProperties', (WidgetTester tester) async {
     final DiagnosticPropertiesBuilder builder = DiagnosticPropertiesBuilder();
 
     datePickerTheme.debugFillProperties(builder);
@@ -339,7 +335,7 @@
     );
   });
 
-  testWidgetsWithLeakTracking('DatePickerDialog uses ThemeData datePicker theme (calendar mode)', (WidgetTester tester) async {
+  testWidgets('DatePickerDialog uses ThemeData datePicker theme (calendar mode)', (WidgetTester tester) async {
     await tester.pumpWidget(
       MaterialApp(
         theme: ThemeData(
@@ -434,7 +430,7 @@
     expect(inkFeatures, paints..rect(color: datePickerTheme.yearOverlayColor?.resolve(<MaterialState>{})));
   });
 
-  testWidgetsWithLeakTracking('DatePickerDialog uses ThemeData datePicker theme (input mode)', (WidgetTester tester) async {
+  testWidgets('DatePickerDialog uses ThemeData datePicker theme (input mode)', (WidgetTester tester) async {
     await tester.pumpWidget(
       MaterialApp(
         theme: ThemeData(
@@ -475,7 +471,7 @@
     expect(inputDecoration.fillColor, datePickerTheme.inputDecorationTheme?.fillColor);
   });
 
-  testWidgetsWithLeakTracking('DateRangePickerDialog uses ThemeData datePicker theme', (WidgetTester tester) async {
+  testWidgets('DateRangePickerDialog uses ThemeData datePicker theme', (WidgetTester tester) async {
     await tester.pumpWidget(
       MaterialApp(
         theme: ThemeData(
@@ -536,7 +532,7 @@
     expect(inkFeatures, paints..circle(color: datePickerTheme.rangeSelectionOverlayColor?.resolve(<MaterialState>{})));
   });
 
-  testWidgetsWithLeakTracking('Dividers use DatePickerThemeData.dividerColor', (WidgetTester tester) async {
+  testWidgets('Dividers use DatePickerThemeData.dividerColor', (WidgetTester tester) async {
     Future<void> showPicker(WidgetTester tester, Size size) async {
       tester.view.physicalSize = size;
       tester.view.devicePixelRatio = 1.0;
@@ -577,7 +573,7 @@
     expect(horizontalDivider.color, datePickerTheme.dividerColor);
   });
 
-  testWidgetsWithLeakTracking(
+  testWidgets(
     'DatePicker uses ThemeData.inputDecorationTheme properties '
     'which are null in DatePickerThemeData.inputDecorationTheme',
     (WidgetTester tester) async {
