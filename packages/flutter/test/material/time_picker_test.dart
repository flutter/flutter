// Copyright 2014 The Flutter Authors. All rights reserved.
// Use of this source code is governed by a BSD-style license that can be
// found in the LICENSE file.

// This file is run as part of a reduced test set in CI on Mac and Windows
// machines.
@Tags(<String>['reduced-test-set'])
@TestOn('!chrome')
library;

import 'dart:math' as math;
import 'dart:ui';

import 'package:flutter/foundation.dart';
import 'package:flutter/material.dart';
import 'package:flutter/rendering.dart';
import 'package:flutter/services.dart';
import 'package:flutter_localizations/flutter_localizations.dart';
import 'package:flutter_test/flutter_test.dart';

import '../widgets/feedback_tester.dart';
import '../widgets/semantics_tester.dart';

void main() {
  const String okString = 'OK';
  const String amString = 'AM';
  const String pmString = 'PM';

  Material getMaterialFromDialog(WidgetTester tester) {
    return tester.widget<Material>(
      find.descendant(of: find.byType(Dialog), matching: find.byType(Material)).first,
    );
  }

  Finder findBorderPainter() {
    return find.descendant(
      of: find.byWidgetPredicate((Widget w) => '${w.runtimeType}' == '_BorderContainer'),
      matching: find.byWidgetPredicate((Widget w) => w is CustomPaint),
    );
  }

  testWidgets('Material2 - Dialog size - dial mode', (WidgetTester tester) async {
    addTearDown(tester.view.reset);

    const Size timePickerPortraitSize = Size(310, 468);
    const Size timePickerLandscapeSize = Size(524, 342);
    const Size timePickerLandscapeSizeM2 = Size(508, 300);
    const EdgeInsets padding = EdgeInsets.fromLTRB(8, 18, 8, 8);
    double width;
    double height;

    // portrait
    tester.view.physicalSize = const Size(800, 800.5);
    tester.view.devicePixelRatio = 1;
    await mediaQueryBoilerplate(tester, materialType: MaterialType.material2);

    width = timePickerPortraitSize.width + padding.horizontal;
    height = timePickerPortraitSize.height + padding.vertical;
    expect(tester.getSize(find.byWidget(getMaterialFromDialog(tester))), Size(width, height));

    await tester.tap(find.text(okString)); // dismiss the dialog
    await tester.pumpAndSettle();

    // landscape
    tester.view.physicalSize = const Size(800.5, 800);
    tester.view.devicePixelRatio = 1;
    await mediaQueryBoilerplate(
      tester,
      alwaysUse24HourFormat: true,
      materialType: MaterialType.material2,
    );

    width = timePickerLandscapeSize.width + padding.horizontal;
    height = timePickerLandscapeSizeM2.height + padding.vertical;
    expect(tester.getSize(find.byWidget(getMaterialFromDialog(tester))), Size(width, height));
  });

  testWidgets('Material2 - Dialog size - input mode', (WidgetTester tester) async {
    const TimePickerEntryMode entryMode = TimePickerEntryMode.input;
    const Size timePickerInputSize = Size(312, 252);
    const Size dayPeriodPortraitSize = Size(52, 80);
    const EdgeInsets padding = EdgeInsets.fromLTRB(8, 18, 8, 8);
    final double height = timePickerInputSize.height + padding.vertical;
    double width;

    await mediaQueryBoilerplate(tester, entryMode: entryMode, materialType: MaterialType.material2);

    width = timePickerInputSize.width + padding.horizontal;
    Size size = tester.getSize(find.byWidget(getMaterialFromDialog(tester)));
    expect(size.width, width);
    expect(size.height, lessThan(height));

    await tester.tap(find.text(okString)); // dismiss the dialog
    await tester.pumpAndSettle();

    await mediaQueryBoilerplate(
      tester,
      alwaysUse24HourFormat: true,
      entryMode: entryMode,
      materialType: MaterialType.material2,
    );
    width = timePickerInputSize.width - dayPeriodPortraitSize.width - 12 + padding.horizontal + 16;
    size = tester.getSize(find.byWidget(getMaterialFromDialog(tester)));
    expect(size.width, width);
    expect(size.height, lessThan(height));
  });

  testWidgets('Material2 - respects MediaQueryData.alwaysUse24HourFormat == true', (
    WidgetTester tester,
  ) async {
    await mediaQueryBoilerplate(
      tester,
      alwaysUse24HourFormat: true,
      materialType: MaterialType.material2,
    );

    final List<String> labels00To22 = List<String>.generate(12, (int index) {
      return (index * 2).toString().padLeft(2, '0');
    });
    final CustomPaint dialPaint = tester.widget(findDialPaint);
    final dynamic dialPainter = dialPaint.painter;
    // ignore: avoid_dynamic_calls
    final List<dynamic> primaryLabels = dialPainter.primaryLabels as List<dynamic>;
    // ignore: avoid_dynamic_calls
    expect(primaryLabels.map<String>((dynamic tp) => tp.painter.text.text as String), labels00To22);

    // ignore: avoid_dynamic_calls
    final List<dynamic> selectedLabels = dialPainter.selectedLabels as List<dynamic>;
    expect(
      // ignore: avoid_dynamic_calls
      selectedLabels.map<String>((dynamic tp) => tp.painter.text.text as String),
      labels00To22,
    );
  });

  testWidgets('Material3 - Dialog size - dial mode', (WidgetTester tester) async {
    addTearDown(tester.view.reset);

    const Size timePickerPortraitSize = Size(310, 468);
    const Size timePickerLandscapeSize = Size(524, 342);
    const EdgeInsets padding = EdgeInsets.all(24.0);
    double width;
    double height;

    // portrait
    tester.view.physicalSize = const Size(800, 800.5);
    tester.view.devicePixelRatio = 1;
    await mediaQueryBoilerplate(tester, materialType: MaterialType.material3);

    width = timePickerPortraitSize.width + padding.horizontal;
    height = timePickerPortraitSize.height + padding.vertical;
    expect(tester.getSize(find.byWidget(getMaterialFromDialog(tester))), Size(width, height));

    await tester.tap(find.text(okString)); // dismiss the dialog
    await tester.pumpAndSettle();

    // landscape
    tester.view.physicalSize = const Size(800.5, 800);
    tester.view.devicePixelRatio = 1;
    await mediaQueryBoilerplate(
      tester,
      alwaysUse24HourFormat: true,
      materialType: MaterialType.material3,
    );

    width = timePickerLandscapeSize.width + padding.horizontal;
    height = timePickerLandscapeSize.height + padding.vertical;
    expect(tester.getSize(find.byWidget(getMaterialFromDialog(tester))), Size(width, height));
  });

  testWidgets('Material3 - Dialog size - input mode', (WidgetTester tester) async {
    final ThemeData theme = ThemeData();
    const TimePickerEntryMode entryMode = TimePickerEntryMode.input;
    const double textScaleFactor = 1.0;
    const Size timePickerMinInputSize = Size(312, 252);
    const Size dayPeriodPortraitSize = Size(52, 80);
    const EdgeInsets padding = EdgeInsets.all(24.0);
    final double height = timePickerMinInputSize.height * textScaleFactor + padding.vertical;
    double width;

    await mediaQueryBoilerplate(tester, entryMode: entryMode, materialType: MaterialType.material3);

    width = timePickerMinInputSize.width - (theme.useMaterial3 ? 32 : 0) + padding.horizontal;
    Size size = tester.getSize(find.byWidget(getMaterialFromDialog(tester)));
    expect(size.width, width);
    expect(size.height, lessThan(height));

    await tester.tap(find.text(okString)); // dismiss the dialog
    await tester.pumpAndSettle();

    await mediaQueryBoilerplate(
      tester,
      alwaysUse24HourFormat: true,
      entryMode: entryMode,
      materialType: MaterialType.material3,
    );

    width = timePickerMinInputSize.width - dayPeriodPortraitSize.width - 12 + padding.horizontal;
    size = tester.getSize(find.byWidget(getMaterialFromDialog(tester)));
    expect(size.width, width);
    expect(size.height, lessThan(height));
  });

  testWidgets('Material3 - respects MediaQueryData.alwaysUse24HourFormat == true', (
    WidgetTester tester,
  ) async {
    await mediaQueryBoilerplate(
      tester,
      alwaysUse24HourFormat: true,
      materialType: MaterialType.material3,
    );

    final List<String> labels00To23 = List<String>.generate(24, (int index) {
      return index == 0 ? '00' : index.toString();
    });
    final List<bool> inner0To23 = List<bool>.generate(24, (int index) => index >= 12);

    final CustomPaint dialPaint = tester.widget(findDialPaint);
    final dynamic dialPainter = dialPaint.painter;
    // ignore: avoid_dynamic_calls
    final List<dynamic> primaryLabels = dialPainter.primaryLabels as List<dynamic>;
    // ignore: avoid_dynamic_calls
    expect(primaryLabels.map<String>((dynamic tp) => tp.painter.text.text as String), labels00To23);
    // ignore: avoid_dynamic_calls
    expect(primaryLabels.map<bool>((dynamic tp) => tp.inner as bool), inner0To23);

    // ignore: avoid_dynamic_calls
    final List<dynamic> selectedLabels = dialPainter.selectedLabels as List<dynamic>;
    expect(
      // ignore: avoid_dynamic_calls
      selectedLabels.map<String>((dynamic tp) => tp.painter.text.text as String),
      labels00To23,
    );
    // ignore: avoid_dynamic_calls
    expect(selectedLabels.map<bool>((dynamic tp) => tp.inner as bool), inner0To23);
  });

  // Regression test for https://github.com/flutter/flutter/issues/164860
  testWidgets('Material3 - formats 24-hour numbers correctly in Farsi', (
    WidgetTester tester,
  ) async {
    await mediaQueryBoilerplate(
      tester,
      locale: const Locale('fa', 'IR'),
      materialType: MaterialType.material3,
    );

    final List<String> labels00To23 = <String>[
      '۰',
      '۱',
      '۲',
      '۳',
      '۴',
      '۵',
      '۶',
      '۷',
      '۸',
      '۹',
      '۱۰',
      '۱۱',
      '۱۲',
      '۱۳',
      '۱۴',
      '۱۵',
      '۱۶',
      '۱۷',
      '۱۸',
      '۱۹',
      '۲۰',
      '۲۱',
      '۲۲',
      '۲۳',
    ];
    final List<bool> inner0To23 = List<bool>.generate(24, (int index) => index >= 12);

    final CustomPaint dialPaint = tester.widget(findDialPaint);
    final dynamic dialPainter = dialPaint.painter;
    // ignore: avoid_dynamic_calls
    final List<dynamic> primaryLabels = dialPainter.primaryLabels as List<dynamic>;
    // ignore: avoid_dynamic_calls
    expect(primaryLabels.map<String>((dynamic tp) => tp.painter.text.text as String), labels00To23);
    // ignore: avoid_dynamic_calls
    expect(primaryLabels.map<bool>((dynamic tp) => tp.inner as bool), inner0To23);

    // ignore: avoid_dynamic_calls
    final List<dynamic> selectedLabels = dialPainter.selectedLabels as List<dynamic>;
    expect(
      // ignore: avoid_dynamic_calls
      selectedLabels.map<String>((dynamic tp) => tp.painter.text.text as String),
      labels00To23,
    );
    // ignore: avoid_dynamic_calls
    expect(selectedLabels.map<bool>((dynamic tp) => tp.inner as bool), inner0To23);
  });

  testWidgets('Material3 - Dial background uses correct default color', (
    WidgetTester tester,
  ) async {
    ThemeData theme = ThemeData();
    Widget buildTimePicker(ThemeData themeData) {
      return MaterialApp(
        theme: themeData,
        home: Material(
          child: Center(
            child: Builder(
              builder: (BuildContext context) {
                return ElevatedButton(
                  child: const Text('X'),
                  onPressed: () {
                    showTimePicker(
                      context: context,
                      initialTime: const TimeOfDay(hour: 7, minute: 0),
                    );
                  },
                );
              },
            ),
          ),
        ),
      );
    }

    await tester.pumpWidget(buildTimePicker(theme));

    // Open the time picker dialog.
    await tester.tap(find.text('X'));
    await tester.pumpAndSettle();

    // Test default dial background color.
    RenderBox dial = tester.firstRenderObject<RenderBox>(find.byType(CustomPaint));
    expect(
      dial,
      paints
        ..circle(color: theme.colorScheme.surfaceContainerHighest) // Dial background color.
        ..circle(color: Color(theme.colorScheme.primary.value)), // Dial hand color.
    );

    await tester.tap(find.text(okString)); // dismiss the dialog
    await tester.pumpAndSettle();

    // Test dial background color when theme color scheme is changed.
    theme = theme.copyWith(
      colorScheme: theme.colorScheme.copyWith(surfaceVariant: const Color(0xffff0000)),
    );
    await tester.pumpWidget(buildTimePicker(theme));

    // Open the time picker dialog.
    await tester.tap(find.text('X'));
    await tester.pumpAndSettle();

    dial = tester.firstRenderObject<RenderBox>(find.byType(CustomPaint));
    expect(
      dial,
      paints
        ..circle(color: theme.colorScheme.surfaceContainerHighest) // Dial background color.
        ..circle(color: Color(theme.colorScheme.primary.value)), // Dial hand color.
    );
  });

  for (final MaterialType materialType in MaterialType.values) {
    group('Dial (${materialType.name})', () {
      testWidgets('tap-select an hour', (WidgetTester tester) async {
        TimeOfDay? result;

        Offset center = (await startPicker(tester, (TimeOfDay? time) {
          result = time;
        }, materialType: materialType))!;
        await tester.tapAt(Offset(center.dx, center.dy - 50)); // 12:00 AM
        await finishPicker(tester);
        expect(result, equals(const TimeOfDay(hour: 0, minute: 0)));

        center = (await startPicker(tester, (TimeOfDay? time) {
          result = time;
        }, materialType: materialType))!;
        await tester.tapAt(Offset(center.dx + 50, center.dy));
        await finishPicker(tester);
        expect(result, equals(const TimeOfDay(hour: 3, minute: 0)));

        center = (await startPicker(tester, (TimeOfDay? time) {
          result = time;
        }, materialType: materialType))!;
        await tester.tapAt(Offset(center.dx, center.dy + 50));
        await finishPicker(tester);
        expect(result, equals(const TimeOfDay(hour: 6, minute: 0)));

        center = (await startPicker(tester, (TimeOfDay? time) {
          result = time;
        }, materialType: materialType))!;
        await tester.tapAt(Offset(center.dx, center.dy + 50));
        await tester.tapAt(Offset(center.dx - 50, center.dy));
        await finishPicker(tester);
        expect(result, equals(const TimeOfDay(hour: 9, minute: 0)));
      });

      testWidgets('drag-select an hour', (WidgetTester tester) async {
        late TimeOfDay result;

        final Offset center = (await startPicker(tester, (TimeOfDay? time) {
          result = time!;
        }, materialType: materialType))!;
        final Offset hour0 = Offset(center.dx, center.dy - 50); // 12:00 AM
        final Offset hour3 = Offset(center.dx + 50, center.dy);
        final Offset hour6 = Offset(center.dx, center.dy + 50);
        final Offset hour9 = Offset(center.dx - 50, center.dy);

        TestGesture gesture;

        gesture = await tester.startGesture(hour3);
        await gesture.moveBy(hour0 - hour3);
        await gesture.up();
        await finishPicker(tester);
        expect(result.hour, 0);

        expect(
          await startPicker(tester, (TimeOfDay? time) {
            result = time!;
          }, materialType: materialType),
          equals(center),
        );
        gesture = await tester.startGesture(hour0);
        await gesture.moveBy(hour3 - hour0);
        await gesture.up();
        await finishPicker(tester);
        expect(result.hour, 3);

        expect(
          await startPicker(tester, (TimeOfDay? time) {
            result = time!;
          }, materialType: materialType),
          equals(center),
        );
        gesture = await tester.startGesture(hour3);
        await gesture.moveBy(hour6 - hour3);
        await gesture.up();
        await finishPicker(tester);
        expect(result.hour, equals(6));

        expect(
          await startPicker(tester, (TimeOfDay? time) {
            result = time!;
          }, materialType: materialType),
          equals(center),
        );
        gesture = await tester.startGesture(hour6);
        await gesture.moveBy(hour9 - hour6);
        await gesture.up();
        await finishPicker(tester);
        expect(result.hour, equals(9));
      });

      testWidgets('tap-select switches from hour to minute', (WidgetTester tester) async {
        late TimeOfDay result;

        final Offset center = (await startPicker(tester, (TimeOfDay? time) {
          result = time!;
        }, materialType: materialType))!;
        final Offset hour6 = Offset(center.dx, center.dy + 50); // 6:00
        final Offset min45 = Offset(center.dx - 50, center.dy); // 45 mins (or 9:00 hours)

        await tester.tapAt(hour6);
        await tester.pump(const Duration(milliseconds: 50));
        await tester.tapAt(min45);
        await finishPicker(tester);
        expect(result, equals(const TimeOfDay(hour: 6, minute: 45)));
      });

      testWidgets('drag-select switches from hour to minute', (WidgetTester tester) async {
        late TimeOfDay result;

        final Offset center = (await startPicker(tester, (TimeOfDay? time) {
          result = time!;
        }, materialType: materialType))!;
        final Offset hour3 = Offset(center.dx + 50, center.dy);
        final Offset hour6 = Offset(center.dx, center.dy + 50);
        final Offset hour9 = Offset(center.dx - 50, center.dy);

        TestGesture gesture = await tester.startGesture(hour6);
        await gesture.moveBy(hour9 - hour6);
        await gesture.up();
        await tester.pump(const Duration(milliseconds: 50));
        gesture = await tester.startGesture(hour6);
        await gesture.moveBy(hour3 - hour6);
        await gesture.up();
        await finishPicker(tester);
        expect(result, equals(const TimeOfDay(hour: 9, minute: 15)));
      });

      testWidgets('tap-select rounds down to nearest 5 minute increment', (
        WidgetTester tester,
      ) async {
        late TimeOfDay result;

        final Offset center = (await startPicker(tester, (TimeOfDay? time) {
          result = time!;
        }, materialType: materialType))!;
        final Offset hour6 = Offset(center.dx, center.dy + 50); // 6:00
        final Offset min46 = Offset(center.dx - 50, center.dy - 5); // 46 mins

        await tester.tapAt(hour6);
        await tester.pump(const Duration(milliseconds: 50));
        await tester.tapAt(min46);
        await finishPicker(tester);
        expect(result, equals(const TimeOfDay(hour: 6, minute: 45)));
      });

      testWidgets('tap-select rounds up to nearest 5 minute increment', (
        WidgetTester tester,
      ) async {
        late TimeOfDay result;

        final Offset center = (await startPicker(tester, (TimeOfDay? time) {
          result = time!;
        }, materialType: materialType))!;
        final Offset hour6 = Offset(center.dx, center.dy + 50); // 6:00
        final Offset min48 = Offset(center.dx - 50, center.dy - 15); // 48 mins

        await tester.tapAt(hour6);
        await tester.pump(const Duration(milliseconds: 50));
        await tester.tapAt(min48);
        await finishPicker(tester);
        expect(result, equals(const TimeOfDay(hour: 6, minute: 50)));
      });
    });

    group('Dial Haptic Feedback (${materialType.name})', () {
      const Duration kFastFeedbackInterval = Duration(milliseconds: 10);
      const Duration kSlowFeedbackInterval = Duration(milliseconds: 200);
      late FeedbackTester feedback;

      setUp(() {
        feedback = FeedbackTester();
      });

      tearDown(() {
        feedback.dispose();
      });

      testWidgets('tap-select vibrates once', (WidgetTester tester) async {
        final Offset center = (await startPicker(
          tester,
          (TimeOfDay? time) {},
          materialType: materialType,
        ))!;
        await tester.tapAt(Offset(center.dx, center.dy - 50));
        await finishPicker(tester);
        expect(feedback.hapticCount, 1);
      });

      testWidgets('quick successive tap-selects vibrate once', (WidgetTester tester) async {
        final Offset center = (await startPicker(
          tester,
          (TimeOfDay? time) {},
          materialType: materialType,
        ))!;
        await tester.tapAt(Offset(center.dx, center.dy - 50));
        await tester.pump(kFastFeedbackInterval);
        await tester.tapAt(Offset(center.dx, center.dy + 50));
        await finishPicker(tester);
        expect(feedback.hapticCount, 1);
      });

      testWidgets('slow successive tap-selects vibrate once per tap', (WidgetTester tester) async {
        final Offset center = (await startPicker(
          tester,
          (TimeOfDay? time) {},
          materialType: materialType,
        ))!;
        await tester.tapAt(Offset(center.dx, center.dy - 50));
        await tester.pump(kSlowFeedbackInterval);
        await tester.tapAt(Offset(center.dx, center.dy + 50));
        await tester.pump(kSlowFeedbackInterval);
        await tester.tapAt(Offset(center.dx, center.dy - 50));
        await finishPicker(tester);
        expect(feedback.hapticCount, 3);
      });

      testWidgets('drag-select vibrates once', (WidgetTester tester) async {
        final Offset center = (await startPicker(
          tester,
          (TimeOfDay? time) {},
          materialType: materialType,
        ))!;
        final Offset hour0 = Offset(center.dx, center.dy - 50);
        final Offset hour3 = Offset(center.dx + 50, center.dy);

        final TestGesture gesture = await tester.startGesture(hour3);
        await gesture.moveBy(hour0 - hour3);
        await gesture.up();
        await finishPicker(tester);
        expect(feedback.hapticCount, 1);
      });

      testWidgets('quick drag-select vibrates once', (WidgetTester tester) async {
        final Offset center = (await startPicker(
          tester,
          (TimeOfDay? time) {},
          materialType: materialType,
        ))!;
        final Offset hour0 = Offset(center.dx, center.dy - 50);
        final Offset hour3 = Offset(center.dx + 50, center.dy);

        final TestGesture gesture = await tester.startGesture(hour3);
        await gesture.moveBy(hour0 - hour3);
        await tester.pump(kFastFeedbackInterval);
        await gesture.moveBy(hour3 - hour0);
        await tester.pump(kFastFeedbackInterval);
        await gesture.moveBy(hour0 - hour3);
        await gesture.up();
        await finishPicker(tester);
        expect(feedback.hapticCount, 1);
      });

      testWidgets('slow drag-select vibrates once', (WidgetTester tester) async {
        final Offset center = (await startPicker(
          tester,
          (TimeOfDay? time) {},
          materialType: materialType,
        ))!;
        final Offset hour0 = Offset(center.dx, center.dy - 50);
        final Offset hour3 = Offset(center.dx + 50, center.dy);

        final TestGesture gesture = await tester.startGesture(hour3);
        await gesture.moveBy(hour0 - hour3);
        await tester.pump(kSlowFeedbackInterval);
        await gesture.moveBy(hour3 - hour0);
        await tester.pump(kSlowFeedbackInterval);
        await gesture.moveBy(hour0 - hour3);
        await gesture.up();
        await finishPicker(tester);
        expect(feedback.hapticCount, 3);
      });
    });

    group('Dialog (${materialType.name})', () {
      testWidgets('Material2 - Widgets have correct label capitalization', (
        WidgetTester tester,
      ) async {
        await startPicker(tester, (TimeOfDay? time) {}, materialType: MaterialType.material2);
        expect(find.text('SELECT TIME'), findsOneWidget);
        expect(find.text('CANCEL'), findsOneWidget);
      });

      testWidgets('Material3 - Widgets have correct label capitalization', (
        WidgetTester tester,
      ) async {
        await startPicker(tester, (TimeOfDay? time) {}, materialType: MaterialType.material3);
        expect(find.text('Select time'), findsOneWidget);
        expect(find.text('Cancel'), findsOneWidget);
      });

      testWidgets('Material2 - Widgets have correct label capitalization in input mode', (
        WidgetTester tester,
      ) async {
        await startPicker(
          tester,
          (TimeOfDay? time) {},
          entryMode: TimePickerEntryMode.input,
          materialType: MaterialType.material2,
        );
        expect(find.text('ENTER TIME'), findsOneWidget);
        expect(find.text('CANCEL'), findsOneWidget);
      });

      testWidgets('Material3 - Widgets have correct label capitalization in input mode', (
        WidgetTester tester,
      ) async {
        await startPicker(
          tester,
          (TimeOfDay? time) {},
          entryMode: TimePickerEntryMode.input,
          materialType: MaterialType.material3,
        );
        expect(find.text('Enter time'), findsOneWidget);
        expect(find.text('Cancel'), findsOneWidget);
      });

      testWidgets(
        'Material3 - large actions label should not overflow in input mode',
        (WidgetTester tester) async {
          await startPicker(
            tester,
            (TimeOfDay? time) {},
            entryMode: TimePickerEntryMode.input,
            materialType: MaterialType.material3,
            cancelText: 'Very very very long cancel text',
            confirmText: 'Very very very long confirm text',
          );

          // Verify that no overflow errors occur.
          expect(tester.takeException(), isNull);
        },
        variant: TargetPlatformVariant.mobile(),
      );

      testWidgets('respects MediaQueryData.alwaysUse24HourFormat == false', (
        WidgetTester tester,
      ) async {
        await mediaQueryBoilerplate(tester, materialType: materialType);
        const List<String> labels12To11 = <String>[
          '12',
          '1',
          '2',
          '3',
          '4',
          '5',
          '6',
          '7',
          '8',
          '9',
          '10',
          '11',
        ];

        final CustomPaint dialPaint = tester.widget(findDialPaint);
        final dynamic dialPainter = dialPaint.painter;
        // ignore: avoid_dynamic_calls
        final List<dynamic> primaryLabels = dialPainter.primaryLabels as List<dynamic>;
        expect(
          // ignore: avoid_dynamic_calls
          primaryLabels.map<String>((dynamic tp) => tp.painter.text.text as String),
          labels12To11,
        );

        // ignore: avoid_dynamic_calls
        final List<dynamic> selectedLabels = dialPainter.selectedLabels as List<dynamic>;
        expect(
          // ignore: avoid_dynamic_calls
          selectedLabels.map<String>((dynamic tp) => tp.painter.text.text as String),
          labels12To11,
        );
      });

      testWidgets('when change orientation, should reflect in render objects', (
        WidgetTester tester,
      ) async {
        addTearDown(tester.view.reset);

        // portrait
        tester.view.physicalSize = const Size(800, 800.5);
        tester.view.devicePixelRatio = 1;
        await mediaQueryBoilerplate(tester, materialType: materialType);

        RenderObject render = tester.renderObject(
          find.byWidgetPredicate((Widget w) => '${w.runtimeType}' == '_DayPeriodInputPadding'),
        );
        expect((render as dynamic).orientation, Orientation.portrait);

        // landscape
        tester.view.physicalSize = const Size(800.5, 800);
        tester.view.devicePixelRatio = 1;
        await mediaQueryBoilerplate(tester, tapButton: false, materialType: materialType);

        render = tester.renderObject(
          find.byWidgetPredicate((Widget w) => '${w.runtimeType}' == '_DayPeriodInputPadding'),
        );
        expect((render as dynamic).orientation, Orientation.landscape);
      });

      testWidgets('setting orientation should override MediaQuery orientation', (
        WidgetTester tester,
      ) async {
        addTearDown(tester.view.reset);

        // portrait media query
        tester.view.physicalSize = const Size(800, 800.5);
        tester.view.devicePixelRatio = 1;
        await mediaQueryBoilerplate(
          tester,
          orientation: Orientation.landscape,
          materialType: materialType,
        );

        final RenderObject render = tester.renderObject(
          find.byWidgetPredicate((Widget w) => '${w.runtimeType}' == '_DayPeriodInputPadding'),
        );
        expect((render as dynamic).orientation, Orientation.landscape);
      });

      testWidgets('builder parameter', (WidgetTester tester) async {
        Widget buildFrame(TextDirection textDirection) {
          return MaterialApp(
            home: Material(
              child: Center(
                child: Builder(
                  builder: (BuildContext context) {
                    return ElevatedButton(
                      child: const Text('X'),
                      onPressed: () {
                        showTimePicker(
                          context: context,
                          initialTime: const TimeOfDay(hour: 7, minute: 0),
                          builder: (BuildContext context, Widget? child) {
                            return Directionality(textDirection: textDirection, child: child!);
                          },
                        );
                      },
                    );
                  },
                ),
              ),
            ),
          );
        }

        await tester.pumpWidget(buildFrame(TextDirection.ltr));
        await tester.tap(find.text('X'));
        await tester.pumpAndSettle();
        final double ltrOkRight = tester.getBottomRight(find.text(okString)).dx;

        await tester.tap(find.text(okString)); // dismiss the dialog
        await tester.pumpAndSettle();

        await tester.pumpWidget(buildFrame(TextDirection.rtl));
        await tester.tap(find.text('X'));
        await tester.pumpAndSettle();

        // Verify that the time picker is being laid out RTL.
        // We expect the left edge of the 'OK' button in the RTL
        // layout to match the gap between right edge of the 'OK'
        // button and the right edge of the 800 wide view.
        expect(tester.getBottomLeft(find.text(okString)).dx, 800 - ltrOkRight);
      });

      group('Barrier dismissible', () {
        late PickerObserver rootObserver;

        setUp(() {
          rootObserver = PickerObserver();
        });

        testWidgets('Barrier is dismissible with default parameter', (WidgetTester tester) async {
          await tester.pumpWidget(
            MaterialApp(
              navigatorObservers: <NavigatorObserver>[rootObserver],
              home: Material(
                child: Center(
                  child: Builder(
                    builder: (BuildContext context) {
                      return ElevatedButton(
                        child: const Text('X'),
                        onPressed: () => showTimePicker(
                          context: context,
                          initialTime: const TimeOfDay(hour: 7, minute: 0),
                        ),
                      );
                    },
                  ),
                ),
              ),
            ),
          );

          // Open the dialog.
          await tester.tap(find.byType(ElevatedButton));
          await tester.pumpAndSettle();
          expect(rootObserver.pickerCount, 1);

          // Tap on the barrier.
          await tester.tapAt(const Offset(10.0, 10.0));
          await tester.pumpAndSettle();
          expect(rootObserver.pickerCount, 0);
        });

        testWidgets('Barrier is not dismissible with barrierDismissible is false', (
          WidgetTester tester,
        ) async {
          await tester.pumpWidget(
            MaterialApp(
              navigatorObservers: <NavigatorObserver>[rootObserver],
              home: Material(
                child: Center(
                  child: Builder(
                    builder: (BuildContext context) {
                      return ElevatedButton(
                        child: const Text('X'),
                        onPressed: () => showTimePicker(
                          context: context,
                          barrierDismissible: false,
                          initialTime: const TimeOfDay(hour: 7, minute: 0),
                        ),
                      );
                    },
                  ),
                ),
              ),
            ),
          );

          // Open the dialog.
          await tester.tap(find.byType(ElevatedButton));
          await tester.pumpAndSettle();
          expect(rootObserver.pickerCount, 1);

          // Tap on the barrier, which shouldn't do anything this time.
          await tester.tapAt(const Offset(10.0, 10.0));
          await tester.pumpAndSettle();
          expect(rootObserver.pickerCount, 1);
        });
      });

      testWidgets('Barrier color', (WidgetTester tester) async {
        await tester.pumpWidget(
          MaterialApp(
            home: Material(
              child: Center(
                child: Builder(
                  builder: (BuildContext context) {
                    return ElevatedButton(
                      child: const Text('X'),
                      onPressed: () => showTimePicker(
                        context: context,
                        initialTime: const TimeOfDay(hour: 7, minute: 0),
                      ),
                    );
                  },
                ),
              ),
            ),
          ),
        );

        // Open the dialog.
        await tester.tap(find.byType(ElevatedButton));
        await tester.pumpAndSettle();
        expect(tester.widget<ModalBarrier>(find.byType(ModalBarrier).last).color, Colors.black54);

        // Dismiss the dialog.
        await tester.tapAt(const Offset(10.0, 10.0));

        await tester.pumpWidget(
          MaterialApp(
            home: Material(
              child: Center(
                child: Builder(
                  builder: (BuildContext context) {
                    return ElevatedButton(
                      child: const Text('X'),
                      onPressed: () => showTimePicker(
                        context: context,
                        barrierColor: Colors.pink,
                        initialTime: const TimeOfDay(hour: 7, minute: 0),
                      ),
                    );
                  },
                ),
              ),
            ),
          ),
        );

        // Open the dialog.
        await tester.tap(find.byType(ElevatedButton));
        await tester.pumpAndSettle();
        expect(tester.widget<ModalBarrier>(find.byType(ModalBarrier).last).color, Colors.pink);
      });

      testWidgets('Barrier Label', (WidgetTester tester) async {
        await tester.pumpWidget(
          MaterialApp(
            home: Material(
              child: Center(
                child: Builder(
                  builder: (BuildContext context) {
                    return ElevatedButton(
                      child: const Text('X'),
                      onPressed: () => showTimePicker(
                        context: context,
                        barrierLabel: 'Custom Label',
                        initialTime: const TimeOfDay(hour: 7, minute: 0),
                      ),
                    );
                  },
                ),
              ),
            ),
          ),
        );

        // Open the dialog.
        await tester.tap(find.byType(ElevatedButton));
        await tester.pumpAndSettle();
        expect(
          tester.widget<ModalBarrier>(find.byType(ModalBarrier).last).semanticsLabel,
          'Custom Label',
        );
      });

      testWidgets('uses root navigator by default', (WidgetTester tester) async {
        final PickerObserver rootObserver = PickerObserver();
        final PickerObserver nestedObserver = PickerObserver();

        await tester.pumpWidget(
          MaterialApp(
            navigatorObservers: <NavigatorObserver>[rootObserver],
            home: Navigator(
              observers: <NavigatorObserver>[nestedObserver],
              onGenerateRoute: (RouteSettings settings) {
                return MaterialPageRoute<dynamic>(
                  builder: (BuildContext context) {
                    return ElevatedButton(
                      onPressed: () {
                        showTimePicker(
                          context: context,
                          initialTime: const TimeOfDay(hour: 7, minute: 0),
                        );
                      },
                      child: const Text('Show Picker'),
                    );
                  },
                );
              },
            ),
          ),
        );

        // Open the dialog.
        await tester.tap(find.byType(ElevatedButton));

        expect(rootObserver.pickerCount, 1);
        expect(nestedObserver.pickerCount, 0);
      });

      testWidgets('uses nested navigator if useRootNavigator is false', (
        WidgetTester tester,
      ) async {
        final PickerObserver rootObserver = PickerObserver();
        final PickerObserver nestedObserver = PickerObserver();

        await tester.pumpWidget(
          MaterialApp(
            navigatorObservers: <NavigatorObserver>[rootObserver],
            home: Navigator(
              observers: <NavigatorObserver>[nestedObserver],
              onGenerateRoute: (RouteSettings settings) {
                return MaterialPageRoute<dynamic>(
                  builder: (BuildContext context) {
                    return ElevatedButton(
                      onPressed: () {
                        showTimePicker(
                          context: context,
                          useRootNavigator: false,
                          initialTime: const TimeOfDay(hour: 7, minute: 0),
                        );
                      },
                      child: const Text('Show Picker'),
                    );
                  },
                );
              },
            ),
          ),
        );

        // Open the dialog.
        await tester.tap(find.byType(ElevatedButton));

        expect(rootObserver.pickerCount, 0);
        expect(nestedObserver.pickerCount, 1);
      });

      testWidgets('optional text parameters are utilized', (WidgetTester tester) async {
        const String cancelText = 'Custom Cancel';
        const String confirmText = 'Custom OK';
        const String helperText = 'Custom Help';
        await tester.pumpWidget(
          MaterialApp(
            home: Material(
              child: Center(
                child: Builder(
                  builder: (BuildContext context) {
                    return ElevatedButton(
                      child: const Text('X'),
                      onPressed: () async {
                        await showTimePicker(
                          context: context,
                          initialTime: const TimeOfDay(hour: 7, minute: 0),
                          cancelText: cancelText,
                          confirmText: confirmText,
                          helpText: helperText,
                        );
                      },
                    );
                  },
                ),
              ),
            ),
          ),
        );

        // Open the picker.
        await tester.tap(find.text('X'));
        await tester.pumpAndSettle(const Duration(seconds: 1));

        expect(find.text(cancelText), findsOneWidget);
        expect(find.text(confirmText), findsOneWidget);
        expect(find.text(helperText), findsOneWidget);
      });

      testWidgets('Material2 - OK Cancel button and helpText layout', (WidgetTester tester) async {
        const String selectTimeString = 'SELECT TIME';
        const String cancelString = 'CANCEL';
        Widget buildFrame(TextDirection textDirection) {
          return MaterialApp(
            theme: ThemeData(useMaterial3: false),
            home: Material(
              child: Center(
                child: Builder(
                  builder: (BuildContext context) {
                    return ElevatedButton(
                      child: const Text('X'),
                      onPressed: () {
                        showTimePicker(
                          context: context,
                          initialTime: const TimeOfDay(hour: 7, minute: 0),
                          builder: (BuildContext context, Widget? child) {
                            return Directionality(textDirection: textDirection, child: child!);
                          },
                        );
                      },
                    );
                  },
                ),
              ),
            ),
          );
        }

        await tester.pumpWidget(buildFrame(TextDirection.ltr));
        await tester.tap(find.text('X'));
        await tester.pumpAndSettle();

        expect(tester.getTopLeft(find.text(selectTimeString)), equals(const Offset(154, 155)));
        expect(
          tester.getBottomRight(find.text(selectTimeString)),
          equals(const Offset(280.5, 165)),
        );
        expect(tester.getBottomRight(find.text(okString)).dx, 644);
        expect(tester.getBottomLeft(find.text(okString)).dx, 616);
        expect(tester.getBottomRight(find.text(cancelString)).dx, 582);

        await tester.tap(find.text(okString));
        await tester.pumpAndSettle();

        await tester.pumpWidget(buildFrame(TextDirection.rtl));
        await tester.tap(find.text('X'));
        await tester.pumpAndSettle();

        expect(tester.getTopLeft(find.text(selectTimeString)), equals(const Offset(519.5, 155)));
        expect(tester.getBottomRight(find.text(selectTimeString)), equals(const Offset(646, 165)));
        expect(tester.getBottomLeft(find.text(okString)).dx, 156);
        expect(tester.getBottomRight(find.text(okString)).dx, 184);
        expect(tester.getBottomLeft(find.text(cancelString)).dx, 218);

        await tester.tap(find.text(okString));
        await tester.pumpAndSettle();
      });

      testWidgets('Material3 - OK Cancel button and helpText layout', (WidgetTester tester) async {
        const String selectTimeString = 'Select time';
        const String cancelString = 'Cancel';
        Widget buildFrame(TextDirection textDirection) {
          return MaterialApp(
            home: Material(
              child: Center(
                child: Builder(
                  builder: (BuildContext context) {
                    return ElevatedButton(
                      child: const Text('X'),
                      onPressed: () {
                        showTimePicker(
                          context: context,
                          initialTime: const TimeOfDay(hour: 7, minute: 0),
                          builder: (BuildContext context, Widget? child) {
                            return Directionality(textDirection: textDirection, child: child!);
                          },
                        );
                      },
                    );
                  },
                ),
              ),
            ),
          );
        }

        await tester.pumpWidget(buildFrame(TextDirection.ltr));
        await tester.tap(find.text('X'));
        await tester.pumpAndSettle();

        expect(tester.getTopLeft(find.text(selectTimeString)), equals(const Offset(138, 129)));
        expect(tester.getBottomRight(find.text(selectTimeString)), const Offset(294.75, 149.0));
        expect(
          tester.getBottomLeft(find.text(okString)).dx,
          moreOrLessEquals(615.9, epsilon: 0.001),
        );
        expect(tester.getBottomRight(find.text(cancelString)).dx, 578);

        await tester.tap(find.text(okString));
        await tester.pumpAndSettle();

        await tester.pumpWidget(buildFrame(TextDirection.rtl));
        await tester.tap(find.text('X'));
        await tester.pumpAndSettle();

        expect(tester.getTopLeft(find.text(selectTimeString)), equals(const Offset(505.25, 129.0)));
        expect(tester.getBottomRight(find.text(selectTimeString)), equals(const Offset(662, 149)));
        expect(
          tester.getBottomLeft(find.text(okString)).dx,
          moreOrLessEquals(155.9, epsilon: 0.001),
        );
        expect(
          tester.getBottomRight(find.text(okString)).dx,
          moreOrLessEquals(184.1, epsilon: 0.001),
        );
        expect(tester.getBottomLeft(find.text(cancelString)).dx, 222);

        await tester.tap(find.text(okString));
        await tester.pumpAndSettle();
      });

      testWidgets('text scale affects certain elements and not others', (
        WidgetTester tester,
      ) async {
        await mediaQueryBoilerplate(
          tester,
          initialTime: const TimeOfDay(hour: 7, minute: 41),
          materialType: materialType,
        );

        final double minutesDisplayHeight = tester.getSize(find.text('41')).height;
        final double amHeight = tester.getSize(find.text(amString)).height;

        await tester.tap(find.text(okString)); // dismiss the dialog
        await tester.pumpAndSettle();

        // Verify that the time display is not affected by text scale.
        await mediaQueryBoilerplate(
          tester,
          textScaler: const TextScaler.linear(2),
          initialTime: const TimeOfDay(hour: 7, minute: 41),
          materialType: materialType,
        );

        final double amHeight2x = tester.getSize(find.text(amString)).height;
        expect(tester.getSize(find.text('41')).height, equals(minutesDisplayHeight));
        expect(amHeight2x, math.min(38.0, amHeight * 2));

        await tester.tap(find.text(okString)); // dismiss the dialog
        await tester.pumpAndSettle();

        // Verify that text scale for AM/PM is at most 2x.
        await mediaQueryBoilerplate(
          tester,
          textScaler: const TextScaler.linear(3),
          initialTime: const TimeOfDay(hour: 7, minute: 41),
          materialType: materialType,
        );

        expect(tester.getSize(find.text('41')).height, equals(minutesDisplayHeight));
        expect(tester.getSize(find.text(amString)).height, math.min(38.0, amHeight * 2));
      });

      group('showTimePicker avoids overlapping display features', () {
        testWidgets('positioning with anchorPoint', (WidgetTester tester) async {
          await tester.pumpWidget(
            MaterialApp(
              builder: (BuildContext context, Widget? child) {
                return MediaQuery(
                  // Display has a vertical hinge down the middle
                  data: const MediaQueryData(
                    size: Size(800, 600),
                    displayFeatures: <DisplayFeature>[
                      DisplayFeature(
                        bounds: Rect.fromLTRB(390, 0, 410, 600),
                        type: DisplayFeatureType.hinge,
                        state: DisplayFeatureState.unknown,
                      ),
                    ],
                  ),
                  child: child!,
                );
              },
              home: const Center(child: Text('Test')),
            ),
          );
          final BuildContext context = tester.element(find.text('Test'));

          showTimePicker(
            context: context,
            initialTime: const TimeOfDay(hour: 7, minute: 0),
            anchorPoint: const Offset(1000, 0),
          );

          await tester.pumpAndSettle();
          // Should take the right side of the screen
          expect(tester.getTopLeft(find.byType(TimePickerDialog)), const Offset(410, 0));
          expect(tester.getBottomRight(find.byType(TimePickerDialog)), const Offset(800, 600));
        });

        testWidgets('positioning with Directionality', (WidgetTester tester) async {
          await tester.pumpWidget(
            MaterialApp(
              builder: (BuildContext context, Widget? child) {
                return MediaQuery(
                  // Display has a vertical hinge down the middle
                  data: const MediaQueryData(
                    size: Size(800, 600),
                    displayFeatures: <DisplayFeature>[
                      DisplayFeature(
                        bounds: Rect.fromLTRB(390, 0, 410, 600),
                        type: DisplayFeatureType.hinge,
                        state: DisplayFeatureState.unknown,
                      ),
                    ],
                  ),
                  child: Directionality(textDirection: TextDirection.rtl, child: child!),
                );
              },
              home: const Center(child: Text('Test')),
            ),
          );
          final BuildContext context = tester.element(find.text('Test'));

          // By default it should place the dialog on the right screen
          showTimePicker(context: context, initialTime: const TimeOfDay(hour: 7, minute: 0));

          await tester.pumpAndSettle();
          expect(tester.getTopLeft(find.byType(TimePickerDialog)), const Offset(410, 0));
          expect(tester.getBottomRight(find.byType(TimePickerDialog)), const Offset(800, 600));
        });

        testWidgets('positioning with defaults', (WidgetTester tester) async {
          await tester.pumpWidget(
            MaterialApp(
              builder: (BuildContext context, Widget? child) {
                return MediaQuery(
                  // Display has a vertical hinge down the middle
                  data: const MediaQueryData(
                    size: Size(800, 600),
                    displayFeatures: <DisplayFeature>[
                      DisplayFeature(
                        bounds: Rect.fromLTRB(390, 0, 410, 600),
                        type: DisplayFeatureType.hinge,
                        state: DisplayFeatureState.unknown,
                      ),
                    ],
                  ),
                  child: child!,
                );
              },
              home: const Center(child: Text('Test')),
            ),
          );
          final BuildContext context = tester.element(find.text('Test'));

          // By default it should place the dialog on the left screen
          showTimePicker(context: context, initialTime: const TimeOfDay(hour: 7, minute: 0));

          await tester.pumpAndSettle();
          expect(tester.getTopLeft(find.byType(TimePickerDialog)), Offset.zero);
          expect(tester.getBottomRight(find.byType(TimePickerDialog)), const Offset(390, 600));
        });
      });

      group('Works for various view sizes', () {
        for (final Size size in const <Size>[Size(100, 100), Size(300, 300), Size(800, 600)]) {
          testWidgets('Draws dial without overflows at $size', (WidgetTester tester) async {
            tester.view.physicalSize = size;
            addTearDown(tester.view.reset);

            await mediaQueryBoilerplate(
              tester,
              entryMode: TimePickerEntryMode.input,
              materialType: materialType,
            );
            await tester.pumpAndSettle();
            expect(tester.takeException(), isNot(throwsAssertionError));
          });

          testWidgets('Draws input without overflows at $size', (WidgetTester tester) async {
            tester.view.physicalSize = size;
            addTearDown(tester.view.reset);

            await mediaQueryBoilerplate(tester, materialType: materialType);
            await tester.pumpAndSettle();
            expect(tester.takeException(), isNot(throwsAssertionError));
          });
        }
      });
    });

    group('Time picker - A11y and Semantics (${materialType.name})', () {
      testWidgets('provides semantics information for AM/PM indicator', (
        WidgetTester tester,
      ) async {
        final SemanticsTester semantics = SemanticsTester(tester);
        await mediaQueryBoilerplate(tester, materialType: materialType);

        expect(
          semantics,
          includesNodeWith(
            label: amString,
            actions: <SemanticsAction>[SemanticsAction.tap, SemanticsAction.focus],
            flags: <SemanticsFlag>[
              SemanticsFlag.isButton,
              SemanticsFlag.isChecked,
              SemanticsFlag.isInMutuallyExclusiveGroup,
              SemanticsFlag.hasCheckedState,
              SemanticsFlag.isFocusable,
            ],
          ),
        );
        expect(
          semantics,
          includesNodeWith(
            label: pmString,
            actions: <SemanticsAction>[SemanticsAction.tap, SemanticsAction.focus],
            flags: <SemanticsFlag>[
              SemanticsFlag.isButton,
              SemanticsFlag.isInMutuallyExclusiveGroup,
              SemanticsFlag.hasCheckedState,
              SemanticsFlag.isFocusable,
            ],
          ),
        );

        semantics.dispose();
      });

      testWidgets('Material2 - provides semantics information for header and footer', (
        WidgetTester tester,
      ) async {
        final SemanticsTester semantics = SemanticsTester(tester);
        await mediaQueryBoilerplate(
          tester,
          alwaysUse24HourFormat: true,
          materialType: MaterialType.material2,
        );

        expect(semantics, isNot(includesNodeWith(label: ':')));
        expect(
          semantics.nodesWith(value: 'Select minutes 00'),
          hasLength(1),
          reason: '00 appears once in the header',
        );
        expect(
          semantics.nodesWith(value: 'Select hours 07'),
          hasLength(1),
          reason: '07 appears once in the header',
        );
        expect(semantics, includesNodeWith(label: 'CANCEL'));
        expect(semantics, includesNodeWith(label: okString));

        // In 24-hour mode we don't have AM/PM control.
        expect(semantics, isNot(includesNodeWith(label: amString)));
        expect(semantics, isNot(includesNodeWith(label: pmString)));

        semantics.dispose();
      });

      testWidgets('Material3 - provides semantics information for header and footer', (
        WidgetTester tester,
      ) async {
        final SemanticsTester semantics = SemanticsTester(tester);
        await mediaQueryBoilerplate(
          tester,
          alwaysUse24HourFormat: true,
          materialType: MaterialType.material3,
        );

        expect(semantics, isNot(includesNodeWith(label: ':')));
        expect(
          semantics.nodesWith(value: 'Select minutes 00'),
          hasLength(1),
          reason: '00 appears once in the header',
        );
        expect(
          semantics.nodesWith(value: 'Select hours 07'),
          hasLength(1),
          reason: '07 appears once in the header',
        );
        expect(semantics, includesNodeWith(label: 'Cancel'));
        expect(semantics, includesNodeWith(label: okString));

        // In 24-hour mode we don't have AM/PM control.
        expect(semantics, isNot(includesNodeWith(label: amString)));
        expect(semantics, isNot(includesNodeWith(label: pmString)));

        semantics.dispose();
      });

      testWidgets(
        'TimePicker dialog displays centered separator between hour and minute selectors',
        (WidgetTester tester) async {
          tester.view.physicalSize = const Size(400, 800);
          tester.view.devicePixelRatio = 1.0;
          addTearDown(tester.view.reset);

          await tester.pumpWidget(
            MaterialApp(
              theme: ThemeData(useMaterial3: false),
              home: const Material(
                child: TimePickerDialog(initialTime: TimeOfDay(hour: 12, minute: 0)),
              ),
            ),
          );
          await tester.pumpAndSettle();

          await expectLater(
            find.byType(Dialog),
            matchesGoldenFile('m2_time_picker.dialog.separator.alignment.png'),
          );
        },
      );

      testWidgets(
        'TimePicker dialog displays centered separator between hour and minute selectors',
        (WidgetTester tester) async {
          tester.view.physicalSize = const Size(400, 800);
          tester.view.devicePixelRatio = 1.0;
          addTearDown(tester.view.reset);

          await tester.pumpWidget(
            const MaterialApp(
              home: Material(child: TimePickerDialog(initialTime: TimeOfDay(hour: 12, minute: 0))),
            ),
          );
          await tester.pumpAndSettle();

          await expectLater(
            find.byType(Dialog),
            matchesGoldenFile('m3_time_picker.dialog.separator.alignment.png'),
          );
        },
      );

      testWidgets('provides semantics information for text fields', (WidgetTester tester) async {
        final SemanticsTester semantics = SemanticsTester(tester);
        await mediaQueryBoilerplate(
          tester,
          alwaysUse24HourFormat: true,
          entryMode: TimePickerEntryMode.input,
          accessibleNavigation: true,
          materialType: materialType,
        );

        expect(
          semantics,
          includesNodeWith(
            label: 'Hour',
            value: '07',
            actions: <SemanticsAction>[SemanticsAction.tap, SemanticsAction.focus],
            flags: <SemanticsFlag>[
              SemanticsFlag.isTextField,
              SemanticsFlag.isFocusable,
              SemanticsFlag.hasEnabledState,
              SemanticsFlag.isEnabled,
              SemanticsFlag.isMultiline,
            ],
          ),
        );
        expect(
          semantics,
          includesNodeWith(
            label: 'Minute',
            value: '00',
            actions: <SemanticsAction>[SemanticsAction.tap, SemanticsAction.focus],
            flags: <SemanticsFlag>[
              SemanticsFlag.isTextField,
              SemanticsFlag.isFocusable,
              SemanticsFlag.hasEnabledState,
              SemanticsFlag.isEnabled,
              SemanticsFlag.isMultiline,
            ],
          ),
        );

        semantics.dispose();
      });

      testWidgets('can increment and decrement hours', (WidgetTester tester) async {
        final SemanticsTester semantics = SemanticsTester(tester);

        Future<void> actAndExpect({
          required String initialValue,
          required SemanticsAction action,
          required String finalValue,
        }) async {
          final SemanticsNode elevenHours = semantics
              .nodesWith(
                value: 'Select hours $initialValue',
                ancestor: tester.renderObject(_dialHourControl).debugSemantics,
              )
              .single;
          tester.binding.pipelineOwner.semanticsOwner!.performAction(elevenHours.id, action);
          await tester.pumpAndSettle();
          expect(
            find.descendant(of: _dialHourControl, matching: find.text(finalValue)),
            findsOneWidget,
          );
        }

        // 12-hour format
        await mediaQueryBoilerplate(
          tester,
          initialTime: const TimeOfDay(hour: 11, minute: 0),
          materialType: materialType,
        );
        await actAndExpect(initialValue: '11', action: SemanticsAction.increase, finalValue: '12');
        await actAndExpect(initialValue: '12', action: SemanticsAction.increase, finalValue: '1');

        // Ensure we preserve day period as we roll over.
        final dynamic pickerState = tester.state(_timePicker);
        // ignore: avoid_dynamic_calls
        expect(pickerState.selectedTime.value, const TimeOfDay(hour: 1, minute: 0));

        await actAndExpect(initialValue: '1', action: SemanticsAction.decrease, finalValue: '12');
        await tester.pumpWidget(Container()); // clear old boilerplate

        // 24-hour format
        await mediaQueryBoilerplate(
          tester,
          alwaysUse24HourFormat: true,
          initialTime: const TimeOfDay(hour: 23, minute: 0),
          materialType: materialType,
        );
        await actAndExpect(initialValue: '23', action: SemanticsAction.increase, finalValue: '00');
        await actAndExpect(initialValue: '00', action: SemanticsAction.increase, finalValue: '01');
        await actAndExpect(initialValue: '01', action: SemanticsAction.decrease, finalValue: '00');
        await actAndExpect(initialValue: '00', action: SemanticsAction.decrease, finalValue: '23');

        semantics.dispose();
      });

      testWidgets('can increment and decrement minutes', (WidgetTester tester) async {
        final SemanticsTester semantics = SemanticsTester(tester);

        Future<void> actAndExpect({
          required String initialValue,
          required SemanticsAction action,
          required String finalValue,
        }) async {
          final SemanticsNode elevenHours = semantics
              .nodesWith(
                value: 'Select minutes $initialValue',
                ancestor: tester.renderObject(_dialMinuteControl).debugSemantics,
              )
              .single;
          tester.binding.pipelineOwner.semanticsOwner!.performAction(elevenHours.id, action);
          await tester.pumpAndSettle();
          expect(
            find.descendant(of: _dialMinuteControl, matching: find.text(finalValue)),
            findsOneWidget,
          );
        }

        await mediaQueryBoilerplate(
          tester,
          initialTime: const TimeOfDay(hour: 11, minute: 58),
          materialType: materialType,
        );
        await actAndExpect(initialValue: '58', action: SemanticsAction.increase, finalValue: '59');
        await actAndExpect(initialValue: '59', action: SemanticsAction.increase, finalValue: '00');

        // Ensure we preserve hour period as we roll over.
        final dynamic pickerState = tester.state(_timePicker);
        // ignore: avoid_dynamic_calls
        expect(pickerState.selectedTime.value, const TimeOfDay(hour: 11, minute: 0));

        await actAndExpect(initialValue: '00', action: SemanticsAction.decrease, finalValue: '59');
        await actAndExpect(initialValue: '59', action: SemanticsAction.decrease, finalValue: '58');

        semantics.dispose();
      });

      testWidgets('header touch regions are large enough', (WidgetTester tester) async {
        // Ensure picker is displayed in portrait mode.
        tester.view.physicalSize = const Size(400, 800);
        tester.view.devicePixelRatio = 1;
        addTearDown(tester.view.reset);

        await mediaQueryBoilerplate(tester, materialType: materialType);

        final Size dayPeriodControlSize = tester.getSize(
          find.byWidgetPredicate((Widget w) => '${w.runtimeType}' == '_DayPeriodControl'),
        );
        expect(dayPeriodControlSize.width, greaterThanOrEqualTo(48));
        expect(dayPeriodControlSize.height, greaterThanOrEqualTo(80));

        final Size hourSize = tester.getSize(
          find.ancestor(of: find.text('7'), matching: find.byType(InkWell)),
        );
        expect(hourSize.width, greaterThanOrEqualTo(48));
        expect(hourSize.height, greaterThanOrEqualTo(48));

        final Size minuteSize = tester.getSize(
          find.ancestor(of: find.text('00'), matching: find.byType(InkWell)),
        );
        expect(minuteSize.width, greaterThanOrEqualTo(48));
        expect(minuteSize.height, greaterThanOrEqualTo(48));
      });

      testWidgets(
        'Period selector touch target respects accessibility guidelines - Portrait mode',
        (WidgetTester tester) async {
          final SemanticsTester semantics = SemanticsTester(tester);
          const Size minInteractiveSize = Size(kMinInteractiveDimension, kMinInteractiveDimension);

          // Ensure picker is displayed in portrait mode.
          tester.view.physicalSize = const Size(600, 1000);
          addTearDown(tester.view.reset);

          await mediaQueryBoilerplate(tester, materialType: materialType);

          final SemanticsNode amButton = semantics.nodesWith(label: amString).single;
          expect(amButton.rect.size >= minInteractiveSize, isTrue);

          final SemanticsNode pmButton = semantics.nodesWith(label: pmString).single;
          expect(pmButton.rect.size >= minInteractiveSize, isTrue);

          semantics.dispose();
        },
      );

      testWidgets(
        'Period selector touch target respects accessibility guidelines - Landscape mode',
        (WidgetTester tester) async {
          final SemanticsTester semantics = SemanticsTester(tester);
          const Size minInteractiveSize = Size(kMinInteractiveDimension, kMinInteractiveDimension);

          await mediaQueryBoilerplate(tester, materialType: materialType);

          final SemanticsNode amButton = semantics.nodesWith(label: amString).single;
          expect(amButton.rect.size >= minInteractiveSize, isTrue);

          final SemanticsNode pmButton = semantics.nodesWith(label: pmString).single;
          expect(pmButton.rect.size >= minInteractiveSize, isTrue);

          semantics.dispose();
        },
      );
    });

    group('Time picker - Input (${materialType.name})', () {
      testWidgets('Initial entry mode is used', (WidgetTester tester) async {
        await mediaQueryBoilerplate(
          tester,
          alwaysUse24HourFormat: true,
          entryMode: TimePickerEntryMode.input,
          materialType: materialType,
        );
        expect(find.byType(TextField), findsNWidgets(2));
      });

      testWidgets('Initial time is the default', (WidgetTester tester) async {
        late TimeOfDay result;
        await startPicker(
          tester,
          (TimeOfDay? time) {
            result = time!;
          },
          entryMode: TimePickerEntryMode.input,
          materialType: materialType,
        );
        await finishPicker(tester);
        expect(result, equals(const TimeOfDay(hour: 7, minute: 0)));
      });

      testWidgets('Help text is used - Input', (WidgetTester tester) async {
        const String helpText = 'help';
        await mediaQueryBoilerplate(
          tester,
          alwaysUse24HourFormat: true,
          entryMode: TimePickerEntryMode.input,
          helpText: helpText,
          materialType: materialType,
        );
        expect(find.text(helpText), findsOneWidget);
      });

      testWidgets('Help text is used in Material3 - Input', (WidgetTester tester) async {
        const String helpText = 'help';
        await mediaQueryBoilerplate(
          tester,
          alwaysUse24HourFormat: true,
          entryMode: TimePickerEntryMode.input,
          helpText: helpText,
          materialType: materialType,
        );
        expect(find.text(helpText), findsOneWidget);
      });

      testWidgets('Hour label text is used - Input', (WidgetTester tester) async {
        const String hourLabelText = 'Custom hour label';
        await mediaQueryBoilerplate(
          tester,
          alwaysUse24HourFormat: true,
          entryMode: TimePickerEntryMode.input,
          hourLabelText: hourLabelText,
          materialType: materialType,
        );
        expect(find.text(hourLabelText), findsOneWidget);
      });

      testWidgets('Minute label text is used - Input', (WidgetTester tester) async {
        const String minuteLabelText = 'Custom minute label';
        await mediaQueryBoilerplate(
          tester,
          alwaysUse24HourFormat: true,
          entryMode: TimePickerEntryMode.input,
          minuteLabelText: minuteLabelText,
          materialType: materialType,
        );
        expect(find.text(minuteLabelText), findsOneWidget);
      });

      testWidgets('Invalid error text is used - Input', (WidgetTester tester) async {
        const String errorInvalidText = 'Custom validation error';
        await mediaQueryBoilerplate(
          tester,
          alwaysUse24HourFormat: true,
          entryMode: TimePickerEntryMode.input,
          errorInvalidText: errorInvalidText,
          materialType: materialType,
        );
        // Input invalid time (hour) to force validation error
        await tester.enterText(find.byType(TextField).first, '88');
        final MaterialLocalizations materialLocalizations = MaterialLocalizations.of(
          tester.element(find.byType(TextButton).first),
        );
        // Tap the ok button to trigger the validation error with custom translation
        await tester.tap(find.text(materialLocalizations.okButtonLabel));
        await tester.pumpAndSettle(const Duration(seconds: 1));
        expect(find.text(errorInvalidText), findsOneWidget);
      });

      testWidgets('TimePicker default entry icons', (WidgetTester tester) async {
        await tester.pumpWidget(MaterialApp(home: TimePickerDialog(initialTime: TimeOfDay.now())));

        // Check that the default icon for the dial mode is displayed.
        expect(find.byIcon(Icons.keyboard_outlined), findsOneWidget);
        expect(find.byIcon(Icons.access_time), findsNothing);
        // Tap the icon to switch to input mode.
        await tester.tap(find.byIcon(Icons.keyboard_outlined));
        await tester.pumpAndSettle();
        // Check that the icon for the input mode is displayed.
        expect(find.byIcon(Icons.access_time), findsOneWidget);
        expect(find.byIcon(Icons.keyboard_outlined), findsNothing);
      });

      testWidgets('Can override TimePicker entry icons', (WidgetTester tester) async {
        const Icon customInputIcon = Icon(Icons.text_fields);
        const Icon customTimerIcon = Icon(Icons.watch);

        await tester.pumpWidget(
          MaterialApp(
            home: TimePickerDialog(
              initialTime: TimeOfDay.now(),
              switchToInputEntryModeIcon: customInputIcon,
              switchToTimerEntryModeIcon: customTimerIcon,
            ),
          ),
        );

        // Check that the custom icons are displayed.
        expect(find.byIcon(Icons.text_fields), findsOneWidget);
        expect(find.byIcon(Icons.watch), findsNothing);
        // Tap the custom icon to switch to input mode.
        await tester.tap(find.byIcon(Icons.text_fields));
        await tester.pumpAndSettle();
        // Check that the custom icon for the input mode is displayed.
        expect(find.byIcon(Icons.text_fields), findsNothing);
        expect(find.byIcon(Icons.watch), findsOneWidget);
      });

      testWidgets('Can switch from input to dial entry mode', (WidgetTester tester) async {
        await mediaQueryBoilerplate(
          tester,
          alwaysUse24HourFormat: true,
          entryMode: TimePickerEntryMode.input,
          materialType: materialType,
        );
        await tester.tap(find.byIcon(Icons.access_time));
        await tester.pumpAndSettle();
        expect(find.byType(TextField), findsNothing);
      });

      testWidgets('Can switch from dial to input entry mode', (WidgetTester tester) async {
        await mediaQueryBoilerplate(
          tester,
          alwaysUse24HourFormat: true,
          materialType: materialType,
        );
        await tester.tap(find.byIcon(Icons.keyboard_outlined));
        await tester.pumpAndSettle();
        expect(find.byType(TextField), findsWidgets);
      });

      testWidgets('Can not switch out of inputOnly mode', (WidgetTester tester) async {
        await mediaQueryBoilerplate(
          tester,
          alwaysUse24HourFormat: true,
          entryMode: TimePickerEntryMode.inputOnly,
          materialType: materialType,
        );
        expect(find.byType(TextField), findsWidgets);
        expect(find.byIcon(Icons.access_time), findsNothing);
      });

      testWidgets('Can not switch out of dialOnly mode', (WidgetTester tester) async {
        await mediaQueryBoilerplate(
          tester,
          alwaysUse24HourFormat: true,
          entryMode: TimePickerEntryMode.dialOnly,
          materialType: materialType,
        );
        expect(find.byType(TextField), findsNothing);
        expect(find.byIcon(Icons.keyboard_outlined), findsNothing);
      });

      testWidgets('Switching to dial entry mode triggers entry callback', (
        WidgetTester tester,
      ) async {
        bool triggeredCallback = false;

        await mediaQueryBoilerplate(
          tester,
          alwaysUse24HourFormat: true,
          entryMode: TimePickerEntryMode.input,
          onEntryModeChange: (TimePickerEntryMode mode) {
            if (mode == TimePickerEntryMode.dial) {
              triggeredCallback = true;
            }
          },
          materialType: materialType,
        );

        await tester.tap(find.byIcon(Icons.access_time));
        await tester.pumpAndSettle();
        expect(triggeredCallback, true);
      });

      testWidgets('Switching to input entry mode triggers entry callback', (
        WidgetTester tester,
      ) async {
        bool triggeredCallback = false;

        await mediaQueryBoilerplate(
          tester,
          alwaysUse24HourFormat: true,
          onEntryModeChange: (TimePickerEntryMode mode) {
            if (mode == TimePickerEntryMode.input) {
              triggeredCallback = true;
            }
          },
          materialType: materialType,
        );

        await tester.tap(find.byIcon(Icons.keyboard_outlined));
        await tester.pumpAndSettle();
        expect(triggeredCallback, true);
      });

      testWidgets('Can double tap hours (when selected) to enter input mode', (
        WidgetTester tester,
      ) async {
        await mediaQueryBoilerplate(tester, materialType: materialType);
        final Finder hourFinder = find.ancestor(of: find.text('7'), matching: find.byType(InkWell));

        expect(find.byType(TextField), findsNothing);

        // Double tap the hour.
        await tester.tap(hourFinder);
        await tester.pump(const Duration(milliseconds: 100));
        await tester.tap(hourFinder);
        await tester.pumpAndSettle();

        expect(find.byType(TextField), findsWidgets);
      });

      testWidgets('Can not double tap hours (when not selected) to enter input mode', (
        WidgetTester tester,
      ) async {
        await mediaQueryBoilerplate(tester, materialType: materialType);
        final Finder hourFinder = find.ancestor(of: find.text('7'), matching: find.byType(InkWell));
        final Finder minuteFinder = find.ancestor(
          of: find.text('00'),
          matching: find.byType(InkWell),
        );

        expect(find.byType(TextField), findsNothing);

        // Switch to minutes mode.
        await tester.tap(minuteFinder);
        await tester.pumpAndSettle();

        // Double tap the hour.
        await tester.tap(hourFinder);
        await tester.pump(const Duration(milliseconds: 100));
        await tester.tap(hourFinder);
        await tester.pumpAndSettle();

        expect(find.byType(TextField), findsNothing);
      });

      testWidgets('Can double tap minutes (when selected) to enter input mode', (
        WidgetTester tester,
      ) async {
        await mediaQueryBoilerplate(tester, materialType: materialType);
        final Finder minuteFinder = find.ancestor(
          of: find.text('00'),
          matching: find.byType(InkWell),
        );

        expect(find.byType(TextField), findsNothing);

        // Switch to minutes mode.
        await tester.tap(minuteFinder);
        await tester.pumpAndSettle();

        // Double tap the minutes.
        await tester.tap(minuteFinder);
        await tester.pump(const Duration(milliseconds: 100));
        await tester.tap(minuteFinder);
        await tester.pumpAndSettle();

        expect(find.byType(TextField), findsWidgets);
      });

      testWidgets('Can not double tap minutes (when not selected) to enter input mode', (
        WidgetTester tester,
      ) async {
        await mediaQueryBoilerplate(tester, materialType: materialType);
        final Finder minuteFinder = find.ancestor(
          of: find.text('00'),
          matching: find.byType(InkWell),
        );

        expect(find.byType(TextField), findsNothing);

        // Double tap the minutes.
        await tester.tap(minuteFinder);
        await tester.pump(const Duration(milliseconds: 100));
        await tester.tap(minuteFinder);
        await tester.pumpAndSettle();

        expect(find.byType(TextField), findsNothing);
      });

      testWidgets('Entered text returns time', (WidgetTester tester) async {
        late TimeOfDay result;
        await startPicker(
          tester,
          (TimeOfDay? time) {
            result = time!;
          },
          entryMode: TimePickerEntryMode.input,
          materialType: materialType,
        );
        await tester.enterText(find.byType(TextField).first, '9');
        await tester.enterText(find.byType(TextField).last, '12');
        await finishPicker(tester);
        expect(result, equals(const TimeOfDay(hour: 9, minute: 12)));
      });

      testWidgets('Toggle to dial mode keeps selected time', (WidgetTester tester) async {
        late TimeOfDay result;
        await startPicker(
          tester,
          (TimeOfDay? time) {
            result = time!;
          },
          entryMode: TimePickerEntryMode.input,
          materialType: materialType,
        );
        await tester.enterText(find.byType(TextField).first, '8');
        await tester.enterText(find.byType(TextField).last, '15');
        await tester.tap(find.byIcon(Icons.access_time));
        await finishPicker(tester);
        expect(result, equals(const TimeOfDay(hour: 8, minute: 15)));
      });

      testWidgets('Invalid text prevents dismissing', (WidgetTester tester) async {
        TimeOfDay? result;
        await startPicker(
          tester,
          (TimeOfDay? time) {
            result = time;
          },
          entryMode: TimePickerEntryMode.input,
          materialType: materialType,
        );

        // Invalid hour.
        await tester.enterText(find.byType(TextField).first, '88');
        await tester.enterText(find.byType(TextField).last, '15');
        await finishPicker(tester);
        expect(result, null);

        // Invalid minute.
        await tester.enterText(find.byType(TextField).first, '8');
        await tester.enterText(find.byType(TextField).last, '95');
        await finishPicker(tester);
        expect(result, null);

        await tester.enterText(find.byType(TextField).first, '8');
        await tester.enterText(find.byType(TextField).last, '15');
        await finishPicker(tester);
        expect(result, equals(const TimeOfDay(hour: 8, minute: 15)));
      });

      // Fixes regression that was reverted in https://github.com/flutter/flutter/pull/64094#pullrequestreview-469836378.
      testWidgets('Ensure hour/minute fields are top-aligned with the separator', (
        WidgetTester tester,
      ) async {
        await startPicker(
          tester,
          (TimeOfDay? time) {},
          entryMode: TimePickerEntryMode.input,
          materialType: materialType,
        );
        final double hourFieldTop = tester
            .getTopLeft(
              find.byWidgetPredicate((Widget w) => '${w.runtimeType}' == '_HourTextField'),
            )
            .dy;
        final double minuteFieldTop = tester
            .getTopLeft(
              find.byWidgetPredicate((Widget w) => '${w.runtimeType}' == '_MinuteTextField'),
            )
            .dy;
        final double separatorTop = tester
            .getTopLeft(
              find.byWidgetPredicate((Widget w) => '${w.runtimeType}' == '_TimeSelectorSeparator'),
            )
            .dy;
        expect(hourFieldTop, separatorTop);
        expect(minuteFieldTop, separatorTop);
      });

      testWidgets('Can switch between hour/minute fields using keyboard input action', (
        WidgetTester tester,
      ) async {
        await startPicker(
          tester,
          (TimeOfDay? time) {},
          entryMode: TimePickerEntryMode.input,
          materialType: materialType,
        );

        final Finder hourFinder = find.byType(TextField).first;
        final TextField hourField = tester.widget(hourFinder);
        await tester.tap(hourFinder);
        expect(hourField.focusNode!.hasFocus, isTrue);

        await tester.enterText(find.byType(TextField).first, '08');
        final Finder minuteFinder = find.byType(TextField).last;
        final TextField minuteField = tester.widget(minuteFinder);
        expect(hourField.focusNode!.hasFocus, isFalse);
        expect(minuteField.focusNode!.hasFocus, isTrue);

        expect(tester.testTextInput.setClientArgs!['inputAction'], equals('TextInputAction.done'));
        await tester.testTextInput.receiveAction(TextInputAction.done);
        expect(hourField.focusNode!.hasFocus, isFalse);
        expect(minuteField.focusNode!.hasFocus, isFalse);
      });

      testWidgets(
        'TAB key selects text in hour and minute fields on the web',
        (WidgetTester tester) async {
          await mediaQueryBoilerplate(
            tester,
            entryMode: TimePickerEntryMode.input,
            materialType: materialType,
          );

          // Focus on the hour field.
          final Finder hourField = find.byType(TextField).first;
          await tester.tap(hourField);
          await tester.pumpAndSettle();

          // Verify that the hour field is focused and its text is selected.
          final TextField hourTextField = tester.widget(hourField);
          expect(hourTextField.focusNode!.hasFocus, isTrue);
          expect(hourTextField.controller!.selection.baseOffset, 0);
          expect(
            hourTextField.controller!.selection.extentOffset,
            hourTextField.controller!.text.length,
          );

          // Press TAB to move to the minute field.
          await tester.sendKeyEvent(LogicalKeyboardKey.tab);
          await tester.pumpAndSettle();

          // Verify that the minute field is focused and its text is selected.
          final Finder minuteField = find.byType(TextField).last;
          final TextField minuteTextField = tester.widget(minuteField);
          expect(minuteTextField.controller!.selection.baseOffset, 0);
          expect(
            minuteTextField.controller!.selection.extentOffset,
            minuteTextField.controller!.text.length,
          );
        },
        skip: !kIsWeb, // [intended] Web-specific behavior
      );
    });

    group('Time picker - Restoration (${materialType.name})', () {
      testWidgets('Time Picker state restoration test - dial mode', (WidgetTester tester) async {
        TimeOfDay? result;
        final Offset center = (await startPicker(
          tester,
          (TimeOfDay? time) {
            result = time;
          },
          restorationId: 'restorable_time_picker',
          materialType: materialType,
        ))!;
        final Offset hour6 = Offset(center.dx, center.dy + 50); // 6:00
        final Offset min45 = Offset(center.dx - 50, center.dy); // 45 mins (or 9:00 hours)

        await tester.tapAt(hour6);
        await tester.pump(const Duration(milliseconds: 50));
        await tester.restartAndRestore();
        await tester.tapAt(min45);
        await tester.pump(const Duration(milliseconds: 50));
        final TestRestorationData restorationData = await tester.getRestorationData();
        await tester.restartAndRestore();
        // Setting to PM adds 12 hours (18:45)
        await tester.tap(find.text(pmString));
        await tester.pump(const Duration(milliseconds: 50));
        await tester.restartAndRestore();
        await finishPicker(tester);
        expect(result, equals(const TimeOfDay(hour: 18, minute: 45)));

        // Test restoring from before PM was selected (6:45)
        await tester.restoreFrom(restorationData);
        await finishPicker(tester);
        expect(result, equals(const TimeOfDay(hour: 6, minute: 45)));
      });

      testWidgets('Time Picker state restoration test - input mode', (WidgetTester tester) async {
        TimeOfDay? result;
        await startPicker(
          tester,
          (TimeOfDay? time) {
            result = time;
          },
          entryMode: TimePickerEntryMode.input,
          restorationId: 'restorable_time_picker',
          materialType: materialType,
        );
        await tester.enterText(find.byType(TextField).first, '9');
        await tester.pump(const Duration(milliseconds: 50));
        await tester.restartAndRestore();

        await tester.enterText(find.byType(TextField).last, '12');
        await tester.pump(const Duration(milliseconds: 50));
        final TestRestorationData restorationData = await tester.getRestorationData();
        await tester.restartAndRestore();

        // Setting to PM adds 12 hours (21:12)
        await tester.tap(find.text(pmString));
        await tester.pump(const Duration(milliseconds: 50));
        await tester.restartAndRestore();

        await finishPicker(tester);
        expect(result, equals(const TimeOfDay(hour: 21, minute: 12)));

        // Restoring from before PM was set (9:12)
        await tester.restoreFrom(restorationData);
        await finishPicker(tester);
        expect(result, equals(const TimeOfDay(hour: 9, minute: 12)));
      });

      testWidgets('Time Picker state restoration test - switching modes', (
        WidgetTester tester,
      ) async {
        TimeOfDay? result;
        final Offset center = (await startPicker(
          tester,
          (TimeOfDay? time) {
            result = time;
          },
          restorationId: 'restorable_time_picker',
          materialType: materialType,
        ))!;

        final TestRestorationData restorationData = await tester.getRestorationData();
        // Switch to input mode from dial mode.
        await tester.tap(find.byIcon(Icons.keyboard_outlined));
        await tester.pump(const Duration(milliseconds: 50));
        await tester.restartAndRestore();

        // Select time using input mode controls.
        await tester.enterText(find.byType(TextField).first, '9');
        await tester.enterText(find.byType(TextField).last, '12');
        await tester.pump(const Duration(milliseconds: 50));
        await finishPicker(tester);
        expect(result, equals(const TimeOfDay(hour: 9, minute: 12)));

        // Restoring from dial mode.
        await tester.restoreFrom(restorationData);
        final Offset hour6 = Offset(center.dx, center.dy + 50); // 6:00
        final Offset min45 = Offset(center.dx - 50, center.dy); // 45 mins (or 9:00 hours)

        await tester.tapAt(hour6);
        await tester.pump(const Duration(milliseconds: 50));
        await tester.restartAndRestore();
        await tester.tapAt(min45);
        await tester.pump(const Duration(milliseconds: 50));
        await finishPicker(tester);
        expect(result, equals(const TimeOfDay(hour: 6, minute: 45)));
      });
    });

    group('Time picker - emptyInitialInput (${materialType.name})', () {
      testWidgets('Fields are empty and show correct hints when emptyInitialInput is true', (
        WidgetTester tester,
      ) async {
        await startPicker(
          tester,
          (_) {},
          entryMode: TimePickerEntryMode.input,
          materialType: materialType,
          emptyInitialInput: true,
        );
        await tester.pump();

        final List<TextField> textFields = tester
            .widgetList<TextField>(find.byType(TextField))
            .toList();

        expect(textFields[0].controller?.text, isEmpty); // hour
        expect(textFields[1].controller?.text, isEmpty); // minute
        expect(textFields[0].decoration?.hintText, isNull);
        expect(textFields[1].decoration?.hintText, isNull);
        await finishPicker(tester);
      });

      testWidgets('User sets hour/minute after initially empty fields', (
        WidgetTester tester,
      ) async {
        late TimeOfDay result;
        await startPicker(
          tester,
          (TimeOfDay? time) {
            result = time!;
          },
          entryMode: TimePickerEntryMode.input,
          materialType: materialType,
          emptyInitialInput: true,
        );

        final List<TextField> textFields = tester
            .widgetList<TextField>(find.byType(TextField))
            .toList();

        expect(textFields[0].controller?.text, isEmpty); // hour
        expect(textFields[1].controller?.text, isEmpty); // minute
        expect(textFields[0].decoration?.hintText, isNull);
        expect(textFields[1].decoration?.hintText, isNull);

        await tester.enterText(find.byType(TextField).first, '11');
        await tester.enterText(find.byType(TextField).last, '30');
        await finishPicker(tester);

        expect(result, equals(const TimeOfDay(hour: 11, minute: 30)));
      });

      testWidgets('User overrides default values when emptyInitialInput is false', (
        WidgetTester tester,
      ) async {
        late TimeOfDay result;
        await startPicker(
          tester,
          (TimeOfDay? time) {
            result = time!;
          },
          entryMode: TimePickerEntryMode.input,
          materialType: materialType,
        );

        final List<TextField> textFields = tester
            .widgetList<TextField>(find.byType(TextField))
            .toList();

        expect(textFields[0].controller?.text, '7'); // hour
        expect(textFields[1].controller?.text, '00'); // minute

        await tester.enterText(find.byType(TextField).first, '8');
        await tester.enterText(find.byType(TextField).last, '15');
        await tester.pump();
        await finishPicker(tester);

        expect(result, equals(const TimeOfDay(hour: 8, minute: 15)));
      });
    });
  }

  testWidgets('Material3 - Time selector separator default text style', (
    WidgetTester tester,
  ) async {
    final ThemeData theme = ThemeData();
    await startPicker(tester, (TimeOfDay? value) {}, theme: theme);

    final RenderParagraph paragraph = tester.renderObject(find.text(':'));
    expect(paragraph.text.style!.color, theme.colorScheme.onSurface);
    expect(paragraph.text.style!.fontSize, 57.0);
  });

  testWidgets('Material2 - Time selector separator default text style', (
    WidgetTester tester,
  ) async {
    final ThemeData theme = ThemeData(useMaterial3: false);
    await startPicker(tester, (TimeOfDay? value) {}, theme: theme);

    final RenderParagraph paragraph = tester.renderObject(find.text(':'));
    expect(paragraph.text.style!.color, theme.colorScheme.onSurface);
    expect(paragraph.text.style!.fontSize, 56.0);
  });

  testWidgets('provides semantics information for hour/minute mode announcement', (
    WidgetTester tester,
  ) async {
    final SemanticsTester semantics = SemanticsTester(tester);
    const TimeOfDay time = TimeOfDay(hour: 8, minute: 12);

    await mediaQueryBoilerplate(tester, initialTime: time, materialType: MaterialType.material3);

    final MaterialLocalizations localizations = MaterialLocalizations.of(
      tester.element(find.byType(TimePickerDialog)),
    );

    final String formattedHour = localizations.formatHour(time);
    final String formattedMinute = localizations.formatMinute(time);

<<<<<<< HEAD
    // --- Switch to minute mode ---
    final Finder minuteControlInkWell = find.descendant(
      of: _dialMinuteControl,
      matching: find.byType(InkWell),
=======
    expect(
      find.semantics.byValue('${localizations.timePickerHourModeAnnouncement} $formattedHour'),
      findsOne,
>>>>>>> 4a042046
    );
    expect(
      find.semantics.byValue('${localizations.timePickerMinuteModeAnnouncement} $formattedMinute'),
      findsOne,
    );

    semantics.dispose();
  });

  testWidgets('provides semantics information for the header (selected time)', (
    WidgetTester tester,
  ) async {
    final SemanticsTester semantics = SemanticsTester(tester);
    const TimeOfDay initialTime = TimeOfDay(hour: 7, minute: 15);

    await mediaQueryBoilerplate(
      tester,
      initialTime: initialTime,
      materialType: MaterialType.material3,
    );

    final MaterialLocalizations localizations = MaterialLocalizations.of(
      tester.element(find.byType(TimePickerDialog)),
    );
    final String expectedLabel12Hour = localizations.formatTimeOfDay(initialTime);
    final String expectedHelpText = localizations.timePickerDialHelpText;

    expect(
      semantics,
      includesNodeWith(label: '$expectedLabel12Hour\n$expectedHelpText'),
      reason: 'Header should have semantics label: $expectedLabel12Hour (12-hour)',
    );

    semantics.dispose();
  });

  // This is a regression test for https://github.com/flutter/flutter/issues/153549.
  testWidgets('Time picker hour minute does not resize on error', (WidgetTester tester) async {
    await startPicker(entryMode: TimePickerEntryMode.input, tester, (TimeOfDay? value) {});

    expect(tester.getSize(findBorderPainter().first), const Size(96.0, 70.0));

    // Enter invalid hour.
    await tester.enterText(find.byType(TextField).first, 'AB');
    await tester.tap(find.text(okString));

    expect(tester.getSize(findBorderPainter().first), const Size(96.0, 70.0));
  });

  // This is a regression test for https://github.com/flutter/flutter/issues/153549.
  testWidgets('Material2 - Time picker hour minute does not resize on error', (
    WidgetTester tester,
  ) async {
    await startPicker(
      entryMode: TimePickerEntryMode.input,
      tester,
      (TimeOfDay? value) {},
      materialType: MaterialType.material2,
    );

    expect(tester.getSize(findBorderPainter().first), const Size(96.0, 70.0));

    // Enter invalid hour.
    await tester.enterText(find.byType(TextField).first, 'AB');
    await tester.tap(find.text(okString));

    expect(tester.getSize(findBorderPainter().first), const Size(96.0, 70.0));
  });

  // Regression test for https://github.com/flutter/flutter/issues/162229.
  testWidgets(
    'Time picker spacing between time control and day period control for locales using "a h:mm" pattern',
    (WidgetTester tester) async {
      addTearDown(tester.view.reset);

      final Finder amMaterialFinder = find.descendant(
        of: find.byWidgetPredicate((Widget w) => '${w.runtimeType}' == '_AmPmButton').first,
        matching: find.byType(Material),
      );
      final Finder timeControlFinder = find
          .ancestor(of: find.text('7'), matching: find.byType(Row))
          .first;

      // Render in portrait mode.
      tester.view.physicalSize = const Size(800, 800.5);
      tester.view.devicePixelRatio = 1;
      await mediaQueryBoilerplate(
        tester,
        materialType: MaterialType.material3,
        locale: const Locale('ko', 'KR'),
      );

      const double dayPeriodPortraitGap = 12.0; // From Material spec.
      expect(
        tester.getBottomLeft(timeControlFinder).dx - tester.getBottomRight(amMaterialFinder).dx,
        dayPeriodPortraitGap,
      );

      // Dismiss the dialog.
      final MaterialLocalizations materialLocalizations = MaterialLocalizations.of(
        tester.element(find.byType(TextButton).first),
      );
      await tester.tap(find.text(materialLocalizations.okButtonLabel));
      await tester.pumpAndSettle();

      // Render in landscape mode.
      tester.view.physicalSize = const Size(800.5, 800);
      tester.view.devicePixelRatio = 1;
      await mediaQueryBoilerplate(
        tester,
        materialType: MaterialType.material3,
        locale: const Locale('ko', 'KR'),
      );

      const double dayPeriodLandscapeGap = 16.0; // From Material spec.
      expect(
        tester.getTopLeft(timeControlFinder).dy - tester.getBottomLeft(amMaterialFinder).dy,
        dayPeriodLandscapeGap,
      );
    },
  );
}

final Finder findDialPaint = find.descendant(
  of: find.byWidgetPredicate((Widget w) => '${w.runtimeType}' == '_Dial'),
  matching: find.byWidgetPredicate((Widget w) => w is CustomPaint),
);

class PickerObserver extends NavigatorObserver {
  int pickerCount = 0;

  @override
  void didPush(Route<dynamic> route, Route<dynamic>? previousRoute) {
    if (route is DialogRoute) {
      pickerCount++;
    }
    super.didPush(route, previousRoute);
  }

  @override
  void didPop(Route<dynamic> route, Route<dynamic>? previousRoute) {
    if (route is DialogRoute) {
      pickerCount--;
    }
    super.didPop(route, previousRoute);
  }
}

Future<void> mediaQueryBoilerplate(
  WidgetTester tester, {
  bool alwaysUse24HourFormat = false,
  TimeOfDay initialTime = const TimeOfDay(hour: 7, minute: 0),
  TextScaler textScaler = TextScaler.noScaling,
  TimePickerEntryMode entryMode = TimePickerEntryMode.dial,
  String? helpText,
  String? hourLabelText,
  String? minuteLabelText,
  String? errorInvalidText,
  bool accessibleNavigation = false,
  EntryModeChangeCallback? onEntryModeChange,
  bool tapButton = true,
  required MaterialType materialType,
  Orientation? orientation,
  Locale locale = const Locale('en', 'US'),
}) async {
  await tester.pumpWidget(
    Theme(
      data: ThemeData(useMaterial3: materialType == MaterialType.material3),
      child: Localizations(
        locale: locale,
        delegates: const <LocalizationsDelegate<dynamic>>[
          GlobalMaterialLocalizations.delegate,
          GlobalWidgetsLocalizations.delegate,
        ],
        child: MediaQuery(
          data: MediaQueryData(
            alwaysUse24HourFormat: alwaysUse24HourFormat,
            textScaler: textScaler,
            accessibleNavigation: accessibleNavigation,
            size: tester.view.physicalSize / tester.view.devicePixelRatio,
          ),
          child: Material(
            child: Center(
              child: Directionality(
                textDirection: TextDirection.ltr,
                child: Navigator(
                  onGenerateRoute: (RouteSettings settings) {
                    return MaterialPageRoute<void>(
                      builder: (BuildContext context) {
                        return TextButton(
                          onPressed: () {
                            showTimePicker(
                              context: context,
                              initialTime: initialTime,
                              initialEntryMode: entryMode,
                              helpText: helpText,
                              hourLabelText: hourLabelText,
                              minuteLabelText: minuteLabelText,
                              errorInvalidText: errorInvalidText,
                              onEntryModeChanged: onEntryModeChange,
                              orientation: orientation,
                            );
                          },
                          child: const Text('X'),
                        );
                      },
                    );
                  },
                ),
              ),
            ),
          ),
        ),
      ),
    ),
  );
  if (tapButton) {
    await tester.tap(find.text('X'));
  }
  await tester.pumpAndSettle();
}

final Finder _dialHourControl = find.byWidgetPredicate(
  (Widget w) => '${w.runtimeType}' == '_DialHourControl',
);
final Finder _dialMinuteControl = find.byWidgetPredicate(
  (Widget widget) => '${widget.runtimeType}' == '_DialMinuteControl',
);
final Finder _timePicker = find.byWidgetPredicate(
  (Widget widget) => '${widget.runtimeType}' == '_TimePicker',
);

class _TimePickerLauncher extends StatefulWidget {
  const _TimePickerLauncher({
    required this.onChanged,
    this.entryMode = TimePickerEntryMode.dial,
    this.restorationId,
    this.cancelText,
    this.confirmText,
    required this.emptyInitialInput,
  });

  final ValueChanged<TimeOfDay?> onChanged;
  final TimePickerEntryMode entryMode;
  final String? restorationId;
  final String? cancelText;
  final String? confirmText;
  final bool emptyInitialInput;

  @override
  _TimePickerLauncherState createState() => _TimePickerLauncherState();
}

@pragma('vm:entry-point')
class _TimePickerLauncherState extends State<_TimePickerLauncher> with RestorationMixin {
  @override
  String? get restorationId => widget.restorationId;

  late final RestorableRouteFuture<TimeOfDay?> _restorableTimePickerRouteFuture =
      RestorableRouteFuture<TimeOfDay?>(
        onComplete: _selectTime,
        onPresent: (NavigatorState navigator, Object? arguments) {
          return navigator.restorablePush(
            _timePickerRoute,
            arguments: <String, String>{
              'entry_mode': widget.entryMode.name,
              if (widget.cancelText != null) 'cancel_text': widget.cancelText!,
              if (widget.confirmText != null) 'confirm_text': widget.confirmText!,
            },
          );
        },
      );

  @override
  void dispose() {
    _restorableTimePickerRouteFuture.dispose();
    super.dispose();
  }

  @pragma('vm:entry-point')
  static Route<TimeOfDay> _timePickerRoute(BuildContext context, Object? arguments) {
    final Map<dynamic, dynamic> args = arguments! as Map<dynamic, dynamic>;
    final TimePickerEntryMode entryMode = TimePickerEntryMode.values.firstWhere(
      (TimePickerEntryMode element) => element.name == args['entry_mode'],
    );
    final String? cancelText = args['cancel_text'] as String?;
    final String? confirmText = args['confirm_text'] as String?;
    return DialogRoute<TimeOfDay>(
      context: context,
      builder: (BuildContext context) {
        return TimePickerDialog(
          restorationId: 'time_picker_dialog',
          initialTime: const TimeOfDay(hour: 7, minute: 0),
          initialEntryMode: entryMode,
          cancelText: cancelText,
          confirmText: confirmText,
        );
      },
    );
  }

  @override
  void restoreState(RestorationBucket? oldBucket, bool initialRestore) {
    registerForRestoration(_restorableTimePickerRouteFuture, 'time_picker_route_future');
  }

  void _selectTime(TimeOfDay? newSelectedTime) {
    widget.onChanged(newSelectedTime);
  }

  @override
  Widget build(BuildContext context) {
    return Material(
      child: Center(
        child: Builder(
          builder: (BuildContext context) {
            return ElevatedButton(
              child: const Text('X'),
              onPressed: () async {
                if (widget.restorationId == null) {
                  widget.onChanged(
                    await showTimePicker(
                      context: context,
                      initialTime: const TimeOfDay(hour: 7, minute: 0),
                      initialEntryMode: widget.entryMode,
                      emptyInitialInput: widget.emptyInitialInput,
                    ),
                  );
                } else {
                  _restorableTimePickerRouteFuture.present();
                }
              },
            );
          },
        ),
      ),
    );
  }
}

// The version of material design layout, etc. to test. Corresponds to
// useMaterial3 true/false in the ThemeData, but used an enum here so that it
// wasn't just a boolean, for easier identification of the name of the mode in
// tests.
enum MaterialType { material2, material3 }

Future<Offset?> startPicker(
  WidgetTester tester,
  ValueChanged<TimeOfDay?> onChanged, {
  TimePickerEntryMode entryMode = TimePickerEntryMode.dial,
  String? restorationId,
  ThemeData? theme,
  MaterialType? materialType,
  String? cancelText,
  String? confirmText,
  bool emptyInitialInput = false,
}) async {
  await tester.pumpWidget(
    MaterialApp(
      theme: theme ?? ThemeData(useMaterial3: materialType == MaterialType.material3),
      restorationScopeId: 'app',
      locale: const Locale('en', 'US'),
      home: _TimePickerLauncher(
        onChanged: onChanged,
        entryMode: entryMode,
        restorationId: restorationId,
        cancelText: cancelText,
        confirmText: confirmText,
        emptyInitialInput: emptyInitialInput,
      ),
    ),
  );
  await tester.tap(find.text('X'));
  await tester.pumpAndSettle(const Duration(seconds: 1));
  final Finder customPaintFinder = find.descendant(
    of: find.byWidgetPredicate((Widget w) => '${w.runtimeType}' == '_Dial'),
    matching: find.byType(CustomPaint),
  );
  return entryMode == TimePickerEntryMode.dial ? tester.getCenter(customPaintFinder) : null;
}

Future<void> finishPicker(WidgetTester tester) async {
  final MaterialLocalizations materialLocalizations = MaterialLocalizations.of(
    tester.element(find.byType(ElevatedButton)),
  );
  await tester.tap(find.text(materialLocalizations.okButtonLabel));
  await tester.pumpAndSettle(const Duration(seconds: 1));
}<|MERGE_RESOLUTION|>--- conflicted
+++ resolved
@@ -2435,16 +2435,9 @@
     final String formattedHour = localizations.formatHour(time);
     final String formattedMinute = localizations.formatMinute(time);
 
-<<<<<<< HEAD
-    // --- Switch to minute mode ---
-    final Finder minuteControlInkWell = find.descendant(
-      of: _dialMinuteControl,
-      matching: find.byType(InkWell),
-=======
     expect(
       find.semantics.byValue('${localizations.timePickerHourModeAnnouncement} $formattedHour'),
       findsOne,
->>>>>>> 4a042046
     );
     expect(
       find.semantics.byValue('${localizations.timePickerMinuteModeAnnouncement} $formattedMinute'),
