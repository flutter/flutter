// Copyright 2014 The Flutter Authors. All rights reserved.
// Use of this source code is governed by a BSD-style license that can be
// found in the LICENSE file.

import 'package:flutter/foundation.dart';
import 'package:flutter/gestures.dart';
import 'package:flutter/material.dart';
import 'package:flutter/rendering.dart';
import 'package:flutter_test/flutter_test.dart';
import '../widgets/semantics_tester.dart';

void main() {
  testWidgets('Custom selected and unselected textStyles are honored', (WidgetTester tester) async {
    const TextStyle selectedTextStyle = TextStyle(fontWeight: FontWeight.w300, fontSize: 17.0);
    const TextStyle unselectedTextStyle = TextStyle(fontWeight: FontWeight.w800, fontSize: 11.0);

    await _pumpNavigationRail(
      tester,
      navigationRail: NavigationRail(
        selectedIndex: 0,
        destinations: _destinations(),
        labelType: NavigationRailLabelType.all,
        selectedLabelTextStyle: selectedTextStyle,
        unselectedLabelTextStyle: unselectedTextStyle,
      ),
    );

    final TextStyle actualSelectedTextStyle = tester.renderObject<RenderParagraph>(find.text('Abc')).text.style!;
    final TextStyle actualUnselectedTextStyle = tester.renderObject<RenderParagraph>(find.text('Def')).text.style!;
    expect(actualSelectedTextStyle.fontSize, equals(selectedTextStyle.fontSize));
    expect(actualSelectedTextStyle.fontWeight, equals(selectedTextStyle.fontWeight));
    expect(actualUnselectedTextStyle.fontSize, equals(actualUnselectedTextStyle.fontSize));
    expect(actualUnselectedTextStyle.fontWeight, equals(actualUnselectedTextStyle.fontWeight));
  });

  testWidgets('Custom selected and unselected iconThemes are honored', (WidgetTester tester) async {
    const IconThemeData selectedIconTheme = IconThemeData(size: 36, color: Color(0x00000001));
    const IconThemeData unselectedIconTheme = IconThemeData(size: 18, color: Color(0x00000002));

    await _pumpNavigationRail(
      tester,
      navigationRail: NavigationRail(
        selectedIndex: 0,
        destinations: _destinations(),
        labelType: NavigationRailLabelType.all,
        selectedIconTheme: selectedIconTheme,
        unselectedIconTheme: unselectedIconTheme,
      ),
    );

    final TextStyle actualSelectedIconTheme = _iconStyle(tester, Icons.favorite);
    final TextStyle actualUnselectedIconTheme = _iconStyle(tester, Icons.bookmark_border);
    expect(actualSelectedIconTheme.color, equals(selectedIconTheme.color));
    expect(actualSelectedIconTheme.fontSize, equals(selectedIconTheme.size));
    expect(actualUnselectedIconTheme.color, equals(unselectedIconTheme.color));
    expect(actualUnselectedIconTheme.fontSize, equals(unselectedIconTheme.size));
  });

  testWidgets('No selected destination when selectedIndex is null', (WidgetTester tester) async {
    await _pumpNavigationRail(
      tester,
      navigationRail: NavigationRail(
        selectedIndex: null,
        destinations: _destinations(),
      ),
    );

    final Iterable<Semantics> semantics = tester.widgetList<Semantics>(find.byType(Semantics));
    expect(semantics.where((Semantics s) => s.properties.selected ?? false), isEmpty);
  });

  testWidgets('backgroundColor can be changed', (WidgetTester tester) async {
    await _pumpNavigationRail(
      tester,
      navigationRail: NavigationRail(
        selectedIndex: 0,
        destinations: _destinations(),
        labelType: NavigationRailLabelType.all,
      ),
    );

    expect(_railMaterial(tester).color, equals(const Color(0xFFFFFBFE))); // default surface color in M3 colorScheme

    await _pumpNavigationRail(
      tester,
      navigationRail: NavigationRail(
        selectedIndex: 0,
        destinations: _destinations(),
        labelType: NavigationRailLabelType.all,
        backgroundColor: Colors.green,
      ),
    );

    expect(_railMaterial(tester).color, equals(Colors.green));
  });

  testWidgets('elevation can be changed', (WidgetTester tester) async {
    await _pumpNavigationRail(
      tester,
      navigationRail: NavigationRail(
        selectedIndex: 0,
        destinations: _destinations(),
        labelType: NavigationRailLabelType.all,
      ),
    );

    expect(_railMaterial(tester).elevation, equals(0));

    await _pumpNavigationRail(
      tester,
      navigationRail: NavigationRail(
        selectedIndex: 0,
        destinations: _destinations(),
        labelType: NavigationRailLabelType.all,
        elevation: 7,
      ),
    );

    expect(_railMaterial(tester).elevation, equals(7));
  });

  testWidgets('Renders at the correct default width - [labelType]=none (default)', (WidgetTester tester) async {
    await _pumpNavigationRail(
      tester,
      navigationRail: NavigationRail(
        selectedIndex: 0,
        destinations: _destinations(),
      ),
    );

    final RenderBox renderBox = tester.renderObject(find.byType(NavigationRail));
    expect(renderBox.size.width, 80.0);
  });

  testWidgets('Renders at the correct default width - [labelType]=selected', (WidgetTester tester) async {
    await _pumpNavigationRail(
      tester,
      navigationRail: NavigationRail(
        selectedIndex: 0,
        labelType: NavigationRailLabelType.selected,
        destinations: _destinations(),
      ),
    );

    final RenderBox renderBox = tester.renderObject(find.byType(NavigationRail));
    expect(renderBox.size.width, 80.0);
  });

  testWidgets('Renders at the correct default width - [labelType]=all', (WidgetTester tester) async {
    await _pumpNavigationRail(
      tester,
      navigationRail: NavigationRail(
        selectedIndex: 0,
        labelType: NavigationRailLabelType.all,
        destinations: _destinations(),
      ),
    );

    final RenderBox renderBox = tester.renderObject(find.byType(NavigationRail));
    expect(renderBox.size.width, 80.0);
  });

  testWidgets('Renders wider for a destination with a long label - [labelType]=all', (WidgetTester tester) async {
    await _pumpNavigationRail(
      tester,
      navigationRail: NavigationRail(
        selectedIndex: 0,
        labelType: NavigationRailLabelType.all,
        destinations: const <NavigationRailDestination>[
          NavigationRailDestination(
            icon: Icon(Icons.favorite_border),
            selectedIcon: Icon(Icons.favorite),
            label: Text('Abc'),
          ),
          NavigationRailDestination(
            icon: Icon(Icons.bookmark_border),
            selectedIcon: Icon(Icons.bookmark),
            label: Text('Longer Label'),
          ),
        ],
      ),
    );

    final RenderBox renderBox = tester.renderObject(find.byType(NavigationRail));
    // Total padding is 16 (8 on each side).
    expect(renderBox.size.width, _labelRenderBox(tester, 'Longer Label').size.width + 16.0);
  });

  testWidgets('Renders only icons - [labelType]=none (default)', (WidgetTester tester) async {
    await _pumpNavigationRail(
      tester,
      navigationRail: NavigationRail(
        selectedIndex: 0,
        destinations: _destinations(),
      ),
    );

    expect(find.byIcon(Icons.favorite), findsOneWidget);
    expect(find.byIcon(Icons.bookmark_border), findsOneWidget);
    expect(find.byIcon(Icons.star_border), findsOneWidget);
    expect(find.byIcon(Icons.hotel), findsOneWidget);

    // When there are no labels, a 0 opacity label is still shown for semantics.
    expect(_labelOpacity(tester, 'Abc'), 0);
    expect(_labelOpacity(tester, 'Def'), 0);
    expect(_labelOpacity(tester, 'Ghi'), 0);
    expect(_labelOpacity(tester, 'Jkl'), 0);
  });

  testWidgets('Renders icons and labels - [labelType]=all', (WidgetTester tester) async {
    await _pumpNavigationRail(
      tester,
      navigationRail: NavigationRail(
        selectedIndex: 0,
        destinations: _destinations(),
        labelType: NavigationRailLabelType.all,
      ),
    );

    expect(find.byIcon(Icons.favorite), findsOneWidget);
    expect(find.byIcon(Icons.bookmark_border), findsOneWidget);
    expect(find.byIcon(Icons.star_border), findsOneWidget);
    expect(find.byIcon(Icons.hotel), findsOneWidget);

    expect(find.text('Abc'), findsOneWidget);
    expect(find.text('Def'), findsOneWidget);
    expect(find.text('Ghi'), findsOneWidget);
    expect(find.text('Jkl'), findsOneWidget);

    // When displaying all labels, there is no opacity.
    expect(_opacityAboveLabel('Abc'), findsNothing);
    expect(_opacityAboveLabel('Def'), findsNothing);
    expect(_opacityAboveLabel('Ghi'), findsNothing);
    expect(_opacityAboveLabel('Jkl'), findsNothing);
  });

  testWidgets('Renders icons and selected label - [labelType]=selected', (WidgetTester tester) async {
    await _pumpNavigationRail(
      tester,
      navigationRail: NavigationRail(
        selectedIndex: 0,
        destinations: _destinations(),
        labelType: NavigationRailLabelType.selected,
      ),
    );

    expect(find.byIcon(Icons.favorite), findsOneWidget);
    expect(find.byIcon(Icons.bookmark_border), findsOneWidget);
    expect(find.byIcon(Icons.star_border), findsOneWidget);
    expect(find.byIcon(Icons.hotel), findsOneWidget);

    // Only the selected label is visible.
    expect(_labelOpacity(tester, 'Abc'), 1);
    expect(_labelOpacity(tester, 'Def'), 0);
    expect(_labelOpacity(tester, 'Ghi'), 0);
    expect(_labelOpacity(tester, 'Jkl'), 0);
  });

  testWidgets('Destination spacing is correct - [labelType]=none (default), [textScaleFactor]=1.0 (default)', (WidgetTester tester) async {
    // Padding at the top of the rail.
    const double topPadding = 8.0;
    // Width of a destination.
    const double destinationWidth = 80.0;
    // Height of a destination indicator with icon.
    const double destinationHeight = 32.0;
    // Space between destinations.
    const double destinationPadding = 12.0;

    await _pumpNavigationRail(
      tester,
      navigationRail: NavigationRail(
        selectedIndex: 0,
        destinations: _destinations(),
      ),
    );

    final RenderBox renderBox = tester.renderObject(find.byType(NavigationRail));
    expect(renderBox.size.width, destinationWidth);

    // The first destination below the rail top by some padding.
    double nextDestinationY = topPadding + destinationPadding / 2;
    final RenderBox firstIconRenderBox = _iconRenderBox(tester, Icons.favorite);
    expect(
      firstIconRenderBox.localToGlobal(Offset.zero),
      equals(
        Offset(
          (destinationWidth - firstIconRenderBox.size.width) / 2.0,
          nextDestinationY + (destinationHeight - firstIconRenderBox.size.height) / 2.0,
        ),
      ),
    );

    // The second destination is one height below the first destination.
    nextDestinationY += destinationHeight + destinationPadding;
    final RenderBox secondIconRenderBox = _iconRenderBox(tester, Icons.bookmark_border);
    expect(
      secondIconRenderBox.localToGlobal(Offset.zero),
      equals(
        Offset(
          (destinationWidth - secondIconRenderBox.size.width) / 2.0,
          nextDestinationY + (destinationHeight - secondIconRenderBox.size.height) / 2.0,
        ),
      ),
    );

    // The third destination is one height below the second destination.
    nextDestinationY += destinationHeight + destinationPadding;
    final RenderBox thirdIconRenderBox = _iconRenderBox(tester, Icons.star_border);
    expect(
      thirdIconRenderBox.localToGlobal(Offset.zero),
      equals(
        Offset(
          (destinationWidth - thirdIconRenderBox.size.width) / 2.0,
          nextDestinationY + (destinationHeight - thirdIconRenderBox.size.height) / 2.0,
        ),
      ),
    );

    // The fourth destination is one height below the third destination.
    nextDestinationY += destinationHeight + destinationPadding;
    final RenderBox fourthIconRenderBox = _iconRenderBox(tester, Icons.hotel);
    expect(
      fourthIconRenderBox.localToGlobal(Offset.zero),
      equals(
        Offset(
          (destinationWidth - fourthIconRenderBox.size.width) / 2.0,
          nextDestinationY + (destinationHeight - fourthIconRenderBox.size.height) / 2.0,
        ),
      ),
    );
  });

  testWidgets('Destination spacing is correct - [labelType]=none (default), [textScaleFactor]=3.0', (WidgetTester tester) async {
    // Since the rail is icon only, its destinations should not be affected by
    // textScaleFactor.

    // Padding at the top of the rail.
    const double topPadding = 8.0;
    // Width of a destination.
    const double destinationWidth = 80.0;
    // Height of a destination indicator with icon.
    const double destinationHeight = 32.0;
    // Space between destinations.
    const double destinationPadding = 12.0;

    await _pumpNavigationRail(
      tester,
      textScaleFactor: 3.0,
      navigationRail: NavigationRail(
        selectedIndex: 0,
        destinations: _destinations(),
      ),
    );

    final RenderBox renderBox = tester.renderObject(find.byType(NavigationRail));
    expect(renderBox.size.width, destinationWidth);

    // The first destination below the rail top by some padding.
    double nextDestinationY = topPadding + destinationPadding / 2;
    final RenderBox firstIconRenderBox = _iconRenderBox(tester, Icons.favorite);
    expect(
      firstIconRenderBox.localToGlobal(Offset.zero),
      equals(
        Offset(
          (destinationWidth - firstIconRenderBox.size.width) / 2.0,
          nextDestinationY + (destinationHeight - firstIconRenderBox.size.height) / 2.0,
        ),
      ),
    );

    // The second destination is one height below the first destination.
    nextDestinationY += destinationHeight + destinationPadding;
    final RenderBox secondIconRenderBox = _iconRenderBox(tester, Icons.bookmark_border);
    expect(
      secondIconRenderBox.localToGlobal(Offset.zero),
      equals(
        Offset(
          (destinationWidth - secondIconRenderBox.size.width) / 2.0,
          nextDestinationY + (destinationHeight - secondIconRenderBox.size.height) / 2.0,
        ),
      ),
    );

    // The third destination is one height below the second destination.
    nextDestinationY += destinationHeight + destinationPadding;
    final RenderBox thirdIconRenderBox = _iconRenderBox(tester, Icons.star_border);
    expect(
      thirdIconRenderBox.localToGlobal(Offset.zero),
      equals(
        Offset(
          (destinationWidth - thirdIconRenderBox.size.width) / 2.0,
          nextDestinationY + (destinationHeight - thirdIconRenderBox.size.height) / 2.0,
        ),
      ),
    );

    // The fourth destination is one height below the third destination.
    nextDestinationY += destinationHeight + destinationPadding;
    final RenderBox fourthIconRenderBox = _iconRenderBox(tester, Icons.hotel);
    expect(
      fourthIconRenderBox.localToGlobal(Offset.zero),
      equals(
        Offset(
          (destinationWidth - fourthIconRenderBox.size.width) / 2.0,
          nextDestinationY + (destinationHeight - fourthIconRenderBox.size.height) / 2.0,
        ),
      ),
    );
  });

  testWidgets('Destination spacing is correct - [labelType]=none (default), [textScaleFactor]=0.75', (WidgetTester tester) async {
    // Since the rail is icon only, its destinations should not be affected by
    // textScaleFactor.

    // Padding at the top of the rail.
    const double topPadding = 8.0;
    // Width of a destination.
    const double destinationWidth = 80.0;
    // Height of a destination indicator with icon.
    const double destinationHeight = 32.0;
    // Space between destinations.
    const double destinationPadding = 12.0;

    await _pumpNavigationRail(
      tester,
      textScaleFactor: 0.75,
      navigationRail: NavigationRail(
        selectedIndex: 0,
        destinations: _destinations(),
      ),
    );

    final RenderBox renderBox = tester.renderObject(find.byType(NavigationRail));
    expect(renderBox.size.width, destinationWidth);

    // The first destination below the rail top by some padding.
    double nextDestinationY = topPadding + destinationPadding / 2;
    final RenderBox firstIconRenderBox = _iconRenderBox(tester, Icons.favorite);
    expect(
      firstIconRenderBox.localToGlobal(Offset.zero),
      equals(
        Offset(
          (destinationWidth - firstIconRenderBox.size.width) / 2.0,
          nextDestinationY + (destinationHeight - firstIconRenderBox.size.height) / 2.0,
        ),
      ),
    );

    // The second destination is one height below the first destination.
    nextDestinationY += destinationHeight + destinationPadding;
    final RenderBox secondIconRenderBox = _iconRenderBox(tester, Icons.bookmark_border);
    expect(
      secondIconRenderBox.localToGlobal(Offset.zero),
      equals(
        Offset(
          (destinationWidth - secondIconRenderBox.size.width) / 2.0,
          nextDestinationY + (destinationHeight - secondIconRenderBox.size.height) / 2.0,
        ),
      ),
    );

    // The third destination is one height below the second destination.
    nextDestinationY += destinationHeight + destinationPadding;
    final RenderBox thirdIconRenderBox = _iconRenderBox(tester, Icons.star_border);
    expect(
      thirdIconRenderBox.localToGlobal(Offset.zero),
      equals(
        Offset(
          (destinationWidth - thirdIconRenderBox.size.width) / 2.0,
          nextDestinationY + (destinationHeight - thirdIconRenderBox.size.height) / 2.0,
        ),
      ),
    );

    // The fourth destination is one height below the third destination.
    nextDestinationY += destinationHeight + destinationPadding;
    final RenderBox fourthIconRenderBox = _iconRenderBox(tester, Icons.hotel);
    expect(
      fourthIconRenderBox.localToGlobal(Offset.zero),
      equals(
        Offset(
          (destinationWidth - fourthIconRenderBox.size.width) / 2.0,
          nextDestinationY + (destinationHeight - fourthIconRenderBox.size.height) / 2.0,
        ),
      ),
    );
  });

  testWidgets('Destination spacing is correct - [labelType]=selected, [textScaleFactor]=1.0 (default)', (WidgetTester tester) async {
    // Padding at the top of the rail.
    const double topPadding = 8.0;
    // Width of a destination.
    const double destinationWidth = 80.0;
    // Height of a destination indicator with icon.
    const double destinationHeight = 32.0;
    // Space between the indicator and label.
    const double destinationLabelSpacing = 4.0;
    // Height of the label.
    const double labelHeight = 16.0;
    // Height of a destination with both icon and label.
    const double destinationHeightWithLabel = destinationHeight + destinationLabelSpacing + labelHeight;
    // Space between destinations.
    const double destinationSpacing = 12.0;

    await _pumpNavigationRail(
      tester,
      navigationRail: NavigationRail(
        selectedIndex: 0,
        destinations: _destinations(),
        labelType: NavigationRailLabelType.selected,
      ),
    );

    final RenderBox renderBox = tester.renderObject(find.byType(NavigationRail));
    expect(renderBox.size.width, destinationWidth);

    // The first destination is topPadding below the rail top.
    double nextDestinationY = topPadding;
    final RenderBox firstIconRenderBox = _iconRenderBox(tester, Icons.favorite);
    final RenderBox firstLabelRenderBox = _labelRenderBox(tester, 'Abc');
    expect(
      firstIconRenderBox.localToGlobal(Offset.zero),
      equals(
        Offset(
          (destinationWidth - firstIconRenderBox.size.width) / 2.0,
          nextDestinationY + (destinationHeight - firstIconRenderBox.size.height) / 2.0,
        ),
      ),
    );
    expect(
      firstLabelRenderBox.localToGlobal(Offset.zero),
      equals(
        Offset(
          (destinationWidth - firstLabelRenderBox.size.width) / 2.0,
          nextDestinationY + destinationHeight + destinationLabelSpacing,
        ),
      ),
    );

    // The second destination is below the first with some spacing.
    nextDestinationY += destinationHeightWithLabel + destinationSpacing;
    final RenderBox secondIconRenderBox = _iconRenderBox(tester, Icons.bookmark_border);
    if (!kIsWeb || isCanvasKit) { // https://github.com/flutter/flutter/issues/99933
      expect(
        secondIconRenderBox.localToGlobal(Offset.zero),
        equals(
          Offset(
            (destinationWidth - secondIconRenderBox.size.width) / 2.0,
            nextDestinationY + (destinationHeight - secondIconRenderBox.size.height) / 2.0,
          ),
        ),
      );
    }

    // The third destination is below the second with some spacing.
    nextDestinationY += destinationHeight + destinationSpacing;
    final RenderBox thirdIconRenderBox = _iconRenderBox(tester, Icons.star_border);
    if (!kIsWeb || isCanvasKit) { // https://github.com/flutter/flutter/issues/99933
      expect(
        thirdIconRenderBox.localToGlobal(Offset.zero),
        equals(
          Offset(
            (destinationWidth - thirdIconRenderBox.size.width) / 2.0,
            nextDestinationY + (destinationHeight - thirdIconRenderBox.size.height) / 2.0,
          ),
        ),
      );
    }

    // The fourth destination is below the third with some spacing.
    nextDestinationY += destinationHeight + destinationSpacing;
    final RenderBox fourthIconRenderBox = _iconRenderBox(tester, Icons.hotel);
    if (!kIsWeb || isCanvasKit) { // https://github.com/flutter/flutter/issues/99933
      expect(
        fourthIconRenderBox.localToGlobal(Offset.zero),
        equals(
          Offset(
            (destinationWidth - fourthIconRenderBox.size.width) / 2.0,
            nextDestinationY + (destinationHeight - fourthIconRenderBox.size.height) / 2.0,
          ),
        ),
      );
    }
  });

  testWidgets('Destination spacing is correct - [labelType]=selected, [textScaleFactor]=3.0', (WidgetTester tester) async {
    // Padding at the top of the rail.
    const double topPadding = 8.0;
    // Width of a destination.
    const double destinationWidth = 125.5;
    // Height of a destination indicator with icon.
    const double destinationHeight = 32.0;
    // Space between the indicator and label.
    const double destinationLabelSpacing = 4.0;
    // Height of the label.
    const double labelHeight = 16.0 * 3.0;
    // Height of a destination with both icon and label.
    const double destinationHeightWithLabel = destinationHeight + destinationLabelSpacing + labelHeight;
    // Space between destinations.
    const double destinationSpacing = 12.0;

    await _pumpNavigationRail(
      tester,
      textScaleFactor: 3.0,
      navigationRail: NavigationRail(
        selectedIndex: 0,
        destinations: _destinations(),
        labelType: NavigationRailLabelType.selected,
      ),
    );

    final RenderBox renderBox = tester.renderObject(find.byType(NavigationRail));
    expect(renderBox.size.width, destinationWidth);

    // The first destination topPadding below the rail top.
    double nextDestinationY = topPadding;
    final RenderBox firstIconRenderBox = _iconRenderBox(tester, Icons.favorite);
    final RenderBox firstLabelRenderBox = _labelRenderBox(tester, 'Abc');
    expect(
      firstIconRenderBox.localToGlobal(Offset.zero),
      equals(
        Offset(
          (destinationWidth - firstIconRenderBox.size.width) / 2.0,
          nextDestinationY + (destinationHeight - firstIconRenderBox.size.height) / 2.0,
        ),
      ),
    );
    expect(
      firstLabelRenderBox.localToGlobal(Offset.zero),
      equals(
        Offset(
          (destinationWidth - firstLabelRenderBox.size.width) / 2.0,
          nextDestinationY + destinationHeight + destinationLabelSpacing,
        ),
      ),
    );

    // The second destination is below the first with some spacing.
    nextDestinationY += destinationHeightWithLabel + destinationSpacing;
    final RenderBox secondIconRenderBox = _iconRenderBox(tester, Icons.bookmark_border);
    if (!kIsWeb || isCanvasKit) { // https://github.com/flutter/flutter/issues/99933
      expect(
        secondIconRenderBox.localToGlobal(Offset.zero),
        equals(
          Offset(
            (destinationWidth - secondIconRenderBox.size.width) / 2.0,
            nextDestinationY + (destinationHeight - secondIconRenderBox.size.height) / 2.0,
          ),
        ),
      );
    }

    // The third destination is below the second with some spacing.
    nextDestinationY += destinationHeight + destinationSpacing;
    final RenderBox thirdIconRenderBox = _iconRenderBox(tester, Icons.star_border);
    if (!kIsWeb || isCanvasKit) { // https://github.com/flutter/flutter/issues/99933
      expect(
        thirdIconRenderBox.localToGlobal(Offset.zero),
        equals(
          Offset(
            (destinationWidth - thirdIconRenderBox.size.width) / 2.0,
            nextDestinationY + (destinationHeight - thirdIconRenderBox.size.height) / 2.0,
          ),
        ),
      );
    }

    // The fourth destination is below the third with some spacing.
    nextDestinationY += destinationHeight + destinationSpacing;
    final RenderBox fourthIconRenderBox = _iconRenderBox(tester, Icons.hotel);
    if (!kIsWeb || isCanvasKit) { // https://github.com/flutter/flutter/issues/99933
      expect(
        fourthIconRenderBox.localToGlobal(Offset.zero),
        equals(
          Offset(
            (destinationWidth - fourthIconRenderBox.size.width) / 2.0,
            nextDestinationY + (destinationHeight - fourthIconRenderBox.size.height) / 2.0,
          ),
        ),
      );
    }
  });

  testWidgets('Destination spacing is correct - [labelType]=selected, [textScaleFactor]=0.75', (WidgetTester tester) async {
    // Padding at the top of the rail.
    const double topPadding = 8.0;
    // Width of a destination.
    const double destinationWidth = 80.0;
    // Height of a destination indicator with icon.
    const double destinationHeight = 32.0;
    // Space between the indicator and label.
    const double destinationLabelSpacing = 4.0;
    // Height of the label.
    const double labelHeight = 16.0 * 0.75;
    // Height of a destination with both icon and label.
    const double destinationHeightWithLabel = destinationHeight + destinationLabelSpacing + labelHeight;
    // Space between destinations.
    const double destinationSpacing = 12.0;

    await _pumpNavigationRail(
      tester,
      textScaleFactor: 0.75,
      navigationRail: NavigationRail(
        selectedIndex: 0,
        destinations: _destinations(),
        labelType: NavigationRailLabelType.selected,
      ),
    );

    final RenderBox renderBox = tester.renderObject(find.byType(NavigationRail));
    expect(renderBox.size.width, destinationWidth);

    // The first destination topPadding below the rail top.
    double nextDestinationY = topPadding;
    final RenderBox firstIconRenderBox = _iconRenderBox(tester, Icons.favorite);
    final RenderBox firstLabelRenderBox = _labelRenderBox(tester, 'Abc');
    expect(
      firstIconRenderBox.localToGlobal(Offset.zero),
      equals(
        Offset(
          (destinationWidth - firstIconRenderBox.size.width) / 2.0,
          nextDestinationY + (destinationHeight - firstIconRenderBox.size.height) / 2.0,
        ),
      ),
    );
    expect(
      firstLabelRenderBox.localToGlobal(Offset.zero),
      equals(
        Offset(
          (destinationWidth - firstLabelRenderBox.size.width) / 2.0,
          nextDestinationY + destinationHeight + destinationLabelSpacing,
        ),
      ),
    );

    // The second destination is below the first with some spacing.
    nextDestinationY += destinationHeightWithLabel + destinationSpacing;
    final RenderBox secondIconRenderBox = _iconRenderBox(tester, Icons.bookmark_border);
    if (!kIsWeb || isCanvasKit) { // https://github.com/flutter/flutter/issues/99933
      expect(
        secondIconRenderBox.localToGlobal(Offset.zero),
        equals(
          Offset(
            (destinationWidth - secondIconRenderBox.size.width) / 2.0,
            nextDestinationY + (destinationHeight - secondIconRenderBox.size.height) / 2.0,
          ),
        ),
      );
    }

    // The third destination is below the second with some spacing.
    nextDestinationY += destinationHeight + destinationSpacing;
    final RenderBox thirdIconRenderBox = _iconRenderBox(tester, Icons.star_border);
    if (!kIsWeb || isCanvasKit) { // https://github.com/flutter/flutter/issues/99933
      expect(
        thirdIconRenderBox.localToGlobal(Offset.zero),
        equals(
          Offset(
            (destinationWidth - thirdIconRenderBox.size.width) / 2.0,
            nextDestinationY + (destinationHeight - thirdIconRenderBox.size.height) / 2.0,
          ),
        ),
      );
    }

    // The fourth destination is below the third with some spacing.
    nextDestinationY += destinationHeight + destinationSpacing;
    final RenderBox fourthIconRenderBox = _iconRenderBox(tester, Icons.hotel);
    if (!kIsWeb || isCanvasKit) { // https://github.com/flutter/flutter/issues/99933
      expect(
        fourthIconRenderBox.localToGlobal(Offset.zero),
        equals(
          Offset(
            (destinationWidth - fourthIconRenderBox.size.width) / 2.0,
            nextDestinationY + (destinationHeight - fourthIconRenderBox.size.height) / 2.0,
          ),
        ),
      );
    }
  });

  testWidgets('Destination spacing is correct - [labelType]=all, [textScaleFactor]=1.0 (default)', (WidgetTester tester) async {
    // Padding at the top of the rail.
    const double topPadding = 8.0;
    // Width of a destination.
    const double destinationWidth = 80.0;
    // Height of a destination indicator with icon.
    const double destinationHeight = 32.0;
    // Space between the indicator and label.
    const double destinationLabelSpacing = 4.0;
    // Height of the label.
    const double labelHeight = 16.0;
    // Height of a destination with both icon and label.
    const double destinationHeightWithLabel = destinationHeight + destinationLabelSpacing + labelHeight;
    // Space between destinations.
    const double destinationSpacing = 12.0;

    await _pumpNavigationRail(
      tester,
      navigationRail: NavigationRail(
        selectedIndex: 0,
        destinations: _destinations(),
        labelType: NavigationRailLabelType.all,
      ),
    );

    final RenderBox renderBox = tester.renderObject(find.byType(NavigationRail));
    expect(renderBox.size.width, destinationWidth);

    // The first destination topPadding below the rail top.
    double nextDestinationY = topPadding;
    final RenderBox firstIconRenderBox = _iconRenderBox(tester, Icons.favorite);
    final RenderBox firstLabelRenderBox = _labelRenderBox(tester, 'Abc');
    expect(
      firstIconRenderBox.localToGlobal(Offset.zero),
      equals(
        Offset(
          (destinationWidth - firstIconRenderBox.size.width) / 2.0,
          nextDestinationY + (destinationHeight - firstIconRenderBox.size.height) / 2.0,
        ),
      ),
    );
    expect(
      firstLabelRenderBox.localToGlobal(Offset.zero),
      equals(
        Offset(
          (destinationWidth - firstLabelRenderBox.size.width) / 2.0,
          nextDestinationY + destinationHeight + destinationLabelSpacing,
        ),
      ),
    );

    // The second destination is below the first with some spacing.
    nextDestinationY += destinationHeightWithLabel + destinationSpacing;
    final RenderBox secondIconRenderBox = _iconRenderBox(tester, Icons.bookmark_border);
    if (!kIsWeb || isCanvasKit) { // https://github.com/flutter/flutter/issues/99933
      expect(
        secondIconRenderBox.localToGlobal(Offset.zero),
        equals(
          Offset(
            (destinationWidth - secondIconRenderBox.size.width) / 2.0,
            nextDestinationY + (destinationHeight - secondIconRenderBox.size.height) / 2.0,
          ),
        ),
      );
    }

    // The third destination is below the second with some spacing.
    nextDestinationY += destinationHeightWithLabel + destinationSpacing;
    final RenderBox thirdIconRenderBox = _iconRenderBox(tester, Icons.star_border);
    if (!kIsWeb || isCanvasKit) { // https://github.com/flutter/flutter/issues/99933
      expect(
        thirdIconRenderBox.localToGlobal(Offset.zero),
        equals(
          Offset(
            (destinationWidth - thirdIconRenderBox.size.width) / 2.0,
            nextDestinationY + (destinationHeight - thirdIconRenderBox.size.height) / 2.0,
          ),
        ),
      );
    }

    // The fourth destination is below the third with some spacing.
    nextDestinationY += destinationHeightWithLabel + destinationSpacing;
    final RenderBox fourthIconRenderBox = _iconRenderBox(tester, Icons.hotel);
    if (!kIsWeb || isCanvasKit) { // https://github.com/flutter/flutter/issues/99933
      expect(
        fourthIconRenderBox.localToGlobal(Offset.zero),
        equals(
          Offset(
            (destinationWidth - fourthIconRenderBox.size.width) / 2.0,
            nextDestinationY + (destinationHeight - fourthIconRenderBox.size.height) / 2.0,
          ),
        ),
      );
    }
  });

  testWidgets('Destination spacing is correct - [labelType]=all, [textScaleFactor]=3.0', (WidgetTester tester) async {
    // Padding at the top of the rail.
    const double topPadding = 8.0;
    // Width of a destination.
    const double destinationWidth = 125.5;
    // Height of a destination indicator with icon.
    const double destinationHeight = 32.0;
    // Space between the indicator and label.
    const double destinationLabelSpacing = 4.0;
    // Height of the label.
    const double labelHeight = 16.0 * 3.0;
    // Height of a destination with both icon and label.
    const double destinationHeightWithLabel = destinationHeight + destinationLabelSpacing + labelHeight;
    // Space between destinations.
    const double destinationSpacing = 12.0;

    await _pumpNavigationRail(
      tester,
      textScaleFactor: 3.0,
      navigationRail: NavigationRail(
        selectedIndex: 0,
        destinations: _destinations(),
        labelType: NavigationRailLabelType.all,
      ),
    );

    final RenderBox renderBox = tester.renderObject(find.byType(NavigationRail));
    expect(renderBox.size.width, destinationWidth);

    // The first destination topPadding below the rail top.
    double nextDestinationY = topPadding;
    final RenderBox firstIconRenderBox = _iconRenderBox(tester, Icons.favorite);
    final RenderBox firstLabelRenderBox = _labelRenderBox(tester, 'Abc');
    expect(
      firstIconRenderBox.localToGlobal(Offset.zero),
      equals(
        Offset(
          (destinationWidth - firstIconRenderBox.size.width) / 2.0,
          nextDestinationY + (destinationHeight - firstIconRenderBox.size.height) / 2.0,
        ),
      ),
    );
    expect(
      firstLabelRenderBox.localToGlobal(Offset.zero),
      equals(
        Offset(
          (destinationWidth - firstLabelRenderBox.size.width) / 2.0,
          nextDestinationY + destinationHeight + destinationLabelSpacing,
        ),
      ),
    );

    // The second destination is below the first with some spacing.
    nextDestinationY += destinationHeightWithLabel + destinationSpacing;
    final RenderBox secondIconRenderBox = _iconRenderBox(tester, Icons.bookmark_border);
    if (!kIsWeb || isCanvasKit) { // https://github.com/flutter/flutter/issues/99933
      expect(
        secondIconRenderBox.localToGlobal(Offset.zero),
        equals(
          Offset(
            (destinationWidth - secondIconRenderBox.size.width) / 2.0,
            nextDestinationY + (destinationHeight - secondIconRenderBox.size.height) / 2.0,
          ),
        ),
      );
    }

    // The third destination is below the second with some spacing.
    nextDestinationY += destinationHeightWithLabel + destinationSpacing;
    final RenderBox thirdIconRenderBox = _iconRenderBox(tester, Icons.star_border);
    if (!kIsWeb || isCanvasKit) { // https://github.com/flutter/flutter/issues/99933
      expect(
        thirdIconRenderBox.localToGlobal(Offset.zero),
        equals(
          Offset(
            (destinationWidth - thirdIconRenderBox.size.width) / 2.0,
            nextDestinationY + (destinationHeight - thirdIconRenderBox.size.height) / 2.0,
          ),
        ),
      );
    }

    // The fourth destination is below the third with some spacing.
    nextDestinationY += destinationHeightWithLabel + destinationSpacing;
    final RenderBox fourthIconRenderBox = _iconRenderBox(tester, Icons.hotel);
    if (!kIsWeb || isCanvasKit) { // https://github.com/flutter/flutter/issues/99933
      expect(
        fourthIconRenderBox.localToGlobal(Offset.zero),
        equals(
          Offset(
            (destinationWidth - fourthIconRenderBox.size.width) / 2.0,
            nextDestinationY + (destinationHeight - fourthIconRenderBox.size.height) / 2.0,
          ),
        ),
      );
    }
  });

  testWidgets('Destination spacing is correct - [labelType]=all, [textScaleFactor]=0.75', (WidgetTester tester) async {
    // Padding at the top of the rail.
    const double topPadding = 8.0;
    // Width of a destination.
    const double destinationWidth = 80.0;
    // Height of a destination indicator with icon.
    const double destinationHeight = 32.0;
    // Space between the indicator and label.
    const double destinationLabelSpacing = 4.0;
    // Height of the label.
    const double labelHeight = 16.0 * 0.75;
    // Height of a destination with both icon and label.
    const double destinationHeightWithLabel = destinationHeight + destinationLabelSpacing + labelHeight;
    // Space between destinations.
    const double destinationSpacing = 12.0;

    await _pumpNavigationRail(
      tester,
      textScaleFactor: 0.75,
      navigationRail: NavigationRail(
        selectedIndex: 0,
        destinations: _destinations(),
        labelType: NavigationRailLabelType.all,
      ),
    );

    final RenderBox renderBox = tester.renderObject(find.byType(NavigationRail));
    expect(renderBox.size.width, destinationWidth);

    // The first destination topPadding below the rail top.
    double nextDestinationY = topPadding;
    final RenderBox firstIconRenderBox = _iconRenderBox(tester, Icons.favorite);
    final RenderBox firstLabelRenderBox = _labelRenderBox(tester, 'Abc');
    expect(
      firstIconRenderBox.localToGlobal(Offset.zero),
      equals(
        Offset(
          (destinationWidth - firstIconRenderBox.size.width) / 2.0,
          nextDestinationY + (destinationHeight - firstIconRenderBox.size.height) / 2.0,
        ),
      ),
    );
    expect(
      firstLabelRenderBox.localToGlobal(Offset.zero),
      equals(
        Offset(
          (destinationWidth - firstLabelRenderBox.size.width) / 2.0,
          nextDestinationY + destinationHeight + destinationLabelSpacing,
        ),
      ),
    );

    // The second destination is below the first with some spacing.
    nextDestinationY += destinationHeightWithLabel + destinationSpacing;
    final RenderBox secondIconRenderBox = _iconRenderBox(tester, Icons.bookmark_border);
    if (!kIsWeb || isCanvasKit) { // https://github.com/flutter/flutter/issues/99933
      expect(
        secondIconRenderBox.localToGlobal(Offset.zero),
        equals(
          Offset(
            (destinationWidth - secondIconRenderBox.size.width) / 2.0,
            nextDestinationY + (destinationHeight - secondIconRenderBox.size.height) / 2.0,
          ),
        ),
      );
    }

    // The third destination is below the second with some spacing.
    nextDestinationY += destinationHeightWithLabel + destinationSpacing;
    final RenderBox thirdIconRenderBox = _iconRenderBox(tester, Icons.star_border);
    if (!kIsWeb || isCanvasKit) { // https://github.com/flutter/flutter/issues/99933
      expect(
        thirdIconRenderBox.localToGlobal(Offset.zero),
        equals(
          Offset(
            (destinationWidth - thirdIconRenderBox.size.width) / 2.0,
            nextDestinationY + (destinationHeight - thirdIconRenderBox.size.height) / 2.0,
          ),
        ),
      );
    }

    // The fourth destination is below the third with some spacing.
    nextDestinationY += destinationHeightWithLabel + destinationSpacing;
    final RenderBox fourthIconRenderBox = _iconRenderBox(tester, Icons.hotel);
    if (!kIsWeb || isCanvasKit) { // https://github.com/flutter/flutter/issues/99933
      expect(
        fourthIconRenderBox.localToGlobal(Offset.zero),
        equals(
          Offset(
            (destinationWidth - fourthIconRenderBox.size.width) / 2.0,
            nextDestinationY + (destinationHeight - fourthIconRenderBox.size.height) / 2.0,
          ),
        ),
      );
    }
  });

  testWidgets('Destination spacing is correct for a compact rail - [preferredWidth]=56, [textScaleFactor]=1.0 (default)', (WidgetTester tester) async {
    // Padding at the top of the rail.
    const double topPadding = 8.0;
    // Width of a destination.
    const double compactWidth = 56.0;
    // Height of a destination indicator with icon.
    const double destinationHeight = 32.0;
    // Space between destinations.
    const double destinationSpacing = 12.0;

    await _pumpNavigationRail(
      tester,
      navigationRail: NavigationRail(
        selectedIndex: 0,
        minWidth: 56.0,
        destinations: _destinations(),
      ),
    );

    final RenderBox renderBox = tester.renderObject(find.byType(NavigationRail));
    expect(renderBox.size.width, 56.0);

    // The first destination below the rail top by some padding.
    double nextDestinationY = topPadding + destinationSpacing / 2;
    final RenderBox firstIconRenderBox = _iconRenderBox(tester, Icons.favorite);
    expect(
      firstIconRenderBox.localToGlobal(Offset.zero),
      equals(
        Offset(
          (compactWidth - firstIconRenderBox.size.width) / 2.0,
          nextDestinationY + (destinationHeight - firstIconRenderBox.size.height) / 2.0,
        ),
      ),
    );

    // The second destination is row below the first destination.
    nextDestinationY += destinationHeight + destinationSpacing;
    final RenderBox secondIconRenderBox = _iconRenderBox(tester, Icons.bookmark_border);
    expect(
      secondIconRenderBox.localToGlobal(Offset.zero),
      equals(
        Offset(
          (compactWidth - secondIconRenderBox.size.width) / 2.0,
          nextDestinationY + (destinationHeight - secondIconRenderBox.size.height) / 2.0,
        ),
      ),
    );

    // The third destination is a row below the second destination.
    nextDestinationY += destinationHeight + destinationSpacing;
    final RenderBox thirdIconRenderBox = _iconRenderBox(tester, Icons.star_border);
    expect(
      thirdIconRenderBox.localToGlobal(Offset.zero),
      equals(
        Offset(
          (compactWidth - thirdIconRenderBox.size.width) / 2.0,
          nextDestinationY + (destinationHeight - thirdIconRenderBox.size.height) / 2.0,
        ),
      ),
    );

    // The fourth destination is a row below the third destination.
    nextDestinationY += destinationHeight + destinationSpacing;
    final RenderBox fourthIconRenderBox = _iconRenderBox(tester, Icons.hotel);
    expect(
      fourthIconRenderBox.localToGlobal(Offset.zero),
      equals(
        Offset(
          (compactWidth - fourthIconRenderBox.size.width) / 2.0,
          nextDestinationY + (destinationHeight - fourthIconRenderBox.size.height) / 2.0,
        ),
      ),
    );
  });

  testWidgets('Destination spacing is correct for a compact rail - [preferredWidth]=56, [textScaleFactor]=3.0', (WidgetTester tester) async {
    // Padding at the top of the rail.
    const double topPadding = 8.0;
    // Width of a destination.
    const double compactWidth = 56.0;
    // Height of a destination indicator with icon.
    const double destinationHeight = 32.0;
    // Space between destinations.
    const double destinationSpacing = 12.0;

    await _pumpNavigationRail(
      tester,
      textScaleFactor: 3.0,
      navigationRail: NavigationRail(
        selectedIndex: 0,
        minWidth: 56.0,
        destinations: _destinations(),
      ),
    );

    // Since the rail is icon only, its preferred width should not be affected
    // by textScaleFactor.
    final RenderBox renderBox = tester.renderObject(find.byType(NavigationRail));
    expect(renderBox.size.width, compactWidth);

    // The first destination below the rail top by some padding.
    double nextDestinationY = topPadding + destinationSpacing / 2;
    final RenderBox firstIconRenderBox = _iconRenderBox(tester, Icons.favorite);
    expect(
      firstIconRenderBox.localToGlobal(Offset.zero),
      equals(
        Offset(
          (compactWidth - firstIconRenderBox.size.width) / 2.0,
          nextDestinationY + (destinationHeight - firstIconRenderBox.size.height) / 2.0,
        ),
      ),
    );

    // The second destination is row below the first destination.
    nextDestinationY += destinationHeight + destinationSpacing;
    final RenderBox secondIconRenderBox = _iconRenderBox(tester, Icons.bookmark_border);
    expect(
      secondIconRenderBox.localToGlobal(Offset.zero),
      equals(
        Offset(
          (compactWidth - secondIconRenderBox.size.width) / 2.0,
          nextDestinationY + (destinationHeight - secondIconRenderBox.size.height) / 2.0,
        ),
      ),
    );

    // The third destination is a row below the second destination.
    nextDestinationY += destinationHeight + destinationSpacing;
    final RenderBox thirdIconRenderBox = _iconRenderBox(tester, Icons.star_border);
    expect(
      thirdIconRenderBox.localToGlobal(Offset.zero),
      equals(
        Offset(
          (compactWidth - thirdIconRenderBox.size.width) / 2.0,
          nextDestinationY + (destinationHeight - thirdIconRenderBox.size.height) / 2.0,
        ),
      ),
    );

    // The fourth destination is a row below the third destination.
    nextDestinationY += destinationHeight + destinationSpacing;
    final RenderBox fourthIconRenderBox = _iconRenderBox(tester, Icons.hotel);
    expect(
      fourthIconRenderBox.localToGlobal(Offset.zero),
      equals(
        Offset(
          (compactWidth - fourthIconRenderBox.size.width) / 2.0,
          nextDestinationY + (destinationHeight - fourthIconRenderBox.size.height) / 2.0,
        ),
      ),
    );
  });

  testWidgets('Destination spacing is correct for a compact rail - [preferredWidth]=56, [textScaleFactor]=0.75', (WidgetTester tester) async {
    // Padding at the top of the rail.
    const double topPadding = 8.0;
    // Width of a destination.
    const double compactWidth = 56.0;
    // Height of a destination indicator with icon.
    const double destinationHeight = 32.0;
    // Space between destinations.
    const double destinationSpacing = 12.0;

    await _pumpNavigationRail(
      tester,
      textScaleFactor: 0.75,
      navigationRail: NavigationRail(
        selectedIndex: 0,
        minWidth: 56.0,
        destinations: _destinations(),
      ),
    );

    // Since the rail is icon only, its preferred width should not be affected
    // by textScaleFactor.
    final RenderBox renderBox = tester.renderObject(find.byType(NavigationRail));
    expect(renderBox.size.width, compactWidth);

    // The first destination below the rail top by some padding.
    double nextDestinationY = topPadding + destinationSpacing / 2;
    final RenderBox firstIconRenderBox = _iconRenderBox(tester, Icons.favorite);
    expect(
      firstIconRenderBox.localToGlobal(Offset.zero),
      equals(
        Offset(
          (compactWidth - firstIconRenderBox.size.width) / 2.0,
          nextDestinationY + (destinationHeight - firstIconRenderBox.size.height) / 2.0,
        ),
      ),
    );

    // The second destination is row below the first destination.
    nextDestinationY += destinationHeight + destinationSpacing;
    final RenderBox secondIconRenderBox = _iconRenderBox(tester, Icons.bookmark_border);
    expect(
      secondIconRenderBox.localToGlobal(Offset.zero),
      equals(
        Offset(
          (compactWidth - secondIconRenderBox.size.width) / 2.0,
          nextDestinationY + (destinationHeight - secondIconRenderBox.size.height) / 2.0,
        ),
      ),
    );

    // The third destination is a row below the second destination.
    nextDestinationY += destinationHeight + destinationSpacing;
    final RenderBox thirdIconRenderBox = _iconRenderBox(tester, Icons.star_border);
    expect(
      thirdIconRenderBox.localToGlobal(Offset.zero),
      equals(
        Offset(
          (compactWidth - thirdIconRenderBox.size.width) / 2.0,
          nextDestinationY + (destinationHeight - thirdIconRenderBox.size.height) / 2.0,
        ),
      ),
    );

    // The fourth destination is a row below the third destination.
    nextDestinationY += destinationHeight + destinationSpacing;
    final RenderBox fourthIconRenderBox = _iconRenderBox(tester, Icons.hotel);
    expect(
      fourthIconRenderBox.localToGlobal(Offset.zero),
      equals(
        Offset(
          (compactWidth - fourthIconRenderBox.size.width) / 2.0,
          nextDestinationY + (destinationHeight - fourthIconRenderBox.size.height) / 2.0,
        ),
      ),
    );
  });

  testWidgets('Group alignment works - [groupAlignment]=-1.0 (default)', (WidgetTester tester) async {
    // Padding at the top of the rail.
    const double topPadding = 8.0;
    // Width of a destination.
    const double destinationWidth = 80.0;
    // Height of a destination indicator with icon.
    const double destinationHeight = 32.0;
    // Space between destinations.
    const double destinationPadding = 12.0;

    await _pumpNavigationRail(
      tester,
      navigationRail: NavigationRail(
        selectedIndex: 0,
        destinations: _destinations(),
      ),
    );

    final RenderBox renderBox = tester.renderObject(find.byType(NavigationRail));
    expect(renderBox.size.width, destinationWidth);

    // The first destination below the rail top by some padding.
    double nextDestinationY = topPadding + destinationPadding / 2;
    final RenderBox firstIconRenderBox = _iconRenderBox(tester, Icons.favorite);
    expect(
      firstIconRenderBox.localToGlobal(Offset.zero),
      equals(
        Offset(
          (destinationWidth - firstIconRenderBox.size.width) / 2.0,
          nextDestinationY + (destinationHeight - firstIconRenderBox.size.height) / 2.0,
        ),
      ),
    );

    // The second destination is one height below the first destination.
    nextDestinationY += destinationHeight + destinationPadding;
    final RenderBox secondIconRenderBox = _iconRenderBox(tester, Icons.bookmark_border);
    expect(
      secondIconRenderBox.localToGlobal(Offset.zero),
      equals(
        Offset(
          (destinationWidth - secondIconRenderBox.size.width) / 2.0,
          nextDestinationY + (destinationHeight - secondIconRenderBox.size.height) / 2.0,
        ),
      ),
    );

    // The third destination is one height below the second destination.
    nextDestinationY += destinationHeight + destinationPadding;
    final RenderBox thirdIconRenderBox = _iconRenderBox(tester, Icons.star_border);
    expect(
      thirdIconRenderBox.localToGlobal(Offset.zero),
      equals(
        Offset(
          (destinationWidth - thirdIconRenderBox.size.width) / 2.0,
          nextDestinationY + (destinationHeight - thirdIconRenderBox.size.height) / 2.0,
        ),
      ),
    );

    // The fourth destination is one height below the third destination.
    nextDestinationY += destinationHeight + destinationPadding;
    final RenderBox fourthIconRenderBox = _iconRenderBox(tester, Icons.hotel);
    expect(
      fourthIconRenderBox.localToGlobal(Offset.zero),
      equals(
        Offset(
          (destinationWidth - fourthIconRenderBox.size.width) / 2.0,
          nextDestinationY + (destinationHeight - fourthIconRenderBox.size.height) / 2.0,
        ),
      ),
    );
  });

  testWidgets('Group alignment works - [groupAlignment]=0.0', (WidgetTester tester) async {
    // Padding at the top of the rail.
    const double topPadding = 8.0;
    // Width of a destination.
    const double destinationWidth = 80.0;
    // Height of a destination indicator with icon.
    const double destinationHeight = 32.0;
    // Space between destinations.
    const double destinationPadding = 12.0;

    await _pumpNavigationRail(
      tester,
      navigationRail: NavigationRail(
        selectedIndex: 0,
        groupAlignment: 0.0,
        destinations: _destinations(),
      ),
    );

    final RenderBox renderBox = tester.renderObject(find.byType(NavigationRail));
    expect(renderBox.size.width, destinationWidth);

    // The first destination below the rail top by some padding with an offset for the alignment.
    double nextDestinationY = topPadding + destinationPadding / 2 + 208;
    final RenderBox firstIconRenderBox = _iconRenderBox(tester, Icons.favorite);
    expect(
      firstIconRenderBox.localToGlobal(Offset.zero),
      equals(
        Offset(
          (destinationWidth - firstIconRenderBox.size.width) / 2.0,
          nextDestinationY + (destinationHeight - firstIconRenderBox.size.height) / 2.0,
        ),
      ),
    );

    // The second destination is one height below the first destination.
    nextDestinationY += destinationHeight + destinationPadding;
    final RenderBox secondIconRenderBox = _iconRenderBox(tester, Icons.bookmark_border);
    expect(
      secondIconRenderBox.localToGlobal(Offset.zero),
      equals(
        Offset(
          (destinationWidth - secondIconRenderBox.size.width) / 2.0,
          nextDestinationY + (destinationHeight - secondIconRenderBox.size.height) / 2.0,
        ),
      ),
    );

    // The third destination is one height below the second destination.
    nextDestinationY += destinationHeight + destinationPadding;
    final RenderBox thirdIconRenderBox = _iconRenderBox(tester, Icons.star_border);
    expect(
      thirdIconRenderBox.localToGlobal(Offset.zero),
      equals(
        Offset(
          (destinationWidth - thirdIconRenderBox.size.width) / 2.0,
          nextDestinationY + (destinationHeight - thirdIconRenderBox.size.height) / 2.0,
        ),
      ),
    );

    // The fourth destination is one height below the third destination.
    nextDestinationY += destinationHeight + destinationPadding;
    final RenderBox fourthIconRenderBox = _iconRenderBox(tester, Icons.hotel);
    expect(
      fourthIconRenderBox.localToGlobal(Offset.zero),
      equals(
        Offset(
          (destinationWidth - fourthIconRenderBox.size.width) / 2.0,
          nextDestinationY + (destinationHeight - fourthIconRenderBox.size.height) / 2.0,
        ),
      ),
    );
  });

  testWidgets('Group alignment works - [groupAlignment]=1.0', (WidgetTester tester) async {
    // Padding at the top of the rail.
    const double topPadding = 8.0;
    // Width of a destination.
    const double destinationWidth = 80.0;
    // Height of a destination indicator with icon.
    const double destinationHeight = 32.0;
    // Space between destinations.
    const double destinationPadding = 12.0;

    await _pumpNavigationRail(
      tester,
      navigationRail: NavigationRail(
        selectedIndex: 0,
        groupAlignment: 1.0,
        destinations: _destinations(),
      ),
    );

    final RenderBox renderBox = tester.renderObject(find.byType(NavigationRail));
    expect(renderBox.size.width, destinationWidth);

    // The first destination below the rail top by some padding with an offset for the alignment.
    double nextDestinationY = topPadding + destinationPadding / 2 + 416;
    final RenderBox firstIconRenderBox = _iconRenderBox(tester, Icons.favorite);
    expect(
      firstIconRenderBox.localToGlobal(Offset.zero),
      equals(
        Offset(
          (destinationWidth - firstIconRenderBox.size.width) / 2.0,
          nextDestinationY + (destinationHeight - firstIconRenderBox.size.height) / 2.0,
        ),
      ),
    );

    // The second destination is one height below the first destination.
    nextDestinationY += destinationHeight + destinationPadding;
    final RenderBox secondIconRenderBox = _iconRenderBox(tester, Icons.bookmark_border);
    expect(
      secondIconRenderBox.localToGlobal(Offset.zero),
      equals(
        Offset(
          (destinationWidth - secondIconRenderBox.size.width) / 2.0,
          nextDestinationY + (destinationHeight - secondIconRenderBox.size.height) / 2.0,
        ),
      ),
    );

    // The third destination is one height below the second destination.
    nextDestinationY += destinationHeight + destinationPadding;
    final RenderBox thirdIconRenderBox = _iconRenderBox(tester, Icons.star_border);
    expect(
      thirdIconRenderBox.localToGlobal(Offset.zero),
      equals(
        Offset(
          (destinationWidth - thirdIconRenderBox.size.width) / 2.0,
          nextDestinationY + (destinationHeight - thirdIconRenderBox.size.height) / 2.0,
        ),
      ),
    );

    // The fourth destination is one height below the third destination.
    nextDestinationY += destinationHeight + destinationPadding;
    final RenderBox fourthIconRenderBox = _iconRenderBox(tester, Icons.hotel);
    expect(
      fourthIconRenderBox.localToGlobal(Offset.zero),
      equals(
        Offset(
          (destinationWidth - fourthIconRenderBox.size.width) / 2.0,
          nextDestinationY + (destinationHeight - fourthIconRenderBox.size.height) / 2.0,
        ),
      ),
    );
  });

  testWidgets('Leading and trailing appear in the correct places', (WidgetTester tester) async {
    await _pumpNavigationRail(
      tester,
      navigationRail: NavigationRail(
        selectedIndex: 0,
        leading: FloatingActionButton(onPressed: () { }),
        trailing: FloatingActionButton(onPressed: () { }),
        destinations: _destinations(),
      ),
    );

    final RenderBox leading = tester.renderObject<RenderBox>(find.byType(FloatingActionButton).at(0));
    final RenderBox trailing = tester.renderObject<RenderBox>(find.byType(FloatingActionButton).at(1));
    expect(leading.localToGlobal(Offset.zero), Offset((80 - leading.size.width) / 2, 8.0));
    expect(trailing.localToGlobal(Offset.zero), Offset((80 - trailing.size.width) / 2, 248.0));
  });

  testWidgets('Extended rail animates the width and labels appear - [textDirection]=LTR', (WidgetTester tester) async {
    // Padding at the top of the rail.
    const double topPadding = 8.0;
    // Width of a destination.
    const double destinationWidth = 80.0;
    // Height of a destination indicator with icon.
    const double destinationHeight = 32.0;
    // Space between destinations.
    const double destinationPadding = 12.0;

    bool extended = false;
    late StateSetter stateSetter;

    await tester.pumpWidget(
      MaterialApp(
        theme: ThemeData(useMaterial3: true),
        home: StatefulBuilder(
          builder: (BuildContext context, StateSetter setState) {
            stateSetter = setState;
            return Scaffold(
              body: Row(
                children: <Widget>[
                  NavigationRail(
                    selectedIndex: 0,
                    destinations: _destinations(),
                    extended: extended,
                  ),
                  const Expanded(
                    child: Text('body'),
                  ),
                ],
              ),
            );
          },
        ),
      ),
    );

    final RenderBox rail = tester.firstRenderObject<RenderBox>(find.byType(NavigationRail));

    expect(rail.size.width, destinationWidth);

    stateSetter(() {
      extended = true;
    });

    await tester.pump();
    await tester.pump(const Duration(milliseconds: 100));
    expect(rail.size.width, equals(168.0));

    await tester.pumpAndSettle();
    expect(rail.size.width, equals(256.0));

    // The first destination below the rail top by some padding.
    double nextDestinationY = topPadding + destinationPadding / 2;
    final RenderBox firstIconRenderBox = _iconRenderBox(tester, Icons.favorite);
    final RenderBox firstLabelRenderBox = _labelRenderBox(tester, 'Abc');
    expect(
      firstIconRenderBox.localToGlobal(Offset.zero),
      equals(
        Offset(
          (destinationWidth - firstIconRenderBox.size.width) / 2.0,
          nextDestinationY + (destinationHeight - firstIconRenderBox.size.height) / 2.0,
        ),
      ),
    );
    expect(
      firstLabelRenderBox.localToGlobal(Offset.zero),
      equals(
        Offset(
          destinationWidth,
          nextDestinationY + (destinationHeight - firstLabelRenderBox.size.height) / 2.0,
        ),
      ),
    );

    // The second destination is one height below the first destination.
    nextDestinationY += destinationHeight + destinationPadding;
    final RenderBox secondIconRenderBox = _iconRenderBox(tester, Icons.bookmark_border);
    final RenderBox secondLabelRenderBox = _labelRenderBox(tester, 'Def');
    expect(
      secondIconRenderBox.localToGlobal(Offset.zero),
      equals(
        Offset(
          (destinationWidth - secondIconRenderBox.size.width) / 2.0,
          nextDestinationY + (destinationHeight - secondIconRenderBox.size.height) / 2.0,
        ),
      ),
    );
    expect(
      secondLabelRenderBox.localToGlobal(Offset.zero),
      equals(
        Offset(
          destinationWidth,
          nextDestinationY + (destinationHeight - secondLabelRenderBox.size.height) / 2.0,
        ),
      ),
    );

    // The third destination is one height below the second destination.
    nextDestinationY += destinationHeight + destinationPadding;
    final RenderBox thirdIconRenderBox = _iconRenderBox(tester, Icons.star_border);
    final RenderBox thirdLabelRenderBox = _labelRenderBox(tester, 'Ghi');
    expect(
      thirdIconRenderBox.localToGlobal(Offset.zero),
      equals(
        Offset(
          (destinationWidth - thirdIconRenderBox.size.width) / 2.0,
          nextDestinationY + (destinationHeight - thirdIconRenderBox.size.height) / 2.0,
        ),
      ),
    );
    expect(
      thirdLabelRenderBox.localToGlobal(Offset.zero),
      equals(
        Offset(
          destinationWidth,
          nextDestinationY + (destinationHeight - thirdLabelRenderBox.size.height) / 2.0,
        ),
      ),
    );

    // The fourth destination is one height below the third destination.
    nextDestinationY += destinationHeight + destinationPadding;
    final RenderBox fourthIconRenderBox = _iconRenderBox(tester, Icons.hotel);
    final RenderBox fourthLabelRenderBox = _labelRenderBox(tester, 'Jkl');
    expect(
      fourthIconRenderBox.localToGlobal(Offset.zero),
      equals(
        Offset(
          (destinationWidth - fourthIconRenderBox.size.width) / 2.0,
          nextDestinationY + (destinationHeight - fourthIconRenderBox.size.height) / 2.0,
        ),
      ),
    );
    expect(
      fourthLabelRenderBox.localToGlobal(Offset.zero),
      equals(
        Offset(
          destinationWidth,
          nextDestinationY + (destinationHeight - fourthLabelRenderBox.size.height) / 2.0,
        ),
      ),
    );
  });

  testWidgets('Extended rail animates the width and labels appear - [textDirection]=RTL', (WidgetTester tester) async {
    // Padding at the top of the rail.
    const double topPadding = 8.0;
    // Width of a destination.
    const double destinationWidth = 80.0;
    // Height of a destination indicator with icon.
    const double destinationHeight = 32.0;
    // Space between destinations.
    const double destinationPadding = 12.0;

    bool extended = false;
    late StateSetter stateSetter;

    await tester.pumpWidget(
      MaterialApp(
        theme: ThemeData(useMaterial3: true),
        home: StatefulBuilder(
          builder: (BuildContext context, StateSetter setState) {
            stateSetter = setState;
            return Directionality(
              textDirection: TextDirection.rtl,
              child: Scaffold(
                body: Row(
                  textDirection: TextDirection.rtl,
                  children: <Widget>[
                    NavigationRail(
                      selectedIndex: 0,
                      destinations: _destinations(),
                      extended: extended,
                    ),
                    const Expanded(
                      child: Text('body'),
                    ),
                  ],
                ),
              ),
            );
          },
        ),
      ),
    );

    final RenderBox rail = tester.firstRenderObject<RenderBox>(find.byType(NavigationRail));

    expect(rail.size.width, equals(destinationWidth));
    expect(rail.localToGlobal(Offset.zero), equals(const Offset(720.0, 0.0)));

    stateSetter(() {
      extended = true;
    });

    await tester.pump();
    await tester.pump(const Duration(milliseconds: 100));
    expect(rail.size.width, equals(168.0));
    expect(rail.localToGlobal(Offset.zero), equals(const Offset(632.0, 0.0)));

    await tester.pumpAndSettle();
    expect(rail.size.width, equals(256.0));
    expect(rail.localToGlobal(Offset.zero), equals(const Offset(544.0, 0.0)));

    // The first destination below the rail top by some padding.
    double nextDestinationY = topPadding + destinationPadding / 2;
    final RenderBox firstIconRenderBox = _iconRenderBox(tester, Icons.favorite);
    final RenderBox firstLabelRenderBox = _labelRenderBox(tester, 'Abc');
    expect(
      firstIconRenderBox.localToGlobal(Offset.zero),
      equals(
        Offset(
          800.0 - (destinationWidth + firstIconRenderBox.size.width) / 2.0,
          nextDestinationY + (destinationHeight - firstIconRenderBox.size.height) / 2.0,
        ),
      ),
    );
    expect(
      firstLabelRenderBox.localToGlobal(Offset.zero),
      equals(
        Offset(
          800.0 - destinationWidth - firstLabelRenderBox.size.width,
          nextDestinationY + (destinationHeight - firstLabelRenderBox.size.height) / 2.0,
        ),
      ),
    );

    // The second destination is one height below the first destination.
    nextDestinationY += destinationHeight + destinationPadding;
    final RenderBox secondIconRenderBox = _iconRenderBox(tester, Icons.bookmark_border);
    final RenderBox secondLabelRenderBox = _labelRenderBox(tester, 'Def');
    expect(
      secondIconRenderBox.localToGlobal(Offset.zero),
      equals(
        Offset(
          800.0 - (destinationWidth + secondIconRenderBox.size.width) / 2.0,
          nextDestinationY + (destinationHeight - secondIconRenderBox.size.height) / 2.0,
        ),
      ),
    );
    expect(
      secondLabelRenderBox.localToGlobal(Offset.zero),
      equals(
        Offset(
          800.0 - destinationWidth - secondLabelRenderBox.size.width,
          nextDestinationY + (destinationHeight - secondLabelRenderBox.size.height) / 2.0,
        ),
      ),
    );

    // The third destination is one height below the second destination.
    nextDestinationY += destinationHeight + destinationPadding;
    final RenderBox thirdIconRenderBox = _iconRenderBox(tester, Icons.star_border);
    final RenderBox thirdLabelRenderBox = _labelRenderBox(tester, 'Ghi');
    expect(
      thirdIconRenderBox.localToGlobal(Offset.zero),
      equals(
        Offset(
          800.0 - (destinationWidth + thirdIconRenderBox.size.width) / 2.0,
          nextDestinationY + (destinationHeight - thirdIconRenderBox.size.height) / 2.0,
        ),
      ),
    );
    expect(
      thirdLabelRenderBox.localToGlobal(Offset.zero),
      equals(
        Offset(
          800.0 - destinationWidth - thirdLabelRenderBox.size.width,
          nextDestinationY + (destinationHeight - thirdLabelRenderBox.size.height)  / 2.0,
        ),
      ),
    );

    // The fourth destination is one height below the third destination.
    nextDestinationY += destinationHeight + destinationPadding;
    final RenderBox fourthIconRenderBox = _iconRenderBox(tester, Icons.hotel);
    final RenderBox fourthLabelRenderBox = _labelRenderBox(tester, 'Jkl');
    expect(
      fourthIconRenderBox.localToGlobal(Offset.zero),
      equals(
        Offset(
          800 - (destinationWidth + fourthIconRenderBox.size.width) / 2.0,
          nextDestinationY + (destinationHeight - fourthIconRenderBox.size.height) / 2.0,
        ),
      ),
    );
    expect(
      fourthLabelRenderBox.localToGlobal(Offset.zero),
      equals(
        Offset(
          800.0 - destinationWidth - fourthLabelRenderBox.size.width,
          nextDestinationY + (destinationHeight - fourthLabelRenderBox.size.height)  / 2.0,
        ),
      ),
    );
  });

  testWidgets('Extended rail gets wider with longer labels are larger text scale', (WidgetTester tester) async {
    bool extended = false;
    late StateSetter stateSetter;

    await tester.pumpWidget(
      MaterialApp(
        theme: ThemeData(useMaterial3: true),
        home: StatefulBuilder(
          builder: (BuildContext context, StateSetter setState) {
            stateSetter = setState;
            return Scaffold(
              body: Row(
                children: <Widget>[
                  MediaQuery(
                    data: MediaQuery.of(context).copyWith(textScaleFactor: 3.0),
                    child: NavigationRail(
                      selectedIndex: 0,
                      destinations: const <NavigationRailDestination>[
                        NavigationRailDestination(
                          icon: Icon(Icons.favorite_border),
                          selectedIcon: Icon(Icons.favorite),
                          label: Text('Abc'),
                        ),
                        NavigationRailDestination(
                          icon: Icon(Icons.bookmark_border),
                          selectedIcon: Icon(Icons.bookmark),
                          label: Text('Longer Label'),
                        ),
                      ],
                      extended: extended,
                    ),
                  ),
                  const Expanded(
                    child: Text('body'),
                  ),
                ],
              ),
            );
          },
        ),
      ),
    );

    final RenderBox rail = tester.firstRenderObject<RenderBox>(find.byType(NavigationRail));

    expect(rail.size.width, equals(80.0));

    stateSetter(() {
      extended = true;
    });

    await tester.pump();
    await tester.pump(const Duration(milliseconds: 100));
    expect(rail.size.width, equals(303.0));

    await tester.pumpAndSettle();
    expect(rail.size.width, equals(526.0));
  });

  testWidgets('Extended rail final width can be changed', (WidgetTester tester) async {
    bool extended = false;
    late StateSetter stateSetter;

    await tester.pumpWidget(
      MaterialApp(
        theme: ThemeData(useMaterial3: true),
        home: StatefulBuilder(
          builder: (BuildContext context, StateSetter setState) {
            stateSetter = setState;
            return Scaffold(
              body: Row(
                children: <Widget>[
                  NavigationRail(
                    selectedIndex: 0,
                    minExtendedWidth: 300,
                    destinations: _destinations(),
                    extended: extended,
                  ),
                  const Expanded(
                    child: Text('body'),
                  ),
                ],
              ),
            );
          },
        ),
      ),
    );

    final RenderBox rail = tester.firstRenderObject<RenderBox>(find.byType(NavigationRail));

    expect(rail.size.width, equals(80.0));

    stateSetter(() {
      extended = true;
    });

    await tester.pumpAndSettle();
    expect(rail.size.width, equals(300.0));
  });

  /// Regression test for https://github.com/flutter/flutter/issues/65657
  testWidgets('Extended rail transition does not jump from the beginning', (WidgetTester tester) async {
    bool extended = false;
    late StateSetter stateSetter;

    await tester.pumpWidget(
      MaterialApp(
        theme: ThemeData(useMaterial3: true),
        home: StatefulBuilder(
          builder: (BuildContext context, StateSetter setState) {
            stateSetter = setState;
            return Scaffold(
              body: Row(
                children: <Widget>[
                  NavigationRail(
                    selectedIndex: 0,
                    destinations: const <NavigationRailDestination>[
                      NavigationRailDestination(
                        icon: Icon(Icons.favorite_border),
                        selectedIcon: Icon(Icons.favorite),
                        label: Text('Abc'),
                      ),
                      NavigationRailDestination(
                        icon: Icon(Icons.bookmark_border),
                        selectedIcon: Icon(Icons.bookmark),
                        label: Text('Longer Label'),
                      ),
                    ],
                    extended: extended,
                  ),
                  const Expanded(
                    child: Text('body'),
                  ),
                ],
              ),
            );
          },
        ),
      ),
    );

    final Finder rail = find.byType(NavigationRail);

    // Before starting the animation, the rail has a width of 80.
    expect(tester.getSize(rail).width, 80.0);

    stateSetter(() {
      extended = true;
    });

    await tester.pump();
    // Create very close to 0, but non-zero, animation value.
    await tester.pump(const Duration(milliseconds: 1));
    // Expect that it has started to extend.
    expect(tester.getSize(rail).width, greaterThan(80.0));
    // Expect that it has only extended by a small amount, or that the first
    // frame does not jump. This helps verify that it is a smooth animation.
    expect(tester.getSize(rail).width, closeTo(80.0, 1.0));
  });

  testWidgets('Extended rail animation can be consumed', (WidgetTester tester) async {
    bool extended = false;
    late Animation<double> animation;
    late StateSetter stateSetter;

    await tester.pumpWidget(
      MaterialApp(
        home: StatefulBuilder(
          builder: (BuildContext context, StateSetter setState) {
            stateSetter = setState;
            return Scaffold(
              body: Row(
                children: <Widget>[
                  NavigationRail(
                    selectedIndex: 0,
                    leading: Builder(
                      builder: (BuildContext context) {
                        animation = NavigationRail.extendedAnimation(context);
                        return FloatingActionButton(onPressed: () { });
                      },
                    ),
                    destinations: _destinations(),
                    extended: extended,
                  ),
                  const Expanded(
                    child: Text('body'),
                  ),
                ],
              ),
            );
          },
        ),
      ),
    );

    expect(animation.isDismissed, isTrue);

    stateSetter(() {
      extended = true;
    });
    await tester.pumpAndSettle();

    expect(animation.isCompleted, isTrue);
  });

  testWidgets('onDestinationSelected is called', (WidgetTester tester) async {
    late int selectedIndex;

    await _pumpNavigationRail(
      tester,
      navigationRail: NavigationRail(
        selectedIndex: 0,
        destinations: _destinations(),
        onDestinationSelected: (int index) {
          selectedIndex = index;
        },
        labelType: NavigationRailLabelType.all,
      ),
    );

    await tester.tap(find.text('Def'));
    expect(selectedIndex, 1);

    await tester.tap(find.text('Ghi'));
    expect(selectedIndex, 2);

    // Wait for any pending shader compilation.
    tester.pumpAndSettle();
  });

  testWidgets('onDestinationSelected is not called if null', (WidgetTester tester) async {
    const int selectedIndex = 0;
    await _pumpNavigationRail(
      tester,
      navigationRail: NavigationRail(
        selectedIndex: selectedIndex,
        destinations: _destinations(),
        labelType: NavigationRailLabelType.all,
      ),
    );

    await tester.tap(find.text('Def'));
    expect(selectedIndex, 0);

    // Wait for any pending shader compilation.
    tester.pumpAndSettle();
  });

  testWidgets('Changing destinations animate when [labelType]=selected', (WidgetTester tester) async {
    int selectedIndex = 0;

    await tester.pumpWidget(
      MaterialApp(
        home: StatefulBuilder(
          builder: (BuildContext context, StateSetter setState) {
            return Scaffold(
              body: Row(
                children: <Widget>[
                  NavigationRail(
                    destinations: _destinations(),
                    selectedIndex: selectedIndex,
                    labelType: NavigationRailLabelType.selected,
                    onDestinationSelected: (int index) {
                      setState(() {
                        selectedIndex = index;
                      });
                    },
                  ),
                  const Expanded(
                    child: Text('body'),
                  ),
                ],
              ),
            );
          },
        ),
      ),
    );

    // Tap the second destination.
    await tester.tap(find.byIcon(Icons.bookmark_border));
    expect(selectedIndex, 1);

    // The second destination animates in.
    expect(_labelOpacity(tester, 'Def'), equals(0.0));
    await tester.pump();
    await tester.pump(const Duration(milliseconds: 100));
    expect(_labelOpacity(tester, 'Def'), equals(0.5));
    await tester.pumpAndSettle();
    expect(_labelOpacity(tester, 'Def'), equals(1.0));

    // Tap the third destination.
    await tester.tap(find.byIcon(Icons.star_border));
    expect(selectedIndex, 2);

    // The second destination animates out quickly and the third destination
    // animates in.
    expect(_labelOpacity(tester, 'Ghi'), equals(0.0));
    await tester.pump();
    await tester.pump(const Duration(milliseconds: 25));
    expect(_labelOpacity(tester, 'Def'), equals(0.5));
    expect(_labelOpacity(tester, 'Ghi'), equals(0.0));
    await tester.pump();
    await tester.pump(const Duration(milliseconds: 25));
    expect(_labelOpacity(tester, 'Def'), equals(0.0));
    expect(_labelOpacity(tester, 'Ghi'), equals(0.0));
    await tester.pump();
    await tester.pump(const Duration(milliseconds: 50));
    expect(_labelOpacity(tester, 'Ghi'), equals(0.5));
    await tester.pumpAndSettle();
    expect(_labelOpacity(tester, 'Ghi'), equals(1.0));
  });

  testWidgets('Changing destinations animate for selectedIndex=null', (WidgetTester tester) async {
    int? selectedIndex = 0;
    late StateSetter stateSetter;

    await tester.pumpWidget(
      MaterialApp(
        home: StatefulBuilder(
          builder: (BuildContext context, StateSetter setState) {
            stateSetter = setState;
            return Scaffold(
              body: Row(
                children: <Widget>[
                  NavigationRail(
                    destinations: _destinations(),
                    selectedIndex: selectedIndex,
                    labelType: NavigationRailLabelType.selected,
                  ),
                  const Expanded(
                    child: Text('body'),
                  ),
                ],
              ),
            );
          },
        ),
      ),
    );

    // Unset the selected index.
    stateSetter(() {
      selectedIndex = null;
    });

    // The first destination animates out.
    expect(_labelOpacity(tester, 'Abc'), equals(1.0));
    await tester.pump();
    await tester.pump(const Duration(milliseconds: 25));
    expect(_labelOpacity(tester, 'Abc'), equals(0.5));
    await tester.pumpAndSettle();
    expect(_labelOpacity(tester, 'Abc'), equals(0.0));

    // Set the selected index to the first destination.
    stateSetter(() {
      selectedIndex = 0;
    });

    // The first destination animates in.
    expect(_labelOpacity(tester, 'Abc'), equals(0.0));
    await tester.pump();
    await tester.pump(const Duration(milliseconds: 100));
    expect(_labelOpacity(tester, 'Abc'), equals(0.5));
    await tester.pumpAndSettle();
    expect(_labelOpacity(tester, 'Abc'), equals(1.0));
  });

  testWidgets('Changing destinations animate when selectedIndex=null during transition', (WidgetTester tester) async {
    int? selectedIndex = 0;
    late StateSetter stateSetter;

    await tester.pumpWidget(
      MaterialApp(
        home: StatefulBuilder(
          builder: (BuildContext context, StateSetter setState) {
            stateSetter = setState;
            return Scaffold(
              body: Row(
                children: <Widget>[
                  NavigationRail(
                    destinations: _destinations(),
                    selectedIndex: selectedIndex,
                    labelType: NavigationRailLabelType.selected,
                  ),
                  const Expanded(
                    child: Text('body'),
                  ),
                ],
              ),
            );
          },
        ),
      ),
    );

    stateSetter(() {
      selectedIndex = 1;
    });

    await tester.pump();
    await tester.pump(const Duration(milliseconds: 175));

    // Interrupt while animating from index 0 to 1.
    stateSetter(() {
      selectedIndex = null;
    });

    expect(_labelOpacity(tester, 'Abc'), equals(0));
    expect(_labelOpacity(tester, 'Def'), equals(1));

    await tester.pump();
    // Create very close to 0, but non-zero, animation value.
    await tester.pump(const Duration(milliseconds: 1));
    // Ensure the opacity is animated back towards 0.
    expect(_labelOpacity(tester, 'Def'), lessThan(0.5));
    expect(_labelOpacity(tester, 'Def'), closeTo(0.5, 0.03));

    await tester.pumpAndSettle();
    expect(_labelOpacity(tester, 'Abc'), equals(0.0));
    expect(_labelOpacity(tester, 'Def'), equals(0.0));
  });

  testWidgets('Semantics - labelType=[none]', (WidgetTester tester) async {
    final SemanticsTester semantics = SemanticsTester(tester);

    await _pumpLocalizedTestRail(tester, labelType: NavigationRailLabelType.none);

    expect(semantics, hasSemantics(_expectedSemantics(), ignoreId: true, ignoreTransform: true, ignoreRect: true));

    semantics.dispose();
  });

  testWidgets('Semantics - labelType=[selected]', (WidgetTester tester) async {
    final SemanticsTester semantics = SemanticsTester(tester);

    await _pumpLocalizedTestRail(tester, labelType: NavigationRailLabelType.selected);

    expect(semantics, hasSemantics(_expectedSemantics(), ignoreId: true, ignoreTransform: true, ignoreRect: true));

    semantics.dispose();
  });

  testWidgets('Semantics - labelType=[all]', (WidgetTester tester) async {
    final SemanticsTester semantics = SemanticsTester(tester);

    await _pumpLocalizedTestRail(tester, labelType: NavigationRailLabelType.all);

    expect(semantics, hasSemantics(_expectedSemantics(), ignoreId: true, ignoreTransform: true, ignoreRect: true));

    semantics.dispose();
  });

  testWidgets('Semantics - extended', (WidgetTester tester) async {
    final SemanticsTester semantics = SemanticsTester(tester);

    await _pumpLocalizedTestRail(tester, extended: true);

    expect(semantics, hasSemantics(_expectedSemantics(), ignoreId: true, ignoreTransform: true, ignoreRect: true));

    semantics.dispose();
  });

  testWidgets('NavigationRailDestination padding properly applied - NavigationRailLabelType.all', (WidgetTester tester) async {
    const EdgeInsets defaultPadding = EdgeInsets.symmetric(horizontal: 8.0);
    const EdgeInsets secondItemPadding = EdgeInsets.symmetric(vertical: 30.0);
    const EdgeInsets thirdItemPadding = EdgeInsets.symmetric(horizontal: 10.0);

    await _pumpNavigationRail(
      tester,
      navigationRail: NavigationRail(
        labelType: NavigationRailLabelType.all,
        selectedIndex: 0,
        destinations: const <NavigationRailDestination>[
          NavigationRailDestination(
            icon: Icon(Icons.favorite_border),
            selectedIcon: Icon(Icons.favorite),
            label: Text('Abc'),
          ),
          NavigationRailDestination(
            icon: Icon(Icons.bookmark_border),
            selectedIcon: Icon(Icons.bookmark),
            label: Text('Def'),
            padding: secondItemPadding,
          ),
          NavigationRailDestination(
            icon: Icon(Icons.star_border),
            selectedIcon: Icon(Icons.star),
            label: Text('Ghi'),
            padding: thirdItemPadding,
          ),
        ],
      ),
    );

    final Iterable<Widget> indicatorInkWells = tester.allWidgets.where((Widget object) => object.runtimeType.toString() == '_IndicatorInkWell');
    final Padding firstItem = tester.widget<Padding>(
      find.descendant(
        of: find.widgetWithText(indicatorInkWells.elementAt(0).runtimeType, 'Abc'),
        matching: find.widgetWithText(Padding, 'Abc'),
      )
    );
    final Padding secondItem = tester.widget<Padding>(
      find.descendant(
        of: find.widgetWithText(indicatorInkWells.elementAt(1).runtimeType, 'Def'),
        matching: find.widgetWithText(Padding, 'Def'),
      )
    );
    final Padding thirdItem = tester.widget<Padding>(
      find.descendant(
        of: find.widgetWithText(indicatorInkWells.elementAt(2).runtimeType, 'Ghi'),
        matching: find.widgetWithText(Padding, 'Ghi'),
      )
    );

    expect(firstItem.padding, defaultPadding);
    expect(secondItem.padding, secondItemPadding);
    expect(thirdItem.padding, thirdItemPadding);
  });

  testWidgets('NavigationRailDestination padding properly applied - NavigationRailLabelType.selected', (WidgetTester tester) async {
    const EdgeInsets defaultPadding = EdgeInsets.symmetric(horizontal: 8.0);
    const EdgeInsets secondItemPadding = EdgeInsets.symmetric(vertical: 30.0);
    const EdgeInsets thirdItemPadding = EdgeInsets.symmetric(horizontal: 10.0);

    await _pumpNavigationRail(
      tester,
      navigationRail: NavigationRail(
        labelType: NavigationRailLabelType.selected,
        selectedIndex: 0,
        destinations: const <NavigationRailDestination>[
          NavigationRailDestination(
            icon: Icon(Icons.favorite_border),
            selectedIcon: Icon(Icons.favorite),
            label: Text('Abc'),
          ),
          NavigationRailDestination(
            icon: Icon(Icons.bookmark_border),
            selectedIcon: Icon(Icons.bookmark),
            label: Text('Def'),
            padding: secondItemPadding,
          ),
          NavigationRailDestination(
            icon: Icon(Icons.star_border),
            selectedIcon: Icon(Icons.star),
            label: Text('Ghi'),
            padding: thirdItemPadding,
          ),
        ],
      ),
    );

    final Iterable<Widget> indicatorInkWells = tester.allWidgets.where((Widget object) => object.runtimeType.toString() == '_IndicatorInkWell');
    final Padding firstItem = tester.widget<Padding>(
      find.descendant(
        of: find.widgetWithText(indicatorInkWells.elementAt(0).runtimeType, 'Abc'),
        matching: find.widgetWithText(Padding, 'Abc'),
      )
    );
    final Padding secondItem = tester.widget<Padding>(
      find.descendant(
        of: find.widgetWithText(indicatorInkWells.elementAt(1).runtimeType, 'Def'),
        matching: find.widgetWithText(Padding, 'Def'),
      )
    );
    final Padding thirdItem = tester.widget<Padding>(
      find.descendant(
        of: find.widgetWithText(indicatorInkWells.elementAt(2).runtimeType, 'Ghi'),
        matching: find.widgetWithText(Padding, 'Ghi'),
      )
    );

    expect(firstItem.padding, defaultPadding);
    expect(secondItem.padding, secondItemPadding);
    expect(thirdItem.padding, thirdItemPadding);
  });

  testWidgets('NavigationRailDestination padding properly applied - NavigationRailLabelType.none', (WidgetTester tester) async {
    const EdgeInsets defaultPadding = EdgeInsets.zero;
    const EdgeInsets secondItemPadding = EdgeInsets.symmetric(vertical: 30.0);
    const EdgeInsets thirdItemPadding = EdgeInsets.symmetric(horizontal: 10.0);

    await _pumpNavigationRail(
      tester,
      navigationRail: NavigationRail(
        labelType: NavigationRailLabelType.none,
        selectedIndex: 0,
        destinations: const <NavigationRailDestination>[
          NavigationRailDestination(
            icon: Icon(Icons.favorite_border),
            selectedIcon: Icon(Icons.favorite),
            label: Text('Abc'),
          ),
          NavigationRailDestination(
            icon: Icon(Icons.bookmark_border),
            selectedIcon: Icon(Icons.bookmark),
            label: Text('Def'),
            padding: secondItemPadding,
          ),
          NavigationRailDestination(
            icon: Icon(Icons.star_border),
            selectedIcon: Icon(Icons.star),
            label: Text('Ghi'),
            padding: thirdItemPadding,
          ),
        ],
      ),
    );

    final Iterable<Widget> indicatorInkWells = tester.allWidgets.where((Widget object) => object.runtimeType.toString() == '_IndicatorInkWell');
    final Padding firstItem = tester.widget<Padding>(
      find.descendant(
        of: find.widgetWithText(indicatorInkWells.elementAt(0).runtimeType, 'Abc'),
        matching: find.widgetWithText(Padding, 'Abc'),
      )
    );
    final Padding secondItem = tester.widget<Padding>(
      find.descendant(
        of: find.widgetWithText(indicatorInkWells.elementAt(1).runtimeType, 'Def'),
        matching: find.widgetWithText(Padding, 'Def'),
      )
    );
    final Padding thirdItem = tester.widget<Padding>(
      find.descendant(
        of: find.widgetWithText(indicatorInkWells.elementAt(2).runtimeType, 'Ghi'),
        matching: find.widgetWithText(Padding, 'Ghi'),
      )
    );

    expect(firstItem.padding, defaultPadding);
    expect(secondItem.padding, secondItemPadding);
    expect(thirdItem.padding, thirdItemPadding);
  });

  testWidgets('NavigationRailDestination adds indicator by default when ThemeData.useMaterial3 is true', (WidgetTester tester) async {
    await _pumpNavigationRail(
      tester,
      navigationRail: NavigationRail(
        labelType: NavigationRailLabelType.selected,
        selectedIndex: 0,
        destinations: const <NavigationRailDestination>[
          NavigationRailDestination(
            icon: Icon(Icons.favorite_border),
            selectedIcon: Icon(Icons.favorite),
            label: Text('Abc'),
          ),
          NavigationRailDestination(
            icon: Icon(Icons.bookmark_border),
            selectedIcon: Icon(Icons.bookmark),
            label: Text('Def'),
          ),
          NavigationRailDestination(
            icon: Icon(Icons.star_border),
            selectedIcon: Icon(Icons.star),
            label: Text('Ghi'),
          ),
        ],
      ),
    );

    expect(find.byType(NavigationIndicator), findsWidgets);
  });

  testWidgets('NavigationRailDestination adds indicator when useIndicator is true', (WidgetTester tester) async {
    await _pumpNavigationRail(
      tester,
      navigationRail: NavigationRail(
        useIndicator: true,
        labelType: NavigationRailLabelType.selected,
        selectedIndex: 0,
        destinations: const <NavigationRailDestination>[
          NavigationRailDestination(
            icon: Icon(Icons.favorite_border),
            selectedIcon: Icon(Icons.favorite),
            label: Text('Abc'),
          ),
          NavigationRailDestination(
            icon: Icon(Icons.bookmark_border),
            selectedIcon: Icon(Icons.bookmark),
            label: Text('Def'),
          ),
          NavigationRailDestination(
            icon: Icon(Icons.star_border),
            selectedIcon: Icon(Icons.star),
            label: Text('Ghi'),
          ),
        ],
      ),
    );

    expect(find.byType(NavigationIndicator), findsWidgets);
  });

  testWidgets('NavigationRailDestination does not add indicator when useIndicator is false', (WidgetTester tester) async {
    await _pumpNavigationRail(
      tester,
      navigationRail: NavigationRail(
        useIndicator: false,
        labelType: NavigationRailLabelType.selected,
        selectedIndex: 0,
        destinations: const <NavigationRailDestination>[
          NavigationRailDestination(
            icon: Icon(Icons.favorite_border),
            selectedIcon: Icon(Icons.favorite),
            label: Text('Abc'),
          ),
          NavigationRailDestination(
            icon: Icon(Icons.bookmark_border),
            selectedIcon: Icon(Icons.bookmark),
            label: Text('Def'),
          ),
          NavigationRailDestination(
            icon: Icon(Icons.star_border),
            selectedIcon: Icon(Icons.star),
            label: Text('Ghi'),
          ),
        ],
      ),
    );

    expect(find.byType(NavigationIndicator), findsNothing);
  });

  testWidgets('NavigationRailDestination adds an oval indicator when no labels are present', (WidgetTester tester) async {
    await _pumpNavigationRail(
      tester,
      navigationRail: NavigationRail(
        useIndicator: true,
        labelType: NavigationRailLabelType.none,
        selectedIndex: 0,
        destinations: const <NavigationRailDestination>[
          NavigationRailDestination(
            icon: Icon(Icons.favorite_border),
            selectedIcon: Icon(Icons.favorite),
            label: Text('Abc'),
          ),
          NavigationRailDestination(
            icon: Icon(Icons.bookmark_border),
            selectedIcon: Icon(Icons.bookmark),
            label: Text('Def'),
          ),
          NavigationRailDestination(
            icon: Icon(Icons.star_border),
            selectedIcon: Icon(Icons.star),
            label: Text('Ghi'),
          ),
        ],
      ),
    );

    final NavigationIndicator indicator = tester.widget<NavigationIndicator>(find.byType(NavigationIndicator).first);

    expect(indicator.width, 56);
    expect(indicator.height, 32);
  });

  testWidgets('NavigationRailDestination adds an oval indicator when selected labels are present', (WidgetTester tester) async {
    await _pumpNavigationRail(
      tester,
      navigationRail: NavigationRail(
        useIndicator: true,
        labelType: NavigationRailLabelType.selected,
        selectedIndex: 0,
        destinations: const <NavigationRailDestination>[
          NavigationRailDestination(
            icon: Icon(Icons.favorite_border),
            selectedIcon: Icon(Icons.favorite),
            label: Text('Abc'),
          ),
          NavigationRailDestination(
            icon: Icon(Icons.bookmark_border),
            selectedIcon: Icon(Icons.bookmark),
            label: Text('Def'),
          ),
          NavigationRailDestination(
            icon: Icon(Icons.star_border),
            selectedIcon: Icon(Icons.star),
            label: Text('Ghi'),
          ),
        ],
      ),
    );

    final NavigationIndicator indicator = tester.widget<NavigationIndicator>(find.byType(NavigationIndicator).first);

    expect(indicator.width, 56);
    expect(indicator.height, 32);
  });

  testWidgets('NavigationRailDestination adds an oval indicator when all labels are present', (WidgetTester tester) async {
    await _pumpNavigationRail(
      tester,
      navigationRail: NavigationRail(
        useIndicator: true,
        labelType: NavigationRailLabelType.all,
        selectedIndex: 0,
        destinations: const <NavigationRailDestination>[
          NavigationRailDestination(
            icon: Icon(Icons.favorite_border),
            selectedIcon: Icon(Icons.favorite),
            label: Text('Abc'),
          ),
          NavigationRailDestination(
            icon: Icon(Icons.bookmark_border),
            selectedIcon: Icon(Icons.bookmark),
            label: Text('Def'),
          ),
          NavigationRailDestination(
            icon: Icon(Icons.star_border),
            selectedIcon: Icon(Icons.star),
            label: Text('Ghi'),
          ),
        ],
      ),
    );

    final NavigationIndicator indicator = tester.widget<NavigationIndicator>(find.byType(NavigationIndicator).first);

    expect(indicator.width, 56);
    expect(indicator.height, 32);
  });

  testWidgets('NavigationRailDestination has center aligned indicator - [labelType]=none', (WidgetTester tester) async {
    // This is a regression test for
    // https://github.com/flutter/flutter/issues/97753
    await _pumpNavigationRail(
      tester,
      navigationRail: NavigationRail(
        labelType: NavigationRailLabelType.none,
        selectedIndex: 0,
        destinations:  const <NavigationRailDestination>[
          NavigationRailDestination(
            icon: Stack(
              children: <Widget>[
                Icon(Icons.umbrella),
                Positioned(
                  top: 0,
                  right: 0,
                  child: Text(
                    'Text',
                    style: TextStyle(fontSize: 10, color: Colors.red),
                  ),
                ),
              ],
            ),
            label: Text('Abc'),
          ),
          NavigationRailDestination(
            icon: Icon(Icons.umbrella),
            label: Text('Def'),
          ),
          NavigationRailDestination(
            icon: Icon(Icons.bookmark_border),
            label: Text('Ghi'),
          ),
        ],
      ),
    );
    // Indicator with Stack widget
    final RenderBox firstIndicator = tester.renderObject(find.byType(Icon).first);
    expect(firstIndicator.localToGlobal(Offset.zero).dx, 28.0);
    // Indicator without Stack widget
    final RenderBox lastIndicator = tester.renderObject(find.byType(Icon).last);
    expect(lastIndicator.localToGlobal(Offset.zero).dx, 28.0);
  });

  testWidgets('NavigationRail respects the notch/system navigation bar in landscape mode', (WidgetTester tester) async {
    const double safeAreaPadding = 40.0;
    NavigationRail navigationRail() {
      return NavigationRail(
        selectedIndex: 0,
        destinations: const <NavigationRailDestination>[
          NavigationRailDestination(
            icon: Icon(Icons.favorite_border),
            selectedIcon: Icon(Icons.favorite),
            label: Text('Abc'),
          ),
          NavigationRailDestination(
            icon: Icon(Icons.bookmark_border),
            selectedIcon: Icon(Icons.bookmark),
            label: Text('Def'),
          ),
        ],
      );
    }

    await tester.pumpWidget(_buildWidget(navigationRail()));
    final double defaultWidth = tester.getSize(find.byType(NavigationRail)).width;
    expect(defaultWidth, 80);

    await tester.pumpWidget(
      _buildWidget(
        MediaQuery(
          data: const MediaQueryData(
            padding: EdgeInsets.only(left: safeAreaPadding),
          ),
          child: navigationRail(),
        ),
      ),
    );
    final double updatedWidth = tester.getSize(find.byType(NavigationRail)).width;
    expect(updatedWidth, defaultWidth + safeAreaPadding);

    // test width when text direction is RTL.
    await tester.pumpWidget(
      _buildWidget(
        MediaQuery(
          data: const MediaQueryData(
            padding: EdgeInsets.only(right: safeAreaPadding),
          ),
          child: navigationRail(),
        ),
        isRTL: true,
      ),
    );
    final double updatedWidthRTL = tester.getSize(find.byType(NavigationRail)).width;
    expect(updatedWidthRTL, defaultWidth + safeAreaPadding);
  });

  testWidgets('NavigationRail indicator renders ripple', (WidgetTester tester) async {
    await _pumpNavigationRail(
      tester,
      navigationRail: NavigationRail(
        selectedIndex: 1,
        destinations: const <NavigationRailDestination>[
          NavigationRailDestination(
            icon: Icon(Icons.favorite_border),
            selectedIcon: Icon(Icons.favorite),
            label: Text('Abc'),
          ),
          NavigationRailDestination(
            icon: Icon(Icons.bookmark_border),
            selectedIcon: Icon(Icons.bookmark),
            label: Text('Def'),
          ),
        ],
        labelType: NavigationRailLabelType.all,
      ),
    );

    final TestGesture gesture = await tester.createGesture(kind: PointerDeviceKind.mouse);
    await gesture.addPointer();
    await gesture.moveTo(tester.getCenter(find.byIcon(Icons.favorite_border)));
    await tester.pumpAndSettle();

    final RenderObject inkFeatures = tester.allRenderObjects.firstWhere((RenderObject object) => object.runtimeType.toString() == '_RenderInkFeatures');
    const Rect indicatorRect = Rect.fromLTRB(12.0, 0.0, 68.0, 32.0);
    const Rect includedRect = indicatorRect;
    final Rect excludedRect = includedRect.inflate(10);

    expect(
      inkFeatures,
      paints
        ..clipPath(
          pathMatcher: isPathThat(
            includes: <Offset>[
              includedRect.centerLeft,
              includedRect.topCenter,
              includedRect.centerRight,
              includedRect.bottomCenter,
            ],
            excludes: <Offset>[
              excludedRect.centerLeft,
              excludedRect.topCenter,
              excludedRect.centerRight,
              excludedRect.bottomCenter,
            ],
          ),
        )
        ..rect(
          rect: indicatorRect,
          color: const Color(0x0a6750a4),
        )
        ..rrect(
          rrect: RRect.fromLTRBR(12.0, 72.0, 68.0, 104.0, const Radius.circular(16)),
          color: const Color(0xffe8def8),
        ),
    );
  }, skip: kIsWeb && !isCanvasKit); // https://github.com/flutter/flutter/issues/99933

  testWidgets('NavigationRail indicator renders ripple - extended', (WidgetTester tester) async {
    // This is a regression test for https://github.com/flutter/flutter/issues/117126
    await _pumpNavigationRail(
      tester,
      navigationRail: NavigationRail(
        selectedIndex: 1,
        extended: true,
        destinations: const <NavigationRailDestination>[
          NavigationRailDestination(
            icon: Icon(Icons.favorite_border),
            selectedIcon: Icon(Icons.favorite),
            label: Text('Abc'),
          ),
          NavigationRailDestination(
            icon: Icon(Icons.bookmark_border),
            selectedIcon: Icon(Icons.bookmark),
            label: Text('Def'),
          ),
        ],
        labelType: NavigationRailLabelType.none,
      ),
    );

    final TestGesture gesture = await tester.createGesture(kind: PointerDeviceKind.mouse);
    await gesture.addPointer();
    await gesture.moveTo(tester.getCenter(find.byIcon(Icons.favorite_border)));
    await tester.pumpAndSettle();

    final RenderObject inkFeatures = tester.allRenderObjects.firstWhere((RenderObject object) => object.runtimeType.toString() == '_RenderInkFeatures');
    const Rect indicatorRect = Rect.fromLTRB(12.0, 6.0, 68.0, 38.0);
    const Rect includedRect = indicatorRect;
    final Rect excludedRect = includedRect.inflate(10);

    expect(
      inkFeatures,
      paints
        ..clipPath(
          pathMatcher: isPathThat(
            includes: <Offset>[
              includedRect.centerLeft,
              includedRect.topCenter,
              includedRect.centerRight,
              includedRect.bottomCenter,
            ],
            excludes: <Offset>[
              excludedRect.centerLeft,
              excludedRect.topCenter,
              excludedRect.centerRight,
              excludedRect.bottomCenter,
            ],
          ),
        )
        ..rect(
          rect: indicatorRect,
          color: const Color(0x0a6750a4),
        )
        ..rrect(
          rrect: RRect.fromLTRBR(12.0, 58.0, 68.0, 90.0, const Radius.circular(16)),
          color: const Color(0xffe8def8),
        ),
    );
  });

  testWidgets('NavigationRail indicator renders properly when padding is applied', (WidgetTester tester) async {
    // This is a regression test for https://github.com/flutter/flutter/issues/117126
    await _pumpNavigationRail(
      tester,
      navigationRail: NavigationRail(
        selectedIndex: 1,
        extended: true,
        destinations: const <NavigationRailDestination>[
          NavigationRailDestination(
            padding: EdgeInsets.all(10),
            icon: Icon(Icons.favorite_border),
            selectedIcon: Icon(Icons.favorite),
            label: Text('Abc'),
          ),
          NavigationRailDestination(
            padding: EdgeInsets.all(18),
            icon: Icon(Icons.bookmark_border),
            selectedIcon: Icon(Icons.bookmark),
            label: Text('Def'),
          ),
        ],
        labelType: NavigationRailLabelType.none,
      ),
    );

    final TestGesture gesture = await tester.createGesture(kind: PointerDeviceKind.mouse);
    await gesture.addPointer();
    await gesture.moveTo(tester.getCenter(find.byIcon(Icons.favorite_border)));
    await tester.pumpAndSettle();

    final RenderObject inkFeatures = tester.allRenderObjects.firstWhere((RenderObject object) => object.runtimeType.toString() == '_RenderInkFeatures');
    const Rect indicatorRect = Rect.fromLTRB(22.0, 16.0, 78.0, 48.0);
    const Rect includedRect = indicatorRect;
    final Rect excludedRect = includedRect.inflate(10);

    expect(
      inkFeatures,
      paints
        ..clipPath(
          pathMatcher: isPathThat(
            includes: <Offset>[
              includedRect.centerLeft,
              includedRect.topCenter,
              includedRect.centerRight,
              includedRect.bottomCenter,
            ],
            excludes: <Offset>[
              excludedRect.centerLeft,
              excludedRect.topCenter,
              excludedRect.centerRight,
              excludedRect.bottomCenter,
            ],
          ),
        )
        ..rect(
          rect: indicatorRect,
          color: const Color(0x0a6750a4),
        )
        ..rrect(
          rrect: RRect.fromLTRBR(30.0, 96.0, 86.0, 128.0, const Radius.circular(16)),
          color: const Color(0xffe8def8),
        ),
    );
  });

  testWidgets('Indicator renders properly when NavigationRai.minWidth < default minWidth', (WidgetTester tester) async {
    // This is a regression test for https://github.com/flutter/flutter/issues/117126
    await _pumpNavigationRail(
      tester,
      navigationRail: NavigationRail(
        minWidth: 50,
        selectedIndex: 1,
        extended: true,
        destinations: const <NavigationRailDestination>[
          NavigationRailDestination(
            icon: Icon(Icons.favorite_border),
            selectedIcon: Icon(Icons.favorite),
            label: Text('Abc'),
          ),
          NavigationRailDestination(
            icon: Icon(Icons.bookmark_border),
            selectedIcon: Icon(Icons.bookmark),
            label: Text('Def'),
          ),
        ],
        labelType: NavigationRailLabelType.none,
      ),
    );

    final TestGesture gesture = await tester.createGesture(kind: PointerDeviceKind.mouse);
    await gesture.addPointer();
    await gesture.moveTo(tester.getCenter(find.byIcon(Icons.favorite_border)));
    await tester.pumpAndSettle();

    final RenderObject inkFeatures = tester.allRenderObjects.firstWhere((RenderObject object) => object.runtimeType.toString() == '_RenderInkFeatures');
    const Rect indicatorRect = Rect.fromLTRB(-3.0, 6.0, 53.0, 38.0);
    const Rect includedRect = indicatorRect;
    final Rect excludedRect = includedRect.inflate(10);

    expect(
      inkFeatures,
      paints
        ..clipPath(
          pathMatcher: isPathThat(
            includes: <Offset>[
              includedRect.centerLeft,
              includedRect.topCenter,
              includedRect.centerRight,
              includedRect.bottomCenter,
            ],
            excludes: <Offset>[
              excludedRect.centerLeft,
              excludedRect.topCenter,
              excludedRect.centerRight,
              excludedRect.bottomCenter,
            ],
          ),
        )
        ..rect(
          rect: indicatorRect,
          color: const Color(0x0a6750a4),
        )
        ..rrect(
          rrect: RRect.fromLTRBR(0.0, 58.0, 50.0, 90.0, const Radius.circular(16)),
          color: const Color(0xffe8def8),
        ),
    );
  });

  testWidgets('NavigationRail indicator renders properly with custom padding and minWidth', (WidgetTester tester) async {
    // This is a regression test for https://github.com/flutter/flutter/issues/117126
    await _pumpNavigationRail(
      tester,
      navigationRail: NavigationRail(
        minWidth: 300,
        selectedIndex: 1,
        extended: true,
        destinations: const <NavigationRailDestination>[
          NavigationRailDestination(
            padding: EdgeInsets.all(10),
            icon: Icon(Icons.favorite_border),
            selectedIcon: Icon(Icons.favorite),
            label: Text('Abc'),
          ),
          NavigationRailDestination(
            padding: EdgeInsets.all(18),
            icon: Icon(Icons.bookmark_border),
            selectedIcon: Icon(Icons.bookmark),
            label: Text('Def'),
          ),
        ],
        labelType: NavigationRailLabelType.none,
      ),
    );

    final TestGesture gesture = await tester.createGesture(kind: PointerDeviceKind.mouse);
    await gesture.addPointer();
    await gesture.moveTo(tester.getCenter(find.byIcon(Icons.favorite_border)));
    await tester.pumpAndSettle();

    final RenderObject inkFeatures = tester.allRenderObjects.firstWhere((RenderObject object) => object.runtimeType.toString() == '_RenderInkFeatures');
    const Rect indicatorRect = Rect.fromLTRB(132.0, 16.0, 188.0, 48.0);
    const Rect includedRect = indicatorRect;
    final Rect excludedRect = includedRect.inflate(10);

    expect(
      inkFeatures,
      paints
        ..clipPath(
          pathMatcher: isPathThat(
            includes: <Offset>[
              includedRect.centerLeft,
              includedRect.topCenter,
              includedRect.centerRight,
              includedRect.bottomCenter,
            ],
            excludes: <Offset>[
              excludedRect.centerLeft,
              excludedRect.topCenter,
              excludedRect.centerRight,
              excludedRect.bottomCenter,
            ],
          ),
        )
        ..rect(
          rect: indicatorRect,
          color: const Color(0x0a6750a4),
        )
        ..rrect(
          rrect: RRect.fromLTRBR(140.0, 96.0, 196.0, 128.0, const Radius.circular(16)),
          color: const Color(0xffe8def8),
        ),
    );
  });

  testWidgets('NavigationRail indicator renders properly with long labels', (WidgetTester tester) async {
    // This is a regression test for https://github.com/flutter/flutter/issues/128005.
    await _pumpNavigationRail(
      tester,
      navigationRail: NavigationRail(
        selectedIndex: 1,
        destinations: const <NavigationRailDestination>[
          NavigationRailDestination(
            icon: Icon(Icons.favorite_border),
            selectedIcon: Icon(Icons.favorite),
            label: Text('ABCDEFGHIJKLMNOPQRSTUVWXYZ'),
          ),
          NavigationRailDestination(
            icon: Icon(Icons.bookmark_border),
            selectedIcon: Icon(Icons.bookmark),
            label: Text('ABC'),
          ),
        ],
        labelType: NavigationRailLabelType.all,
      ),
    );

    final TestGesture gesture = await tester.createGesture(kind: PointerDeviceKind.mouse);
    await gesture.addPointer();
    await gesture.moveTo(tester.getCenter(find.byIcon(Icons.favorite_border)));
    await tester.pumpAndSettle();

    final RenderObject inkFeatures = tester.allRenderObjects.firstWhere((RenderObject object) => object.runtimeType.toString() == '_RenderInkFeatures');

    // Default values from M3 specification.
    const double indicatorHeight = 32.0;
    const double destinationWidth = 72.0;
    const double destinationHorizontalPadding = 8.0;
    const double indicatorWidth = destinationWidth - 2 * destinationHorizontalPadding; // 56.0
    const double verticalSpacer = 8.0;
    const double verticalIconLabelSpacing = 4.0;
    const double verticalDestinationSpacing = 12.0;

    // The navigation rail width is larger than default because of the first destination long label.
    final double railWidth = tester.getSize(find.byType(NavigationRail)).width;

    // Expected indicator position.
    final double indicatorLeft = (railWidth - indicatorWidth) / 2;
    final double indicatorRight = (railWidth + indicatorWidth) / 2;
    final Rect indicatorRect = Rect.fromLTRB(indicatorLeft, 0.0, indicatorRight, indicatorHeight);
    final Rect includedRect = indicatorRect;
    final Rect excludedRect = includedRect.inflate(10);

    // Compute the vertical position for the selected destination (the one with 'bookmark' icon).
    const double labelHeight = 16; // fontSize is 12 and height is 1.3.
    const double destinationHeight = indicatorHeight + verticalIconLabelSpacing + labelHeight + verticalDestinationSpacing;
    const double secondDestinationVerticalOffset = verticalSpacer + destinationHeight;
    const double secondIndicatorVerticalOffset = secondDestinationVerticalOffset;

    expect(
      inkFeatures,
      paints
        ..clipPath(
          pathMatcher: isPathThat(
            includes: <Offset>[
              includedRect.centerLeft,
              includedRect.topCenter,
              includedRect.centerRight,
              includedRect.bottomCenter,
            ],
            excludes: <Offset>[
              excludedRect.centerLeft,
              excludedRect.topCenter,
              excludedRect.centerRight,
              excludedRect.bottomCenter,
            ],
          ),
        )
        ..rect(
          rect: indicatorRect,
          color: const Color(0x0a6750a4),
        )
        ..rrect(
          rrect: RRect.fromLTRBR(
            indicatorLeft,
            secondIndicatorVerticalOffset,
            indicatorRight,
            secondIndicatorVerticalOffset + indicatorHeight,
            const Radius.circular(16),
          ),
          color: const Color(0xffe8def8),
        ),
    );
  }, skip: kIsWeb && !isCanvasKit); // https://github.com/flutter/flutter/issues/99933

  testWidgets('NavigationRail indicator renders properly with large icon', (WidgetTester tester) async {
    // This is a regression test for https://github.com/flutter/flutter/issues/133799.
    const double iconSize = 50;
    await _pumpNavigationRail(
      tester,
      navigationRailTheme: const NavigationRailThemeData(
        selectedIconTheme: IconThemeData(size: iconSize),
        unselectedIconTheme: IconThemeData(size: iconSize),
      ),
      navigationRail: NavigationRail(
        selectedIndex: 1,
        destinations: const <NavigationRailDestination>[
          NavigationRailDestination(
            icon: Icon(Icons.favorite_border),
            selectedIcon: Icon(Icons.favorite),
            label: Text('ABC'),
          ),
          NavigationRailDestination(
            icon: Icon(Icons.bookmark_border),
            selectedIcon: Icon(Icons.bookmark),
            label: Text('DEF'),
          ),
        ],
        labelType: NavigationRailLabelType.all,
      ),
    );

    // Hover the first destination.
    final TestGesture gesture = await tester.createGesture(kind: PointerDeviceKind.mouse);
    await gesture.addPointer();
    await gesture.moveTo(tester.getCenter(find.byIcon(Icons.favorite_border)));
    await tester.pumpAndSettle();

    final RenderObject inkFeatures = tester.allRenderObjects.firstWhere((RenderObject object) => object.runtimeType.toString() == '_RenderInkFeatures');

    // Default values from M3 specification.
    const double railMinWidth = 80.0;
    const double indicatorHeight = 32.0;
    const double destinationWidth = 72.0;
    const double destinationHorizontalPadding = 8.0;
    const double indicatorWidth = destinationWidth - 2 * destinationHorizontalPadding; // 56.0
    const double verticalSpacer = 8.0;
    const double verticalIconLabelSpacing = 4.0;
    const double verticalDestinationSpacing = 12.0;

    // The navigation rail width is the default one because labels are short.
    final double railWidth = tester.getSize(find.byType(NavigationRail)).width;
    expect(railWidth, railMinWidth);

    // Expected indicator position.
    final double indicatorLeft = (railWidth - indicatorWidth) / 2;
    final double indicatorRight = (railWidth + indicatorWidth) / 2;
    const double indicatorTop = (iconSize - indicatorHeight) / 2;
    const double indicatorBottom = (iconSize + indicatorHeight) / 2;
    final Rect indicatorRect = Rect.fromLTRB(indicatorLeft, indicatorTop, indicatorRight, indicatorBottom);
    final Rect includedRect = indicatorRect;
    final Rect excludedRect = includedRect.inflate(10);

    // Compute the vertical position for the selected destination (the one with 'bookmark' icon).
    const double labelHeight = 16; // fontSize is 12 and height is 1.3.
    const double destinationHeight = iconSize + verticalIconLabelSpacing + labelHeight + verticalDestinationSpacing;
    const double secondDestinationVerticalOffset = verticalSpacer + destinationHeight;
    const double indicatorOffset = (iconSize - indicatorHeight) / 2;
    const double secondIndicatorVerticalOffset = secondDestinationVerticalOffset + indicatorOffset;

    expect(
      inkFeatures,
      paints
        ..clipPath(
          pathMatcher: isPathThat(
            includes: <Offset>[
              includedRect.centerLeft,
              includedRect.topCenter,
              includedRect.centerRight,
              includedRect.bottomCenter,
            ],
            excludes: <Offset>[
              excludedRect.centerLeft,
              excludedRect.topCenter,
              excludedRect.centerRight,
              excludedRect.bottomCenter,
            ],
          ),
        )
        // Hover highlight for the hovered destination (the one with 'favorite' icon).
        ..rect(
          rect: indicatorRect,
          color: const Color(0x0a6750a4),
        )
        // Indicator for the selected destination (the one with 'bookmark' icon).
        ..rrect(
          rrect: RRect.fromLTRBR(
            indicatorLeft,
            secondIndicatorVerticalOffset,
            indicatorRight,
            secondIndicatorVerticalOffset + indicatorHeight,
            const Radius.circular(16),
          ),
          color: const Color(0xffe8def8),
        ),
    );
  }, skip: kIsWeb && !isCanvasKit); // https://github.com/flutter/flutter/issues/99933

  testWidgets('NavigationRail indicator renders properly when text direction is rtl', (WidgetTester tester) async {
    // This is a regression test for https://github.com/flutter/flutter/issues/134361.
    await tester.pumpWidget(_buildWidget(
      NavigationRail(
        selectedIndex: 1,
        extended: true,
        destinations: const <NavigationRailDestination>[
          NavigationRailDestination(
            icon: Icon(Icons.favorite_border),
            selectedIcon: Icon(Icons.favorite),
            label: Text('ABC'),
          ),
          NavigationRailDestination(
            icon: Icon(Icons.bookmark_border),
            selectedIcon: Icon(Icons.bookmark),
            label: Text('DEF'),
          ),
        ],
      ),
      isRTL: true,
    ));

    // Hover the first destination.
    final TestGesture gesture = await tester.createGesture(kind: PointerDeviceKind.mouse);
    await gesture.addPointer();
    await gesture.moveTo(tester.getCenter(find.byIcon(Icons.favorite_border)));
    await tester.pumpAndSettle();

    final RenderObject inkFeatures = tester.allRenderObjects.firstWhere((RenderObject object) => object.runtimeType.toString() == '_RenderInkFeatures');

    // Default values from M3 specification.
    const double railMinExtendedWidth = 256.0;
    const double indicatorHeight = 32.0;
    const double destinationWidth = 72.0;
    const double destinationHorizontalPadding = 8.0;
    const double indicatorWidth = destinationWidth - 2 * destinationHorizontalPadding; // 56.0
    const double verticalSpacer = 8.0;
    const double verticalDestinationSpacingM3 = 12.0;

    // The navigation rail width is the default one because labels are short.
    final double railWidth = tester.getSize(find.byType(NavigationRail)).width;
    expect(railWidth, railMinExtendedWidth);

    // Expected indicator position.
    final double indicatorLeft = railWidth - (destinationWidth - destinationHorizontalPadding / 2);
    final double indicatorRight = indicatorLeft + indicatorWidth;
    final Rect indicatorRect = Rect.fromLTRB(
      indicatorLeft,
      verticalDestinationSpacingM3 / 2,
      indicatorRight,
      verticalDestinationSpacingM3 / 2 + indicatorHeight,
    );
    final Rect includedRect = indicatorRect;
    final Rect excludedRect = includedRect.inflate(10);

    // Compute the vertical position for the selected destination (the one with 'bookmark' icon).
    const double destinationHeight = indicatorHeight + verticalDestinationSpacingM3;
    const double secondDestinationVerticalOffset = verticalSpacer + destinationHeight;
    const double secondIndicatorVerticalOffset = secondDestinationVerticalOffset + verticalDestinationSpacingM3 / 2;
    const double secondDestinationHorizontalOffset = 800 - railMinExtendedWidth; // RTL.

    expect(
      inkFeatures,
      paints
        ..clipPath(
          pathMatcher: isPathThat(
            includes: <Offset>[
              includedRect.centerLeft,
              includedRect.topCenter,
              includedRect.centerRight,
              includedRect.bottomCenter,
            ],
            excludes: <Offset>[
              excludedRect.centerLeft,
              excludedRect.topCenter,
              excludedRect.centerRight,
              excludedRect.bottomCenter,
            ],
          ),
        )
        // Hover highlight for the hovered destination (the one with 'favorite' icon).
        ..rect(
          rect: indicatorRect,
          color: const Color(0x0a6750a4),
        )
        // Indicator for the selected destination (the one with 'bookmark' icon).
        ..rrect(
          rrect: RRect.fromLTRBR(
            secondDestinationHorizontalOffset + indicatorLeft,
            secondIndicatorVerticalOffset,
            secondDestinationHorizontalOffset + indicatorRight,
            secondIndicatorVerticalOffset + indicatorHeight,
            const Radius.circular(16),
          ),
          color: const Color(0xffe8def8),
        ),
    );
  }, skip: kIsWeb && !isCanvasKit); // https://github.com/flutter/flutter/issues/99933

  testWidgets('NavigationRail indicator scale transform', (WidgetTester tester) async {
    int selectedIndex = 0;
    Future<void> buildWidget() async {
      await _pumpNavigationRail(
        tester,
        navigationRail: NavigationRail(
          selectedIndex: selectedIndex,
          destinations: const <NavigationRailDestination>[
            NavigationRailDestination(
              icon: Icon(Icons.favorite_border),
              selectedIcon: Icon(Icons.favorite),
              label: Text('Abc'),
            ),
            NavigationRailDestination(
              icon: Icon(Icons.bookmark_border),
              selectedIcon: Icon(Icons.bookmark),
              label: Text('Def'),
            ),
          ],
          labelType: NavigationRailLabelType.all,
        ),
      );
    }

    await buildWidget();
    await tester.pumpAndSettle();
    final Finder transformFinder = find.descendant(
      of: find.byType(NavigationIndicator),
      matching: find.byType(Transform),
    ).last;
    Matrix4 transform = tester.widget<Transform>(transformFinder).transform;
    expect(transform.getColumn(0)[0], 0.0);

    selectedIndex = 1;
    await buildWidget();
    await tester.pump(const Duration(milliseconds: 100));
    transform = tester.widget<Transform>(transformFinder).transform;
    expect(transform.getColumn(0)[0], closeTo(0.9705023956298828, precisionErrorTolerance));

    await tester.pump(const Duration(milliseconds: 100));
    transform = tester.widget<Transform>(transformFinder).transform;
    expect(transform.getColumn(0)[0], 1.0);
  });

  testWidgets('Navigation destination updates indicator color and shape', (WidgetTester tester) async {
    final ThemeData theme = ThemeData(useMaterial3: true);
    const Color color = Color(0xff0000ff);
    const ShapeBorder shape = RoundedRectangleBorder();

    Widget buildNavigationRail({Color? indicatorColor, ShapeBorder? indicatorShape}) {
      return MaterialApp(
        theme: theme,
        home: Builder(
          builder: (BuildContext context) {
            return Scaffold(
              body: Row(
                children: <Widget>[
                  NavigationRail(
                    useIndicator: true,
                    indicatorColor: indicatorColor,
                    indicatorShape: indicatorShape,
                    selectedIndex: 0,
                    destinations: _destinations(),
                  ),
                  const Expanded(
                    child: Text('body'),
                  ),
                ],
              ),
            );
          },
        ),
      );
    }

    await tester.pumpWidget(buildNavigationRail());

    // Test default indicator color and shape.
    expect(_getIndicatorDecoration(tester)?.color, theme.colorScheme.secondaryContainer);
    expect(_getIndicatorDecoration(tester)?.shape, const StadiumBorder());

    await tester.pumpWidget(buildNavigationRail(indicatorColor: color, indicatorShape: shape));

    // Test custom indicator color and shape.
    expect(_getIndicatorDecoration(tester)?.color, color);
    expect(_getIndicatorDecoration(tester)?.shape, shape);
  });

  testWidgets("Destination's respect their disabled state", (WidgetTester tester) async {
    late int selectedIndex;
    await _pumpNavigationRail(
      tester,
      navigationRail: NavigationRail(
        selectedIndex: 0,
        destinations: const <NavigationRailDestination>[
          NavigationRailDestination(
            icon: Icon(Icons.favorite_border),
            selectedIcon: Icon(Icons.favorite),
            label: Text('Abc'),
          ),
          NavigationRailDestination(
            icon: Icon(Icons.star_border),
            selectedIcon: Icon(Icons.star),
            label: Text('Bcd'),
          ),
          NavigationRailDestination(
            icon: Icon(Icons.bookmark_border),
            selectedIcon: Icon(Icons.bookmark),
            label: Text('Cde'),
            disabled: true,
          ),
        ],
        onDestinationSelected: (int index) {
          selectedIndex = index;
        },
        labelType: NavigationRailLabelType.all,
      ),
    );

    await tester.tap(find.text('Abc'));
    expect(selectedIndex, 0);

    await tester.tap(find.text('Bcd'));
    expect(selectedIndex, 1);

    await tester.tap(find.text('Cde'));
    expect(selectedIndex, 1);

    // Wait for any pending shader compilation.
    tester.pumpAndSettle();
  });

  testWidgets("Destination's label with the right opacity while disabled", (WidgetTester tester) async {
    await _pumpNavigationRail(
      tester,
      navigationRail: NavigationRail(
        selectedIndex: 0,
        destinations: const <NavigationRailDestination>[
          NavigationRailDestination(
            icon: Icon(Icons.favorite_border),
            selectedIcon: Icon(Icons.favorite),
            label: Text('Abc'),
          ),
          NavigationRailDestination(
            icon: Icon(Icons.bookmark_border),
            selectedIcon: Icon(Icons.bookmark),
            label: Text('Bcd'),
            disabled: true,
          ),
        ],
        onDestinationSelected: (int index) {},
        labelType: NavigationRailLabelType.all,
      ),
    );

    await tester.pumpAndSettle();

    double? defaultTextStyleOpacity(String text) {
      return tester.widget<DefaultTextStyle>(
        find.ancestor(
          of: find.text(text),
          matching: find.byType(DefaultTextStyle),
        ).first,
      ).style.color?.opacity;
    }

    final double? abcLabelOpacity = defaultTextStyleOpacity('Abc');
    final double? bcdLabelOpacity = defaultTextStyleOpacity('Bcd');

    expect(abcLabelOpacity, 1.0);
    expect(bcdLabelOpacity, closeTo(0.38, 0.01));
  });

  testWidgets('NavigationRail indicator inkwell can be transparent', (WidgetTester tester) async {
    // This is a regression test for https://github.com/flutter/flutter/issues/135866.
    final ThemeData theme = ThemeData(
      colorScheme: const ColorScheme.light().copyWith(primary: Colors.transparent),
      // Material 3 defaults to InkSparkle which is not testable using paints.
      splashFactory: InkSplash.splashFactory,
    );
    await tester.pumpWidget(
      MaterialApp(
      theme: theme,
      home: Builder(
        builder: (BuildContext context) {
          return Scaffold(
            body: Row(
              children: <Widget>[
                 NavigationRail(
                  selectedIndex: 1,
                  destinations: const <NavigationRailDestination>[
                    NavigationRailDestination(
                      icon: Icon(Icons.favorite_border),
                      selectedIcon: Icon(Icons.favorite),
                      label: Text('ABC'),
                    ),
                    NavigationRailDestination(
                      icon: Icon(Icons.bookmark_border),
                      selectedIcon: Icon(Icons.bookmark),
                      label: Text('DEF'),
                    ),
                  ],
                  labelType: NavigationRailLabelType.all,
                ),
                const Expanded(
                  child: Text('body'),
                ),
              ],
            ),
          );
        },
      ),
    ));

    final TestGesture gesture = await tester.createGesture(kind: PointerDeviceKind.mouse);
    await gesture.addPointer();
    await gesture.moveTo(tester.getCenter(find.byIcon(Icons.favorite_border)));
    await tester.pumpAndSettle();
    RenderObject inkFeatures = tester.allRenderObjects.firstWhere((RenderObject object) => object.runtimeType.toString() == '_RenderInkFeatures');

    expect(inkFeatures, paints..rect(color: Colors.transparent));

    await gesture.down(tester.getCenter(find.byIcon(Icons.favorite_border)));
    await tester.pump(); // Start the splash and highlight animations.
    await tester.pump(const Duration(milliseconds: 800)); // Wait for splash and highlight to be well under way.

    inkFeatures = tester.allRenderObjects.firstWhere((RenderObject object) => object.runtimeType.toString() == '_RenderInkFeatures');
    expect(inkFeatures, paints..circle(color: Colors.transparent));
  }, skip: kIsWeb && !isCanvasKit); // https://github.com/flutter/flutter/issues/99933

  testWidgets('NavigationRail can scroll in low height', (WidgetTester tester) async {
    // This is a regression test for https://github.com/flutter/flutter/issues/89167.
    await tester.pumpWidget(
      MaterialApp(
        theme: ThemeData(
          useMaterial3: true,
        ),
        home: Builder(
          builder: (BuildContext context) {
            return MediaQuery(
              // Set Screen height with 300
              data: MediaQuery.of(context).copyWith(size: const Size(800, 300)),
              child: Scaffold(
                body: Row(
                  children: <Widget>[
                    // Set NavigationRail height with 100
                    SizedBox(
                      height: 100,
                      child: NavigationRail(
                        selectedIndex: 0,
                        destinations: const <NavigationRailDestination>[
                          NavigationRailDestination(
                            icon: Icon(Icons.favorite_border),
                            selectedIcon: Icon(Icons.favorite),
                            label: Text('Abc'),
                          ),
                          NavigationRailDestination(
                            icon: Icon(Icons.bookmark_border),
                            selectedIcon: Icon(Icons.bookmark),
                            label: Text('Def'),
                          ),
                          NavigationRailDestination(
                            icon: Icon(Icons.star_border),
                            selectedIcon: Icon(Icons.star),
                            label: Text('Ghi'),
                          ),
                        ],
                      ),
                    ),
                    const Expanded(
                      child: Text('body'),
                    ),
                  ],
                ),
              ),
            );
          },
        ),
      ),
    );

    final ScrollableState scrollable = tester.state(find.byType(Scrollable));
    scrollable.position.jumpTo(500.0);
    expect(scrollable.position.pixels, equals(500.0));
  });

  group('Material 2', () {
    // These tests are only relevant for Material 2. Once Material 2
    // support is deprecated and the APIs are removed, these tests
    // can be deleted.

    testWidgets('Renders at the correct default width - [labelType]=none (default)', (WidgetTester tester) async {
      await _pumpNavigationRail(
        tester,
        useMaterial3: false,
        navigationRail: NavigationRail(
          selectedIndex: 0,
          destinations: _destinations(),
        ),
      );

      final RenderBox renderBox = tester.renderObject(find.byType(NavigationRail));
      expect(renderBox.size.width, 72.0);
    });

    testWidgets('Renders at the correct default width - [labelType]=selected', (WidgetTester tester) async {
      await _pumpNavigationRail(
        tester,
        useMaterial3: false,
        navigationRail: NavigationRail(
          selectedIndex: 0,
          labelType: NavigationRailLabelType.selected,
          destinations: _destinations(),
        ),
      );

      final RenderBox renderBox = tester.renderObject(find.byType(NavigationRail));
      expect(renderBox.size.width, 72.0);
    });

    testWidgets('Renders at the correct default width - [labelType]=all', (WidgetTester tester) async {
      await _pumpNavigationRail(
        tester,
        useMaterial3: false,
        navigationRail: NavigationRail(
          selectedIndex: 0,
          labelType: NavigationRailLabelType.all,
          destinations: _destinations(),
        ),
      );

      final RenderBox renderBox = tester.renderObject(find.byType(NavigationRail));
      expect(renderBox.size.width, 72.0);
    });

    testWidgets('Destination spacing is correct - [labelType]=none (default), [textScaleFactor]=1.0 (default)', (WidgetTester tester) async {
      await _pumpNavigationRail(
        tester,
        useMaterial3: false,
        navigationRail: NavigationRail(
          selectedIndex: 0,
          destinations: _destinations(),
        ),
      );

      final RenderBox renderBox = tester.renderObject(find.byType(NavigationRail));
      expect(renderBox.size.width, 72.0);

      // The first destination is 8 from the top because of the default vertical
      // padding at the to of the rail.
      double nextDestinationY = 8.0;
      final RenderBox firstIconRenderBox = _iconRenderBox(tester, Icons.favorite);
      expect(
        firstIconRenderBox.localToGlobal(Offset.zero),
        equals(
          Offset(
            (72.0 - firstIconRenderBox.size.width) / 2.0,
            nextDestinationY + (72.0 - firstIconRenderBox.size.height) / 2.0,
          ),
        ),
      );

      // The second destination is 72 below the first destination.
      nextDestinationY += 72.0;
      final RenderBox secondIconRenderBox = _iconRenderBox(tester, Icons.bookmark_border);
      expect(
        secondIconRenderBox.localToGlobal(Offset.zero),
        equals(
          Offset(
            (72.0 - secondIconRenderBox.size.width) / 2.0,
            nextDestinationY + (72.0 - secondIconRenderBox.size.height) / 2.0,
          ),
        ),
      );

      // The third destination is 72 below the second destination.
      nextDestinationY += 72.0;
      final RenderBox thirdIconRenderBox = _iconRenderBox(tester, Icons.star_border);
      expect(
        thirdIconRenderBox.localToGlobal(Offset.zero),
        equals(
          Offset(
            (72.0 - thirdIconRenderBox.size.width) / 2.0,
            nextDestinationY + (72.0 - thirdIconRenderBox.size.height) / 2.0,
          ),
        ),
      );

      // The fourth destination is 72 below the third destination.
      nextDestinationY += 72.0;
      final RenderBox fourthIconRenderBox = _iconRenderBox(tester, Icons.hotel);
      expect(
        fourthIconRenderBox.localToGlobal(Offset.zero),
        equals(
          Offset(
            (72.0 - fourthIconRenderBox.size.width) / 2.0,
            nextDestinationY + (72.0 - fourthIconRenderBox.size.height) / 2.0,
          ),
        ),
      );
    }, skip: kIsWeb && !isCanvasKit); // https://github.com/flutter/flutter/issues/99933

    testWidgets('Destination spacing is correct - [labelType]=none (default), [textScaleFactor]=3.0', (WidgetTester tester) async {
      // Since the rail is icon only, its destinations should not be affected by
      // textScaleFactor.
      await _pumpNavigationRail(
        tester,
        useMaterial3: false,
        textScaleFactor: 3.0,
        navigationRail: NavigationRail(
          selectedIndex: 0,
          destinations: _destinations(),
        ),
      );

      final RenderBox renderBox = tester.renderObject(find.byType(NavigationRail));
      expect(renderBox.size.width, 72.0);

      // The first destination is 8 from the top because of the default vertical
      // padding at the to of the rail.
      double nextDestinationY = 8.0;
      final RenderBox firstIconRenderBox = _iconRenderBox(tester, Icons.favorite);
      expect(
        firstIconRenderBox.localToGlobal(Offset.zero),
        equals(
          Offset(
            (72.0 - firstIconRenderBox.size.width) / 2.0,
            nextDestinationY + (72.0 - firstIconRenderBox.size.height) / 2.0,
          ),
        ),
      );

      // The second destination is 72 below the first destination.
      nextDestinationY += 72.0;
      final RenderBox secondIconRenderBox = _iconRenderBox(tester, Icons.bookmark_border);
      expect(
        secondIconRenderBox.localToGlobal(Offset.zero),
        equals(
          Offset(
            (72.0 - secondIconRenderBox.size.width) / 2.0,
            nextDestinationY + (72.0 - secondIconRenderBox.size.height) / 2.0,
          ),
        ),
      );

      // The third destination is 72 below the second destination.
      nextDestinationY += 72.0;
      final RenderBox thirdIconRenderBox = _iconRenderBox(tester, Icons.star_border);
      expect(
        thirdIconRenderBox.localToGlobal(Offset.zero),
        equals(
          Offset(
            (72.0 - thirdIconRenderBox.size.width) / 2.0,
            nextDestinationY + (72.0 - thirdIconRenderBox.size.height) / 2.0,
          ),
        ),
      );

      // The fourth destination is 72 below the third destination.
      nextDestinationY += 72.0;
      final RenderBox fourthIconRenderBox = _iconRenderBox(tester, Icons.hotel);
      expect(
        fourthIconRenderBox.localToGlobal(Offset.zero),
        equals(
          Offset(
            (72.0 - fourthIconRenderBox.size.width) / 2.0,
            nextDestinationY + (72.0 - fourthIconRenderBox.size.height) / 2.0,
          ),
        ),
      );
    }, skip: kIsWeb && !isCanvasKit); // https://github.com/flutter/flutter/issues/99933

    testWidgets('Destination spacing is correct - [labelType]=none (default), [textScaleFactor]=0.75', (WidgetTester tester) async {
      // Since the rail is icon only, its destinations should not be affected by
      // textScaleFactor.
      await _pumpNavigationRail(
        tester,
        useMaterial3: false,
        textScaleFactor: 0.75,
        navigationRail: NavigationRail(
          selectedIndex: 0,
          destinations: _destinations(),
        ),
      );

      final RenderBox renderBox = tester.renderObject(find.byType(NavigationRail));
      expect(renderBox.size.width, 72.0);

      // The first destination is 8 from the top because of the default vertical
      // padding at the to of the rail.
      double nextDestinationY = 8.0;
      final RenderBox firstIconRenderBox = _iconRenderBox(tester, Icons.favorite);
      expect(
        firstIconRenderBox.localToGlobal(Offset.zero),
        equals(
          Offset(
            (72.0 - firstIconRenderBox.size.width) / 2.0,
            nextDestinationY + (72.0 - firstIconRenderBox.size.height) / 2.0,
          ),
        ),
      );

      // The second destination is 72 below the first destination.
      nextDestinationY += 72.0;
      final RenderBox secondIconRenderBox = _iconRenderBox(tester, Icons.bookmark_border);
      expect(
        secondIconRenderBox.localToGlobal(Offset.zero),
        equals(
          Offset(
            (72.0 - secondIconRenderBox.size.width) / 2.0,
            nextDestinationY + (72.0 - secondIconRenderBox.size.height) / 2.0,
          ),
        ),
      );

      // The third destination is 72 below the second destination.
      nextDestinationY += 72.0;
      final RenderBox thirdIconRenderBox = _iconRenderBox(tester, Icons.star_border);
      expect(
        thirdIconRenderBox.localToGlobal(Offset.zero),
        equals(
          Offset(
            (72.0 - thirdIconRenderBox.size.width) / 2.0,
            nextDestinationY + (72.0 - thirdIconRenderBox.size.height) / 2.0,
          ),
        ),
      );

      // The fourth destination is 72 below the third destination.
      nextDestinationY += 72.0;
      final RenderBox fourthIconRenderBox = _iconRenderBox(tester, Icons.hotel);
      expect(
        fourthIconRenderBox.localToGlobal(Offset.zero),
        equals(
          Offset(
            (72.0 - fourthIconRenderBox.size.width) / 2.0,
            nextDestinationY + (72.0 - fourthIconRenderBox.size.height) / 2.0,
          ),
        ),
      );
    }, skip: kIsWeb && !isCanvasKit); // https://github.com/flutter/flutter/issues/99933

    testWidgets('Destination spacing is correct - [labelType]=selected, [textScaleFactor]=1.0 (default)', (WidgetTester tester) async {
      await _pumpNavigationRail(
        tester,
        useMaterial3: false,
        navigationRail: NavigationRail(
          selectedIndex: 0,
          destinations: _destinations(),
          labelType: NavigationRailLabelType.selected,
        ),
      );

      final RenderBox renderBox = tester.renderObject(find.byType(NavigationRail));
      expect(renderBox.size.width, 72.0);

      // The first destination is 8 from the top because of the default vertical
      // padding at the to of the rail.
      double nextDestinationY = 8.0;
      final RenderBox firstIconRenderBox = _iconRenderBox(tester, Icons.favorite);
      final RenderBox firstLabelRenderBox = _labelRenderBox(tester, 'Abc');
      expect(
        firstIconRenderBox.localToGlobal(Offset.zero),
        equals(
          Offset(
            (72.0 - firstIconRenderBox.size.width) / 2.0,
            nextDestinationY + (72.0 - firstIconRenderBox.size.height - firstLabelRenderBox.size.height) / 2.0,
          ),
        ),
      );
      expect(
        firstLabelRenderBox.localToGlobal(Offset.zero),
        equals(
          Offset(
            (72.0 - firstLabelRenderBox.size.width) / 2.0,
            nextDestinationY + (72.0 + firstIconRenderBox.size.height - firstLabelRenderBox.size.height) / 2.0,
          ),
        ),
      );

      // The second destination is 72 below the first destination.
      nextDestinationY += 72.0;
      final RenderBox secondIconRenderBox = _iconRenderBox(tester, Icons.bookmark_border);
      expect(
        secondIconRenderBox.localToGlobal(Offset.zero),
        equals(
          Offset(
            (72.0 - secondIconRenderBox.size.width) / 2.0,
            nextDestinationY + (72.0 - secondIconRenderBox.size.height) / 2.0,
          ),
        ),
      );

      // The third destination is 72 below the second destination.
      nextDestinationY += 72.0;
      final RenderBox thirdIconRenderBox = _iconRenderBox(tester, Icons.star_border);
      expect(
        thirdIconRenderBox.localToGlobal(Offset.zero),
        equals(
          Offset(
            (72.0 - thirdIconRenderBox.size.width) / 2.0,
            nextDestinationY + (72.0 - thirdIconRenderBox.size.height) / 2.0,
          ),
        ),
      );

      // The fourth destination is 72 below the third destination.
      nextDestinationY += 72.0;
      final RenderBox fourthIconRenderBox = _iconRenderBox(tester, Icons.hotel);
      expect(
        fourthIconRenderBox.localToGlobal(Offset.zero),
        equals(
          Offset(
            (72.0 - fourthIconRenderBox.size.width) / 2.0,
            nextDestinationY + (72.0 - fourthIconRenderBox.size.height) / 2.0,
          ),
        ),
      );
    });

    testWidgets('Destination spacing is correct - [labelType]=selected, [textScaleFactor]=3.0', (WidgetTester tester) async {
      await _pumpNavigationRail(
        tester,
        useMaterial3: false,
        textScaleFactor: 3.0,
        navigationRail: NavigationRail(
          selectedIndex: 0,
          destinations: _destinations(),
          labelType: NavigationRailLabelType.selected,
        ),
      );

      // The rail and destinations sizes grow to fit the larger text labels.
      final RenderBox renderBox = tester.renderObject(find.byType(NavigationRail));
      expect(renderBox.size.width, 142.0);

      // The first destination is 8 from the top because of the default vertical
      // padding at the to of the rail.
      double nextDestinationY = 8.0;
      final RenderBox firstIconRenderBox = _iconRenderBox(tester, Icons.favorite);
      expect(
        firstIconRenderBox.localToGlobal(Offset.zero),
        equals(
          Offset(
            (142.0 - firstIconRenderBox.size.width) / 2.0,
            nextDestinationY + 16.0,
          ),
        ),
      );

      // The first label sits right below the first icon.
      final RenderBox firstLabelRenderBox = _labelRenderBox(tester, 'Abc');
      expect(
        firstLabelRenderBox.localToGlobal(Offset.zero),
        equals(
          Offset(
            (142.0 - firstLabelRenderBox.size.width) / 2.0,
            nextDestinationY + 16.0 + firstIconRenderBox.size.height,
          ),
        ),
      );

      nextDestinationY += 16.0 + firstIconRenderBox.size.height + firstLabelRenderBox.size.height + 16.0;
      final RenderBox secondIconRenderBox = _iconRenderBox(tester, Icons.bookmark_border);
      expect(
        secondIconRenderBox.localToGlobal(Offset.zero),
        equals(
          Offset(
            (142.0 - secondIconRenderBox.size.width) / 2.0,
            nextDestinationY + 24.0,
          ),
        ),
      );

      nextDestinationY += 72.0;
      final RenderBox thirdIconRenderBox = _iconRenderBox(tester, Icons.star_border);
      expect(
        thirdIconRenderBox.localToGlobal(Offset.zero),
        equals(
          Offset(
            (142.0 - thirdIconRenderBox.size.width) / 2.0,
            nextDestinationY + 24.0,
          ),
        ),
      );

      nextDestinationY += 72.0;
      final RenderBox fourthIconRenderBox = _iconRenderBox(tester, Icons.hotel);
      expect(
        fourthIconRenderBox.localToGlobal(Offset.zero),
        equals(
          Offset(
            (142.0 - fourthIconRenderBox.size.width) / 2.0,
            nextDestinationY + 24.0,
          ),
        ),
      );
    });

    testWidgets('Destination spacing is correct - [labelType]=selected, [textScaleFactor]=0.75', (WidgetTester tester) async {
      await _pumpNavigationRail(
        tester,
        useMaterial3: false,
        textScaleFactor: 0.75,
        navigationRail: NavigationRail(
          selectedIndex: 0,
          destinations: _destinations(),
          labelType: NavigationRailLabelType.selected,
        ),
      );

      // A smaller textScaleFactor will not reduce the default width of the rail
      // since there is a minWidth.
      final RenderBox renderBox = tester.renderObject(find.byType(NavigationRail));
      expect(renderBox.size.width, 72.0);

      // The first destination is 8 from the top because of the default vertical
      // padding at the to of the rail.
      double nextDestinationY = 8.0;
      final RenderBox firstIconRenderBox = _iconRenderBox(tester, Icons.favorite);
      final RenderBox firstLabelRenderBox = _labelRenderBox(tester, 'Abc');
      expect(
        firstIconRenderBox.localToGlobal(Offset.zero),
        equals(
          Offset(
            (72.0 - firstIconRenderBox.size.width) / 2.0,
            nextDestinationY + (72.0 - firstIconRenderBox.size.height - firstLabelRenderBox.size.height) / 2.0,
          ),
        ),
      );
      expect(
        firstLabelRenderBox.localToGlobal(Offset.zero),
        equals(
          Offset(
            (72.0 - firstLabelRenderBox.size.width) / 2.0,
            nextDestinationY + (72.0 + firstIconRenderBox.size.height - firstLabelRenderBox.size.height) / 2.0,
          ),
        ),
      );

      // The second destination is 72 below the first destination.
      nextDestinationY += 72.0;
      final RenderBox secondIconRenderBox = _iconRenderBox(tester, Icons.bookmark_border);
      expect(
        secondIconRenderBox.localToGlobal(Offset.zero),
        equals(
          Offset(
            (72.0 - secondIconRenderBox.size.width) / 2.0,
            nextDestinationY + (72.0 - secondIconRenderBox.size.height) / 2.0,
          ),
        ),
      );

      // The third destination is 72 below the second destination.
      nextDestinationY += 72.0;
      final RenderBox thirdIconRenderBox = _iconRenderBox(tester, Icons.star_border);
      expect(
        thirdIconRenderBox.localToGlobal(Offset.zero),
        equals(
          Offset(
            (72.0 - thirdIconRenderBox.size.width) / 2.0,
            nextDestinationY + (72.0 - thirdIconRenderBox.size.height) / 2.0,
          ),
        ),
      );

      // The fourth destination is 72 below the third destination.
      nextDestinationY += 72.0;
      final RenderBox fourthIconRenderBox = _iconRenderBox(tester, Icons.hotel);
      expect(
        fourthIconRenderBox.localToGlobal(Offset.zero),
        equals(Offset(
          (72.0 - fourthIconRenderBox.size.width) / 2.0,
          nextDestinationY + (72.0 - fourthIconRenderBox.size.height) / 2.0,
        )),
      );
    });

    testWidgets('Destination spacing is correct - [labelType]=all, [textScaleFactor]=1.0 (default)', (WidgetTester tester) async {
      await _pumpNavigationRail(
        tester,
        useMaterial3: false,
        navigationRail: NavigationRail(
          selectedIndex: 0,
          destinations: _destinations(),
          labelType: NavigationRailLabelType.all,
        ),
      );

      final RenderBox renderBox = tester.renderObject(find.byType(NavigationRail));
      expect(renderBox.size.width, 72.0);

      // The first destination is 8 from the top because of the default vertical
      // padding at the to of the rail.
      double nextDestinationY = 8.0;
      final RenderBox firstIconRenderBox = _iconRenderBox(tester, Icons.favorite);
      final RenderBox firstLabelRenderBox = _labelRenderBox(tester, 'Abc');
      expect(
        firstIconRenderBox.localToGlobal(Offset.zero),
        equals(
          Offset(
            (72.0 - firstIconRenderBox.size.width) / 2.0,
            nextDestinationY + 16.0,
          ),
        ),
      );
      expect(
        firstLabelRenderBox.localToGlobal(Offset.zero),
        equals(
          Offset(
            (72.0 - firstLabelRenderBox.size.width) / 2.0,
            nextDestinationY + 16.0 + firstIconRenderBox.size.height,
          ),
        ),
      );

      // The second destination is 72 below the first destination.
      nextDestinationY += 72.0;
      final RenderBox secondIconRenderBox = _iconRenderBox(tester, Icons.bookmark_border);
      final RenderBox secondLabelRenderBox = _labelRenderBox(tester, 'Def');
      expect(
        secondIconRenderBox.localToGlobal(Offset.zero),
        equals(
          Offset(
            (72.0 - secondIconRenderBox.size.width) / 2.0,
            nextDestinationY + 16.0,
          ),
        ),
      );
      expect(
        secondLabelRenderBox.localToGlobal(Offset.zero),
        equals(
          Offset(
            (72.0 - secondLabelRenderBox.size.width) / 2.0,
            nextDestinationY + 16.0 + secondIconRenderBox.size.height,
          ),
        ),
      );

      // The third destination is 72 below the second destination.
      nextDestinationY += 72.0;
      final RenderBox thirdIconRenderBox = _iconRenderBox(tester, Icons.star_border);
      final RenderBox thirdLabelRenderBox = _labelRenderBox(tester, 'Ghi');
      expect(
        thirdIconRenderBox.localToGlobal(Offset.zero),
        equals(
          Offset(
            (72.0 - thirdIconRenderBox.size.width) / 2.0,
            nextDestinationY + 16.0,
          ),
        ),
      );
      expect(
        thirdLabelRenderBox.localToGlobal(Offset.zero),
        equals(
          Offset(
            (72.0 - thirdLabelRenderBox.size.width) / 2.0,
            nextDestinationY + 16.0 + thirdIconRenderBox.size.height,
          ),
        ),
      );

      // The fourth destination is 72 below the third destination.
      nextDestinationY += 72.0;
      final RenderBox fourthIconRenderBox = _iconRenderBox(tester, Icons.hotel);
      final RenderBox fourthLabelRenderBox = _labelRenderBox(tester, 'Jkl');
      expect(
        fourthIconRenderBox.localToGlobal(Offset.zero),
        equals(
          Offset(
            (72.0 - fourthIconRenderBox.size.width) / 2.0,
            nextDestinationY + 16.0,
          ),
        ),
      );
      expect(
        fourthLabelRenderBox.localToGlobal(Offset.zero),
        equals(
          Offset(
            (72.0 - fourthLabelRenderBox.size.width) / 2.0,
            nextDestinationY + 16.0 + fourthIconRenderBox.size.height,
          ),
        ),
      );
    });

    testWidgets('Destination spacing is correct - [labelType]=all, [textScaleFactor]=3.0', (WidgetTester tester) async {
      await _pumpNavigationRail(
        tester,
        useMaterial3: false,
        textScaleFactor: 3.0,
        navigationRail: NavigationRail(
          selectedIndex: 0,
          destinations: _destinations(),
          labelType: NavigationRailLabelType.all,
        ),
      );

      // The rail and destinations sizes grow to fit the larger text labels.
      final RenderBox renderBox = tester.renderObject(find.byType(NavigationRail));
      expect(renderBox.size.width, 142.0);

      // The first destination is 8 from the top because of the default vertical
      // padding at the to of the rail.
      double nextDestinationY = 8.0;
      final RenderBox firstIconRenderBox = _iconRenderBox(tester, Icons.favorite);
      final RenderBox firstLabelRenderBox = _labelRenderBox(tester, 'Abc');
      expect(
        firstIconRenderBox.localToGlobal(Offset.zero),
        equals(
          Offset(
            (142.0 - firstIconRenderBox.size.width) / 2.0,
            nextDestinationY + 16.0,
          ),
        ),
      );
      expect(
        firstLabelRenderBox.localToGlobal(Offset.zero),
        equals(
          Offset(
            (142.0 - firstLabelRenderBox.size.width) / 2.0,
            nextDestinationY + 16.0 + firstIconRenderBox.size.height,
          ),
        ),
      );

      nextDestinationY += 16.0 + firstIconRenderBox.size.height + firstLabelRenderBox.size.height + 16.0;
      final RenderBox secondIconRenderBox = _iconRenderBox(tester, Icons.bookmark_border);
      final RenderBox secondLabelRenderBox = _labelRenderBox(tester, 'Def');
      expect(
        secondIconRenderBox.localToGlobal(Offset.zero),
        equals(
          Offset(
            (142.0 - secondIconRenderBox.size.width) / 2.0,
            nextDestinationY + 16.0,
          ),
        ),
      );
      expect(
        secondLabelRenderBox.localToGlobal(Offset.zero),
        equals(
          Offset(
            (142.0 - secondLabelRenderBox.size.width) / 2.0,
            nextDestinationY + 16.0 + secondIconRenderBox.size.height,
          ),
        ),
      );

      nextDestinationY += 16.0 + secondIconRenderBox.size.height + secondLabelRenderBox.size.height + 16.0;
      final RenderBox thirdIconRenderBox = _iconRenderBox(tester, Icons.star_border);
      final RenderBox thirdLabelRenderBox = _labelRenderBox(tester, 'Ghi');
      expect(
        thirdIconRenderBox.localToGlobal(Offset.zero),
        equals(
          Offset(
            (142.0 - thirdIconRenderBox.size.width) / 2.0,
            nextDestinationY + 16.0,
          ),
        ),
      );
      expect(
        thirdLabelRenderBox.localToGlobal(Offset.zero),
        equals(
          Offset(
            (142.0 - thirdLabelRenderBox.size.width) / 2.0,
            nextDestinationY + 16.0 + thirdIconRenderBox.size.height,
          ),
        ),
      );

      nextDestinationY += 16.0 + thirdIconRenderBox.size.height + thirdLabelRenderBox.size.height + 16.0;
      final RenderBox fourthIconRenderBox = _iconRenderBox(tester, Icons.hotel);
      final RenderBox fourthLabelRenderBox = _labelRenderBox(tester, 'Jkl');
      expect(
        fourthIconRenderBox.localToGlobal(Offset.zero),
        equals(
          Offset(
            (142.0 - fourthIconRenderBox.size.width) / 2.0,
            nextDestinationY + 16.0,
          ),
        ),
      );
      expect(
        fourthLabelRenderBox.localToGlobal(Offset.zero),
        equals(
          Offset(
            (142.0 - fourthLabelRenderBox.size.width) / 2.0,
            nextDestinationY + 16.0 + fourthIconRenderBox.size.height,
          ),
        ),
      );
    });

    testWidgets('Destination spacing is correct - [labelType]=all, [textScaleFactor]=0.75', (WidgetTester tester) async {
      await _pumpNavigationRail(
        tester,
        useMaterial3: false,
        textScaleFactor: 0.75,
        navigationRail: NavigationRail(
          selectedIndex: 0,
          destinations: _destinations(),
          labelType: NavigationRailLabelType.all,
        ),
      );

      // A smaller textScaleFactor will not reduce the default size of the rail.
      final RenderBox renderBox = tester.renderObject(find.byType(NavigationRail));
      expect(renderBox.size.width, 72.0);

      // The first destination is 8 from the top because of the default vertical
      // padding at the to of the rail.
      double nextDestinationY = 8.0;
      final RenderBox firstIconRenderBox = _iconRenderBox(tester, Icons.favorite);
      final RenderBox firstLabelRenderBox = _labelRenderBox(tester, 'Abc');
      expect(
        firstIconRenderBox.localToGlobal(Offset.zero),
        equals(
          Offset(
            (72.0 - firstIconRenderBox.size.width) / 2.0,
            nextDestinationY + 16.0,
          ),
        ),
      );
      expect(
        firstLabelRenderBox.localToGlobal(Offset.zero),
        equals(
          Offset(
            (72.0 - firstLabelRenderBox.size.width) / 2.0,
            nextDestinationY + 16.0 + firstIconRenderBox.size.height,
          ),
        ),
      );

      // The second destination is 72 below the first destination.
      nextDestinationY += 72.0;
      final RenderBox secondIconRenderBox = _iconRenderBox(tester, Icons.bookmark_border);
      final RenderBox secondLabelRenderBox = _labelRenderBox(tester, 'Def');
      expect(
        secondIconRenderBox.localToGlobal(Offset.zero),
        equals(
          Offset(
            (72.0 - secondIconRenderBox.size.width) / 2.0,
            nextDestinationY + 16.0,
          ),
        ),
      );
      expect(
        secondLabelRenderBox.localToGlobal(Offset.zero),
        equals(
          Offset(
            (72.0 - secondLabelRenderBox.size.width) / 2.0,
            nextDestinationY + 16.0 + secondIconRenderBox.size.height,
          ),
        ),
      );

      // The third destination is 72 below the second destination.
      nextDestinationY += 72.0;
      final RenderBox thirdIconRenderBox = _iconRenderBox(tester, Icons.star_border);
      final RenderBox thirdLabelRenderBox = _labelRenderBox(tester, 'Ghi');
      expect(
        thirdIconRenderBox.localToGlobal(Offset.zero),
        equals(
          Offset(
            (72.0 - thirdIconRenderBox.size.width) / 2.0,
            nextDestinationY + 16.0,
          ),
        ),
      );
      expect(
        thirdLabelRenderBox.localToGlobal(Offset.zero),
        equals(
          Offset(
            (72.0 - thirdLabelRenderBox.size.width) / 2.0,
            nextDestinationY + 16.0 + thirdIconRenderBox.size.height,
          ),
        ),
      );

      // The fourth destination is 72 below the third destination.
      nextDestinationY += 72.0;
      final RenderBox fourthIconRenderBox = _iconRenderBox(tester, Icons.hotel);
      final RenderBox fourthLabelRenderBox = _labelRenderBox(tester, 'Jkl');
      expect(
        fourthIconRenderBox.localToGlobal(Offset.zero),
        equals(
          Offset(
            (72.0 - fourthIconRenderBox.size.width) / 2.0,
            nextDestinationY + 16.0,
          ),
        ),
      );
      expect(
        fourthLabelRenderBox.localToGlobal(Offset.zero),
        equals(
          Offset(
            (72.0 - fourthLabelRenderBox.size.width) / 2.0,
            nextDestinationY + 16.0 + fourthIconRenderBox.size.height,
          ),
        ),
      );
    });

    testWidgets('Destination spacing is correct for a compact rail - [preferredWidth]=56, [textScaleFactor]=1.0 (default)', (WidgetTester tester) async {
      await _pumpNavigationRail(
        tester,
        useMaterial3: false,
        navigationRail: NavigationRail(
          selectedIndex: 0,
          minWidth: 56.0,
          destinations: _destinations(),
        ),
      );

      final RenderBox renderBox = tester.renderObject(find.byType(NavigationRail));
      expect(renderBox.size.width, 56.0);

      // The first destination is 8 from the top because of the default vertical
      // padding at the to of the rail.
      double nextDestinationY = 8.0;
      final RenderBox firstIconRenderBox = _iconRenderBox(tester, Icons.favorite);
      expect(
        firstIconRenderBox.localToGlobal(Offset.zero),
        equals(
          Offset(
            (56.0 - firstIconRenderBox.size.width) / 2.0,
            nextDestinationY + (56.0 - firstIconRenderBox.size.height) / 2.0,
          ),
        ),
      );

      // The second destination is 56 below the first destination.
      nextDestinationY += 56.0;
      final RenderBox secondIconRenderBox = _iconRenderBox(tester, Icons.bookmark_border);
      expect(
        secondIconRenderBox.localToGlobal(Offset.zero),
        equals(
          Offset(
            (56.0 - secondIconRenderBox.size.width) / 2.0,
            nextDestinationY + (56.0 - secondIconRenderBox.size.height) / 2.0,
          ),
        ),
      );

      // The third destination is 56 below the second destination.
      nextDestinationY += 56.0;
      final RenderBox thirdIconRenderBox = _iconRenderBox(tester, Icons.star_border);
      expect(
        thirdIconRenderBox.localToGlobal(Offset.zero),
        equals(
          Offset(
            (56.0 - thirdIconRenderBox.size.width) / 2.0,
            nextDestinationY + (56.0 - thirdIconRenderBox.size.height) / 2.0,
          ),
        ),
      );

      // The fourth destination is 56 below the third destination.
      nextDestinationY += 56.0;
      final RenderBox fourthIconRenderBox = _iconRenderBox(tester, Icons.hotel);
      expect(
        fourthIconRenderBox.localToGlobal(Offset.zero),
        equals(
          Offset(
            (56.0 - fourthIconRenderBox.size.width) / 2.0,
            nextDestinationY + (56.0 - fourthIconRenderBox.size.height) / 2.0,
          ),
        ),
      );
    });

    testWidgets('Destination spacing is correct for a compact rail - [preferredWidth]=56, [textScaleFactor]=3.0', (WidgetTester tester) async {
      await _pumpNavigationRail(
        tester,
        useMaterial3: false,
        textScaleFactor: 3.0,
        navigationRail: NavigationRail(
          selectedIndex: 0,
          minWidth: 56.0,
          destinations: _destinations(),
        ),
      );

      // Since the rail is icon only, its preferred width should not be affected
      // by textScaleFactor.
      final RenderBox renderBox = tester.renderObject(find.byType(NavigationRail));
      expect(renderBox.size.width, 56.0);

      // The first destination is 8 from the top because of the default vertical
      // padding at the to of the rail.
      double nextDestinationY = 8.0;
      final RenderBox firstIconRenderBox = _iconRenderBox(tester, Icons.favorite);
      expect(
        firstIconRenderBox.localToGlobal(Offset.zero),
        equals(
          Offset(
            (56.0 - firstIconRenderBox.size.width) / 2.0,
            nextDestinationY + (56.0 - firstIconRenderBox.size.height) / 2.0,
          ),
        ),
      );

      // The second destination is 56 below the first destination.
      nextDestinationY += 56.0;
      final RenderBox secondIconRenderBox = _iconRenderBox(tester, Icons.bookmark_border);
      expect(
        secondIconRenderBox.localToGlobal(Offset.zero),
        equals(
          Offset(
            (56.0 - secondIconRenderBox.size.width) / 2.0,
            nextDestinationY + (56.0 - secondIconRenderBox.size.height) / 2.0,
          ),
        ),
      );

      // The third destination is 56 below the second destination.
      nextDestinationY += 56.0;
      final RenderBox thirdIconRenderBox = _iconRenderBox(tester, Icons.star_border);
      expect(
        thirdIconRenderBox.localToGlobal(Offset.zero),
        equals(
          Offset(
            (56.0 - thirdIconRenderBox.size.width) / 2.0,
            nextDestinationY + (56.0 - thirdIconRenderBox.size.height) / 2.0,
          ),
        ),
      );

      // The fourth destination is 56 below the third destination.
      nextDestinationY += 56.0;
      final RenderBox fourthIconRenderBox = _iconRenderBox(tester, Icons.hotel);
      expect(
        fourthIconRenderBox.localToGlobal(Offset.zero),
        equals(
          Offset(
            (56.0 - fourthIconRenderBox.size.width) / 2.0,
            nextDestinationY + (56.0 - fourthIconRenderBox.size.height) / 2.0,
          ),
        ),
      );
    });

    testWidgets('Destination spacing is correct for a compact rail - [preferredWidth]=56, [textScaleFactor]=0.75', (WidgetTester tester) async {
      await _pumpNavigationRail(
        tester,
        useMaterial3: false,
        textScaleFactor: 3.0,
        navigationRail: NavigationRail(
          selectedIndex: 0,
          minWidth: 56.0,
          destinations: _destinations(),
        ),
      );

      // Since the rail is icon only, its preferred width should not be affected
      // by textScaleFactor.
      final RenderBox renderBox = tester.renderObject(find.byType(NavigationRail));
      expect(renderBox.size.width, 56.0);

      // The first destination is 8 from the top because of the default vertical
      // padding at the to of the rail.
      double nextDestinationY = 8.0;
      final RenderBox firstIconRenderBox = _iconRenderBox(tester, Icons.favorite);
      expect(
        firstIconRenderBox.localToGlobal(Offset.zero),
        equals(
          Offset(
            (56.0 - firstIconRenderBox.size.width) / 2.0,
            nextDestinationY + (56.0 - firstIconRenderBox.size.height) / 2.0,
          ),
        ),
      );

      // The second destination is 56 below the first destination.
      nextDestinationY += 56.0;
      final RenderBox secondIconRenderBox = _iconRenderBox(tester, Icons.bookmark_border);
      expect(
        secondIconRenderBox.localToGlobal(Offset.zero),
        equals(
          Offset(
            (56.0 - secondIconRenderBox.size.width) / 2.0,
            nextDestinationY + (56.0 - secondIconRenderBox.size.height) / 2.0,
          ),
        ),
      );

      // The third destination is 56 below the second destination.
      nextDestinationY += 56.0;
      final RenderBox thirdIconRenderBox = _iconRenderBox(tester, Icons.star_border);
      expect(
        thirdIconRenderBox.localToGlobal(Offset.zero),
        equals(
          Offset(
            (56.0 - thirdIconRenderBox.size.width) / 2.0,
            nextDestinationY + (56.0 - thirdIconRenderBox.size.height) / 2.0,
          ),
        ),
      );

      // The fourth destination is 56 below the third destination.
      nextDestinationY += 56.0;
      final RenderBox fourthIconRenderBox = _iconRenderBox(tester, Icons.hotel);
      expect(
        fourthIconRenderBox.localToGlobal(Offset.zero),
        equals(
          Offset(
            (56.0 - fourthIconRenderBox.size.width) / 2.0,
            nextDestinationY + (56.0 - fourthIconRenderBox.size.height) / 2.0,
          ),
        ),
      );
    });

    testWidgets('Group alignment works - [groupAlignment]=-1.0 (default)', (WidgetTester tester) async {
      await _pumpNavigationRail(
        tester,
        useMaterial3: false,
        navigationRail: NavigationRail(
          selectedIndex: 0,
          destinations: _destinations(),
        ),
      );

      // The first destination is 8 from the top because of the default vertical
      // padding at the to of the rail.
      double nextDestinationY = 8.0;
      final RenderBox firstIconRenderBox = _iconRenderBox(tester, Icons.favorite);
      expect(
        firstIconRenderBox.localToGlobal(Offset.zero),
        equals(
          Offset(
            (72.0 - firstIconRenderBox.size.width) / 2.0,
            nextDestinationY + (72.0 - firstIconRenderBox.size.height) / 2.0,
          ),
        ),
      );

      // The second destination is 72 below the first destination.
      nextDestinationY += 72.0;
      final RenderBox secondIconRenderBox = _iconRenderBox(tester, Icons.bookmark_border);
      expect(
        secondIconRenderBox.localToGlobal(Offset.zero),
        equals(
          Offset(
            (72.0 - secondIconRenderBox.size.width) / 2.0,
            nextDestinationY + (72.0 - secondIconRenderBox.size.height) / 2.0,
          ),
        ),
      );

      // The third destination is 72 below the second destination.
      nextDestinationY += 72.0;
      final RenderBox thirdIconRenderBox = _iconRenderBox(tester, Icons.star_border);
      expect(
        thirdIconRenderBox.localToGlobal(Offset.zero),
        equals(
          Offset(
            (72.0 - thirdIconRenderBox.size.width) / 2.0,
            nextDestinationY + (72.0 - thirdIconRenderBox.size.height) / 2.0,
          ),
        ),
      );

      // The fourth destination is 72 below the third destination.
      nextDestinationY += 72.0;
      final RenderBox fourthIconRenderBox = _iconRenderBox(tester, Icons.hotel);
      expect(
        fourthIconRenderBox.localToGlobal(Offset.zero),
        equals(
          Offset(
            (72.0 - fourthIconRenderBox.size.width) / 2.0,
            nextDestinationY + (72.0 - fourthIconRenderBox.size.height) / 2.0,
          ),
        ),
      );
    });

    testWidgets('Group alignment works - [groupAlignment]=0.0', (WidgetTester tester) async {
      await _pumpNavigationRail(
        tester,
        useMaterial3: false,
        navigationRail: NavigationRail(
          selectedIndex: 0,
          groupAlignment: 0.0,
          destinations: _destinations(),
        ),
      );

      double nextDestinationY = 160.0;
      final RenderBox firstIconRenderBox = _iconRenderBox(tester, Icons.favorite);
      expect(
        firstIconRenderBox.localToGlobal(Offset.zero),
        equals(
          Offset(
            (72.0 - firstIconRenderBox.size.width) / 2.0,
            nextDestinationY + (72.0 - firstIconRenderBox.size.height) / 2.0,
          ),
        ),
      );

      // The second destination is 72 below the first destination.
      nextDestinationY += 72.0;
      final RenderBox secondIconRenderBox = _iconRenderBox(tester, Icons.bookmark_border);
      expect(
        secondIconRenderBox.localToGlobal(Offset.zero),
        equals(
          Offset(
            (72.0 - secondIconRenderBox.size.width) / 2.0,
            nextDestinationY + (72.0 - secondIconRenderBox.size.height) / 2.0,
          ),
        ),
      );

      // The third destination is 72 below the second destination.
      nextDestinationY += 72.0;
      final RenderBox thirdIconRenderBox = _iconRenderBox(tester, Icons.star_border);
      expect(
        thirdIconRenderBox.localToGlobal(Offset.zero),
        equals(
          Offset(
            (72.0 - thirdIconRenderBox.size.width) / 2.0,
            nextDestinationY + (72.0 - thirdIconRenderBox.size.height) / 2.0,
          ),
        ),
      );

      // The fourth destination is 72 below the third destination.
      nextDestinationY += 72.0;
      final RenderBox fourthIconRenderBox = _iconRenderBox(tester, Icons.hotel);
      expect(
        fourthIconRenderBox.localToGlobal(Offset.zero),
        equals(
          Offset(
            (72.0 - fourthIconRenderBox.size.width) / 2.0,
            nextDestinationY + (72.0 - fourthIconRenderBox.size.height) / 2.0,
          ),
        ),
      );
    });

    testWidgets('Group alignment works - [groupAlignment]=1.0', (WidgetTester tester) async {
      await _pumpNavigationRail(
        tester,
        useMaterial3: false,
        navigationRail: NavigationRail(
          selectedIndex: 0,
          groupAlignment: 1.0,
          destinations: _destinations(),
        ),
      );

      double nextDestinationY = 312.0;
      final RenderBox firstIconRenderBox = _iconRenderBox(tester, Icons.favorite);
      expect(
        firstIconRenderBox.localToGlobal(Offset.zero),
        equals(
          Offset(
            (72.0 - firstIconRenderBox.size.width) / 2.0,
            nextDestinationY + (72.0 - firstIconRenderBox.size.height) / 2.0,
          ),
        ),
      );

      // The second destination is 72 below the first destination.
      nextDestinationY += 72.0;
      final RenderBox secondIconRenderBox = _iconRenderBox(tester, Icons.bookmark_border);
      expect(
        secondIconRenderBox.localToGlobal(Offset.zero),
        equals(
          Offset(
            (72.0 - secondIconRenderBox.size.width) / 2.0,
            nextDestinationY + (72.0 - secondIconRenderBox.size.height) / 2.0,
          ),
        ),
      );

      // The third destination is 72 below the second destination.
      nextDestinationY += 72.0;
      final RenderBox thirdIconRenderBox = _iconRenderBox(tester, Icons.star_border);
      expect(
        thirdIconRenderBox.localToGlobal(Offset.zero),
        equals(
          Offset(
            (72.0 - thirdIconRenderBox.size.width) / 2.0,
            nextDestinationY + (72.0 - thirdIconRenderBox.size.height) / 2.0,
          ),
        ),
      );

      // The fourth destination is 72 below the third destination.
      nextDestinationY += 72.0;
      final RenderBox fourthIconRenderBox = _iconRenderBox(tester, Icons.hotel);
      expect(
        fourthIconRenderBox.localToGlobal(Offset.zero),
        equals(
          Offset(
            (72.0 - fourthIconRenderBox.size.width) / 2.0,
            nextDestinationY + (72.0 - fourthIconRenderBox.size.height) / 2.0,
          ),
        ),
      );
    });

    testWidgets('Leading and trailing appear in the correct places', (WidgetTester tester) async {
      await _pumpNavigationRail(
        tester,
        useMaterial3: false,
        navigationRail: NavigationRail(
          selectedIndex: 0,
          leading: FloatingActionButton(onPressed: () { }),
          trailing: FloatingActionButton(onPressed: () { }),
          destinations: _destinations(),
        ),
      );

      final RenderBox leading = tester.renderObject<RenderBox>(find.byType(FloatingActionButton).at(0));
      final RenderBox trailing = tester.renderObject<RenderBox>(find.byType(FloatingActionButton).at(1));
      expect(leading.localToGlobal(Offset.zero), Offset((72 - leading.size.width) / 2.0, 8.0));
      expect(trailing.localToGlobal(Offset.zero), Offset((72 - trailing.size.width) / 2.0, 360.0));
    });

    testWidgets('Extended rail animates the width and labels appear - [textDirection]=LTR', (WidgetTester tester) async {
      bool extended = false;
      late StateSetter stateSetter;

      await tester.pumpWidget(
        MaterialApp(
          theme: ThemeData(useMaterial3: false),
          home: StatefulBuilder(
            builder: (BuildContext context, StateSetter setState) {
              stateSetter = setState;
              return Scaffold(
                body: Row(
                  children: <Widget>[
                    NavigationRail(
                      selectedIndex: 0,
                      destinations: _destinations(),
                      extended: extended,
                    ),
                    const Expanded(
                      child: Text('body'),
                    ),
                  ],
                ),
              );
            },
          ),
        ),
      );

      final RenderBox rail = tester.firstRenderObject<RenderBox>(find.byType(NavigationRail));

      expect(rail.size.width, equals(72.0));

      stateSetter(() {
        extended = true;
      });

      await tester.pump();
      await tester.pump(const Duration(milliseconds: 100));
      expect(rail.size.width, equals(164.0));

      await tester.pumpAndSettle();
      expect(rail.size.width, equals(256.0));

      // The first destination is 8 from the top because of the default vertical
      // padding at the to of the rail.
      double nextDestinationY = 8.0;
      final RenderBox firstIconRenderBox = _iconRenderBox(tester, Icons.favorite);
      final RenderBox firstLabelRenderBox = _labelRenderBox(tester, 'Abc');
      expect(
        firstIconRenderBox.localToGlobal(Offset.zero),
        equals(
          Offset(
            (72.0 - firstIconRenderBox.size.width) / 2.0,
            nextDestinationY + (72.0 - firstIconRenderBox.size.height) / 2.0,
          ),
        ),
      );
      expect(
        firstLabelRenderBox.localToGlobal(Offset.zero),
        equals(
          Offset(
            72.0,
            nextDestinationY + (72.0 - firstLabelRenderBox.size.height) / 2.0,
          ),
        ),
      );

      // The second destination is 72 below the first destination.
      nextDestinationY += 72.0;
      final RenderBox secondIconRenderBox = _iconRenderBox(tester, Icons.bookmark_border);
      final RenderBox secondLabelRenderBox = _labelRenderBox(tester, 'Def');
      expect(
        secondIconRenderBox.localToGlobal(Offset.zero),
        equals(
          Offset(
            (72.0 - secondIconRenderBox.size.width) / 2.0,
            nextDestinationY + (72.0 - secondIconRenderBox.size.height) / 2.0,
          ),
        ),
      );
      expect(
        secondLabelRenderBox.localToGlobal(Offset.zero),
        equals(
          Offset(
            72.0,
            nextDestinationY + (72.0 - secondLabelRenderBox.size.height) / 2.0,
          ),
        ),
      );

      // The third destination is 72 below the second destination.
      nextDestinationY += 72.0;
      final RenderBox thirdIconRenderBox = _iconRenderBox(tester, Icons.star_border);
      final RenderBox thirdLabelRenderBox = _labelRenderBox(tester, 'Ghi');
      expect(
        thirdIconRenderBox.localToGlobal(Offset.zero),
        equals(
          Offset(
            (72.0 - thirdIconRenderBox.size.width) / 2.0,
            nextDestinationY + (72.0 - thirdIconRenderBox.size.height) / 2.0,
          ),
        ),
      );
      expect(
        thirdLabelRenderBox.localToGlobal(Offset.zero),
        equals(
          Offset(
            72.0,
            nextDestinationY + (72.0 - thirdLabelRenderBox.size.height) / 2.0,
          ),
        ),
      );

      // The fourth destination is 72 below the third destination.
      nextDestinationY += 72.0;
      final RenderBox fourthIconRenderBox = _iconRenderBox(tester, Icons.hotel);
      final RenderBox fourthLabelRenderBox = _labelRenderBox(tester, 'Jkl');
      expect(
        fourthIconRenderBox.localToGlobal(Offset.zero),
        equals(
          Offset(
            (72.0 - fourthIconRenderBox.size.width) / 2.0,
            nextDestinationY + (72.0 - fourthIconRenderBox.size.height) / 2.0,
          ),
        ),
      );
      expect(
        fourthLabelRenderBox.localToGlobal(Offset.zero),
        equals(
          Offset(
            72.0,
            nextDestinationY + (72.0 - fourthLabelRenderBox.size.height) / 2.0,
          ),
        ),
      );
    });

    testWidgets('Extended rail animates the width and labels appear - [textDirection]=RTL', (WidgetTester tester) async {
      bool extended = false;
      late StateSetter stateSetter;

      await tester.pumpWidget(
        MaterialApp(
          theme: ThemeData(useMaterial3: false),
          home: StatefulBuilder(
            builder: (BuildContext context, StateSetter setState) {
              stateSetter = setState;
              return Directionality(
                textDirection: TextDirection.rtl,
                child: Scaffold(
                  body: Row(
                    textDirection: TextDirection.rtl,
                    children: <Widget>[
                      NavigationRail(
                        selectedIndex: 0,
                        destinations: _destinations(),
                        extended: extended,
                      ),
                      const Expanded(
                        child: Text('body'),
                      ),
                    ],
                  ),
                ),
              );
            },
          ),
        ),
      );

      final RenderBox rail = tester.firstRenderObject<RenderBox>(find.byType(NavigationRail));

      expect(rail.size.width, equals(72.0));
      expect(rail.localToGlobal(Offset.zero), equals(const Offset(728.0, 0.0)));

      stateSetter(() {
        extended = true;
      });

      await tester.pump();
      await tester.pump(const Duration(milliseconds: 100));
      expect(rail.size.width, equals(164.0));
      expect(rail.localToGlobal(Offset.zero), equals(const Offset(636.0, 0.0)));

      await tester.pumpAndSettle();
      expect(rail.size.width, equals(256.0));
      expect(rail.localToGlobal(Offset.zero), equals(const Offset(544.0, 0.0)));

      // The first destination is 8 from the top because of the default vertical
      // padding at the to of the rail.
      double nextDestinationY = 8.0;
      final RenderBox firstIconRenderBox = _iconRenderBox(tester, Icons.favorite);
      final RenderBox firstLabelRenderBox = _labelRenderBox(tester, 'Abc');
      expect(
        firstIconRenderBox.localToGlobal(Offset.zero),
        equals(
          Offset(
            800.0 - (72.0 + firstIconRenderBox.size.width) / 2.0,
            nextDestinationY + (72.0 - firstIconRenderBox.size.height) / 2.0,
          ),
        ),
      );
      expect(
        firstLabelRenderBox.localToGlobal(Offset.zero),
        equals(
          Offset(
            800.0 - 72.0 - firstLabelRenderBox.size.width,
            nextDestinationY + (72.0 - firstLabelRenderBox.size.height)  / 2.0,
          ),
        ),
      );

      // The second destination is 72 below the first destination.
      nextDestinationY += 72.0;
      final RenderBox secondIconRenderBox = _iconRenderBox(tester, Icons.bookmark_border);
      final RenderBox secondLabelRenderBox = _labelRenderBox(tester, 'Def');
      expect(
        secondIconRenderBox.localToGlobal(Offset.zero),
        equals(
          Offset(
            800.0 - (72.0 + secondIconRenderBox.size.width) / 2.0,
            nextDestinationY + (72.0 - secondIconRenderBox.size.height) / 2.0,
          ),
        ),
      );
      expect(
        secondLabelRenderBox.localToGlobal(Offset.zero),
        equals(
          Offset(
            800.0 - 72.0 - secondLabelRenderBox.size.width,
            nextDestinationY + (72.0 - secondLabelRenderBox.size.height)  / 2.0,
          ),
        ),
      );

      // The third destination is 72 below the second destination.
      nextDestinationY += 72.0;
      final RenderBox thirdIconRenderBox = _iconRenderBox(tester, Icons.star_border);
      final RenderBox thirdLabelRenderBox = _labelRenderBox(tester, 'Ghi');
      expect(
        thirdIconRenderBox.localToGlobal(Offset.zero),
        equals(
          Offset(
            800.0 - (72.0 + thirdIconRenderBox.size.width) / 2.0,
            nextDestinationY + (72.0 - thirdIconRenderBox.size.height) / 2.0,
          ),
        ),
      );
      expect(
        thirdLabelRenderBox.localToGlobal(Offset.zero),
        equals(
          Offset(
            800.0 - 72.0 - thirdLabelRenderBox.size.width,
            nextDestinationY + (72.0 - thirdLabelRenderBox.size.height)  / 2.0,
          ),
        ),
      );

      // The fourth destination is 72 below the third destination.
      nextDestinationY += 72.0;
      final RenderBox fourthIconRenderBox = _iconRenderBox(tester, Icons.hotel);
      final RenderBox fourthLabelRenderBox = _labelRenderBox(tester, 'Jkl');
      expect(
        fourthIconRenderBox.localToGlobal(Offset.zero),
        equals(
          Offset(
            800.0 - (72.0 + fourthIconRenderBox.size.width) / 2.0,
            nextDestinationY + (72.0 - fourthIconRenderBox.size.height) / 2.0,
          ),
        ),
      );
      expect(
        fourthLabelRenderBox.localToGlobal(Offset.zero),
        equals(
          Offset(
            800.0 - 72.0 - fourthLabelRenderBox.size.width,
            nextDestinationY + (72.0 - fourthLabelRenderBox.size.height)  / 2.0,
          ),
        ),
      );
    });

    testWidgets('Extended rail gets wider with longer labels are larger text scale', (WidgetTester tester) async {
      bool extended = false;
      late StateSetter stateSetter;

      await tester.pumpWidget(
        MaterialApp(
          theme: ThemeData(useMaterial3: false),
          home: StatefulBuilder(
            builder: (BuildContext context, StateSetter setState) {
              stateSetter = setState;
              return Scaffold(
                body: Row(
                  children: <Widget>[
                    MediaQuery(
                      data: MediaQuery.of(context).copyWith(textScaleFactor: 3.0),
                      child: NavigationRail(
                        selectedIndex: 0,
                        destinations: const <NavigationRailDestination>[
                          NavigationRailDestination(
                            icon: Icon(Icons.favorite_border),
                            selectedIcon: Icon(Icons.favorite),
                            label: Text('Abc'),
                          ),
                          NavigationRailDestination(
                            icon: Icon(Icons.bookmark_border),
                            selectedIcon: Icon(Icons.bookmark),
                            label: Text('Longer Label'),
                          ),
                        ],
                        extended: extended,
                      ),
                    ),
                    const Expanded(
                      child: Text('body'),
                    ),
                  ],
                ),
              );
            },
          ),
        ),
      );

      final RenderBox rail = tester.firstRenderObject<RenderBox>(find.byType(NavigationRail));

      expect(rail.size.width, equals(72.0));

      stateSetter(() {
        extended = true;
      });

      await tester.pump();
      await tester.pump(const Duration(milliseconds: 100));
      expect(rail.size.width, equals(328.0));

      await tester.pumpAndSettle();
      expect(rail.size.width, equals(584.0));
    });

    testWidgets('Extended rail final width can be changed', (WidgetTester tester) async {
      bool extended = false;
      late StateSetter stateSetter;

      await tester.pumpWidget(
        MaterialApp(
          theme: ThemeData(useMaterial3: false),
          home: StatefulBuilder(
            builder: (BuildContext context, StateSetter setState) {
              stateSetter = setState;
              return Scaffold(
                body: Row(
                  children: <Widget>[
                    NavigationRail(
                      selectedIndex: 0,
                      minExtendedWidth: 300,
                      destinations: _destinations(),
                      extended: extended,
                    ),
                    const Expanded(
                      child: Text('body'),
                    ),
                  ],
                ),
              );
            },
          ),
        ),
      );

      final RenderBox rail = tester.firstRenderObject<RenderBox>(find.byType(NavigationRail));

      expect(rail.size.width, equals(72.0));

      stateSetter(() {
        extended = true;
      });

      await tester.pumpAndSettle();
      expect(rail.size.width, equals(300.0));
    });

    /// Regression test for https://github.com/flutter/flutter/issues/65657
    testWidgets('Extended rail transition does not jump from the beginning', (WidgetTester tester) async {
      bool extended = false;
      late StateSetter stateSetter;

      await tester.pumpWidget(
        MaterialApp(
          theme: ThemeData(useMaterial3: false),
          home: StatefulBuilder(
            builder: (BuildContext context, StateSetter setState) {
              stateSetter = setState;
              return Scaffold(
                body: Row(
                  children: <Widget>[
                    NavigationRail(
                      selectedIndex: 0,
                      destinations: const <NavigationRailDestination>[
                        NavigationRailDestination(
                          icon: Icon(Icons.favorite_border),
                          selectedIcon: Icon(Icons.favorite),
                          label: Text('Abc'),
                        ),
                        NavigationRailDestination(
                          icon: Icon(Icons.bookmark_border),
                          selectedIcon: Icon(Icons.bookmark),
                          label: Text('Longer Label'),
                        ),
                      ],
                      extended: extended,
                    ),
                    const Expanded(
                      child: Text('body'),
                    ),
                  ],
                ),
              );
            },
          ),
        ),
      );

      final Finder rail = find.byType(NavigationRail);

      // Before starting the animation, the rail has a width of 72.
      expect(tester.getSize(rail).width, 72.0);

      stateSetter(() {
        extended = true;
      });

      await tester.pump();
      // Create very close to 0, but non-zero, animation value.
      await tester.pump(const Duration(milliseconds: 1));
      // Expect that it has started to extend.
      expect(tester.getSize(rail).width, greaterThan(72.0));
      // Expect that it has only extended by a small amount, or that the first
      // frame does not jump. This helps verify that it is a smooth animation.
      expect(tester.getSize(rail).width, closeTo(72.0, 1.0));
    });

    testWidgets('NavigationRailDestination adds circular indicator when no labels are present', (WidgetTester tester) async {
      await _pumpNavigationRail(
        tester,
        useMaterial3: false,
        navigationRail: NavigationRail(
          useIndicator: true,
          labelType: NavigationRailLabelType.none,
          selectedIndex: 0,
          destinations: const <NavigationRailDestination>[
            NavigationRailDestination(
              icon: Icon(Icons.favorite_border),
              selectedIcon: Icon(Icons.favorite),
              label: Text('Abc'),
            ),
            NavigationRailDestination(
              icon: Icon(Icons.bookmark_border),
              selectedIcon: Icon(Icons.bookmark),
              label: Text('Def'),
            ),
            NavigationRailDestination(
              icon: Icon(Icons.star_border),
              selectedIcon: Icon(Icons.star),
              label: Text('Ghi'),
            ),
          ],
        ),
      );

      final NavigationIndicator indicator = tester.widget<NavigationIndicator>(find.byType(NavigationIndicator).first);

      expect(indicator.width, 56);
      expect(indicator.height, 56);
    });

    testWidgets('NavigationRailDestination has center aligned indicator - [labelType]=none', (WidgetTester tester) async {
      // This is a regression test for
      // https://github.com/flutter/flutter/issues/97753
      await _pumpNavigationRail(
        tester,
        useMaterial3: false,
        navigationRail: NavigationRail(
          labelType: NavigationRailLabelType.none,
          selectedIndex: 0,
          destinations:  const <NavigationRailDestination>[
            NavigationRailDestination(
              icon: Stack(
                children: <Widget>[
                  Icon(Icons.umbrella),
                  Positioned(
                    top: 0,
                    right: 0,
                    child: Text(
                      'Text',
                      style: TextStyle(fontSize: 10, color: Colors.red),
                    ),
                  ),
                ],
              ),
              label: Text('Abc'),
            ),
            NavigationRailDestination(
              icon: Icon(Icons.umbrella),
              label: Text('Def'),
            ),
            NavigationRailDestination(
              icon: Icon(Icons.bookmark_border),
              label: Text('Ghi'),
            ),
          ],
        ),
      );
      // Indicator with Stack widget
      final RenderBox firstIndicator = tester.renderObject(find.byType(Icon).first);
      expect(firstIndicator.localToGlobal(Offset.zero).dx, 24.0);
      // Indicator without Stack widget
      final RenderBox lastIndicator = tester.renderObject(find.byType(Icon).last);
      expect(lastIndicator.localToGlobal(Offset.zero).dx, 24.0);
    });

    testWidgets('NavigationRail respects the notch/system navigation bar in landscape mode', (WidgetTester tester) async {
      const double safeAreaPadding = 40.0;
      NavigationRail navigationRail() {
        return NavigationRail(
          selectedIndex: 0,
          destinations: const <NavigationRailDestination>[
            NavigationRailDestination(
              icon: Icon(Icons.favorite_border),
              selectedIcon: Icon(Icons.favorite),
              label: Text('Abc'),
            ),
            NavigationRailDestination(
              icon: Icon(Icons.bookmark_border),
              selectedIcon: Icon(Icons.bookmark),
              label: Text('Def'),
            ),
          ],
        );
      }

      await tester.pumpWidget(_buildWidget(navigationRail(), useMaterial3: false));
      final double defaultWidth = tester.getSize(find.byType(NavigationRail)).width;
      expect(defaultWidth, 72);

      await tester.pumpWidget(
        _buildWidget(
            MediaQuery(
              data: const MediaQueryData(
                padding: EdgeInsets.only(left: safeAreaPadding),
              ),
              child: navigationRail(),
            ),
            useMaterial3: false
        ),
      );
      final double updatedWidth = tester.getSize(find.byType(NavigationRail)).width;
      expect(updatedWidth, defaultWidth + safeAreaPadding);

      // test width when text direction is RTL.
      await tester.pumpWidget(
        _buildWidget(
          MediaQuery(
            data: const MediaQueryData(
              padding: EdgeInsets.only(right: safeAreaPadding),
            ),
            child: navigationRail(),
          ),
          useMaterial3: false,
          isRTL: true,
        ),
      );
      final double updatedWidthRTL = tester.getSize(find.byType(NavigationRail)).width;
      expect(updatedWidthRTL, defaultWidth + safeAreaPadding);
    });
  }); // End Material 2 group
}

TestSemantics _expectedSemantics() {
  return TestSemantics.root(
    children: <TestSemantics>[
      TestSemantics(
        textDirection: TextDirection.ltr,
        children: <TestSemantics>[
          TestSemantics(
            children: <TestSemantics>[
              TestSemantics(
                flags: <SemanticsFlag>[SemanticsFlag.scopesRoute],
                children: <TestSemantics>[
                  TestSemantics(
<<<<<<< HEAD
                    flags: <SemanticsFlag>[SemanticsFlag.scopesRoute],
                    children: <TestSemantics>[
                      TestSemantics(
                        flags: <SemanticsFlag>[SemanticsFlag.hasImplicitScrolling],
                        children: <TestSemantics>[
                          TestSemantics(
                            flags: <SemanticsFlag>[SemanticsFlag.isSelected,
                              SemanticsFlag.isFocusable],
                            actions: <SemanticsAction>[SemanticsAction.tap],
                            label: 'Abc\nTab 1 of 4',
                            textDirection: TextDirection.ltr,
                          ),
                          TestSemantics(
                            flags: <SemanticsFlag>[SemanticsFlag.isFocusable],
                            actions: <SemanticsAction>[SemanticsAction.tap],
                            label: 'Def\nTab 2 of 4',
                            textDirection: TextDirection.ltr,
                          ),
                          TestSemantics(
                            flags: <SemanticsFlag>[SemanticsFlag.isFocusable],
                            actions: <SemanticsAction>[SemanticsAction.tap],
                            label: 'Ghi\nTab 3 of 4',
                            textDirection: TextDirection.ltr,
                          ),
                          TestSemantics(
                            flags: <SemanticsFlag>[SemanticsFlag.isFocusable],
                            actions: <SemanticsAction>[SemanticsAction.tap],
                            label: 'Jkl\nTab 4 of 4',
                            textDirection: TextDirection.ltr,
                          ),
                        ],
                      ),
                      TestSemantics(
                        label: 'body',
                        textDirection: TextDirection.ltr,
                      ),
=======
                    flags: <SemanticsFlag>[
                      SemanticsFlag.isSelected,
                      SemanticsFlag.isFocusable,
>>>>>>> b5262f0d
                    ],
                    actions: <SemanticsAction>[SemanticsAction.tap],
                    label: 'Abc\nTab 1 of 4',
                    textDirection: TextDirection.ltr,
                  ),
                  TestSemantics(
                    flags: <SemanticsFlag>[SemanticsFlag.isFocusable],
                    actions: <SemanticsAction>[SemanticsAction.tap],
                    label: 'Def\nTab 2 of 4',
                    textDirection: TextDirection.ltr,
                  ),
                  TestSemantics(
                    flags: <SemanticsFlag>[SemanticsFlag.isFocusable],
                    actions: <SemanticsAction>[SemanticsAction.tap],
                    label: 'Ghi\nTab 3 of 4',
                    textDirection: TextDirection.ltr,
                  ),
                  TestSemantics(
                    flags: <SemanticsFlag>[SemanticsFlag.isFocusable],
                    actions: <SemanticsAction>[SemanticsAction.tap],
                    label: 'Jkl\nTab 4 of 4',
                    textDirection: TextDirection.ltr,
                  ),
                  TestSemantics(
                    label: 'body',
                    textDirection: TextDirection.ltr,
                  ),
                ],
              ),
            ],
          ),
        ],
      ),
    ],
  );
}

List<NavigationRailDestination> _destinations() {
  return const <NavigationRailDestination>[
    NavigationRailDestination(
      icon: Icon(Icons.favorite_border),
      selectedIcon: Icon(Icons.favorite),
      label: Text('Abc'),
    ),
    NavigationRailDestination(
      icon: Icon(Icons.bookmark_border),
      selectedIcon: Icon(Icons.bookmark),
      label: Text('Def'),
    ),
    NavigationRailDestination(
      icon: Icon(Icons.star_border),
      selectedIcon: Icon(Icons.star),
      label: Text('Ghi'),
    ),
    NavigationRailDestination(
      icon: Icon(Icons.hotel),
      selectedIcon: Icon(Icons.home),
      label: Text('Jkl'),
    ),
  ];
}

Future<void> _pumpNavigationRail(
  WidgetTester tester, {
  double textScaleFactor = 1.0,
  required NavigationRail navigationRail,
  bool useMaterial3 = true,
  NavigationRailThemeData? navigationRailTheme,
}) async {
  await tester.pumpWidget(
    MaterialApp(
      theme: ThemeData(
        useMaterial3: useMaterial3,
        navigationRailTheme: navigationRailTheme,
      ),
      home: Builder(
        builder: (BuildContext context) {
          return MediaQuery(
            data: MediaQuery.of(context).copyWith(textScaleFactor: textScaleFactor),
            child: Scaffold(
              body: Row(
                children: <Widget>[
                  navigationRail,
                  const Expanded(
                    child: Text('body'),
                  ),
                ],
              ),
            ),
          );
        },
      ),
    ),
  );
}

Future<void> _pumpLocalizedTestRail(WidgetTester tester, { NavigationRailLabelType? labelType, bool extended = false }) async {
  await tester.pumpWidget(
    Localizations(
      locale: const Locale('en', 'US'),
      delegates: const <LocalizationsDelegate<dynamic>>[
        DefaultMaterialLocalizations.delegate,
        DefaultWidgetsLocalizations.delegate,
      ],
      child: MaterialApp(
        home: Scaffold(
          body: Row(
            children: <Widget>[
              NavigationRail(
                selectedIndex: 0,
                extended: extended,
                destinations: _destinations(),
                labelType: labelType,
              ),
              const Expanded(
                child: Text('body'),
              ),
            ],
          ),
        ),
      ),
    ),
  );
}

RenderBox _iconRenderBox(WidgetTester tester, IconData iconData) {
  return tester.firstRenderObject<RenderBox>(
    find.descendant(
      of: find.byIcon(iconData),
      matching: find.byType(RichText),
    ),
  );
}

RenderBox _labelRenderBox(WidgetTester tester, String text) {
  return tester.firstRenderObject<RenderBox>(
    find.descendant(
      of: find.text(text),
      matching: find.byType(RichText),
    ),
  );
}

TextStyle _iconStyle(WidgetTester tester, IconData icon) {
  return tester.widget<RichText>(
    find.descendant(
      of: find.byIcon(icon),
      matching: find.byType(RichText),
    ),
  ).text.style!;
}

Finder _opacityAboveLabel(String text) {
  return find.ancestor(
    of: find.text(text),
    matching: find.byType(Opacity),
  );
}

// Only valid when labelType != all.
double? _labelOpacity(WidgetTester tester, String text) {
  // We search for both Visibility and FadeTransition since in some
  // cases opacity is animated, in other it's not.
  final Iterable<Visibility> visibilityWidgets = tester.widgetList<Visibility>(find.ancestor(
    of: find.text(text),
    matching: find.byType(Visibility),
  ));
  if (visibilityWidgets.isNotEmpty) {
    return visibilityWidgets.single.visible ? 1.0 : 0.0;
  }

  final FadeTransition fadeTransitionWidget = tester.widget<FadeTransition>(
    find.ancestor(
      of: find.text(text),
      matching: find.byType(FadeTransition),
    ).first, // first because there's also a FadeTransition from the MaterialPageRoute, which is up the tree
  );
  return fadeTransitionWidget.opacity.value;
}

Material _railMaterial(WidgetTester tester) {
  // The first material is for the rail, and the rest are for the destinations.
  return tester.firstWidget<Material>(
    find.descendant(
      of: find.byType(NavigationRail),
      matching: find.byType(Material),
    ),
  );
}

Widget _buildWidget(Widget child, {bool useMaterial3 = true, bool isRTL = false}) {
  return MaterialApp(
    theme: ThemeData(useMaterial3: useMaterial3),
    home: Directionality(
      textDirection: isRTL ? TextDirection.rtl : TextDirection.ltr,
      child: Scaffold(
        body: Row(
          children: <Widget>[
            child,
            const Expanded(
              child: Text('body'),
            ),
          ],
        ),
      ),
    ),
  );
}

ShapeDecoration? _getIndicatorDecoration(WidgetTester tester) {
  return tester.firstWidget<Container>(
    find.descendant(
      of: find.byType(FadeTransition),
      matching: find.byType(Container),
    ),
  ).decoration as ShapeDecoration?;
}<|MERGE_RESOLUTION|>--- conflicted
+++ resolved
@@ -5487,7 +5487,6 @@
                 flags: <SemanticsFlag>[SemanticsFlag.scopesRoute],
                 children: <TestSemantics>[
                   TestSemantics(
-<<<<<<< HEAD
                     flags: <SemanticsFlag>[SemanticsFlag.scopesRoute],
                     children: <TestSemantics>[
                       TestSemantics(
@@ -5524,11 +5523,6 @@
                         label: 'body',
                         textDirection: TextDirection.ltr,
                       ),
-=======
-                    flags: <SemanticsFlag>[
-                      SemanticsFlag.isSelected,
-                      SemanticsFlag.isFocusable,
->>>>>>> b5262f0d
                     ],
                     actions: <SemanticsAction>[SemanticsAction.tap],
                     label: 'Abc\nTab 1 of 4',
