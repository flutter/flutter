// Copyright 2014 The Flutter Authors. All rights reserved.
// Use of this source code is governed by a BSD-style license that can be
// found in the LICENSE file.

import 'package:flutter/cupertino.dart';
import 'package:flutter/gestures.dart';
import 'package:flutter/material.dart';
import 'package:flutter/rendering.dart';
import 'package:flutter_test/flutter_test.dart';

import '../widgets/feedback_tester.dart';
import '../widgets/semantics_tester.dart';

Widget wrap({required Widget child}) {
  return MediaQuery(
    data: const MediaQueryData(),
    child: Directionality(textDirection: TextDirection.ltr, child: Material(child: child)),
  );
}

void main() {
  testWidgets('SwitchListTile control test', (WidgetTester tester) async {
    final List<dynamic> log = <dynamic>[];
    await tester.pumpWidget(
      wrap(
        child: SwitchListTile(
          value: true,
          onChanged: (bool value) {
            log.add(value);
          },
          title: const Text('Hello'),
        ),
      ),
    );
    await tester.tap(find.text('Hello'));
    log.add('-');
    await tester.tap(find.byType(Switch));
    expect(log, equals(<dynamic>[false, '-', false]));
  });

  testWidgets('SwitchListTile semantics test', (WidgetTester tester) async {
    final SemanticsTester semantics = SemanticsTester(tester);
    await tester.pumpWidget(
      wrap(
        child: Column(
          children: <Widget>[
            SwitchListTile(
              value: true,
              onChanged: (bool value) {},
              title: const Text('AAA'),
              secondary: const Text('aaa'),
              internalAddSemanticForOnTap: true,
            ),
            CheckboxListTile(
              value: true,
              onChanged: (bool? value) {},
              title: const Text('BBB'),
              secondary: const Text('bbb'),
              internalAddSemanticForOnTap: true,
            ),
            RadioListTile<bool>(
              value: true,
              groupValue: false,
              onChanged: (bool? value) {},
              title: const Text('CCC'),
              secondary: const Text('ccc'),
              internalAddSemanticForOnTap: true,
            ),
          ],
        ),
      ),
    );

    // This test verifies that the label and the control get merged.
    expect(
      semantics,
      hasSemantics(
        TestSemantics.root(
          children: <TestSemantics>[
            TestSemantics.rootChild(
              id: 1,
              rect: const Rect.fromLTWH(0.0, 0.0, 800.0, 56.0),
              flags: <SemanticsFlag>[
                SemanticsFlag.isButton,
                SemanticsFlag.hasEnabledState,
                SemanticsFlag.hasToggledState,
                SemanticsFlag.isEnabled,
                SemanticsFlag.isFocusable,
                SemanticsFlag.isToggled,
                SemanticsFlag.hasSelectedState,
              ],
              actions: SemanticsAction.tap.index | SemanticsAction.focus.index,
              label: 'aaa\nAAA',
            ),
            TestSemantics.rootChild(
              id: 3,
              rect: const Rect.fromLTWH(0.0, 0.0, 800.0, 56.0),
              transform: Matrix4.translationValues(0.0, 56.0, 0.0),
              flags: <SemanticsFlag>[
                SemanticsFlag.isButton,
                SemanticsFlag.hasCheckedState,
                SemanticsFlag.hasEnabledState,
                SemanticsFlag.isChecked,
                SemanticsFlag.isEnabled,
                SemanticsFlag.isFocusable,
                SemanticsFlag.hasSelectedState,
              ],
              actions: SemanticsAction.tap.index | SemanticsAction.focus.index,
              label: 'bbb\nBBB',
            ),
            TestSemantics.rootChild(
              id: 5,
              rect: const Rect.fromLTWH(0.0, 0.0, 800.0, 56.0),
              transform: Matrix4.translationValues(0.0, 112.0, 0.0),
              flags: <SemanticsFlag>[
                SemanticsFlag.isButton,
                SemanticsFlag.hasCheckedState,
                SemanticsFlag.hasEnabledState,
                SemanticsFlag.isEnabled,
                SemanticsFlag.isFocusable,
                SemanticsFlag.isInMutuallyExclusiveGroup,
                SemanticsFlag.hasSelectedState,
              ],
              actions: SemanticsAction.tap.index | SemanticsAction.focus.index,
              label: 'CCC\nccc',
            ),
          ],
        ),
      ),
    );

    semantics.dispose();
  });

  testWidgets('Material2 - SwitchListTile has the right colors', (WidgetTester tester) async {
    bool value = false;
    await tester.pumpWidget(
      MediaQuery(
        data: const MediaQueryData(padding: EdgeInsets.all(8.0)),
        child: Theme(
          data: ThemeData(useMaterial3: false),
          child: Directionality(
            textDirection: TextDirection.ltr,
            child: StatefulBuilder(
              builder: (BuildContext context, StateSetter setState) {
                return Material(
                  child: SwitchListTile(
                    value: value,
                    onChanged: (bool newValue) {
                      setState(() {
                        value = newValue;
                      });
                    },
                    activeColor: Colors.red[500],
                    activeTrackColor: Colors.green[500],
                    inactiveThumbColor: Colors.yellow[500],
                    inactiveTrackColor: Colors.blue[500],
                  ),
                );
              },
            ),
          ),
        ),
      ),
    );

    expect(
      find.byType(Switch),
      paints
        ..rrect(color: Colors.blue[500])
        ..rrect()
        ..rrect(color: const Color(0x33000000))
        ..rrect(color: const Color(0x24000000))
        ..rrect(color: const Color(0x1f000000))
        ..rrect(color: Colors.yellow[500]),
    );

    await tester.tap(find.byType(Switch));
    await tester.pumpAndSettle();

    expect(
      Material.of(tester.element(find.byType(Switch))),
      paints
        ..rrect(color: Colors.green[500])
        ..rrect()
        ..rrect(color: const Color(0x33000000))
        ..rrect(color: const Color(0x24000000))
        ..rrect(color: const Color(0x1f000000))
        ..rrect(color: Colors.red[500]),
    );
  });

  testWidgets('Material3 - SwitchListTile has the right colors', (WidgetTester tester) async {
    bool value = false;
    await tester.pumpWidget(
      MediaQuery(
        data: const MediaQueryData(padding: EdgeInsets.all(8.0)),
        child: Theme(
          data: ThemeData(),
          child: Directionality(
            textDirection: TextDirection.ltr,
            child: StatefulBuilder(
              builder: (BuildContext context, StateSetter setState) {
                return Material(
                  child: SwitchListTile(
                    value: value,
                    onChanged: (bool newValue) {
                      setState(() {
                        value = newValue;
                      });
                    },
                    activeColor: Colors.red[500],
                    activeTrackColor: Colors.green[500],
                    inactiveThumbColor: Colors.yellow[500],
                    inactiveTrackColor: Colors.blue[500],
                  ),
                );
              },
            ),
          ),
        ),
      ),
    );

    expect(
      find.byType(Switch),
      paints
        ..rrect(color: Colors.blue[500])
        ..rrect()
        ..rrect(color: Colors.yellow[500]),
    );

    await tester.tap(find.byType(Switch));
    await tester.pumpAndSettle();

    expect(
      Material.of(tester.element(find.byType(Switch))),
      paints
        ..rrect(color: Colors.green[500])
        ..rrect()
        ..rrect(color: Colors.red[500]),
    );
  });

  testWidgets('SwitchListTile.adaptive only uses material switch', (WidgetTester tester) async {
    bool value = false;

    Widget buildFrame(TargetPlatform platform) {
      return MaterialApp(
        theme: ThemeData(platform: platform),
        home: StatefulBuilder(
          builder: (BuildContext context, StateSetter setState) {
            return Material(
              child: Center(
                child: SwitchListTile.adaptive(
                  value: value,
                  onChanged: (bool newValue) {
                    setState(() {
                      value = newValue;
                    });
                  },
                ),
              ),
            );
          },
        ),
      );
    }

    for (final TargetPlatform platform in <TargetPlatform>[
      TargetPlatform.iOS,
      TargetPlatform.macOS,
      TargetPlatform.android,
      TargetPlatform.fuchsia,
      TargetPlatform.linux,
      TargetPlatform.windows,
    ]) {
      value = false;
      await tester.pumpWidget(buildFrame(platform));
      expect(find.byType(CupertinoSwitch), findsNothing);
      expect(find.byType(Switch), findsOneWidget);
      expect(value, isFalse, reason: 'on ${platform.name}');

      await tester.tap(find.byType(SwitchListTile));
      expect(value, isTrue, reason: 'on ${platform.name}');
    }
  });

  testWidgets('SwitchListTile contentPadding', (WidgetTester tester) async {
    Widget buildFrame(TextDirection textDirection) {
      return MediaQuery(
        data: const MediaQueryData(),
        child: Directionality(
          textDirection: textDirection,
          child: Material(
            child: Container(
              alignment: Alignment.topLeft,
              child: SwitchListTile(
                contentPadding: const EdgeInsetsDirectional.only(
                  start: 10.0,
                  end: 20.0,
                  top: 30.0,
                  bottom: 40.0,
                ),
                secondary: const Text('L'),
                title: const Text('title'),
                value: true,
                onChanged: (bool selected) {},
              ),
            ),
          ),
        ),
      );
    }

    await tester.pumpWidget(buildFrame(TextDirection.ltr));

    expect(tester.getTopLeft(find.text('L')).dx, 10.0); // contentPadding.start = 10
    expect(tester.getTopRight(find.byType(Switch)).dx, 780.0); // 800 - contentPadding.end

    await tester.pumpWidget(buildFrame(TextDirection.rtl));

    expect(tester.getTopLeft(find.byType(Switch)).dx, 20.0); // contentPadding.end = 20
    expect(tester.getTopRight(find.text('L')).dx, 790.0); // 800 - contentPadding.start
  });

  testWidgets('SwitchListTile can autofocus unless disabled.', (WidgetTester tester) async {
    final GlobalKey childKey = GlobalKey();

    await tester.pumpWidget(
      MaterialApp(
        home: Material(
          child: ListView(
            children: <Widget>[
              SwitchListTile(
                value: true,
                onChanged: (_) {},
                title: Text('A', key: childKey),
                autofocus: true,
              ),
            ],
          ),
        ),
      ),
    );

    await tester.pump();
    expect(Focus.of(childKey.currentContext!).hasPrimaryFocus, isTrue);

    await tester.pumpWidget(
      MaterialApp(
        home: Material(
          child: ListView(
            children: <Widget>[
              SwitchListTile(
                value: true,
                onChanged: null,
                title: Text('A', key: childKey),
                autofocus: true,
              ),
            ],
          ),
        ),
      ),
    );

    await tester.pump();
    expect(Focus.of(childKey.currentContext!).hasPrimaryFocus, isFalse);
  });

  testWidgets('SwitchListTile controlAffinity test', (WidgetTester tester) async {
    await tester.pumpWidget(
      const MaterialApp(
        home: Material(
          child: SwitchListTile(
            value: true,
            onChanged: null,
            secondary: Icon(Icons.info),
            title: Text('Title'),
            controlAffinity: ListTileControlAffinity.leading,
          ),
        ),
      ),
    );

    final ListTile listTile = tester.widget(find.byType(ListTile));
    // When controlAffinity is ListTileControlAffinity.leading, the position of
    // Switch is at leading edge and SwitchListTile.secondary at trailing edge.

    // Find the ExcludeFocus widget within the ListTile's leading
    final ExcludeFocus excludeFocusWidget = tester.widget(
      find.byWidgetPredicate(
        (Widget widget) => listTile.leading == widget && widget is ExcludeFocus,
      ),
    );

    // Assert that the ExcludeFocus widget is not null
    expect(excludeFocusWidget, isNotNull);

    // Assert that the child of ExcludeFocus is Switch
    expect(excludeFocusWidget.child.runtimeType, Switch);

    // Assert that the trailing is Icon
    expect(listTile.trailing.runtimeType, Icon);
  });

  testWidgets('SwitchListTile controlAffinity default value test', (WidgetTester tester) async {
    await tester.pumpWidget(
      const MaterialApp(
        home: Material(
          child: SwitchListTile(
            value: true,
            onChanged: null,
            secondary: Icon(Icons.info),
            title: Text('Title'),
          ),
        ),
      ),
    );

    final ListTile listTile = tester.widget(find.byType(ListTile));
    // By default, value of controlAffinity is ListTileControlAffinity.platform,
    // where the position of SwitchListTile.secondary is at leading edge and Switch
    // at trailing edge. This also covers test for ListTileControlAffinity.trailing.

    // Find the ExcludeFocus widget within the ListTile's trailing
    final ExcludeFocus excludeFocusWidget = tester.widget(
      find.byWidgetPredicate(
        (Widget widget) => listTile.trailing == widget && widget is ExcludeFocus,
      ),
    );

    // Assert that the ExcludeFocus widget is not null
    expect(excludeFocusWidget, isNotNull);

    // Assert that the child of ExcludeFocus is Switch
    expect(excludeFocusWidget.child.runtimeType, Switch);

    // Assert that the leading is Icon
    expect(listTile.leading.runtimeType, Icon);
  });

  testWidgets('SwitchListTile respects shape', (WidgetTester tester) async {
    const ShapeBorder shapeBorder = RoundedRectangleBorder(
      borderRadius: BorderRadius.horizontal(right: Radius.circular(100)),
    );

    await tester.pumpWidget(
      const MaterialApp(
        home: Material(
          child: SwitchListTile(
            value: true,
            onChanged: null,
            title: Text('Title'),
            shape: shapeBorder,
          ),
        ),
      ),
    );

    expect(tester.widget<InkWell>(find.byType(InkWell)).customBorder, shapeBorder);
  });

  testWidgets('SwitchListTile respects tileColor', (WidgetTester tester) async {
    final Color tileColor = Colors.red.shade500;

    await tester.pumpWidget(
      wrap(
        child: Center(
          child: SwitchListTile(
            value: false,
            onChanged: null,
            title: const Text('Title'),
            tileColor: tileColor,
          ),
        ),
      ),
    );

    expect(find.byType(Material), paints..rect(color: tileColor));
  });

  testWidgets('SwitchListTile respects selectedTileColor', (WidgetTester tester) async {
    final Color selectedTileColor = Colors.green.shade500;

    await tester.pumpWidget(
      wrap(
        child: Center(
          child: SwitchListTile(
            value: false,
            onChanged: null,
            title: const Text('Title'),
            selected: true,
            selectedTileColor: selectedTileColor,
          ),
        ),
      ),
    );

    expect(find.byType(Material), paints..rect(color: selectedTileColor));
  });

  testWidgets('SwitchListTile selected item text Color', (WidgetTester tester) async {
    // Regression test for https://github.com/flutter/flutter/pull/76909

    const Color activeColor = Color(0xff00ff00);

    Widget buildFrame({Color? activeColor, Color? thumbColor}) {
      return MaterialApp(
        theme: ThemeData(
          switchTheme: SwitchThemeData(
            thumbColor: MaterialStateProperty.resolveWith<Color?>((Set<MaterialState> states) {
              return states.contains(MaterialState.selected) ? thumbColor : null;
            }),
          ),
        ),
        home: Scaffold(
          body: Center(
            child: SwitchListTile(
              activeColor: activeColor,
              selected: true,
              title: const Text('title'),
              value: true,
              onChanged: (bool? value) {},
            ),
          ),
        ),
      );
    }

    Color? textColor(String text) {
      return tester.renderObject<RenderParagraph>(find.text(text)).text.style?.color;
    }

    await tester.pumpWidget(buildFrame(activeColor: activeColor));
    expect(textColor('title'), activeColor);

    await tester.pumpWidget(buildFrame(activeColor: activeColor));
    expect(textColor('title'), activeColor);
  });

  testWidgets('SwitchListTile respects visualDensity', (WidgetTester tester) async {
    const Key key = Key('test');
    Future<void> buildTest(VisualDensity visualDensity) async {
      return tester.pumpWidget(
        wrap(
          child: Center(
            child: SwitchListTile(
              key: key,
              value: false,
              onChanged: (bool? value) {},
              autofocus: true,
              visualDensity: visualDensity,
            ),
          ),
        ),
      );
    }

    await buildTest(VisualDensity.standard);
    final RenderBox box = tester.renderObject(find.byKey(key));
    await tester.pumpAndSettle();
    expect(box.size, equals(const Size(800, 56)));
  });

  testWidgets('SwitchListTile respects focusNode', (WidgetTester tester) async {
    final GlobalKey childKey = GlobalKey();
    await tester.pumpWidget(
      wrap(
        child: Center(
          child: SwitchListTile(
            value: false,
            title: Text('A', key: childKey),
            onChanged: (bool? value) {},
          ),
        ),
      ),
    );

    await tester.pump();
    final FocusNode tileNode = Focus.of(childKey.currentContext!);
    tileNode.requestFocus();
    await tester.pump(); // Let the focus take effect.
    expect(Focus.of(childKey.currentContext!).hasPrimaryFocus, isTrue);
    expect(tileNode.hasPrimaryFocus, isTrue);
  });

  testWidgets('SwitchListTile onFocusChange callback', (WidgetTester tester) async {
    final FocusNode node = FocusNode(debugLabel: 'SwitchListTile onFocusChange');
    bool gotFocus = false;
    await tester.pumpWidget(
      MaterialApp(
        home: Material(
          child: SwitchListTile(
            value: true,
            focusNode: node,
            onFocusChange: (bool focused) {
              gotFocus = focused;
            },
            onChanged: (bool value) {},
          ),
        ),
      ),
    );

    node.requestFocus();
    await tester.pump();
    expect(gotFocus, isTrue);
    expect(node.hasFocus, isTrue);

    node.unfocus();
    await tester.pump();
    expect(gotFocus, isFalse);
    expect(node.hasFocus, isFalse);
    node.dispose();
  });

  testWidgets('SwitchListTile.adaptive onFocusChange Callback', (WidgetTester tester) async {
    final FocusNode node = FocusNode(debugLabel: 'SwitchListTile.adaptive onFocusChange');
    bool gotFocus = false;
    await tester.pumpWidget(
      MaterialApp(
        home: Material(
          child: SwitchListTile.adaptive(
            value: true,
            focusNode: node,
            onFocusChange: (bool focused) {
              gotFocus = focused;
            },
            onChanged: (bool value) {},
          ),
        ),
      ),
    );

    node.requestFocus();
    await tester.pump();
    expect(gotFocus, isTrue);
    expect(node.hasFocus, isTrue);

    node.unfocus();
    await tester.pump();
    expect(gotFocus, isFalse);
    expect(node.hasFocus, isFalse);
    node.dispose();
  });

  group('feedback', () {
    late FeedbackTester feedback;

    setUp(() {
      feedback = FeedbackTester();
    });

    tearDown(() {
      feedback.dispose();
    });

    testWidgets('SwitchListTile respects enableFeedback', (WidgetTester tester) async {
      Future<void> buildTest(bool enableFeedback) async {
        return tester.pumpWidget(
          wrap(
            child: Center(
              child: SwitchListTile(
                value: false,
                onChanged: (bool? value) {},
                enableFeedback: enableFeedback,
              ),
            ),
          ),
        );
      }

      await buildTest(false);
      await tester.tap(find.byType(SwitchListTile));
      await tester.pump(const Duration(seconds: 1));
      expect(feedback.clickSoundCount, 0);
      expect(feedback.hapticCount, 0);

      await buildTest(true);
      await tester.tap(find.byType(SwitchListTile));
      await tester.pump(const Duration(seconds: 1));
      expect(feedback.clickSoundCount, 1);
      expect(feedback.hapticCount, 0);
    });
  });

  testWidgets('SwitchListTile respects hoverColor', (WidgetTester tester) async {
    const Key key = Key('test');
    await tester.pumpWidget(
      wrap(
        child: Center(
          child: StatefulBuilder(
            builder: (BuildContext context, StateSetter setState) {
              return Container(
                width: 500,
                height: 100,
                color: Colors.white,
                child: SwitchListTile(
                  value: false,
                  key: key,
                  hoverColor: Colors.orange[500],
                  title: const Text('A'),
                  onChanged: (bool? value) {},
                ),
              );
            },
          ),
        ),
      ),
    );

    // Start hovering
    final TestGesture gesture = await tester.createGesture(kind: PointerDeviceKind.mouse);
    await gesture.moveTo(tester.getCenter(find.byKey(key)));

    await tester.pump();
    await tester.pumpAndSettle();
    expect(
      Material.of(tester.element(find.byKey(key))),
      paints
        ..rect()
        ..rect(color: Colors.orange[500], rect: const Rect.fromLTRB(150.0, 250.0, 650.0, 350.0)),
    );
  });

  testWidgets('Material2 - SwitchListTile respects thumbColor in active/enabled states', (
    WidgetTester tester,
  ) async {
    const Color activeEnabledThumbColor = Color(0xFF000001);
    const Color activeDisabledThumbColor = Color(0xFF000002);
    const Color inactiveEnabledThumbColor = Color(0xFF000003);
    const Color inactiveDisabledThumbColor = Color(0xFF000004);

    Color getThumbColor(Set<MaterialState> states) {
      if (states.contains(MaterialState.disabled)) {
        if (states.contains(MaterialState.selected)) {
          return activeDisabledThumbColor;
        }
        return inactiveDisabledThumbColor;
      }
      if (states.contains(MaterialState.selected)) {
        return activeEnabledThumbColor;
      }
      return inactiveEnabledThumbColor;
    }

    final MaterialStateProperty<Color> thumbColor = MaterialStateColor.resolveWith(getThumbColor);

    Widget buildSwitchListTile({required bool enabled, required bool selected}) {
      return MaterialApp(
        theme: ThemeData(useMaterial3: false),
        home: Material(
          child: StatefulBuilder(
            builder: (BuildContext context, StateSetter setState) {
              return SwitchListTile(
                value: selected,
                thumbColor: thumbColor,
                onChanged: enabled ? (_) {} : null,
              );
            },
          ),
        ),
      );
    }

    await tester.pumpWidget(buildSwitchListTile(enabled: false, selected: false));
    await tester.pumpAndSettle();
    expect(
      Material.of(tester.element(find.byType(Switch))),
      paints
        ..rrect()
        ..rrect()
        ..rrect()
        ..rrect()
        ..rrect()
        ..rrect(color: inactiveDisabledThumbColor),
    );

    await tester.pumpWidget(buildSwitchListTile(enabled: false, selected: true));
    await tester.pumpAndSettle();
    expect(
      Material.of(tester.element(find.byType(Switch))),
      paints
        ..rrect()
        ..rrect()
        ..rrect()
        ..rrect()
        ..rrect()
        ..rrect(color: activeDisabledThumbColor),
    );

    await tester.pumpWidget(buildSwitchListTile(enabled: true, selected: false));
    await tester.pumpAndSettle();

    expect(
      Material.of(tester.element(find.byType(Switch))),
      paints
        ..rrect()
        ..rrect()
        ..rrect()
        ..rrect()
        ..rrect()
        ..rrect(color: inactiveEnabledThumbColor),
    );

    await tester.pumpWidget(buildSwitchListTile(enabled: true, selected: true));
    await tester.pumpAndSettle();

    expect(
      Material.of(tester.element(find.byType(Switch))),
      paints
        ..rrect()
        ..rrect()
        ..rrect()
        ..rrect()
        ..rrect()
        ..rrect(color: activeEnabledThumbColor),
    );
  });

  testWidgets('Material3 - SwitchListTile respects thumbColor in active/enabled states', (
    WidgetTester tester,
  ) async {
    const Color activeEnabledThumbColor = Color(0xFF000001);
    const Color activeDisabledThumbColor = Color(0xFF000002);
    const Color inactiveEnabledThumbColor = Color(0xFF000003);
    const Color inactiveDisabledThumbColor = Color(0xFF000004);

    Color getThumbColor(Set<MaterialState> states) {
      if (states.contains(MaterialState.disabled)) {
        if (states.contains(MaterialState.selected)) {
          return activeDisabledThumbColor;
        }
        return inactiveDisabledThumbColor;
      }
      if (states.contains(MaterialState.selected)) {
        return activeEnabledThumbColor;
      }
      return inactiveEnabledThumbColor;
    }

    final MaterialStateProperty<Color> thumbColor = MaterialStateColor.resolveWith(getThumbColor);

    Widget buildSwitchListTile({required bool enabled, required bool selected}) {
      return MaterialApp(
        home: Material(
          child: StatefulBuilder(
            builder: (BuildContext context, StateSetter setState) {
              return SwitchListTile(
                value: selected,
                thumbColor: thumbColor,
                onChanged: enabled ? (_) {} : null,
              );
            },
          ),
        ),
      );
    }

    await tester.pumpWidget(buildSwitchListTile(enabled: false, selected: false));
    await tester.pumpAndSettle();
    expect(
      Material.of(tester.element(find.byType(Switch))),
      paints
        ..rrect()
        ..rrect()
        ..rrect(color: inactiveDisabledThumbColor),
    );

    await tester.pumpWidget(buildSwitchListTile(enabled: false, selected: true));
    await tester.pumpAndSettle();
    expect(
      Material.of(tester.element(find.byType(Switch))),
      paints
        ..rrect()
        ..rrect()
        ..rrect(color: activeDisabledThumbColor),
    );

    await tester.pumpWidget(buildSwitchListTile(enabled: true, selected: false));
    await tester.pumpAndSettle();

    expect(
      Material.of(tester.element(find.byType(Switch))),
      paints
        ..rrect()
        ..rrect()
        ..rrect(color: inactiveEnabledThumbColor),
    );

    await tester.pumpWidget(buildSwitchListTile(enabled: true, selected: true));
    await tester.pumpAndSettle();

    expect(
      Material.of(tester.element(find.byType(Switch))),
      paints
        ..rrect()
        ..rrect()
        ..rrect(color: activeEnabledThumbColor),
    );
  });

  testWidgets('Material2 - SwitchListTile respects thumbColor in hovered/pressed states', (
    WidgetTester tester,
  ) async {
    tester.binding.focusManager.highlightStrategy = FocusHighlightStrategy.alwaysTraditional;
    const Color hoveredThumbColor = Color(0xFF4caf50);
    const Color pressedThumbColor = Color(0xFFF44336);

    Color getThumbColor(Set<MaterialState> states) {
      if (states.contains(MaterialState.pressed)) {
        return pressedThumbColor;
      }
      if (states.contains(MaterialState.hovered)) {
        return hoveredThumbColor;
      }
      return Colors.transparent;
    }

    final MaterialStateProperty<Color> thumbColor = MaterialStateColor.resolveWith(getThumbColor);

    Widget buildSwitchListTile() {
      return MaterialApp(
        theme: ThemeData(useMaterial3: false),
        home: Material(
          child: StatefulBuilder(
            builder: (BuildContext context, StateSetter setState) {
              return SwitchListTile(value: false, thumbColor: thumbColor, onChanged: (_) {});
            },
          ),
        ),
      );
    }

    await tester.pumpWidget(buildSwitchListTile());
    await tester.pumpAndSettle();

    // Start hovering
    final TestGesture gesture = await tester.createGesture(kind: PointerDeviceKind.mouse);
    await gesture.moveTo(tester.getCenter(find.byType(Switch)));

    await tester.pumpAndSettle();

    expect(
      Material.of(tester.element(find.byType(Switch))),
      paints
        ..rrect()
        ..rrect()
        ..rrect()
        ..rrect()
        ..rrect()
        ..rrect(color: hoveredThumbColor),
    );

    // On pressed state
    await tester.press(find.byType(Switch));
    await tester.pumpAndSettle();
    expect(
      Material.of(tester.element(find.byType(Switch))),
      paints
        ..rrect()
        ..rrect()
        ..rrect()
        ..rrect()
        ..rrect()
        ..rrect(color: pressedThumbColor),
    );
  });

  testWidgets('Material3 - SwitchListTile respects thumbColor in hovered/pressed states', (
    WidgetTester tester,
  ) async {
    tester.binding.focusManager.highlightStrategy = FocusHighlightStrategy.alwaysTraditional;
    const Color hoveredThumbColor = Color(0xFF4caf50);
    const Color pressedThumbColor = Color(0xFFF44336);

    Color getThumbColor(Set<MaterialState> states) {
      if (states.contains(MaterialState.pressed)) {
        return pressedThumbColor;
      }
      if (states.contains(MaterialState.hovered)) {
        return hoveredThumbColor;
      }
      return Colors.transparent;
    }

    final MaterialStateProperty<Color> thumbColor = MaterialStateColor.resolveWith(getThumbColor);

    Widget buildSwitchListTile() {
      return MaterialApp(
        home: Material(
          child: StatefulBuilder(
            builder: (BuildContext context, StateSetter setState) {
              return SwitchListTile(value: false, thumbColor: thumbColor, onChanged: (_) {});
            },
          ),
        ),
      );
    }

    await tester.pumpWidget(buildSwitchListTile());
    await tester.pumpAndSettle();

    // Start hovering
    final TestGesture gesture = await tester.createGesture(kind: PointerDeviceKind.mouse);
    await gesture.moveTo(tester.getCenter(find.byType(Switch)));

    await tester.pumpAndSettle();

    expect(
      Material.of(tester.element(find.byType(Switch))),
      paints
        ..rrect()
        ..rrect()
        ..rrect(color: hoveredThumbColor),
    );

    // On pressed state
    await tester.press(find.byType(Switch));
    await tester.pumpAndSettle();
    expect(
      Material.of(tester.element(find.byType(Switch))),
      paints
        ..rrect()
        ..rrect()
        ..rrect(color: pressedThumbColor),
    );
  });

  testWidgets('SwitchListTile respects trackColor in active/enabled states', (
    WidgetTester tester,
  ) async {
    const Color activeEnabledTrackColor = Color(0xFF000001);
    const Color activeDisabledTrackColor = Color(0xFF000002);
    const Color inactiveEnabledTrackColor = Color(0xFF000003);
    const Color inactiveDisabledTrackColor = Color(0xFF000004);

    Color getTrackColor(Set<MaterialState> states) {
      if (states.contains(MaterialState.disabled)) {
        if (states.contains(MaterialState.selected)) {
          return activeDisabledTrackColor;
        }
        return inactiveDisabledTrackColor;
      }
      if (states.contains(MaterialState.selected)) {
        return activeEnabledTrackColor;
      }
      return inactiveEnabledTrackColor;
    }

    final MaterialStateProperty<Color> trackColor = MaterialStateColor.resolveWith(getTrackColor);

    Widget buildSwitchListTile({required bool enabled, required bool selected}) {
      return wrap(
        child: StatefulBuilder(
          builder: (BuildContext context, StateSetter setState) {
            return SwitchListTile(
              value: selected,
              trackColor: trackColor,
              onChanged: enabled ? (_) {} : null,
            );
          },
        ),
      );
    }

    await tester.pumpWidget(buildSwitchListTile(enabled: false, selected: false));

    expect(
      Material.of(tester.element(find.byType(Switch))),
      paints..rrect(color: inactiveDisabledTrackColor),
    );

    await tester.pumpWidget(buildSwitchListTile(enabled: false, selected: true));
    await tester.pumpAndSettle();
    expect(
      Material.of(tester.element(find.byType(Switch))),
      paints..rrect(color: activeDisabledTrackColor),
    );

    await tester.pumpWidget(buildSwitchListTile(enabled: true, selected: false));
    await tester.pumpAndSettle();

    expect(
      Material.of(tester.element(find.byType(Switch))),
      paints..rrect(color: inactiveEnabledTrackColor),
    );

    await tester.pumpWidget(buildSwitchListTile(enabled: true, selected: true));
    await tester.pumpAndSettle();

    expect(
      Material.of(tester.element(find.byType(Switch))),
      paints..rrect(color: activeEnabledTrackColor),
    );
  });

  testWidgets('SwitchListTile respects trackColor in hovered states', (WidgetTester tester) async {
    tester.binding.focusManager.highlightStrategy = FocusHighlightStrategy.alwaysTraditional;
    const Color hoveredTrackColor = Color(0xFF4caf50);

    Color getTrackColor(Set<MaterialState> states) {
      if (states.contains(MaterialState.hovered)) {
        return hoveredTrackColor;
      }
      return Colors.transparent;
    }

    final MaterialStateProperty<Color> trackColor = MaterialStateColor.resolveWith(getTrackColor);

    Widget buildSwitchListTile() {
      return wrap(
        child: StatefulBuilder(
          builder: (BuildContext context, StateSetter setState) {
            return SwitchListTile(value: false, trackColor: trackColor, onChanged: (_) {});
          },
        ),
      );
    }

    await tester.pumpWidget(buildSwitchListTile());
    await tester.pumpAndSettle();

    // Start hovering
    final TestGesture gesture = await tester.createGesture(kind: PointerDeviceKind.mouse);
    await gesture.moveTo(tester.getCenter(find.byType(Switch)));

    await tester.pumpAndSettle();

    expect(
      Material.of(tester.element(find.byType(Switch))),
      paints..rrect(color: hoveredTrackColor),
    );
  });

  testWidgets('SwitchListTile respects thumbIcon - M3', (WidgetTester tester) async {
    const Icon activeIcon = Icon(Icons.check);
    const Icon inactiveIcon = Icon(Icons.close);

    MaterialStateProperty<Icon?> thumbIcon(Icon? activeIcon, Icon? inactiveIcon) {
      return MaterialStateProperty.resolveWith<Icon?>((Set<MaterialState> states) {
        if (states.contains(MaterialState.selected)) {
          return activeIcon;
        }
        return inactiveIcon;
      });
    }

    Widget buildSwitchListTile({
      required bool enabled,
      required bool active,
      Icon? activeIcon,
      Icon? inactiveIcon,
    }) {
      return MaterialApp(
        home: wrap(
          child: StatefulBuilder(
            builder: (BuildContext context, StateSetter setState) {
              return SwitchListTile(
                thumbIcon: thumbIcon(activeIcon, inactiveIcon),
                value: active,
                onChanged: enabled ? (_) {} : null,
              );
            },
          ),
        ),
      );
    }

    // active icon shows when switch is on.
    await tester.pumpWidget(
      buildSwitchListTile(enabled: true, active: true, activeIcon: activeIcon),
    );
    await tester.pumpAndSettle();
    final Switch switchWidget0 = tester.widget<Switch>(find.byType(Switch));
    expect(switchWidget0.thumbIcon?.resolve(<MaterialState>{MaterialState.selected}), activeIcon);
    expect(
      Material.of(tester.element(find.byType(Switch))),
      paints
        ..rrect()
        ..rrect()
        ..paragraph(offset: const Offset(32.0, 12.0)),
    );

    // inactive icon shows when switch is off.
    await tester.pumpWidget(
      buildSwitchListTile(enabled: true, active: false, inactiveIcon: inactiveIcon),
    );
    await tester.pumpAndSettle();
    final Switch switchWidget1 = tester.widget<Switch>(find.byType(Switch));
    expect(switchWidget1.thumbIcon?.resolve(<MaterialState>{}), inactiveIcon);
    expect(
      Material.of(tester.element(find.byType(Switch))),
      paints
        ..rrect()
        ..rrect()
        ..rrect()
        ..paragraph(offset: const Offset(12.0, 12.0)),
    );

    // active icon doesn't show when switch is off.
    await tester.pumpWidget(
      buildSwitchListTile(enabled: true, active: false, activeIcon: activeIcon),
    );
    await tester.pumpAndSettle();
    final Switch switchWidget2 = tester.widget<Switch>(find.byType(Switch));
    expect(switchWidget2.thumbIcon?.resolve(<MaterialState>{MaterialState.selected}), activeIcon);
    expect(
      Material.of(tester.element(find.byType(Switch))),
      paints
        ..rrect()
        ..rrect()
        ..rrect(),
    );

    // inactive icon doesn't show when switch is on.
    await tester.pumpWidget(
      buildSwitchListTile(enabled: true, active: true, inactiveIcon: inactiveIcon),
    );
    await tester.pumpAndSettle();
    final Switch switchWidget3 = tester.widget<Switch>(find.byType(Switch));
    expect(switchWidget3.thumbIcon?.resolve(<MaterialState>{}), inactiveIcon);
    expect(
      Material.of(tester.element(find.byType(Switch))),
      paints
        ..rrect()
        ..rrect()
        ..restore(),
    );

    // without icon
    await tester.pumpWidget(buildSwitchListTile(enabled: true, active: false));
    expect(
      Material.of(tester.element(find.byType(Switch))),
      paints
        ..rrect()
        ..rrect()
        ..rrect()
        ..restore(),
    );
  });

  testWidgets('Material2 - SwitchListTile respects materialTapTargetSize', (
    WidgetTester tester,
  ) async {
    Widget buildSwitchListTile(MaterialTapTargetSize materialTapTargetSize) {
      return MaterialApp(
        theme: ThemeData(useMaterial3: false),
        home: Material(
          child: StatefulBuilder(
            builder: (BuildContext context, StateSetter setState) {
              return SwitchListTile(
                materialTapTargetSize: materialTapTargetSize,
                value: false,
                onChanged: (_) {},
              );
            },
          ),
        ),
      );
    }

    await tester.pumpWidget(buildSwitchListTile(MaterialTapTargetSize.padded));
    final Switch switchWidget = tester.widget<Switch>(find.byType(Switch));
    expect(switchWidget.materialTapTargetSize, MaterialTapTargetSize.padded);
    expect(tester.getSize(find.byType(Switch)), const Size(59.0, 48.0));

    await tester.pumpWidget(buildSwitchListTile(MaterialTapTargetSize.shrinkWrap));
    final Switch switchWidget1 = tester.widget<Switch>(find.byType(Switch));
    expect(switchWidget1.materialTapTargetSize, MaterialTapTargetSize.shrinkWrap);
    expect(tester.getSize(find.byType(Switch)), const Size(59.0, 40.0));
  });

  testWidgets('Material3 - SwitchListTile respects materialTapTargetSize', (
    WidgetTester tester,
  ) async {
    Widget buildSwitchListTile(MaterialTapTargetSize materialTapTargetSize) {
      return MaterialApp(
        home: Material(
          child: StatefulBuilder(
            builder: (BuildContext context, StateSetter setState) {
              return SwitchListTile(
                materialTapTargetSize: materialTapTargetSize,
                value: false,
                onChanged: (_) {},
              );
            },
          ),
        ),
      );
    }

    await tester.pumpWidget(buildSwitchListTile(MaterialTapTargetSize.padded));
    final Switch switchWidget = tester.widget<Switch>(find.byType(Switch));
    expect(switchWidget.materialTapTargetSize, MaterialTapTargetSize.padded);
    expect(tester.getSize(find.byType(Switch)), const Size(60.0, 48.0));

    await tester.pumpWidget(buildSwitchListTile(MaterialTapTargetSize.shrinkWrap));
    final Switch switchWidget1 = tester.widget<Switch>(find.byType(Switch));
    expect(switchWidget1.materialTapTargetSize, MaterialTapTargetSize.shrinkWrap);
    expect(tester.getSize(find.byType(Switch)), const Size(60.0, 40.0));
  });

  testWidgets('Material2 - SwitchListTile.adaptive respects applyCupertinoTheme', (
    WidgetTester tester,
  ) async {
    Widget buildSwitchListTile(bool applyCupertinoTheme, TargetPlatform platform) {
      return MaterialApp(
        theme: ThemeData(useMaterial3: false, platform: platform),
        home: Material(
          child: StatefulBuilder(
            builder: (BuildContext context, StateSetter setState) {
              return SwitchListTile.adaptive(
                applyCupertinoTheme: applyCupertinoTheme,
                value: true,
                onChanged: (_) {},
              );
            },
          ),
        ),
      );
    }

    for (final TargetPlatform platform in <TargetPlatform>[
      TargetPlatform.iOS,
      TargetPlatform.macOS,
    ]) {
      await tester.pumpWidget(buildSwitchListTile(true, platform));
      await tester.pumpAndSettle();
      expect(find.byType(Switch), findsOneWidget);
      expect(
        Material.of(tester.element(find.byType(Switch))),
        paints..rrect(color: const Color(0xFF2196F3)),
      );

      await tester.pumpWidget(buildSwitchListTile(false, platform));
      await tester.pumpAndSettle();
      expect(find.byType(Switch), findsOneWidget);
      expect(
        Material.of(tester.element(find.byType(Switch))),
        paints..rrect(color: const Color(0xFF34C759)),
      );
    }
  });

  testWidgets('Material3 - SwitchListTile.adaptive respects applyCupertinoTheme', (
    WidgetTester tester,
  ) async {
    Widget buildSwitchListTile(bool applyCupertinoTheme, TargetPlatform platform) {
      return MaterialApp(
        theme: ThemeData(platform: platform),
        home: Material(
          child: StatefulBuilder(
            builder: (BuildContext context, StateSetter setState) {
              return SwitchListTile.adaptive(
                applyCupertinoTheme: applyCupertinoTheme,
                value: true,
                onChanged: (_) {},
              );
            },
          ),
        ),
      );
    }

    for (final TargetPlatform platform in <TargetPlatform>[
      TargetPlatform.iOS,
      TargetPlatform.macOS,
    ]) {
      await tester.pumpWidget(buildSwitchListTile(true, platform));
      await tester.pumpAndSettle();
      expect(find.byType(Switch), findsOneWidget);
      expect(
        Material.of(tester.element(find.byType(Switch))),
        paints..rrect(color: const Color(0xFF6750A4)),
      );

      await tester.pumpWidget(buildSwitchListTile(false, platform));
      await tester.pumpAndSettle();
      expect(find.byType(Switch), findsOneWidget);
      expect(
        Material.of(tester.element(find.byType(Switch))),
        paints..rrect(color: const Color(0xFF34C759)),
      );
    }
  });

  testWidgets('Material2 - SwitchListTile respects materialTapTargetSize', (
    WidgetTester tester,
  ) async {
    Widget buildSwitchListTile(MaterialTapTargetSize materialTapTargetSize) {
      return MaterialApp(
        theme: ThemeData(useMaterial3: false),
        home: Material(
          child: StatefulBuilder(
            builder: (BuildContext context, StateSetter setState) {
              return SwitchListTile(
                materialTapTargetSize: materialTapTargetSize,
                value: false,
                onChanged: (_) {},
              );
            },
          ),
        ),
      );
    }

    await tester.pumpWidget(buildSwitchListTile(MaterialTapTargetSize.padded));
    final Switch switchWidget = tester.widget<Switch>(find.byType(Switch));
    expect(switchWidget.materialTapTargetSize, MaterialTapTargetSize.padded);
    expect(tester.getSize(find.byType(Switch)), const Size(59.0, 48.0));

    await tester.pumpWidget(buildSwitchListTile(MaterialTapTargetSize.shrinkWrap));
    final Switch switchWidget1 = tester.widget<Switch>(find.byType(Switch));
    expect(switchWidget1.materialTapTargetSize, MaterialTapTargetSize.shrinkWrap);
    expect(tester.getSize(find.byType(Switch)), const Size(59.0, 40.0));
  });

  testWidgets('Material3 - SwitchListTile respects materialTapTargetSize', (
    WidgetTester tester,
  ) async {
    Widget buildSwitchListTile(MaterialTapTargetSize materialTapTargetSize) {
      return MaterialApp(
        home: Material(
          child: StatefulBuilder(
            builder: (BuildContext context, StateSetter setState) {
              return SwitchListTile(
                materialTapTargetSize: materialTapTargetSize,
                value: false,
                onChanged: (_) {},
              );
            },
          ),
        ),
      );
    }

    await tester.pumpWidget(buildSwitchListTile(MaterialTapTargetSize.padded));
    final Switch switchWidget = tester.widget<Switch>(find.byType(Switch));
    expect(switchWidget.materialTapTargetSize, MaterialTapTargetSize.padded);
    expect(tester.getSize(find.byType(Switch)), const Size(60.0, 48.0));

    await tester.pumpWidget(buildSwitchListTile(MaterialTapTargetSize.shrinkWrap));
    final Switch switchWidget1 = tester.widget<Switch>(find.byType(Switch));
    expect(switchWidget1.materialTapTargetSize, MaterialTapTargetSize.shrinkWrap);
    expect(tester.getSize(find.byType(Switch)), const Size(60.0, 40.0));
  });

  testWidgets('SwitchListTile passes the value of dragStartBehavior to Switch', (
    WidgetTester tester,
  ) async {
    Widget buildSwitchListTile(DragStartBehavior dragStartBehavior) {
      return wrap(
        child: StatefulBuilder(
          builder: (BuildContext context, StateSetter setState) {
            return SwitchListTile(
              dragStartBehavior: dragStartBehavior,
              value: false,
              onChanged: (_) {},
            );
          },
        ),
      );
    }

    await tester.pumpWidget(buildSwitchListTile(DragStartBehavior.start));
    final Switch switchWidget = tester.widget<Switch>(find.byType(Switch));
    expect(switchWidget.dragStartBehavior, DragStartBehavior.start);

    await tester.pumpWidget(buildSwitchListTile(DragStartBehavior.down));
    final Switch switchWidget1 = tester.widget<Switch>(find.byType(Switch));
    expect(switchWidget1.dragStartBehavior, DragStartBehavior.down);
  });

  testWidgets('Switch on SwitchListTile changes mouse cursor when hovered', (
    WidgetTester tester,
  ) async {
    // Test SwitchListTile.adaptive() constructor
    await tester.pumpWidget(
      wrap(
        child: StatefulBuilder(
          builder: (BuildContext context, StateSetter setState) {
            return SwitchListTile.adaptive(
              mouseCursor: SystemMouseCursors.text,
              value: false,
              onChanged: (_) {},
            );
          },
        ),
      ),
    );
    final TestGesture gesture = await tester.createGesture(
      kind: PointerDeviceKind.mouse,
      pointer: 1,
    );
    await gesture.addPointer(location: tester.getCenter(find.byType(Switch)));

    await tester.pump();

    expect(
      RendererBinding.instance.mouseTracker.debugDeviceActiveCursor(1),
      SystemMouseCursors.text,
    );

    // Test SwitchListTile() constructor
    await tester.pumpWidget(
      wrap(
        child: StatefulBuilder(
          builder: (BuildContext context, StateSetter setState) {
            return SwitchListTile(
              mouseCursor: SystemMouseCursors.forbidden,
              value: false,
              onChanged: (_) {},
            );
          },
        ),
      ),
    );

    await gesture.moveTo(tester.getCenter(find.byType(Switch)));
    expect(
      RendererBinding.instance.mouseTracker.debugDeviceActiveCursor(1),
      SystemMouseCursors.forbidden,
    );

    // Test default cursor
    await tester.pumpWidget(
      wrap(
        child: StatefulBuilder(
          builder: (BuildContext context, StateSetter setState) {
            return SwitchListTile(value: false, onChanged: (_) {});
          },
        ),
      ),
    );

    expect(
      RendererBinding.instance.mouseTracker.debugDeviceActiveCursor(1),
      SystemMouseCursors.click,
    );

    // Test default cursor when disabled
    await tester.pumpWidget(
      wrap(
        child: StatefulBuilder(
          builder: (BuildContext context, StateSetter setState) {
            return const SwitchListTile(value: false, onChanged: null);
          },
        ),
      ),
    );

    expect(
      RendererBinding.instance.mouseTracker.debugDeviceActiveCursor(1),
      SystemMouseCursors.basic,
    );
  });

  testWidgets('Switch with splash radius set', (WidgetTester tester) async {
    tester.binding.focusManager.highlightStrategy = FocusHighlightStrategy.alwaysTraditional;
    const double splashRadius = 35;
    await tester.pumpWidget(
      wrap(
        child: StatefulBuilder(
          builder: (BuildContext context, StateSetter setState) {
            return SwitchListTile(splashRadius: splashRadius, value: false, onChanged: (_) {});
          },
        ),
      ),
    );

    await tester.pumpAndSettle();

    final TestGesture gesture = await tester.createGesture(kind: PointerDeviceKind.mouse);
    await gesture.moveTo(tester.getCenter(find.byType(Switch)));

    await tester.pumpAndSettle();
    expect(Material.of(tester.element(find.byType(Switch))), paints..circle(radius: splashRadius));
  });

  testWidgets(
    'The overlay color for the thumb of the switch resolves in active/pressed/hovered states',
    (WidgetTester tester) async {
      tester.binding.focusManager.highlightStrategy = FocusHighlightStrategy.alwaysTraditional;
      const Color activeThumbColor = Color(0xFF000000);
      const Color inactiveThumbColor = Color(0xFF000010);
      const Color activePressedOverlayColor = Color(0xFF000001);
      const Color inactivePressedOverlayColor = Color(0xFF000002);
      const Color hoverOverlayColor = Color(0xFF000003);
      const Color hoverColor = Color(0xFF000005);

      Color? getOverlayColor(Set<MaterialState> states) {
        if (states.contains(MaterialState.pressed)) {
          if (states.contains(MaterialState.selected)) {
            return activePressedOverlayColor;
          }
          return inactivePressedOverlayColor;
        }
        if (states.contains(MaterialState.hovered)) {
          return hoverOverlayColor;
        }
        return null;
      }

      Widget buildSwitch({bool active = false, bool focused = false, bool useOverlay = true}) {
        return MaterialApp(
          home: Scaffold(
            body: SwitchListTile(
              value: active,
              onChanged: (_) {},
              thumbColor: MaterialStateProperty.resolveWith<Color>((Set<MaterialState> states) {
                if (states.contains(MaterialState.selected)) {
                  return activeThumbColor;
                }
                return inactiveThumbColor;
              }),
              overlayColor: useOverlay ? MaterialStateProperty.resolveWith(getOverlayColor) : null,
              hoverColor: hoverColor,
            ),
          ),
        );
      }

      // test inactive Switch, and overlayColor is set to null.
      await tester.pumpWidget(buildSwitch(useOverlay: false));
      await tester.press(find.byType(Switch));
      await tester.pumpAndSettle();

      expect(
        Material.of(tester.element(find.byType(Switch))),
        paints
          ..rrect()
          ..circle(color: inactiveThumbColor.withAlpha(kRadialReactionAlpha)),
        reason: 'Default inactive pressed Switch should have overlay color from thumbColor',
      );

      // test active Switch, and overlayColor is set to null.
      await tester.pumpWidget(buildSwitch(active: true, useOverlay: false));
      await tester.press(find.byType(Switch));
      await tester.pumpAndSettle();

      expect(
        Material.of(tester.element(find.byType(Switch))),
        paints
          ..rrect()
          ..circle(color: activeThumbColor.withAlpha(kRadialReactionAlpha)),
        reason: 'Default active pressed Switch should have overlay color from thumbColor',
      );

      // test inactive Switch with an overlayColor
      await tester.pumpWidget(buildSwitch());
      await tester.press(find.byType(Switch));
      await tester.pumpAndSettle();

      expect(
        Material.of(tester.element(find.byType(Switch))),
        paints
          ..rrect()
          ..circle(color: inactivePressedOverlayColor),
        reason: 'Inactive pressed Switch should have overlay color: $inactivePressedOverlayColor',
      );

      // test active Switch with an overlayColor
      await tester.pumpWidget(buildSwitch(active: true));
      await tester.press(find.byType(Switch));
      await tester.pumpAndSettle();

      expect(
        Material.of(tester.element(find.byType(Switch))),
        paints
          ..rrect()
          ..circle(color: activePressedOverlayColor),
        reason: 'Active pressed Switch should have overlay color: $activePressedOverlayColor',
      );

      await tester.pumpWidget(buildSwitch(focused: true));
      await tester.pumpAndSettle();

      // Start hovering
      final TestGesture gesture = await tester.createGesture(kind: PointerDeviceKind.mouse);
      await gesture.addPointer();
      await gesture.moveTo(tester.getCenter(find.byType(Switch)));
      await tester.pumpAndSettle();

      expect(
        Material.of(tester.element(find.byType(Switch))),
        paints
          ..rrect()
          ..circle(color: hoverOverlayColor),
        reason: 'Hovered Switch should use overlay color $hoverOverlayColor over $hoverColor',
      );
    },
  );

  testWidgets('SwitchListTile respects trackOutlineColor in active/enabled states', (
    WidgetTester tester,
  ) async {
    const Color activeEnabledTrackOutlineColor = Color(0xFF000001);
    const Color activeDisabledTrackOutlineColor = Color(0xFF000002);
    const Color inactiveEnabledTrackOutlineColor = Color(0xFF000003);
    const Color inactiveDisabledTrackOutlineColor = Color(0xFF000004);

    Color getOutlineColor(Set<MaterialState> states) {
      if (states.contains(MaterialState.disabled)) {
        if (states.contains(MaterialState.selected)) {
          return activeDisabledTrackOutlineColor;
        }
        return inactiveDisabledTrackOutlineColor;
      }
      if (states.contains(MaterialState.selected)) {
        return activeEnabledTrackOutlineColor;
      }
      return inactiveEnabledTrackOutlineColor;
    }

    final MaterialStateProperty<Color> trackOutlineColor = MaterialStateColor.resolveWith(
      getOutlineColor,
    );

    Widget buildSwitchListTile({required bool enabled, required bool selected}) {
      return wrap(
        child: StatefulBuilder(
          builder: (BuildContext context, StateSetter setState) {
            return SwitchListTile(
              value: selected,
              trackOutlineColor: trackOutlineColor,
              onChanged: enabled ? (_) {} : null,
            );
          },
        ),
      );
    }

    await tester.pumpWidget(buildSwitchListTile(enabled: false, selected: false));
    await tester.pumpAndSettle();
    expect(
      Material.of(tester.element(find.byType(Switch))),
      paints
        ..rrect(style: PaintingStyle.fill)
        ..rrect(color: inactiveDisabledTrackOutlineColor, style: PaintingStyle.stroke),
    );

    await tester.pumpWidget(buildSwitchListTile(enabled: false, selected: true));
    await tester.pumpAndSettle();
    expect(
      Material.of(tester.element(find.byType(Switch))),
      paints
        ..rrect(style: PaintingStyle.fill)
        ..rrect(color: activeDisabledTrackOutlineColor, style: PaintingStyle.stroke),
    );

    await tester.pumpWidget(buildSwitchListTile(enabled: true, selected: false));
    await tester.pumpAndSettle();

    expect(
      Material.of(tester.element(find.byType(Switch))),
      paints
        ..rrect(style: PaintingStyle.fill)
        ..rrect(color: inactiveEnabledTrackOutlineColor, style: PaintingStyle.stroke),
    );

    await tester.pumpWidget(buildSwitchListTile(enabled: true, selected: true));
    await tester.pumpAndSettle();

    expect(
      Material.of(tester.element(find.byType(Switch))),
      paints
        ..rrect(style: PaintingStyle.fill)
        ..rrect(color: activeEnabledTrackOutlineColor, style: PaintingStyle.stroke),
    );
  });

  testWidgets('SwitchListTile respects trackOutlineColor in hovered state', (
    WidgetTester tester,
  ) async {
    tester.binding.focusManager.highlightStrategy = FocusHighlightStrategy.alwaysTraditional;
    const Color hoveredTrackColor = Color(0xFF4caf50);

    Color getTrackOutlineColor(Set<MaterialState> states) {
      if (states.contains(MaterialState.hovered)) {
        return hoveredTrackColor;
      }
      return Colors.transparent;
    }

    final MaterialStateProperty<Color> outlineColor = MaterialStateColor.resolveWith(
      getTrackOutlineColor,
    );

    Widget buildSwitchListTile() {
      return MaterialApp(
        theme: ThemeData(),
        home: wrap(
          child: StatefulBuilder(
            builder: (BuildContext context, StateSetter setState) {
              return SwitchListTile(
                value: false,
                trackOutlineColor: outlineColor,
                onChanged: (_) {},
              );
            },
          ),
        ),
      );
    }

    await tester.pumpWidget(buildSwitchListTile());
    await tester.pumpAndSettle();

    // Start hovering
    final TestGesture gesture = await tester.createGesture(kind: PointerDeviceKind.mouse);
    await gesture.moveTo(tester.getCenter(find.byType(Switch)));

    await tester.pumpAndSettle();

    expect(
      Material.of(tester.element(find.byType(Switch))),
      paints
        ..rrect()
        ..rrect(color: hoveredTrackColor, style: PaintingStyle.stroke),
    );
  });

  testWidgets('SwitchListTile.control widget should not request focus on traversal', (
    WidgetTester tester,
  ) async {
    final GlobalKey firstChildKey = GlobalKey();
    final GlobalKey secondChildKey = GlobalKey();

    await tester.pumpWidget(
      MaterialApp(
        home: Material(
          child: Column(
            children: <Widget>[
              SwitchListTile(
                value: true,
                onChanged: (bool? value) {},
                title: Text('Hey', key: firstChildKey),
              ),
              SwitchListTile(
                value: true,
                onChanged: (bool? value) {},
                title: Text('There', key: secondChildKey),
              ),
            ],
          ),
        ),
      ),
    );

    await tester.pump();
    Focus.of(firstChildKey.currentContext!).requestFocus();
    await tester.pump();
    expect(Focus.of(firstChildKey.currentContext!).hasPrimaryFocus, isTrue);
    Focus.of(firstChildKey.currentContext!).nextFocus();
    await tester.pump();
    expect(Focus.of(firstChildKey.currentContext!).hasPrimaryFocus, isFalse);
    expect(Focus.of(secondChildKey.currentContext!).hasPrimaryFocus, isTrue);
  });

  testWidgets('SwitchListTile uses ListTileTheme controlAffinity', (WidgetTester tester) async {
    Widget buildView(ListTileControlAffinity controlAffinity) {
      return MaterialApp(
        home: Material(
          child: ListTileTheme(
            data: ListTileThemeData(controlAffinity: controlAffinity),
            child: SwitchListTile(
              value: true,
              title: const Text('SwitchListTile'),
              onChanged: (bool value) {},
            ),
          ),
        ),
      );
    }

    await tester.pumpWidget(buildView(ListTileControlAffinity.leading));
    final Finder leading = find.text('SwitchListTile');
    final Offset offsetLeading = tester.getTopLeft(leading);
    expect(offsetLeading, const Offset(92.0, 16.0));

    await tester.pumpWidget(buildView(ListTileControlAffinity.trailing));
    final Finder trailing = find.text('SwitchListTile');
    final Offset offsetTrailing = tester.getTopLeft(trailing);
    expect(offsetTrailing, const Offset(16.0, 16.0));

    await tester.pumpWidget(buildView(ListTileControlAffinity.platform));
    final Finder platform = find.text('SwitchListTile');
    final Offset offsetPlatform = tester.getTopLeft(platform);
    expect(offsetPlatform, const Offset(16.0, 16.0));
  });

<<<<<<< HEAD
  testWidgets('SwitchListTile isThreeLine', (WidgetTester tester) async {
    const double height = 300;
    const double switchTop = 130.0;

    Widget buildFrame({bool? themeDataIsThreeLine, bool? themeIsThreeLine, bool? isThreeLine}) {
      return MaterialApp(
        key: UniqueKey(),
        theme:
            themeDataIsThreeLine != null
                ? ThemeData(listTileTheme: ListTileThemeData(isThreeLine: themeDataIsThreeLine))
                : null,
        home: Material(
          child: ListTileTheme(
            data:
                themeIsThreeLine != null ? ListTileThemeData(isThreeLine: themeIsThreeLine) : null,
            child: ListView(
              children: <Widget>[
                SwitchListTile(
                  isThreeLine: isThreeLine,
                  title: const Text('A'),
                  subtitle: const Text('A\nB\nC\nD\nE\nF\nG\nH\nI\nJ\nK\nL\nM'),
                  value: false,
                  onChanged: null,
                ),
                SwitchListTile(
                  isThreeLine: isThreeLine,
                  title: const Text('A'),
                  subtitle: const Text('A'),
                  value: false,
                  onChanged: null,
                ),
              ],
            ),
          ),
        ),
      );
    }

    void expectTwoLine() {
      expect(
        tester.getRect(find.byType(SwitchListTile).at(0)),
        const Rect.fromLTWH(0.0, 0.0, 800.0, height),
      );
      expect(
        tester.getRect(find.byType(Switch).at(0)),
        const Rect.fromLTWH(800.0 - 60.0 - 24.0, switchTop, 60.0, 40.0),
      );
      expect(
        tester.getRect(find.byType(SwitchListTile).at(1)),
        const Rect.fromLTWH(0.0, height, 800.0, 72.0),
      );
      expect(
        tester.getRect(find.byType(Switch).at(1)),
        const Rect.fromLTWH(800.0 - 60.0 - 24.0, height + 16, 60.0, 40.0),
      );
    }

    void expectThreeLine() {
      expect(
        tester.getRect(find.byType(SwitchListTile).at(0)),
        const Rect.fromLTWH(0.0, 0.0, 800.0, height),
      );
      expect(
        tester.getRect(find.byType(Switch).at(0)),
        const Rect.fromLTWH(800.0 - 60.0 - 24.0, 8.0, 60.0, 40.0),
      );
      expect(
        tester.getRect(find.byType(SwitchListTile).at(1)),
        const Rect.fromLTWH(0.0, height, 800.0, 88.0),
      );
      expect(
        tester.getRect(find.byType(Switch).at(1)),
        const Rect.fromLTWH(800.0 - 60.0 - 24.0, height + 8.0, 60.0, 40.0),
      );
    }

    await tester.pumpWidget(buildFrame());
    expectTwoLine();

    await tester.pumpWidget(buildFrame(themeDataIsThreeLine: true));
    expectThreeLine();

    await tester.pumpWidget(buildFrame(themeDataIsThreeLine: false, themeIsThreeLine: true));
    expectThreeLine();

    await tester.pumpWidget(buildFrame(themeDataIsThreeLine: true, themeIsThreeLine: false));
    expectTwoLine();

    await tester.pumpWidget(buildFrame(isThreeLine: true));
    expectThreeLine();

    await tester.pumpWidget(buildFrame(themeIsThreeLine: true, isThreeLine: false));
    expectTwoLine();

    await tester.pumpWidget(buildFrame(themeDataIsThreeLine: true, isThreeLine: false));
    expectTwoLine();

    await tester.pumpWidget(
      buildFrame(themeDataIsThreeLine: true, themeIsThreeLine: true, isThreeLine: false),
    );
    expectTwoLine();

    await tester.pumpWidget(buildFrame(themeIsThreeLine: false, isThreeLine: true));
    expectThreeLine();

    await tester.pumpWidget(buildFrame(themeDataIsThreeLine: false, isThreeLine: true));
    expectThreeLine();

    await tester.pumpWidget(
      buildFrame(themeDataIsThreeLine: false, themeIsThreeLine: false, isThreeLine: true),
    );
    expectThreeLine();
  });

  testWidgets('SwitchListTile.adaptive isThreeLine', (WidgetTester tester) async {
    const double height = 300;
    const double switchTop = 130.0;

    Widget buildFrame({bool? themeDataIsThreeLine, bool? themeIsThreeLine, bool? isThreeLine}) {
      return MaterialApp(
        key: UniqueKey(),
        theme: ThemeData(
          platform: TargetPlatform.iOS,
          listTileTheme:
              themeDataIsThreeLine != null
                  ? ListTileThemeData(isThreeLine: themeDataIsThreeLine)
                  : null,
        ),
        home: Material(
          child: ListTileTheme(
            data:
                themeIsThreeLine != null ? ListTileThemeData(isThreeLine: themeIsThreeLine) : null,
            child: ListView(
              children: <Widget>[
                SwitchListTile.adaptive(
                  isThreeLine: isThreeLine,
                  title: const Text('A'),
                  subtitle: const Text('A\nB\nC\nD\nE\nF\nG\nH\nI\nJ\nK\nL\nM'),
                  value: false,
                  onChanged: null,
                ),
                SwitchListTile.adaptive(
                  isThreeLine: isThreeLine,
                  title: const Text('A'),
                  subtitle: const Text('A'),
                  value: false,
                  onChanged: null,
                ),
              ],
            ),
          ),
        ),
      );
    }

    void expectTwoLine() {
      expect(
        tester.getRect(find.byType(SwitchListTile).at(0)),
        const Rect.fromLTWH(0.0, 0.0, 800.0, height),
      );
      expect(
        tester.getRect(find.byType(Switch).at(0)),
        const Rect.fromLTWH(800.0 - 60.0 - 24.0, switchTop, 60.0, 40.0),
      );
      expect(
        tester.getRect(find.byType(SwitchListTile).at(1)),
        const Rect.fromLTWH(0.0, height, 800.0, 72.0),
      );
      expect(
        tester.getRect(find.byType(Switch).at(1)),
        const Rect.fromLTWH(800.0 - 60.0 - 24.0, height + 16, 60.0, 40.0),
      );
    }

    void expectThreeLine() {
      expect(
        tester.getRect(find.byType(SwitchListTile).at(0)),
        const Rect.fromLTWH(0.0, 0.0, 800.0, height),
      );
      expect(
        tester.getRect(find.byType(Switch).at(0)),
        const Rect.fromLTWH(800.0 - 60.0 - 24.0, 8.0, 60.0, 40.0),
      );
      expect(
        tester.getRect(find.byType(SwitchListTile).at(1)),
        const Rect.fromLTWH(0.0, height, 800.0, 88.0),
      );
      expect(
        tester.getRect(find.byType(Switch).at(1)),
        const Rect.fromLTWH(800.0 - 60.0 - 24.0, height + 8.0, 60.0, 40.0),
      );
    }

    await tester.pumpWidget(buildFrame());
    expectTwoLine();

    await tester.pumpWidget(buildFrame(themeDataIsThreeLine: true));
    expectThreeLine();

    await tester.pumpWidget(buildFrame(themeDataIsThreeLine: false, themeIsThreeLine: true));
    expectThreeLine();

    await tester.pumpWidget(buildFrame(themeDataIsThreeLine: true, themeIsThreeLine: false));
    expectTwoLine();

    await tester.pumpWidget(buildFrame(isThreeLine: true));
    expectThreeLine();

    await tester.pumpWidget(buildFrame(themeIsThreeLine: true, isThreeLine: false));
    expectTwoLine();

    await tester.pumpWidget(buildFrame(themeDataIsThreeLine: true, isThreeLine: false));
    expectTwoLine();

    await tester.pumpWidget(
      buildFrame(themeDataIsThreeLine: true, themeIsThreeLine: true, isThreeLine: false),
    );
    expectTwoLine();

    await tester.pumpWidget(buildFrame(themeIsThreeLine: false, isThreeLine: true));
    expectThreeLine();

    await tester.pumpWidget(buildFrame(themeDataIsThreeLine: false, isThreeLine: true));
    expectThreeLine();

    await tester.pumpWidget(
      buildFrame(themeDataIsThreeLine: false, themeIsThreeLine: false, isThreeLine: true),
    );
    expectThreeLine();
=======
  testWidgets('Material3 - SwitchListTile activeThumbColor', (WidgetTester tester) async {
    await tester.pumpWidget(
      Directionality(
        textDirection: TextDirection.ltr,
        child: StatefulBuilder(
          builder: (BuildContext context, StateSetter setState) {
            return Material(
              child: SwitchListTile(
                value: true,
                selected: true,
                onChanged: (_) {},
                activeColor: Colors.red[500],
                activeThumbColor: Colors.yellow[500],
                activeTrackColor: Colors.green[500],
                title: const Text('title'),
              ),
            );
          },
        ),
      ),
    );

    expect(
      Material.of(tester.element(find.byType(Switch))),
      paints
        ..rrect(color: Colors.green[500])
        ..rrect()
        ..rrect(color: Colors.yellow[500]),
    );
    final RenderParagraph title = tester.renderObject(
      find.descendant(of: find.byType(ListTile), matching: find.text('title')),
    );
    expect(title.text.style!.color, Colors.yellow[500]);
  });

  testWidgets('Material3 - SwitchListTile.adaptive activeThumbColor', (WidgetTester tester) async {
    await tester.pumpWidget(
      Directionality(
        textDirection: TextDirection.ltr,
        child: StatefulBuilder(
          builder: (BuildContext context, StateSetter setState) {
            return Material(
              child: SwitchListTile.adaptive(
                value: true,
                selected: true,
                onChanged: (_) {},
                activeColor: Colors.red[500],
                activeThumbColor: Colors.yellow[500],
                activeTrackColor: Colors.green[500],
                title: const Text('title'),
              ),
            );
          },
        ),
      ),
    );

    expect(
      Material.of(tester.element(find.byType(Switch))),
      paints
        ..rrect(color: Colors.green[500])
        ..rrect()
        ..rrect(color: Colors.yellow[500]),
    );
    final RenderParagraph title = tester.renderObject(
      find.descendant(of: find.byType(ListTile), matching: find.text('title')),
    );
    expect(title.text.style!.color, Colors.yellow[500]);
>>>>>>> 429d7e88
  });
}<|MERGE_RESOLUTION|>--- conflicted
+++ resolved
@@ -1891,7 +1891,6 @@
     expect(offsetPlatform, const Offset(16.0, 16.0));
   });
 
-<<<<<<< HEAD
   testWidgets('SwitchListTile isThreeLine', (WidgetTester tester) async {
     const double height = 300;
     const double switchTop = 130.0;
@@ -2121,7 +2120,8 @@
       buildFrame(themeDataIsThreeLine: false, themeIsThreeLine: false, isThreeLine: true),
     );
     expectThreeLine();
-=======
+  });
+
   testWidgets('Material3 - SwitchListTile activeThumbColor', (WidgetTester tester) async {
     await tester.pumpWidget(
       Directionality(
@@ -2190,6 +2190,5 @@
       find.descendant(of: find.byType(ListTile), matching: find.text('title')),
     );
     expect(title.text.style!.color, Colors.yellow[500]);
->>>>>>> 429d7e88
   });
 }