// Copyright 2016 The Chromium Authors. All rights reserved.
// Use of this source code is governed by a BSD-style license that can be
// found in the LICENSE file.

import 'package:flutter/material.dart';
import 'package:flutter/rendering.dart';
import 'package:flutter/services.dart';
import 'package:flutter_test/flutter_test.dart';

import '../widgets/semantics_tester.dart';

Widget buildSliverAppBarApp({ bool floating, bool pinned, double expandedHeight, bool snap = false }) {
  return Localizations(
    locale: const Locale('en', 'US'),
    delegates: const <LocalizationsDelegate<dynamic>>[
      DefaultMaterialLocalizations.delegate,
      DefaultWidgetsLocalizations.delegate,
    ],
    child: Directionality(
      textDirection: TextDirection.ltr,
      child: MediaQuery(
        data: const MediaQueryData(),
        child: Scaffold(
          body: DefaultTabController(
            length: 3,
            child: CustomScrollView(
              primary: true,
              slivers: <Widget>[
                SliverAppBar(
                  title: const Text('AppBar Title'),
                  floating: floating,
                  pinned: pinned,
                  expandedHeight: expandedHeight,
                  snap: snap,
                  bottom: TabBar(
                    tabs: <String>['A','B','C'].map<Widget>((String t) => Tab(text: 'TAB $t')).toList(),
                  ),
                ),
                SliverToBoxAdapter(
                  child: Container(
                    height: 1200.0,
                    color: Colors.orange[400],
                  ),
                ),
              ],
            ),
          ),
        ),
      ),
    ),
  );
}

ScrollController primaryScrollController(WidgetTester tester) {
  return PrimaryScrollController.of(tester.element(find.byType(CustomScrollView)));
}

double appBarHeight(WidgetTester tester) => tester.getSize(find.byType(AppBar, skipOffstage: false)).height;
double appBarTop(WidgetTester tester) => tester.getTopLeft(find.byType(AppBar, skipOffstage: false)).dy;
double appBarBottom(WidgetTester tester) => tester.getBottomLeft(find.byType(AppBar, skipOffstage: false)).dy;

double tabBarHeight(WidgetTester tester) => tester.getSize(find.byType(TabBar, skipOffstage: false)).height;

void main() {
  setUp(() {
    debugResetSemanticsIdCounter();
  });

  testWidgets('AppBar centers title on iOS', (WidgetTester tester) async {
    await tester.pumpWidget(
      MaterialApp(
        theme: ThemeData(platform: TargetPlatform.android),
        home: Scaffold(
          appBar: AppBar(
            title: const Text('X'),
          ),
        ),
      ),
    );

    final Finder title = find.text('X');
    Offset center = tester.getCenter(title);
    Size size = tester.getSize(title);
    expect(center.dx, lessThan(400 - size.width / 2.0));

    // Clear the widget tree to avoid animating between Android and iOS.
    await tester.pumpWidget(Container(key: UniqueKey()));

    await tester.pumpWidget(
      MaterialApp(
        theme: ThemeData(platform: TargetPlatform.iOS),
        home: Scaffold(
          appBar: AppBar(
            title: const Text('X'),
          ),
        ),
      ),
    );

    center = tester.getCenter(title);
    size = tester.getSize(title);
    expect(center.dx, greaterThan(400 - size.width / 2.0));
    expect(center.dx, lessThan(400 + size.width / 2.0));

    // One action is still centered.

    await tester.pumpWidget(
      MaterialApp(
        theme: ThemeData(platform: TargetPlatform.iOS),
        home: Scaffold(
          appBar: AppBar(
            title: const Text('X'),
            actions: const <Widget>[
              Icon(Icons.thumb_up),
            ],
          ),
        ),
      ),
    );

    center = tester.getCenter(title);
    size = tester.getSize(title);
    expect(center.dx, greaterThan(400 - size.width / 2.0));
    expect(center.dx, lessThan(400 + size.width / 2.0));

    // Two actions is left aligned again.

    await tester.pumpWidget(
      MaterialApp(
        theme: ThemeData(platform: TargetPlatform.iOS),
        home: Scaffold(
          appBar: AppBar(
            title: const Text('X'),
            actions: const <Widget>[
              Icon(Icons.thumb_up),
              Icon(Icons.thumb_up),
            ],
          ),
        ),
      ),
    );

    center = tester.getCenter(title);
    size = tester.getSize(title);
    expect(center.dx, lessThan(400 - size.width / 2.0));
  });

  testWidgets('AppBar centerTitle:true centers on Android', (WidgetTester tester) async {
    await tester.pumpWidget(
      MaterialApp(
        theme: ThemeData(platform: TargetPlatform.android),
        home: Scaffold(
          appBar: AppBar(
            centerTitle: true,
            title: const Text('X'),
          )
        )
      )
    );

    final Finder title = find.text('X');
    final Offset center = tester.getCenter(title);
    final Size size = tester.getSize(title);
    expect(center.dx, greaterThan(400 - size.width / 2.0));
    expect(center.dx, lessThan(400 + size.width / 2.0));
  });

  testWidgets('AppBar centerTitle:false title start edge is 16.0 (LTR)', (WidgetTester tester) async {
    await tester.pumpWidget(
      MaterialApp(
        home: Scaffold(
          appBar: AppBar(
            centerTitle: false,
            title: const Placeholder(key: Key('X')),
          ),
        ),
      ),
    );

    final Finder titleWidget = find.byKey(const Key('X'));
    expect(tester.getTopLeft(titleWidget).dx, 16.0);
    expect(tester.getTopRight(titleWidget).dx, 800 - 16.0);
  });

  testWidgets('AppBar centerTitle:false title start edge is 16.0 (RTL)', (WidgetTester tester) async {
    await tester.pumpWidget(
      MaterialApp(
        home: Directionality(
          textDirection: TextDirection.rtl,
          child: Scaffold(
            appBar: AppBar(
              centerTitle: false,
              title: const Placeholder(key: Key('X')),
            ),
          ),
        ),
      ),
    );

    final Finder titleWidget = find.byKey(const Key('X'));
    expect(tester.getTopRight(titleWidget).dx, 800.0 - 16.0);
    expect(tester.getTopLeft(titleWidget).dx, 16.0);
  });

  testWidgets('AppBar titleSpacing:32 title start edge is 32.0 (LTR)', (WidgetTester tester) async {
    await tester.pumpWidget(
      MaterialApp(
        home: Scaffold(
          appBar: AppBar(
            centerTitle: false,
            titleSpacing: 32.0,
            title: const Placeholder(key: Key('X')),
          ),
        ),
      ),
    );

    final Finder titleWidget = find.byKey(const Key('X'));
    expect(tester.getTopLeft(titleWidget).dx, 32.0);
    expect(tester.getTopRight(titleWidget).dx, 800 - 32.0);
  });

  testWidgets('AppBar titleSpacing:32 title start edge is 32.0 (RTL)', (WidgetTester tester) async {
    await tester.pumpWidget(
      MaterialApp(
        home: Directionality(
          textDirection: TextDirection.rtl,
          child: Scaffold(
            appBar: AppBar(
              centerTitle: false,
              titleSpacing: 32.0,
              title: const Placeholder(key: Key('X')),
            ),
          ),
        ),
      ),
    );

    final Finder titleWidget = find.byKey(const Key('X'));
    expect(tester.getTopRight(titleWidget).dx, 800.0 - 32.0);
    expect(tester.getTopLeft(titleWidget).dx, 32.0);
  });

  testWidgets(
    'AppBar centerTitle:false leading button title left edge is 72.0 (LTR)',
    (WidgetTester tester) async {
    await tester.pumpWidget(
      MaterialApp(
        home: Scaffold(
          appBar: AppBar(
            centerTitle: false,
            title: const Text('X'),
          ),
          // A drawer causes a leading hamburger.
          drawer: const Drawer(),
        ),
      ),
    );

    expect(tester.getTopLeft(find.text('X')).dx, 72.0);
  });

  testWidgets(
    'AppBar centerTitle:false leading button title left edge is 72.0 (RTL)',
    (WidgetTester tester) async {
    await tester.pumpWidget(
      MaterialApp(
        home: Directionality(
          textDirection: TextDirection.rtl,
          child: Scaffold(
            appBar: AppBar(
              centerTitle: false,
              title: const Text('X'),
            ),
            // A drawer causes a leading hamburger.
            drawer: const Drawer(),
          ),
        ),
      ),
    );

    expect(tester.getTopRight(find.text('X')).dx, 800.0 - 72.0);
  });

  testWidgets('AppBar centerTitle:false title overflow OK', (WidgetTester tester) async {
    // The app bar's title should be constrained to fit within the available space
    // between the leading and actions widgets.

    final Key titleKey = UniqueKey();
    Widget leading = Container();
    List<Widget> actions;

    Widget buildApp() {
      return MaterialApp(
        home: Scaffold(
          appBar: AppBar(
            leading: leading,
            centerTitle: false,
            title: Container(
              key: titleKey,
              constraints: BoxConstraints.loose(const Size(1000.0, 1000.0)),
            ),
            actions: actions,
          ),
        ),
      );
    }

    await tester.pumpWidget(buildApp());

    final Finder title = find.byKey(titleKey);
    expect(tester.getTopLeft(title).dx, 72.0);
    expect(tester.getSize(title).width, equals(
        800.0 // Screen width.
        - 56.0 // Leading button width.
        - 16.0 // Leading button to title padding.
        - 16.0)); // Title right side padding.

    actions = <Widget>[
      const SizedBox(width: 100.0),
      const SizedBox(width: 100.0)
    ];
    await tester.pumpWidget(buildApp());

    expect(tester.getTopLeft(title).dx, 72.0);
    // The title shrinks by 200.0 to allow for the actions widgets.
    expect(tester.getSize(title).width, equals(
        800.0 // Screen width.
        - 56.0 // Leading button width.
        - 16.0 // Leading button to title padding.
        - 16.0 // Title to actions padding
        - 200.0)); // Actions' width.

    leading = Container(); // AppBar will constrain the width to 24.0
    await tester.pumpWidget(buildApp());
    expect(tester.getTopLeft(title).dx, 72.0);
    // Adding a leading widget shouldn't effect the title's size
    expect(tester.getSize(title).width, equals(800.0 - 56.0 - 16.0 - 16.0 - 200.0));
  });

  testWidgets('AppBar centerTitle:true title overflow OK (LTR)', (WidgetTester tester) async {
    // The app bar's title should be constrained to fit within the available space
    // between the leading and actions widgets. When it's also centered it may
    // also be start or end justified if it doesn't fit in the overall center.

    final Key titleKey = UniqueKey();
    double titleWidth = 700.0;
    Widget leading = Container();
    List<Widget> actions;

    Widget buildApp() {
      return MaterialApp(
        home: Scaffold(
          appBar: AppBar(
            leading: leading,
            centerTitle: true,
            title: Container(
              key: titleKey,
              constraints: BoxConstraints.loose(Size(titleWidth, 1000.0)),
            ),
            actions: actions,
          ),
        ),
      );
    }

    // Centering a title with width 700 within the 800 pixel wide test widget
    // would mean that its start edge would have to be 50. The material spec says
    // that the start edge of the title must be atleast 72.
    await tester.pumpWidget(buildApp());

    final Finder title = find.byKey(titleKey);
    expect(tester.getTopLeft(title).dx, 72.0);
    expect(tester.getSize(title).width, equals(700.0));

    // Centering a title with width 620 within the 800 pixel wide test widget
    // would mean that its start edge would have to be 90. We reserve 72
    // on the start and the padded actions occupy 96 on the end. That
    // leaves 632, so the title is end justified but its width isn't changed.

    await tester.pumpWidget(buildApp());
    leading = null;
    titleWidth = 620.0;
    actions = <Widget>[
      const SizedBox(width: 48.0),
      const SizedBox(width: 48.0)
    ];
    await tester.pumpWidget(buildApp());
    expect(tester.getTopLeft(title).dx, 800 - 620 - 48 - 48);
    expect(tester.getSize(title).width, equals(620.0));
  });

  testWidgets('AppBar centerTitle:true title overflow OK (RTL)', (WidgetTester tester) async {
    // The app bar's title should be constrained to fit within the available space
    // between the leading and actions widgets. When it's also centered it may
    // also be start or end justified if it doesn't fit in the overall center.

    final Key titleKey = UniqueKey();
    double titleWidth = 700.0;
    Widget leading = Container();
    List<Widget> actions;

    Widget buildApp() {
      return MaterialApp(
        home: Directionality(
          textDirection: TextDirection.rtl,
          child: Scaffold(
            appBar: AppBar(
              leading: leading,
              centerTitle: true,
              title: Container(
                key: titleKey,
                constraints: BoxConstraints.loose(Size(titleWidth, 1000.0)),
              ),
              actions: actions,
            ),
          ),
        ),
      );
    }

    // Centering a title with width 700 within the 800 pixel wide test widget
    // would mean that its start edge would have to be 50. The material spec says
    // that the start edge of the title must be atleast 72.
    await tester.pumpWidget(buildApp());

    final Finder title = find.byKey(titleKey);
    expect(tester.getTopRight(title).dx, 800.0 - 72.0);
    expect(tester.getSize(title).width, equals(700.0));

    // Centering a title with width 620 within the 800 pixel wide test widget
    // would mean that its start edge would have to be 90. We reserve 72
    // on the start and the padded actions occupy 96 on the end. That
    // leaves 632, so the title is end justified but its width isn't changed.

    await tester.pumpWidget(buildApp());
    leading = null;
    titleWidth = 620.0;
    actions = <Widget>[
      const SizedBox(width: 48.0),
      const SizedBox(width: 48.0)
    ];
    await tester.pumpWidget(buildApp());
    expect(tester.getTopRight(title).dx, 620 + 48 + 48);
    expect(tester.getSize(title).width, equals(620.0));
  });

  testWidgets('AppBar with no Scaffold', (WidgetTester tester) async {
    await tester.pumpWidget(
      MaterialApp(
        home: SizedBox(
          height: kToolbarHeight,
          child: AppBar(
            leading: const Text('L'),
            title: const Text('No Scaffold'),
            actions: const <Widget>[Text('A1'), Text('A2')],
          ),
        ),
      ),
    );

    expect(find.text('L'), findsOneWidget);
    expect(find.text('No Scaffold'), findsOneWidget);
    expect(find.text('A1'), findsOneWidget);
    expect(find.text('A2'), findsOneWidget);
  });

  testWidgets('AppBar render at zero size', (WidgetTester tester) async {
    await tester.pumpWidget(
      MaterialApp(
        home: Center(
          child: Container(
            height: 0.0,
            width: 0.0,
            child: Scaffold(
              appBar: AppBar(
                title: const Text('X'),
              ),
            ),
          ),
        ),
      ),
    );

    final Finder title = find.text('X');
    expect(tester.getSize(title).isEmpty, isTrue);
  });

  testWidgets('AppBar actions are vertically centered', (WidgetTester tester) async {
    final UniqueKey appBarKey = UniqueKey();
    final UniqueKey leadingKey = UniqueKey();
    final UniqueKey titleKey = UniqueKey();
    final UniqueKey action0Key = UniqueKey();
    final UniqueKey action1Key = UniqueKey();

    await tester.pumpWidget(
      MaterialApp(
        home: Scaffold(
          appBar: AppBar(
            key: appBarKey,
            leading: SizedBox(key: leadingKey, height: 50.0),
            title: SizedBox(key: titleKey, height: 40.0),
            actions: <Widget>[
              SizedBox(key: action0Key, height: 20.0),
              SizedBox(key: action1Key, height: 30.0),
            ],
          ),
        ),
      ),
    );

    // The vertical center of the widget with key, in global coordinates.
    double yCenter(Key key) => tester.getCenter(find.byKey(key)).dy;

    expect(yCenter(appBarKey), equals(yCenter(leadingKey)));
    expect(yCenter(appBarKey), equals(yCenter(titleKey)));
    expect(yCenter(appBarKey), equals(yCenter(action0Key)));
    expect(yCenter(appBarKey), equals(yCenter(action1Key)));
  });

  testWidgets('leading button extends to edge and is square', (WidgetTester tester) async {
    await tester.pumpWidget(
      MaterialApp(
        theme: ThemeData(platform: TargetPlatform.android),
        home: Scaffold(
          appBar: AppBar(
            title: const Text('X'),
          ),
          drawer: Column(), // Doesn't really matter. Triggers a hamburger regardless.
        ),
      ),
    );

    final Finder hamburger = find.byTooltip('Open navigation menu');
    expect(tester.getTopLeft(hamburger), const Offset(0.0, 0.0));
    expect(tester.getSize(hamburger), const Size(56.0, 56.0));
  });

  testWidgets('test action is 4dp from edge and 48dp min', (WidgetTester tester) async {
    await tester.pumpWidget(
      MaterialApp(
        theme: ThemeData(platform: TargetPlatform.android),
        home: Scaffold(
          appBar: AppBar(
            title: const Text('X'),
            actions: const <Widget> [
              IconButton(
                icon: Icon(Icons.share),
                onPressed: null,
                tooltip: 'Share',
                iconSize: 20.0,
              ),
              IconButton(
                icon: Icon(Icons.add),
                onPressed: null,
                tooltip: 'Add',
                iconSize: 60.0,
              ),
            ],
          ),
        ),
      ),
    );

    final Finder addButton = find.byTooltip('Add');
    expect(tester.getTopRight(addButton), const Offset(800.0, 0.0));
    // It's still the size it was plus the 2 * 8dp padding from IconButton.
    expect(tester.getSize(addButton), const Size(60.0 + 2 * 8.0, 56.0));

    final Finder shareButton = find.byTooltip('Share');
    // The 20dp icon is expanded to fill the IconButton's touch target to 48dp.
    expect(tester.getSize(shareButton), const Size(48.0, 56.0));
  });

  testWidgets('SliverAppBar default configuration', (WidgetTester tester) async {
    await tester.pumpWidget(buildSliverAppBarApp(
      floating: false,
      pinned: false,
      expandedHeight: null,
    ));

    final ScrollController controller = primaryScrollController(tester);
    expect(controller.offset, 0.0);
    expect(find.byType(SliverAppBar), findsOneWidget);

    final double initialAppBarHeight = appBarHeight(tester);
    final double initialTabBarHeight = tabBarHeight(tester);

    // Scroll the not-pinned appbar partially out of view
    controller.jumpTo(50.0);
    await tester.pump();
    expect(find.byType(SliverAppBar), findsOneWidget);
    expect(appBarHeight(tester), initialAppBarHeight);
    expect(tabBarHeight(tester), initialTabBarHeight);

    // Scroll the not-pinned appbar out of view
    controller.jumpTo(600.0);
    await tester.pump();
    expect(find.byType(SliverAppBar), findsNothing);
    expect(appBarHeight(tester), initialAppBarHeight);
    expect(tabBarHeight(tester), initialTabBarHeight);

    // Scroll the not-pinned appbar back into view
    controller.jumpTo(0.0);
    await tester.pump();
    expect(find.byType(SliverAppBar), findsOneWidget);
    expect(appBarHeight(tester), initialAppBarHeight);
    expect(tabBarHeight(tester), initialTabBarHeight);
  });

  testWidgets('SliverAppBar expandedHeight, pinned', (WidgetTester tester) async {

    await tester.pumpWidget(buildSliverAppBarApp(
      floating: false,
      pinned: true,
      expandedHeight: 128.0,
    ));

    final ScrollController controller = primaryScrollController(tester);
    expect(controller.offset, 0.0);
    expect(find.byType(SliverAppBar), findsOneWidget);
    expect(appBarHeight(tester), 128.0);

    const double initialAppBarHeight = 128.0;
    final double initialTabBarHeight = tabBarHeight(tester);

    // Scroll the not-pinned appbar, collapsing the expanded height. At this
    // point both the toolbar and the tabbar are visible.
    controller.jumpTo(600.0);
    await tester.pump();
    expect(find.byType(SliverAppBar), findsOneWidget);
    expect(tabBarHeight(tester), initialTabBarHeight);
    expect(appBarHeight(tester), lessThan(initialAppBarHeight));
    expect(appBarHeight(tester), greaterThan(initialTabBarHeight));

    // Scroll the not-pinned appbar back into view
    controller.jumpTo(0.0);
    await tester.pump();
    expect(find.byType(SliverAppBar), findsOneWidget);
    expect(appBarHeight(tester), initialAppBarHeight);
    expect(tabBarHeight(tester), initialTabBarHeight);
  });

  testWidgets('SliverAppBar expandedHeight, pinned and floating', (WidgetTester tester) async {

    await tester.pumpWidget(buildSliverAppBarApp(
      floating: true,
      pinned: true,
      expandedHeight: 128.0,
    ));

    final ScrollController controller = primaryScrollController(tester);
    expect(controller.offset, 0.0);
    expect(find.byType(SliverAppBar), findsOneWidget);
    expect(appBarHeight(tester), 128.0);

    const double initialAppBarHeight = 128.0;
    final double initialTabBarHeight = tabBarHeight(tester);

    // Scroll the floating-pinned appbar, collapsing the expanded height. At this
    // point only the tabBar is visible.
    controller.jumpTo(600.0);
    await tester.pump();
    expect(find.byType(SliverAppBar), findsOneWidget);
    expect(tabBarHeight(tester), initialTabBarHeight);
    expect(appBarHeight(tester), lessThan(initialAppBarHeight));
    expect(appBarHeight(tester), initialTabBarHeight);

    // Scroll the floating-pinned appbar back into view
    controller.jumpTo(0.0);
    await tester.pump();
    expect(find.byType(SliverAppBar), findsOneWidget);
    expect(appBarHeight(tester), initialAppBarHeight);
    expect(tabBarHeight(tester), initialTabBarHeight);
  });

  testWidgets('SliverAppBar expandedHeight, floating with snap:true', (WidgetTester tester) async {
    await tester.pumpWidget(buildSliverAppBarApp(
      floating: true,
      pinned: false,
      snap: true,
      expandedHeight: 128.0,
    ));
    expect(find.byType(SliverAppBar), findsOneWidget);
    expect(appBarTop(tester), 0.0);
    expect(appBarHeight(tester), 128.0);
    expect(appBarBottom(tester), 128.0);

    // Scroll to the middle of the list. The (floating) appbar is no longer visible.
    final ScrollPosition position = tester.state<ScrollableState>(find.byType(Scrollable)).position;
    position.jumpTo(256.00);
    await tester.pumpAndSettle();
    expect(find.byType(SliverAppBar), findsNothing);
    expect(appBarTop(tester), lessThanOrEqualTo(-128.0));

    // Drag the scrollable up and down. The app bar should not snap open, its
    // height should just track the drag offset.
    TestGesture gesture = await tester.startGesture(const Offset(50.0, 256.0));
    await gesture.moveBy(const Offset(0.0, 128.0)); // drag the appbar all the way open
    await tester.pump();
    expect(appBarTop(tester), 0.0);
    expect(appBarHeight(tester), 128.0);

    await gesture.moveBy(const Offset(0.0, -50.0));
    await tester.pump();
    expect(appBarBottom(tester), 78.0); // 78 == 128 - 50

    // Trigger the snap open animation: drag down and release
    await gesture.moveBy(const Offset(0.0, 10.0));
    await gesture.up();

    // Now verify that the appbar is animating open
    await tester.pump();
    await tester.pump(const Duration(milliseconds: 50));
    double bottom = appBarBottom(tester);
    expect(bottom, greaterThan(88.0)); // 88 = 78 + 10

    await tester.pump();
    await tester.pump(const Duration(milliseconds: 50));
    expect(appBarBottom(tester), greaterThan(bottom));

    // The animation finishes when the appbar is full height.
    await tester.pumpAndSettle();
    expect(appBarHeight(tester), 128.0);

    // Now that the app bar is open, perform the same drag scenario
    // in reverse: drag the appbar up and down and then trigger the
    // snap closed animation.
    gesture = await tester.startGesture(const Offset(50.0, 256.0));
    await gesture.moveBy(const Offset(0.0, -128.0)); // drag the appbar closed
    await tester.pump();
    expect(appBarBottom(tester), 0.0);

    await gesture.moveBy(const Offset(0.0, 100.0));
    await tester.pump();
    expect(appBarBottom(tester), 100.0);

    // Trigger the snap close animation: drag upwards and release
    await gesture.moveBy(const Offset(0.0, -10.0));
    await gesture.up();

    // Now verify that the appbar is animating closed
    await tester.pump();
    await tester.pump(const Duration(milliseconds: 50));
    bottom = appBarBottom(tester);
    expect(bottom, lessThan(90.0));

    await tester.pump();
    await tester.pump(const Duration(milliseconds: 50));
    expect(appBarBottom(tester), lessThan(bottom));

    // The animation finishes when the appbar is off screen.
    await tester.pumpAndSettle();
    expect(appBarTop(tester), lessThanOrEqualTo(0.0));
    expect(appBarBottom(tester), lessThanOrEqualTo(0.0));
  });

  testWidgets('SliverAppBar expandedHeight, floating and pinned with snap:true', (WidgetTester tester) async {
    await tester.pumpWidget(buildSliverAppBarApp(
      floating: true,
      pinned: true,
      snap: true,
      expandedHeight: 128.0,
    ));
    expect(find.byType(SliverAppBar), findsOneWidget);
    expect(appBarTop(tester), 0.0);
    expect(appBarHeight(tester), 128.0);
    expect(appBarBottom(tester), 128.0);

    // Scroll to the middle of the list. The only the tab bar is visible
    // because this is a pinned appbar.
    final ScrollPosition position = tester.state<ScrollableState>(find.byType(Scrollable)).position;
    position.jumpTo(256.0);
    await tester.pumpAndSettle();
    expect(find.byType(SliverAppBar), findsOneWidget);
    expect(appBarTop(tester), 0.0);
    expect(appBarHeight(tester), kTextTabBarHeight);

    // Drag the scrollable up and down. The app bar should not snap open, the
    // bottof of the appbar should just track the drag offset.
    TestGesture gesture = await tester.startGesture(const Offset(50.0, 200.0));
    await gesture.moveBy(const Offset(0.0, 100.0));
    await tester.pump();
    expect(appBarHeight(tester), 100.0);

    await gesture.moveBy(const Offset(0.0, -25.0));
    await tester.pump();
    expect(appBarHeight(tester), 75.0);

    // Trigger the snap animation: drag down and release
    await gesture.moveBy(const Offset(0.0, 10.0));
    await gesture.up();

    // Now verify that the appbar is animating open
    await tester.pump();
    await tester.pump(const Duration(milliseconds: 50));
    final double height = appBarHeight(tester);
    expect(height, greaterThan(85.0));
    expect(height, lessThan(128.0));

    await tester.pump();
    await tester.pump(const Duration(milliseconds: 50));
    expect(appBarHeight(tester), greaterThan(height));
    expect(appBarHeight(tester), lessThan(128.0));

    // The animation finishes when the appbar is fully expanded
    await tester.pumpAndSettle();
    expect(appBarTop(tester), 0.0);
    expect(appBarHeight(tester), 128.0);
    expect(appBarBottom(tester), 128.0);

    // Now that the appbar is fully expanded, Perform the same drag
    // scenario in reverse: drag the appbar up and down and then trigger
    // the snap closed animation.
    gesture = await tester.startGesture(const Offset(50.0, 256.0));
    await gesture.moveBy(const Offset(0.0, -128.0));
    await tester.pump();
    expect(appBarBottom(tester), kTextTabBarHeight);

    await gesture.moveBy(const Offset(0.0, 100.0));
    await tester.pump();
    expect(appBarBottom(tester), 100.0);

    // Trigger the snap close animation: drag upwards and release
    await gesture.moveBy(const Offset(0.0, -10.0));
    await gesture.up();

    // Now verify that the appbar is animating closed
    await tester.pump();
    await tester.pump(const Duration(milliseconds: 50));
    final double bottom = appBarBottom(tester);
    expect(bottom, lessThan(90.0));

    await tester.pump();
    await tester.pump(const Duration(milliseconds: 50));
    expect(appBarBottom(tester), lessThan(bottom));

    // The animation finishes when the appbar shrinks back to its pinned height
    await tester.pumpAndSettle();
    expect(appBarTop(tester), lessThanOrEqualTo(0.0));
    expect(appBarBottom(tester), kTextTabBarHeight);
  });

  testWidgets('AppBar dimensions, with and without bottom, primary', (WidgetTester tester) async {
    const MediaQueryData topPadding100 = MediaQueryData(padding: EdgeInsets.only(top: 100.0));

    await tester.pumpWidget(
      Localizations(
        locale: const Locale('en', 'US'),
        delegates: const <LocalizationsDelegate<dynamic>>[
          DefaultMaterialLocalizations.delegate,
          DefaultWidgetsLocalizations.delegate,
        ],
        child: Directionality(
        textDirection: TextDirection.ltr,
        child: MediaQuery(
          data: topPadding100,
          child: Scaffold(
            primary: false,
            appBar: AppBar(),
          ),
        ),
      ),
    ));
    expect(appBarTop(tester), 0.0);
    expect(appBarHeight(tester), kToolbarHeight);

    await tester.pumpWidget(
      Localizations(
        locale: const Locale('en', 'US'),
        delegates: const <LocalizationsDelegate<dynamic>>[
          DefaultMaterialLocalizations.delegate,
          DefaultWidgetsLocalizations.delegate,
        ],
        child: Directionality(
          textDirection: TextDirection.ltr,
          child: MediaQuery(
            data: topPadding100,
            child: Scaffold(
              primary: true,
              appBar: AppBar(title: const Text('title'))
          ),
        ),
      ),
    ));
    expect(appBarTop(tester), 0.0);
    expect(tester.getTopLeft(find.text('title')).dy, greaterThan(100.0));
    expect(appBarHeight(tester), kToolbarHeight + 100.0);

    await tester.pumpWidget(
      Localizations(
        locale: const Locale('en', 'US'),
        delegates: const <LocalizationsDelegate<dynamic>>[
          DefaultMaterialLocalizations.delegate,
          DefaultWidgetsLocalizations.delegate,
        ],
        child: Directionality(
          textDirection: TextDirection.ltr,
          child: MediaQuery(
            data: topPadding100,
            child: Scaffold(
              primary: false,
              appBar: AppBar(
                bottom: PreferredSize(
                  preferredSize: const Size.fromHeight(200.0),
                  child: Container(),
              ),
            ),
          ),
        ),
      ),
    ));
    expect(appBarTop(tester), 0.0);
    expect(appBarHeight(tester), kToolbarHeight + 200.0);

    await tester.pumpWidget(
      Localizations(
        locale: const Locale('en', 'US'),
        delegates: const <LocalizationsDelegate<dynamic>>[
          DefaultMaterialLocalizations.delegate,
          DefaultWidgetsLocalizations.delegate,
        ],
        child: Directionality(
        textDirection: TextDirection.ltr,
        child: MediaQuery(
          data: topPadding100,
          child: Scaffold(
            primary: true,
            appBar: AppBar(
              bottom: PreferredSize(
                preferredSize: const Size.fromHeight(200.0),
                child: Container(),
              ),
            ),
          ),
        ),
      ),
    ));
    expect(appBarTop(tester), 0.0);
    expect(appBarHeight(tester), kToolbarHeight + 100.0 + 200.0);

    await tester.pumpWidget(
      Localizations(
        locale: const Locale('en', 'US'),
        delegates: const <LocalizationsDelegate<dynamic>>[
          DefaultMaterialLocalizations.delegate,
          DefaultWidgetsLocalizations.delegate,
        ],
        child: Directionality(
          textDirection: TextDirection.ltr,
          child: MediaQuery(
            data: topPadding100,
            child: AppBar(
              primary: false,
              title: const Text('title'),
            ),
          ),
        ),
      ),
    );
    expect(appBarTop(tester), 0.0);
    expect(tester.getTopLeft(find.text('title')).dy, lessThan(100.0));
  });

  testWidgets('AppBar updates when you add a drawer', (WidgetTester tester) async {
    await tester.pumpWidget(
      MaterialApp(
        home: Scaffold(
          appBar: AppBar(),
        ),
      ),
    );
    expect(find.byIcon(Icons.menu), findsNothing);
    await tester.pumpWidget(
      MaterialApp(
        home: Scaffold(
          drawer: const Drawer(),
          appBar: AppBar(),
        ),
      ),
    );
    expect(find.byIcon(Icons.menu), findsOneWidget);
  });

  testWidgets('AppBar does not draw menu for drawer if automaticallyImplyLeading is false', (WidgetTester tester) async {
    await tester.pumpWidget(
      MaterialApp(
        home: Scaffold(
          drawer: const Drawer(),
          appBar: AppBar(automaticallyImplyLeading: false),
        ),
      ),
    );
    expect(find.byIcon(Icons.menu), findsNothing);
  });

  testWidgets('AppBar handles loose children 0', (WidgetTester tester) async {
    final GlobalKey key = GlobalKey();
    await tester.pumpWidget(
      MaterialApp(
        home: Center(
          child: AppBar(
            leading: Placeholder(key: key),
            title: const Text('Abc'),
            actions: const <Widget>[
              Placeholder(fallbackWidth: 10.0),
              Placeholder(fallbackWidth: 10.0),
              Placeholder(fallbackWidth: 10.0),
            ],
          ),
        ),
      ),
    );
    expect(tester.renderObject<RenderBox>(find.byKey(key)).localToGlobal(Offset.zero), const Offset(0.0, 0.0));
    expect(tester.renderObject<RenderBox>(find.byKey(key)).size, const Size(56.0, 56.0));
  });

  testWidgets('AppBar handles loose children 1', (WidgetTester tester) async {
    final GlobalKey key = GlobalKey();
    await tester.pumpWidget(
      MaterialApp(
        home: Center(
          child: AppBar(
            leading: Placeholder(key: key),
            title: const Text('Abc'),
            actions: const <Widget>[
              Placeholder(fallbackWidth: 10.0),
              Placeholder(fallbackWidth: 10.0),
              Placeholder(fallbackWidth: 10.0),
            ],
            flexibleSpace: DecoratedBox(
              decoration: BoxDecoration(
                gradient: LinearGradient(
                  begin: const Alignment(0.0, -1.0),
                  end: const Alignment(-0.04, 1.0),
                  colors: <Color>[Colors.blue.shade500, Colors.blue.shade800],
                ),
              ),
            ),
          ),
        ),
      ),
    );
    expect(tester.renderObject<RenderBox>(find.byKey(key)).localToGlobal(Offset.zero), const Offset(0.0, 0.0));
    expect(tester.renderObject<RenderBox>(find.byKey(key)).size, const Size(56.0, 56.0));
  });

  testWidgets('AppBar handles loose children 2', (WidgetTester tester) async {
    final GlobalKey key = GlobalKey();
    await tester.pumpWidget(
      MaterialApp(
        home: Center(
          child: AppBar(
            leading: Placeholder(key: key),
            title: const Text('Abc'),
            actions: const <Widget>[
              Placeholder(fallbackWidth: 10.0),
              Placeholder(fallbackWidth: 10.0),
              Placeholder(fallbackWidth: 10.0),
            ],
            flexibleSpace: DecoratedBox(
              decoration: BoxDecoration(
                gradient: LinearGradient(
                  begin: const Alignment(0.0, -1.0),
                  end: const Alignment(-0.04, 1.0),
                  colors: <Color>[Colors.blue.shade500, Colors.blue.shade800],
                ),
              ),
            ),
            bottom: PreferredSize(
              preferredSize: const Size(0.0, kToolbarHeight),
              child: Container(
                height: 50.0,
                padding: const EdgeInsets.all(4.0),
                child: const Placeholder(
                  strokeWidth: 2.0,
                  color: Color(0xFFFFFFFF),
                ),
              ),
            ),
          ),
        ),
      ),
    );
    expect(tester.renderObject<RenderBox>(find.byKey(key)).localToGlobal(Offset.zero), const Offset(0.0, 0.0));
    expect(tester.renderObject<RenderBox>(find.byKey(key)).size, const Size(56.0, 56.0));
  });

  testWidgets('AppBar handles loose children 3', (WidgetTester tester) async {
    final GlobalKey key = GlobalKey();
    await tester.pumpWidget(
      MaterialApp(
        home: Center(
          child: AppBar(
            leading: Placeholder(key: key),
            title: const Text('Abc'),
            actions: const <Widget>[
              Placeholder(fallbackWidth: 10.0),
              Placeholder(fallbackWidth: 10.0),
              Placeholder(fallbackWidth: 10.0),
            ],
            bottom: PreferredSize(
              preferredSize: const Size(0.0, kToolbarHeight),
              child: Container(
                height: 50.0,
                padding: const EdgeInsets.all(4.0),
                child: const Placeholder(
                  strokeWidth: 2.0,
                  color: Color(0xFFFFFFFF),
                ),
              ),
            ),
          ),
        ),
      ),
    );
    expect(tester.renderObject<RenderBox>(find.byKey(key)).localToGlobal(Offset.zero), const Offset(0.0, 0.0));
    expect(tester.renderObject<RenderBox>(find.byKey(key)).size, const Size(56.0, 56.0));
  });

  testWidgets('AppBar positioning of leading and trailing widgets with top padding', (WidgetTester tester) async {
    const MediaQueryData topPadding100 = MediaQueryData(padding: EdgeInsets.only(top: 100.0));

    final Key leadingKey = UniqueKey();
    final Key titleKey = UniqueKey();
    final Key trailingKey = UniqueKey();

    await tester.pumpWidget(
      Localizations(
        locale: const Locale('en', 'US'),
        delegates: const <LocalizationsDelegate<dynamic>>[
          DefaultMaterialLocalizations.delegate,
          DefaultWidgetsLocalizations.delegate,
        ],
        child: Directionality(
        textDirection: TextDirection.rtl,
        child: MediaQuery(
          data: topPadding100,
          child: Scaffold(
            primary: false,
            appBar: AppBar(
              leading: Placeholder(key: leadingKey),
              title: Placeholder(key: titleKey),
              actions: <Widget>[ Placeholder(key: trailingKey) ],
            ),
          ),
        ),
      ),
    ));
    expect(tester.getTopLeft(find.byType(AppBar)), const Offset(0.0, 0.0));
    expect(tester.getTopLeft(find.byKey(leadingKey)), const Offset(800.0 - 56.0, 100.0));
    expect(tester.getTopLeft(find.byKey(titleKey)), const Offset(416.0, 100.0));
    expect(tester.getTopLeft(find.byKey(trailingKey)), const Offset(0.0, 100.0));
  });

  testWidgets('SliverAppBar positioning of leading and trailing widgets with top padding', (WidgetTester tester) async {
    const MediaQueryData topPadding100 = MediaQueryData(padding: EdgeInsets.only(top: 100.0));

    final Key leadingKey = UniqueKey();
    final Key titleKey = UniqueKey();
    final Key trailingKey = UniqueKey();

    await tester.pumpWidget(
      Localizations(
        locale: const Locale('en', 'US'),
        delegates: const <LocalizationsDelegate<dynamic>>[
          DefaultMaterialLocalizations.delegate,
          DefaultWidgetsLocalizations.delegate,
        ],
        child: Directionality(
        textDirection: TextDirection.rtl,
        child: MediaQuery(
          data: topPadding100,
          child: CustomScrollView(
            primary: true,
            slivers: <Widget>[
              SliverAppBar(
                leading: Placeholder(key: leadingKey),
                title: Placeholder(key: titleKey),
                actions: <Widget>[ Placeholder(key: trailingKey) ],
              ),
            ],
          ),
        ),
      ),
    ));
    expect(tester.getTopLeft(find.byType(AppBar)), const Offset(0.0, 0.0));
    expect(tester.getTopLeft(find.byKey(leadingKey)), const Offset(800.0 - 56.0, 100.0));
    expect(tester.getTopLeft(find.byKey(titleKey)), const Offset(416.0, 100.0));
    expect(tester.getTopLeft(find.byKey(trailingKey)), const Offset(0.0, 100.0));
  });

  testWidgets('SliverAppBar positioning of leading and trailing widgets with bottom padding', (WidgetTester tester) async {
    const MediaQueryData topPadding100 = MediaQueryData(padding: EdgeInsets.only(top: 100.0, bottom: 50.0));

    final Key leadingKey = UniqueKey();
    final Key titleKey = UniqueKey();
    final Key trailingKey = UniqueKey();

    await tester.pumpWidget(
      Localizations(
        locale: const Locale('en', 'US'),
        delegates: const <LocalizationsDelegate<dynamic>>[
          DefaultMaterialLocalizations.delegate,
          DefaultWidgetsLocalizations.delegate,
        ],
        child: Directionality(
        textDirection: TextDirection.rtl,
        child: MediaQuery(
          data: topPadding100,
          child: CustomScrollView(
            primary: true,
            slivers: <Widget>[
              SliverAppBar(
                leading: Placeholder(key: leadingKey),
                title: Placeholder(key: titleKey),
                actions: <Widget>[ Placeholder(key: trailingKey) ],
              ),
            ],
          ),
        ),
      ),
    ));
    expect(tester.getRect(find.byType(AppBar)), Rect.fromLTRB(0.0, 0.0, 800.00, 100.0 + 56.0));
    expect(tester.getRect(find.byKey(leadingKey)), Rect.fromLTRB(800.0 - 56.0, 100.0, 800.0, 100.0 + 56.0));
    expect(tester.getRect(find.byKey(trailingKey)), Rect.fromLTRB(0.0, 100.0, 400.0, 100.0 + 56.0));
  });

  testWidgets('SliverAppBar provides correct semantics in LTR', (WidgetTester tester) async {
    final SemanticsTester semantics = SemanticsTester(tester);

    await tester.pumpWidget(
      MaterialApp(
        home: Center(
          child: AppBar(
            leading: const Text('Leading'),
            title: const Text('Title'),
            actions: const <Widget>[
              Text('Action 1'),
              Text('Action 2'),
              Text('Action 3'),
            ],
            bottom: const PreferredSize(
              preferredSize: Size(0.0, kToolbarHeight),
              child: Text('Bottom'),
            ),
          ),
        ),
      ),
    );

    expect(semantics, hasSemantics(
      TestSemantics.root(
        children: <TestSemantics>[
          TestSemantics(
            children: <TestSemantics>[
              TestSemantics(
                flags: <SemanticsFlag>[SemanticsFlag.scopesRoute],
                children: <TestSemantics>[
                  TestSemantics(
                    children: <TestSemantics>[
                      TestSemantics(
                        label: 'Leading',
                        textDirection: TextDirection.ltr,
                      ),
                      TestSemantics(
                        flags: <SemanticsFlag>[
                          SemanticsFlag.namesRoute,
                          SemanticsFlag.isHeader,
                        ],
                        label: 'Title',
                        textDirection: TextDirection.ltr,
                      ),
                      TestSemantics(
                        label: 'Action 1',
                        textDirection: TextDirection.ltr,
                      ),
                      TestSemantics(
                        label: 'Action 2',
                        textDirection: TextDirection.ltr,
                      ),
                      TestSemantics(
                        label: 'Action 3',
                        textDirection: TextDirection.ltr,
                      ),
                      TestSemantics(
                        label: 'Bottom',
                        textDirection: TextDirection.ltr,
                      ),
                    ],
                  ),
                ],
              ),
            ],
          ),
        ],
      ),
      ignoreRect: true,
      ignoreTransform: true,
      ignoreId: true,
    ));

    semantics.dispose();
  });

  testWidgets('SliverAppBar provides correct semantics in RTL', (WidgetTester tester) async {
    final SemanticsTester semantics = SemanticsTester(tester);

    await tester.pumpWidget(
      MaterialApp(
        home: Semantics(
          textDirection: TextDirection.rtl,
          child: Directionality(
            textDirection: TextDirection.rtl,
            child: Center(
              child: AppBar(
                leading: const Text('Leading'),
                title: const Text('Title'),
                actions: const <Widget>[
                  Text('Action 1'),
                  Text('Action 2'),
                  Text('Action 3'),
                ],
                bottom: const PreferredSize(
                  preferredSize: Size(0.0, kToolbarHeight),
                  child: Text('Bottom'),
                ),
              ),
            ),
          ),
        ),
      ),
    );

    expect(semantics, hasSemantics(
      TestSemantics.root(
        children: <TestSemantics>[
          TestSemantics(
            children: <TestSemantics>[
              TestSemantics(
                flags: <SemanticsFlag>[SemanticsFlag.scopesRoute],
                children: <TestSemantics>[
                  TestSemantics(
                    textDirection: TextDirection.rtl,
                    children: <TestSemantics>[
                      TestSemantics(
                        children: <TestSemantics>[
                          TestSemantics(
                            label: 'Leading',
                            textDirection: TextDirection.rtl,
                          ),
                          TestSemantics(
                            flags: <SemanticsFlag>[
                              SemanticsFlag.namesRoute,
                              SemanticsFlag.isHeader,
                            ],
                            label: 'Title',
                            textDirection: TextDirection.rtl,
                          ),
                          TestSemantics(
                            label: 'Action 1',
                            textDirection: TextDirection.rtl,
                          ),
                          TestSemantics(
                            label: 'Action 2',
                            textDirection: TextDirection.rtl,
                          ),
                          TestSemantics(
                            label: 'Action 3',
                            textDirection: TextDirection.rtl,
                          ),
                          TestSemantics(
                            label: 'Bottom',
                            textDirection: TextDirection.rtl,
                          ),
                        ],
                      ),
                    ],
                  ),
                ],
              ),
            ],
          ),
        ],
      ),
      ignoreRect: true,
      ignoreTransform: true,
      ignoreId: true,
    ));

    semantics.dispose();
  });

  testWidgets('AppBar draws a light system bar for a dark background', (WidgetTester tester) async {
    final ThemeData darkTheme = ThemeData.dark();
    await tester.pumpWidget(MaterialApp(
      theme: darkTheme,
      home: Scaffold(
        appBar: AppBar(title: const Text('test'))
      ),
    ));

    expect(darkTheme.primaryColorBrightness, Brightness.dark);
    expect(SystemChrome.latestStyle, const SystemUiOverlayStyle(
      statusBarBrightness: Brightness.dark,
      statusBarIconBrightness: Brightness.light,
    ));
  });

  testWidgets('AppBar draws a dark system bar for a light background', (WidgetTester tester) async {
    final ThemeData lightTheme = ThemeData(primaryColor: Colors.white);
    await tester.pumpWidget(MaterialApp(
      theme: lightTheme,
      home: Scaffold(
        appBar: AppBar(title: const Text('test'))
      ),
    ));

    expect(lightTheme.primaryColorBrightness, Brightness.light);
    expect(SystemChrome.latestStyle, const SystemUiOverlayStyle(
      statusBarBrightness: Brightness.light,
      statusBarIconBrightness: Brightness.dark,
    ));
  });

<<<<<<< HEAD
  testWidgets('AppBar with shape', (WidgetTester tester) async {
    const RoundedRectangleBorder roundedRectangleBorder = RoundedRectangleBorder(borderRadius: BorderRadius.all(Radius.circular(15.0)));
    await tester.pumpWidget(
      MaterialApp(
        home: AppBar(
          leading: const Text('L'),
          title: const Text('No Scaffold'),
          shape: roundedRectangleBorder,
          actions: const <Widget>[Text('A1'), Text('A2')],
        ),
      ),
    );

    final Finder appBarFinder = find.byType(AppBar);

    AppBar getAppBarWidget() {
      return tester.widget<AppBar>(appBarFinder);
    }

    expect(getAppBarWidget().shape, roundedRectangleBorder);


    final Finder materialFinder = find.byType(Material);
    Material getMaterialWidget() {
      return tester.widget<Material>(materialFinder);
    }

    expect(getMaterialWidget().shape, roundedRectangleBorder);
=======
  testWidgets('Changing SliverAppBar snap from true to false', (WidgetTester tester) async {
    // Regression test for https://github.com/flutter/flutter/issues/17598

    const double appBarHeight = 256.0;
    bool snap = true;

    await tester.pumpWidget(
      MaterialApp(
        home: StatefulBuilder(
          builder: (BuildContext context, StateSetter setState) {
            return Scaffold(
              body: CustomScrollView(
                slivers: <Widget>[
                  SliverAppBar(
                    expandedHeight: appBarHeight,
                    pinned: false,
                    floating: true,
                    snap: snap,
                    actions: <Widget>[
                      FlatButton(
                        child: const Text('snap=false'),
                        onPressed: () {
                          setState(() {
                            snap = false;
                          });
                        },
                      ),
                    ],
                    flexibleSpace: FlexibleSpaceBar(
                      background: Container(
                        height: appBarHeight,
                        color: Colors.orange,
                      ),
                    ),
                  ),
                  SliverList(
                    delegate: SliverChildListDelegate(
                      <Widget>[
                        Container(height: 1200.0, color: Colors.teal),
                      ],
                    ),
                  ),
                ],
              ),
            );
          },
        ),
      ),
    );

    TestGesture gesture = await tester.startGesture(const Offset(50.0, 400.0));
    await gesture.moveBy(const Offset(0.0, -100.0));
    await gesture.up();

    await tester.tap(find.text('snap=false'));
    await tester.pumpAndSettle();

    gesture = await tester.startGesture(const Offset(50.0, 400.0));
    await gesture.moveBy(const Offset(0.0, -100.0));
    await gesture.up();
    await tester.pump();
>>>>>>> c26a69e9
  });
}<|MERGE_RESOLUTION|>--- conflicted
+++ resolved
@@ -1423,36 +1423,6 @@
     ));
   });
 
-<<<<<<< HEAD
-  testWidgets('AppBar with shape', (WidgetTester tester) async {
-    const RoundedRectangleBorder roundedRectangleBorder = RoundedRectangleBorder(borderRadius: BorderRadius.all(Radius.circular(15.0)));
-    await tester.pumpWidget(
-      MaterialApp(
-        home: AppBar(
-          leading: const Text('L'),
-          title: const Text('No Scaffold'),
-          shape: roundedRectangleBorder,
-          actions: const <Widget>[Text('A1'), Text('A2')],
-        ),
-      ),
-    );
-
-    final Finder appBarFinder = find.byType(AppBar);
-
-    AppBar getAppBarWidget() {
-      return tester.widget<AppBar>(appBarFinder);
-    }
-
-    expect(getAppBarWidget().shape, roundedRectangleBorder);
-
-
-    final Finder materialFinder = find.byType(Material);
-    Material getMaterialWidget() {
-      return tester.widget<Material>(materialFinder);
-    }
-
-    expect(getMaterialWidget().shape, roundedRectangleBorder);
-=======
   testWidgets('Changing SliverAppBar snap from true to false', (WidgetTester tester) async {
     // Regression test for https://github.com/flutter/flutter/issues/17598
 
@@ -1514,6 +1484,35 @@
     await gesture.moveBy(const Offset(0.0, -100.0));
     await gesture.up();
     await tester.pump();
->>>>>>> c26a69e9
-  });
+  });
+  
+  testWidgets('AppBar with shape', (WidgetTester tester) async {
+    const RoundedRectangleBorder roundedRectangleBorder = RoundedRectangleBorder(borderRadius: BorderRadius.all(Radius.circular(15.0)));
+    await tester.pumpWidget(
+      MaterialApp(
+        home: AppBar(
+          leading: const Text('L'),
+          title: const Text('No Scaffold'),
+          shape: roundedRectangleBorder,
+          actions: const <Widget>[Text('A1'), Text('A2')],
+        ),
+      ),
+    );
+
+    final Finder appBarFinder = find.byType(AppBar);
+
+    AppBar getAppBarWidget() {
+      return tester.widget<AppBar>(appBarFinder);
+    }
+
+    expect(getAppBarWidget().shape, roundedRectangleBorder);
+
+
+    final Finder materialFinder = find.byType(Material);
+    Material getMaterialWidget() {
+      return tester.widget<Material>(materialFinder);
+    }
+
+    expect(getMaterialWidget().shape, roundedRectangleBorder);
+  });  
 }