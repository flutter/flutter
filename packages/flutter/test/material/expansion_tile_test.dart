// Copyright 2014 The Flutter Authors. All rights reserved.
// Use of this source code is governed by a BSD-style license that can be
// found in the LICENSE file.

// This file is run as part of a reduced test set in CI on Mac and Windows
// machines.
@Tags(<String>['reduced-test-set'])
library;

import 'package:flutter/foundation.dart';
import 'package:flutter/material.dart';
import 'package:flutter/rendering.dart';
import 'package:flutter_test/flutter_test.dart';

class TestIcon extends StatefulWidget {
  const TestIcon({super.key});

  @override
  TestIconState createState() => TestIconState();
}

class TestIconState extends State<TestIcon> {
  late IconThemeData iconTheme;

  @override
  Widget build(BuildContext context) {
    iconTheme = IconTheme.of(context);
    return const Icon(Icons.expand_more);
  }
}

class TestText extends StatefulWidget {
  const TestText(this.text, {super.key});

  final String text;

  @override
  TestTextState createState() => TestTextState();
}

class TestTextState extends State<TestText> {
  late TextStyle textStyle;

  @override
  Widget build(BuildContext context) {
    textStyle = DefaultTextStyle.of(context).style;
    return Text(widget.text);
  }
}

void main() {
  const Color dividerColor = Color(0x1f333333);
  const Color foregroundColor = Colors.blueAccent;
  const Color unselectedWidgetColor = Colors.black54;
  const Color headerColor = Colors.black45;

  Material getMaterial(WidgetTester tester) {
<<<<<<< HEAD
    return tester.firstWidget<Material>(find.descendant(
      of: find.byType(ExpansionTile),
      matching: find.byType(Material),
    ));
=======
    return tester.widget<Material>(
      find.descendant(of: find.byType(ExpansionTile), matching: find.byType(Material)),
    );
>>>>>>> 2d17299f
  }

  testWidgets(
    'ExpansionTile initial state',
    (WidgetTester tester) async {
      final Key topKey = UniqueKey();
      final Key tileKey = UniqueKey();
      const Key expandedKey = PageStorageKey<String>('expanded');
      const Key collapsedKey = PageStorageKey<String>('collapsed');
      const Key defaultKey = PageStorageKey<String>('default');

      await tester.pumpWidget(
        MaterialApp(
          theme: ThemeData(dividerColor: dividerColor),
          home: Material(
            child: SingleChildScrollView(
              child: Column(
                children: <Widget>[
                  ListTile(title: const Text('Top'), key: topKey),
                  ExpansionTile(
                    key: expandedKey,
                    initiallyExpanded: true,
                    title: const Text('Expanded'),
                    backgroundColor: Colors.red,
                    children: <Widget>[ListTile(key: tileKey, title: const Text('0'))],
                  ),
                  ExpansionTile(
                    key: collapsedKey,
                    title: const Text('Collapsed'),
                    children: <Widget>[ListTile(key: tileKey, title: const Text('0'))],
                  ),
                  const ExpansionTile(
                    key: defaultKey,
                    title: Text('Default'),
                    children: <Widget>[ListTile(title: Text('0'))],
                  ),
                ],
              ),
            ),
          ),
        ),
      );

      double getHeight(Key key) => tester.getSize(find.byKey(key)).height;
      DecoratedBox getDecoratedBox(Key key) => tester.firstWidget(
        find.descendant(of: find.byKey(key), matching: find.byType(DecoratedBox)),
      );

      expect(getHeight(topKey), getHeight(expandedKey) - getHeight(tileKey) - 2.0);
      expect(getHeight(topKey), getHeight(collapsedKey) - 2.0);
      expect(getHeight(topKey), getHeight(defaultKey) - 2.0);

      ShapeDecoration expandedContainerDecoration =
          getDecoratedBox(expandedKey).decoration as ShapeDecoration;
      expect(expandedContainerDecoration.color, Colors.red);
      expect((expandedContainerDecoration.shape as Border).top.color, dividerColor);
      expect((expandedContainerDecoration.shape as Border).bottom.color, dividerColor);

      ShapeDecoration collapsedContainerDecoration =
          getDecoratedBox(collapsedKey).decoration as ShapeDecoration;
      expect(collapsedContainerDecoration.color, Colors.transparent);
      expect((collapsedContainerDecoration.shape as Border).top.color, Colors.transparent);
      expect((collapsedContainerDecoration.shape as Border).bottom.color, Colors.transparent);

      await tester.tap(find.text('Expanded'));
      await tester.tap(find.text('Collapsed'));
      await tester.tap(find.text('Default'));

      await tester.pump();

      // Pump to the middle of the animation for expansion.
      await tester.pump(const Duration(milliseconds: 100));
      final ShapeDecoration collapsingContainerDecoration =
          getDecoratedBox(collapsedKey).decoration as ShapeDecoration;
      expect(collapsingContainerDecoration.color, Colors.transparent);
      expect(
        (collapsingContainerDecoration.shape as Border).top.color,
        isSameColorAs(const Color(0x15222222)),
      );
      expect(
        (collapsingContainerDecoration.shape as Border).bottom.color,
        isSameColorAs(const Color(0x15222222)),
      );

      // Pump all the way to the end now.
      await tester.pump(const Duration(seconds: 1));

      expect(getHeight(topKey), getHeight(expandedKey) - 2.0);
      expect(getHeight(topKey), getHeight(collapsedKey) - getHeight(tileKey) - 2.0);
      expect(getHeight(topKey), getHeight(defaultKey) - getHeight(tileKey) - 2.0);

      // Expanded should be collapsed now.
      expandedContainerDecoration = getDecoratedBox(expandedKey).decoration as ShapeDecoration;
      expect(expandedContainerDecoration.color, Colors.transparent);
      expect((expandedContainerDecoration.shape as Border).top.color, Colors.transparent);
      expect((expandedContainerDecoration.shape as Border).bottom.color, Colors.transparent);

      // Collapsed should be expanded now.
      collapsedContainerDecoration = getDecoratedBox(collapsedKey).decoration as ShapeDecoration;
      expect(collapsedContainerDecoration.color, Colors.transparent);
      expect((collapsedContainerDecoration.shape as Border).top.color, dividerColor);
      expect((collapsedContainerDecoration.shape as Border).bottom.color, dividerColor);
    },
    variant: const TargetPlatformVariant(<TargetPlatform>{
      TargetPlatform.iOS,
      TargetPlatform.macOS,
    }),
  );

  testWidgets(
    'ExpansionTile Theme dependencies',
    (WidgetTester tester) async {
      final Key expandedTitleKey = UniqueKey();
      final Key collapsedTitleKey = UniqueKey();
      final Key expandedIconKey = UniqueKey();
      final Key collapsedIconKey = UniqueKey();

      await tester.pumpWidget(
        MaterialApp(
          theme: ThemeData(
            useMaterial3: false,
            colorScheme: ColorScheme.fromSwatch().copyWith(primary: foregroundColor),
            unselectedWidgetColor: unselectedWidgetColor,
            textTheme: const TextTheme(titleMedium: TextStyle(color: headerColor)),
          ),
          home: Material(
            child: SingleChildScrollView(
              child: Column(
                children: <Widget>[
                  const ListTile(title: Text('Top')),
                  ExpansionTile(
                    initiallyExpanded: true,
                    title: TestText('Expanded', key: expandedTitleKey),
                    backgroundColor: Colors.red,
                    trailing: TestIcon(key: expandedIconKey),
                    children: const <Widget>[ListTile(title: Text('0'))],
                  ),
                  ExpansionTile(
                    title: TestText('Collapsed', key: collapsedTitleKey),
                    trailing: TestIcon(key: collapsedIconKey),
                    children: const <Widget>[ListTile(title: Text('0'))],
                  ),
                ],
              ),
            ),
          ),
        ),
      );

      Color iconColor(Key key) => tester.state<TestIconState>(find.byKey(key)).iconTheme.color!;
      Color textColor(Key key) => tester.state<TestTextState>(find.byKey(key)).textStyle.color!;

      expect(textColor(expandedTitleKey), foregroundColor);
      expect(textColor(collapsedTitleKey), headerColor);
      expect(iconColor(expandedIconKey), foregroundColor);
      expect(iconColor(collapsedIconKey), unselectedWidgetColor);

      // Tap both tiles to change their state: collapse and extend respectively
      await tester.tap(find.text('Expanded'));
      await tester.tap(find.text('Collapsed'));
      await tester.pump();
      await tester.pump(const Duration(seconds: 1));
      await tester.pump(const Duration(seconds: 1));

      expect(textColor(expandedTitleKey), headerColor);
      expect(textColor(collapsedTitleKey), foregroundColor);
      expect(iconColor(expandedIconKey), unselectedWidgetColor);
      expect(iconColor(collapsedIconKey), foregroundColor);
    },
    variant: const TargetPlatformVariant(<TargetPlatform>{
      TargetPlatform.iOS,
      TargetPlatform.macOS,
    }),
  );

  testWidgets('ExpansionTile subtitle', (WidgetTester tester) async {
    await tester.pumpWidget(
      const MaterialApp(
        home: Scaffold(
          body: ExpansionTile(
            title: Text('Title'),
            subtitle: Text('Subtitle'),
            children: <Widget>[ListTile(title: Text('0'))],
          ),
        ),
      ),
    );

    expect(find.text('Subtitle'), findsOneWidget);
  });

  testWidgets('ExpansionTile maintainState', (WidgetTester tester) async {
    await tester.pumpWidget(
      MaterialApp(
        theme: ThemeData(platform: TargetPlatform.iOS, dividerColor: dividerColor),
        home: const Material(
          child: SingleChildScrollView(
            child: Column(
              children: <Widget>[
                ExpansionTile(
                  title: Text('Tile 1'),
                  maintainState: true,
                  children: <Widget>[Text('Maintaining State')],
                ),
                ExpansionTile(title: Text('Title 2'), children: <Widget>[Text('Discarding State')]),
              ],
            ),
          ),
        ),
      ),
    );

    // This text should be offstage while ExpansionTile collapsed
    expect(find.text('Maintaining State', skipOffstage: false), findsOneWidget);
    expect(find.text('Maintaining State'), findsNothing);
    // This text shouldn't be there while ExpansionTile collapsed
    expect(find.text('Discarding State'), findsNothing);
  });

  testWidgets('ExpansionTile padding test', (WidgetTester tester) async {
    await tester.pumpWidget(
      const MaterialApp(
        home: Material(
          child: Center(
            child: ExpansionTile(
              title: Text('Hello'),
              tilePadding: EdgeInsets.fromLTRB(8, 12, 4, 10),
            ),
          ),
        ),
      ),
    );

    final Rect titleRect = tester.getRect(find.text('Hello'));
    final Rect trailingRect = tester.getRect(find.byIcon(Icons.expand_more));
    final Rect listTileRect = tester.getRect(find.byType(ListTile));
    final Rect tallerWidget = titleRect.height > trailingRect.height ? titleRect : trailingRect;

    // Check the positions of title and trailing Widgets, after padding is applied.
    expect(listTileRect.left, titleRect.left - 8);
    expect(listTileRect.right, trailingRect.right + 4);

    // Calculate the remaining height of ListTile from the default height.
    final double remainingHeight = 56 - tallerWidget.height;
    expect(listTileRect.top, tallerWidget.top - remainingHeight / 2 - 12);
    expect(listTileRect.bottom, tallerWidget.bottom + remainingHeight / 2 + 10);
  });

  testWidgets('ExpansionTile expandedAlignment test', (WidgetTester tester) async {
    await tester.pumpWidget(
      const MaterialApp(
        home: Material(
          child: Center(
            child: ExpansionTile(
              title: Text('title'),
              expandedAlignment: Alignment.centerLeft,
              children: <Widget>[
                SizedBox(height: 100, width: 100),
                SizedBox(height: 100, width: 80),
              ],
            ),
          ),
        ),
      ),
    );

    await tester.tap(find.text('title'));
    await tester.pumpAndSettle();

    final Rect columnRect = tester.getRect(find.byType(Column).last);

    // The expandedAlignment is used to define the alignment of the Column widget in
    // expanded tile, not the alignment of the children inside the Column.
    expect(columnRect.left, 0.0);
    // The width of the Column is the width of the largest child. The largest width
    // being 100.0, the offset of the right edge of Column from X-axis should be 100.0.
    expect(columnRect.right, 100.0);
  });

  testWidgets('ExpansionTile expandedCrossAxisAlignment test', (WidgetTester tester) async {
    const Key child0Key = Key('child0');
    const Key child1Key = Key('child1');

    await tester.pumpWidget(
      const MaterialApp(
        home: Material(
          child: Center(
            child: ExpansionTile(
              title: Text('title'),
              // Set the column's alignment to Alignment.centerRight to test CrossAxisAlignment
              // of children widgets. This helps distinguish the effect of expandedAlignment
              // and expandedCrossAxisAlignment later in the test.
              expandedAlignment: Alignment.centerRight,
              expandedCrossAxisAlignment: CrossAxisAlignment.start,
              children: <Widget>[
                SizedBox(height: 100, width: 100, key: child0Key),
                SizedBox(height: 100, width: 80, key: child1Key),
              ],
            ),
          ),
        ),
      ),
    );

    await tester.tap(find.text('title'));
    await tester.pumpAndSettle();

    final Rect columnRect = tester.getRect(find.byType(Column).last);
    final Rect child0Rect = tester.getRect(find.byKey(child0Key));
    final Rect child1Rect = tester.getRect(find.byKey(child1Key));

    // Since expandedAlignment is set to Alignment.centerRight, the column of children
    // should be aligned to the center right of the expanded tile. This provides confirmation
    // that the expandedCrossAxisAlignment.start is 700.0, where columnRect.left is.
    expect(columnRect.right, 800.0);
    // The width of the Column is the width of the largest child. The largest width
    // being 100.0, the offset of the left edge of Column from X-axis should be 700.0.
    expect(columnRect.left, 700.0);

    // Considering the value of expandedCrossAxisAlignment is CrossAxisAlignment.start,
    // the offset of the left edge of both the children from X-axis should be 700.0.
    expect(child0Rect.left, 700.0);
    expect(child1Rect.left, 700.0);
  });

  testWidgets('CrossAxisAlignment.baseline is not allowed', (WidgetTester tester) async {
    expect(
      () {
        MaterialApp(
          home: Material(
            child: ExpansionTile(
              initiallyExpanded: true,
              title: const Text('title'),
              expandedCrossAxisAlignment: CrossAxisAlignment.baseline,
            ),
          ),
        );
      },
      throwsA(
        isA<AssertionError>().having(
          (AssertionError error) => error.toString(),
          '.toString()',
          contains(
            'CrossAxisAlignment.baseline is not supported since the expanded'
            ' children are aligned in a column, not a row. Try to use another constant.',
          ),
        ),
      ),
    );
  });

  testWidgets('expandedCrossAxisAlignment and expandedAlignment default values', (
    WidgetTester tester,
  ) async {
    const Key child1Key = Key('child1');

    await tester.pumpWidget(
      const MaterialApp(
        home: Material(
          child: Center(
            child: ExpansionTile(
              title: Text('title'),
              children: <Widget>[
                SizedBox(height: 100, width: 100),
                SizedBox(height: 100, width: 80, key: child1Key),
              ],
            ),
          ),
        ),
      ),
    );

    await tester.tap(find.text('title'));
    await tester.pumpAndSettle();

    final Rect columnRect = tester.getRect(find.byType(Column).last);
    final Rect child1Rect = tester.getRect(find.byKey(child1Key));

    // The default viewport size is Size(800, 600).
    // By default the value of extendedAlignment is Alignment.center, hence the offset
    // of left and right edges from x axis should be equal.
    expect(columnRect.left, 800 - columnRect.right);

    // By default the value of extendedCrossAxisAlignment is CrossAxisAlignment.center, hence
    // the offset of left and right edges from Column should be equal.
    expect(child1Rect.left - columnRect.left, columnRect.right - child1Rect.right);
  });

  testWidgets('childrenPadding default value', (WidgetTester tester) async {
    await tester.pumpWidget(
      const MaterialApp(
        home: Material(
          child: Center(
            child: ExpansionTile(
              title: Text('title'),
              children: <Widget>[SizedBox(height: 100, width: 100)],
            ),
          ),
        ),
      ),
    );

    await tester.tap(find.text('title'));
    await tester.pumpAndSettle();

    final Rect columnRect = tester.getRect(find.byType(Column).last);
    final Rect paddingRect = tester.getRect(find.byType(Padding).last);

    // By default, the value of childrenPadding is EdgeInsets.zero, hence offset
    // of all the edges from x-axis and y-axis should be equal for Padding and Column.
    expect(columnRect.top, paddingRect.top);
    expect(columnRect.left, paddingRect.left);
    expect(columnRect.right, paddingRect.right);
    expect(columnRect.bottom, paddingRect.bottom);
  });

  testWidgets('ExpansionTile childrenPadding test', (WidgetTester tester) async {
    await tester.pumpWidget(
      const MaterialApp(
        home: Material(
          child: Center(
            child: ExpansionTile(
              title: Text('title'),
              childrenPadding: EdgeInsets.fromLTRB(10, 8, 12, 4),
              children: <Widget>[SizedBox(height: 100, width: 100)],
            ),
          ),
        ),
      ),
    );

    await tester.tap(find.text('title'));
    await tester.pumpAndSettle();

    final Rect columnRect = tester.getRect(find.byType(Column).last);
    final Rect paddingRect = tester.getRect(find.byType(Padding).last);

    // Check the offset of all the edges from x-axis and y-axis after childrenPadding
    // is applied.
    expect(columnRect.left, paddingRect.left + 10);
    expect(columnRect.top, paddingRect.top + 8);
    expect(columnRect.right, paddingRect.right - 12);
    expect(columnRect.bottom, paddingRect.bottom - 4);
  });

  testWidgets('ExpansionTile.collapsedBackgroundColor', (WidgetTester tester) async {
    const Key expansionTileKey = Key('expansionTileKey');
    const Color backgroundColor = Colors.red;
    const Color collapsedBackgroundColor = Colors.brown;

    await tester.pumpWidget(
      const MaterialApp(
        home: Material(
          child: ExpansionTile(
            key: expansionTileKey,
            title: Text('Title'),
            backgroundColor: backgroundColor,
            collapsedBackgroundColor: collapsedBackgroundColor,
            children: <Widget>[SizedBox(height: 100, width: 100)],
          ),
        ),
      ),
    );

    ShapeDecoration shapeDecoration =
        tester
                .firstWidget<DecoratedBox>(
                  find.descendant(
                    of: find.byKey(expansionTileKey),
                    matching: find.byType(DecoratedBox),
                  ),
                )
                .decoration
            as ShapeDecoration;

    expect(shapeDecoration.color, collapsedBackgroundColor);

    await tester.tap(find.text('Title'));
    await tester.pumpAndSettle();

    shapeDecoration =
        tester
                .firstWidget<DecoratedBox>(
                  find.descendant(
                    of: find.byKey(expansionTileKey),
                    matching: find.byType(DecoratedBox),
                  ),
                )
                .decoration
            as ShapeDecoration;

    expect(shapeDecoration.color, backgroundColor);
  });

  testWidgets('ExpansionTile default iconColor, textColor', (WidgetTester tester) async {
    final ThemeData theme = ThemeData(useMaterial3: true);

    await tester.pumpWidget(
      MaterialApp(
        theme: theme,
        home: const Material(
          child: ExpansionTile(
            title: TestText('title'),
            trailing: TestIcon(),
            children: <Widget>[SizedBox(height: 100, width: 100)],
          ),
        ),
      ),
    );

    Color getIconColor() => tester.state<TestIconState>(find.byType(TestIcon)).iconTheme.color!;
    Color getTextColor() => tester.state<TestTextState>(find.byType(TestText)).textStyle.color!;

    expect(getIconColor(), theme.colorScheme.onSurfaceVariant);
    expect(getTextColor(), theme.colorScheme.onSurface);

    await tester.tap(find.text('title'));
    await tester.pumpAndSettle();

    expect(getIconColor(), theme.colorScheme.primary);
    expect(getTextColor(), theme.colorScheme.onSurface);
  });

  testWidgets('ExpansionTile iconColor, textColor', (WidgetTester tester) async {
    // Regression test for https://github.com/flutter/flutter/pull/78281

    const Color iconColor = Color(0xff00ff00);
    const Color collapsedIconColor = Color(0xff0000ff);
    const Color textColor = Color(0xff00ffff);
    const Color collapsedTextColor = Color(0xffff00ff);

    await tester.pumpWidget(
      const MaterialApp(
        home: Material(
          child: ExpansionTile(
            iconColor: iconColor,
            collapsedIconColor: collapsedIconColor,
            textColor: textColor,
            collapsedTextColor: collapsedTextColor,
            title: TestText('title'),
            trailing: TestIcon(),
            children: <Widget>[SizedBox(height: 100, width: 100)],
          ),
        ),
      ),
    );

    Color getIconColor() => tester.state<TestIconState>(find.byType(TestIcon)).iconTheme.color!;
    Color getTextColor() => tester.state<TestTextState>(find.byType(TestText)).textStyle.color!;

    expect(getIconColor(), collapsedIconColor);
    expect(getTextColor(), collapsedTextColor);

    await tester.tap(find.text('title'));
    await tester.pumpAndSettle();

    expect(getIconColor(), iconColor);
    expect(getTextColor(), textColor);
  });

  testWidgets('ExpansionTile Border', (WidgetTester tester) async {
    const Key expansionTileKey = PageStorageKey<String>('expansionTile');

    const Border collapsedShape = Border(
      top: BorderSide(color: Colors.blue),
      bottom: BorderSide(color: Colors.green),
    );
    final Border shape = Border.all(color: Colors.red);

    await tester.pumpWidget(
      MaterialApp(
        home: Material(
          child: ExpansionTile(
            key: expansionTileKey,
            title: const Text('ExpansionTile'),
            collapsedShape: collapsedShape,
            shape: shape,
            children: const <Widget>[ListTile(title: Text('0'))],
          ),
        ),
      ),
    );

    // When a custom shape is provided, ExpansionTile will use the
    // Material widget to draw the shape and background color
    // instead of a Container.
    Material material = getMaterial(tester);
    // ExpansionTile should be collapsed initially.
    expect(material.shape, collapsedShape);
    expect(material.clipBehavior, Clip.antiAlias);

    await tester.tap(find.text('ExpansionTile'));
    await tester.pumpAndSettle();

    // ExpansionTile should be Expanded now.
    material = getMaterial(tester);
    expect(material.shape, shape);
    expect(material.clipBehavior, Clip.antiAlias);
  });

  testWidgets('ExpansionTile platform controlAffinity test', (WidgetTester tester) async {
    await tester.pumpWidget(
      const MaterialApp(home: Material(child: ExpansionTile(title: Text('Title')))),
    );

    final ListTile listTile = tester.widget(find.byType(ListTile));
    expect(listTile.leading, isNull);
    expect(listTile.trailing.runtimeType, RotationTransition);
  });

  testWidgets('ExpansionTile trailing controlAffinity test', (WidgetTester tester) async {
    await tester.pumpWidget(
      const MaterialApp(
        home: Material(
          child: ExpansionTile(
            title: Text('Title'),
            controlAffinity: ListTileControlAffinity.trailing,
          ),
        ),
      ),
    );

    final ListTile listTile = tester.widget(find.byType(ListTile));
    expect(listTile.leading, isNull);
    expect(listTile.trailing.runtimeType, RotationTransition);
  });

  testWidgets('ExpansionTile leading controlAffinity test', (WidgetTester tester) async {
    await tester.pumpWidget(
      const MaterialApp(
        home: Material(
          child: ExpansionTile(
            title: Text('Title'),
            controlAffinity: ListTileControlAffinity.leading,
          ),
        ),
      ),
    );

    final ListTile listTile = tester.widget(find.byType(ListTile));
    expect(listTile.leading.runtimeType, RotationTransition);
    expect(listTile.trailing, isNull);
  });

  testWidgets('ExpansionTile override rotating icon test', (WidgetTester tester) async {
    await tester.pumpWidget(
      const MaterialApp(
        home: Material(
          child: ExpansionTile(
            title: Text('Title'),
            leading: Icon(Icons.info),
            controlAffinity: ListTileControlAffinity.leading,
          ),
        ),
      ),
    );

    final ListTile listTile = tester.widget(find.byType(ListTile));
    expect(listTile.leading.runtimeType, Icon);
    expect(listTile.trailing, isNull);
  });

  testWidgets('Nested ListTile Semantics', (WidgetTester tester) async {
    tester.binding.focusManager.highlightStrategy = FocusHighlightStrategy.alwaysTraditional;
    final SemanticsHandle handle = tester.ensureSemantics();

    await tester.pumpWidget(
      const MaterialApp(
        home: Material(
          child: Column(
            children: <Widget>[
              ExpansionTile(title: Text('First Expansion Tile'), internalAddSemanticForOnTap: true),
              ExpansionTile(
                initiallyExpanded: true,
                title: Text('Second Expansion Tile'),
                internalAddSemanticForOnTap: true,
              ),
            ],
          ),
        ),
      ),
    );

    await tester.pumpAndSettle();

    // Focus the first ExpansionTile.
    tester.binding.focusManager.primaryFocus?.nextFocus();
    await tester.pumpAndSettle();

    // The first list tile is focused.
    expect(
      tester.getSemantics(find.byType(ListTile).first),
      matchesSemantics(
        isButton: true,
        hasTapAction: true,
        hasFocusAction: true,
        hasEnabledState: true,
        isEnabled: true,
        isFocused: true,
        isFocusable: true,
        label: 'First Expansion Tile',
        textDirection: TextDirection.ltr,
      ),
    );

    // The first list tile is not focused.
    expect(
      tester.getSemantics(find.byType(ListTile).last),
      matchesSemantics(
        isButton: true,
        hasTapAction: true,
        hasFocusAction: true,
        hasEnabledState: true,
        isEnabled: true,
        isFocusable: true,
        label: 'Second Expansion Tile',
        textDirection: TextDirection.ltr,
      ),
    );
    handle.dispose();
  });

  testWidgets(
    'ExpansionTile Semantics announcement',
    (WidgetTester tester) async {
      final SemanticsHandle handle = tester.ensureSemantics();
      const DefaultMaterialLocalizations localizations = DefaultMaterialLocalizations();
      await tester.pumpWidget(
        const MaterialApp(
          home: Material(
            child: ExpansionTile(
              title: Text('Title'),
              children: <Widget>[SizedBox(height: 100, width: 100)],
            ),
          ),
        ),
      );

      // There is no semantics announcement without tap action.
      expect(tester.takeAnnouncements(), isEmpty);

      // Tap the title to expand ExpansionTile.
      await tester.tap(find.text('Title'));
      await tester.pumpAndSettle();

      // The announcement should be the opposite of the current state.
      // The ExpansionTile is expanded, so the announcement should be
      // "Expanded".
      expect(tester.takeAnnouncements().first.message, localizations.collapsedHint);

      // Tap the title to collapse ExpansionTile.
      await tester.tap(find.text('Title'));
      await tester.pumpAndSettle();

      // The announcement should be the opposite of the current state.
      // The ExpansionTile is collapsed, so the announcement should be
      // "Collapsed".
      expect(tester.takeAnnouncements().first.message, localizations.expandedHint);
      handle.dispose();
    },
    // [intended] https://github.com/flutter/flutter/issues/122101.
    skip: defaultTargetPlatform == TargetPlatform.iOS,
  );

  // This is a regression test for https://github.com/flutter/flutter/issues/132264.
  testWidgets(
    'ExpansionTile Semantics announcement is delayed on iOS',
    (WidgetTester tester) async {
      final SemanticsHandle handle = tester.ensureSemantics();
      const DefaultMaterialLocalizations localizations = DefaultMaterialLocalizations();
      await tester.pumpWidget(
        const MaterialApp(
          home: Material(
            child: ExpansionTile(
              title: Text('Title'),
              children: <Widget>[SizedBox(height: 100, width: 100)],
            ),
          ),
        ),
      );

      // There is no semantics announcement without tap action.
      expect(tester.takeAnnouncements(), isEmpty);

      // Tap the title to expand ExpansionTile.
      await tester.tap(find.text('Title'));
      await tester.pump(const Duration(seconds: 1)); // Wait for the announcement to be made.

      expect(tester.takeAnnouncements().first.message, localizations.collapsedHint);

      // Tap the title to collapse ExpansionTile.
      await tester.tap(find.text('Title'));
      await tester.pump(const Duration(seconds: 1)); // Wait for the announcement to be made.

      expect(tester.takeAnnouncements().first.message, localizations.expandedHint);
      handle.dispose();
    },
    variant: TargetPlatformVariant.only(TargetPlatform.iOS),
  );

  testWidgets('Semantics with the onTapHint is an ancestor of ListTile', (
    WidgetTester tester,
  ) async {
    // This is a regression test for https://github.com/flutter/flutter/pull/121624
    final SemanticsHandle handle = tester.ensureSemantics();
    const DefaultMaterialLocalizations localizations = DefaultMaterialLocalizations();

    await tester.pumpWidget(
      const MaterialApp(
        home: Material(
          child: Column(
            children: <Widget>[
              ExpansionTile(title: Text('First Expansion Tile')),
              ExpansionTile(initiallyExpanded: true, title: Text('Second Expansion Tile')),
            ],
          ),
        ),
      ),
    );

    SemanticsNode semantics = tester.getSemantics(
      find.ancestor(of: find.byType(ListTile).first, matching: find.byType(Semantics)).first,
    );
    expect(semantics, isNotNull);
    // The onTapHint is passed to semantics properties's hintOverrides.
    expect(semantics.hintOverrides, isNotNull);
    // The hint should be the opposite of the current state.
    // The first ExpansionTile is collapsed, so the hint should be
    // "double tap to expand".
    expect(semantics.hintOverrides!.onTapHint, localizations.expansionTileCollapsedTapHint);

    semantics = tester.getSemantics(
      find.ancestor(of: find.byType(ListTile).last, matching: find.byType(Semantics)).first,
    );

    expect(semantics, isNotNull);
    // The onTapHint is passed to semantics properties's hintOverrides.
    expect(semantics.hintOverrides, isNotNull);
    // The hint should be the opposite of the current state.
    // The second ExpansionTile is expanded, so the hint should be
    // "double tap to collapse".
    expect(semantics.hintOverrides!.onTapHint, localizations.expansionTileExpandedTapHint);
    handle.dispose();
  });

  testWidgets(
    'Semantics hint for iOS and macOS',
    (WidgetTester tester) async {
      final SemanticsHandle handle = tester.ensureSemantics();
      const DefaultMaterialLocalizations localizations = DefaultMaterialLocalizations();

      await tester.pumpWidget(
        const MaterialApp(
          home: Material(
            child: Column(
              children: <Widget>[
                ExpansionTile(title: Text('First Expansion Tile')),
                ExpansionTile(initiallyExpanded: true, title: Text('Second Expansion Tile')),
              ],
            ),
          ),
        ),
      );

      SemanticsNode semantics = tester.getSemantics(
        find.ancestor(of: find.byType(ListTile).first, matching: find.byType(Semantics)).first,
      );

      expect(semantics, isNotNull);
      expect(
        semantics.hint,
        '${localizations.expandedHint}\n ${localizations.expansionTileCollapsedHint}',
      );

      semantics = tester.getSemantics(
        find.ancestor(of: find.byType(ListTile).last, matching: find.byType(Semantics)).first,
      );

      expect(semantics, isNotNull);
      expect(
        semantics.hint,
        '${localizations.collapsedHint}\n ${localizations.expansionTileExpandedHint}',
      );
      handle.dispose();
    },
    variant: const TargetPlatformVariant(<TargetPlatform>{
      TargetPlatform.iOS,
      TargetPlatform.macOS,
    }),
  );

  testWidgets('Collapsed ExpansionTile properties can be updated with setState', (
    WidgetTester tester,
  ) async {
    const Key expansionTileKey = Key('expansionTileKey');
    ShapeBorder collapsedShape = const RoundedRectangleBorder(
      borderRadius: BorderRadius.all(Radius.circular(4)),
    );
    Color collapsedTextColor = const Color(0xffffffff);
    Color collapsedBackgroundColor = const Color(0xffff0000);
    Color collapsedIconColor = const Color(0xffffffff);

    await tester.pumpWidget(
      MaterialApp(
        home: Material(
          child: StatefulBuilder(
            builder: (BuildContext context, StateSetter setState) {
              return Column(
                children: <Widget>[
                  ExpansionTile(
                    key: expansionTileKey,
                    collapsedShape: collapsedShape,
                    collapsedTextColor: collapsedTextColor,
                    collapsedBackgroundColor: collapsedBackgroundColor,
                    collapsedIconColor: collapsedIconColor,
                    title: const TestText('title'),
                    trailing: const TestIcon(),
                    children: const <Widget>[SizedBox(height: 100, width: 100)],
                  ),
                  // This button is used to update the ExpansionTile properties.
                  FilledButton(
                    onPressed: () {
                      setState(() {
                        collapsedShape = const RoundedRectangleBorder(
                          borderRadius: BorderRadius.all(Radius.circular(16)),
                        );
                        collapsedTextColor = const Color(0xff000000);
                        collapsedBackgroundColor = const Color(0xffffff00);
                        collapsedIconColor = const Color(0xff000000);
                      });
                    },
                    child: const Text('Update collapsed properties'),
                  ),
                ],
              );
            },
          ),
        ),
      ),
    );

    // When a custom shape is provided, ExpansionTile will use the
    // Material widget to draw the shape and background color
    // instead of a Container.
    Material material = getMaterial(tester);

    // Test initial ExpansionTile properties.
    expect(
      material.shape,
      const RoundedRectangleBorder(borderRadius: BorderRadius.all(Radius.circular(4))),
    );
    expect(material.color, const Color(0xffff0000));
    expect(material.clipBehavior, Clip.antiAlias);
    expect(
      tester.state<TestIconState>(find.byType(TestIcon)).iconTheme.color,
      const Color(0xffffffff),
    );
    expect(
      tester.state<TestTextState>(find.byType(TestText)).textStyle.color,
      const Color(0xffffffff),
    );

    // Tap the button to update the ExpansionTile properties.
    await tester.tap(find.text('Update collapsed properties'));
    await tester.pumpAndSettle();

    material = getMaterial(tester);

    // Test updated ExpansionTile properties.
    expect(
      material.shape,
      const RoundedRectangleBorder(borderRadius: BorderRadius.all(Radius.circular(16))),
    );
    expect(material.color, const Color(0xffffff00));
    expect(material.clipBehavior, Clip.antiAlias);
    expect(
      tester.state<TestIconState>(find.byType(TestIcon)).iconTheme.color,
      const Color(0xff000000),
    );
    expect(
      tester.state<TestTextState>(find.byType(TestText)).textStyle.color,
      const Color(0xff000000),
    );
  });

  testWidgets('Expanded ExpansionTile properties can be updated with setState', (
    WidgetTester tester,
  ) async {
    const Key expansionTileKey = Key('expansionTileKey');
    ShapeBorder shape = const RoundedRectangleBorder(
      borderRadius: BorderRadius.all(Radius.circular(12)),
    );
    Color textColor = const Color(0xff00ffff);
    Color backgroundColor = const Color(0xff0000ff);
    Color iconColor = const Color(0xff00ffff);

    await tester.pumpWidget(
      MaterialApp(
        home: Material(
          child: StatefulBuilder(
            builder: (BuildContext context, StateSetter setState) {
              return Column(
                children: <Widget>[
                  ExpansionTile(
                    key: expansionTileKey,
                    shape: shape,
                    textColor: textColor,
                    backgroundColor: backgroundColor,
                    iconColor: iconColor,
                    title: const TestText('title'),
                    trailing: const TestIcon(),
                    children: const <Widget>[SizedBox(height: 100, width: 100)],
                  ),
                  // This button is used to update the ExpansionTile properties.
                  FilledButton(
                    onPressed: () {
                      setState(() {
                        shape = const RoundedRectangleBorder(
                          borderRadius: BorderRadius.all(Radius.circular(6)),
                        );
                        textColor = const Color(0xffffffff);
                        backgroundColor = const Color(0xff123456);
                        iconColor = const Color(0xffffffff);
                      });
                    },
                    child: const Text('Update collapsed properties'),
                  ),
                ],
              );
            },
          ),
        ),
      ),
    );

    // Tap to expand the ExpansionTile.
    await tester.tap(find.text('title'));
    await tester.pumpAndSettle();

    // When a custom shape is provided, ExpansionTile will use the
    // Material widget to draw the shape and background color
    // instead of a Container.
    Material material = getMaterial(tester);

    // Test initial ExpansionTile properties.
    expect(
      material.shape,
      const RoundedRectangleBorder(borderRadius: BorderRadius.all(Radius.circular(12))),
    );
    expect(material.color, const Color(0xff0000ff));
    expect(material.clipBehavior, Clip.antiAlias);
    expect(
      tester.state<TestIconState>(find.byType(TestIcon)).iconTheme.color,
      const Color(0xff00ffff),
    );
    expect(
      tester.state<TestTextState>(find.byType(TestText)).textStyle.color,
      const Color(0xff00ffff),
    );

    // Tap the button to update the ExpansionTile properties.
    await tester.tap(find.text('Update collapsed properties'));
    await tester.pumpAndSettle();

    material = getMaterial(tester);
    iconColor = tester.state<TestIconState>(find.byType(TestIcon)).iconTheme.color!;
    textColor = tester.state<TestTextState>(find.byType(TestText)).textStyle.color!;

    // Test updated ExpansionTile properties.
    expect(
      material.shape,
      const RoundedRectangleBorder(borderRadius: BorderRadius.all(Radius.circular(6))),
    );
    expect(material.color, const Color(0xff123456));
    expect(material.clipBehavior, Clip.antiAlias);
    expect(
      tester.state<TestIconState>(find.byType(TestIcon)).iconTheme.color,
      const Color(0xffffffff),
    );
    expect(
      tester.state<TestTextState>(find.byType(TestText)).textStyle.color,
      const Color(0xffffffff),
    );
  });

  testWidgets('Override ExpansionTile animation using AnimationStyle', (WidgetTester tester) async {
    const Key expansionTileKey = Key('expansionTileKey');

    Widget buildExpansionTile({AnimationStyle? animationStyle}) {
      return MaterialApp(
        home: Material(
          child: Center(
            child: ExpansionTile(
              key: expansionTileKey,
              expansionAnimationStyle: animationStyle,
              title: const TestText('title'),
              children: const <Widget>[SizedBox(height: 100, width: 100)],
            ),
          ),
        ),
      );
    }

    await tester.pumpWidget(buildExpansionTile());

    double getHeight(Key key) => tester.getSize(find.byKey(key)).height;

    // Test initial ExpansionTile height.
    expect(getHeight(expansionTileKey), 58.0);

    // Test the default expansion animation.
    await tester.tap(find.text('title'));
    await tester.pump();
    await tester.pump(
      const Duration(milliseconds: 50),
    ); // Advance the animation by 1/4 of its duration.

    expect(getHeight(expansionTileKey), closeTo(67.4, 0.1));

    await tester.pump(
      const Duration(milliseconds: 50),
    ); // Advance the animation by 2/4 of its duration.

    expect(getHeight(expansionTileKey), closeTo(89.6, 0.1));

    await tester.pumpAndSettle(); // Advance the animation to the end.

    expect(getHeight(expansionTileKey), 158.0);

    // Tap to collapse the ExpansionTile.
    await tester.tap(find.text('title'));
    await tester.pumpAndSettle();

    // Override the animation duration.
    await tester.pumpWidget(
      buildExpansionTile(
        animationStyle: AnimationStyle(duration: const Duration(milliseconds: 800)),
      ),
    );
    await tester.pumpAndSettle();

    // Test the overridden animation duration.
    await tester.tap(find.text('title'));
    await tester.pump();
    await tester.pump(
      const Duration(milliseconds: 200),
    ); // Advance the animation by 1/4 of its duration.

    expect(getHeight(expansionTileKey), closeTo(67.4, 0.1));

    await tester.pump(
      const Duration(milliseconds: 200),
    ); // Advance the animation by 2/4 of its duration.

    expect(getHeight(expansionTileKey), closeTo(89.6, 0.1));

    await tester.pumpAndSettle(); // Advance the animation to the end.

    expect(getHeight(expansionTileKey), 158.0);

    // Tap to collapse the ExpansionTile.
    await tester.tap(find.text('title'));
    await tester.pumpAndSettle();

    // Override the animation curve.
    await tester.pumpWidget(
      buildExpansionTile(
        animationStyle: AnimationStyle(
          curve: Easing.emphasizedDecelerate,
          reverseCurve: Easing.emphasizedAccelerate,
        ),
      ),
    );
    await tester.pumpAndSettle();

    // Test the overridden animation curve.
    await tester.tap(find.text('title'));
    await tester.pump();
    await tester.pump(
      const Duration(milliseconds: 50),
    ); // Advance the animation by 1/4 of its duration.

    expect(getHeight(expansionTileKey), closeTo(141.2, 0.1));

    await tester.pump(
      const Duration(milliseconds: 50),
    ); // Advance the animation by 2/4 of its duration.

    expect(getHeight(expansionTileKey), closeTo(153, 0.1));

    await tester.pumpAndSettle(); // Advance the animation to the end.

    expect(getHeight(expansionTileKey), 158.0);

    // Test the overridden reverse (collapse) animation curve.
    await tester.tap(find.text('title'));
    await tester.pump();
    await tester.pump(
      const Duration(milliseconds: 50),
    ); // Advance the animation by 1/4 of its duration.

    expect(getHeight(expansionTileKey), closeTo(98.6, 0.1));

    await tester.pump(
      const Duration(milliseconds: 50),
    ); // Advance the animation by 2/4 of its duration.

    expect(getHeight(expansionTileKey), closeTo(73.4, 0.1));

    await tester.pumpAndSettle(); // Advance the animation to the end.

    expect(getHeight(expansionTileKey), 58.0);

    // Test no animation.
    await tester.pumpWidget(buildExpansionTile(animationStyle: AnimationStyle.noAnimation));

    // Tap to expand the ExpansionTile.
    await tester.tap(find.text('title'));
    await tester.pump();

    expect(getHeight(expansionTileKey), 158.0);
  });

  testWidgets('Material3 - ExpansionTile draws Inkwell splash on top of background color', (
    WidgetTester tester,
  ) async {
    const Key expansionTileKey = Key('expansionTileKey');
    const ShapeBorder shape = RoundedRectangleBorder(
      borderRadius: BorderRadius.all(Radius.circular(16)),
    );
    const ShapeBorder collapsedShape = RoundedRectangleBorder(
      borderRadius: BorderRadius.all(Radius.circular(16)),
    );
    const Color collapsedBackgroundColor = Color(0xff00ff00);
    const Color backgroundColor = Color(0xffff0000);

    await tester.pumpWidget(
      const MaterialApp(
        home: Material(
          child: Center(
            child: Padding(
              padding: EdgeInsets.symmetric(horizontal: 24.0),
              child: ExpansionTile(
                key: expansionTileKey,
                shape: shape,
                collapsedBackgroundColor: collapsedBackgroundColor,
                backgroundColor: backgroundColor,
                collapsedShape: collapsedShape,
                title: TestText('title'),
                trailing: TestIcon(),
                children: <Widget>[SizedBox(height: 100, width: 100)],
              ),
            ),
          ),
        ),
      ),
    );

    // Tap and hold the ExpansionTile to trigger ink splash.
    final Offset center = tester.getCenter(find.byKey(expansionTileKey));
    final TestGesture gesture = await tester.startGesture(center);
    await tester.pump(); // Start the splash animation.
    await tester.pump(const Duration(milliseconds: 100)); // Splash is underway.

    // Material 3 uses the InkSparkle which uses a shader, so we can't capture
    // the effect with paint methods. Use a golden test instead.
    // Check if the ink sparkle is drawn on top of the background color.
    await expectLater(
      find.byKey(expansionTileKey),
      matchesGoldenFile('expansion_tile.ink_splash.drawn_on_top_of_background_color.png'),
    );

    // Finish gesture to release resources.
    await gesture.up();
    await tester.pumpAndSettle();
  });

  testWidgets('Default clipBehavior when a shape is provided', (WidgetTester tester) async {
    await tester.pumpWidget(
      const MaterialApp(
        home: Scaffold(
          body: ExpansionTile(
            title: Text('Title'),
            subtitle: Text('Subtitle'),
            shape: StadiumBorder(),
            children: <Widget>[ListTile(title: Text('0'))],
          ),
        ),
      ),
    );

    expect(getMaterial(tester).clipBehavior, Clip.antiAlias);
  });

  testWidgets('Can override clipBehavior when a shape is provided', (WidgetTester tester) async {
    await tester.pumpWidget(
      const MaterialApp(
        home: Scaffold(
          body: ExpansionTile(
            title: Text('Title'),
            subtitle: Text('Subtitle'),
            shape: StadiumBorder(),
            clipBehavior: Clip.none,
            children: <Widget>[ListTile(title: Text('0'))],
          ),
        ),
      ),
    );

    expect(getMaterial(tester).clipBehavior, Clip.none);
  });

  group('Material 2', () {
    // These tests are only relevant for Material 2. Once Material 2
    // support is deprecated and the APIs are removed, these tests
    // can be deleted.

    testWidgets('ExpansionTile default iconColor, textColor', (WidgetTester tester) async {
      final ThemeData theme = ThemeData(useMaterial3: false);

      await tester.pumpWidget(
        MaterialApp(
          theme: theme,
          home: const Material(
            child: ExpansionTile(
              title: TestText('title'),
              trailing: TestIcon(),
              children: <Widget>[SizedBox(height: 100, width: 100)],
            ),
          ),
        ),
      );

      Color getIconColor() => tester.state<TestIconState>(find.byType(TestIcon)).iconTheme.color!;
      Color getTextColor() => tester.state<TestTextState>(find.byType(TestText)).textStyle.color!;

      expect(getIconColor(), theme.unselectedWidgetColor);
      expect(getTextColor(), theme.textTheme.titleMedium!.color);

      await tester.tap(find.text('title'));
      await tester.pumpAndSettle();

      expect(getIconColor(), theme.colorScheme.primary);
      expect(getTextColor(), theme.colorScheme.primary);
    });

    testWidgets('Material2 - ExpansionTile draws inkwell splash on top of background color', (
      WidgetTester tester,
    ) async {
      const Key expansionTileKey = Key('expansionTileKey');
      final ThemeData theme = ThemeData(useMaterial3: false);
      const ShapeBorder shape = RoundedRectangleBorder(
        borderRadius: BorderRadius.all(Radius.circular(16)),
      );
      const ShapeBorder collapsedShape = RoundedRectangleBorder(
        borderRadius: BorderRadius.all(Radius.circular(16)),
      );
      const Color collapsedBackgroundColor = Color(0xff00ff00);
      const Color backgroundColor = Color(0xffff0000);

      await tester.pumpWidget(
        MaterialApp(
          theme: theme,
          home: const Material(
            child: Center(
              child: Padding(
                padding: EdgeInsets.symmetric(horizontal: 24.0),
                child: ExpansionTile(
                  key: expansionTileKey,
                  shape: shape,
                  collapsedBackgroundColor: collapsedBackgroundColor,
                  backgroundColor: backgroundColor,
                  collapsedShape: collapsedShape,
                  title: TestText('title'),
                  trailing: TestIcon(),
                  children: <Widget>[SizedBox(height: 100, width: 100)],
                ),
              ),
            ),
          ),
        ),
      );

      // Tap and hold the ExpansionTile to trigger ink splash.
      final Offset center = tester.getCenter(find.byKey(expansionTileKey));
      final TestGesture gesture = await tester.startGesture(center);
      await tester.pump(); // Start the splash animation.
      await tester.pump(const Duration(milliseconds: 100)); // Splash is underway.

      final RenderObject inkFeatures = tester.allRenderObjects.firstWhere(
        (RenderObject object) => object.runtimeType.toString() == '_RenderInkFeatures',
      );
      // Check if the ink splash is drawn on top of the background color.
      expect(
        inkFeatures,
        paints
          ..path(color: collapsedBackgroundColor)
          ..circle(color: theme.splashColor),
      );

      // Finish gesture to release resources.
      await gesture.up();
      await tester.pumpAndSettle();
    });
  });

  testWidgets('ExpansionTileController isExpanded, expand() and collapse()', (
    WidgetTester tester,
  ) async {
    final ExpansionTileController controller = ExpansionTileController();

    await tester.pumpWidget(
      MaterialApp(
        home: Material(
          child: ExpansionTile(
            controller: controller,
            title: const Text('Title'),
            children: const <Widget>[Text('Child 0')],
          ),
        ),
      ),
    );

    expect(find.text('Child 0'), findsNothing);
    expect(controller.isExpanded, isFalse);
    controller.expand();
    expect(controller.isExpanded, isTrue);
    await tester.pumpAndSettle();
    expect(find.text('Child 0'), findsOneWidget);
    expect(controller.isExpanded, isTrue);
    controller.collapse();
    expect(controller.isExpanded, isFalse);
    await tester.pumpAndSettle();
    expect(find.text('Child 0'), findsNothing);
  });

  testWidgets(
    'Calling ExpansionTileController.expand/collapsed has no effect if it is already expanded/collapsed',
    (WidgetTester tester) async {
      final ExpansionTileController controller = ExpansionTileController();

      await tester.pumpWidget(
        MaterialApp(
          home: Material(
            child: ExpansionTile(
              controller: controller,
              title: const Text('Title'),
              initiallyExpanded: true,
              children: const <Widget>[Text('Child 0')],
            ),
          ),
        ),
      );

      expect(find.text('Child 0'), findsOneWidget);
      expect(controller.isExpanded, isTrue);
      controller.expand();
      expect(controller.isExpanded, isTrue);
      await tester.pump();
      expect(tester.hasRunningAnimations, isFalse);
      expect(find.text('Child 0'), findsOneWidget);
      controller.collapse();
      expect(controller.isExpanded, isFalse);
      await tester.pump();
      expect(tester.hasRunningAnimations, isTrue);
      await tester.pumpAndSettle();
      expect(controller.isExpanded, isFalse);
      expect(find.text('Child 0'), findsNothing);
      controller.collapse();
      expect(controller.isExpanded, isFalse);
      await tester.pump();
      expect(tester.hasRunningAnimations, isFalse);
    },
  );

  testWidgets('Call to ExpansionTileController.of()', (WidgetTester tester) async {
    final GlobalKey titleKey = GlobalKey();
    final GlobalKey childKey = GlobalKey();
    await tester.pumpWidget(
      MaterialApp(
        home: Material(
          child: ExpansionTile(
            initiallyExpanded: true,
            title: Text('Title', key: titleKey),
            children: <Widget>[Text('Child 0', key: childKey)],
          ),
        ),
      ),
    );

    final ExpansionTileController controller1 = ExpansionTileController.of(
      childKey.currentContext!,
    );
    expect(controller1.isExpanded, isTrue);

    final ExpansionTileController controller2 = ExpansionTileController.of(
      titleKey.currentContext!,
    );
    expect(controller2.isExpanded, isTrue);

    expect(controller1, controller2);
  });

  testWidgets('Call to ExpansionTile.maybeOf()', (WidgetTester tester) async {
    final GlobalKey titleKey = GlobalKey();
    final GlobalKey nonDescendantKey = GlobalKey();
    await tester.pumpWidget(
      MaterialApp(
        home: Material(
          child: Column(
            children: <Widget>[
              ExpansionTile(
                title: Text('Title', key: titleKey),
                children: const <Widget>[Text('Child 0')],
              ),
              Text('Non descendant', key: nonDescendantKey),
            ],
          ),
        ),
      ),
    );

    final ExpansionTileController? controller1 = ExpansionTileController.maybeOf(
      titleKey.currentContext!,
    );
    expect(controller1, isNotNull);
    expect(controller1?.isExpanded, isFalse);

    final ExpansionTileController? controller2 = ExpansionTileController.maybeOf(
      nonDescendantKey.currentContext!,
    );
    expect(controller2, isNull);
  });

  testWidgets('Check if dense, enableFeedback, visualDensity parameter is working', (
    WidgetTester tester,
  ) async {
    final GlobalKey titleKey = GlobalKey();
    final GlobalKey nonDescendantKey = GlobalKey();

    const bool dense = true;
    const bool enableFeedback = false;
    const VisualDensity visualDensity = VisualDensity.compact;

    await tester.pumpWidget(
      MaterialApp(
        home: Material(
          child: Column(
            children: <Widget>[
              ExpansionTile(
                dense: dense,
                enableFeedback: enableFeedback,
                visualDensity: visualDensity,
                title: Text('Title', key: titleKey),
                children: const <Widget>[Text('Child 0')],
              ),
              Text('Non descendant', key: nonDescendantKey),
            ],
          ),
        ),
      ),
    );

    final Finder tileFinder = find.byType(ListTile);
    final ListTile tileWidget = tester.widget<ListTile>(tileFinder);
    expect(tileWidget.dense, dense);
    expect(tileWidget.enableFeedback, enableFeedback);
    expect(tileWidget.visualDensity, visualDensity);
  });

  testWidgets('ExpansionTileController should not toggle if disabled', (WidgetTester tester) async {
    final ExpansionTileController controller = ExpansionTileController();

    await tester.pumpWidget(
      MaterialApp(
        home: Material(
          child: ExpansionTile(
            enabled: false,
            controller: controller,
            title: const Text('Title'),
            children: const <Widget>[Text('Child 0')],
          ),
        ),
      ),
    );

    expect(find.text('Child 0'), findsNothing);
    expect(controller.isExpanded, isFalse);
    await tester.tap(find.widgetWithText(ExpansionTile, 'Title'));
    await tester.pumpAndSettle();
    expect(find.text('Child 0'), findsNothing);
    expect(controller.isExpanded, isFalse);
    controller.expand();
    await tester.pumpAndSettle();
    expect(find.text('Child 0'), findsOneWidget);
    expect(controller.isExpanded, isTrue);
    await tester.tap(find.widgetWithText(ExpansionTile, 'Title'));
    await tester.pumpAndSettle();
    expect(find.text('Child 0'), findsOneWidget);
    expect(controller.isExpanded, isTrue);
  });

  testWidgets(
    'ExpansionTile does not include the default trailing icon when showTrailingIcon: false (#145268)',
    (WidgetTester tester) async {
      await tester.pumpWidget(
        const MaterialApp(
          home: Material(
            child: ExpansionTile(
              enabled: false,
              tilePadding: EdgeInsets.zero,
              title: ColoredBox(color: Colors.red, child: Text('Title')),
              showTrailingIcon: false,
            ),
          ),
        ),
      );

<<<<<<< HEAD
    final Size materialAppSize = tester.getSize(find.byType(MaterialApp).first);
    final Size titleSize = tester.getSize(find.byType(ColoredBox).first);
=======
      final Size materialAppSize = tester.getSize(find.byType(MaterialApp));
      final Size titleSize = tester.getSize(find.byType(ColoredBox));
>>>>>>> 2d17299f

      expect(titleSize.width, materialAppSize.width);
    },
  );

  testWidgets(
    'ExpansionTile with smaller trailing widget allocates at least 32.0 units of space (preserves original behavior) (#145268)',
    (WidgetTester tester) async {
      await tester.pumpWidget(
        const MaterialApp(
          home: Material(
            child: ExpansionTile(
              enabled: false,
              tilePadding: EdgeInsets.zero,
              title: ColoredBox(color: Colors.red, child: Text('Title')),
              trailing: SizedBox.shrink(),
            ),
          ),
        ),
      );

<<<<<<< HEAD
    final Size materialAppSize = tester.getSize(find.byType(MaterialApp).first);
    final Size titleSize = tester.getSize(find.byType(ColoredBox).first);
=======
      final Size materialAppSize = tester.getSize(find.byType(MaterialApp));
      final Size titleSize = tester.getSize(find.byType(ColoredBox));
>>>>>>> 2d17299f

      expect(titleSize.width, materialAppSize.width - 32.0);
    },
  );

  testWidgets('ExpansionTile uses ListTileTheme controlAffinity', (WidgetTester tester) async {
    Widget buildView(ListTileControlAffinity controlAffinity) {
      return MaterialApp(
        home: ListTileTheme(
          data: ListTileThemeData(controlAffinity: controlAffinity),
          child: const Material(child: ExpansionTile(title: Text('ExpansionTile'))),
        ),
      );
    }

    await tester.pumpWidget(buildView(ListTileControlAffinity.leading));
    final Finder leading = find.text('ExpansionTile');
    final Offset offsetLeading = tester.getTopLeft(leading);
    expect(offsetLeading, const Offset(56.0, 17.0));

    await tester.pumpWidget(buildView(ListTileControlAffinity.trailing));
    final Finder trailing = find.text('ExpansionTile');
    final Offset offsetTrailing = tester.getTopLeft(trailing);
    expect(offsetTrailing, const Offset(16.0, 17.0));

    await tester.pumpWidget(buildView(ListTileControlAffinity.platform));
    final Finder platform = find.text('ExpansionTile');
    final Offset offsetPlatform = tester.getTopLeft(platform);
    expect(offsetPlatform, const Offset(16.0, 17.0));
  });
  testWidgets('ExpansionTile uses childrenBackgroundColor Color',
      (WidgetTester tester) async {
    await tester.pumpWidget(const MaterialApp(
      home: Material(
        child: ExpansionTile(
          initiallyExpanded: true,
          childrenBackgroundColor: Colors.amber,
          tilePadding: EdgeInsets.zero,
          title: Text('Title'),
          children: <Widget>[Text('Tile 1')],
        ),
      ),
    ));

    final Color childrenBackgroundColor =
        tester.widget<ColoredBox>(find.byType(ColoredBox)).color;
    expect(childrenBackgroundColor, Colors.amber);
  });
  testWidgets('ExpansionTile without using childrenBackgroundColor Color',
      (WidgetTester tester) async {
    const Color backgroundColor = Colors.red;

    await tester.pumpWidget(const MaterialApp(
      home: Material(
        child: Center(
          child: ExpansionTile(
            initiallyExpanded: true,
            backgroundColor: backgroundColor,
            title: TestText('Expanded Tile'),
            children: <Widget>[Text('Tile 1')],
          ),
        ),
      ),
    ));
    final Color childrenBackgroundColor = tester.widget<ColoredBox>(find.byType(ColoredBox)).color;
    expect(childrenBackgroundColor, backgroundColor);
  });
}<|MERGE_RESOLUTION|>--- conflicted
+++ resolved
@@ -55,16 +55,9 @@
   const Color headerColor = Colors.black45;
 
   Material getMaterial(WidgetTester tester) {
-<<<<<<< HEAD
-    return tester.firstWidget<Material>(find.descendant(
-      of: find.byType(ExpansionTile),
-      matching: find.byType(Material),
-    ));
-=======
-    return tester.widget<Material>(
+    return tester.firstWidget<Material>(
       find.descendant(of: find.byType(ExpansionTile), matching: find.byType(Material)),
     );
->>>>>>> 2d17299f
   }
 
   testWidgets(
@@ -1683,13 +1676,8 @@
         ),
       );
 
-<<<<<<< HEAD
-    final Size materialAppSize = tester.getSize(find.byType(MaterialApp).first);
-    final Size titleSize = tester.getSize(find.byType(ColoredBox).first);
-=======
-      final Size materialAppSize = tester.getSize(find.byType(MaterialApp));
-      final Size titleSize = tester.getSize(find.byType(ColoredBox));
->>>>>>> 2d17299f
+      final Size materialAppSize = tester.getSize(find.byType(MaterialApp).first);
+      final Size titleSize = tester.getSize(find.byType(ColoredBox).first);
 
       expect(titleSize.width, materialAppSize.width);
     },
@@ -1711,13 +1699,8 @@
         ),
       );
 
-<<<<<<< HEAD
-    final Size materialAppSize = tester.getSize(find.byType(MaterialApp).first);
-    final Size titleSize = tester.getSize(find.byType(ColoredBox).first);
-=======
-      final Size materialAppSize = tester.getSize(find.byType(MaterialApp));
-      final Size titleSize = tester.getSize(find.byType(ColoredBox));
->>>>>>> 2d17299f
+      final Size materialAppSize = tester.getSize(find.byType(MaterialApp).first);
+      final Size titleSize = tester.getSize(find.byType(ColoredBox).first);
 
       expect(titleSize.width, materialAppSize.width - 32.0);
     },
