--- conflicted
+++ resolved
@@ -255,7 +255,30 @@
     checkChipMaterialClipBehavior(tester, Clip.antiAlias);
   });
 
-<<<<<<< HEAD
+  testWidgets('Input chip has correct selected color when enabled - M3 defaults', (WidgetTester tester) async {
+    final ChipThemeData material3ChipDefaults = ThemeData(useMaterial3: true).chipTheme;
+    await pumpCheckmarkChip(
+      tester,
+      chip: selectedInputChip(enabled: true),
+      useMaterial3: true,
+    );
+
+    final RenderBox materialBox = getMaterialBox(tester);
+    expect(materialBox, paints..rrect(color: material3ChipDefaults.backgroundColor));
+  });
+
+  testWidgets('Input chip has correct selected color when disabled - M3 defaults', (WidgetTester tester) async {
+    final ChipThemeData material3ChipDefaults = ThemeData(useMaterial3: true).chipTheme;
+    await pumpCheckmarkChip(
+      tester,
+      chip: selectedInputChip(),
+      useMaterial3: true,
+    );
+
+    final RenderBox materialBox = getMaterialBox(tester);
+    expect(materialBox, paints..path(color: material3ChipDefaults.disabledColor));
+  });
+
   testWidgets('InputChip passes iconTheme property to RawChip', (WidgetTester tester) async {
     const IconThemeData iconTheme = IconThemeData(color: Colors.red);
     await tester.pumpWidget(wrapForChip(
@@ -266,29 +289,5 @@
     )));
     final RawChip rawChip = tester.widget(find.byType(RawChip));
     expect(rawChip.iconTheme, iconTheme);
-=======
-  testWidgets('Input chip has correct selected color when enabled - M3 defaults', (WidgetTester tester) async {
-    final ChipThemeData material3ChipDefaults = ThemeData(useMaterial3: true).chipTheme;
-    await pumpCheckmarkChip(
-      tester,
-      chip: selectedInputChip(enabled: true),
-      useMaterial3: true,
-    );
-
-    final RenderBox materialBox = getMaterialBox(tester);
-    expect(materialBox, paints..rrect(color: material3ChipDefaults.backgroundColor));
-  });
-
-  testWidgets('Input chip has correct selected color when disabled - M3 defaults', (WidgetTester tester) async {
-    final ChipThemeData material3ChipDefaults = ThemeData(useMaterial3: true).chipTheme;
-    await pumpCheckmarkChip(
-      tester,
-      chip: selectedInputChip(),
-      useMaterial3: true,
-    );
-
-    final RenderBox materialBox = getMaterialBox(tester);
-    expect(materialBox, paints..path(color: material3ChipDefaults.disabledColor));
->>>>>>> bd2617ec
   });
 }