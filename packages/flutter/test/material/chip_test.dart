// Copyright 2014 The Flutter Authors. All rights reserved.
// Use of this source code is governed by a BSD-style license that can be
// found in the LICENSE file.

// This file is run as part of a reduced test set in CI on Mac and Windows
// machines.
@Tags(<String>['reduced-test-set'])
library;

import 'package:flutter/foundation.dart';
import 'package:flutter/gestures.dart';
import 'package:flutter/material.dart';
import 'package:flutter/rendering.dart';
import 'package:flutter/scheduler.dart';
import 'package:flutter/services.dart';
import 'package:flutter_test/flutter_test.dart';
import '../widgets/feedback_tester.dart';
import '../widgets/semantics_tester.dart';

Finder findRenderChipElement() {
  return find.byElementPredicate((Element e) => '${e.renderObject.runtimeType}' == '_RenderChip');
}

RenderBox getMaterialBox(WidgetTester tester) {
  return tester.firstRenderObject<RenderBox>(
    find.descendant(of: find.byType(RawChip), matching: find.byType(CustomPaint)),
  );
}

Material getMaterial(WidgetTester tester) {
  return tester.widget<Material>(
    find.descendant(of: find.byType(RawChip), matching: find.byType(Material)),
  );
}

IconThemeData getIconData(WidgetTester tester) {
  final IconTheme iconTheme = tester.firstWidget(
    find.descendant(of: find.byType(RawChip), matching: find.byType(IconTheme)),
  );
  return iconTheme.data;
}

DefaultTextStyle getLabelStyle(WidgetTester tester, String labelText) {
  return tester.widget(
    find.ancestor(of: find.text(labelText), matching: find.byType(DefaultTextStyle)).first,
  );
}

TextStyle? getIconStyle(WidgetTester tester, IconData icon) {
  final RichText iconRichText = tester.widget<RichText>(
    find.descendant(of: find.byIcon(icon).first, matching: find.byType(RichText)),
  );
  return iconRichText.text.style;
}

dynamic getRenderChip(WidgetTester tester) {
  if (!tester.any(findRenderChipElement())) {
    return null;
  }
  final Element element = tester.element(findRenderChipElement().first);
  return element.renderObject;
}

double getSelectProgress(WidgetTester tester) {
  // ignore: avoid_dynamic_calls
  return getRenderChip(tester)?.checkmarkAnimation?.value as double;
}

double getAvatarDrawerProgress(WidgetTester tester) {
  // ignore: avoid_dynamic_calls
  return getRenderChip(tester)?.avatarDrawerAnimation?.value as double;
}

double getDeleteDrawerProgress(WidgetTester tester) {
  // ignore: avoid_dynamic_calls
  return getRenderChip(tester)?.deleteDrawerAnimation?.value as double;
}

/// Adds the basic requirements for a Chip.
Widget wrapForChip({
  required Widget child,
  TextDirection textDirection = TextDirection.ltr,
  TextScaler textScaler = TextScaler.noScaling,
  ThemeData? theme,
}) {
  return MaterialApp(
    theme: theme,
    home: Directionality(
      textDirection: textDirection,
      child: MediaQuery(
        data: MediaQueryData(textScaler: textScaler),
        child: Material(child: child),
      ),
    ),
  );
}

/// Tests that a [Chip] that has its size constrained by its parent is
/// further constraining the size of its child, the label widget.
/// Optionally, adding an avatar or delete icon to the chip should not
/// cause the chip or label to exceed its constrained height.
Future<void> testConstrainedLabel(
  WidgetTester tester, {
  CircleAvatar? avatar,
  VoidCallback? onDeleted,
}) async {
  const double labelWidth = 100.0;
  const double labelHeight = 50.0;
  const double chipParentWidth = 75.0;
  const double chipParentHeight = 25.0;
  final Key labelKey = UniqueKey();

  await tester.pumpWidget(
    wrapForChip(
      child: Center(
        child: SizedBox(
          width: chipParentWidth,
          height: chipParentHeight,
          child: Chip(
            avatar: avatar,
            label: SizedBox(key: labelKey, width: labelWidth, height: labelHeight),
            onDeleted: onDeleted,
          ),
        ),
      ),
    ),
  );

  final Size labelSize = tester.getSize(find.byKey(labelKey));
  expect(labelSize.width, lessThan(chipParentWidth));
  expect(labelSize.height, lessThanOrEqualTo(chipParentHeight));

  final Size chipSize = tester.getSize(find.byType(Chip));
  expect(chipSize.width, chipParentWidth);
  expect(chipSize.height, chipParentHeight);
}

void doNothing() {}

Widget chipWithOptionalDeleteButton({
  Key? deleteButtonKey,
  Key? labelKey,
  required bool deletable,
  TextDirection textDirection = TextDirection.ltr,
  String? chipTooltip,
  String? deleteButtonTooltipMessage,
  double? size,
  VoidCallback? onPressed = doNothing,
  ThemeData? themeData,
}) {
  return wrapForChip(
    textDirection: textDirection,
    theme: themeData,
    child: Wrap(
      children: <Widget>[
        RawChip(
          tooltip: chipTooltip,
          onPressed: onPressed,
          onDeleted: deletable ? doNothing : null,
          deleteIcon: Icon(key: deleteButtonKey, size: size, Icons.close),
          deleteButtonTooltipMessage: deleteButtonTooltipMessage,
          label: Text(
            deletable ? 'Chip with Delete Button' : 'Chip without Delete Button',
            key: labelKey,
          ),
        ),
      ],
    ),
  );
}

bool offsetsAreClose(Offset a, Offset b) => (a - b).distance < 1.0;
bool radiiAreClose(double a, double b) => (a - b).abs() < 1.0;

// Ripple pattern matches if there exists at least one ripple
// with the [expectedCenter] and [expectedRadius].
// This ensures the existence of a ripple.
PaintPattern ripplePattern(Offset expectedCenter, double expectedRadius) {
  return paints..something((Symbol method, List<dynamic> arguments) {
    if (method != #drawCircle) {
      return false;
    }
    final Offset center = arguments[0] as Offset;
    final double radius = arguments[1] as double;
    return offsetsAreClose(center, expectedCenter) && radiiAreClose(radius, expectedRadius);
  });
}

// Unique ripple pattern matches if there does not exist ripples
// other than ones with the [expectedCenter] and [expectedRadius].
// This ensures the nonexistence of two different ripples.
PaintPattern uniqueRipplePattern(Offset expectedCenter, double expectedRadius) {
  return paints..everything((Symbol method, List<dynamic> arguments) {
    if (method != #drawCircle) {
      return true;
    }
    final Offset center = arguments[0] as Offset;
    final double radius = arguments[1] as double;
    if (offsetsAreClose(center, expectedCenter) && radiiAreClose(radius, expectedRadius)) {
      return true;
    }
    throw '''
              Expected: center == $expectedCenter, radius == $expectedRadius
              Found: center == $center radius == $radius''';
  });
}

// Finds any container of a tooltip.
Finder findTooltipContainer(String tooltipText) {
  return find.ancestor(of: find.text(tooltipText), matching: find.byType(Container));
}

void main() {
  testWidgets('M3 Chip defaults', (WidgetTester tester) async {
    late TextTheme textTheme;
    final ThemeData lightTheme = ThemeData.light();
    final ThemeData darkTheme = ThemeData.dark();

    Widget buildFrame(ThemeData theme) {
      return MaterialApp(
        theme: theme,
        home: Scaffold(
          body: Center(
            child: Builder(
              builder: (BuildContext context) {
                textTheme = Theme.of(context).textTheme;
                return Chip(
                  avatar: const CircleAvatar(child: Text('A')),
                  label: const Text('Chip A'),
                  onDeleted: () {},
                );
              },
            ),
          ),
        ),
      );
    }

    await tester.pumpWidget(buildFrame(lightTheme));
    expect(getMaterial(tester).color, null);
    expect(getMaterial(tester).elevation, 0);
    expect(
      getMaterial(tester).shape,
      RoundedRectangleBorder(
        side: BorderSide(color: lightTheme.colorScheme.outlineVariant),
        borderRadius: BorderRadius.circular(8.0),
      ),
    );
    expect(getIconData(tester).color, lightTheme.colorScheme.primary);
    expect(getIconData(tester).opacity, null);
    expect(getIconData(tester).size, 18);

    TextStyle labelStyle = getLabelStyle(tester, 'Chip A').style;
    expect(labelStyle.color, lightTheme.colorScheme.onSurfaceVariant);
    expect(labelStyle.fontFamily, textTheme.labelLarge?.fontFamily);
    expect(labelStyle.fontFamilyFallback, textTheme.labelLarge?.fontFamilyFallback);
    expect(labelStyle.fontFeatures, textTheme.labelLarge?.fontFeatures);
    expect(labelStyle.fontSize, textTheme.labelLarge?.fontSize);
    expect(labelStyle.fontStyle, textTheme.labelLarge?.fontStyle);
    expect(labelStyle.fontWeight, textTheme.labelLarge?.fontWeight);
    expect(labelStyle.height, textTheme.labelLarge?.height);
    expect(labelStyle.inherit, textTheme.labelLarge?.inherit);
    expect(labelStyle.leadingDistribution, textTheme.labelLarge?.leadingDistribution);
    expect(labelStyle.letterSpacing, textTheme.labelLarge?.letterSpacing);
    expect(labelStyle.overflow, textTheme.labelLarge?.overflow);
    expect(labelStyle.textBaseline, textTheme.labelLarge?.textBaseline);
    expect(labelStyle.wordSpacing, textTheme.labelLarge?.wordSpacing);

    await tester.pumpWidget(buildFrame(darkTheme));
    await tester.pumpAndSettle(); // Theme transition animation
    expect(getMaterial(tester).color, null);
    expect(getMaterial(tester).elevation, 0);
    expect(
      getMaterial(tester).shape,
      RoundedRectangleBorder(
        side: BorderSide(color: darkTheme.colorScheme.outlineVariant),
        borderRadius: BorderRadius.circular(8.0),
      ),
    );
    expect(getIconData(tester).color, darkTheme.colorScheme.primary);
    expect(getIconData(tester).opacity, null);
    expect(getIconData(tester).size, 18);

    labelStyle = getLabelStyle(tester, 'Chip A').style;
    expect(labelStyle.color, darkTheme.colorScheme.onSurfaceVariant);
    expect(labelStyle.fontFamily, textTheme.labelLarge?.fontFamily);
    expect(labelStyle.fontFamilyFallback, textTheme.labelLarge?.fontFamilyFallback);
    expect(labelStyle.fontFeatures, textTheme.labelLarge?.fontFeatures);
    expect(labelStyle.fontSize, textTheme.labelLarge?.fontSize);
    expect(labelStyle.fontStyle, textTheme.labelLarge?.fontStyle);
    expect(labelStyle.fontWeight, textTheme.labelLarge?.fontWeight);
    expect(labelStyle.height, textTheme.labelLarge?.height);
    expect(labelStyle.inherit, textTheme.labelLarge?.inherit);
    expect(labelStyle.leadingDistribution, textTheme.labelLarge?.leadingDistribution);
    expect(labelStyle.letterSpacing, textTheme.labelLarge?.letterSpacing);
    expect(labelStyle.overflow, textTheme.labelLarge?.overflow);
    expect(labelStyle.textBaseline, textTheme.labelLarge?.textBaseline);
    expect(labelStyle.wordSpacing, textTheme.labelLarge?.wordSpacing);
  });

  testWidgets('Chip control test', (WidgetTester tester) async {
    final FeedbackTester feedback = FeedbackTester();
    final List<String> deletedChipLabels = <String>[];
    await tester.pumpWidget(
      wrapForChip(
        child: Column(
          children: <Widget>[
            Chip(
              avatar: const CircleAvatar(child: Text('A')),
              label: const Text('Chip A'),
              onDeleted: () {
                deletedChipLabels.add('A');
              },
              deleteButtonTooltipMessage: 'Delete chip A',
            ),
            Chip(
              avatar: const CircleAvatar(child: Text('B')),
              label: const Text('Chip B'),
              onDeleted: () {
                deletedChipLabels.add('B');
              },
              deleteButtonTooltipMessage: 'Delete chip B',
            ),
          ],
        ),
      ),
    );

    expect(tester.widget(find.byTooltip('Delete chip A')), isNotNull);
    expect(tester.widget(find.byTooltip('Delete chip B')), isNotNull);

    expect(feedback.clickSoundCount, 0);

    expect(deletedChipLabels, isEmpty);
    await tester.tap(find.byTooltip('Delete chip A'));
    expect(deletedChipLabels, equals(<String>['A']));

    await tester.pumpAndSettle(const Duration(seconds: 1));
    expect(feedback.clickSoundCount, 1);

    await tester.tap(find.byTooltip('Delete chip B'));
    expect(deletedChipLabels, equals(<String>['A', 'B']));

    await tester.pumpAndSettle(const Duration(seconds: 1));
    expect(feedback.clickSoundCount, 2);

    feedback.dispose();
  });

  testWidgets('Chip does not constrain size of label widget if it does not exceed '
      'the available space', (WidgetTester tester) async {
    const double labelWidth = 50.0;
    const double labelHeight = 30.0;
    final Key labelKey = UniqueKey();

    await tester.pumpWidget(
      wrapForChip(
        child: Center(
          child: SizedBox(
            width: 500.0,
            height: 500.0,
            child: Column(
              children: <Widget>[
                Chip(label: SizedBox(key: labelKey, width: labelWidth, height: labelHeight)),
              ],
            ),
          ),
        ),
      ),
    );

    final Size labelSize = tester.getSize(find.byKey(labelKey));
    expect(labelSize.width, labelWidth);
    expect(labelSize.height, labelHeight);
  });

  testWidgets('Chip constrains the size of the label widget when it exceeds the '
      'available space', (WidgetTester tester) async {
    await testConstrainedLabel(tester);
  });

  testWidgets('Chip constrains the size of the label widget when it exceeds the '
      'available space and the avatar is present', (WidgetTester tester) async {
    await testConstrainedLabel(tester, avatar: const CircleAvatar(child: Text('A')));
  });

  testWidgets('Chip constrains the size of the label widget when it exceeds the '
      'available space and the delete icon is present', (WidgetTester tester) async {
    await testConstrainedLabel(tester, onDeleted: () {});
  });

  testWidgets('Chip constrains the size of the label widget when it exceeds the '
      'available space and both avatar and delete icons are present', (WidgetTester tester) async {
    await testConstrainedLabel(
      tester,
      avatar: const CircleAvatar(child: Text('A')),
      onDeleted: () {},
    );
  });

  testWidgets('Chip constrains the avatar, label, and delete icons to the bounds of '
      'the chip when it exceeds the available space', (WidgetTester tester) async {
    // Regression test for https://github.com/flutter/flutter/issues/11523
    Widget chipBuilder(String text, {Widget? avatar, VoidCallback? onDeleted}) {
      return MaterialApp(
        home: Scaffold(
          body: SizedBox(
            width: 150,
            child: Column(
              children: <Widget>[Chip(avatar: avatar, label: Text(text), onDeleted: onDeleted)],
            ),
          ),
        ),
      );
    }

    void chipRectContains(Rect chipRect, Rect rect) {
      expect(chipRect.contains(rect.topLeft), true);
      expect(chipRect.contains(rect.topRight), true);
      expect(chipRect.contains(rect.bottomLeft), true);
      expect(chipRect.contains(rect.bottomRight), true);
    }

    Rect chipRect;
    Rect avatarRect;
    Rect labelRect;
    Rect deleteIconRect;
    const String text = 'Very long text that will be clipped';

    await tester.pumpWidget(chipBuilder(text));

    chipRect = tester.getRect(find.byType(Chip));
    labelRect = tester.getRect(find.text(text));
    chipRectContains(chipRect, labelRect);

    await tester.pumpWidget(chipBuilder(text, avatar: const CircleAvatar(child: Text('A'))));
    await tester.pumpAndSettle();

    chipRect = tester.getRect(find.byType(Chip));
    avatarRect = tester.getRect(find.byType(CircleAvatar));
    chipRectContains(chipRect, avatarRect);

    labelRect = tester.getRect(find.text(text));
    chipRectContains(chipRect, labelRect);

    await tester.pumpWidget(
      chipBuilder(text, avatar: const CircleAvatar(child: Text('A')), onDeleted: () {}),
    );
    await tester.pumpAndSettle();

    chipRect = tester.getRect(find.byType(Chip));
    avatarRect = tester.getRect(find.byType(CircleAvatar));
    chipRectContains(chipRect, avatarRect);

    labelRect = tester.getRect(find.text(text));
    chipRectContains(chipRect, labelRect);

    deleteIconRect = tester.getRect(find.byIcon(Icons.cancel));
    chipRectContains(chipRect, deleteIconRect);
  });

  testWidgets('Material2 - Chip in row works ok', (WidgetTester tester) async {
    const TextStyle style = TextStyle(fontSize: 10.0);
    await tester.pumpWidget(
      wrapForChip(
        theme: ThemeData(useMaterial3: false),
        child: const Row(children: <Widget>[Chip(label: Text('Test'), labelStyle: style)]),
      ),
    );
    expect(tester.getSize(find.byType(Text)), const Size(40.0, 10.0));
    expect(tester.getSize(find.byType(Chip)), const Size(64.0, 48.0));
    await tester.pumpWidget(
      wrapForChip(
        child: const Row(
          children: <Widget>[Flexible(child: Chip(label: Text('Test'), labelStyle: style))],
        ),
      ),
    );
    expect(tester.getSize(find.byType(Text)), const Size(40.0, 10.0));
    expect(tester.getSize(find.byType(Chip)), const Size(64.0, 48.0));
    await tester.pumpWidget(
      wrapForChip(
        child: const Row(
          children: <Widget>[Expanded(child: Chip(label: Text('Test'), labelStyle: style))],
        ),
      ),
    );
    expect(tester.getSize(find.byType(Text)), const Size(40.0, 10.0));
    expect(tester.getSize(find.byType(Chip)), const Size(800.0, 48.0));
  });

  testWidgets('Material3 - Chip in row works ok', (WidgetTester tester) async {
    const TextStyle style = TextStyle(fontSize: 10.0);
    await tester.pumpWidget(
      wrapForChip(
        child: const Row(children: <Widget>[Chip(label: Text('Test'), labelStyle: style)]),
      ),
    );
    expect(tester.getSize(find.byType(Text)).width, closeTo(40.4, 0.01));
    expect(tester.getSize(find.byType(Text)).height, equals(14.0));
    expect(tester.getSize(find.byType(Chip)).width, closeTo(74.4, 0.01));
    expect(tester.getSize(find.byType(Chip)).height, equals(48.0));
    await tester.pumpWidget(
      wrapForChip(
        child: const Row(
          children: <Widget>[Flexible(child: Chip(label: Text('Test'), labelStyle: style))],
        ),
      ),
    );
    expect(tester.getSize(find.byType(Text)).width, closeTo(40.4, 0.01));
    expect(tester.getSize(find.byType(Text)).height, equals(14.0));
    expect(tester.getSize(find.byType(Chip)).width, closeTo(74.4, 0.01));
    expect(tester.getSize(find.byType(Chip)).height, equals(48.0));
    await tester.pumpWidget(
      wrapForChip(
        child: const Row(
          children: <Widget>[Expanded(child: Chip(label: Text('Test'), labelStyle: style))],
        ),
      ),
    );
    expect(tester.getSize(find.byType(Text)).width, closeTo(40.4, 0.01));
    expect(tester.getSize(find.byType(Text)).height, equals(14.0));
    expect(tester.getSize(find.byType(Chip)), const Size(800.0, 48.0));
  });

  testWidgets('Material2 - Chip responds to materialTapTargetSize', (WidgetTester tester) async {
    await tester.pumpWidget(
      wrapForChip(
        theme: ThemeData(useMaterial3: false),
        child: const Column(
          children: <Widget>[
            Chip(label: Text('X'), materialTapTargetSize: MaterialTapTargetSize.padded),
            Chip(label: Text('X'), materialTapTargetSize: MaterialTapTargetSize.shrinkWrap),
          ],
        ),
      ),
    );
    expect(tester.getSize(find.byType(Chip).first), const Size(48.0, 48.0));
    expect(tester.getSize(find.byType(Chip).last), const Size(38.0, 32.0));
  });

  testWidgets('Material3 - Chip responds to materialTapTargetSize', (WidgetTester tester) async {
    await tester.pumpWidget(
      wrapForChip(
        child: const Column(
          children: <Widget>[
            Chip(label: Text('X'), materialTapTargetSize: MaterialTapTargetSize.padded),
            Chip(label: Text('X'), materialTapTargetSize: MaterialTapTargetSize.shrinkWrap),
          ],
        ),
      ),
    );

    expect(tester.getSize(find.byType(Chip).first).width, closeTo(48.1, 0.01));
    expect(tester.getSize(find.byType(Chip).first).height, equals(48.0));
    expect(tester.getSize(find.byType(Chip).last).width, closeTo(48.1, 0.01));
    expect(tester.getSize(find.byType(Chip).last).height, equals(38.0));
  });

  testWidgets('Delete button tap target is the right proportion of the chip', (
    WidgetTester tester,
  ) async {
    final UniqueKey deleteKey = UniqueKey();
    bool calledDelete = false;
    await tester.pumpWidget(
      wrapForChip(
        child: Column(
          children: <Widget>[
            Chip(
              label: const Text('Really Long Label'),
              deleteIcon: Icon(Icons.delete, key: deleteKey),
              onDeleted: () {
                calledDelete = true;
              },
            ),
          ],
        ),
      ),
    );

    // Test correct tap target size.
    await tester.tapAt(
      tester.getCenter(find.byKey(deleteKey)) - const Offset(18.0, 0.0),
    ); // Half the width of the delete button + right label padding.
    await tester.pump();
    expect(calledDelete, isTrue);
    calledDelete = false;

    // Test incorrect tap target size.
    await tester.tapAt(tester.getCenter(find.byKey(deleteKey)) - const Offset(19.0, 0.0));
    await tester.pump();
    expect(calledDelete, isFalse);
    calledDelete = false;

    await tester.pumpWidget(
      wrapForChip(
        child: Column(
          children: <Widget>[
            Chip(
              label: const SizedBox(), // Short label
              deleteIcon: Icon(Icons.cancel, key: deleteKey),
              onDeleted: () {
                calledDelete = true;
              },
            ),
          ],
        ),
      ),
    );

    // Chip width is 48 with padding, 40 without padding, so halfway is at 20. Cancel
    // icon is 24x24, so since 24 > 20 the split location should be halfway across the
    // chip, which is at 12 + 8 = 20 from the right side. Since the split is just
    // slightly less than 50%, 8 from the center of the delete button should hit the
    // chip, not the delete button.
    await tester.tapAt(tester.getCenter(find.byKey(deleteKey)) - const Offset(7.0, 0.0));
    await tester.pump();
    expect(calledDelete, isTrue);
    calledDelete = false;

    await tester.tapAt(tester.getCenter(find.byKey(deleteKey)) - const Offset(8.0, 0.0));
    await tester.pump();
    expect(calledDelete, isFalse);
  });

  testWidgets('Chip elements are ordered horizontally for locale', (WidgetTester tester) async {
    final UniqueKey iconKey = UniqueKey();
    late final OverlayEntry entry;
    addTearDown(
      () =>
          entry
            ..remove()
            ..dispose(),
    );
    final Widget test = Overlay(
      initialEntries: <OverlayEntry>[
        entry = OverlayEntry(
          builder: (BuildContext context) {
            return Material(
              child: Chip(
                deleteIcon: Icon(Icons.delete, key: iconKey),
                onDeleted: () {},
                label: const Text('ABC'),
              ),
            );
          },
        ),
      ],
    );

    await tester.pumpWidget(wrapForChip(child: test, textDirection: TextDirection.rtl));
    await tester.pumpAndSettle(const Duration(milliseconds: 500));
    expect(
      tester.getCenter(find.text('ABC')).dx,
      greaterThan(tester.getCenter(find.byKey(iconKey)).dx),
    );
    await tester.pumpWidget(wrapForChip(child: test));
    await tester.pumpAndSettle(const Duration(milliseconds: 500));
    expect(
      tester.getCenter(find.text('ABC')).dx,
      lessThan(tester.getCenter(find.byKey(iconKey)).dx),
    );
  });

  testWidgets('Material2 - Chip responds to textScaleFactor', (WidgetTester tester) async {
    await tester.pumpWidget(
      wrapForChip(
        theme: ThemeData(useMaterial3: false),
        child: const Column(
          children: <Widget>[
            Chip(avatar: CircleAvatar(child: Text('A')), label: Text('Chip A')),
            Chip(avatar: CircleAvatar(child: Text('B')), label: Text('Chip B')),
          ],
        ),
      ),
    );

    expect(tester.getSize(find.text('Chip A')), const Size(84.0, 14.0));
    expect(tester.getSize(find.text('Chip B')), const Size(84.0, 14.0));
    expect(tester.getSize(find.byType(Chip).first), const Size(132.0, 48.0));
    expect(tester.getSize(find.byType(Chip).last), const Size(132.0, 48.0));

    await tester.pumpWidget(
      wrapForChip(
        textScaler: const TextScaler.linear(3.0),
        child: const Column(
          children: <Widget>[
            Chip(avatar: CircleAvatar(child: Text('A')), label: Text('Chip A')),
            Chip(avatar: CircleAvatar(child: Text('B')), label: Text('Chip B')),
          ],
        ),
      ),
    );

    expect(tester.getSize(find.text('Chip A')), const Size(252.0, 42.0));
    expect(tester.getSize(find.text('Chip B')), const Size(252.0, 42.0));
    expect(tester.getSize(find.byType(Chip).first), const Size(310.0, 50.0));
    expect(tester.getSize(find.byType(Chip).last), const Size(310.0, 50.0));

    // Check that individual text scales are taken into account.
    await tester.pumpWidget(
      wrapForChip(
        child: const Column(
          children: <Widget>[
            Chip(
              avatar: CircleAvatar(child: Text('A')),
              label: Text('Chip A', textScaleFactor: 3.0),
            ),
            Chip(avatar: CircleAvatar(child: Text('B')), label: Text('Chip B')),
          ],
        ),
      ),
    );

    expect(tester.getSize(find.text('Chip A')), const Size(252.0, 42.0));
    expect(tester.getSize(find.text('Chip B')), const Size(84.0, 14.0));
    expect(tester.getSize(find.byType(Chip).first), const Size(318.0, 50.0));
    expect(tester.getSize(find.byType(Chip).last), const Size(132.0, 48.0));
  });

  testWidgets('Material3 - Chip responds to textScaleFactor', (WidgetTester tester) async {
    await tester.pumpWidget(
      wrapForChip(
        child: const Column(
          children: <Widget>[
            Chip(avatar: CircleAvatar(child: Text('A')), label: Text('Chip A')),
            Chip(avatar: CircleAvatar(child: Text('B')), label: Text('Chip B')),
          ],
        ),
      ),
    );

    expect(tester.getSize(find.text('Chip A')).width, closeTo(84.5, 0.1));
    expect(tester.getSize(find.text('Chip A')).height, equals(20.0));
    expect(tester.getSize(find.text('Chip B')).width, closeTo(84.5, 0.1));
    expect(tester.getSize(find.text('Chip B')).height, equals(20.0));

    await tester.pumpWidget(
      wrapForChip(
        textScaler: const TextScaler.linear(3.0),
        child: const Column(
          children: <Widget>[
            Chip(avatar: CircleAvatar(child: Text('A')), label: Text('Chip A')),
            Chip(avatar: CircleAvatar(child: Text('B')), label: Text('Chip B')),
          ],
        ),
      ),
    );

    expect(tester.getSize(find.text('Chip A')).width, closeTo(252.6, 0.1));
    expect(tester.getSize(find.text('Chip A')).height, equals(60.0));
    expect(tester.getSize(find.text('Chip B')).width, closeTo(252.6, 0.1));
    expect(tester.getSize(find.text('Chip B')).height, equals(60.0));
    expect(tester.getSize(find.byType(Chip).first).width, closeTo(338.6, 0.1));
    expect(tester.getSize(find.byType(Chip).first).height, equals(78.0));
    expect(tester.getSize(find.byType(Chip).last).width, closeTo(338.6, 0.1));
    expect(tester.getSize(find.byType(Chip).last).height, equals(78.0));

    // Check that individual text scales are taken into account.
    await tester.pumpWidget(
      wrapForChip(
        child: const Column(
          children: <Widget>[
            Chip(
              avatar: CircleAvatar(child: Text('A')),
              label: Text('Chip A', textScaleFactor: 3.0),
            ),
            Chip(avatar: CircleAvatar(child: Text('B')), label: Text('Chip B')),
          ],
        ),
      ),
    );

    expect(tester.getSize(find.text('Chip A')).width, closeTo(252.6, 0.01));
    expect(tester.getSize(find.text('Chip A')).height, equals(60.0));
    expect(tester.getSize(find.text('Chip B')).width, closeTo(84.59, 0.01));
    expect(tester.getSize(find.text('Chip B')).height, equals(20.0));
    expect(tester.getSize(find.byType(Chip).first).width, closeTo(346.6, 0.01));
    expect(tester.getSize(find.byType(Chip).first).height, equals(78.0));
    expect(tester.getSize(find.byType(Chip).last).width, closeTo(138.59, 0.01));
    expect(tester.getSize(find.byType(Chip).last).height, equals(48.0));
  });

  testWidgets('Material2 - Labels can be non-text widgets', (WidgetTester tester) async {
    final Key keyA = GlobalKey();
    final Key keyB = GlobalKey();
    await tester.pumpWidget(
      wrapForChip(
        theme: ThemeData(useMaterial3: false),
        child: Column(
          children: <Widget>[
            Chip(avatar: const CircleAvatar(child: Text('A')), label: Text('Chip A', key: keyA)),
            Chip(
              avatar: const CircleAvatar(child: Text('B')),
              label: SizedBox(key: keyB, width: 10.0, height: 10.0),
            ),
          ],
        ),
      ),
    );

    expect(tester.getSize(find.byKey(keyA)), const Size(84.0, 14.0));
    expect(tester.getSize(find.byKey(keyB)), const Size(10.0, 10.0));
    expect(tester.getSize(find.byType(Chip).first), const Size(132.0, 48.0));
    expect(tester.getSize(find.byType(Chip).last), const Size(58.0, 48.0));
  });

  testWidgets('Material3 - Labels can be non-text widgets', (WidgetTester tester) async {
    final Key keyA = GlobalKey();
    final Key keyB = GlobalKey();
    await tester.pumpWidget(
      wrapForChip(
        child: Column(
          children: <Widget>[
            Chip(avatar: const CircleAvatar(child: Text('A')), label: Text('Chip A', key: keyA)),
            Chip(
              avatar: const CircleAvatar(child: Text('B')),
              label: SizedBox(key: keyB, width: 10.0, height: 10.0),
            ),
          ],
        ),
      ),
    );

    expect(tester.getSize(find.byKey(keyA)).width, moreOrLessEquals(84.5, epsilon: 0.1));
    expect(tester.getSize(find.byKey(keyA)).height, equals(20.0));
    expect(tester.getSize(find.byKey(keyB)), const Size(10.0, 10.0));
    expect(tester.getSize(find.byType(Chip).first).width, moreOrLessEquals(138.5, epsilon: 0.1));
    expect(tester.getSize(find.byType(Chip).first).height, equals(48.0));
    expect(tester.getSize(find.byType(Chip).last), const Size(60.0, 48.0));
  });

  testWidgets('Avatars can be non-circle avatar widgets', (WidgetTester tester) async {
    final Key keyA = GlobalKey();
    await tester.pumpWidget(
      wrapForChip(
        child: Column(
          children: <Widget>[
            Chip(
              avatar: SizedBox(key: keyA, width: 20.0, height: 20.0),
              label: const Text('Chip A'),
            ),
          ],
        ),
      ),
    );

    expect(tester.getSize(find.byKey(keyA)), equals(const Size(20.0, 20.0)));
  });

  testWidgets('Delete icons can be non-icon widgets', (WidgetTester tester) async {
    final Key keyA = GlobalKey();
    await tester.pumpWidget(
      wrapForChip(
        child: Column(
          children: <Widget>[
            Chip(
              deleteIcon: SizedBox(key: keyA, width: 20.0, height: 20.0),
              label: const Text('Chip A'),
              onDeleted: () {},
            ),
          ],
        ),
      ),
    );

    expect(tester.getSize(find.byKey(keyA)), equals(const Size(20.0, 20.0)));
  });

  testWidgets('Chip padding - LTR', (WidgetTester tester) async {
    final GlobalKey keyA = GlobalKey();
    final GlobalKey keyB = GlobalKey();

    late final OverlayEntry entry;
    addTearDown(
      () =>
          entry
            ..remove()
            ..dispose(),
    );
    await tester.pumpWidget(
      wrapForChip(
        child: Overlay(
          initialEntries: <OverlayEntry>[
            entry = OverlayEntry(
              builder: (BuildContext context) {
                return Material(
                  child: Center(
                    child: Chip(
                      avatar: Placeholder(key: keyA),
                      label: SizedBox(key: keyB, width: 40.0, height: 40.0),
                      onDeleted: () {},
                    ),
                  ),
                );
              },
            ),
          ],
        ),
      ),
    );
    expect(tester.getTopLeft(find.byKey(keyA)), const Offset(332.0, 280.0));
    expect(tester.getBottomRight(find.byKey(keyA)), const Offset(372.0, 320.0));
    expect(tester.getTopLeft(find.byKey(keyB)), const Offset(380.0, 280.0));
    expect(tester.getBottomRight(find.byKey(keyB)), const Offset(420.0, 320.0));
    expect(tester.getTopLeft(find.byType(Icon)), const Offset(439.0, 291.0));
    expect(tester.getBottomRight(find.byType(Icon)), const Offset(457.0, 309.0));
  });

  testWidgets('Chip padding - RTL', (WidgetTester tester) async {
    final GlobalKey keyA = GlobalKey();
    final GlobalKey keyB = GlobalKey();

    late final OverlayEntry entry;
    addTearDown(
      () =>
          entry
            ..remove()
            ..dispose(),
    );

    await tester.pumpWidget(
      wrapForChip(
        textDirection: TextDirection.rtl,
        child: Overlay(
          initialEntries: <OverlayEntry>[
            entry = OverlayEntry(
              builder: (BuildContext context) {
                return Material(
                  child: Center(
                    child: Chip(
                      avatar: Placeholder(key: keyA),
                      label: SizedBox(key: keyB, width: 40.0, height: 40.0),
                      onDeleted: () {},
                    ),
                  ),
                );
              },
            ),
          ],
        ),
      ),
    );

    expect(tester.getTopLeft(find.byKey(keyA)), const Offset(428.0, 280.0));
    expect(tester.getBottomRight(find.byKey(keyA)), const Offset(468.0, 320.0));
    expect(tester.getTopLeft(find.byKey(keyB)), const Offset(380.0, 280.0));
    expect(tester.getBottomRight(find.byKey(keyB)), const Offset(420.0, 320.0));
    expect(tester.getTopLeft(find.byType(Icon)), const Offset(343.0, 291.0));
    expect(tester.getBottomRight(find.byType(Icon)), const Offset(361.0, 309.0));
  });

  testWidgets('Material2 - Avatar drawer works as expected on RawChip', (
    WidgetTester tester,
  ) async {
    final GlobalKey labelKey = GlobalKey();
    Future<void> pushChip({Widget? avatar}) async {
      return tester.pumpWidget(
        wrapForChip(
          theme: ThemeData(useMaterial3: false),
          child: Wrap(
            children: <Widget>[
              RawChip(
                avatar: avatar,
                label: Text('Chip', key: labelKey),
                shape: const StadiumBorder(),
              ),
            ],
          ),
        ),
      );
    }

    // No avatar
    await pushChip();
    expect(tester.getSize(find.byType(RawChip)), equals(const Size(80.0, 48.0)));
    final GlobalKey avatarKey = GlobalKey();

    // Add an avatar
    await pushChip(
      avatar: Container(key: avatarKey, color: const Color(0xff000000), width: 40.0, height: 40.0),
    );
    // Avatar drawer should start out closed.
    expect(tester.getSize(find.byType(RawChip)), equals(const Size(80.0, 48.0)));
    expect(tester.getSize(find.byKey(avatarKey)), equals(const Size(24.0, 24.0)));
    expect(tester.getTopLeft(find.byKey(avatarKey)), equals(const Offset(-20.0, 12.0)));
    expect(tester.getTopLeft(find.byKey(labelKey)), equals(const Offset(12.0, 17.0)));

    await tester.pump(const Duration(milliseconds: 20));
    // Avatar drawer should start expanding.
    expect(tester.getSize(find.byType(RawChip)).width, moreOrLessEquals(81.2, epsilon: 0.1));
    expect(tester.getSize(find.byType(RawChip)).height, equals(48.0));
    expect(tester.getSize(find.byKey(avatarKey)), equals(const Size(24.0, 24.0)));
    expect(tester.getTopLeft(find.byKey(avatarKey)).dx, moreOrLessEquals(-18.8, epsilon: 0.1));
    expect(tester.getTopLeft(find.byKey(labelKey)).dx, moreOrLessEquals(13.2, epsilon: 0.1));

    await tester.pump(const Duration(milliseconds: 20));
    expect(tester.getSize(find.byType(RawChip)).width, moreOrLessEquals(86.7, epsilon: 0.1));
    expect(tester.getSize(find.byType(RawChip)).height, equals(48.0));
    expect(tester.getSize(find.byKey(avatarKey)), equals(const Size(24.0, 24.0)));
    expect(tester.getTopLeft(find.byKey(avatarKey)).dx, moreOrLessEquals(-13.3, epsilon: 0.1));
    expect(tester.getTopLeft(find.byKey(labelKey)).dx, moreOrLessEquals(18.6, epsilon: 0.1));

    await tester.pump(const Duration(milliseconds: 20));
    expect(tester.getSize(find.byType(RawChip)).width, moreOrLessEquals(94.7, epsilon: 0.1));
    expect(tester.getSize(find.byType(RawChip)).height, equals(48.0));
    expect(tester.getSize(find.byKey(avatarKey)), equals(const Size(24.0, 24.0)));
    expect(tester.getTopLeft(find.byKey(avatarKey)).dx, moreOrLessEquals(-5.3, epsilon: 0.1));
    expect(tester.getTopLeft(find.byKey(labelKey)).dx, moreOrLessEquals(26.7, epsilon: 0.1));

    await tester.pump(const Duration(milliseconds: 20));
    expect(tester.getSize(find.byType(RawChip)).width, moreOrLessEquals(99.5, epsilon: 0.1));
    expect(tester.getSize(find.byType(RawChip)).height, equals(48.0));
    expect(tester.getSize(find.byKey(avatarKey)), equals(const Size(24.0, 24.0)));
    expect(tester.getTopLeft(find.byKey(avatarKey)).dx, moreOrLessEquals(-0.5, epsilon: 0.1));
    expect(tester.getTopLeft(find.byKey(labelKey)).dx, moreOrLessEquals(31.5, epsilon: 0.1));

    // Wait for being done with animation, and make sure it didn't change
    // height.
    await tester.pumpAndSettle(const Duration(milliseconds: 200));
    expect(tester.getSize(find.byType(RawChip)), equals(const Size(104.0, 48.0)));
    expect(tester.getSize(find.byType(RawChip)).height, equals(48.0));
    expect(tester.getSize(find.byKey(avatarKey)), equals(const Size(24.0, 24.0)));
    expect(tester.getTopLeft(find.byKey(avatarKey)), equals(const Offset(4.0, 12.0)));
    expect(tester.getTopLeft(find.byKey(labelKey)), equals(const Offset(36.0, 17.0)));

    // Remove the avatar again
    await pushChip();
    // Avatar drawer should start out open.
    expect(tester.getSize(find.byType(RawChip)), equals(const Size(104.0, 48.0)));
    expect(tester.getSize(find.byKey(avatarKey)), equals(const Size(24.0, 24.0)));
    expect(tester.getTopLeft(find.byKey(avatarKey)), equals(const Offset(4.0, 12.0)));
    expect(tester.getTopLeft(find.byKey(labelKey)), equals(const Offset(36.0, 17.0)));

    await tester.pump(const Duration(milliseconds: 20));
    // Avatar drawer should start contracting.
    expect(tester.getSize(find.byType(RawChip)).width, moreOrLessEquals(102.9, epsilon: 0.1));
    expect(tester.getSize(find.byType(RawChip)).height, equals(48.0));
    expect(tester.getSize(find.byKey(avatarKey)), equals(const Size(24.0, 24.0)));
    expect(tester.getTopLeft(find.byKey(avatarKey)).dx, moreOrLessEquals(2.9, epsilon: 0.1));
    expect(tester.getTopLeft(find.byKey(labelKey)).dx, moreOrLessEquals(34.9, epsilon: 0.1));

    await tester.pump(const Duration(milliseconds: 20));
    expect(tester.getSize(find.byType(RawChip)).width, moreOrLessEquals(98.0, epsilon: 0.1));
    expect(tester.getSize(find.byType(RawChip)).height, equals(48.0));
    expect(tester.getSize(find.byKey(avatarKey)), equals(const Size(24.0, 24.0)));
    expect(tester.getTopLeft(find.byKey(avatarKey)).dx, moreOrLessEquals(-2.0, epsilon: 0.1));
    expect(tester.getTopLeft(find.byKey(labelKey)).dx, moreOrLessEquals(30.0, epsilon: 0.1));

    await tester.pump(const Duration(milliseconds: 20));
    expect(tester.getSize(find.byType(RawChip)).width, moreOrLessEquals(84.1, epsilon: 0.1));
    expect(tester.getSize(find.byType(RawChip)).height, equals(48.0));
    expect(tester.getSize(find.byKey(avatarKey)), equals(const Size(24.0, 24.0)));
    expect(tester.getTopLeft(find.byKey(avatarKey)).dx, moreOrLessEquals(-15.9, epsilon: 0.1));
    expect(tester.getTopLeft(find.byKey(labelKey)).dx, moreOrLessEquals(16.1, epsilon: 0.1));

    await tester.pump(const Duration(milliseconds: 20));
    expect(tester.getSize(find.byType(RawChip)).width, moreOrLessEquals(80.0, epsilon: 0.1));
    expect(tester.getSize(find.byType(RawChip)).height, equals(48.0));
    expect(tester.getSize(find.byKey(avatarKey)), equals(const Size(24.0, 24.0)));
    expect(tester.getTopLeft(find.byKey(avatarKey)).dx, moreOrLessEquals(-20.0, epsilon: 0.1));
    expect(tester.getTopLeft(find.byKey(labelKey)).dx, moreOrLessEquals(12.0, epsilon: 0.1));

    // Wait for being done with animation, make sure it didn't change
    // height, and make sure that the avatar is no longer drawn.
    await tester.pumpAndSettle(const Duration(milliseconds: 200));
    expect(tester.getSize(find.byType(RawChip)), equals(const Size(80.0, 48.0)));
    expect(tester.getTopLeft(find.byKey(labelKey)), equals(const Offset(12.0, 17.0)));
    expect(find.byKey(avatarKey), findsNothing);
  });

  testWidgets('Material3 - Avatar drawer works as expected on RawChip', (
    WidgetTester tester,
  ) async {
    final GlobalKey labelKey = GlobalKey();
    Future<void> pushChip({Widget? avatar}) async {
      return tester.pumpWidget(
        wrapForChip(
          child: Wrap(
            children: <Widget>[
              RawChip(
                avatar: avatar,
                label: Text('Chip', key: labelKey),
                shape: const StadiumBorder(),
              ),
            ],
          ),
        ),
      );
    }

    // No avatar
    await pushChip();
    expect(tester.getSize(find.byType(RawChip)).width, moreOrLessEquals(90.4, epsilon: 0.1));
    final GlobalKey avatarKey = GlobalKey();

    // Add an avatar
    await pushChip(
      avatar: Container(key: avatarKey, color: const Color(0xff000000), width: 40.0, height: 40.0),
    );
    // Avatar drawer should start out closed.
    expect(tester.getSize(find.byType(RawChip)).width, moreOrLessEquals(90.4, epsilon: 0.1));
    expect(tester.getSize(find.byType(RawChip)).height, equals(48.0));
    expect(tester.getSize(find.byKey(avatarKey)), equals(const Size(20.0, 20.0)));
    expect(tester.getTopLeft(find.byKey(avatarKey)), equals(const Offset(-11.0, 14.0)));
    expect(tester.getTopLeft(find.byKey(labelKey)), equals(const Offset(17.0, 14.0)));

    await tester.pump(const Duration(milliseconds: 20));
    // Avatar drawer should start expanding.
    expect(tester.getSize(find.byType(RawChip)).width, moreOrLessEquals(91.3, epsilon: 0.1));
    expect(tester.getSize(find.byType(RawChip)).height, equals(48.0));
    expect(tester.getSize(find.byKey(avatarKey)), equals(const Size(20.0, 20.0)));
    expect(tester.getTopLeft(find.byKey(avatarKey)).dx, moreOrLessEquals(-10, epsilon: 0.1));
    expect(tester.getTopLeft(find.byKey(labelKey)).dx, moreOrLessEquals(17.9, epsilon: 0.1));

    await tester.pump(const Duration(milliseconds: 20));
    expect(tester.getSize(find.byType(RawChip)).width, moreOrLessEquals(95.9, epsilon: 0.1));
    expect(tester.getSize(find.byType(RawChip)).height, equals(48.0));
    expect(tester.getSize(find.byKey(avatarKey)), equals(const Size(20.0, 20.0)));
    expect(tester.getTopLeft(find.byKey(avatarKey)).dx, moreOrLessEquals(-5.4, epsilon: 0.1));
    expect(tester.getTopLeft(find.byKey(labelKey)).dx, moreOrLessEquals(22.5, epsilon: 0.1));

    await tester.pump(const Duration(milliseconds: 20));
    expect(tester.getSize(find.byType(RawChip)).width, moreOrLessEquals(102.6, epsilon: 0.1));
    expect(tester.getSize(find.byType(RawChip)).height, equals(48.0));
    expect(tester.getSize(find.byKey(avatarKey)), equals(const Size(20.0, 20.0)));
    expect(tester.getTopLeft(find.byKey(avatarKey)).dx, moreOrLessEquals(1.2, epsilon: 0.1));
    expect(tester.getTopLeft(find.byKey(labelKey)).dx, moreOrLessEquals(29.2, epsilon: 0.1));

    await tester.pump(const Duration(milliseconds: 20));
    expect(tester.getSize(find.byType(RawChip)).width, moreOrLessEquals(106.6, epsilon: 0.1));
    expect(tester.getSize(find.byType(RawChip)).height, equals(48.0));
    expect(tester.getSize(find.byKey(avatarKey)), equals(const Size(20.0, 20.0)));
    expect(tester.getTopLeft(find.byKey(avatarKey)).dx, moreOrLessEquals(5.2, epsilon: 0.1));
    expect(tester.getTopLeft(find.byKey(labelKey)).dx, moreOrLessEquals(33.2, epsilon: 0.1));

    // Wait for being done with animation, and make sure it didn't change
    // height.
    await tester.pumpAndSettle(const Duration(milliseconds: 200));
    expect(tester.getSize(find.byType(RawChip)).width, moreOrLessEquals(110.4, epsilon: 0.1));
    expect(tester.getSize(find.byType(RawChip)).height, equals(48.0));
    expect(tester.getSize(find.byKey(avatarKey)), equals(const Size(20.0, 20.0)));
    expect(tester.getTopLeft(find.byKey(avatarKey)), equals(const Offset(9.0, 14.0)));
    expect(tester.getTopLeft(find.byKey(labelKey)), equals(const Offset(37.0, 14.0)));

    // Remove the avatar again
    await pushChip();
    // Avatar drawer should start out open.
    expect(tester.getSize(find.byType(RawChip)).width, moreOrLessEquals(110.4, epsilon: 0.1));
    expect(tester.getSize(find.byType(RawChip)).height, equals(48.0));
    expect(tester.getSize(find.byKey(avatarKey)), equals(const Size(20.0, 20.0)));
    expect(tester.getTopLeft(find.byKey(avatarKey)), equals(const Offset(9.0, 14.0)));
    expect(tester.getTopLeft(find.byKey(labelKey)), equals(const Offset(37.0, 14.0)));

    await tester.pump(const Duration(milliseconds: 20));
    // Avatar drawer should start contracting.
    expect(tester.getSize(find.byType(RawChip)).width, moreOrLessEquals(109.5, epsilon: 0.1));
    expect(tester.getSize(find.byType(RawChip)).height, equals(48.0));
    expect(tester.getSize(find.byKey(avatarKey)), equals(const Size(20.0, 20.0)));
    expect(tester.getTopLeft(find.byKey(avatarKey)).dx, moreOrLessEquals(8.1, epsilon: 0.1));
    expect(tester.getTopLeft(find.byKey(labelKey)).dx, moreOrLessEquals(36.1, epsilon: 0.1));

    await tester.pump(const Duration(milliseconds: 20));
    expect(tester.getSize(find.byType(RawChip)).width, moreOrLessEquals(105.4, epsilon: 0.1));
    expect(tester.getSize(find.byType(RawChip)).height, equals(48.0));
    expect(tester.getSize(find.byKey(avatarKey)), equals(const Size(20.0, 20.0)));
    expect(tester.getTopLeft(find.byKey(avatarKey)).dx, moreOrLessEquals(4.0, epsilon: 0.1));
    expect(tester.getTopLeft(find.byKey(labelKey)).dx, moreOrLessEquals(32.0, epsilon: 0.1));

    await tester.pump(const Duration(milliseconds: 20));
    expect(tester.getSize(find.byType(RawChip)).width, moreOrLessEquals(93.7, epsilon: 0.1));
    expect(tester.getSize(find.byType(RawChip)).height, equals(48.0));
    expect(tester.getSize(find.byKey(avatarKey)), equals(const Size(20.0, 20.0)));
    expect(tester.getTopLeft(find.byKey(avatarKey)).dx, moreOrLessEquals(-7.6, epsilon: 0.1));
    expect(tester.getTopLeft(find.byKey(labelKey)).dx, moreOrLessEquals(20.3, epsilon: 0.1));

    await tester.pump(const Duration(milliseconds: 20));
    expect(tester.getSize(find.byType(RawChip)).width, moreOrLessEquals(90.4, epsilon: 0.1));
    expect(tester.getSize(find.byType(RawChip)).height, equals(48.0));
    expect(tester.getSize(find.byKey(avatarKey)), equals(const Size(20.0, 20.0)));
    expect(tester.getTopLeft(find.byKey(avatarKey)).dx, moreOrLessEquals(-11.0, epsilon: 0.1));
    expect(tester.getTopLeft(find.byKey(labelKey)).dx, moreOrLessEquals(17.0, epsilon: 0.1));

    // Wait for being done with animation, make sure it didn't change
    // height, and make sure that the avatar is no longer drawn.
    await tester.pumpAndSettle(const Duration(milliseconds: 200));
    expect(tester.getSize(find.byType(RawChip)).width, moreOrLessEquals(90.4, epsilon: 0.1));
    expect(tester.getSize(find.byType(RawChip)).height, equals(48.0));
    expect(tester.getTopLeft(find.byKey(labelKey)), equals(const Offset(17.0, 14.0)));
    expect(find.byKey(avatarKey), findsNothing);
  });

  testWidgets('Material2 - Delete button drawer works as expected on RawChip', (
    WidgetTester tester,
  ) async {
    const Key labelKey = Key('label');
    const Key deleteButtonKey = Key('delete');
    bool wasDeleted = false;
    Future<void> pushChip({bool deletable = false}) async {
      return tester.pumpWidget(
        wrapForChip(
          theme: ThemeData(useMaterial3: false),
          child: Wrap(
            children: <Widget>[
              StatefulBuilder(
                builder: (BuildContext context, StateSetter setState) {
                  return RawChip(
                    onDeleted:
                        deletable
                            ? () {
                              setState(() {
                                wasDeleted = true;
                              });
                            }
                            : null,
                    deleteIcon: Container(
                      width: 40.0,
                      height: 40.0,
                      color: Colors.blue,
                      key: deleteButtonKey,
                    ),
                    label: const Text('Chip', key: labelKey),
                    shape: const StadiumBorder(),
                  );
                },
              ),
            ],
          ),
        ),
      );
    }

    // No delete button
    await pushChip();
    expect(tester.getSize(find.byType(RawChip)), equals(const Size(80.0, 48.0)));

    // Add a delete button
    await pushChip(deletable: true);
    // Delete button drawer should start out closed.
    expect(tester.getSize(find.byType(RawChip)), equals(const Size(80.0, 48.0)));
    expect(tester.getSize(find.byKey(deleteButtonKey)), equals(const Size(24.0, 24.0)));
    expect(tester.getTopLeft(find.byKey(deleteButtonKey)), equals(const Offset(52.0, 12.0)));
    expect(tester.getTopLeft(find.byKey(labelKey)), equals(const Offset(12.0, 17.0)));

    await tester.pump(const Duration(milliseconds: 20));
    // Delete button drawer should start expanding.
    expect(tester.getSize(find.byType(RawChip)).width, moreOrLessEquals(81.2, epsilon: 0.1));
    expect(tester.getSize(find.byKey(deleteButtonKey)), equals(const Size(24.0, 24.0)));
    expect(tester.getTopLeft(find.byKey(deleteButtonKey)).dx, moreOrLessEquals(53.2, epsilon: 0.1));
    expect(tester.getTopLeft(find.byKey(labelKey)), equals(const Offset(12.0, 17.0)));

    await tester.pump(const Duration(milliseconds: 20));
    expect(tester.getSize(find.byType(RawChip)).width, moreOrLessEquals(86.7, epsilon: 0.1));
    expect(tester.getSize(find.byKey(deleteButtonKey)), equals(const Size(24.0, 24.0)));
    expect(tester.getTopLeft(find.byKey(deleteButtonKey)).dx, moreOrLessEquals(58.7, epsilon: 0.1));

    await tester.pump(const Duration(milliseconds: 20));
    expect(tester.getSize(find.byType(RawChip)).width, moreOrLessEquals(94.7, epsilon: 0.1));
    expect(tester.getSize(find.byKey(deleteButtonKey)), equals(const Size(24.0, 24.0)));
    expect(tester.getTopLeft(find.byKey(deleteButtonKey)).dx, moreOrLessEquals(66.7, epsilon: 0.1));

    await tester.pump(const Duration(milliseconds: 20));
    expect(tester.getSize(find.byType(RawChip)).width, moreOrLessEquals(99.5, epsilon: 0.1));
    expect(tester.getSize(find.byKey(deleteButtonKey)), equals(const Size(24.0, 24.0)));
    expect(tester.getTopLeft(find.byKey(deleteButtonKey)).dx, moreOrLessEquals(71.5, epsilon: 0.1));

    // Wait for being done with animation, and make sure it didn't change
    // height.
    await tester.pumpAndSettle(const Duration(milliseconds: 200));
    expect(tester.getSize(find.byType(RawChip)), equals(const Size(104.0, 48.0)));
    expect(tester.getSize(find.byKey(deleteButtonKey)), equals(const Size(24.0, 24.0)));
    expect(tester.getTopLeft(find.byKey(deleteButtonKey)), equals(const Offset(76.0, 12.0)));
    expect(tester.getTopLeft(find.byKey(labelKey)), equals(const Offset(12.0, 17.0)));

    // Test the tap work for the delete button, but not the rest of the chip.
    expect(wasDeleted, isFalse);
    await tester.tap(find.byKey(labelKey));
    expect(wasDeleted, isFalse);
    await tester.tap(find.byKey(deleteButtonKey));
    expect(wasDeleted, isTrue);

    // Remove the delete button again
    await pushChip();
    // Delete button drawer should start out open.
    expect(tester.getSize(find.byType(RawChip)), equals(const Size(104.0, 48.0)));
    expect(tester.getSize(find.byKey(deleteButtonKey)), equals(const Size(24.0, 24.0)));
    expect(tester.getTopLeft(find.byKey(deleteButtonKey)), equals(const Offset(76.0, 12.0)));
    expect(tester.getTopLeft(find.byKey(labelKey)), equals(const Offset(12.0, 17.0)));

    await tester.pump(const Duration(milliseconds: 20));
    // Delete button drawer should start contracting.
    expect(tester.getSize(find.byType(RawChip)).width, moreOrLessEquals(103.8, epsilon: 0.1));
    expect(tester.getSize(find.byKey(deleteButtonKey)), equals(const Size(24.0, 24.0)));
    expect(tester.getTopLeft(find.byKey(deleteButtonKey)).dx, moreOrLessEquals(75.8, epsilon: 0.1));
    expect(tester.getTopLeft(find.byKey(labelKey)), equals(const Offset(12.0, 17.0)));

    await tester.pump(const Duration(milliseconds: 20));
    expect(tester.getSize(find.byType(RawChip)).width, moreOrLessEquals(102.9, epsilon: 0.1));
    expect(tester.getSize(find.byKey(deleteButtonKey)), equals(const Size(24.0, 24.0)));
    expect(tester.getTopLeft(find.byKey(deleteButtonKey)).dx, moreOrLessEquals(74.9, epsilon: 0.1));

    await tester.pump(const Duration(milliseconds: 20));
    expect(tester.getSize(find.byType(RawChip)).width, moreOrLessEquals(101.0, epsilon: 0.1));
    expect(tester.getSize(find.byKey(deleteButtonKey)), equals(const Size(24.0, 24.0)));
    expect(tester.getTopLeft(find.byKey(deleteButtonKey)).dx, moreOrLessEquals(73.0, epsilon: 0.1));

    await tester.pump(const Duration(milliseconds: 20));
    expect(tester.getSize(find.byType(RawChip)).width, moreOrLessEquals(97.5, epsilon: 0.1));
    expect(tester.getSize(find.byKey(deleteButtonKey)), equals(const Size(24.0, 24.0)));
    expect(tester.getTopLeft(find.byKey(deleteButtonKey)).dx, moreOrLessEquals(69.5, epsilon: 0.1));

    // Wait for being done with animation, make sure it didn't change
    // height, and make sure that the delete button is no longer drawn.
    await tester.pumpAndSettle(const Duration(milliseconds: 200));
    expect(tester.getSize(find.byType(RawChip)), equals(const Size(80.0, 48.0)));
    expect(tester.getTopLeft(find.byKey(labelKey)), equals(const Offset(12.0, 17.0)));
    expect(find.byKey(deleteButtonKey), findsNothing);
  });

  testWidgets('Material3 - Delete button drawer works as expected on RawChip', (
    WidgetTester tester,
  ) async {
    const Key labelKey = Key('label');
    const Key deleteButtonKey = Key('delete');
    bool wasDeleted = false;
    Future<void> pushChip({bool deletable = false}) async {
      return tester.pumpWidget(
        wrapForChip(
          child: Wrap(
            children: <Widget>[
              StatefulBuilder(
                builder: (BuildContext context, StateSetter setState) {
                  return RawChip(
                    onDeleted:
                        deletable
                            ? () {
                              setState(() {
                                wasDeleted = true;
                              });
                            }
                            : null,
                    deleteIcon: Container(
                      width: 40.0,
                      height: 40.0,
                      color: Colors.blue,
                      key: deleteButtonKey,
                    ),
                    label: const Text('Chip', key: labelKey),
                    shape: const StadiumBorder(),
                  );
                },
              ),
            ],
          ),
        ),
      );
    }

    // No delete button
    await pushChip();
    expect(tester.getSize(find.byType(RawChip)).width, moreOrLessEquals(90.4, epsilon: 0.01));
    expect(tester.getSize(find.byType(RawChip)).height, equals(48.0));

    // Add a delete button
    await pushChip(deletable: true);
    // Delete button drawer should start out closed.
    expect(tester.getSize(find.byType(RawChip)).width, moreOrLessEquals(90.4, epsilon: 0.01));
    expect(tester.getSize(find.byType(RawChip)).height, equals(48.0));
    expect(tester.getSize(find.byKey(deleteButtonKey)), equals(const Size(20.0, 20.0)));
    expect(
      tester.getTopLeft(find.byKey(deleteButtonKey)),
      offsetMoreOrLessEquals(const Offset(61.4, 14.0), epsilon: 0.01),
    );
    expect(tester.getTopLeft(find.byKey(labelKey)), equals(const Offset(17.0, 14.0)));

    await tester.pump(const Duration(milliseconds: 20));
    // Delete button drawer should start expanding.
    expect(tester.getSize(find.byType(RawChip)).width, moreOrLessEquals(91.3, epsilon: 0.1));
    expect(tester.getSize(find.byKey(deleteButtonKey)), equals(const Size(20.0, 20.0)));
    expect(tester.getTopLeft(find.byKey(deleteButtonKey)).dx, moreOrLessEquals(62.3, epsilon: 0.1));
    expect(tester.getTopLeft(find.byKey(labelKey)), equals(const Offset(17.0, 14.0)));

    await tester.pump(const Duration(milliseconds: 20));
    expect(tester.getSize(find.byType(RawChip)).width, moreOrLessEquals(95.9, epsilon: 0.1));
    expect(tester.getSize(find.byKey(deleteButtonKey)), equals(const Size(20.0, 20.0)));
    expect(tester.getTopLeft(find.byKey(deleteButtonKey)).dx, moreOrLessEquals(66.9, epsilon: 0.1));

    await tester.pump(const Duration(milliseconds: 20));
    expect(tester.getSize(find.byType(RawChip)).width, moreOrLessEquals(102.6, epsilon: 0.1));
    expect(tester.getSize(find.byKey(deleteButtonKey)), equals(const Size(20.0, 20.0)));
    expect(tester.getTopLeft(find.byKey(deleteButtonKey)).dx, moreOrLessEquals(73.6, epsilon: 0.1));

    await tester.pump(const Duration(milliseconds: 20));
    expect(tester.getSize(find.byType(RawChip)).width, moreOrLessEquals(106.6, epsilon: 0.1));
    expect(tester.getSize(find.byKey(deleteButtonKey)), equals(const Size(20.0, 20.0)));
    expect(tester.getTopLeft(find.byKey(deleteButtonKey)).dx, moreOrLessEquals(77.6, epsilon: 0.1));

    // Wait for being done with animation, and make sure it didn't change
    // height.
    await tester.pumpAndSettle(const Duration(milliseconds: 200));
    expect(tester.getSize(find.byType(RawChip)).width, moreOrLessEquals(110.4, epsilon: 0.1));
    expect(tester.getSize(find.byType(RawChip)).height, equals(48.0));
    expect(tester.getSize(find.byKey(deleteButtonKey)), equals(const Size(20.0, 20.0)));
    expect(
      tester.getTopLeft(find.byKey(deleteButtonKey)),
      offsetMoreOrLessEquals(const Offset(81.4, 14.0), epsilon: 0.01),
    );
    expect(tester.getTopLeft(find.byKey(labelKey)), equals(const Offset(17.0, 14.0)));

    // Test the tap work for the delete button, but not the rest of the chip.
    expect(wasDeleted, isFalse);
    await tester.tap(find.byKey(labelKey));
    expect(wasDeleted, isFalse);
    await tester.tap(find.byKey(deleteButtonKey));
    expect(wasDeleted, isTrue);

    // Remove the delete button again
    await pushChip();
    // Delete button drawer should start out open.
    expect(tester.getSize(find.byType(RawChip)).width, moreOrLessEquals(110.4, epsilon: 0.1));
    expect(tester.getSize(find.byType(RawChip)).height, equals(48.0));
    expect(tester.getSize(find.byKey(deleteButtonKey)), equals(const Size(20.0, 20.0)));
    expect(
      tester.getTopLeft(find.byKey(deleteButtonKey)),
      offsetMoreOrLessEquals(const Offset(81.4, 14.0), epsilon: 0.01),
    );
    expect(tester.getTopLeft(find.byKey(labelKey)), equals(const Offset(17.0, 14.0)));

    await tester.pump(const Duration(milliseconds: 20));
    // Delete button drawer should start contracting.
    expect(tester.getSize(find.byType(RawChip)).width, moreOrLessEquals(110.1, epsilon: 0.1));
    expect(tester.getSize(find.byKey(deleteButtonKey)), equals(const Size(20.0, 20.0)));
    expect(tester.getTopLeft(find.byKey(deleteButtonKey)).dx, moreOrLessEquals(81.1, epsilon: 0.1));
    expect(tester.getTopLeft(find.byKey(labelKey)), equals(const Offset(17.0, 14.0)));

    await tester.pump(const Duration(milliseconds: 20));
    expect(tester.getSize(find.byType(RawChip)).width, moreOrLessEquals(109.4, epsilon: 0.1));
    expect(tester.getSize(find.byKey(deleteButtonKey)), equals(const Size(20.0, 20.0)));
    expect(tester.getTopLeft(find.byKey(deleteButtonKey)).dx, moreOrLessEquals(80.4, epsilon: 0.1));

    await tester.pump(const Duration(milliseconds: 20));
    expect(tester.getSize(find.byType(RawChip)).width, moreOrLessEquals(107.9, epsilon: 0.1));
    expect(tester.getSize(find.byKey(deleteButtonKey)), equals(const Size(20.0, 20.0)));
    expect(tester.getTopLeft(find.byKey(deleteButtonKey)).dx, moreOrLessEquals(78.9, epsilon: 0.1));

    await tester.pump(const Duration(milliseconds: 20));
    expect(tester.getSize(find.byType(RawChip)).width, moreOrLessEquals(104.9, epsilon: 0.1));
    expect(tester.getSize(find.byKey(deleteButtonKey)), equals(const Size(20.0, 20.0)));
    expect(tester.getTopLeft(find.byKey(deleteButtonKey)).dx, moreOrLessEquals(75.9, epsilon: 0.1));

    // Wait for being done with animation, make sure it didn't change
    // height, and make sure that the delete button is no longer drawn.
    await tester.pumpAndSettle(const Duration(milliseconds: 200));
    expect(tester.getSize(find.byType(RawChip)).width, moreOrLessEquals(90.4, epsilon: 0.1));
    expect(tester.getSize(find.byType(RawChip)).height, equals(48.0));
    expect(tester.getTopLeft(find.byKey(labelKey)), equals(const Offset(17.0, 14.0)));
    expect(find.byKey(deleteButtonKey), findsNothing);
  });

  testWidgets('Delete button takes up at most half of the chip', (WidgetTester tester) async {
    final UniqueKey chipKey = UniqueKey();
    bool chipPressed = false;
    bool deletePressed = false;

    await tester.pumpWidget(
      wrapForChip(
        child: Wrap(
          children: <Widget>[
            RawChip(
              key: chipKey,
              onPressed: () {
                chipPressed = true;
              },
              onDeleted: () {
                deletePressed = true;
              },
              label: const Text(''),
            ),
          ],
        ),
      ),
    );

    await tester.tapAt(tester.getCenter(find.byKey(chipKey)));
    await tester.pump();
    expect(chipPressed, isTrue);
    expect(deletePressed, isFalse);
    chipPressed = false;

    await tester.tapAt(tester.getCenter(find.byKey(chipKey)) + const Offset(1.0, 0.0));
    await tester.pump();
    expect(chipPressed, isFalse);
    expect(deletePressed, isTrue);
  });

  testWidgets('Material2 - Chip creates centered, unique ripple when label is tapped', (
    WidgetTester tester,
  ) async {
    final UniqueKey labelKey = UniqueKey();
    final UniqueKey deleteButtonKey = UniqueKey();

    await tester.pumpWidget(
      chipWithOptionalDeleteButton(
        themeData: ThemeData(useMaterial3: false),
        labelKey: labelKey,
        deleteButtonKey: deleteButtonKey,
        deletable: true,
      ),
    );

    final RenderBox box = getMaterialBox(tester);

    // Taps at a location close to the center of the label.
    final Offset centerOfLabel = tester.getCenter(find.byKey(labelKey));
    final Offset tapLocationOfLabel = centerOfLabel + const Offset(-10, -10);
    final TestGesture gesture = await tester.startGesture(tapLocationOfLabel);
    await tester.pump();

    // Waits for 100 ms.
    await tester.pump(const Duration(milliseconds: 100));

    // There should be one unique, centered ink ripple.
    expect(box, ripplePattern(const Offset(163.0, 6.0), 20.9));
    expect(box, uniqueRipplePattern(const Offset(163.0, 6.0), 20.9));

    // There should be no tooltip.
    expect(findTooltipContainer('Delete'), findsNothing);

    // Waits for 100 ms again.
    await tester.pump(const Duration(milliseconds: 100));

    // The ripple should grow, with the same center.
    expect(box, ripplePattern(const Offset(163.0, 6.0), 41.8));
    expect(box, uniqueRipplePattern(const Offset(163.0, 6.0), 41.8));

    // There should be no tooltip.
    expect(findTooltipContainer('Delete'), findsNothing);

    // Waits for a very long time.
    await tester.pumpAndSettle();

    // There should still be no tooltip.
    expect(findTooltipContainer('Delete'), findsNothing);

    await gesture.up();
  });

  testWidgets('Material3 - Chip creates centered, unique sparkle when label is tapped', (
    WidgetTester tester,
  ) async {
    final UniqueKey labelKey = UniqueKey();
    final UniqueKey deleteButtonKey = UniqueKey();

    await tester.pumpWidget(
      chipWithOptionalDeleteButton(
        labelKey: labelKey,
        deleteButtonKey: deleteButtonKey,
        deletable: true,
      ),
    );

    // Taps at a location close to the center of the label.
    final Offset centerOfLabel = tester.getCenter(find.byKey(labelKey));
    final Offset tapLocationOfLabel = centerOfLabel + const Offset(-10, -10);
    final TestGesture gesture = await tester.startGesture(tapLocationOfLabel);
    await tester.pump();

    // Waits for 100 ms.
    await tester.pump(const Duration(milliseconds: 100));

    // There should be one unique, centered ink sparkle.
    await expectLater(
      find.byType(RawChip),
      matchesGoldenFile('chip.label_tapped.ink_sparkle.0.png'),
    );

    // There should be no tooltip.
    expect(findTooltipContainer('Delete'), findsNothing);

    // Waits for 100 ms again.
    await tester.pump(const Duration(milliseconds: 100));

    // The sparkle should grow, with the same center.
    await expectLater(
      find.byType(RawChip),
      matchesGoldenFile('chip.label_tapped.ink_sparkle.1.png'),
    );

    // There should be no tooltip.
    expect(findTooltipContainer('Delete'), findsNothing);

    // Waits for a very long time.
    await tester.pumpAndSettle();

    // There should still be no tooltip.
    expect(findTooltipContainer('Delete'), findsNothing);

    await gesture.up();
  });

  testWidgets('Delete button is focusable', (WidgetTester tester) async {
    final GlobalKey labelKey = GlobalKey();
    final GlobalKey deleteButtonKey = GlobalKey();

    await tester.pumpWidget(
      chipWithOptionalDeleteButton(
        labelKey: labelKey,
        deleteButtonKey: deleteButtonKey,
        deletable: true,
      ),
    );

    Focus.of(deleteButtonKey.currentContext!).requestFocus();
    await tester.pump();

    // They shouldn't have the same focus node.
    expect(
      Focus.of(deleteButtonKey.currentContext!),
      isNot(equals(Focus.of(labelKey.currentContext!))),
    );
    expect(Focus.of(deleteButtonKey.currentContext!).hasFocus, isTrue);
    expect(Focus.of(deleteButtonKey.currentContext!).hasPrimaryFocus, isTrue);
    // Delete button is a child widget of the Chip, so the Chip should have focus if
    // the delete button does.
    expect(Focus.of(labelKey.currentContext!).hasFocus, isTrue);
    expect(Focus.of(labelKey.currentContext!).hasPrimaryFocus, isFalse);

    Focus.of(labelKey.currentContext!).requestFocus();
    await tester.pump();

    expect(Focus.of(deleteButtonKey.currentContext!).hasFocus, isFalse);
    expect(Focus.of(deleteButtonKey.currentContext!).hasPrimaryFocus, isFalse);
    expect(Focus.of(labelKey.currentContext!).hasFocus, isTrue);
    expect(Focus.of(labelKey.currentContext!).hasPrimaryFocus, isTrue);
  });

  testWidgets('Material2 - Delete button creates centered, unique ripple when tapped', (
    WidgetTester tester,
  ) async {
    final UniqueKey labelKey = UniqueKey();
    final UniqueKey deleteButtonKey = UniqueKey();

    await tester.pumpWidget(
      chipWithOptionalDeleteButton(
        themeData: ThemeData(useMaterial3: false),
        labelKey: labelKey,
        deleteButtonKey: deleteButtonKey,
        deletable: true,
      ),
    );

    final RenderBox box = getMaterialBox(tester);

    // Taps at a location close to the center of the delete icon.
    final Offset centerOfDeleteButton = tester.getCenter(find.byKey(deleteButtonKey));
    final Offset tapLocationOfDeleteButton = centerOfDeleteButton + const Offset(-10, -10);
    final TestGesture gesture = await tester.startGesture(tapLocationOfDeleteButton);
    await tester.pump();

    // Waits for 200 ms.
    await tester.pump(const Duration(milliseconds: 100));
    await tester.pump(const Duration(milliseconds: 100));

    // There should be one unique ink ripple.
    expect(box, ripplePattern(Offset.zero, 1.44));
    expect(box, uniqueRipplePattern(Offset.zero, 1.44));

    // There should be no tooltip.
    expect(findTooltipContainer('Delete'), findsNothing);

    // Waits for 200 ms again.
    await tester.pump(const Duration(milliseconds: 100));
    await tester.pump(const Duration(milliseconds: 100));

    // The ripple should grow, but the center should move,
    // Towards the center of the delete icon.
    expect(box, ripplePattern(const Offset(2.0, 2.0), 4.32));
    expect(box, uniqueRipplePattern(const Offset(2.0, 2.0), 4.32));

    // There should be no tooltip.
    expect(findTooltipContainer('Delete'), findsNothing);

    // Waits for a very long time.
    // This is pressing and holding the delete button.
    await tester.pumpAndSettle();

    // There should be a tooltip.
    expect(findTooltipContainer('Delete'), findsOneWidget);

    await gesture.up();
  });

  testWidgets('Material3 - Delete button creates non-centered, unique sparkle when tapped', (
    WidgetTester tester,
  ) async {
    final UniqueKey labelKey = UniqueKey();
    final UniqueKey deleteButtonKey = UniqueKey();

    await tester.pumpWidget(
      chipWithOptionalDeleteButton(
        labelKey: labelKey,
        deleteButtonKey: deleteButtonKey,
        deletable: true,
        size: 18.0,
      ),
    );

    // Taps at a location close to the center of the delete icon.
    final Offset centerOfDeleteButton = tester.getCenter(find.byKey(deleteButtonKey));
    final Offset tapLocationOfDeleteButton = centerOfDeleteButton + const Offset(-10, -10);
    final TestGesture gesture = await tester.startGesture(tapLocationOfDeleteButton);
    await tester.pump();

    // Waits for 200 ms.
    await tester.pump(const Duration(milliseconds: 100));
    await tester.pump(const Duration(milliseconds: 100));

    // There should be one unique ink sparkle.
    await expectLater(
      find.byType(RawChip),
      matchesGoldenFile('chip.delete_button_tapped.ink_sparkle.0.png'),
    );

    // There should be no tooltip.
    expect(findTooltipContainer('Delete'), findsNothing);

    // Waits for 200 ms again.
    await tester.pump(const Duration(milliseconds: 100));
    await tester.pump(const Duration(milliseconds: 100));

    // The sparkle should grow, but the center should move,
    // towards the center of the delete icon.
    await expectLater(
      find.byType(RawChip),
      matchesGoldenFile('chip.delete_button_tapped.ink_sparkle.1.png'),
    );

    // There should be no tooltip.
    expect(findTooltipContainer('Delete'), findsNothing);

    // Waits for a very long time.
    // This is pressing and holding the delete button.
    await tester.pumpAndSettle();

    // There should be a tooltip.
    expect(findTooltipContainer('Delete'), findsOneWidget);

    await gesture.up();
  });

  testWidgets(
    'Material2 - Delete button in a chip with null onPressed creates ripple when tapped',
    (WidgetTester tester) async {
      final UniqueKey labelKey = UniqueKey();
      final UniqueKey deleteButtonKey = UniqueKey();

      await tester.pumpWidget(
        chipWithOptionalDeleteButton(
          themeData: ThemeData(useMaterial3: false),
          labelKey: labelKey,
          onPressed: null,
          deleteButtonKey: deleteButtonKey,
          deletable: true,
        ),
      );

      final RenderBox box = getMaterialBox(tester);

      // Taps at a location close to the center of the delete icon.
      final Offset centerOfDeleteButton = tester.getCenter(find.byKey(deleteButtonKey));
      final Offset tapLocationOfDeleteButton = centerOfDeleteButton + const Offset(-10, -10);
      final TestGesture gesture = await tester.startGesture(tapLocationOfDeleteButton);
      await tester.pump();

      // Waits for 200 ms.
      await tester.pump(const Duration(milliseconds: 100));
      await tester.pump(const Duration(milliseconds: 100));

      // There should be one unique ink ripple.
      expect(box, ripplePattern(Offset.zero, 1.44));
      expect(box, uniqueRipplePattern(Offset.zero, 1.44));

      // There should be no tooltip.
      expect(findTooltipContainer('Delete'), findsNothing);

      // Waits for 200 ms again.
      await tester.pump(const Duration(milliseconds: 100));
      await tester.pump(const Duration(milliseconds: 100));

      // The ripple should grow, but the center should move,
      // Towards the center of the delete icon.
      expect(box, ripplePattern(const Offset(2.0, 2.0), 4.32));
      expect(box, uniqueRipplePattern(const Offset(2.0, 2.0), 4.32));

      // There should be no tooltip.
      expect(findTooltipContainer('Delete'), findsNothing);

      // Waits for a very long time.
      // This is pressing and holding the delete button.
      await tester.pumpAndSettle();

      // There should be a tooltip.
      expect(findTooltipContainer('Delete'), findsOneWidget);

      await gesture.up();
    },
  );

  testWidgets(
    'Material3 - Delete button in a chip with null onPressed creates sparkle when tapped',
    (WidgetTester tester) async {
      final UniqueKey labelKey = UniqueKey();
      final UniqueKey deleteButtonKey = UniqueKey();

      await tester.pumpWidget(
        chipWithOptionalDeleteButton(
          labelKey: labelKey,
          onPressed: null,
          deleteButtonKey: deleteButtonKey,
          deletable: true,
          size: 18.0,
        ),
      );

      // Taps at a location close to the center of the delete icon.
      final Offset centerOfDeleteButton = tester.getCenter(find.byKey(deleteButtonKey));
      final Offset tapLocationOfDeleteButton = centerOfDeleteButton + const Offset(-10, -10);
      final TestGesture gesture = await tester.startGesture(tapLocationOfDeleteButton);
      await tester.pump();

      // Waits for 200 ms.
      await tester.pump(const Duration(milliseconds: 100));
      await tester.pump(const Duration(milliseconds: 100));

      // There should be one unique ink sparkle.
      await expectLater(
        find.byType(RawChip),
        matchesGoldenFile('chip.delete_button_tapped.disabled.ink_sparkle.0.png'),
      );

      // There should be no tooltip.
      expect(findTooltipContainer('Delete'), findsNothing);

      // Waits for 200 ms again.
      await tester.pump(const Duration(milliseconds: 100));
      await tester.pump(const Duration(milliseconds: 100));

      // The sparkle should grow, but the center should move,
      // towards the center of the delete icon.
      await expectLater(
        find.byType(RawChip),
        matchesGoldenFile('chip.delete_button_tapped.disabled.ink_sparkle.1.png'),
      );

      // There should be no tooltip.
      expect(findTooltipContainer('Delete'), findsNothing);

      // Waits for a very long time.
      // This is pressing and holding the delete button.
      await tester.pumpAndSettle();

      // There should be a tooltip.
      expect(findTooltipContainer('Delete'), findsOneWidget);

      await gesture.up();
    },
  );

  testWidgets('RTL delete button responds to tap on the left of the chip', (
    WidgetTester tester,
  ) async {
    // Creates an RTL chip with a delete button.
    final UniqueKey labelKey = UniqueKey();
    final UniqueKey deleteButtonKey = UniqueKey();

    await tester.pumpWidget(
      chipWithOptionalDeleteButton(
        labelKey: labelKey,
        deleteButtonKey: deleteButtonKey,
        deletable: true,
        textDirection: TextDirection.rtl,
      ),
    );

    // Taps at a location close to the center of the delete icon,
    // Which is on the left side of the chip.
    final Offset topLeftOfInkWell = tester.getTopLeft(find.byType(InkWell).first);
    final Offset tapLocation = topLeftOfInkWell + const Offset(8, 8);
    final TestGesture gesture = await tester.startGesture(tapLocation);
    await tester.pump();

    await tester.pumpAndSettle();

    // The existence of a 'Delete' tooltip indicates the delete icon is tapped,
    // Instead of the label.
    expect(findTooltipContainer('Delete'), findsOneWidget);

    await gesture.up();
  });

  testWidgets('Material2 - Chip without delete button creates correct ripple', (
    WidgetTester tester,
  ) async {
    // Creates a chip with a delete button.
    final UniqueKey labelKey = UniqueKey();

    await tester.pumpWidget(
      chipWithOptionalDeleteButton(
        themeData: ThemeData(useMaterial3: false),
        labelKey: labelKey,
        deletable: false,
      ),
    );

    final RenderBox box = getMaterialBox(tester);

    // Taps at a location close to the bottom-right corner of the chip.
    final Offset bottomRightOfInkWell = tester.getBottomRight(find.byType(InkWell));
    final Offset tapLocation = bottomRightOfInkWell + const Offset(-10, -10);
    final TestGesture gesture = await tester.startGesture(tapLocation);
    await tester.pump();

    // Waits for 100 ms.
    await tester.pump(const Duration(milliseconds: 100));

    // There should be exactly one ink-creating widget.
    expect(find.byType(InkWell), findsOneWidget);
    expect(find.byType(InkResponse), findsNothing);

    // There should be one unique, centered ink ripple.
    expect(box, ripplePattern(const Offset(378.0, 22.0), 37.9));
    expect(box, uniqueRipplePattern(const Offset(378.0, 22.0), 37.9));

    // There should be no tooltip.
    expect(findTooltipContainer('Delete'), findsNothing);

    // Waits for 100 ms again.
    await tester.pump(const Duration(milliseconds: 100));

    // The ripple should grow, with the same center.
    // This indicates that the tap is not on a delete icon.
    expect(box, ripplePattern(const Offset(378.0, 22.0), 75.8));
    expect(box, uniqueRipplePattern(const Offset(378.0, 22.0), 75.8));

    // There should be no tooltip.
    expect(findTooltipContainer('Delete'), findsNothing);

    // Waits for a very long time.
    await tester.pumpAndSettle();

    // There should still be no tooltip.
    // This indicates that the tap is not on a delete icon.
    expect(findTooltipContainer('Delete'), findsNothing);

    await gesture.up();
  });

  testWidgets('Material3 - Chip without delete button creates correct sparkle', (
    WidgetTester tester,
  ) async {
    // Creates a chip with a delete button.
    final UniqueKey labelKey = UniqueKey();

    await tester.pumpWidget(chipWithOptionalDeleteButton(labelKey: labelKey, deletable: false));

    // Taps at a location close to the bottom-right corner of the chip.
    final Offset bottomRightOfInkWell = tester.getBottomRight(find.byType(InkWell));
    final Offset tapLocation = bottomRightOfInkWell + const Offset(-10, -10);
    final TestGesture gesture = await tester.startGesture(tapLocation);
    await tester.pump();

    // Waits for 100 ms.
    await tester.pump(const Duration(milliseconds: 100));

    // There should be exactly one ink-creating widget.
    expect(find.byType(InkWell), findsOneWidget);
    expect(find.byType(InkResponse), findsNothing);

    // There should be one unique, centered ink sparkle.
    await expectLater(
      find.byType(RawChip),
      matchesGoldenFile('chip.without_delete_button.ink_sparkle.0.png'),
    );

    // There should be no tooltip.
    expect(findTooltipContainer('Delete'), findsNothing);

    // Waits for 100 ms again.
    await tester.pump(const Duration(milliseconds: 100));

    // The sparkle should grow, with the same center.
    // This indicates that the tap is not on a delete icon.
    await expectLater(
      find.byType(RawChip),
      matchesGoldenFile('chip.without_delete_button.ink_sparkle.1.png'),
    );

    // There should be no tooltip.
    expect(findTooltipContainer('Delete'), findsNothing);

    // Waits for a very long time.
    await tester.pumpAndSettle();

    // There should still be no tooltip.
    // This indicates that the tap is not on a delete icon.
    expect(findTooltipContainer('Delete'), findsNothing);

    await gesture.up();
  });

  testWidgets('Material2 - Selection with avatar works as expected on RawChip', (
    WidgetTester tester,
  ) async {
    bool selected = false;
    final UniqueKey labelKey = UniqueKey();
    Future<void> pushChip({Widget? avatar, bool selectable = false}) async {
      return tester.pumpWidget(
        wrapForChip(
          theme: ThemeData(useMaterial3: false),
          child: Wrap(
            children: <Widget>[
              StatefulBuilder(
                builder: (BuildContext context, StateSetter setState) {
                  return RawChip(
                    avatar: avatar,
                    onSelected:
                        selectable
                            ? (bool value) {
                              setState(() {
                                selected = value;
                              });
                            }
                            : null,
                    selected: selected,
                    label: Text('Long Chip Label', key: labelKey),
                    shape: const StadiumBorder(),
                  );
                },
              ),
            ],
          ),
        ),
      );
    }

    // With avatar, but not selectable.
    final UniqueKey avatarKey = UniqueKey();
    await pushChip(avatar: SizedBox(width: 40.0, height: 40.0, key: avatarKey));
    expect(tester.getSize(find.byType(RawChip)), equals(const Size(258.0, 48.0)));

    // Turn on selection.
    await pushChip(avatar: SizedBox(width: 40.0, height: 40.0, key: avatarKey), selectable: true);
    await tester.pumpAndSettle();

    expect(SchedulerBinding.instance.transientCallbackCount, equals(0));

    // Simulate a tap on the label to select the chip.
    await tester.tap(find.byKey(labelKey));
    expect(selected, equals(true));
    expect(SchedulerBinding.instance.transientCallbackCount, equals(2));
    await tester.pump();
    await tester.pump(const Duration(milliseconds: 50));
    expect(getSelectProgress(tester), moreOrLessEquals(0.002, epsilon: 0.01));
    expect(getAvatarDrawerProgress(tester), equals(1.0));
    expect(getDeleteDrawerProgress(tester), equals(0.0));
    await tester.pump(const Duration(milliseconds: 50));
    expect(getSelectProgress(tester), moreOrLessEquals(0.54, epsilon: 0.01));
    expect(getAvatarDrawerProgress(tester), equals(1.0));
    expect(getDeleteDrawerProgress(tester), equals(0.0));
    await tester.pump(const Duration(milliseconds: 100));
    expect(getSelectProgress(tester), equals(1.0));
    expect(getAvatarDrawerProgress(tester), equals(1.0));
    expect(getDeleteDrawerProgress(tester), equals(0.0));
    await tester.pumpAndSettle();

    // Simulate another tap on the label to deselect the chip.
    await tester.tap(find.byKey(labelKey));
    expect(selected, equals(false));
    expect(SchedulerBinding.instance.transientCallbackCount, equals(2));
    await tester.pump();
    await tester.pump(const Duration(milliseconds: 20));
    expect(getSelectProgress(tester), moreOrLessEquals(0.875, epsilon: 0.01));
    expect(getAvatarDrawerProgress(tester), equals(1.0));
    expect(getDeleteDrawerProgress(tester), equals(0.0));
    await tester.pump(const Duration(milliseconds: 20));
    expect(getSelectProgress(tester), moreOrLessEquals(0.13, epsilon: 0.01));
    expect(getAvatarDrawerProgress(tester), equals(1.0));
    expect(getDeleteDrawerProgress(tester), equals(0.0));
    await tester.pump(const Duration(milliseconds: 100));
    expect(getSelectProgress(tester), equals(0.0));
    expect(getAvatarDrawerProgress(tester), equals(1.0));
    expect(getDeleteDrawerProgress(tester), equals(0.0));
  });

  testWidgets('Material3 - Selection with avatar works as expected on RawChip', (
    WidgetTester tester,
  ) async {
    bool selected = false;
    final UniqueKey labelKey = UniqueKey();
    Future<void> pushChip({Widget? avatar, bool selectable = false}) async {
      return tester.pumpWidget(
        wrapForChip(
          child: Wrap(
            children: <Widget>[
              StatefulBuilder(
                builder: (BuildContext context, StateSetter setState) {
                  return RawChip(
                    avatar: avatar,
                    onSelected:
                        selectable
                            ? (bool value) {
                              setState(() {
                                selected = value;
                              });
                            }
                            : null,
                    selected: selected,
                    label: Text('Long Chip Label', key: labelKey),
                    shape: const StadiumBorder(),
                  );
                },
              ),
            ],
          ),
        ),
      );
    }

    // With avatar, but not selectable.
    final UniqueKey avatarKey = UniqueKey();
    await pushChip(avatar: SizedBox(width: 40.0, height: 40.0, key: avatarKey));
    expect(tester.getSize(find.byType(RawChip)), equals(const Size(265.5, 48.0)));

    // Turn on selection.
    await pushChip(avatar: SizedBox(width: 40.0, height: 40.0, key: avatarKey), selectable: true);
    await tester.pumpAndSettle();

    expect(SchedulerBinding.instance.transientCallbackCount, equals(0));

    // Simulate a tap on the label to select the chip.
    await tester.tap(find.byKey(labelKey));
    expect(selected, equals(true));
    expect(SchedulerBinding.instance.transientCallbackCount, equals(kIsWeb ? 3 : 1));
    await tester.pump();
    await tester.pump(const Duration(milliseconds: 50));
    expect(getSelectProgress(tester), moreOrLessEquals(0.002, epsilon: 0.01));
    expect(getAvatarDrawerProgress(tester), equals(1.0));
    expect(getDeleteDrawerProgress(tester), equals(0.0));
    await tester.pump(const Duration(milliseconds: 50));
    expect(getSelectProgress(tester), moreOrLessEquals(0.54, epsilon: 0.01));
    expect(getAvatarDrawerProgress(tester), equals(1.0));
    expect(getDeleteDrawerProgress(tester), equals(0.0));
    await tester.pump(const Duration(milliseconds: 100));
    expect(getSelectProgress(tester), equals(1.0));
    expect(getAvatarDrawerProgress(tester), equals(1.0));
    expect(getDeleteDrawerProgress(tester), equals(0.0));
    await tester.pumpAndSettle();

    // Simulate another tap on the label to deselect the chip.
    await tester.tap(find.byKey(labelKey));
    expect(selected, equals(false));
    expect(SchedulerBinding.instance.transientCallbackCount, equals(kIsWeb ? 3 : 1));
    await tester.pump();
    await tester.pump(const Duration(milliseconds: 20));
    expect(getSelectProgress(tester), moreOrLessEquals(0.875, epsilon: 0.01));
    expect(getAvatarDrawerProgress(tester), equals(1.0));
    expect(getDeleteDrawerProgress(tester), equals(0.0));
    await tester.pump(const Duration(milliseconds: 20));
    expect(getSelectProgress(tester), moreOrLessEquals(0.13, epsilon: 0.01));
    expect(getAvatarDrawerProgress(tester), equals(1.0));
    expect(getDeleteDrawerProgress(tester), equals(0.0));
    await tester.pump(const Duration(milliseconds: 100));
    expect(getSelectProgress(tester), equals(0.0));
    expect(getAvatarDrawerProgress(tester), equals(1.0));
    expect(getDeleteDrawerProgress(tester), equals(0.0));
  });

  testWidgets('Material2 - Selection without avatar works as expected on RawChip', (
    WidgetTester tester,
  ) async {
    bool selected = false;
    final UniqueKey labelKey = UniqueKey();
    Future<void> pushChip({bool selectable = false}) async {
      return tester.pumpWidget(
        wrapForChip(
          theme: ThemeData(useMaterial3: false),
          child: Wrap(
            children: <Widget>[
              StatefulBuilder(
                builder: (BuildContext context, StateSetter setState) {
                  return RawChip(
                    onSelected:
                        selectable
                            ? (bool value) {
                              setState(() {
                                selected = value;
                              });
                            }
                            : null,
                    selected: selected,
                    label: Text('Long Chip Label', key: labelKey),
                    shape: const StadiumBorder(),
                  );
                },
              ),
            ],
          ),
        ),
      );
    }

    // Without avatar, but not selectable.
    await pushChip();
    expect(tester.getSize(find.byType(RawChip)), equals(const Size(234.0, 48.0)));

    // Turn on selection.
    await pushChip(selectable: true);
    await tester.pumpAndSettle();

    // Simulate a tap on the label to select the chip.
    await tester.tap(find.byKey(labelKey));
    expect(selected, equals(true));
    expect(SchedulerBinding.instance.transientCallbackCount, equals(2));
    await tester.pump();
    await tester.pump(const Duration(milliseconds: 50));
    expect(getSelectProgress(tester), moreOrLessEquals(0.002, epsilon: 0.01));
    expect(getAvatarDrawerProgress(tester), moreOrLessEquals(0.459, epsilon: 0.01));
    expect(getDeleteDrawerProgress(tester), equals(0.0));
    await tester.pump(const Duration(milliseconds: 50));
    expect(getSelectProgress(tester), moreOrLessEquals(0.54, epsilon: 0.01));
    expect(getAvatarDrawerProgress(tester), moreOrLessEquals(0.92, epsilon: 0.01));
    expect(getDeleteDrawerProgress(tester), equals(0.0));
    await tester.pump(const Duration(milliseconds: 100));
    expect(getSelectProgress(tester), equals(1.0));
    expect(getAvatarDrawerProgress(tester), equals(1.0));
    expect(getDeleteDrawerProgress(tester), equals(0.0));

    await tester.pumpAndSettle();

    // Simulate another tap on the label to deselect the chip.
    await tester.tap(find.byKey(labelKey));
    expect(selected, equals(false));
    expect(SchedulerBinding.instance.transientCallbackCount, equals(2));
    await tester.pump();
    await tester.pump(const Duration(milliseconds: 20));
    expect(getSelectProgress(tester), moreOrLessEquals(0.875, epsilon: 0.01));
    expect(getAvatarDrawerProgress(tester), moreOrLessEquals(0.96, epsilon: 0.01));
    expect(getDeleteDrawerProgress(tester), equals(0.0));
    await tester.pump(const Duration(milliseconds: 20));
    expect(getSelectProgress(tester), moreOrLessEquals(0.13, epsilon: 0.01));
    expect(getAvatarDrawerProgress(tester), moreOrLessEquals(0.75, epsilon: 0.01));
    expect(getDeleteDrawerProgress(tester), equals(0.0));
    await tester.pump(const Duration(milliseconds: 100));
    expect(getSelectProgress(tester), equals(0.0));
    expect(getAvatarDrawerProgress(tester), equals(0.0));
    expect(getDeleteDrawerProgress(tester), equals(0.0));
  });

  testWidgets('Material3 - Selection without avatar works as expected on RawChip', (
    WidgetTester tester,
  ) async {
    bool selected = false;
    final UniqueKey labelKey = UniqueKey();
    Future<void> pushChip({bool selectable = false}) async {
      return tester.pumpWidget(
        wrapForChip(
          child: Wrap(
            children: <Widget>[
              StatefulBuilder(
                builder: (BuildContext context, StateSetter setState) {
                  return RawChip(
                    onSelected:
                        selectable
                            ? (bool value) {
                              setState(() {
                                selected = value;
                              });
                            }
                            : null,
                    selected: selected,
                    label: Text('Long Chip Label', key: labelKey),
                    shape: const StadiumBorder(),
                  );
                },
              ),
            ],
          ),
        ),
      );
    }

    // Without avatar, but not selectable.
    await pushChip();
    expect(tester.getSize(find.byType(RawChip)), equals(const Size(245.5, 48.0)));

    // Turn on selection.
    await pushChip(selectable: true);
    await tester.pumpAndSettle();

    expect(SchedulerBinding.instance.transientCallbackCount, equals(0));

    // Simulate a tap on the label to select the chip.
    await tester.tap(find.byKey(labelKey));
    expect(selected, equals(true));
    expect(SchedulerBinding.instance.transientCallbackCount, equals(kIsWeb ? 3 : 1));
    await tester.pump();
    await tester.pump(const Duration(milliseconds: 50));
    expect(getSelectProgress(tester), moreOrLessEquals(0.002, epsilon: 0.01));
    expect(getAvatarDrawerProgress(tester), moreOrLessEquals(0.459, epsilon: 0.01));
    expect(getDeleteDrawerProgress(tester), equals(0.0));
    await tester.pump(const Duration(milliseconds: 50));
    expect(getSelectProgress(tester), moreOrLessEquals(0.54, epsilon: 0.01));
    expect(getAvatarDrawerProgress(tester), moreOrLessEquals(0.92, epsilon: 0.01));
    expect(getDeleteDrawerProgress(tester), equals(0.0));
    await tester.pump(const Duration(milliseconds: 100));
    expect(getSelectProgress(tester), equals(1.0));
    expect(getAvatarDrawerProgress(tester), equals(1.0));
    expect(getDeleteDrawerProgress(tester), equals(0.0));

    await tester.pumpAndSettle();

    // Simulate another tap on the label to deselect the chip.
    await tester.tap(find.byKey(labelKey));
    expect(selected, equals(false));
    expect(SchedulerBinding.instance.transientCallbackCount, equals(kIsWeb ? 3 : 1));
    await tester.pump();
    await tester.pump(const Duration(milliseconds: 20));
    expect(getSelectProgress(tester), moreOrLessEquals(0.875, epsilon: 0.01));
    expect(getAvatarDrawerProgress(tester), moreOrLessEquals(0.96, epsilon: 0.01));
    expect(getDeleteDrawerProgress(tester), equals(0.0));
    await tester.pump(const Duration(milliseconds: 20));
    expect(getSelectProgress(tester), moreOrLessEquals(0.13, epsilon: 0.01));
    expect(getAvatarDrawerProgress(tester), moreOrLessEquals(0.75, epsilon: 0.01));
    expect(getDeleteDrawerProgress(tester), equals(0.0));
    await tester.pump(const Duration(milliseconds: 100));
    expect(getSelectProgress(tester), equals(0.0));
    expect(getAvatarDrawerProgress(tester), equals(0.0));
    expect(getDeleteDrawerProgress(tester), equals(0.0));
  });

  testWidgets('Material2 - Activation works as expected on RawChip', (WidgetTester tester) async {
    bool selected = false;
    final UniqueKey labelKey = UniqueKey();
    Future<void> pushChip({Widget? avatar, bool selectable = false}) async {
      return tester.pumpWidget(
        wrapForChip(
          theme: ThemeData(useMaterial3: false),
          child: Wrap(
            children: <Widget>[
              StatefulBuilder(
                builder: (BuildContext context, StateSetter setState) {
                  return RawChip(
                    avatar: avatar,
                    onSelected:
                        selectable
                            ? (bool value) {
                              setState(() {
                                selected = value;
                              });
                            }
                            : null,
                    selected: selected,
                    label: Text('Long Chip Label', key: labelKey),
                    shape: const StadiumBorder(),
                    showCheckmark: false,
                  );
                },
              ),
            ],
          ),
        ),
      );
    }

    final UniqueKey avatarKey = UniqueKey();
    await pushChip(avatar: SizedBox(width: 40.0, height: 40.0, key: avatarKey), selectable: true);
    await tester.pumpAndSettle();

    await tester.tap(find.byKey(labelKey));
    expect(selected, equals(true));
    expect(SchedulerBinding.instance.transientCallbackCount, equals(2));
    await tester.pump();
    await tester.pump(const Duration(milliseconds: 50));
    expect(getSelectProgress(tester), moreOrLessEquals(0.002, epsilon: 0.01));
    expect(getAvatarDrawerProgress(tester), equals(1.0));
    expect(getDeleteDrawerProgress(tester), equals(0.0));
    await tester.pump(const Duration(milliseconds: 50));
    expect(getSelectProgress(tester), moreOrLessEquals(0.54, epsilon: 0.01));
    expect(getAvatarDrawerProgress(tester), equals(1.0));
    expect(getDeleteDrawerProgress(tester), equals(0.0));
    await tester.pump(const Duration(milliseconds: 100));
    expect(getSelectProgress(tester), equals(1.0));
    expect(getAvatarDrawerProgress(tester), equals(1.0));
    expect(getDeleteDrawerProgress(tester), equals(0.0));
    await tester.pumpAndSettle();
  });

  testWidgets('Material3 - Activation works as expected on RawChip', (WidgetTester tester) async {
    bool selected = false;
    final UniqueKey labelKey = UniqueKey();
    Future<void> pushChip({Widget? avatar, bool selectable = false}) async {
      return tester.pumpWidget(
        wrapForChip(
          child: Wrap(
            children: <Widget>[
              StatefulBuilder(
                builder: (BuildContext context, StateSetter setState) {
                  return RawChip(
                    avatar: avatar,
                    onSelected:
                        selectable
                            ? (bool value) {
                              setState(() {
                                selected = value;
                              });
                            }
                            : null,
                    selected: selected,
                    label: Text('Long Chip Label', key: labelKey),
                    shape: const StadiumBorder(),
                    showCheckmark: false,
                  );
                },
              ),
            ],
          ),
        ),
      );
    }

    final UniqueKey avatarKey = UniqueKey();
    await pushChip(avatar: SizedBox(width: 40.0, height: 40.0, key: avatarKey), selectable: true);
    await tester.pumpAndSettle();

    expect(SchedulerBinding.instance.transientCallbackCount, equals(0));

    await tester.tap(find.byKey(labelKey));
    expect(selected, equals(true));
    expect(SchedulerBinding.instance.transientCallbackCount, equals(kIsWeb ? 3 : 1));
    await tester.pump();
    await tester.pump(const Duration(milliseconds: 50));
    expect(getSelectProgress(tester), moreOrLessEquals(0.002, epsilon: 0.01));
    expect(getAvatarDrawerProgress(tester), equals(1.0));
    expect(getDeleteDrawerProgress(tester), equals(0.0));
    await tester.pump(const Duration(milliseconds: 50));
    expect(getSelectProgress(tester), moreOrLessEquals(0.54, epsilon: 0.01));
    expect(getAvatarDrawerProgress(tester), equals(1.0));
    expect(getDeleteDrawerProgress(tester), equals(0.0));
    await tester.pump(const Duration(milliseconds: 100));
    expect(getSelectProgress(tester), equals(1.0));
    expect(getAvatarDrawerProgress(tester), equals(1.0));
    expect(getDeleteDrawerProgress(tester), equals(0.0));
    await tester.pumpAndSettle();
  });

  testWidgets('Chip uses ThemeData chip theme if present', (WidgetTester tester) async {
    final ThemeData theme = ThemeData(
      chipTheme: const ChipThemeData(backgroundColor: Color(0xffff0000)),
    );

    Widget buildChip() {
      return wrapForChip(
        child: Theme(data: theme, child: InputChip(label: const Text('Label'), onPressed: () {})),
      );
    }

    await tester.pumpWidget(buildChip());

    final RenderBox materialBox = tester.firstRenderObject<RenderBox>(
      find.descendant(of: find.byType(RawChip), matching: find.byType(CustomPaint)),
    );

    expect(materialBox, paints..rrect(color: theme.chipTheme.backgroundColor));
  });

  testWidgets('Chip merges ChipThemeData label style with the provided label style', (
    WidgetTester tester,
  ) async {
    // The font family should be preserved even if the chip overrides some label style properties
    final ThemeData theme = ThemeData(fontFamily: 'MyFont');

    Widget buildChip() {
      return wrapForChip(
        child: Theme(
          data: theme,
          child: const Chip(
            label: Text('Label'),
            labelStyle: TextStyle(fontWeight: FontWeight.w200),
          ),
        ),
      );
    }

    await tester.pumpWidget(buildChip());

    final TextStyle labelStyle = getLabelStyle(tester, 'Label').style;
    expect(labelStyle.inherit, false);
    expect(labelStyle.fontFamily, 'MyFont');
    expect(labelStyle.fontWeight, FontWeight.w200);
  });

  testWidgets('ChipTheme labelStyle with inherit:true', (WidgetTester tester) async {
    Widget buildChip() {
      return wrapForChip(
        child: Theme(
          data: ThemeData.light().copyWith(
            chipTheme: const ChipThemeData(
              labelStyle: TextStyle(height: 4), // inherit: true
            ),
          ),
          child: const Chip(label: Text('Label')), // labelStyle: null
        ),
      );
    }

    await tester.pumpWidget(buildChip());
    final TextStyle labelStyle = getLabelStyle(tester, 'Label').style;
    expect(labelStyle.inherit, true); // because chipTheme.labelStyle.merge(null)
    expect(labelStyle.height, 4);
  });

  testWidgets('Chip does not merge inherit:false label style with the theme label style', (
    WidgetTester tester,
  ) async {
    Widget buildChip() {
      return wrapForChip(
        child: Theme(
          data: ThemeData(fontFamily: 'MyFont'),
          child: const DefaultTextStyle(
            style: TextStyle(height: 8),
            child: Chip(
              label: Text('Label'),
              labelStyle: TextStyle(fontWeight: FontWeight.w200, inherit: false),
            ),
          ),
        ),
      );
    }

    await tester.pumpWidget(buildChip());
    final TextStyle labelStyle = getLabelStyle(tester, 'Label').style;
    expect(labelStyle.inherit, false);
    expect(labelStyle.fontFamily, null);
    expect(labelStyle.height, null);
    expect(labelStyle.fontWeight, FontWeight.w200);
  });

  testWidgets('Material2 - Chip size is configurable by ThemeData.materialTapTargetSize', (
    WidgetTester tester,
  ) async {
    final Key key1 = UniqueKey();
    await tester.pumpWidget(
      wrapForChip(
        child: Theme(
          data: ThemeData(useMaterial3: false, materialTapTargetSize: MaterialTapTargetSize.padded),
          child: Center(child: RawChip(key: key1, label: const Text('test'))),
        ),
      ),
    );

    expect(tester.getSize(find.byKey(key1)), const Size(80.0, 48.0));

    final Key key2 = UniqueKey();
    await tester.pumpWidget(
      wrapForChip(
        child: Theme(
          data: ThemeData(
            useMaterial3: false,
            materialTapTargetSize: MaterialTapTargetSize.shrinkWrap,
          ),
          child: Center(child: RawChip(key: key2, label: const Text('test'))),
        ),
      ),
    );

    expect(tester.getSize(find.byKey(key2)), const Size(80.0, 32.0));
  });

  testWidgets('Material3 - Chip size is configurable by ThemeData.materialTapTargetSize', (
    WidgetTester tester,
  ) async {
    final Key key1 = UniqueKey();
    await tester.pumpWidget(
      wrapForChip(
        child: Theme(
          data: ThemeData(materialTapTargetSize: MaterialTapTargetSize.padded),
          child: Center(child: RawChip(key: key1, label: const Text('test'))),
        ),
      ),
    );

    expect(tester.getSize(find.byKey(key1)).width, moreOrLessEquals(90.4, epsilon: 0.1));
    expect(tester.getSize(find.byKey(key1)).height, equals(48.0));

    final Key key2 = UniqueKey();
    await tester.pumpWidget(
      wrapForChip(
        child: Theme(
          data: ThemeData(materialTapTargetSize: MaterialTapTargetSize.shrinkWrap),
          child: Center(child: RawChip(key: key2, label: const Text('test'))),
        ),
      ),
    );

    expect(tester.getSize(find.byKey(key2)).width, moreOrLessEquals(90.4, epsilon: 0.1));
    expect(tester.getSize(find.byKey(key2)).height, equals(38.0));
  });

  testWidgets('Chip uses the right theme colors for the right components', (
    WidgetTester tester,
  ) async {
    final ThemeData themeData = ThemeData(
      platform: TargetPlatform.android,
      primarySwatch: Colors.blue,
    );
    final ChipThemeData defaultChipTheme = ChipThemeData.fromDefaults(
      brightness: themeData.brightness,
      secondaryColor: Colors.blue,
      labelStyle: themeData.textTheme.bodyLarge!,
    );
    bool value = false;
    Widget buildApp({
      ChipThemeData? chipTheme,
      Widget? avatar,
      Widget? deleteIcon,
      bool isSelectable = true,
      bool isPressable = false,
      bool isDeletable = true,
      bool showCheckmark = true,
    }) {
      chipTheme ??= defaultChipTheme;
      return wrapForChip(
        child: Theme(
          data: themeData,
          child: ChipTheme(
            data: chipTheme,
            child: StatefulBuilder(
              builder: (BuildContext context, StateSetter setState) {
                return RawChip(
                  showCheckmark: showCheckmark,
                  onDeleted: isDeletable ? () {} : null,
                  avatar: avatar,
                  deleteIcon: deleteIcon,
                  isEnabled: isSelectable || isPressable,
                  shape: chipTheme?.shape,
                  selected: isSelectable && value,
                  label: Text('$value'),
                  onSelected:
                      isSelectable
                          ? (bool newValue) {
                            setState(() {
                              value = newValue;
                            });
                          }
                          : null,
                  onPressed:
                      isPressable
                          ? () {
                            setState(() {
                              value = true;
                            });
                          }
                          : null,
                );
              },
            ),
          ),
        ),
      );
    }

    await tester.pumpWidget(buildApp());

    RenderBox materialBox = getMaterialBox(tester);
    IconThemeData iconData = getIconData(tester);
    DefaultTextStyle labelStyle = getLabelStyle(tester, 'false');

    // Check default theme for enabled widget.
    expect(materialBox, paints..rrect(color: defaultChipTheme.backgroundColor));
    expect(iconData.color, equals(const Color(0xde000000)));
    expect(labelStyle.style.color, equals(Colors.black.withAlpha(0xde)));
    await tester.tap(find.byType(RawChip));
    await tester.pumpAndSettle();
    materialBox = getMaterialBox(tester);
    expect(materialBox, paints..rrect(color: defaultChipTheme.selectedColor));
    await tester.tap(find.byType(RawChip));
    await tester.pumpAndSettle();

    // Check default theme with disabled widget.
    await tester.pumpWidget(buildApp(isSelectable: false));
    await tester.pumpAndSettle();
    materialBox = getMaterialBox(tester);
    labelStyle = getLabelStyle(tester, 'false');
    expect(materialBox, paints..rrect(color: defaultChipTheme.disabledColor));
    expect(labelStyle.style.color, equals(Colors.black.withAlpha(0xde)));

    // Apply a custom theme.
    const Color customColor1 = Color(0xcafefeed);
    const Color customColor2 = Color(0xdeadbeef);
    const Color customColor3 = Color(0xbeefcafe);
    const Color customColor4 = Color(0xaddedabe);
    final ChipThemeData customTheme = defaultChipTheme.copyWith(
      brightness: Brightness.dark,
      backgroundColor: customColor1,
      disabledColor: customColor2,
      selectedColor: customColor3,
      deleteIconColor: customColor4,
    );
    await tester.pumpWidget(buildApp(chipTheme: customTheme));
    await tester.pumpAndSettle();
    materialBox = getMaterialBox(tester);
    iconData = getIconData(tester);
    labelStyle = getLabelStyle(tester, 'false');

    // Check custom theme for enabled widget.
    expect(materialBox, paints..rrect(color: customTheme.backgroundColor));
    expect(iconData.color, equals(customTheme.deleteIconColor));
    expect(labelStyle.style.color, equals(Colors.black.withAlpha(0xde)));
    await tester.tap(find.byType(RawChip));
    await tester.pumpAndSettle();
    materialBox = getMaterialBox(tester);
    expect(materialBox, paints..rrect(color: customTheme.selectedColor));
    await tester.tap(find.byType(RawChip));
    await tester.pumpAndSettle();

    // Check custom theme with disabled widget.
    await tester.pumpWidget(buildApp(chipTheme: customTheme, isSelectable: false));
    await tester.pumpAndSettle();
    materialBox = getMaterialBox(tester);
    labelStyle = getLabelStyle(tester, 'false');
    expect(materialBox, paints..rrect(color: customTheme.disabledColor));
    expect(labelStyle.style.color, equals(Colors.black.withAlpha(0xde)));
  });

  group('Chip semantics', () {
    testWidgets('label only', (WidgetTester tester) async {
      final SemanticsTester semanticsTester = SemanticsTester(tester);

      await tester.pumpWidget(
        const MaterialApp(home: Material(child: RawChip(label: Text('test')))),
      );

      expect(
        semanticsTester,
        hasSemantics(
          TestSemantics.root(
            children: <TestSemantics>[
              TestSemantics(
                textDirection: TextDirection.ltr,
                children: <TestSemantics>[
                  TestSemantics(
                    children: <TestSemantics>[
                      TestSemantics(
                        flags: <SemanticsFlag>[SemanticsFlag.scopesRoute],
                        children: <TestSemantics>[
                          TestSemantics(
                            label: 'test',
                            textDirection: TextDirection.ltr,
                            flags: <SemanticsFlag>[
                              SemanticsFlag.hasSelectedState,
                              SemanticsFlag.hasEnabledState,
                              SemanticsFlag.isButton,
                            ],
                          ),
                        ],
                      ),
                    ],
                  ),
                ],
              ),
            ],
          ),
          ignoreTransform: true,
          ignoreId: true,
          ignoreRect: true,
        ),
      );
      semanticsTester.dispose();
    });

    testWidgets('delete', (WidgetTester tester) async {
      final SemanticsTester semanticsTester = SemanticsTester(tester);

      await tester.pumpWidget(
        MaterialApp(home: Material(child: RawChip(label: const Text('test'), onDeleted: () {}))),
      );

      expect(
        semanticsTester,
        hasSemantics(
          TestSemantics.root(
            children: <TestSemantics>[
              TestSemantics(
                textDirection: TextDirection.ltr,
                children: <TestSemantics>[
                  TestSemantics(
                    children: <TestSemantics>[
                      TestSemantics(
                        flags: <SemanticsFlag>[SemanticsFlag.scopesRoute],
                        children: <TestSemantics>[
                          TestSemantics(
                            label: 'test',
                            textDirection: TextDirection.ltr,
                            flags: <SemanticsFlag>[
                              SemanticsFlag.hasSelectedState,
                              SemanticsFlag.hasEnabledState,
                              SemanticsFlag.isButton,
                            ],
                            children: <TestSemantics>[
                              TestSemantics(
                                tooltip: 'Delete',
                                actions: <SemanticsAction>[
                                  SemanticsAction.tap,
                                  SemanticsAction.focus,
                                ],
                                textDirection: TextDirection.ltr,
                                flags: <SemanticsFlag>[
                                  SemanticsFlag.isButton,
                                  SemanticsFlag.isFocusable,
                                ],
                              ),
                            ],
                          ),
                        ],
                      ),
                    ],
                  ),
                ],
              ),
            ],
          ),
          ignoreTransform: true,
          ignoreId: true,
          ignoreRect: true,
        ),
      );
      semanticsTester.dispose();
    });

    testWidgets('with onPressed', (WidgetTester tester) async {
      final SemanticsTester semanticsTester = SemanticsTester(tester);

      await tester.pumpWidget(
        MaterialApp(home: Material(child: RawChip(label: const Text('test'), onPressed: () {}))),
      );

      expect(
        semanticsTester,
        hasSemantics(
          TestSemantics.root(
            children: <TestSemantics>[
              TestSemantics(
                textDirection: TextDirection.ltr,
                children: <TestSemantics>[
                  TestSemantics(
                    children: <TestSemantics>[
                      TestSemantics(
                        flags: <SemanticsFlag>[SemanticsFlag.scopesRoute],
                        children: <TestSemantics>[
                          TestSemantics(
                            label: 'test',
                            textDirection: TextDirection.ltr,
                            flags: <SemanticsFlag>[
                              SemanticsFlag.hasSelectedState,
                              SemanticsFlag.hasEnabledState,
                              SemanticsFlag.isButton,
                              SemanticsFlag.isEnabled,
                              SemanticsFlag.isFocusable,
                            ],
                            actions: <SemanticsAction>[SemanticsAction.tap, SemanticsAction.focus],
                          ),
                        ],
                      ),
                    ],
                  ),
                ],
              ),
            ],
          ),
          ignoreTransform: true,
          ignoreId: true,
          ignoreRect: true,
        ),
      );

      semanticsTester.dispose();
    });

    testWidgets('with onSelected', (WidgetTester tester) async {
      final SemanticsTester semanticsTester = SemanticsTester(tester);
      bool selected = false;

      await tester.pumpWidget(
        MaterialApp(
          home: Material(
            child: RawChip(
              label: const Text('test'),
              selected: selected,
              onSelected: (bool value) {
                selected = value;
              },
            ),
          ),
        ),
      );

      expect(
        semanticsTester,
        hasSemantics(
          TestSemantics.root(
            children: <TestSemantics>[
              TestSemantics(
                textDirection: TextDirection.ltr,
                children: <TestSemantics>[
                  TestSemantics(
                    children: <TestSemantics>[
                      TestSemantics(
                        flags: <SemanticsFlag>[SemanticsFlag.scopesRoute],
                        children: <TestSemantics>[
                          TestSemantics(
                            label: 'test',
                            textDirection: TextDirection.ltr,
                            flags: <SemanticsFlag>[
                              SemanticsFlag.hasSelectedState,
                              SemanticsFlag.hasEnabledState,
                              SemanticsFlag.isButton,
                              SemanticsFlag.isEnabled,
                              SemanticsFlag.isFocusable,
                            ],
                            actions: <SemanticsAction>[SemanticsAction.tap, SemanticsAction.focus],
                          ),
                        ],
                      ),
                    ],
                  ),
                ],
              ),
            ],
          ),
          ignoreTransform: true,
          ignoreId: true,
          ignoreRect: true,
        ),
      );

      await tester.tap(find.byType(RawChip));
      await tester.pumpWidget(
        MaterialApp(
          home: Material(
            child: RawChip(
              label: const Text('test'),
              selected: selected,
              onSelected: (bool value) {
                selected = value;
              },
            ),
          ),
        ),
      );

      expect(selected, true);
      expect(
        semanticsTester,
        hasSemantics(
          TestSemantics.root(
            children: <TestSemantics>[
              TestSemantics(
                textDirection: TextDirection.ltr,
                children: <TestSemantics>[
                  TestSemantics(
                    children: <TestSemantics>[
                      TestSemantics(
                        flags: <SemanticsFlag>[SemanticsFlag.scopesRoute],
                        children: <TestSemantics>[
                          TestSemantics(
                            label: 'test',
                            textDirection: TextDirection.ltr,
                            flags: <SemanticsFlag>[
                              SemanticsFlag.hasEnabledState,
                              SemanticsFlag.isButton,
                              SemanticsFlag.isEnabled,
                              SemanticsFlag.isFocusable,
                              SemanticsFlag.hasSelectedState,
                              SemanticsFlag.isSelected,
                            ],
                            actions: <SemanticsAction>[SemanticsAction.tap, SemanticsAction.focus],
                          ),
                        ],
                      ),
                    ],
                  ),
                ],
              ),
            ],
          ),
          ignoreTransform: true,
          ignoreId: true,
          ignoreRect: true,
        ),
      );

      semanticsTester.dispose();
    });

    testWidgets('disabled', (WidgetTester tester) async {
      final SemanticsTester semanticsTester = SemanticsTester(tester);

      await tester.pumpWidget(
        MaterialApp(
          home: Material(
            child: RawChip(isEnabled: false, onPressed: () {}, label: const Text('test')),
          ),
        ),
      );

      expect(
        semanticsTester,
        hasSemantics(
          TestSemantics.root(
            children: <TestSemantics>[
              TestSemantics(
                textDirection: TextDirection.ltr,
                children: <TestSemantics>[
                  TestSemantics(
                    children: <TestSemantics>[
                      TestSemantics(
                        flags: <SemanticsFlag>[SemanticsFlag.scopesRoute],
                        children: <TestSemantics>[
                          TestSemantics(
                            label: 'test',
                            textDirection: TextDirection.ltr,
                            flags: <SemanticsFlag>[
                              SemanticsFlag.hasSelectedState,
                              SemanticsFlag.hasEnabledState,
                              SemanticsFlag.isButton,
                            ],
                            actions: <SemanticsAction>[],
                          ),
                        ],
                      ),
                    ],
                  ),
                ],
              ),
            ],
          ),
          ignoreTransform: true,
          ignoreId: true,
          ignoreRect: true,
        ),
      );

      semanticsTester.dispose();
    });

    testWidgets('tapEnabled explicitly false', (WidgetTester tester) async {
      final SemanticsTester semanticsTester = SemanticsTester(tester);

      await tester.pumpWidget(
        const MaterialApp(home: Material(child: RawChip(tapEnabled: false, label: Text('test')))),
      );

      expect(
        semanticsTester,
        hasSemantics(
          TestSemantics.root(
            children: <TestSemantics>[
              TestSemantics(
                textDirection: TextDirection.ltr,
                children: <TestSemantics>[
                  TestSemantics(
                    children: <TestSemantics>[
                      TestSemantics(
                        flags: <SemanticsFlag>[SemanticsFlag.scopesRoute],
                        children: <TestSemantics>[
                          TestSemantics(
                            label: 'test',
                            textDirection: TextDirection.ltr,
                            // Must not be a button when tapping is disabled.
                            flags: <SemanticsFlag>[SemanticsFlag.hasSelectedState],
                            actions: <SemanticsAction>[],
                          ),
                        ],
                      ),
                    ],
                  ),
                ],
              ),
            ],
          ),
          ignoreTransform: true,
          ignoreId: true,
          ignoreRect: true,
        ),
      );

      semanticsTester.dispose();
    });

    testWidgets('enabled when tapEnabled and canTap', (WidgetTester tester) async {
      final SemanticsTester semanticsTester = SemanticsTester(tester);

      // These settings make a Chip which can be tapped, both in general and at this moment.
      await tester.pumpWidget(
        MaterialApp(home: Material(child: RawChip(onPressed: () {}, label: const Text('test')))),
      );

      expect(
        semanticsTester,
        hasSemantics(
          TestSemantics.root(
            children: <TestSemantics>[
              TestSemantics(
                textDirection: TextDirection.ltr,
                children: <TestSemantics>[
                  TestSemantics(
                    children: <TestSemantics>[
                      TestSemantics(
                        flags: <SemanticsFlag>[SemanticsFlag.scopesRoute],
                        children: <TestSemantics>[
                          TestSemantics(
                            label: 'test',
                            textDirection: TextDirection.ltr,
                            flags: <SemanticsFlag>[
                              SemanticsFlag.hasSelectedState,
                              SemanticsFlag.hasEnabledState,
                              SemanticsFlag.isButton,
                              SemanticsFlag.isEnabled,
                              SemanticsFlag.isFocusable,
                            ],
                            actions: <SemanticsAction>[SemanticsAction.tap, SemanticsAction.focus],
                          ),
                        ],
                      ),
                    ],
                  ),
                ],
              ),
            ],
          ),
          ignoreTransform: true,
          ignoreId: true,
          ignoreRect: true,
        ),
      );

      semanticsTester.dispose();
    });

    testWidgets('disabled when tapEnabled but not canTap', (WidgetTester tester) async {
      final SemanticsTester semanticsTester = SemanticsTester(tester);
      // These settings make a Chip which _could_ be tapped, but not currently (ensures `canTap == false`).
      await tester.pumpWidget(
        const MaterialApp(home: Material(child: RawChip(label: Text('test')))),
      );

      expect(
        semanticsTester,
        hasSemantics(
          TestSemantics.root(
            children: <TestSemantics>[
              TestSemantics(
                textDirection: TextDirection.ltr,
                children: <TestSemantics>[
                  TestSemantics(
                    children: <TestSemantics>[
                      TestSemantics(
                        flags: <SemanticsFlag>[SemanticsFlag.scopesRoute],
                        children: <TestSemantics>[
                          TestSemantics(
                            label: 'test',
                            textDirection: TextDirection.ltr,
                            flags: <SemanticsFlag>[
                              SemanticsFlag.hasSelectedState,
                              SemanticsFlag.hasEnabledState,
                              SemanticsFlag.isButton,
                            ],
                          ),
                        ],
                      ),
                    ],
                  ),
                ],
              ),
            ],
          ),
          ignoreTransform: true,
          ignoreId: true,
          ignoreRect: true,
        ),
      );

      semanticsTester.dispose();
    });
  });

  testWidgets('can be tapped outside of chip delete icon', (WidgetTester tester) async {
    bool deleted = false;
    await tester.pumpWidget(
      wrapForChip(
        child: Row(
          children: <Widget>[
            Chip(
              materialTapTargetSize: MaterialTapTargetSize.padded,
              shape: const RoundedRectangleBorder(),
              avatar: const CircleAvatar(child: Text('A')),
              label: const Text('Chip A'),
              onDeleted: () {
                deleted = true;
              },
              deleteIcon: const Icon(Icons.delete),
            ),
          ],
        ),
      ),
    );

    await tester.tapAt(tester.getTopRight(find.byType(Chip)) - const Offset(2.0, -2.0));
    await tester.pumpAndSettle();
    expect(deleted, true);
  });

  testWidgets('Chips can be tapped', (WidgetTester tester) async {
    await tester.pumpWidget(
      const MaterialApp(home: Material(child: RawChip(label: Text('raw chip')))),
    );

    await tester.tap(find.byType(RawChip));
    expect(tester.takeException(), null);
  });

  testWidgets('Material2 - Chip elevation and shadow color work correctly', (
    WidgetTester tester,
  ) async {
    final ThemeData theme = ThemeData(
      useMaterial3: false,
      platform: TargetPlatform.android,
      primarySwatch: Colors.red,
    );

    InputChip inputChip = const InputChip(label: Text('Label'));

    Widget buildChip() {
      return wrapForChip(child: Theme(data: theme, child: inputChip));
    }

    await tester.pumpWidget(buildChip());
    Material material = getMaterial(tester);
    expect(material.elevation, 0.0);
    expect(material.shadowColor, Colors.black);

    inputChip = const InputChip(
      label: Text('Label'),
      elevation: 4.0,
      shadowColor: Colors.green,
      selectedShadowColor: Colors.blue,
    );

    await tester.pumpWidget(buildChip());
    await tester.pumpAndSettle();
    material = getMaterial(tester);
    expect(material.elevation, 4.0);
    expect(material.shadowColor, Colors.green);

    inputChip = const InputChip(
      label: Text('Label'),
      selected: true,
      shadowColor: Colors.green,
      selectedShadowColor: Colors.blue,
    );

    await tester.pumpWidget(buildChip());
    await tester.pumpAndSettle();
    material = getMaterial(tester);
    expect(material.shadowColor, Colors.blue);
  });

  testWidgets('Material3 - Chip elevation and shadow color work correctly', (
    WidgetTester tester,
  ) async {
    final ThemeData theme = ThemeData();

    InputChip inputChip = const InputChip(label: Text('Label'));

    Widget buildChip() {
      return wrapForChip(theme: theme, child: inputChip);
    }

    await tester.pumpWidget(buildChip());
    Material material = getMaterial(tester);
    expect(material.elevation, 0.0);
    expect(material.shadowColor, Colors.transparent);

    inputChip = const InputChip(
      label: Text('Label'),
      elevation: 4.0,
      shadowColor: Colors.green,
      selectedShadowColor: Colors.blue,
    );

    await tester.pumpWidget(buildChip());
    await tester.pumpAndSettle();
    material = getMaterial(tester);
    expect(material.elevation, 4.0);
    expect(material.shadowColor, Colors.green);

    inputChip = const InputChip(
      label: Text('Label'),
      selected: true,
      shadowColor: Colors.green,
      selectedShadowColor: Colors.blue,
    );

    await tester.pumpWidget(buildChip());
    await tester.pumpAndSettle();
    material = getMaterial(tester);
    expect(material.shadowColor, Colors.blue);
  });

  testWidgets('can be tapped outside of chip body', (WidgetTester tester) async {
    bool pressed = false;
    await tester.pumpWidget(
      wrapForChip(
        child: Row(
          children: <Widget>[
            InputChip(
              materialTapTargetSize: MaterialTapTargetSize.padded,
              shape: const RoundedRectangleBorder(),
              avatar: const CircleAvatar(child: Text('A')),
              label: const Text('Chip A'),
              onPressed: () {
                pressed = true;
              },
            ),
          ],
        ),
      ),
    );

    await tester.tapAt(tester.getRect(find.byType(InputChip)).topCenter);
    await tester.pumpAndSettle();
    expect(pressed, true);
  });

  testWidgets('is hitTestable', (WidgetTester tester) async {
    await tester.pumpWidget(
      wrapForChip(
        child: InputChip(
          shape: const RoundedRectangleBorder(),
          avatar: const CircleAvatar(child: Text('A')),
          label: const Text('Chip A'),
          onPressed: () {},
        ),
      ),
    );

    expect(find.byType(InputChip).hitTestable(), findsOneWidget);
  });

  void checkChipMaterialClipBehavior(WidgetTester tester, Clip clipBehavior) {
    final Iterable<Material> materials = tester.widgetList<Material>(find.byType(Material));
    expect(materials.length, 2);
    expect(materials.last.clipBehavior, clipBehavior);
  }

  testWidgets('Chip clipBehavior properly passes through to the Material', (
    WidgetTester tester,
  ) async {
    const Text label = Text('label');
    await tester.pumpWidget(wrapForChip(child: const Chip(label: label)));
    checkChipMaterialClipBehavior(tester, Clip.none);

    await tester.pumpWidget(
      wrapForChip(child: const Chip(label: label, clipBehavior: Clip.antiAlias)),
    );
    checkChipMaterialClipBehavior(tester, Clip.antiAlias);
  });

  testWidgets('Material2 - selected chip and avatar draw darkened layer within avatar circle', (
    WidgetTester tester,
  ) async {
    await tester.pumpWidget(
      wrapForChip(
        theme: ThemeData(useMaterial3: false),
        child: const FilterChip(
          avatar: CircleAvatar(child: Text('t')),
          label: Text('test'),
          selected: true,
          onSelected: null,
        ),
      ),
    );
    final RenderBox rawChip = tester.firstRenderObject<RenderBox>(
      find.descendant(
        of: find.byType(RawChip),
        matching: find.byWidgetPredicate((Widget widget) {
          return widget.runtimeType.toString() == '_ChipRenderWidget';
        }),
      ),
    );
    const Color selectScrimColor = Color(0x60191919);
    expect(
      rawChip,
      paints..path(
        color: selectScrimColor,
        includes: <Offset>[const Offset(10, 10)],
        excludes: <Offset>[const Offset(4, 4)],
      ),
    );
  });

  testWidgets('Material3 - selected chip and avatar draw darkened layer within avatar circle', (
    WidgetTester tester,
  ) async {
    await tester.pumpWidget(
      wrapForChip(
        child: const FilterChip(
          avatar: CircleAvatar(child: Text('t')),
          label: Text('test'),
          selected: true,
          onSelected: null,
        ),
      ),
    );
    final RenderBox rawChip = tester.firstRenderObject<RenderBox>(
      find.descendant(
        of: find.byType(RawChip),
        matching: find.byWidgetPredicate((Widget widget) {
          return widget.runtimeType.toString() == '_ChipRenderWidget';
        }),
      ),
    );
    const Color selectScrimColor = Color(0x60191919);
    expect(
      rawChip,
      paints..path(
        color: selectScrimColor,
        includes: <Offset>[const Offset(11, 11)],
        excludes: <Offset>[const Offset(4, 4)],
      ),
    );
  });

  testWidgets('Chips should use InkWell instead of InkResponse.', (WidgetTester tester) async {
    // Regression test for https://github.com/flutter/flutter/issues/28646
    await tester.pumpWidget(
      MaterialApp(
        home: Material(child: ActionChip(onPressed: () {}, label: const Text('action chip'))),
      ),
    );
    expect(find.byType(InkWell), findsOneWidget);
  });

  testWidgets('Chip uses stateful color for text color in different states', (
    WidgetTester tester,
  ) async {
    final FocusNode focusNode = FocusNode();
    addTearDown(focusNode.dispose);

    const Color pressedColor = Color(0x00000001);
    const Color hoverColor = Color(0x00000002);
    const Color focusedColor = Color(0x00000003);
    const Color defaultColor = Color(0x00000004);
    const Color selectedColor = Color(0x00000005);
    const Color disabledColor = Color(0x00000006);

    Color getTextColor(Set<MaterialState> states) {
      if (states.contains(MaterialState.disabled)) {
        return disabledColor;
      }

      if (states.contains(MaterialState.pressed)) {
        return pressedColor;
      }

      if (states.contains(MaterialState.hovered)) {
        return hoverColor;
      }

      if (states.contains(MaterialState.focused)) {
        return focusedColor;
      }

      if (states.contains(MaterialState.selected)) {
        return selectedColor;
      }

      return defaultColor;
    }

    Widget chipWidget({bool enabled = true, bool selected = false}) {
      return MaterialApp(
        home: Scaffold(
          body: Focus(
            focusNode: focusNode,
            child: ChoiceChip(
              label: const Text('Chip'),
              selected: selected,
              onSelected: enabled ? (_) {} : null,
              labelStyle: TextStyle(color: MaterialStateColor.resolveWith(getTextColor)),
            ),
          ),
        ),
      );
    }

    Color textColor() {
      return tester.renderObject<RenderParagraph>(find.text('Chip')).text.style!.color!;
    }

    // Default, not disabled.
    await tester.pumpWidget(chipWidget());
    expect(textColor(), equals(defaultColor));

    // Selected.
    await tester.pumpWidget(chipWidget(selected: true));
    expect(textColor(), selectedColor);

    // Focused.
    final FocusNode chipFocusNode = focusNode.children.first;
    chipFocusNode.requestFocus();
    await tester.pumpAndSettle();
    expect(textColor(), focusedColor);

    // Hovered.
    final Offset center = tester.getCenter(find.byType(ChoiceChip));
    final TestGesture gesture = await tester.createGesture(kind: PointerDeviceKind.mouse);
    await gesture.addPointer();
    await gesture.moveTo(center);
    await tester.pumpAndSettle();
    expect(textColor(), hoverColor);

    // Pressed.
    await gesture.down(center);
    await tester.pumpAndSettle();
    expect(textColor(), pressedColor);

    // Disabled.
    await tester.pumpWidget(chipWidget(enabled: false));
    await tester.pumpAndSettle();
    expect(textColor(), disabledColor);
  });

  testWidgets('Material2 - Chip uses stateful border side color in different states', (
    WidgetTester tester,
  ) async {
    final FocusNode focusNode = FocusNode();
    addTearDown(focusNode.dispose);

    const Color pressedColor = Color(0x00000001);
    const Color hoverColor = Color(0x00000002);
    const Color focusedColor = Color(0x00000003);
    const Color defaultColor = Color(0x00000004);
    const Color selectedColor = Color(0x00000005);
    const Color disabledColor = Color(0x00000006);

    BorderSide getBorderSide(Set<MaterialState> states) {
      Color sideColor = defaultColor;
      if (states.contains(MaterialState.disabled)) {
        sideColor = disabledColor;
      } else if (states.contains(MaterialState.pressed)) {
        sideColor = pressedColor;
      } else if (states.contains(MaterialState.hovered)) {
        sideColor = hoverColor;
      } else if (states.contains(MaterialState.focused)) {
        sideColor = focusedColor;
      } else if (states.contains(MaterialState.selected)) {
        sideColor = selectedColor;
      }
      return BorderSide(color: sideColor);
    }

    Widget chipWidget({bool enabled = true, bool selected = false}) {
      return MaterialApp(
        theme: ThemeData(useMaterial3: false),
        home: Scaffold(
          body: Focus(
            focusNode: focusNode,
            child: ChoiceChip(
              label: const Text('Chip'),
              selected: selected,
              onSelected: enabled ? (_) {} : null,
              side: _MaterialStateBorderSide(getBorderSide),
            ),
          ),
        ),
      );
    }

    // Default, not disabled.
    await tester.pumpWidget(chipWidget());
    expect(
      find.byType(RawChip),
      paints
        ..rrect()
        ..rrect(color: defaultColor),
    );

    // Selected.
    await tester.pumpWidget(chipWidget(selected: true));
    expect(
      find.byType(RawChip),
      paints
        ..rrect()
        ..rrect(color: selectedColor),
    );

    // Focused.
    final FocusNode chipFocusNode = focusNode.children.first;
    chipFocusNode.requestFocus();
    await tester.pumpAndSettle();
    expect(
      find.byType(RawChip),
      paints
        ..rrect()
        ..rrect(color: focusedColor),
    );

    // Hovered.
    final Offset center = tester.getCenter(find.byType(ChoiceChip));
    final TestGesture gesture = await tester.createGesture(kind: PointerDeviceKind.mouse);
    await gesture.addPointer();
    await gesture.moveTo(center);
    await tester.pumpAndSettle();
    expect(
      find.byType(RawChip),
      paints
        ..rrect()
        ..rrect(color: hoverColor),
    );

    // Pressed.
    await gesture.down(center);
    await tester.pumpAndSettle();
    expect(
      find.byType(RawChip),
      paints
        ..rrect()
        ..rrect(color: pressedColor),
    );

    // Disabled.
    await tester.pumpWidget(chipWidget(enabled: false));
    await tester.pumpAndSettle();
    expect(
      find.byType(RawChip),
      paints
        ..rrect()
        ..rrect(color: disabledColor),
    );
  });

  testWidgets('Material3 - Chip uses stateful border side color in different states', (
    WidgetTester tester,
  ) async {
    final FocusNode focusNode = FocusNode();
    addTearDown(focusNode.dispose);

    const Color pressedColor = Color(0x00000001);
    const Color hoverColor = Color(0x00000002);
    const Color focusedColor = Color(0x00000003);
    const Color defaultColor = Color(0x00000004);
    const Color selectedColor = Color(0x00000005);
    const Color disabledColor = Color(0x00000006);

    BorderSide getBorderSide(Set<MaterialState> states) {
      Color sideColor = defaultColor;
      if (states.contains(MaterialState.disabled)) {
        sideColor = disabledColor;
      } else if (states.contains(MaterialState.pressed)) {
        sideColor = pressedColor;
      } else if (states.contains(MaterialState.hovered)) {
        sideColor = hoverColor;
      } else if (states.contains(MaterialState.focused)) {
        sideColor = focusedColor;
      } else if (states.contains(MaterialState.selected)) {
        sideColor = selectedColor;
      }
      return BorderSide(color: sideColor);
    }

    Widget chipWidget({bool enabled = true, bool selected = false}) {
      return MaterialApp(
        home: Scaffold(
          body: Focus(
            focusNode: focusNode,
            child: ChoiceChip(
              label: const Text('Chip'),
              selected: selected,
              onSelected: enabled ? (_) {} : null,
              side: _MaterialStateBorderSide(getBorderSide),
            ),
          ),
        ),
      );
    }

    // Default, not disabled.
    await tester.pumpWidget(chipWidget());
    expect(find.byType(RawChip), paints..drrect(color: defaultColor));

    // Selected.
    await tester.pumpWidget(chipWidget(selected: true));
    expect(find.byType(RawChip), paints..drrect(color: selectedColor));

    // Focused.
    final FocusNode chipFocusNode = focusNode.children.first;
    chipFocusNode.requestFocus();
    await tester.pumpAndSettle();
    expect(find.byType(RawChip), paints..drrect(color: focusedColor));

    // Hovered.
    final Offset center = tester.getCenter(find.byType(ChoiceChip));
    final TestGesture gesture = await tester.createGesture(kind: PointerDeviceKind.mouse);
    await gesture.addPointer();
    await gesture.moveTo(center);
    await tester.pumpAndSettle();
    expect(find.byType(RawChip), paints..drrect(color: hoverColor));

    // Pressed.
    await gesture.down(center);
    await tester.pumpAndSettle();
    expect(find.byType(RawChip), paints..drrect(color: pressedColor));

    // Disabled.
    await tester.pumpWidget(chipWidget(enabled: false));
    await tester.pumpAndSettle();
    expect(find.byType(RawChip), paints..drrect(color: disabledColor));
  });

  testWidgets('Material2 - Chip uses stateful border side color from resolveWith', (
    WidgetTester tester,
  ) async {
    final FocusNode focusNode = FocusNode();
    addTearDown(focusNode.dispose);

    const Color pressedColor = Color(0x00000001);
    const Color hoverColor = Color(0x00000002);
    const Color focusedColor = Color(0x00000003);
    const Color defaultColor = Color(0x00000004);
    const Color selectedColor = Color(0x00000005);
    const Color disabledColor = Color(0x00000006);

    BorderSide getBorderSide(Set<MaterialState> states) {
      Color sideColor = defaultColor;
      if (states.contains(MaterialState.disabled)) {
        sideColor = disabledColor;
      } else if (states.contains(MaterialState.pressed)) {
        sideColor = pressedColor;
      } else if (states.contains(MaterialState.hovered)) {
        sideColor = hoverColor;
      } else if (states.contains(MaterialState.focused)) {
        sideColor = focusedColor;
      } else if (states.contains(MaterialState.selected)) {
        sideColor = selectedColor;
      }
      return BorderSide(color: sideColor);
    }

    Widget chipWidget({bool enabled = true, bool selected = false}) {
      return MaterialApp(
        theme: ThemeData(useMaterial3: false),
        home: Scaffold(
          body: Focus(
            focusNode: focusNode,
            child: ChoiceChip(
              label: const Text('Chip'),
              selected: selected,
              onSelected: enabled ? (_) {} : null,
              side: MaterialStateBorderSide.resolveWith(getBorderSide),
            ),
          ),
        ),
      );
    }

    // Default, not disabled.
    await tester.pumpWidget(chipWidget());
    expect(
      find.byType(RawChip),
      paints
        ..rrect()
        ..rrect(color: defaultColor),
    );

    // Selected.
    await tester.pumpWidget(chipWidget(selected: true));
    expect(
      find.byType(RawChip),
      paints
        ..rrect()
        ..rrect(color: selectedColor),
    );

    // Focused.
    final FocusNode chipFocusNode = focusNode.children.first;
    chipFocusNode.requestFocus();
    await tester.pumpAndSettle();
    expect(
      find.byType(RawChip),
      paints
        ..rrect()
        ..rrect(color: focusedColor),
    );

    // Hovered.
    final Offset center = tester.getCenter(find.byType(ChoiceChip));
    final TestGesture gesture = await tester.createGesture(kind: PointerDeviceKind.mouse);
    await gesture.addPointer();
    await gesture.moveTo(center);
    await tester.pumpAndSettle();
    expect(
      find.byType(RawChip),
      paints
        ..rrect()
        ..rrect(color: hoverColor),
    );

    // Pressed.
    await gesture.down(center);
    await tester.pumpAndSettle();
    expect(
      find.byType(RawChip),
      paints
        ..rrect()
        ..rrect(color: pressedColor),
    );

    // Disabled.
    await tester.pumpWidget(chipWidget(enabled: false));
    await tester.pumpAndSettle();
    expect(
      find.byType(RawChip),
      paints
        ..rrect()
        ..rrect(color: disabledColor),
    );
  });

  testWidgets('Material3 - Chip uses stateful border side color from resolveWith', (
    WidgetTester tester,
  ) async {
    final FocusNode focusNode = FocusNode();
    addTearDown(focusNode.dispose);

    const Color pressedColor = Color(0x00000001);
    const Color hoverColor = Color(0x00000002);
    const Color focusedColor = Color(0x00000003);
    const Color defaultColor = Color(0x00000004);
    const Color selectedColor = Color(0x00000005);
    const Color disabledColor = Color(0x00000006);

    BorderSide getBorderSide(Set<MaterialState> states) {
      Color sideColor = defaultColor;
      if (states.contains(MaterialState.disabled)) {
        sideColor = disabledColor;
      } else if (states.contains(MaterialState.pressed)) {
        sideColor = pressedColor;
      } else if (states.contains(MaterialState.hovered)) {
        sideColor = hoverColor;
      } else if (states.contains(MaterialState.focused)) {
        sideColor = focusedColor;
      } else if (states.contains(MaterialState.selected)) {
        sideColor = selectedColor;
      }
      return BorderSide(color: sideColor);
    }

    Widget chipWidget({bool enabled = true, bool selected = false}) {
      return MaterialApp(
        home: Scaffold(
          body: Focus(
            focusNode: focusNode,
            child: ChoiceChip(
              label: const Text('Chip'),
              selected: selected,
              onSelected: enabled ? (_) {} : null,
              side: MaterialStateBorderSide.resolveWith(getBorderSide),
            ),
          ),
        ),
      );
    }

    // Default, not disabled.
    await tester.pumpWidget(chipWidget());
    expect(find.byType(RawChip), paints..drrect(color: defaultColor));

    // Selected.
    await tester.pumpWidget(chipWidget(selected: true));
    expect(find.byType(RawChip), paints..drrect(color: selectedColor));

    // Focused.
    final FocusNode chipFocusNode = focusNode.children.first;
    chipFocusNode.requestFocus();
    await tester.pumpAndSettle();
    expect(find.byType(RawChip), paints..drrect(color: focusedColor));

    // Hovered.
    final Offset center = tester.getCenter(find.byType(ChoiceChip));
    final TestGesture gesture = await tester.createGesture(kind: PointerDeviceKind.mouse);
    await gesture.addPointer();
    await gesture.moveTo(center);
    await tester.pumpAndSettle();
    expect(find.byType(RawChip), paints..drrect(color: hoverColor));

    // Pressed.
    await gesture.down(center);
    await tester.pumpAndSettle();
    expect(find.byType(RawChip), paints..drrect(color: pressedColor));

    // Disabled.
    await tester.pumpWidget(chipWidget(enabled: false));
    await tester.pumpAndSettle();
    expect(find.byType(RawChip), paints..drrect(color: disabledColor));
  });

  testWidgets('Material2 - Chip uses stateful nullable border side color from resolveWith', (
    WidgetTester tester,
  ) async {
    final FocusNode focusNode = FocusNode();
    addTearDown(focusNode.dispose);

    const Color pressedColor = Color(0x00000001);
    const Color hoverColor = Color(0x00000002);
    const Color focusedColor = Color(0x00000003);
    const Color defaultColor = Color(0x00000004);
    const Color disabledColor = Color(0x00000006);

    const Color fallbackThemeColor = Color(0x00000007);
    const BorderSide defaultBorderSide = BorderSide(color: fallbackThemeColor, width: 10.0);

    BorderSide? getBorderSide(Set<MaterialState> states) {
      Color sideColor = defaultColor;
      if (states.contains(MaterialState.disabled)) {
        sideColor = disabledColor;
      } else if (states.contains(MaterialState.pressed)) {
        sideColor = pressedColor;
      } else if (states.contains(MaterialState.hovered)) {
        sideColor = hoverColor;
      } else if (states.contains(MaterialState.focused)) {
        sideColor = focusedColor;
      } else if (states.contains(MaterialState.selected)) {
        return null;
      }
      return BorderSide(color: sideColor);
    }

    Widget chipWidget({bool enabled = true, bool selected = false}) {
      return MaterialApp(
        theme: ThemeData(useMaterial3: false),
        home: Scaffold(
          body: Focus(
            focusNode: focusNode,
            child: ChipTheme(
              data: ThemeData.light().chipTheme.copyWith(side: defaultBorderSide),
              child: ChoiceChip(
                label: const Text('Chip'),
                selected: selected,
                onSelected: enabled ? (_) {} : null,
                side: MaterialStateBorderSide.resolveWith(getBorderSide),
              ),
            ),
          ),
        ),
      );
    }

    // Default, not disabled.
    await tester.pumpWidget(chipWidget());
    expect(
      find.byType(RawChip),
      paints
        ..rrect()
        ..rrect(color: defaultColor),
    );

    // Selected.
    await tester.pumpWidget(chipWidget(selected: true));
    // Because the resolver returns `null` for this value, we should fall back
    // to the theme.
    expect(
      find.byType(RawChip),
      paints
        ..rrect()
        ..rrect(color: fallbackThemeColor),
    );

    // Focused.
    final FocusNode chipFocusNode = focusNode.children.first;
    chipFocusNode.requestFocus();
    await tester.pumpAndSettle();
    expect(
      find.byType(RawChip),
      paints
        ..rrect()
        ..rrect(color: focusedColor),
    );

    // Hovered.
    final Offset center = tester.getCenter(find.byType(ChoiceChip));
    final TestGesture gesture = await tester.createGesture(kind: PointerDeviceKind.mouse);
    await gesture.addPointer();
    await gesture.moveTo(center);
    await tester.pumpAndSettle();
    expect(
      find.byType(RawChip),
      paints
        ..rrect()
        ..rrect(color: hoverColor),
    );

    // Pressed.
    await gesture.down(center);
    await tester.pumpAndSettle();
    expect(
      find.byType(RawChip),
      paints
        ..rrect()
        ..rrect(color: pressedColor),
    );

    // Disabled.
    await tester.pumpWidget(chipWidget(enabled: false));
    await tester.pumpAndSettle();
    expect(
      find.byType(RawChip),
      paints
        ..rrect()
        ..rrect(color: disabledColor),
    );
  });

  testWidgets('Material3 - Chip uses stateful nullable border side color from resolveWith', (
    WidgetTester tester,
  ) async {
    final FocusNode focusNode = FocusNode();
    addTearDown(focusNode.dispose);

    const Color pressedColor = Color(0x00000001);
    const Color hoverColor = Color(0x00000002);
    const Color focusedColor = Color(0x00000003);
    const Color defaultColor = Color(0x00000004);
    const Color disabledColor = Color(0x00000006);

    const Color fallbackThemeColor = Color(0x00000007);
    const BorderSide defaultBorderSide = BorderSide(color: fallbackThemeColor, width: 10.0);

    BorderSide? getBorderSide(Set<MaterialState> states) {
      Color sideColor = defaultColor;
      if (states.contains(MaterialState.disabled)) {
        sideColor = disabledColor;
      } else if (states.contains(MaterialState.pressed)) {
        sideColor = pressedColor;
      } else if (states.contains(MaterialState.hovered)) {
        sideColor = hoverColor;
      } else if (states.contains(MaterialState.focused)) {
        sideColor = focusedColor;
      } else if (states.contains(MaterialState.selected)) {
        return null;
      }
      return BorderSide(color: sideColor);
    }

    Widget chipWidget({bool enabled = true, bool selected = false}) {
      return MaterialApp(
        home: Scaffold(
          body: Focus(
            focusNode: focusNode,
            child: ChipTheme(
              data: ThemeData.light().chipTheme.copyWith(side: defaultBorderSide),
              child: ChoiceChip(
                label: const Text('Chip'),
                selected: selected,
                onSelected: enabled ? (_) {} : null,
                side: MaterialStateBorderSide.resolveWith(getBorderSide),
              ),
            ),
          ),
        ),
      );
    }

    // Default, not disabled.
    await tester.pumpWidget(chipWidget());
    expect(find.byType(RawChip), paints..drrect(color: defaultColor));

    // Selected.
    await tester.pumpWidget(chipWidget(selected: true));
    // Because the resolver returns `null` for this value, we should fall back
    // to the theme
    expect(find.byType(RawChip), paints..drrect(color: fallbackThemeColor));

    // Focused.
    final FocusNode chipFocusNode = focusNode.children.first;
    chipFocusNode.requestFocus();
    await tester.pumpAndSettle();
    expect(find.byType(RawChip), paints..drrect(color: focusedColor));

    // Hovered.
    final Offset center = tester.getCenter(find.byType(ChoiceChip));
    final TestGesture gesture = await tester.createGesture(kind: PointerDeviceKind.mouse);
    await gesture.addPointer();
    await gesture.moveTo(center);
    await tester.pumpAndSettle();
    expect(find.byType(RawChip), paints..drrect(color: hoverColor));

    // Pressed.
    await gesture.down(center);
    await tester.pumpAndSettle();
    expect(find.byType(RawChip), paints..drrect(color: pressedColor));

    // Disabled.
    await tester.pumpWidget(chipWidget(enabled: false));
    await tester.pumpAndSettle();
    expect(find.byType(RawChip), paints..drrect(color: disabledColor));
  });

  testWidgets('Material2 - Chip uses stateful shape in different states', (
    WidgetTester tester,
  ) async {
    final FocusNode focusNode = FocusNode();
    addTearDown(focusNode.dispose);

    OutlinedBorder? getShape(Set<MaterialState> states) {
      if (states.contains(MaterialState.disabled)) {
        return const BeveledRectangleBorder();
      } else if (states.contains(MaterialState.pressed)) {
        return const CircleBorder();
      } else if (states.contains(MaterialState.hovered)) {
        return const ContinuousRectangleBorder();
      } else if (states.contains(MaterialState.focused)) {
        return const RoundedRectangleBorder();
      } else if (states.contains(MaterialState.selected)) {
        return const BeveledRectangleBorder();
      }
      return null;
    }

    Widget chipWidget({bool enabled = true, bool selected = false}) {
      return MaterialApp(
        theme: ThemeData(useMaterial3: false),
        home: Scaffold(
          body: Focus(
            focusNode: focusNode,
            child: ChoiceChip(
              selected: selected,
              label: const Text('Chip'),
              shape: _MaterialStateOutlinedBorder(getShape),
              onSelected: enabled ? (_) {} : null,
            ),
          ),
        ),
      );
    }

    // Default, not disabled. Defers to default shape.
    await tester.pumpWidget(chipWidget());
    expect(getMaterial(tester).shape, isA<StadiumBorder>());

    // Selected.
    await tester.pumpWidget(chipWidget(selected: true));
    expect(getMaterial(tester).shape, isA<BeveledRectangleBorder>());

    // Focused.
    final FocusNode chipFocusNode = focusNode.children.first;
    chipFocusNode.requestFocus();
    await tester.pumpAndSettle();
    expect(getMaterial(tester).shape, isA<RoundedRectangleBorder>());

    // Hovered.
    final Offset center = tester.getCenter(find.byType(ChoiceChip));
    final TestGesture gesture = await tester.createGesture(kind: PointerDeviceKind.mouse);
    await gesture.addPointer();
    await gesture.moveTo(center);
    await tester.pumpAndSettle();
    expect(getMaterial(tester).shape, isA<ContinuousRectangleBorder>());

    // Pressed.
    await gesture.down(center);
    await tester.pumpAndSettle();
    expect(getMaterial(tester).shape, isA<CircleBorder>());

    // Disabled.
    await tester.pumpWidget(chipWidget(enabled: false));
    await tester.pumpAndSettle();
    expect(getMaterial(tester).shape, isA<BeveledRectangleBorder>());
  });

  testWidgets('Material3 - Chip uses stateful shape in different states', (
    WidgetTester tester,
  ) async {
    final FocusNode focusNode = FocusNode();
    addTearDown(focusNode.dispose);

    OutlinedBorder? getShape(Set<MaterialState> states) {
      if (states.contains(MaterialState.disabled)) {
        return const BeveledRectangleBorder();
      } else if (states.contains(MaterialState.pressed)) {
        return const CircleBorder();
      } else if (states.contains(MaterialState.hovered)) {
        return const ContinuousRectangleBorder();
      } else if (states.contains(MaterialState.focused)) {
        return const RoundedRectangleBorder();
      } else if (states.contains(MaterialState.selected)) {
        return const BeveledRectangleBorder();
      }
      return null;
    }

    Widget chipWidget({bool enabled = true, bool selected = false}) {
      return MaterialApp(
        home: Scaffold(
          body: Focus(
            focusNode: focusNode,
            child: ChoiceChip(
              selected: selected,
              label: const Text('Chip'),
              shape: _MaterialStateOutlinedBorder(getShape),
              onSelected: enabled ? (_) {} : null,
            ),
          ),
        ),
      );
    }

    // Default, not disabled. Defers to default shape.
    await tester.pumpWidget(chipWidget());
    expect(getMaterial(tester).shape, isA<RoundedRectangleBorder>());

    // Selected.
    await tester.pumpWidget(chipWidget(selected: true));
    expect(getMaterial(tester).shape, isA<BeveledRectangleBorder>());

    // Focused.
    final FocusNode chipFocusNode = focusNode.children.first;
    chipFocusNode.requestFocus();
    await tester.pumpAndSettle();
    expect(getMaterial(tester).shape, isA<RoundedRectangleBorder>());

    // Hovered.
    final Offset center = tester.getCenter(find.byType(ChoiceChip));
    final TestGesture gesture = await tester.createGesture(kind: PointerDeviceKind.mouse);
    await gesture.addPointer();
    await gesture.moveTo(center);
    await tester.pumpAndSettle();
    expect(getMaterial(tester).shape, isA<ContinuousRectangleBorder>());

    // Pressed.
    await gesture.down(center);
    await tester.pumpAndSettle();
    expect(getMaterial(tester).shape, isA<CircleBorder>());

    // Disabled.
    await tester.pumpWidget(chipWidget(enabled: false));
    await tester.pumpAndSettle();
    expect(getMaterial(tester).shape, isA<BeveledRectangleBorder>());
  });

  testWidgets('Material2 - Chip defers to theme, if shape and side resolves to null', (
    WidgetTester tester,
  ) async {
    const OutlinedBorder themeShape = StadiumBorder();
    const OutlinedBorder selectedShape = RoundedRectangleBorder();
    const BorderSide themeBorderSide = BorderSide(color: Color(0x00000001));
    const BorderSide selectedBorderSide = BorderSide(color: Color(0x00000002));

    OutlinedBorder? getShape(Set<MaterialState> states) {
      if (states.contains(MaterialState.selected)) {
        return selectedShape;
      }
      return null;
    }

    BorderSide? getBorderSide(Set<MaterialState> states) {
      if (states.contains(MaterialState.selected)) {
        return selectedBorderSide;
      }
      return null;
    }

    Widget chipWidget({bool enabled = true, bool selected = false}) {
      return MaterialApp(
        theme: ThemeData(
          useMaterial3: false,
          chipTheme: ThemeData.light().chipTheme.copyWith(shape: themeShape, side: themeBorderSide),
        ),
        home: Scaffold(
          body: ChoiceChip(
            selected: selected,
            label: const Text('Chip'),
            shape: _MaterialStateOutlinedBorder(getShape),
            side: _MaterialStateBorderSide(getBorderSide),
            onSelected: enabled ? (_) {} : null,
          ),
        ),
      );
    }

    // Default, not disabled. Defer to theme.
    await tester.pumpWidget(chipWidget());
    expect(getMaterial(tester).shape, isA<StadiumBorder>());
    expect(
      find.byType(RawChip),
      paints
        ..rrect()
        ..rrect(color: themeBorderSide.color),
    );

    // Selected.
    await tester.pumpWidget(chipWidget(selected: true));
    expect(getMaterial(tester).shape, isA<RoundedRectangleBorder>());
    expect(
      find.byType(RawChip),
      paints
        ..rect()
        ..drrect(color: selectedBorderSide.color),
    );
  });

  testWidgets('Chip defers to theme, if shape and side resolves to null', (
    WidgetTester tester,
  ) async {
    const OutlinedBorder themeShape = StadiumBorder();
    const OutlinedBorder selectedShape = RoundedRectangleBorder();
    const BorderSide themeBorderSide = BorderSide(color: Color(0x00000001));
    const BorderSide selectedBorderSide = BorderSide(color: Color(0x00000002));

    OutlinedBorder? getShape(Set<MaterialState> states) {
      if (states.contains(MaterialState.selected)) {
        return selectedShape;
      }
      return null;
    }

    BorderSide? getBorderSide(Set<MaterialState> states) {
      if (states.contains(MaterialState.selected)) {
        return selectedBorderSide;
      }
      return null;
    }

    Widget chipWidget({bool enabled = true, bool selected = false}) {
      return MaterialApp(
        theme: ThemeData(
          chipTheme: ThemeData.light().chipTheme.copyWith(shape: themeShape, side: themeBorderSide),
        ),
        home: Scaffold(
          body: ChoiceChip(
            selected: selected,
            label: const Text('Chip'),
            shape: _MaterialStateOutlinedBorder(getShape),
            side: _MaterialStateBorderSide(getBorderSide),
            onSelected: enabled ? (_) {} : null,
          ),
        ),
      );
    }

    // Default, not disabled. Defer to theme.
    await tester.pumpWidget(chipWidget());
    expect(getMaterial(tester).shape, isA<StadiumBorder>());
    expect(
      find.byType(RawChip),
      paints
        ..rrect()
        ..rrect(color: themeBorderSide.color),
    );

    // Selected.
    await tester.pumpWidget(chipWidget(selected: true));
    expect(getMaterial(tester).shape, isA<RoundedRectangleBorder>());
    expect(
      find.byType(RawChip),
      paints
        ..rect()
        ..drrect(color: selectedBorderSide.color),
    );
  });

  testWidgets('Material2 - Chip responds to density changes', (WidgetTester tester) async {
    const Key key = Key('test');
    const Key textKey = Key('test text');
    const Key iconKey = Key('test icon');
    const Key avatarKey = Key('test avatar');
    Future<void> buildTest(VisualDensity visualDensity) async {
      return tester.pumpWidget(
        MaterialApp(
          theme: ThemeData(useMaterial3: false),
          home: Material(
            child: Center(
              child: Column(
                children: <Widget>[
                  InputChip(
                    visualDensity: visualDensity,
                    key: key,
                    onPressed: () {},
                    onDeleted: () {},
                    label: const Text('Test', key: textKey),
                    deleteIcon: const Icon(Icons.delete, key: iconKey),
                    avatar: const Icon(Icons.play_arrow, key: avatarKey),
                  ),
                ],
              ),
            ),
          ),
        ),
      );
    }

    // The Chips only change in size vertically in response to density, so
    // horizontal changes aren't expected.
    await buildTest(VisualDensity.standard);
    Rect box = tester.getRect(find.byKey(key));
    Rect textBox = tester.getRect(find.byKey(textKey));
    Rect iconBox = tester.getRect(find.byKey(iconKey));
    Rect avatarBox = tester.getRect(find.byKey(avatarKey));
    expect(box.size, equals(const Size(128, 32.0 + 16.0)));
    expect(textBox.size, equals(const Size(56, 14)));
    expect(iconBox.size, equals(const Size(18, 18)));
    expect(avatarBox.size, equals(const Size(18, 18)));
    expect(textBox.top, equals(17));
    expect(box.bottom - textBox.bottom, equals(17));
    expect(textBox.left, equals(372));
    expect(box.right - textBox.right, equals(36));

    // Try decreasing density (with higher density numbers).
    await buildTest(const VisualDensity(horizontal: 3.0, vertical: 3.0));
    box = tester.getRect(find.byKey(key));
    textBox = tester.getRect(find.byKey(textKey));
    iconBox = tester.getRect(find.byKey(iconKey));
    avatarBox = tester.getRect(find.byKey(avatarKey));
    expect(box.size, equals(const Size(128, 60)));
    expect(textBox.size, equals(const Size(56, 14)));
    expect(iconBox.size, equals(const Size(18, 18)));
    expect(avatarBox.size, equals(const Size(18, 18)));
    expect(textBox.top, equals(23));
    expect(box.bottom - textBox.bottom, equals(23));
    expect(textBox.left, equals(372));
    expect(box.right - textBox.right, equals(36));

    // Try increasing density (with lower density numbers).
    await buildTest(const VisualDensity(horizontal: -3.0, vertical: -3.0));
    box = tester.getRect(find.byKey(key));
    textBox = tester.getRect(find.byKey(textKey));
    iconBox = tester.getRect(find.byKey(iconKey));
    avatarBox = tester.getRect(find.byKey(avatarKey));
    expect(box.size, equals(const Size(128, 36)));
    expect(textBox.size, equals(const Size(56, 14)));
    expect(iconBox.size, equals(const Size(18, 18)));
    expect(avatarBox.size, equals(const Size(18, 18)));
    expect(textBox.top, equals(11));
    expect(box.bottom - textBox.bottom, equals(11));
    expect(textBox.left, equals(372));
    expect(box.right - textBox.right, equals(36));

    // Now test that horizontal and vertical are wired correctly. Negating the
    // horizontal should have no change over what's above.
    await buildTest(const VisualDensity(horizontal: 3.0, vertical: -3.0));
    await tester.pumpAndSettle();
    box = tester.getRect(find.byKey(key));
    textBox = tester.getRect(find.byKey(textKey));
    iconBox = tester.getRect(find.byKey(iconKey));
    avatarBox = tester.getRect(find.byKey(avatarKey));
    expect(box.size, equals(const Size(128, 36)));
    expect(textBox.size, equals(const Size(56, 14)));
    expect(iconBox.size, equals(const Size(18, 18)));
    expect(avatarBox.size, equals(const Size(18, 18)));
    expect(textBox.top, equals(11));
    expect(box.bottom - textBox.bottom, equals(11));
    expect(textBox.left, equals(372));
    expect(box.right - textBox.right, equals(36));

    // Make sure the "Comfortable" setting is the spec'd size
    await buildTest(VisualDensity.comfortable);
    await tester.pumpAndSettle();
    box = tester.getRect(find.byKey(key));
    expect(box.size, equals(const Size(128, 28.0 + 16.0)));

    // Make sure the "Compact" setting is the spec'd size
    await buildTest(VisualDensity.compact);
    await tester.pumpAndSettle();
    box = tester.getRect(find.byKey(key));
    expect(box.size, equals(const Size(128, 24.0 + 16.0)));
  });

  testWidgets('Material3 - Chip responds to density changes', (WidgetTester tester) async {
    const Key key = Key('test');
    const Key textKey = Key('test text');
    const Key iconKey = Key('test icon');
    const Key avatarKey = Key('test avatar');
    Future<void> buildTest(VisualDensity visualDensity) async {
      return tester.pumpWidget(
        MaterialApp(
          home: Material(
            child: Center(
              child: Column(
                children: <Widget>[
                  InputChip(
                    visualDensity: visualDensity,
                    key: key,
                    onPressed: () {},
                    onDeleted: () {},
                    label: const Text('Test', key: textKey),
                    deleteIcon: const Icon(Icons.delete, key: iconKey),
                    avatar: const Icon(Icons.play_arrow, key: avatarKey),
                  ),
                ],
              ),
            ),
          ),
        ),
      );
    }

    // The Chips only change in size vertically in response to density, so
    // horizontal changes aren't expected.
    await buildTest(VisualDensity.standard);
    Rect box = tester.getRect(find.byKey(key));
    Rect textBox = tester.getRect(find.byKey(textKey));
    Rect iconBox = tester.getRect(find.byKey(iconKey));
    Rect avatarBox = tester.getRect(find.byKey(avatarKey));
    expect(box.size.width, moreOrLessEquals(130.4, epsilon: 0.1));
    expect(box.size.height, equals(32.0 + 16.0));
    expect(textBox.size.width, moreOrLessEquals(56.4, epsilon: 0.1));
    expect(textBox.size.height, equals(20.0));
    expect(iconBox.size, equals(const Size(18, 18)));
    expect(avatarBox.size, equals(const Size(18, 18)));
    expect(textBox.top, equals(14));
    expect(box.bottom - textBox.bottom, equals(14));
    expect(textBox.left, moreOrLessEquals(371.79, epsilon: 0.1));
    expect(box.right - textBox.right, equals(37));

    // Try decreasing density (with higher density numbers).
    await buildTest(const VisualDensity(horizontal: 3.0, vertical: 3.0));
    box = tester.getRect(find.byKey(key));
    textBox = tester.getRect(find.byKey(textKey));
    iconBox = tester.getRect(find.byKey(iconKey));
    avatarBox = tester.getRect(find.byKey(avatarKey));
    expect(box.size.width, moreOrLessEquals(130.4, epsilon: 0.1));
    expect(box.size.height, equals(60));
    expect(textBox.size.width, moreOrLessEquals(56.4, epsilon: 0.1));
    expect(textBox.size.height, equals(20.0));
    expect(iconBox.size, equals(const Size(18, 18)));
    expect(avatarBox.size, equals(const Size(18, 18)));
    expect(textBox.top, equals(20));
    expect(box.bottom - textBox.bottom, equals(20));
    expect(textBox.left, moreOrLessEquals(371.79, epsilon: 0.1));
    expect(box.right - textBox.right, equals(37));

    // Try increasing density (with lower density numbers).
    await buildTest(const VisualDensity(horizontal: -3.0, vertical: -3.0));
    box = tester.getRect(find.byKey(key));
    textBox = tester.getRect(find.byKey(textKey));
    iconBox = tester.getRect(find.byKey(iconKey));
    avatarBox = tester.getRect(find.byKey(avatarKey));
    expect(box.size.width, moreOrLessEquals(130.4, epsilon: 0.1));
    expect(box.size.height, equals(36));
    expect(textBox.size.width, moreOrLessEquals(56.4, epsilon: 0.1));
    expect(textBox.size.height, equals(20.0));
    expect(iconBox.size, equals(const Size(18, 18)));
    expect(avatarBox.size, equals(const Size(18, 18)));
    expect(textBox.top, equals(8));
    expect(box.bottom - textBox.bottom, equals(8));
    expect(textBox.left, moreOrLessEquals(371.79, epsilon: 0.1));
    expect(box.right - textBox.right, equals(37));

    // Now test that horizontal and vertical are wired correctly. Negating the
    // horizontal should have no change over what's above.
    await buildTest(const VisualDensity(horizontal: 3.0, vertical: -3.0));
    await tester.pumpAndSettle();
    box = tester.getRect(find.byKey(key));
    textBox = tester.getRect(find.byKey(textKey));
    iconBox = tester.getRect(find.byKey(iconKey));
    avatarBox = tester.getRect(find.byKey(avatarKey));
    expect(box.size.width, moreOrLessEquals(130.4, epsilon: 0.1));
    expect(box.size.height, equals(36));
    expect(textBox.size.width, moreOrLessEquals(56.4, epsilon: 0.1));
    expect(textBox.size.height, equals(20.0));
    expect(iconBox.size, equals(const Size(18, 18)));
    expect(avatarBox.size, equals(const Size(18, 18)));
    expect(textBox.top, equals(8));
    expect(box.bottom - textBox.bottom, equals(8));
    expect(textBox.left, moreOrLessEquals(371.79, epsilon: 0.1));
    expect(box.right - textBox.right, equals(37));

    // Make sure the "Comfortable" setting is the spec'd size
    await buildTest(VisualDensity.comfortable);
    await tester.pumpAndSettle();
    box = tester.getRect(find.byKey(key));
    expect(box.size.width, moreOrLessEquals(130.4, epsilon: 0.1));
    expect(box.size.height, equals(28.0 + 16.0));

    // Make sure the "Compact" setting is the spec'd size
    await buildTest(VisualDensity.compact);
    await tester.pumpAndSettle();
    box = tester.getRect(find.byKey(key));
    expect(box.size.width, moreOrLessEquals(130.4, epsilon: 0.1));
    expect(box.size.height, equals(24.0 + 16.0));
  });

  testWidgets('Chip delete button tooltip is disabled if deleteButtonTooltipMessage is empty', (
    WidgetTester tester,
  ) async {
    final UniqueKey deleteButtonKey = UniqueKey();
    await tester.pumpWidget(
      chipWithOptionalDeleteButton(
        deleteButtonKey: deleteButtonKey,
        deletable: true,
        deleteButtonTooltipMessage: '',
      ),
    );

    // Hover over the delete icon of the chip
    final Offset centerOfDeleteButton = tester.getCenter(find.byKey(deleteButtonKey));
    final TestGesture hoverGesture = await tester.createGesture(kind: PointerDeviceKind.mouse);
    await hoverGesture.moveTo(centerOfDeleteButton);
    addTearDown(hoverGesture.removePointer);

    await tester.pump();

    // Wait for some more time while hovering over the delete button
    await tester.pumpAndSettle();

    // There should be no delete button tooltip
    expect(findTooltipContainer(''), findsNothing);
  });

  testWidgets('Disabling delete button tooltip does not disable chip tooltip', (
    WidgetTester tester,
  ) async {
    final UniqueKey deleteButtonKey = UniqueKey();
    await tester.pumpWidget(
      chipWithOptionalDeleteButton(
        deleteButtonKey: deleteButtonKey,
        deletable: true,
        deleteButtonTooltipMessage: '',
        chipTooltip: 'Chip Tooltip',
      ),
    );

    // Hover over the delete icon of the chip
    final Offset centerOfDeleteButton = tester.getCenter(find.byKey(deleteButtonKey));
    final TestGesture hoverGesture = await tester.createGesture(kind: PointerDeviceKind.mouse);
    await hoverGesture.moveTo(centerOfDeleteButton);
    addTearDown(hoverGesture.removePointer);

    await tester.pump();

    // Wait for some more time while hovering over the delete button
    await tester.pumpAndSettle();

    // There should be no delete button tooltip
    expect(findTooltipContainer(''), findsNothing);
    // There should be a chip tooltip, however.
    expect(findTooltipContainer('Chip Tooltip'), findsOneWidget);
  });

  testWidgets('Triggering delete button tooltip does not trigger Chip tooltip', (
    WidgetTester tester,
  ) async {
    final UniqueKey deleteButtonKey = UniqueKey();
    await tester.pumpWidget(
      chipWithOptionalDeleteButton(
        deleteButtonKey: deleteButtonKey,
        deletable: true,
        chipTooltip: 'Chip Tooltip',
      ),
    );

    // Hover over the delete icon of the chip
    final Offset centerOfDeleteButton = tester.getCenter(find.byKey(deleteButtonKey));
    final TestGesture hoverGesture = await tester.createGesture(kind: PointerDeviceKind.mouse);
    await hoverGesture.moveTo(centerOfDeleteButton);
    addTearDown(hoverGesture.removePointer);

    await tester.pump();

    // Wait for some more time while hovering over the delete button
    await tester.pumpAndSettle();

    // There should not be a chip tooltip
    expect(findTooltipContainer('Chip Tooltip'), findsNothing);
    // There should be a delete button tooltip
    expect(findTooltipContainer('Delete'), findsOneWidget);
  });

  testWidgets('intrinsicHeight implementation meets constraints', (WidgetTester tester) async {
    // Regression test for https://github.com/flutter/flutter/issues/49478.
    await tester.pumpWidget(
      wrapForChip(
        child: const Chip(label: Text('text'), padding: EdgeInsets.symmetric(horizontal: 20)),
      ),
    );

    expect(tester.takeException(), isNull);
  });

  testWidgets('Material2 - Chip background color and shape are drawn on Ink', (
    WidgetTester tester,
  ) async {
    const Color backgroundColor = Color(0xff00ff00);
    const OutlinedBorder shape = ContinuousRectangleBorder();

    await tester.pumpWidget(
      wrapForChip(
        theme: ThemeData(useMaterial3: false),
        child: const RawChip(label: Text('text'), backgroundColor: backgroundColor, shape: shape),
      ),
    );

    final Ink ink = tester.widget(
      find.descendant(of: find.byType(RawChip), matching: find.byType(Ink)),
    );
    final ShapeDecoration decoration = ink.decoration! as ShapeDecoration;
    expect(decoration.color, backgroundColor);
    expect(decoration.shape, shape);
  });

  testWidgets('Material3 - Chip background color and shape are drawn on Ink', (
    WidgetTester tester,
  ) async {
    const Color backgroundColor = Color(0xff00ff00);
    const OutlinedBorder shape = ContinuousRectangleBorder();
    final ThemeData theme = ThemeData();

    await tester.pumpWidget(
      wrapForChip(
        theme: theme,
        child: const RawChip(label: Text('text'), backgroundColor: backgroundColor, shape: shape),
      ),
    );

    final Ink ink = tester.widget(
      find.descendant(of: find.byType(RawChip), matching: find.byType(Ink)),
    );
    final ShapeDecoration decoration = ink.decoration! as ShapeDecoration;
    expect(decoration.color, backgroundColor);
    expect(
      decoration.shape,
      shape.copyWith(side: BorderSide(color: theme.colorScheme.outlineVariant)),
    );
  });

  testWidgets('Chip highlight color is drawn on top of the backgroundColor', (
    WidgetTester tester,
  ) async {
    final FocusNode focusNode = FocusNode(debugLabel: 'RawChip');
    addTearDown(focusNode.dispose);
    tester.binding.focusManager.highlightStrategy = FocusHighlightStrategy.alwaysTraditional;
    const Color backgroundColor = Color(0xff00ff00);

    await tester.pumpWidget(
      wrapForChip(
        child: RawChip(
          label: const Text('text'),
          backgroundColor: backgroundColor,
          autofocus: true,
          focusNode: focusNode,
          onPressed: () {},
        ),
      ),
    );

    await tester.pumpAndSettle();

    expect(focusNode.hasPrimaryFocus, isTrue);
    expect(
      find.byType(Material).last,
      paints
        // Background color is drawn first.
        ..rrect(color: backgroundColor)
        // Highlight color is drawn on top of the background color.
        ..rect(color: const Color(0x1f000000)),
    );
  });

  testWidgets('RawChip.color resolves material states', (WidgetTester tester) async {
    const Color disabledSelectedColor = Color(0xffffff00);
    const Color disabledColor = Color(0xff00ff00);
    const Color backgroundColor = Color(0xff0000ff);
    const Color selectedColor = Color(0xffff0000);
    Widget buildApp({required bool enabled, required bool selected}) {
      return wrapForChip(
        child: RawChip(
          isEnabled: enabled,
          selected: selected,
          color: MaterialStateProperty.resolveWith((Set<MaterialState> states) {
            if (states.contains(MaterialState.disabled) &&
                states.contains(MaterialState.selected)) {
              return disabledSelectedColor;
            }
            if (states.contains(MaterialState.disabled)) {
              return disabledColor;
            }
            if (states.contains(MaterialState.selected)) {
              return selectedColor;
            }
            return backgroundColor;
          }),
          label: const Text('RawChip'),
        ),
      );
    }

    // Test enabled chip.
    await tester.pumpWidget(buildApp(enabled: true, selected: false));

    // Enabled chip should have the provided backgroundColor.
    expect(getMaterialBox(tester), paints..rrect(color: backgroundColor));

    // Test disabled chip.
    await tester.pumpWidget(buildApp(enabled: false, selected: false));
    await tester.pumpAndSettle();

    // Disabled chip should have the provided disabledColor.
    expect(getMaterialBox(tester), paints..rrect(color: disabledColor));

    // Test enabled & selected chip.
    await tester.pumpWidget(buildApp(enabled: true, selected: true));
    await tester.pumpAndSettle();

    // Enabled & selected chip should have the provided selectedColor.
    expect(getMaterialBox(tester), paints..rrect(color: selectedColor));

    // Test disabled & selected chip.
    await tester.pumpWidget(buildApp(enabled: false, selected: true));
    await tester.pumpAndSettle();

    // Disabled & selected chip should have the provided disabledSelectedColor.
    expect(getMaterialBox(tester), paints..rrect(color: disabledSelectedColor));
  });

  testWidgets('RawChip uses provided state color properties', (WidgetTester tester) async {
    const Color disabledColor = Color(0xff00ff00);
    const Color backgroundColor = Color(0xff0000ff);
    const Color selectedColor = Color(0xffff0000);
    Widget buildApp({required bool enabled, required bool selected}) {
      return wrapForChip(
        child: RawChip(
          isEnabled: enabled,
          selected: selected,
          disabledColor: disabledColor,
          backgroundColor: backgroundColor,
          selectedColor: selectedColor,
          label: const Text('RawChip'),
        ),
      );
    }

    // Test enabled chip.
    await tester.pumpWidget(buildApp(enabled: true, selected: false));

    // Enabled chip should have the provided backgroundColor.
    expect(getMaterialBox(tester), paints..rrect(color: backgroundColor));

    // Test disabled chip.
    await tester.pumpWidget(buildApp(enabled: false, selected: false));
    await tester.pumpAndSettle();

    // Disabled chip should have the provided disabledColor.
    expect(getMaterialBox(tester), paints..rrect(color: disabledColor));

    // Test enabled & selected chip.
    await tester.pumpWidget(buildApp(enabled: true, selected: true));
    await tester.pumpAndSettle();

    // Enabled & selected chip should have the provided selectedColor.
    expect(getMaterialBox(tester), paints..rrect(color: selectedColor));
  });

  testWidgets('Delete button tap target area does not include label', (WidgetTester tester) async {
    bool calledDelete = false;
    await tester.pumpWidget(
      wrapForChip(
        child: Column(
          children: <Widget>[
            Chip(
              label: const Text('Chip'),
              onDeleted: () {
                calledDelete = true;
              },
            ),
          ],
        ),
      ),
    );

    // Tap on the delete button.
    await tester.tapAt(tester.getCenter(find.byType(Icon)));
    await tester.pump();
    expect(calledDelete, isTrue);
    calledDelete = false;

    final Offset labelCenter = tester.getCenter(find.text('Chip'));

    // Tap on the label.
    await tester.tapAt(labelCenter);
    await tester.pump();
    expect(calledDelete, isFalse);

    // Tap before end of the label.
    final Size labelSize = tester.getSize(find.text('Chip'));
    await tester.tapAt(Offset(labelCenter.dx + (labelSize.width / 2) - 1, labelCenter.dy));
    await tester.pump();
    expect(calledDelete, isFalse);

    // Tap after end of the label.
    await tester.tapAt(Offset(labelCenter.dx + (labelSize.width / 2) + 0.01, labelCenter.dy));
    await tester.pump();
    expect(calledDelete, isTrue);
  });

  // This is a regression test for https://github.com/flutter/flutter/pull/133615.
  testWidgets('Material3 - Custom shape without provided side uses default side', (
    WidgetTester tester,
  ) async {
    final ThemeData theme = ThemeData();
    await tester.pumpWidget(
      MaterialApp(
        theme: theme,
        home: const Material(
          child: Center(
            child: RawChip(
              // No side provided.
              shape: StadiumBorder(),
              label: Text('RawChip'),
            ),
          ),
        ),
      ),
    );

    // Chip should have the default side.
    expect(
      getMaterial(tester).shape,
      StadiumBorder(side: BorderSide(color: theme.colorScheme.outlineVariant)),
    );
  });

  testWidgets("Material3 - RawChip.shape's side is used when provided", (
    WidgetTester tester,
  ) async {
    Widget buildChip({OutlinedBorder? shape, BorderSide? side}) {
      return MaterialApp(
        home: Material(
          child: Center(child: RawChip(shape: shape, side: side, label: const Text('RawChip'))),
        ),
      );
    }

    // Test [RawChip.shape] with a side.
    await tester.pumpWidget(
      buildChip(
        shape: const RoundedRectangleBorder(
          side: BorderSide(color: Color(0xffff00ff)),
          borderRadius: BorderRadius.all(Radius.circular(7.0)),
        ),
      ),
    );

    // Chip should have the provided shape and the side from [RawChip.shape].
    expect(
      getMaterial(tester).shape,
      const RoundedRectangleBorder(
        side: BorderSide(color: Color(0xffff00ff)),
        borderRadius: BorderRadius.all(Radius.circular(7.0)),
      ),
    );

    // Test [RawChip.shape] with a side and [RawChip.side].
    await tester.pumpWidget(
      buildChip(
        shape: const RoundedRectangleBorder(
          side: BorderSide(color: Color(0xffff00ff)),
          borderRadius: BorderRadius.all(Radius.circular(7.0)),
        ),
        side: const BorderSide(color: Color(0xfffff000)),
      ),
    );
    await tester.pumpAndSettle();

    // Chip use shape from [RawChip.shape] and the side from [RawChip.side].
    // [RawChip.shape]'s side should be ignored.
    expect(
      getMaterial(tester).shape,
      const RoundedRectangleBorder(
        side: BorderSide(color: Color(0xfffff000)),
        borderRadius: BorderRadius.all(Radius.circular(7.0)),
      ),
    );
  });

  testWidgets('Material3 - Chip.iconTheme respects default iconTheme.size', (
    WidgetTester tester,
  ) async {
    Widget buildChip({IconThemeData? iconTheme}) {
      return MaterialApp(
        home: Directionality(
          textDirection: TextDirection.ltr,
          child: Material(
            child: Center(
              child: RawChip(
                iconTheme: iconTheme,
                avatar: const Icon(Icons.add),
                label: const SizedBox(width: 100, height: 100),
                onSelected: (bool newValue) {},
              ),
            ),
          ),
        ),
      );
    }

    await tester.pumpWidget(buildChip(iconTheme: const IconThemeData(color: Color(0xff332211))));

    // Icon should have the default chip iconSize.
    expect(getIconData(tester).size, 18.0);
    expect(getIconData(tester).color, const Color(0xff332211));

    // Icon should have the provided iconSize.
    await tester.pumpWidget(
      buildChip(iconTheme: const IconThemeData(color: Color(0xff112233), size: 23.0)),
    );
    await tester.pumpAndSettle();

    expect(getIconData(tester).size, 23.0);
    expect(getIconData(tester).color, const Color(0xff112233));
  });

  // This is a regression test for https://github.com/flutter/flutter/issues/138287.
  testWidgets("Enabling and disabling Chip with Tooltip doesn't throw an exception", (
    WidgetTester tester,
  ) async {
    bool isEnabled = true;

    await tester.pumpWidget(
      MaterialApp(
        home: Material(
          child: Center(
            child: StatefulBuilder(
              builder: (BuildContext context, StateSetter setState) {
                return Column(
                  mainAxisSize: MainAxisSize.min,
                  children: <Widget>[
                    RawChip(
                      tooltip: 'tooltip',
                      isEnabled: isEnabled,
                      onPressed: isEnabled ? () {} : null,
                      label: const Text('RawChip'),
                    ),
                    ElevatedButton(
                      onPressed: () {
                        setState(() {
                          isEnabled = !isEnabled;
                        });
                      },
                      child: Text('${isEnabled ? 'Disable' : 'Enable'} Chip'),
                    ),
                  ],
                );
              },
            ),
          ),
        ),
      ),
    );

    // Tap the elevated button to disable the chip with a tooltip.
    await tester.tap(find.widgetWithText(ElevatedButton, 'Disable Chip'));
    await tester.pumpAndSettle();

    // No exception should be thrown.
    expect(tester.takeException(), isNull);

    // Tap the elevated button to enable the chip with a tooltip.
    await tester.tap(find.widgetWithText(ElevatedButton, 'Enable Chip'));
    await tester.pumpAndSettle();

    // No exception should be thrown.
    expect(tester.takeException(), isNull);
  });

  testWidgets('Delete button is visible on disabled RawChip', (WidgetTester tester) async {
    await tester.pumpWidget(
      wrapForChip(child: RawChip(isEnabled: false, label: const Text('Label'), onDeleted: () {})),
    );

    // Delete button should be visible.
    await expectLater(
      find.byType(RawChip),
      matchesGoldenFile('raw_chip.disabled.delete_button.png'),
    );
  });

  testWidgets('Delete button tooltip is not shown on disabled RawChip', (
    WidgetTester tester,
  ) async {
    Widget buildChip({bool enabled = true}) {
      return wrapForChip(
        child: RawChip(isEnabled: enabled, label: const Text('Label'), onDeleted: () {}),
      );
    }

    // Test enabled chip.
    await tester.pumpWidget(buildChip());

    final Offset deleteButtonLocation = tester.getCenter(find.byType(Icon));
    final TestGesture gesture = await tester.createGesture(kind: PointerDeviceKind.mouse);
    await gesture.moveTo(deleteButtonLocation);
    await tester.pump();

    // Delete button tooltip should be visible.
    expect(findTooltipContainer('Delete'), findsOneWidget);

    // Test disabled chip.
    await tester.pumpWidget(buildChip(enabled: false));
    await tester.pump();

    // Delete button tooltip should not be visible.
    expect(findTooltipContainer('Delete'), findsNothing);
  });

  testWidgets('Chip avatar layout constraints can be customized', (WidgetTester tester) async {
    const double border = 1.0;
    const double iconSize = 18.0;
    const double labelPadding = 8.0;
    const double padding = 8.0;
    const Size labelSize = Size(100, 100);

    Widget buildChip({BoxConstraints? avatarBoxConstraints}) {
      return wrapForChip(
        child: Center(
          child: Chip(
            avatarBoxConstraints: avatarBoxConstraints,
            avatar: const Icon(Icons.favorite),
            label: Container(
              width: labelSize.width,
              height: labelSize.width,
              color: const Color(0xFFFF0000),
            ),
          ),
        ),
      );
    }

    // Test default avatar layout constraints.
    await tester.pumpWidget(buildChip());

    expect(tester.getSize(find.byType(Chip)).width, equals(234.0));
    expect(tester.getSize(find.byType(Chip)).height, equals(118.0));

    // Calculate the distance between avatar and chip edges.
    Offset chipTopLeft = tester.getTopLeft(find.byWidget(getMaterial(tester)));
    final Offset avatarCenter = tester.getCenter(find.byIcon(Icons.favorite));
    expect(chipTopLeft.dx, avatarCenter.dx - (labelSize.width / 2) - padding - border);
    expect(chipTopLeft.dy, avatarCenter.dy - (labelSize.width / 2) - padding - border);

    // Calculate the distance between avatar and label.
    Offset labelTopLeft = tester.getTopLeft(find.byType(Container));
    expect(labelTopLeft.dx, avatarCenter.dx + (labelSize.width / 2) + labelPadding);

    // Test custom avatar layout constraints.
    await tester.pumpWidget(buildChip(avatarBoxConstraints: const BoxConstraints.tightForFinite()));
    await tester.pump();

    expect(tester.getSize(find.byType(Chip)).width, equals(152.0));
    expect(tester.getSize(find.byType(Chip)).height, equals(118.0));

    // Calculate the distance between avatar and chip edges.
    chipTopLeft = tester.getTopLeft(find.byWidget(getMaterial(tester)));
    expect(chipTopLeft.dx, avatarCenter.dx - (iconSize / 2) - padding - border);
    expect(chipTopLeft.dy, avatarCenter.dy - (labelSize.width / 2) - padding - border);

    // Calculate the distance between avatar and label.
    labelTopLeft = tester.getTopLeft(find.byType(Container));
    expect(labelTopLeft.dx, avatarCenter.dx + (iconSize / 2) + labelPadding);
  });

  testWidgets('RawChip avatar layout constraints can be customized', (WidgetTester tester) async {
    const double border = 1.0;
    const double iconSize = 18.0;
    const double labelPadding = 8.0;
    const double padding = 8.0;
    const Size labelSize = Size(100, 100);

    Widget buildChip({BoxConstraints? avatarBoxConstraints}) {
      return wrapForChip(
        child: Center(
          child: RawChip(
            avatarBoxConstraints: avatarBoxConstraints,
            avatar: const Icon(Icons.favorite),
            label: Container(
              width: labelSize.width,
              height: labelSize.width,
              color: const Color(0xFFFF0000),
            ),
          ),
        ),
      );
    }

    // Test default avatar layout constraints.
    await tester.pumpWidget(buildChip());

    expect(tester.getSize(find.byType(RawChip)).width, equals(234.0));
    expect(tester.getSize(find.byType(RawChip)).height, equals(118.0));

    // Calculate the distance between avatar and chip edges.
    Offset chipTopLeft = tester.getTopLeft(find.byWidget(getMaterial(tester)));
    final Offset avatarCenter = tester.getCenter(find.byIcon(Icons.favorite));
    expect(chipTopLeft.dx, avatarCenter.dx - (labelSize.width / 2) - padding - border);
    expect(chipTopLeft.dy, avatarCenter.dy - (labelSize.width / 2) - padding - border);

    // Calculate the distance between avatar and label.
    Offset labelTopLeft = tester.getTopLeft(find.byType(Container));
    expect(labelTopLeft.dx, avatarCenter.dx + (labelSize.width / 2) + labelPadding);

    // Test custom avatar layout constraints.
    await tester.pumpWidget(buildChip(avatarBoxConstraints: const BoxConstraints.tightForFinite()));
    await tester.pump();

    expect(tester.getSize(find.byType(RawChip)).width, equals(152.0));
    expect(tester.getSize(find.byType(RawChip)).height, equals(118.0));

    // Calculate the distance between avatar and chip edges.
    chipTopLeft = tester.getTopLeft(find.byWidget(getMaterial(tester)));
    expect(chipTopLeft.dx, avatarCenter.dx - (iconSize / 2) - padding - border);
    expect(chipTopLeft.dy, avatarCenter.dy - (labelSize.width / 2) - padding - border);

    // Calculate the distance between avatar and label.
    labelTopLeft = tester.getTopLeft(find.byType(Container));
    expect(labelTopLeft.dx, avatarCenter.dx + (iconSize / 2) + labelPadding);
  });

  testWidgets('Chip delete icon layout constraints can be customized', (WidgetTester tester) async {
    const double border = 1.0;
    const double iconSize = 18.0;
    const double labelPadding = 8.0;
    const double padding = 8.0;
    const Size labelSize = Size(100, 100);

    Widget buildChip({BoxConstraints? deleteIconBoxConstraints}) {
      return wrapForChip(
        child: Center(
          child: Chip(
            deleteIconBoxConstraints: deleteIconBoxConstraints,
            onDeleted: () {},
            label: Container(
              width: labelSize.width,
              height: labelSize.width,
              color: const Color(0xFFFF0000),
            ),
          ),
        ),
      );
    }

    // Test default delete icon layout constraints.
    await tester.pumpWidget(buildChip());

    expect(tester.getSize(find.byType(Chip)).width, equals(234.0));
    expect(tester.getSize(find.byType(Chip)).height, equals(118.0));

    // Calculate the distance between delete icon and chip edges.
    Offset chipTopRight = tester.getTopRight(find.byWidget(getMaterial(tester)));
    final Offset deleteIconCenter = tester.getCenter(find.byIcon(Icons.cancel));
    expect(chipTopRight.dx, deleteIconCenter.dx + (labelSize.width / 2) + padding + border);
    expect(chipTopRight.dy, deleteIconCenter.dy - (labelSize.width / 2) - padding - border);

    // Calculate the distance between delete icon and label.
    Offset labelTopRight = tester.getTopRight(find.byType(Container));
    expect(labelTopRight.dx, deleteIconCenter.dx - (labelSize.width / 2) - labelPadding);

    // Test custom avatar layout constraints.
    await tester.pumpWidget(
      buildChip(deleteIconBoxConstraints: const BoxConstraints.tightForFinite()),
    );
    await tester.pump();

    expect(tester.getSize(find.byType(Chip)).width, equals(152.0));
    expect(tester.getSize(find.byType(Chip)).height, equals(118.0));

    // Calculate the distance between delete icon and chip edges.
    chipTopRight = tester.getTopRight(find.byWidget(getMaterial(tester)));
    expect(chipTopRight.dx, deleteIconCenter.dx + (iconSize / 2) + padding + border);
    expect(chipTopRight.dy, deleteIconCenter.dy - (labelSize.width / 2) - padding - border);

    // Calculate the distance between delete icon and label.
    labelTopRight = tester.getTopRight(find.byType(Container));
    expect(labelTopRight.dx, deleteIconCenter.dx - (iconSize / 2) - labelPadding);
  });

  testWidgets('RawChip delete icon layout constraints can be customized', (
    WidgetTester tester,
  ) async {
    const double border = 1.0;
    const double iconSize = 18.0;
    const double labelPadding = 8.0;
    const double padding = 8.0;
    const Size labelSize = Size(100, 100);

    Widget buildChip({BoxConstraints? deleteIconBoxConstraints}) {
      return wrapForChip(
        child: Center(
          child: RawChip(
            deleteIconBoxConstraints: deleteIconBoxConstraints,
            onDeleted: () {},
            label: Container(
              width: labelSize.width,
              height: labelSize.width,
              color: const Color(0xFFFF0000),
            ),
          ),
        ),
      );
    }

    // Test default delete icon layout constraints.
    await tester.pumpWidget(buildChip());

    expect(tester.getSize(find.byType(RawChip)).width, equals(234.0));
    expect(tester.getSize(find.byType(RawChip)).height, equals(118.0));

    // Calculate the distance between delete icon and chip edges.
    Offset chipTopRight = tester.getTopRight(find.byWidget(getMaterial(tester)));
    final Offset deleteIconCenter = tester.getCenter(find.byIcon(Icons.cancel));
    expect(chipTopRight.dx, deleteIconCenter.dx + (labelSize.width / 2) + padding + border);
    expect(chipTopRight.dy, deleteIconCenter.dy - (labelSize.width / 2) - padding - border);

    // Calculate the distance between delete icon and label.
    Offset labelTopRight = tester.getTopRight(find.byType(Container));
    expect(labelTopRight.dx, deleteIconCenter.dx - (labelSize.width / 2) - labelPadding);

    // Test custom avatar layout constraints.
    await tester.pumpWidget(
      buildChip(deleteIconBoxConstraints: const BoxConstraints.tightForFinite()),
    );
    await tester.pump();

    expect(tester.getSize(find.byType(RawChip)).width, equals(152.0));
    expect(tester.getSize(find.byType(RawChip)).height, equals(118.0));

    // Calculate the distance between delete icon and chip edges.
    chipTopRight = tester.getTopRight(find.byWidget(getMaterial(tester)));
    expect(chipTopRight.dx, deleteIconCenter.dx + (iconSize / 2) + padding + border);
    expect(chipTopRight.dy, deleteIconCenter.dy - (labelSize.width / 2) - padding - border);

    // Calculate the distance between delete icon and label.
    labelTopRight = tester.getTopRight(find.byType(Container));
    expect(labelTopRight.dx, deleteIconCenter.dx - (iconSize / 2) - labelPadding);
  });

  testWidgets('Default delete button InkWell shape', (WidgetTester tester) async {
    await tester.pumpWidget(
      wrapForChip(child: Center(child: RawChip(onDeleted: () {}, label: const Text('RawChip')))),
    );

    final InkWell deleteButtonInkWell = tester.widget<InkWell>(
      find.ancestor(of: find.byIcon(Icons.cancel), matching: find.byType(InkWell).last),
    );
    expect(deleteButtonInkWell.customBorder, const CircleBorder());
  });

  testWidgets('Default delete button overlay', (WidgetTester tester) async {
    final ThemeData theme = ThemeData();
    await tester.pumpWidget(
      wrapForChip(
        child: Center(child: RawChip(onDeleted: () {}, label: const Text('RawChip'))),
        theme: theme,
      ),
    );

    RenderObject inkFeatures = tester.allRenderObjects.firstWhere(
      (RenderObject object) => object.runtimeType.toString() == '_RenderInkFeatures',
    );
    expect(inkFeatures, isNot(paints..rect(color: theme.hoverColor)));
    expect(inkFeatures, paintsExactlyCountTimes(#clipPath, 0));

    // Hover over the delete icon.
    final Offset centerOfDeleteButton = tester.getCenter(find.byType(Icon));
    final TestGesture hoverGesture = await tester.createGesture(kind: PointerDeviceKind.mouse);
    await hoverGesture.moveTo(centerOfDeleteButton);
    addTearDown(hoverGesture.removePointer);
    await tester.pumpAndSettle();

    inkFeatures = tester.allRenderObjects.firstWhere(
      (RenderObject object) => object.runtimeType.toString() == '_RenderInkFeatures',
    );
    expect(inkFeatures, paints..rect(color: theme.hoverColor));
    expect(inkFeatures, paintsExactlyCountTimes(#clipPath, 1));

    const Rect expectedClipRect = Rect.fromLTRB(124.7, 10.0, 142.7, 28.0);
    final Path expectedClipPath = Path()..addRect(expectedClipRect);
    expect(
      inkFeatures,
      paints..clipPath(
        pathMatcher: coversSameAreaAs(
          expectedClipPath,
          areaToCompare: expectedClipRect.inflate(48.0),
          sampleSize: 100,
        ),
      ),
    );
  });

  group('Material 2', () {
    // These tests are only relevant for Material 2. Once Material 2
    // support is deprecated and the APIs are removed, these tests
    // can be deleted.

    testWidgets('M2 Chip defaults', (WidgetTester tester) async {
      late TextTheme textTheme;

      Widget buildFrame(Brightness brightness) {
        return MaterialApp(
          theme: ThemeData(brightness: brightness, useMaterial3: false),
          home: Scaffold(
            body: Center(
              child: Builder(
                builder: (BuildContext context) {
                  textTheme = Theme.of(context).textTheme;
                  return Chip(
                    avatar: const CircleAvatar(child: Text('A')),
                    label: const Text('Chip A'),
                    onDeleted: () {},
                  );
                },
              ),
            ),
          ),
        );
      }

      await tester.pumpWidget(buildFrame(Brightness.light));
      expect(
        getMaterialBox(tester),
        paints
          ..rrect()
          ..circle(color: const Color(0xff1976d2)),
      );
      expect(tester.getSize(find.byType(Chip)), const Size(156.0, 48.0));
      expect(getMaterial(tester).color, null);
      expect(getMaterial(tester).elevation, 0);
      expect(getMaterial(tester).shape, const StadiumBorder());
      expect(getIconData(tester).color, const Color(0xdd000000));
      expect(getIconData(tester).opacity, null);
      expect(getIconData(tester).size, 18.0);

      TextStyle labelStyle = getLabelStyle(tester, 'Chip A').style;
      expect(labelStyle.color?.value, 0xde000000);
      expect(labelStyle.fontFamily, textTheme.bodyLarge?.fontFamily);
      expect(labelStyle.fontFamilyFallback, textTheme.bodyLarge?.fontFamilyFallback);
      expect(labelStyle.fontFeatures, textTheme.bodyLarge?.fontFeatures);
      expect(labelStyle.fontSize, textTheme.bodyLarge?.fontSize);
      expect(labelStyle.fontStyle, textTheme.bodyLarge?.fontStyle);
      expect(labelStyle.fontWeight, textTheme.bodyLarge?.fontWeight);
      expect(labelStyle.height, textTheme.bodyLarge?.height);
      expect(labelStyle.inherit, textTheme.bodyLarge?.inherit);
      expect(labelStyle.leadingDistribution, textTheme.bodyLarge?.leadingDistribution);
      expect(labelStyle.letterSpacing, textTheme.bodyLarge?.letterSpacing);
      expect(labelStyle.overflow, textTheme.bodyLarge?.overflow);
      expect(labelStyle.textBaseline, textTheme.bodyLarge?.textBaseline);
      expect(labelStyle.wordSpacing, textTheme.bodyLarge?.wordSpacing);

      await tester.pumpWidget(buildFrame(Brightness.dark));
      await tester.pumpAndSettle(); // Theme transition animation
      expect(getMaterialBox(tester), paints..rrect(color: const Color(0x1fffffff)));
      expect(tester.getSize(find.byType(Chip)), const Size(156.0, 48.0));
      expect(getMaterial(tester).color, null);
      expect(getMaterial(tester).elevation, 0);
      expect(getMaterial(tester).shape, const StadiumBorder());
      expect(getIconData(tester).color?.value, 0xffffffff);
      expect(getIconData(tester).opacity, null);
      expect(getIconData(tester).size, 18.0);

      labelStyle = getLabelStyle(tester, 'Chip A').style;
      expect(labelStyle.color?.value, 0xdeffffff);
      expect(labelStyle.fontFamily, textTheme.bodyLarge?.fontFamily);
      expect(labelStyle.fontFamilyFallback, textTheme.bodyLarge?.fontFamilyFallback);
      expect(labelStyle.fontFeatures, textTheme.bodyLarge?.fontFeatures);
      expect(labelStyle.fontSize, textTheme.bodyLarge?.fontSize);
      expect(labelStyle.fontStyle, textTheme.bodyLarge?.fontStyle);
      expect(labelStyle.fontWeight, textTheme.bodyLarge?.fontWeight);
      expect(labelStyle.height, textTheme.bodyLarge?.height);
      expect(labelStyle.inherit, textTheme.bodyLarge?.inherit);
      expect(labelStyle.leadingDistribution, textTheme.bodyLarge?.leadingDistribution);
      expect(labelStyle.letterSpacing, textTheme.bodyLarge?.letterSpacing);
      expect(labelStyle.overflow, textTheme.bodyLarge?.overflow);
      expect(labelStyle.textBaseline, textTheme.bodyLarge?.textBaseline);
      expect(labelStyle.wordSpacing, textTheme.bodyLarge?.wordSpacing);
    });

    testWidgets('Chip uses the right theme colors for the right components', (
      WidgetTester tester,
    ) async {
      final ThemeData themeData = ThemeData(
        platform: TargetPlatform.android,
        primarySwatch: Colors.blue,
        useMaterial3: false,
      );
      final ChipThemeData defaultChipTheme = ChipThemeData.fromDefaults(
        brightness: themeData.brightness,
        secondaryColor: Colors.blue,
        labelStyle: themeData.textTheme.bodyLarge!,
      );
      bool value = false;
      Widget buildApp({
        ChipThemeData? chipTheme,
        Widget? avatar,
        Widget? deleteIcon,
        bool isSelectable = true,
        bool isPressable = false,
        bool isDeletable = true,
        bool showCheckmark = true,
      }) {
        chipTheme ??= defaultChipTheme;
        return wrapForChip(
          child: Theme(
            data: themeData,
            child: ChipTheme(
              data: chipTheme,
              child: StatefulBuilder(
                builder: (BuildContext context, StateSetter setState) {
                  return RawChip(
                    showCheckmark: showCheckmark,
                    onDeleted: isDeletable ? () {} : null,
                    avatar: avatar,
                    deleteIcon: deleteIcon,
                    isEnabled: isSelectable || isPressable,
                    shape: chipTheme?.shape,
                    selected: isSelectable && value,
                    label: Text('$value'),
                    onSelected:
                        isSelectable
                            ? (bool newValue) {
                              setState(() {
                                value = newValue;
                              });
                            }
                            : null,
                    onPressed:
                        isPressable
                            ? () {
                              setState(() {
                                value = true;
                              });
                            }
                            : null,
                  );
                },
              ),
            ),
          ),
        );
      }

      await tester.pumpWidget(buildApp());

      RenderBox materialBox = getMaterialBox(tester);
      IconThemeData iconData = getIconData(tester);
      DefaultTextStyle labelStyle = getLabelStyle(tester, 'false');

      // Check default theme for enabled chip.
      expect(materialBox, paints..rrect(color: defaultChipTheme.backgroundColor));
      expect(iconData.color, equals(const Color(0xde000000)));
      expect(labelStyle.style.color, equals(Colors.black.withAlpha(0xde)));

      // Check default theme for disabled chip.
      await tester.pumpWidget(buildApp(isSelectable: false));
      await tester.pumpAndSettle();
      materialBox = getMaterialBox(tester);
      labelStyle = getLabelStyle(tester, 'false');
      expect(materialBox, paints..rrect(color: defaultChipTheme.disabledColor));
      expect(labelStyle.style.color, equals(Colors.black.withAlpha(0xde)));

      // Check default theme for enabled and selected chip.
      await tester.pumpWidget(buildApp());
      await tester.pumpAndSettle();
      await tester.tap(find.byType(RawChip));
      await tester.pumpAndSettle();
      materialBox = getMaterialBox(tester);
      expect(materialBox, paints..rrect(color: defaultChipTheme.selectedColor));

      // Check default theme for disabled and selected chip.
      await tester.pumpWidget(buildApp(isSelectable: false));
      await tester.pumpAndSettle();
      materialBox = getMaterialBox(tester);
      labelStyle = getLabelStyle(tester, 'true');
      expect(materialBox, paints..rrect(color: defaultChipTheme.disabledColor));
      expect(labelStyle.style.color, equals(Colors.black.withAlpha(0xde)));

      // Enable the chip again.
      await tester.pumpWidget(buildApp());
      await tester.pumpAndSettle();
      // Tap to unselect the chip.
      await tester.tap(find.byType(RawChip));
      await tester.pumpAndSettle();

      // Apply a custom theme.
      const Color customColor1 = Color(0xcafefeed);
      const Color customColor2 = Color(0xdeadbeef);
      const Color customColor3 = Color(0xbeefcafe);
      const Color customColor4 = Color(0xaddedabe);
      final ChipThemeData customTheme = defaultChipTheme.copyWith(
        brightness: Brightness.dark,
        backgroundColor: customColor1,
        disabledColor: customColor2,
        selectedColor: customColor3,
        deleteIconColor: customColor4,
      );
      await tester.pumpWidget(buildApp(chipTheme: customTheme));
      await tester.pumpAndSettle();
      materialBox = getMaterialBox(tester);
      iconData = getIconData(tester);
      labelStyle = getLabelStyle(tester, 'false');

      // Check custom theme for enabled chip.
      expect(materialBox, paints..rrect(color: customTheme.backgroundColor));
      expect(iconData.color, equals(customTheme.deleteIconColor));
      expect(labelStyle.style.color, equals(Colors.black.withAlpha(0xde)));

      // Check custom theme with disabled widget.
      await tester.pumpWidget(buildApp(chipTheme: customTheme, isSelectable: false));
      await tester.pumpAndSettle();
      materialBox = getMaterialBox(tester);
      labelStyle = getLabelStyle(tester, 'false');
      expect(materialBox, paints..rrect(color: customTheme.disabledColor));
      expect(labelStyle.style.color, equals(Colors.black.withAlpha(0xde)));

      // Check custom theme for enabled and selected chip.
      await tester.pumpWidget(buildApp(chipTheme: customTheme));
      await tester.pumpAndSettle();
      await tester.tap(find.byType(RawChip));
      await tester.pumpAndSettle();
      materialBox = getMaterialBox(tester);
      expect(materialBox, paints..rrect(color: customTheme.selectedColor));

      // Check custom theme for disabled and selected chip.
      await tester.pumpWidget(buildApp(chipTheme: customTheme, isSelectable: false));
      await tester.pumpAndSettle();
      materialBox = getMaterialBox(tester);
      labelStyle = getLabelStyle(tester, 'true');
      expect(materialBox, paints..rrect(color: customTheme.disabledColor));
      expect(labelStyle.style.color, equals(Colors.black.withAlpha(0xde)));
    });
  });

  testWidgets('Chip Baseline location', (WidgetTester tester) async {
    const Text text = Text('A', style: TextStyle(fontSize: 10.0, height: 1.0));
    await tester.pumpWidget(
      wrapForChip(
        child: const Align(
          child: Row(
            crossAxisAlignment: CrossAxisAlignment.baseline,
            textBaseline: TextBaseline.alphabetic,
            children: <Widget>[text, RawChip(label: text)],
          ),
        ),
      ),
    );

    expect(find.text('A'), findsNWidgets(2));
    // Baseline aligning text.
    expect(tester.getTopLeft(find.text('A').first).dy, tester.getTopLeft(find.text('A').last).dy);
  });

  testWidgets('ChipThemeData.iconTheme updates avatar and delete icons', (
    WidgetTester tester,
  ) async {
    const Color iconColor = Color(0xffff00ff);
    const double iconSize = 28.0;
    const IconData avatarIcon = Icons.favorite;
    const IconData deleteIcon = Icons.delete;

    await tester.pumpWidget(
      MaterialApp(
        home: Material(
          child: Center(
            child: RawChip(
              iconTheme: const IconThemeData(color: iconColor, size: iconSize),
              avatar: const Icon(Icons.favorite),
              deleteIcon: const Icon(Icons.delete),
              onDeleted: () {},
              label: const SizedBox(height: 100),
            ),
          ),
        ),
      ),
    );

    // Test rendered icon size.
    final RenderBox avatarIconBox = tester.renderObject(find.byIcon(avatarIcon));
    final RenderBox deleteIconBox = tester.renderObject(find.byIcon(deleteIcon));
    expect(avatarIconBox.size.width, equals(iconSize));
    expect(deleteIconBox.size.width, equals(iconSize));

    // Test rendered icon color.
    expect(getIconStyle(tester, avatarIcon)?.color, iconColor);
    expect(getIconStyle(tester, deleteIcon)?.color, iconColor);
  });

  testWidgets('RawChip.deleteIconColor overrides iconTheme color', (WidgetTester tester) async {
    const Color iconColor = Color(0xffff00ff);
    const Color deleteIconColor = Color(0xffff00ff);
    const IconData deleteIcon = Icons.delete;

    Widget buildChip({Color? deleteIconColor, Color? iconColor}) {
      return MaterialApp(
        home: Material(
          child: Center(
            child: RawChip(
              deleteIconColor: deleteIconColor,
              iconTheme: IconThemeData(color: iconColor),
              deleteIcon: const Icon(Icons.delete),
              onDeleted: () {},
              label: const SizedBox(height: 100),
            ),
          ),
        ),
      );
    }

    await tester.pumpWidget(buildChip(iconColor: iconColor));

    // Test rendered icon color.
    expect(getIconStyle(tester, deleteIcon)?.color, iconColor);

    await tester.pumpWidget(buildChip(deleteIconColor: deleteIconColor, iconColor: iconColor));

    // Test rendered icon color.
    expect(getIconStyle(tester, deleteIcon)?.color, deleteIconColor);
  });

  testWidgets('Chip label only does layout once', (WidgetTester tester) async {
    final RenderLayoutCount renderLayoutCount = RenderLayoutCount();
    final Widget layoutCounter = Center(
      key: GlobalKey(),
      child: WidgetToRenderBoxAdapter(renderBox: renderLayoutCount),
    );

    await tester.pumpWidget(wrapForChip(child: RawChip(label: layoutCounter)));

    expect(renderLayoutCount.layoutCount, 1);
  });

  testWidgets('ChipAnimationStyle.enableAnimation overrides chip enable animation duration', (
    WidgetTester tester,
  ) async {
    const Color disabledColor = Color(0xffff0000);
    const Color backgroundColor = Color(0xff00ff00);
    bool enabled = true;

    await tester.pumpWidget(
      MaterialApp(
        home: Material(
          child: Center(
            child: StatefulBuilder(
              builder: (BuildContext context, StateSetter setState) {
                return Column(
                  mainAxisSize: MainAxisSize.min,
                  children: <Widget>[
                    RawChip(
                      chipAnimationStyle: ChipAnimationStyle(
                        enableAnimation: const AnimationStyle(
                          duration: Duration(milliseconds: 300),
                          reverseDuration: Duration(milliseconds: 150),
                        ),
                      ),
                      isEnabled: enabled,
                      disabledColor: disabledColor,
                      backgroundColor: backgroundColor,
                      label: const Text('RawChip'),
                    ),
                    ElevatedButton(
                      onPressed: () {
                        setState(() {
                          enabled = !enabled;
                        });
                      },
                      child: Text('${enabled ? 'Disable' : 'Enable'} Chip'),
                    ),
                  ],
                );
              },
            ),
          ),
        ),
      ),
    );

    final RenderBox materialBox = tester.firstRenderObject<RenderBox>(
      find.descendant(of: find.byType(RawChip), matching: find.byType(CustomPaint)),
    );

    // Test background color when the chip is enabled.
    expect(materialBox, paints..rrect(color: backgroundColor));

    await tester.tap(find.widgetWithText(ElevatedButton, 'Disable Chip'));
    await tester.pump();
    await tester.pump(const Duration(milliseconds: 75));

    expect(materialBox, paints..rrect(color: const Color(0x80ff0000)));

    await tester.pump(const Duration(milliseconds: 75));

    // Test background color when the chip is disabled.
    expect(materialBox, paints..rrect(color: disabledColor));

    await tester.tap(find.widgetWithText(ElevatedButton, 'Enable Chip'));
    await tester.pump();
    await tester.pump(const Duration(milliseconds: 150));

    expect(materialBox, paints..rrect(color: const Color(0x8000ff00)));

    await tester.pump(const Duration(milliseconds: 150));

    // Test background color when the chip is enabled.
    expect(materialBox, paints..rrect(color: backgroundColor));
  });

  testWidgets('ChipAnimationStyle.selectAnimation overrides chip selection animation duration', (
    WidgetTester tester,
  ) async {
    const Color backgroundColor = Color(0xff00ff00);
    const Color selectedColor = Color(0xff0000ff);
    bool selected = false;

    await tester.pumpWidget(
      MaterialApp(
        home: Material(
          child: Center(
            child: StatefulBuilder(
              builder: (BuildContext context, StateSetter setState) {
                return Column(
                  mainAxisSize: MainAxisSize.min,
                  children: <Widget>[
                    RawChip(
                      chipAnimationStyle: ChipAnimationStyle(
                        selectAnimation: const AnimationStyle(
                          duration: Duration(milliseconds: 600),
                          reverseDuration: Duration(milliseconds: 300),
                        ),
                      ),
                      backgroundColor: backgroundColor,
                      selectedColor: selectedColor,
                      selected: selected,
                      onSelected: (bool value) {},
                      label: const Text('RawChip'),
                    ),
                    ElevatedButton(
                      onPressed: () {
                        setState(() {
                          selected = !selected;
                        });
                      },
                      child: Text('${selected ? 'Unselect' : 'Select'} Chip'),
                    ),
                  ],
                );
              },
            ),
          ),
        ),
      ),
    );

    final RenderBox materialBox = tester.firstRenderObject<RenderBox>(
      find.descendant(of: find.byType(RawChip), matching: find.byType(CustomPaint)),
    );

    // Test background color when the chip is unselected.
    expect(materialBox, paints..rrect(color: backgroundColor));

    await tester.tap(find.widgetWithText(ElevatedButton, 'Select Chip'));
    await tester.pump();
    await tester.pump(const Duration(milliseconds: 300));

    expect(materialBox, paints..rrect(color: const Color(0xc60000ff)));

    await tester.pump(const Duration(milliseconds: 300));

    // Test background color when the chip is selected.
    expect(materialBox, paints..rrect(color: selectedColor));

    await tester.tap(find.widgetWithText(ElevatedButton, 'Unselect Chip'));
    await tester.pump();
    await tester.pump(const Duration(milliseconds: 150));

    expect(materialBox, paints..rrect(color: const Color(0x3900ff00)));

    await tester.pump(const Duration(milliseconds: 150));

    // Test background color when the chip is unselected.
    expect(materialBox, paints..rrect(color: backgroundColor));
  });

  testWidgets('ChipAnimationStyle.avatarDrawerAnimation overrides chip avatar animation duration', (
    WidgetTester tester,
  ) async {
    const Color checkmarkColor = Color(0xffff0000);
    bool selected = false;

<<<<<<< HEAD
    await tester.pumpWidget(
      MaterialApp(
        home: Material(
          child: Center(
            child: StatefulBuilder(
              builder: (BuildContext context, StateSetter setState) {
                return Column(
                  mainAxisSize: MainAxisSize.min,
                  children: <Widget>[
                    RawChip(
                      chipAnimationStyle: ChipAnimationStyle(
                        avatarDrawerAnimation: AnimationStyle(
                          duration: const Duration(milliseconds: 800),
                          reverseDuration: const Duration(milliseconds: 400),
=======
      await tester.pumpWidget(
        MaterialApp(
          home: Material(
            child: Center(
              child: StatefulBuilder(
                builder: (BuildContext context, StateSetter setState) {
                  return Column(
                    mainAxisSize: MainAxisSize.min,
                    children: <Widget>[
                      RawChip(
                        chipAnimationStyle: ChipAnimationStyle(
                          avatarDrawerAnimation: const AnimationStyle(
                            duration: Duration(milliseconds: 800),
                            reverseDuration: Duration(milliseconds: 400),
                          ),
>>>>>>> 1daa7559
                        ),
                      ),
                      checkmarkColor: checkmarkColor,
                      selected: selected,
                      onSelected: (bool value) {},
                      label: const Text('RawChip'),
                    ),
                    ElevatedButton(
                      onPressed: () {
                        setState(() {
                          selected = !selected;
                        });
                      },
                      child: Text('${selected ? 'Unselect' : 'Select'} Chip'),
                    ),
                  ],
                );
              },
            ),
          ),
        ),
      ),
    );

    final RenderBox materialBox = tester.firstRenderObject<RenderBox>(
      find.descendant(of: find.byType(RawChip), matching: find.byType(CustomPaint)),
    );

    // Test the checkmark is not visible yet.
    expect(materialBox, isNot(paints..path(color: checkmarkColor)));
    expect(tester.getSize(find.byType(RawChip)).width, closeTo(132.6, 0.1));

    await tester.tap(find.widgetWithText(ElevatedButton, 'Select Chip'));
    await tester.pump();
    await tester.pump(const Duration(milliseconds: 400));

    expect(materialBox, paints..path(color: checkmarkColor));
    expect(tester.getSize(find.byType(RawChip)).width, closeTo(148.2, 0.1));

    await tester.pump(const Duration(milliseconds: 400));

    // Test the checkmark is fully visible.
    expect(materialBox, paints..path(color: checkmarkColor));
    expect(tester.getSize(find.byType(RawChip)).width, closeTo(152.6, 0.1));

    await tester.tap(find.widgetWithText(ElevatedButton, 'Unselect Chip'));
    await tester.pump();
    await tester.pump(const Duration(milliseconds: 200));

    expect(materialBox, isNot(paints..path(color: checkmarkColor)));
    expect(tester.getSize(find.byType(RawChip)).width, closeTo(148.2, 0.1));

    await tester.pump(const Duration(milliseconds: 200));

    // Test if checkmark is removed.
    expect(materialBox, isNot(paints..path(color: checkmarkColor)));
    expect(tester.getSize(find.byType(RawChip)).width, closeTo(132.6, 0.1));
  });

  testWidgets(
    'ChipAnimationStyle.deleteDrawerAnimation overrides chip delete icon animation duration',
    (WidgetTester tester) async {
      bool showDeleteIcon = false;
      await tester.pumpWidget(
        MaterialApp(
          home: Material(
            child: Center(
              child: StatefulBuilder(
                builder: (BuildContext context, StateSetter setState) {
                  return Column(
                    mainAxisSize: MainAxisSize.min,
                    children: <Widget>[
                      RawChip(
                        chipAnimationStyle: ChipAnimationStyle(
                          deleteDrawerAnimation: const AnimationStyle(
                            duration: Duration(milliseconds: 500),
                            reverseDuration: Duration(milliseconds: 250),
                          ),
                        ),
                        onDeleted: showDeleteIcon ? () {} : null,
                        label: const Text('RawChip'),
                      ),
                      ElevatedButton(
                        onPressed: () {
                          setState(() {
                            showDeleteIcon = !showDeleteIcon;
                          });
                        },
                        child: Text('${showDeleteIcon ? 'Hide' : 'Show'} delete icon'),
                      ),
                    ],
                  );
                },
              ),
            ),
          ),
        ),
      );

      // Test the delete icon is not visible yet.
      expect(find.byIcon(Icons.cancel), findsNothing);
      expect(tester.getSize(find.byType(RawChip)).width, closeTo(132.6, 0.1));

      await tester.tap(find.widgetWithText(ElevatedButton, 'Show delete icon'));
      await tester.pump();
      await tester.pump(const Duration(milliseconds: 250));

      expect(find.byIcon(Icons.cancel), findsOneWidget);
      expect(tester.getSize(find.byType(RawChip)).width, closeTo(148.2, 0.1));

      await tester.pump(const Duration(milliseconds: 250));

      // Test the delete icon is fully visible.
      expect(find.byIcon(Icons.cancel), findsOneWidget);
      expect(tester.getSize(find.byType(RawChip)).width, closeTo(152.6, 0.1));

      await tester.tap(find.widgetWithText(ElevatedButton, 'Hide delete icon'));
      await tester.pump();
      await tester.pump(const Duration(milliseconds: 125));

      expect(find.byIcon(Icons.cancel), findsOneWidget);
      expect(tester.getSize(find.byType(RawChip)).width, closeTo(148.2, 0.1));

      await tester.pump(const Duration(milliseconds: 125));

      // Test if delete icon is removed.
      expect(find.byIcon(Icons.cancel), findsNothing);
      expect(tester.getSize(find.byType(RawChip)).width, closeTo(132.6, 0.1));
    },
  );

  testWidgets('Chip.chipAnimationStyle is passed to RawChip', (WidgetTester tester) async {
    final ChipAnimationStyle chipAnimationStyle = ChipAnimationStyle(
      enableAnimation: AnimationStyle.noAnimation,
      selectAnimation: const AnimationStyle(duration: Durations.long3),
    );

    await tester.pumpWidget(
      wrapForChip(
        child: Center(
          child: Chip(chipAnimationStyle: chipAnimationStyle, label: const Text('Chip')),
        ),
      ),
    );

    expect(tester.widget<RawChip>(find.byType(RawChip)).chipAnimationStyle, chipAnimationStyle);
  });

  // Regression test for https://github.com/flutter/flutter/issues/157622.
  testWidgets('Chip does not glitch on hover when providing ThemeData.hoverColor', (
    WidgetTester tester,
  ) async {
    const Color themeDataHoverColor = Color(0xffff0000);
    const Color hoverColor = Color(0xff00ff00);
    const Color backgroundColor = Color(0xff0000ff);
    await tester.pumpWidget(
      wrapForChip(
        theme: ThemeData(hoverColor: themeDataHoverColor),
        child: Center(
          child: RawChip(
            color: WidgetStateProperty.resolveWith((Set<WidgetState> states) {
              if (states.contains(WidgetState.hovered)) {
                return hoverColor;
              }
              return backgroundColor;
            }),
            label: const Text('Chip'),
            onPressed: () {},
          ),
        ),
      ),
    );

    expect(getMaterialBox(tester), paints..rrect(color: backgroundColor));

    // Hover over the chip.
    final Offset center = tester.getCenter(find.byType(RawChip));
    final TestGesture gesture = await tester.createGesture(kind: PointerDeviceKind.mouse);
    await gesture.addPointer();
    await gesture.moveTo(center);
    addTearDown(gesture.removePointer);
    await tester.pumpAndSettle();

    expect(
      getMaterialBox(tester),
      paints
        ..rrect(color: hoverColor)
        ..rect(color: Colors.transparent),
    );
    expect(
      getMaterialBox(tester),
      isNot(
        paints
          ..rrect(color: hoverColor)
          ..rect(color: themeDataHoverColor),
      ),
    );
  });

  testWidgets('Chip mouse cursor behavior', (WidgetTester tester) async {
    const SystemMouseCursor customCursor = SystemMouseCursors.grab;

    await tester.pumpWidget(
      wrapForChip(child: const Center(child: Chip(mouseCursor: customCursor, label: Text('Chip')))),
    );

    final TestGesture gesture = await tester.createGesture(
      kind: PointerDeviceKind.mouse,
      pointer: 1,
    );
    await gesture.addPointer(location: const Offset(10, 10));
    await tester.pump();
    expect(
      RendererBinding.instance.mouseTracker.debugDeviceActiveCursor(1),
      SystemMouseCursors.basic,
    );

    final Offset chip = tester.getCenter(find.text('Chip'));
    await gesture.moveTo(chip);
    await tester.pump();
    expect(RendererBinding.instance.mouseTracker.debugDeviceActiveCursor(1), customCursor);
  });

  testWidgets('Mouse cursor resolves in disabled states', (WidgetTester tester) async {
    tester.binding.focusManager.highlightStrategy = FocusHighlightStrategy.alwaysTraditional;

    await tester.pumpWidget(
      wrapForChip(
        child: const Center(
          child: Chip(
            mouseCursor: WidgetStateMouseCursor.fromMap(<WidgetStatesConstraint, MouseCursor>{
              WidgetState.disabled: SystemMouseCursors.forbidden,
            }),
            label: Text('Chip'),
          ),
        ),
      ),
    );
    // Unfocused case.
    final TestGesture gesture1 = await tester.createGesture(
      kind: PointerDeviceKind.mouse,
      pointer: 1,
    );
    addTearDown(gesture1.removePointer);
    await gesture1.addPointer(location: tester.getCenter(find.text('Chip')));
    await tester.pump();
    await gesture1.moveTo(tester.getCenter(find.text('Chip')));
    expect(
      RendererBinding.instance.mouseTracker.debugDeviceActiveCursor(1),
      SystemMouseCursors.forbidden,
    );
  });
}

class _MaterialStateOutlinedBorder extends StadiumBorder implements MaterialStateOutlinedBorder {
  const _MaterialStateOutlinedBorder(this.resolver);

  final MaterialPropertyResolver<OutlinedBorder?> resolver;

  @override
  OutlinedBorder? resolve(Set<MaterialState> states) => resolver(states);
}

class _MaterialStateBorderSide extends MaterialStateBorderSide {
  const _MaterialStateBorderSide(this.resolver);

  final MaterialPropertyResolver<BorderSide?> resolver;

  @override
  BorderSide? resolve(Set<MaterialState> states) => resolver(states);
}

class RenderLayoutCount extends RenderBox {
  int layoutCount = 0;

  @override
  Size computeDryLayout(covariant BoxConstraints constraints) => constraints.biggest;

  @override
  void performLayout() {
    layoutCount += 1;
    size = constraints.biggest;
  }
}<|MERGE_RESOLUTION|>--- conflicted
+++ resolved
@@ -5901,7 +5901,6 @@
     const Color checkmarkColor = Color(0xffff0000);
     bool selected = false;
 
-<<<<<<< HEAD
     await tester.pumpWidget(
       MaterialApp(
         home: Material(
@@ -5913,26 +5912,9 @@
                   children: <Widget>[
                     RawChip(
                       chipAnimationStyle: ChipAnimationStyle(
-                        avatarDrawerAnimation: AnimationStyle(
-                          duration: const Duration(milliseconds: 800),
-                          reverseDuration: const Duration(milliseconds: 400),
-=======
-      await tester.pumpWidget(
-        MaterialApp(
-          home: Material(
-            child: Center(
-              child: StatefulBuilder(
-                builder: (BuildContext context, StateSetter setState) {
-                  return Column(
-                    mainAxisSize: MainAxisSize.min,
-                    children: <Widget>[
-                      RawChip(
-                        chipAnimationStyle: ChipAnimationStyle(
-                          avatarDrawerAnimation: const AnimationStyle(
-                            duration: Duration(milliseconds: 800),
-                            reverseDuration: Duration(milliseconds: 400),
-                          ),
->>>>>>> 1daa7559
+                        avatarDrawerAnimation: const AnimationStyle(
+                          duration: Duration(milliseconds: 800),
+                          reverseDuration: Duration(milliseconds: 400),
                         ),
                       ),
                       checkmarkColor: checkmarkColor,
