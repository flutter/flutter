// Copyright 2014 The Flutter Authors. All rights reserved.
// Use of this source code is governed by a BSD-style license that can be
// found in the LICENSE file.

import 'package:flutter/gestures.dart';
import 'package:flutter/material.dart';
import 'package:flutter/rendering.dart';
import 'package:flutter/scheduler.dart';
import 'package:flutter_test/flutter_test.dart';

import '../foundation/leak_tracking.dart';
import '../rendering/mock_canvas.dart';
import '../widgets/semantics_tester.dart';
import 'feedback_tester.dart';

Finder findRenderChipElement() {
  return find.byElementPredicate((Element e) => '${e.renderObject.runtimeType}' == '_RenderChip');
}

RenderBox getMaterialBox(WidgetTester tester) {
  return tester.firstRenderObject<RenderBox>(
    find.descendant(
      of: find.byType(RawChip),
      matching: find.byType(CustomPaint),
    ),
  );
}

Material getMaterial(WidgetTester tester) {
  return tester.widget<Material>(
    find.descendant(
      of: find.byType(RawChip),
      matching: find.byType(Material),
    ),
  );
}

IconThemeData getIconData(WidgetTester tester) {
  final IconTheme iconTheme = tester.firstWidget(
    find.descendant(
      of: find.byType(RawChip),
      matching: find.byType(IconTheme),
    ),
  );
  return iconTheme.data;
}

DefaultTextStyle getLabelStyle(WidgetTester tester, String labelText) {
  return tester.widget(
    find.ancestor(
      of: find.text(labelText),
      matching: find.byType(DefaultTextStyle),
    ).first,
  );
}

dynamic getRenderChip(WidgetTester tester) {
  if (!tester.any(findRenderChipElement())) {
    return null;
  }
  final Element element = tester.element(findRenderChipElement().first);
  return element.renderObject;
}

// ignore: avoid_dynamic_calls
double getSelectProgress(WidgetTester tester) => getRenderChip(tester)?.checkmarkAnimation?.value as double;
// ignore: avoid_dynamic_calls
double getAvatarDrawerProgress(WidgetTester tester) => getRenderChip(tester)?.avatarDrawerAnimation?.value as double;
// ignore: avoid_dynamic_calls
double getDeleteDrawerProgress(WidgetTester tester) => getRenderChip(tester)?.deleteDrawerAnimation?.value as double;

/// Adds the basic requirements for a Chip.
Widget wrapForChip({
  required Widget child,
  TextDirection textDirection = TextDirection.ltr,
  double textScaleFactor = 1.0,
  Brightness brightness = Brightness.light,
  bool? useMaterial3,
}) {
  return MaterialApp(
    theme: ThemeData(brightness: brightness, useMaterial3: useMaterial3),
    home: Directionality(
      textDirection: textDirection,
      child: MediaQuery(
        data: MediaQueryData(textScaleFactor: textScaleFactor),
        child: Material(child: child),
      ),
    ),
  );
}

/// Tests that a [Chip] that has its size constrained by its parent is
/// further constraining the size of its child, the label widget.
/// Optionally, adding an avatar or delete icon to the chip should not
/// cause the chip or label to exceed its constrained height.
Future<void> testConstrainedLabel(
  WidgetTester tester, {
  CircleAvatar? avatar,
  VoidCallback? onDeleted,
}) async {
  const double labelWidth = 100.0;
  const double labelHeight = 50.0;
  const double chipParentWidth = 75.0;
  const double chipParentHeight = 25.0;
  final Key labelKey = UniqueKey();

  await tester.pumpWidget(
    wrapForChip(
      child: Center(
        child: SizedBox(
          width: chipParentWidth,
          height: chipParentHeight,
          child: Chip(
            avatar: avatar,
            label: SizedBox(
              key: labelKey,
              width: labelWidth,
              height: labelHeight,
            ),
            onDeleted: onDeleted,
          ),
        ),
      ),
    ),
  );

  final Size labelSize = tester.getSize(find.byKey(labelKey));
  expect(labelSize.width, lessThan(chipParentWidth));
  expect(labelSize.height, lessThanOrEqualTo(chipParentHeight));

  final Size chipSize = tester.getSize(find.byType(Chip));
  expect(chipSize.width, chipParentWidth);
  expect(chipSize.height, chipParentHeight);
}

void doNothing() {}

Widget chipWithOptionalDeleteButton({
  Key? deleteButtonKey,
  Key? labelKey,
  required bool deletable,
  TextDirection textDirection = TextDirection.ltr,
  bool useDeleteButtonTooltip = true,
  String? chipTooltip,
  String? deleteButtonTooltipMessage,
  VoidCallback? onPressed = doNothing,
  bool? useMaterial3,
}) {
  return wrapForChip(
    textDirection: textDirection,
    useMaterial3: useMaterial3,
    child: Wrap(
      children: <Widget>[
        RawChip(
          tooltip: chipTooltip,
          onPressed: onPressed,
          onDeleted: deletable ? doNothing : null,
          deleteIcon: Icon(Icons.close, key: deleteButtonKey),
          useDeleteButtonTooltip: useDeleteButtonTooltip,
          deleteButtonTooltipMessage: deleteButtonTooltipMessage,
          label: Text(
            deletable
              ? 'Chip with Delete Button'
              : 'Chip without Delete Button',
            key: labelKey,
          ),
        ),
      ],
    ),
  );
}

bool offsetsAreClose(Offset a, Offset b) => (a - b).distance < 1.0;
bool radiiAreClose(double a, double b) => (a - b).abs() < 1.0;

// Ripple pattern matches if there exists at least one ripple
// with the [expectedCenter] and [expectedRadius].
// This ensures the existence of a ripple.
PaintPattern ripplePattern(Offset expectedCenter, double expectedRadius) {
  return paints
    ..something((Symbol method, List<dynamic> arguments) {
        if (method != #drawCircle) {
          return false;
        }
        final Offset center = arguments[0] as Offset;
        final double radius = arguments[1] as double;
        return offsetsAreClose(center, expectedCenter) && radiiAreClose(radius, expectedRadius);
      }
    );
}

// Unique ripple pattern matches if there does not exist ripples
// other than ones with the [expectedCenter] and [expectedRadius].
// This ensures the nonexistence of two different ripples.
PaintPattern uniqueRipplePattern(Offset expectedCenter, double expectedRadius) {
  return paints
    ..everything((Symbol method, List<dynamic> arguments) {
        if (method != #drawCircle) {
          return true;
        }
        final Offset center = arguments[0] as Offset;
        final double radius = arguments[1] as double;
        if (offsetsAreClose(center, expectedCenter) && radiiAreClose(radius, expectedRadius)) {
          return true;
        }
        throw '''
              Expected: center == $expectedCenter, radius == $expectedRadius
              Found: center == $center radius == $radius''';
      }
    );
}

// Finds any container of a tooltip.
Finder findTooltipContainer(String tooltipText) {
  return find.ancestor(
    of: find.text(tooltipText),
    matching: find.byType(Container),
  );
}

void main() {
  testWidgets('M2 Chip defaults', (WidgetTester tester) async {
    late TextTheme textTheme;

    Widget buildFrame(Brightness brightness) {
      return MaterialApp(
        theme: ThemeData(brightness: brightness, useMaterial3: false),
        home: Scaffold(
          body: Center(
            child: Builder(
              builder: (BuildContext context) {
                textTheme = Theme.of(context).textTheme;
                return Chip(
                  avatar: const CircleAvatar(child: Text('A')),
                  label: const Text('Chip A'),
                  onDeleted: () { },
                );
              },
            ),
          ),
        ),
      );
    }

    await tester.pumpWidget(buildFrame(Brightness.light));
    expect(getMaterialBox(tester), paints..rrect()..circle(color: const Color(0xff1976d2)));
    expect(tester.getSize(find.byType(Chip)), const Size(156.0, 48.0));
    expect(getMaterial(tester).color, null);
    expect(getMaterial(tester).elevation, 0);
    expect(getMaterial(tester).shape, const StadiumBorder());
    expect(getIconData(tester).color?.value, 0xffffffff);
    expect(getIconData(tester).opacity, null);
    expect(getIconData(tester).size, null);

    TextStyle labelStyle = getLabelStyle(tester, 'Chip A').style;
    expect(labelStyle.color?.value, 0xde000000);
    expect(labelStyle.fontFamily, textTheme.bodyLarge?.fontFamily);
    expect(labelStyle.fontFamilyFallback, textTheme.bodyLarge?.fontFamilyFallback);
    expect(labelStyle.fontFeatures, textTheme.bodyLarge?.fontFeatures);
    expect(labelStyle.fontSize, textTheme.bodyLarge?.fontSize);
    expect(labelStyle.fontStyle, textTheme.bodyLarge?.fontStyle);
    expect(labelStyle.fontWeight, textTheme.bodyLarge?.fontWeight);
    expect(labelStyle.height, textTheme.bodyLarge?.height);
    expect(labelStyle.inherit, textTheme.bodyLarge?.inherit);
    expect(labelStyle.leadingDistribution, textTheme.bodyLarge?.leadingDistribution);
    expect(labelStyle.letterSpacing, textTheme.bodyLarge?.letterSpacing);
    expect(labelStyle.overflow, textTheme.bodyLarge?.overflow);
    expect(labelStyle.textBaseline, textTheme.bodyLarge?.textBaseline);
    expect(labelStyle.wordSpacing, textTheme.bodyLarge?.wordSpacing);

    await tester.pumpWidget(buildFrame(Brightness.dark));
    await tester.pumpAndSettle(); // Theme transition animation
    expect(getMaterialBox(tester), paints..rrect(color: const Color(0x1fffffff)));
    expect(tester.getSize(find.byType(Chip)), const Size(156.0, 48.0));
    expect(getMaterial(tester).color, null);
    expect(getMaterial(tester).elevation, 0);
    expect(getMaterial(tester).shape, const StadiumBorder());
    expect(getIconData(tester).color?.value, 0xffffffff);
    expect(getIconData(tester).opacity, null);
    expect(getIconData(tester).size, null);

    labelStyle = getLabelStyle(tester, 'Chip A').style;
    expect(labelStyle.color?.value, 0xdeffffff);
    expect(labelStyle.fontFamily, textTheme.bodyLarge?.fontFamily);
    expect(labelStyle.fontFamilyFallback, textTheme.bodyLarge?.fontFamilyFallback);
    expect(labelStyle.fontFeatures, textTheme.bodyLarge?.fontFeatures);
    expect(labelStyle.fontSize, textTheme.bodyLarge?.fontSize);
    expect(labelStyle.fontStyle, textTheme.bodyLarge?.fontStyle);
    expect(labelStyle.fontWeight, textTheme.bodyLarge?.fontWeight);
    expect(labelStyle.height, textTheme.bodyLarge?.height);
    expect(labelStyle.inherit, textTheme.bodyLarge?.inherit);
    expect(labelStyle.leadingDistribution, textTheme.bodyLarge?.leadingDistribution);
    expect(labelStyle.letterSpacing, textTheme.bodyLarge?.letterSpacing);
    expect(labelStyle.overflow, textTheme.bodyLarge?.overflow);
    expect(labelStyle.textBaseline, textTheme.bodyLarge?.textBaseline);
    expect(labelStyle.wordSpacing, textTheme.bodyLarge?.wordSpacing);
  });

  testWidgetsWithLeakTracking('M3 Chip defaults', (WidgetTester tester) async {
    late TextTheme textTheme;
    final ThemeData lightTheme = ThemeData.light(useMaterial3: true);
    final ThemeData darkTheme = ThemeData.dark(useMaterial3: true);

    Widget buildFrame(ThemeData theme) {
      return MaterialApp(
        theme: theme,
        home: Scaffold(
          body: Center(
            child: Builder(
              builder: (BuildContext context) {
                textTheme = Theme.of(context).textTheme;
                return Chip(
                  avatar: const CircleAvatar(child: Text('A')),
                  label: const Text('Chip A'),
                  onDeleted: () { },
                );
              },
            ),
          ),
        ),
      );
    }

    await tester.pumpWidget(buildFrame(lightTheme));
    expect(getMaterial(tester).color, null);
    expect(getMaterial(tester).elevation, 0);
    expect(getMaterial(tester).shape, RoundedRectangleBorder(
      side: BorderSide(color: lightTheme.colorScheme.outline),
      borderRadius: BorderRadius.circular(8.0),
    ));
    expect(getIconData(tester).color, lightTheme.colorScheme.primary);
    expect(getIconData(tester).opacity, null);
    expect(getIconData(tester).size, 18);

    TextStyle labelStyle = getLabelStyle(tester, 'Chip A').style;
    expect(labelStyle.color, textTheme.labelLarge?.color);
    expect(labelStyle.fontFamily, textTheme.labelLarge?.fontFamily);
    expect(labelStyle.fontFamilyFallback, textTheme.labelLarge?.fontFamilyFallback);
    expect(labelStyle.fontFeatures, textTheme.labelLarge?.fontFeatures);
    expect(labelStyle.fontSize, textTheme.labelLarge?.fontSize);
    expect(labelStyle.fontStyle, textTheme.labelLarge?.fontStyle);
    expect(labelStyle.fontWeight, textTheme.labelLarge?.fontWeight);
    expect(labelStyle.height, textTheme.labelLarge?.height);
    expect(labelStyle.inherit, textTheme.labelLarge?.inherit);
    expect(labelStyle.leadingDistribution, textTheme.labelLarge?.leadingDistribution);
    expect(labelStyle.letterSpacing, textTheme.labelLarge?.letterSpacing);
    expect(labelStyle.overflow, textTheme.labelLarge?.overflow);
    expect(labelStyle.textBaseline, textTheme.labelLarge?.textBaseline);
    expect(labelStyle.wordSpacing, textTheme.labelLarge?.wordSpacing);

    await tester.pumpWidget(buildFrame(darkTheme));
    await tester.pumpAndSettle(); // Theme transition animation
    expect(getMaterial(tester).color, null);
    expect(getMaterial(tester).elevation, 0);
    expect(getMaterial(tester).shape, RoundedRectangleBorder(
      side: BorderSide(color: darkTheme.colorScheme.outline),
      borderRadius: BorderRadius.circular(8.0),
    ));
    expect(getIconData(tester).color, darkTheme.colorScheme.primary);
    expect(getIconData(tester).opacity, null);
    expect(getIconData(tester).size, 18);

    labelStyle = getLabelStyle(tester, 'Chip A').style;
    expect(labelStyle.color, textTheme.labelLarge?.color);
    expect(labelStyle.fontFamily, textTheme.labelLarge?.fontFamily);
    expect(labelStyle.fontFamilyFallback, textTheme.labelLarge?.fontFamilyFallback);
    expect(labelStyle.fontFeatures, textTheme.labelLarge?.fontFeatures);
    expect(labelStyle.fontSize, textTheme.labelLarge?.fontSize);
    expect(labelStyle.fontStyle, textTheme.labelLarge?.fontStyle);
    expect(labelStyle.fontWeight, textTheme.labelLarge?.fontWeight);
    expect(labelStyle.height, textTheme.labelLarge?.height);
    expect(labelStyle.inherit, textTheme.labelLarge?.inherit);
    expect(labelStyle.leadingDistribution, textTheme.labelLarge?.leadingDistribution);
    expect(labelStyle.letterSpacing, textTheme.labelLarge?.letterSpacing);
    expect(labelStyle.overflow, textTheme.labelLarge?.overflow);
    expect(labelStyle.textBaseline, textTheme.labelLarge?.textBaseline);
    expect(labelStyle.wordSpacing, textTheme.labelLarge?.wordSpacing);
  });

  testWidgetsWithLeakTracking('Chip control test', (WidgetTester tester) async {
    final FeedbackTester feedback = FeedbackTester();
    final List<String> deletedChipLabels = <String>[];
    await tester.pumpWidget(
      wrapForChip(
        child: Column(
          children: <Widget>[
            Chip(
              avatar: const CircleAvatar(child: Text('A')),
              label: const Text('Chip A'),
              onDeleted: () {
                deletedChipLabels.add('A');
              },
              deleteButtonTooltipMessage: 'Delete chip A',
            ),
            Chip(
              avatar: const CircleAvatar(child: Text('B')),
              label: const Text('Chip B'),
              onDeleted: () {
                deletedChipLabels.add('B');
              },
              deleteButtonTooltipMessage: 'Delete chip B',
            ),
          ],
        ),
      ),
    );

    expect(tester.widget(find.byTooltip('Delete chip A')), isNotNull);
    expect(tester.widget(find.byTooltip('Delete chip B')), isNotNull);

    expect(feedback.clickSoundCount, 0);

    expect(deletedChipLabels, isEmpty);
    await tester.tap(find.byTooltip('Delete chip A'));
    expect(deletedChipLabels, equals(<String>['A']));

    await tester.pumpAndSettle(const Duration(seconds: 1));
    expect(feedback.clickSoundCount, 1);

    await tester.tap(find.byTooltip('Delete chip B'));
    expect(deletedChipLabels, equals(<String>['A', 'B']));

    await tester.pumpAndSettle(const Duration(seconds: 1));
    expect(feedback.clickSoundCount, 2);

    feedback.dispose();
  });

  testWidgetsWithLeakTracking(
    'Chip does not constrain size of label widget if it does not exceed '
    'the available space',
    (WidgetTester tester) async {
      const double labelWidth = 50.0;
      const double labelHeight = 30.0;
      final Key labelKey = UniqueKey();

      await tester.pumpWidget(
        wrapForChip(
          child: Center(
            child: SizedBox(
              width: 500.0,
              height: 500.0,
              child: Column(
                children: <Widget>[
                  Chip(
                    label: SizedBox(
                      key: labelKey,
                      width: labelWidth,
                      height: labelHeight,
                    ),
                  ),
                ],
              ),
            ),
          ),
        ),
      );

      final Size labelSize = tester.getSize(find.byKey(labelKey));
      expect(labelSize.width, labelWidth);
      expect(labelSize.height, labelHeight);
    },
  );

  testWidgetsWithLeakTracking(
    'Chip constrains the size of the label widget when it exceeds the '
    'available space',
    (WidgetTester tester) async {
      await testConstrainedLabel(tester);
    },
  );

  testWidgetsWithLeakTracking(
    'Chip constrains the size of the label widget when it exceeds the '
    'available space and the avatar is present',
    (WidgetTester tester) async {
      await testConstrainedLabel(
        tester,
        avatar: const CircleAvatar(child: Text('A')),
      );
    },
  );

  testWidgetsWithLeakTracking(
    'Chip constrains the size of the label widget when it exceeds the '
    'available space and the delete icon is present',
    (WidgetTester tester) async {
      await testConstrainedLabel(
        tester,
        onDeleted: () { },
      );
    },
  );

  testWidgetsWithLeakTracking(
    'Chip constrains the size of the label widget when it exceeds the '
    'available space and both avatar and delete icons are present',
    (WidgetTester tester) async {
      await testConstrainedLabel(
        tester,
        avatar: const CircleAvatar(child: Text('A')),
        onDeleted: () { },
      );
    },
  );

  testWidgetsWithLeakTracking(
    'Chip constrains the avatar, label, and delete icons to the bounds of '
    'the chip when it exceeds the available space',
    (WidgetTester tester) async {
      // Regression test for https://github.com/flutter/flutter/issues/11523
      Widget chipBuilder (String text, {Widget? avatar, VoidCallback? onDeleted}) {
        return MaterialApp(
          home: Scaffold(
            body: SizedBox(
              width: 150,
              child: Column(
                children: <Widget>[
                  Chip(
                    avatar: avatar,
                    label: Text(text),
                    onDeleted: onDeleted,
                  ),
                ],
              ),
            ),
          ),
        );
      }

      void chipRectContains(Rect chipRect, Rect rect) {
        expect(chipRect.contains(rect.topLeft), true);
        expect(chipRect.contains(rect.topRight), true);
        expect(chipRect.contains(rect.bottomLeft), true);
        expect(chipRect.contains(rect.bottomRight), true);
      }

      Rect chipRect;
      Rect avatarRect;
      Rect labelRect;
      Rect deleteIconRect;
      const String text = 'Very long text that will be clipped';

      await tester.pumpWidget(chipBuilder(text));

      chipRect = tester.getRect(find.byType(Chip));
      labelRect = tester.getRect(find.text(text));
      chipRectContains(chipRect, labelRect);

      await tester.pumpWidget(chipBuilder(
        text,
        avatar: const CircleAvatar(child: Text('A')),
      ));
      await tester.pumpAndSettle();

      chipRect = tester.getRect(find.byType(Chip));
      avatarRect = tester.getRect(find.byType(CircleAvatar));
      chipRectContains(chipRect, avatarRect);

      labelRect = tester.getRect(find.text(text));
      chipRectContains(chipRect, labelRect);

      await tester.pumpWidget(chipBuilder(
        text,
        avatar: const CircleAvatar(child: Text('A')),
        onDeleted: () {},
      ));
      await tester.pumpAndSettle();

      chipRect = tester.getRect(find.byType(Chip));
      avatarRect = tester.getRect(find.byType(CircleAvatar));
      chipRectContains(chipRect, avatarRect);

      labelRect = tester.getRect(find.text(text));
      chipRectContains(chipRect, labelRect);

      deleteIconRect = tester.getRect(find.byIcon(Icons.cancel));
      chipRectContains(chipRect, deleteIconRect);
    },
  );

  testWidgetsWithLeakTracking('Chip in row works ok', (WidgetTester tester) async {
    const TextStyle style = TextStyle(fontSize: 10.0);
    await tester.pumpWidget(
      wrapForChip(
        useMaterial3: false,
        child: const Row(
          children: <Widget>[
            Chip(label: Text('Test'), labelStyle: style),
          ],
        ),
      ),
    );
    expect(tester.getSize(find.byType(Text)), const Size(40.0, 10.0));
    expect(tester.getSize(find.byType(Chip)), const Size(64.0, 48.0));
    await tester.pumpWidget(
      wrapForChip(
        child: const Row(
          children: <Widget>[
            Flexible(child: Chip(label: Text('Test'), labelStyle: style)),
          ],
        ),
      ),
    );
    expect(tester.getSize(find.byType(Text)), const Size(40.0, 10.0));
    expect(tester.getSize(find.byType(Chip)), const Size(64.0, 48.0));
    await tester.pumpWidget(
      wrapForChip(
        child: const Row(
          children: <Widget>[
            Expanded(child: Chip(label: Text('Test'), labelStyle: style)),
          ],
        ),
      ),
    );
    expect(tester.getSize(find.byType(Text)), const Size(40.0, 10.0));
    expect(tester.getSize(find.byType(Chip)), const Size(800.0, 48.0));
  });

  testWidgetsWithLeakTracking('Chip responds to materialTapTargetSize', (WidgetTester tester) async {
      await tester.pumpWidget(
        wrapForChip(
          useMaterial3: false,
          child: const Column(
            children: <Widget>[
              Chip(
                label: Text('X'),
                materialTapTargetSize: MaterialTapTargetSize.padded,
              ),
              Chip(
                label: Text('X'),
                materialTapTargetSize: MaterialTapTargetSize.shrinkWrap,
              ),
            ],
          ),
        ),
      );
      expect(tester.getSize(find.byType(Chip).first), const Size(48.0, 48.0));
      expect(tester.getSize(find.byType(Chip).last), const Size(38.0, 32.0));
    },
  );

<<<<<<< HEAD
  testWidgetsWithLeakTracking('delete button tap target is the right proportion of the chip', (WidgetTester tester) async {
=======
  testWidgets('Delete button tap target is the right proportion of the chip', (WidgetTester tester) async {
>>>>>>> be7c7e3e
    final UniqueKey deleteKey = UniqueKey();
    bool calledDelete = false;
    await tester.pumpWidget(
      wrapForChip(
        child: Column(
          children: <Widget>[
            Chip(
              label: const Text('Really Long Label'),
              deleteIcon: Icon(Icons.delete, key: deleteKey),
              onDeleted: () {
                calledDelete = true;
              },
            ),
          ],
        ),
      ),
    );

    // Test correct tap target size.
    await tester.tapAt(tester.getCenter(find.byKey(deleteKey)) - const Offset(18.0, 0.0)); // Half the width of the delete button + right label padding.
    await tester.pump();
    expect(calledDelete, isTrue);
    calledDelete = false;

    // Test incorrect tap target size.
    await tester.tapAt(tester.getCenter(find.byKey(deleteKey)) - const Offset(19.0, 0.0));
    await tester.pump();
    expect(calledDelete, isFalse);
    calledDelete = false;

    await tester.pumpWidget(
      wrapForChip(
        child: Column(
          children: <Widget>[
            Chip(
              label: const SizedBox(), // Short label
              deleteIcon: Icon(Icons.cancel, key: deleteKey),
              onDeleted: () {
                calledDelete = true;
              },
            ),
          ],
        ),
      ),
    );

    // Chip width is 48 with padding, 40 without padding, so halfway is at 20. Cancel
    // icon is 24x24, so since 24 > 20 the split location should be halfway across the
    // chip, which is at 12 + 8 = 20 from the right side. Since the split is just
    // slightly less than 50%, 8 from the center of the delete button should hit the
    // chip, not the delete button.
    await tester.tapAt(tester.getCenter(find.byKey(deleteKey)) - const Offset(7.0, 0.0));
    await tester.pump();
    expect(calledDelete, isTrue);
    calledDelete = false;

    await tester.tapAt(tester.getCenter(find.byKey(deleteKey)) - const Offset(8.0, 0.0));
    await tester.pump();
    expect(calledDelete, isFalse);
  });

  testWidgetsWithLeakTracking('Chip elements are ordered horizontally for locale', (WidgetTester tester) async {
    final UniqueKey iconKey = UniqueKey();
    final Widget test = Overlay(
      initialEntries: <OverlayEntry>[
        OverlayEntry(
          builder: (BuildContext context) {
            return Material(
              child: Chip(
                deleteIcon: Icon(Icons.delete, key: iconKey),
                onDeleted: () { },
                label: const Text('ABC'),
              ),
            );
          },
        ),
      ],
    );

    await tester.pumpWidget(
      wrapForChip(
        child: test,
        textDirection: TextDirection.rtl,
      ),
    );
    await tester.pumpAndSettle(const Duration(milliseconds: 500));
    expect(tester.getCenter(find.text('ABC')).dx, greaterThan(tester.getCenter(find.byKey(iconKey)).dx));
    await tester.pumpWidget(
      wrapForChip(
        child: test,
      ),
    );
    await tester.pumpAndSettle(const Duration(milliseconds: 500));
    expect(tester.getCenter(find.text('ABC')).dx, lessThan(tester.getCenter(find.byKey(iconKey)).dx));
  });

  testWidgetsWithLeakTracking('Chip responds to textScaleFactor', (WidgetTester tester) async {
    await tester.pumpWidget(
      wrapForChip(
        useMaterial3: false,
        child: const Column(
          children: <Widget>[
            Chip(
              avatar: CircleAvatar(child: Text('A')),
              label: Text('Chip A'),
            ),
            Chip(
              avatar: CircleAvatar(child: Text('B')),
              label: Text('Chip B'),
            ),
          ],
        ),
      ),
    );

    expect(
      tester.getSize(find.text('Chip A')),
      const Size(84.0, 14.0),
    );
    expect(
      tester.getSize(find.text('Chip B')),
      const Size(84.0, 14.0),
    );
    expect(tester.getSize(find.byType(Chip).first), const Size(132.0, 48.0));
    expect(tester.getSize(find.byType(Chip).last), const Size(132.0, 48.0));

    await tester.pumpWidget(
      wrapForChip(
        textScaleFactor: 3.0,
        child: const Column(
          children: <Widget>[
            Chip(
              avatar: CircleAvatar(child: Text('A')),
              label: Text('Chip A'),
            ),
            Chip(
              avatar: CircleAvatar(child: Text('B')),
              label: Text('Chip B'),
            ),
          ],
        ),
      ),
    );

    expect(tester.getSize(find.text('Chip A')), const Size(252.0, 42.0));
    expect(tester.getSize(find.text('Chip B')), const Size(252.0, 42.0));
    expect(tester.getSize(find.byType(Chip).first), const Size(310.0, 50.0));
    expect(tester.getSize(find.byType(Chip).last), const Size(310.0, 50.0));

    // Check that individual text scales are taken into account.
    await tester.pumpWidget(
      wrapForChip(
        child: const Column(
          children: <Widget>[
            Chip(
              avatar: CircleAvatar(child: Text('A')),
              label: Text('Chip A', textScaleFactor: 3.0),
            ),
            Chip(
              avatar: CircleAvatar(child: Text('B')),
              label: Text('Chip B'),
            ),
          ],
        ),
      ),
    );

    expect(tester.getSize(find.text('Chip A')), const Size(252.0, 42.0));
    expect(tester.getSize(find.text('Chip B')), const Size(84.0, 14.0));
    expect(tester.getSize(find.byType(Chip).first), const Size(318.0, 50.0));
    expect(tester.getSize(find.byType(Chip).last), const Size(132.0, 48.0));
  });

  testWidgetsWithLeakTracking('Labels can be non-text widgets', (WidgetTester tester) async {
    final Key keyA = GlobalKey();
    final Key keyB = GlobalKey();
    await tester.pumpWidget(
      wrapForChip(
        useMaterial3: false,
        child: Column(
          children: <Widget>[
            Chip(
              avatar: const CircleAvatar(child: Text('A')),
              label: Text('Chip A', key: keyA),
            ),
            Chip(
              avatar: const CircleAvatar(child: Text('B')),
              label: SizedBox(key: keyB, width: 10.0, height: 10.0),
            ),
          ],
        ),
      ),
    );

    expect(tester.getSize(find.byKey(keyA)), const Size(84.0, 14.0));
    expect(tester.getSize(find.byKey(keyB)), const Size(10.0, 10.0));
    expect(tester.getSize(find.byType(Chip).first), const Size(132.0, 48.0));
    expect(tester.getSize(find.byType(Chip).last), const Size(58.0, 48.0));
  });

  testWidgetsWithLeakTracking('Avatars can be non-circle avatar widgets', (WidgetTester tester) async {
    final Key keyA = GlobalKey();
    await tester.pumpWidget(
      wrapForChip(
        child: Column(
          children: <Widget>[
            Chip(
              avatar: SizedBox(key: keyA, width: 20.0, height: 20.0),
              label: const Text('Chip A'),
            ),
          ],
        ),
      ),
    );

    expect(tester.getSize(find.byKey(keyA)), equals(const Size(20.0, 20.0)));
  });

  testWidgetsWithLeakTracking('Delete icons can be non-icon widgets', (WidgetTester tester) async {
    final Key keyA = GlobalKey();
    await tester.pumpWidget(
      wrapForChip(
        child: Column(
          children: <Widget>[
            Chip(
              deleteIcon: SizedBox(key: keyA, width: 20.0, height: 20.0),
              label: const Text('Chip A'),
              onDeleted: () { },
            ),
          ],
        ),
      ),
    );

    expect(tester.getSize(find.byKey(keyA)), equals(const Size(20.0, 20.0)));
  });

  testWidgetsWithLeakTracking('Chip padding - LTR', (WidgetTester tester) async {
    final GlobalKey keyA = GlobalKey();
    final GlobalKey keyB = GlobalKey();
    await tester.pumpWidget(
      wrapForChip(
        child: Overlay(
          initialEntries: <OverlayEntry>[
            OverlayEntry(
              builder: (BuildContext context) {
                return Material(
                  child: Center(
                    child: Chip(
                      avatar: Placeholder(key: keyA),
                      label: SizedBox(
                        key: keyB,
                        width: 40.0,
                        height: 40.0,
                      ),
                      onDeleted: () { },
                    ),
                  ),
                );
              },
            ),
          ],
        ),
      ),
    );
    expect(tester.getTopLeft(find.byKey(keyA)), const Offset(332.0, 280.0));
    expect(tester.getBottomRight(find.byKey(keyA)), const Offset(372.0, 320.0));
    expect(tester.getTopLeft(find.byKey(keyB)), const Offset(380.0, 280.0));
    expect(tester.getBottomRight(find.byKey(keyB)), const Offset(420.0, 320.0));
    expect(tester.getTopLeft(find.byType(Icon)), const Offset(439.0, 291.0));
    expect(tester.getBottomRight(find.byType(Icon)), const Offset(457.0, 309.0));
  });

  testWidgetsWithLeakTracking('Chip padding - RTL', (WidgetTester tester) async {
    final GlobalKey keyA = GlobalKey();
    final GlobalKey keyB = GlobalKey();
    await tester.pumpWidget(
      wrapForChip(
        textDirection: TextDirection.rtl,
        child: Overlay(
          initialEntries: <OverlayEntry>[
            OverlayEntry(
              builder: (BuildContext context) {
                return Material(
                  child: Center(
                    child: Chip(
                      avatar: Placeholder(key: keyA),
                      label: SizedBox(
                        key: keyB,
                        width: 40.0,
                        height: 40.0,
                      ),
                      onDeleted: () { },
                    ),
                  ),
                );
              },
            ),
          ],
        ),
      ),
    );

    expect(tester.getTopLeft(find.byKey(keyA)), const Offset(428.0, 280.0));
    expect(tester.getBottomRight(find.byKey(keyA)), const Offset(468.0, 320.0));
    expect(tester.getTopLeft(find.byKey(keyB)), const Offset(380.0, 280.0));
    expect(tester.getBottomRight(find.byKey(keyB)), const Offset(420.0, 320.0));
    expect(tester.getTopLeft(find.byType(Icon)), const Offset(343.0, 291.0));
    expect(tester.getBottomRight(find.byType(Icon)), const Offset(361.0, 309.0));
  });

  testWidgetsWithLeakTracking('Avatar drawer works as expected on RawChip', (WidgetTester tester) async {
    final GlobalKey labelKey = GlobalKey();
    Future<void> pushChip({ Widget? avatar }) async {
      return tester.pumpWidget(
        wrapForChip(
          useMaterial3: false,
          child: Wrap(
            children: <Widget>[
              RawChip(
                avatar: avatar,
                label: Text('Chip', key: labelKey),
                shape: const StadiumBorder(),
              ),
            ],
          ),
        ),
      );
    }

    // No avatar
    await pushChip();
    expect(tester.getSize(find.byType(RawChip)), equals(const Size(80.0, 48.0)));
    final GlobalKey avatarKey = GlobalKey();

    // Add an avatar
    await pushChip(
      avatar: Container(
        key: avatarKey,
        color: const Color(0xff000000),
        width: 40.0,
        height: 40.0,
      ),
    );
    // Avatar drawer should start out closed.
    expect(tester.getSize(find.byType(RawChip)), equals(const Size(80.0, 48.0)));
    expect(tester.getSize(find.byKey(avatarKey)), equals(const Size(24.0, 24.0)));
    expect(tester.getTopLeft(find.byKey(avatarKey)), equals(const Offset(-20.0, 12.0)));
    expect(tester.getTopLeft(find.byKey(labelKey)), equals(const Offset(12.0, 17.0)));

    await tester.pump(const Duration(milliseconds: 20));
    // Avatar drawer should start expanding.
    expect(tester.getSize(find.byType(RawChip)).width, moreOrLessEquals(81.2, epsilon: 0.1));
    expect(tester.getSize(find.byKey(avatarKey)), equals(const Size(24.0, 24.0)));
    expect(tester.getTopLeft(find.byKey(avatarKey)).dx, moreOrLessEquals(-18.8, epsilon: 0.1));
    expect(tester.getTopLeft(find.byKey(labelKey)).dx, moreOrLessEquals(13.2, epsilon: 0.1));

    await tester.pump(const Duration(milliseconds: 20));
    expect(tester.getSize(find.byType(RawChip)).width, moreOrLessEquals(86.7, epsilon: 0.1));
    expect(tester.getSize(find.byKey(avatarKey)), equals(const Size(24.0, 24.0)));
    expect(tester.getTopLeft(find.byKey(avatarKey)).dx, moreOrLessEquals(-13.3, epsilon: 0.1));
    expect(tester.getTopLeft(find.byKey(labelKey)).dx, moreOrLessEquals(18.6, epsilon: 0.1));

    await tester.pump(const Duration(milliseconds: 20));
    expect(tester.getSize(find.byType(RawChip)).width, moreOrLessEquals(94.7, epsilon: 0.1));
    expect(tester.getSize(find.byKey(avatarKey)), equals(const Size(24.0, 24.0)));
    expect(tester.getTopLeft(find.byKey(avatarKey)).dx, moreOrLessEquals(-5.3, epsilon: 0.1));
    expect(tester.getTopLeft(find.byKey(labelKey)).dx, moreOrLessEquals(26.7, epsilon: 0.1));

    await tester.pump(const Duration(milliseconds: 20));
    expect(tester.getSize(find.byType(RawChip)).width, moreOrLessEquals(99.5, epsilon: 0.1));
    expect(tester.getSize(find.byKey(avatarKey)), equals(const Size(24.0, 24.0)));
    expect(tester.getTopLeft(find.byKey(avatarKey)).dx, moreOrLessEquals(-0.5, epsilon: 0.1));
    expect(tester.getTopLeft(find.byKey(labelKey)).dx, moreOrLessEquals(31.5, epsilon: 0.1));

    // Wait for being done with animation, and make sure it didn't change
    // height.
    await tester.pumpAndSettle(const Duration(milliseconds: 200));
    expect(tester.getSize(find.byType(RawChip)), equals(const Size(104.0, 48.0)));
    expect(tester.getSize(find.byKey(avatarKey)), equals(const Size(24.0, 24.0)));
    expect(tester.getTopLeft(find.byKey(avatarKey)), equals(const Offset(4.0, 12.0)));
    expect(tester.getTopLeft(find.byKey(labelKey)), equals(const Offset(36.0, 17.0)));

    // Remove the avatar again
    await pushChip();
    // Avatar drawer should start out open.
    expect(tester.getSize(find.byType(RawChip)), equals(const Size(104.0, 48.0)));
    expect(tester.getSize(find.byKey(avatarKey)), equals(const Size(24.0, 24.0)));
    expect(tester.getTopLeft(find.byKey(avatarKey)), equals(const Offset(4.0, 12.0)));
    expect(tester.getTopLeft(find.byKey(labelKey)), equals(const Offset(36.0, 17.0)));

    await tester.pump(const Duration(milliseconds: 20));
    // Avatar drawer should start contracting.
    expect(tester.getSize(find.byType(RawChip)).width, moreOrLessEquals(102.9, epsilon: 0.1));
    expect(tester.getSize(find.byKey(avatarKey)), equals(const Size(24.0, 24.0)));
    expect(tester.getTopLeft(find.byKey(avatarKey)).dx, moreOrLessEquals(2.9, epsilon: 0.1));
    expect(tester.getTopLeft(find.byKey(labelKey)).dx, moreOrLessEquals(34.9, epsilon: 0.1));

    await tester.pump(const Duration(milliseconds: 20));
    expect(tester.getSize(find.byType(RawChip)).width, moreOrLessEquals(98.0, epsilon: 0.1));
    expect(tester.getSize(find.byKey(avatarKey)), equals(const Size(24.0, 24.0)));
    expect(tester.getTopLeft(find.byKey(avatarKey)).dx, moreOrLessEquals(-2.0, epsilon: 0.1));
    expect(tester.getTopLeft(find.byKey(labelKey)).dx, moreOrLessEquals(30.0, epsilon: 0.1));

    await tester.pump(const Duration(milliseconds: 20));
    expect(tester.getSize(find.byType(RawChip)).width, moreOrLessEquals(84.1, epsilon: 0.1));
    expect(tester.getSize(find.byKey(avatarKey)), equals(const Size(24.0, 24.0)));
    expect(tester.getTopLeft(find.byKey(avatarKey)).dx, moreOrLessEquals(-15.9, epsilon: 0.1));
    expect(tester.getTopLeft(find.byKey(labelKey)).dx, moreOrLessEquals(16.1, epsilon: 0.1));

    await tester.pump(const Duration(milliseconds: 20));
    expect(tester.getSize(find.byType(RawChip)).width, moreOrLessEquals(80.0, epsilon: 0.1));
    expect(tester.getSize(find.byKey(avatarKey)), equals(const Size(24.0, 24.0)));
    expect(tester.getTopLeft(find.byKey(avatarKey)).dx, moreOrLessEquals(-20.0, epsilon: 0.1));
    expect(tester.getTopLeft(find.byKey(labelKey)).dx, moreOrLessEquals(12.0, epsilon: 0.1));

    // Wait for being done with animation, make sure it didn't change
    // height, and make sure that the avatar is no longer drawn.
    await tester.pumpAndSettle(const Duration(milliseconds: 200));
    expect(tester.getSize(find.byType(RawChip)), equals(const Size(80.0, 48.0)));
    expect(tester.getTopLeft(find.byKey(labelKey)), equals(const Offset(12.0, 17.0)));
    expect(find.byKey(avatarKey), findsNothing);
  });

  testWidgetsWithLeakTracking('Delete button drawer works as expected on RawChip', (WidgetTester tester) async {
    const Key labelKey = Key('label');
    const Key deleteButtonKey = Key('delete');
    bool wasDeleted = false;
    Future<void> pushChip({ bool deletable = false }) async {
      return tester.pumpWidget(
        wrapForChip(
          useMaterial3: false,
          child: Wrap(
            children: <Widget>[
              StatefulBuilder(builder: (BuildContext context, StateSetter setState) {
                return RawChip(
                  onDeleted: deletable
                    ? () {
                        setState(() {
                          wasDeleted = true;
                        });
                      }
                    : null,
                  deleteIcon: Container(width: 40.0, height: 40.0, color: Colors.blue, key: deleteButtonKey),
                  label: const Text('Chip', key: labelKey),
                  shape: const StadiumBorder(),
                );
              }),
            ],
          ),
        ),
      );
    }

    // No delete button
    await pushChip();
    expect(tester.getSize(find.byType(RawChip)), equals(const Size(80.0, 48.0)));

    // Add a delete button
    await pushChip(deletable: true);
    // Delete button drawer should start out closed.
    expect(tester.getSize(find.byType(RawChip)), equals(const Size(80.0, 48.0)));
    expect(tester.getSize(find.byKey(deleteButtonKey)), equals(const Size(24.0, 24.0)));
    expect(tester.getTopLeft(find.byKey(deleteButtonKey)), equals(const Offset(52.0, 12.0)));
    expect(tester.getTopLeft(find.byKey(labelKey)), equals(const Offset(12.0, 17.0)));

    await tester.pump(const Duration(milliseconds: 20));
    // Delete button drawer should start expanding.
    expect(tester.getSize(find.byType(RawChip)).width, moreOrLessEquals(81.2, epsilon: 0.1));
    expect(tester.getSize(find.byKey(deleteButtonKey)), equals(const Size(24.0, 24.0)));
    expect(tester.getTopLeft(find.byKey(deleteButtonKey)).dx, moreOrLessEquals(53.2, epsilon: 0.1));
    expect(tester.getTopLeft(find.byKey(labelKey)), equals(const Offset(12.0, 17.0)));

    await tester.pump(const Duration(milliseconds: 20));
    expect(tester.getSize(find.byType(RawChip)).width, moreOrLessEquals(86.7, epsilon: 0.1));
    expect(tester.getSize(find.byKey(deleteButtonKey)), equals(const Size(24.0, 24.0)));
    expect(tester.getTopLeft(find.byKey(deleteButtonKey)).dx, moreOrLessEquals(58.7, epsilon: 0.1));

    await tester.pump(const Duration(milliseconds: 20));
    expect(tester.getSize(find.byType(RawChip)).width, moreOrLessEquals(94.7, epsilon: 0.1));
    expect(tester.getSize(find.byKey(deleteButtonKey)), equals(const Size(24.0, 24.0)));
    expect(tester.getTopLeft(find.byKey(deleteButtonKey)).dx, moreOrLessEquals(66.7, epsilon: 0.1));

    await tester.pump(const Duration(milliseconds: 20));
    expect(tester.getSize(find.byType(RawChip)).width, moreOrLessEquals(99.5, epsilon: 0.1));
    expect(tester.getSize(find.byKey(deleteButtonKey)), equals(const Size(24.0, 24.0)));
    expect(tester.getTopLeft(find.byKey(deleteButtonKey)).dx, moreOrLessEquals(71.5, epsilon: 0.1));

    // Wait for being done with animation, and make sure it didn't change
    // height.
    await tester.pumpAndSettle(const Duration(milliseconds: 200));
    expect(tester.getSize(find.byType(RawChip)), equals(const Size(104.0, 48.0)));
    expect(tester.getSize(find.byKey(deleteButtonKey)), equals(const Size(24.0, 24.0)));
    expect(tester.getTopLeft(find.byKey(deleteButtonKey)), equals(const Offset(76.0, 12.0)));
    expect(tester.getTopLeft(find.byKey(labelKey)), equals(const Offset(12.0, 17.0)));

    // Test the tap work for the delete button, but not the rest of the chip.
    expect(wasDeleted, isFalse);
    await tester.tap(find.byKey(labelKey));
    expect(wasDeleted, isFalse);
    await tester.tap(find.byKey(deleteButtonKey));
    expect(wasDeleted, isTrue);

    // Remove the delete button again
    await pushChip();
    // Delete button drawer should start out open.
    expect(tester.getSize(find.byType(RawChip)), equals(const Size(104.0, 48.0)));
    expect(tester.getSize(find.byKey(deleteButtonKey)), equals(const Size(24.0, 24.0)));
    expect(tester.getTopLeft(find.byKey(deleteButtonKey)), equals(const Offset(76.0, 12.0)));
    expect(tester.getTopLeft(find.byKey(labelKey)), equals(const Offset(12.0, 17.0)));

    await tester.pump(const Duration(milliseconds: 20));
    // Delete button drawer should start contracting.
    expect(tester.getSize(find.byType(RawChip)).width, moreOrLessEquals(103.8, epsilon: 0.1));
    expect(tester.getSize(find.byKey(deleteButtonKey)), equals(const Size(24.0, 24.0)));
    expect(tester.getTopLeft(find.byKey(deleteButtonKey)).dx, moreOrLessEquals(75.8, epsilon: 0.1));
    expect(tester.getTopLeft(find.byKey(labelKey)), equals(const Offset(12.0, 17.0)));

    await tester.pump(const Duration(milliseconds: 20));
    expect(tester.getSize(find.byType(RawChip)).width, moreOrLessEquals(102.9, epsilon: 0.1));
    expect(tester.getSize(find.byKey(deleteButtonKey)), equals(const Size(24.0, 24.0)));
    expect(tester.getTopLeft(find.byKey(deleteButtonKey)).dx, moreOrLessEquals(74.9, epsilon: 0.1));

    await tester.pump(const Duration(milliseconds: 20));
    expect(tester.getSize(find.byType(RawChip)).width, moreOrLessEquals(101.0, epsilon: 0.1));
    expect(tester.getSize(find.byKey(deleteButtonKey)), equals(const Size(24.0, 24.0)));
    expect(tester.getTopLeft(find.byKey(deleteButtonKey)).dx, moreOrLessEquals(73.0, epsilon: 0.1));

    await tester.pump(const Duration(milliseconds: 20));
    expect(tester.getSize(find.byType(RawChip)).width, moreOrLessEquals(97.5, epsilon: 0.1));
    expect(tester.getSize(find.byKey(deleteButtonKey)), equals(const Size(24.0, 24.0)));
    expect(tester.getTopLeft(find.byKey(deleteButtonKey)).dx, moreOrLessEquals(69.5, epsilon: 0.1));

    // Wait for being done with animation, make sure it didn't change
    // height, and make sure that the delete button is no longer drawn.
    await tester.pumpAndSettle(const Duration(milliseconds: 200));
    expect(tester.getSize(find.byType(RawChip)), equals(const Size(80.0, 48.0)));
    expect(tester.getTopLeft(find.byKey(labelKey)), equals(const Offset(12.0, 17.0)));
    expect(find.byKey(deleteButtonKey), findsNothing);
  });

  testWidgetsWithLeakTracking('Delete button takes up at most half of the chip', (WidgetTester tester) async {
    final UniqueKey chipKey = UniqueKey();
    bool chipPressed = false;
    bool deletePressed = false;

    await tester.pumpWidget(
      wrapForChip(
        child: Wrap(
          children: <Widget>[
            RawChip(
              key: chipKey,
              onPressed: () {
                chipPressed = true;
              },
              onDeleted: () {
                deletePressed = true;
              },
              label: const Text(''),
              ),
          ],
        ),
      ),
    );

    await tester.tapAt(tester.getCenter(find.byKey(chipKey)));
    await tester.pump();
    expect(chipPressed, isTrue);
    expect(deletePressed, isFalse);
    chipPressed = false;

    await tester.tapAt(tester.getCenter(find.byKey(chipKey)) + const Offset(1.0, 0.0));
    await tester.pump();
    expect(chipPressed, isFalse);
    expect(deletePressed, isTrue);
  });

  testWidgetsWithLeakTracking('Chip creates centered, unique ripple when label is tapped', (WidgetTester tester) async {
    final UniqueKey labelKey = UniqueKey();
    final UniqueKey deleteButtonKey = UniqueKey();

    await tester.pumpWidget(
      chipWithOptionalDeleteButton(
        useMaterial3: false,
        labelKey: labelKey,
        deleteButtonKey: deleteButtonKey,
        deletable: true,
      ),
    );

    final RenderBox box = getMaterialBox(tester);

    // Taps at a location close to the center of the label.
    final Offset centerOfLabel = tester.getCenter(find.byKey(labelKey));
    final Offset tapLocationOfLabel = centerOfLabel + const Offset(-10, -10);
    final TestGesture gesture = await tester.startGesture(tapLocationOfLabel);
    await tester.pump();

    // Waits for 100 ms.
    await tester.pump(const Duration(milliseconds: 100));

    // There should be one unique, centered ink ripple.
    expect(box, ripplePattern(const Offset(163.0, 6.0), 20.9));
    expect(box, uniqueRipplePattern(const Offset(163.0, 6.0), 20.9));

    // There should be no tooltip.
    expect(findTooltipContainer('Delete'), findsNothing);

    // Waits for 100 ms again.
    await tester.pump(const Duration(milliseconds: 100));

    // The ripple should grow, with the same center.
    expect(box, ripplePattern(const Offset(163.0, 6.0), 41.8));
    expect(box, uniqueRipplePattern(const Offset(163.0, 6.0), 41.8));

    // There should be no tooltip.
    expect(findTooltipContainer('Delete'), findsNothing);

    // Waits for a very long time.
    await tester.pumpAndSettle();

    // There should still be no tooltip.
    expect(findTooltipContainer('Delete'), findsNothing);

    await gesture.up();
  });

  testWidgetsWithLeakTracking('Delete button is focusable', (WidgetTester tester) async {
    final GlobalKey labelKey = GlobalKey();
    final GlobalKey deleteButtonKey = GlobalKey();

    await tester.pumpWidget(
      chipWithOptionalDeleteButton(
        labelKey: labelKey,
        deleteButtonKey: deleteButtonKey,
        deletable: true,
      ),
    );

    Focus.of(deleteButtonKey.currentContext!).requestFocus();
    await tester.pump();

    // They shouldn't have the same focus node.
    expect(Focus.of(deleteButtonKey.currentContext!), isNot(equals(Focus.of(labelKey.currentContext!))));
    expect(Focus.of(deleteButtonKey.currentContext!).hasFocus, isTrue);
    expect(Focus.of(deleteButtonKey.currentContext!).hasPrimaryFocus, isTrue);
    // Delete button is a child widget of the Chip, so the Chip should have focus if
    // the delete button does.
    expect(Focus.of(labelKey.currentContext!).hasFocus, isTrue);
    expect(Focus.of(labelKey.currentContext!).hasPrimaryFocus, isFalse);

    Focus.of(labelKey.currentContext!).requestFocus();
    await tester.pump();

    expect(Focus.of(deleteButtonKey.currentContext!).hasFocus, isFalse);
    expect(Focus.of(deleteButtonKey.currentContext!).hasPrimaryFocus, isFalse);
    expect(Focus.of(labelKey.currentContext!).hasFocus, isTrue);
    expect(Focus.of(labelKey.currentContext!).hasPrimaryFocus, isTrue);
  });

  testWidgetsWithLeakTracking('Delete button creates non-centered, unique ripple when tapped', (WidgetTester tester) async {
    final UniqueKey labelKey = UniqueKey();
    final UniqueKey deleteButtonKey = UniqueKey();

    await tester.pumpWidget(
      chipWithOptionalDeleteButton(
        useMaterial3: false,
        labelKey: labelKey,
        deleteButtonKey: deleteButtonKey,
        deletable: true,
      ),
    );

    final RenderBox box = getMaterialBox(tester);

    // Taps at a location close to the center of the delete icon.
    final Offset centerOfDeleteButton = tester.getCenter(find.byKey(deleteButtonKey));
    final Offset tapLocationOfDeleteButton = centerOfDeleteButton + const Offset(-10, -10);
    final TestGesture gesture = await tester.startGesture(tapLocationOfDeleteButton);
    await tester.pump();

    // Waits for 200 ms.
    await tester.pump(const Duration(milliseconds: 100));
    await tester.pump(const Duration(milliseconds: 100));

    // There should be one unique ink ripple.
    expect(box, ripplePattern(const Offset(3.0, 3.0), 1.44));
    expect(box, uniqueRipplePattern(const Offset(3.0, 3.0), 1.44));

    // There should be no tooltip.
    expect(findTooltipContainer('Delete'), findsNothing);

    // Waits for 200 ms again.
    await tester.pump(const Duration(milliseconds: 100));
    await tester.pump(const Duration(milliseconds: 100));

    // The ripple should grow, but the center should move,
    // Towards the center of the delete icon.
    expect(box, ripplePattern(const Offset(5.0, 5.0), 4.32));
    expect(box, uniqueRipplePattern(const Offset(5.0, 5.0), 4.32));

    // There should be no tooltip.
    expect(findTooltipContainer('Delete'), findsNothing);

    // Waits for a very long time.
    // This is pressing and holding the delete button.
    await tester.pumpAndSettle();

    // There should be a tooltip.
    expect(findTooltipContainer('Delete'), findsOneWidget);

    await gesture.up();
  });

  testWidgetsWithLeakTracking('Delete button in a chip with null onPressed creates ripple when tapped', (WidgetTester tester) async {
    final UniqueKey labelKey = UniqueKey();
    final UniqueKey deleteButtonKey = UniqueKey();

    await tester.pumpWidget(
      chipWithOptionalDeleteButton(
        useMaterial3: false,
        labelKey: labelKey,
        onPressed: null,
        deleteButtonKey: deleteButtonKey,
        deletable: true,
      ),
    );

    final RenderBox box = getMaterialBox(tester);

    // Taps at a location close to the center of the delete icon.
    final Offset centerOfDeleteButton = tester.getCenter(find.byKey(deleteButtonKey));
    final Offset tapLocationOfDeleteButton = centerOfDeleteButton + const Offset(-10, -10);
    final TestGesture gesture = await tester.startGesture(tapLocationOfDeleteButton);
    await tester.pump();

    // Waits for 200 ms.
    await tester.pump(const Duration(milliseconds: 100));
    await tester.pump(const Duration(milliseconds: 100));

    // There should be one unique ink ripple.
    expect(box, ripplePattern(const Offset(3.0, 3.0), 1.44));
    expect(box, uniqueRipplePattern(const Offset(3.0, 3.0), 1.44));

    // There should be no tooltip.
    expect(findTooltipContainer('Delete'), findsNothing);

    // Waits for 200 ms again.
    await tester.pump(const Duration(milliseconds: 100));
    await tester.pump(const Duration(milliseconds: 100));

    // The ripple should grow, but the center should move,
    // Towards the center of the delete icon.
    expect(box, ripplePattern(const Offset(5.0, 5.0), 4.32));
    expect(box, uniqueRipplePattern(const Offset(5.0, 5.0), 4.32));

    // There should be no tooltip.
    expect(findTooltipContainer('Delete'), findsNothing);

    // Waits for a very long time.
    // This is pressing and holding the delete button.
    await tester.pumpAndSettle();

    // There should be a tooltip.
    expect(findTooltipContainer('Delete'), findsOneWidget);

    await gesture.up();
  });

  testWidgetsWithLeakTracking('RTL delete button responds to tap on the left of the chip', (WidgetTester tester) async {
    // Creates an RTL chip with a delete button.
    final UniqueKey labelKey = UniqueKey();
    final UniqueKey deleteButtonKey = UniqueKey();

    await tester.pumpWidget(
      chipWithOptionalDeleteButton(
        labelKey: labelKey,
        deleteButtonKey: deleteButtonKey,
        deletable: true,
        textDirection: TextDirection.rtl,
      ),
    );

    // Taps at a location close to the center of the delete icon,
    // Which is on the left side of the chip.
    final Offset topLeftOfInkWell = tester.getTopLeft(find.byType(InkWell).first);
    final Offset tapLocation = topLeftOfInkWell + const Offset(8, 8);
    final TestGesture gesture = await tester.startGesture(tapLocation);
    await tester.pump();

    await tester.pumpAndSettle();

    // The existence of a 'Delete' tooltip indicates the delete icon is tapped,
    // Instead of the label.
    expect(findTooltipContainer('Delete'), findsOneWidget);

    await gesture.up();
  });

  testWidgetsWithLeakTracking('Chip without delete button creates correct ripple', (WidgetTester tester) async {
    // Creates a chip with a delete button.
    final UniqueKey labelKey = UniqueKey();

    await tester.pumpWidget(
      chipWithOptionalDeleteButton(
        useMaterial3: false,
        labelKey: labelKey,
        deletable: false,
      ),
    );

    final RenderBox box = getMaterialBox(tester);

    // Taps at a location close to the bottom-right corner of the chip.
    final Offset bottomRightOfInkWell = tester.getBottomRight(find.byType(InkWell));
    final Offset tapLocation = bottomRightOfInkWell + const Offset(-10, -10);
    final TestGesture gesture = await tester.startGesture(tapLocation);
    await tester.pump();

    // Waits for 100 ms.
    await tester.pump(const Duration(milliseconds: 100));

    // There should be exactly one ink-creating widget.
    expect(find.byType(InkWell), findsOneWidget);
    expect(find.byType(InkResponse), findsNothing);

    // There should be one unique, centered ink ripple.
    expect(box, ripplePattern(const Offset(378.0, 22.0), 37.9));
    expect(box, uniqueRipplePattern(const Offset(378.0, 22.0), 37.9));

    // There should be no tooltip.
    expect(findTooltipContainer('Delete'), findsNothing);

    // Waits for 100 ms again.
    await tester.pump(const Duration(milliseconds: 100));

    // The ripple should grow, with the same center.
    // This indicates that the tap is not on a delete icon.
    expect(box, ripplePattern(const Offset(378.0, 22.0), 75.8));
    expect(box, uniqueRipplePattern(const Offset(378.0, 22.0), 75.8));

    // There should be no tooltip.
    expect(findTooltipContainer('Delete'), findsNothing);

    // Waits for a very long time.
    await tester.pumpAndSettle();

    // There should still be no tooltip.
    // This indicates that the tap is not on a delete icon.
    expect(findTooltipContainer('Delete'), findsNothing);

    await gesture.up();
  });

  testWidgetsWithLeakTracking('Selection with avatar works as expected on RawChip', (WidgetTester tester) async {
    bool selected = false;
    final UniqueKey labelKey = UniqueKey();
    Future<void> pushChip({ Widget? avatar, bool selectable = false }) async {
      return tester.pumpWidget(
        wrapForChip(
          useMaterial3: false,
          child: Wrap(
            children: <Widget>[
              StatefulBuilder(builder: (BuildContext context, StateSetter setState) {
                return RawChip(
                  avatar: avatar,
                  onSelected: selectable
                    ? (bool value) {
                        setState(() {
                          selected = value;
                        });
                      }
                    : null,
                  selected: selected,
                  label: Text('Long Chip Label', key: labelKey),
                  shape: const StadiumBorder(),
                );
              }),
            ],
          ),
        ),
      );
    }

    // With avatar, but not selectable.
    final UniqueKey avatarKey = UniqueKey();
    await pushChip(
      avatar: SizedBox(width: 40.0, height: 40.0, key: avatarKey),
    );
    expect(tester.getSize(find.byType(RawChip)), equals(const Size(258.0, 48.0)));

    // Turn on selection.
    await pushChip(
      avatar: SizedBox(width: 40.0, height: 40.0, key: avatarKey),
      selectable: true,
    );
    await tester.pumpAndSettle();

    // Simulate a tap on the label to select the chip.
    await tester.tap(find.byKey(labelKey));
    expect(selected, equals(true));
    expect(SchedulerBinding.instance.transientCallbackCount, equals(2));
    await tester.pump();
    await tester.pump(const Duration(milliseconds: 50));
    expect(getSelectProgress(tester), moreOrLessEquals(0.002, epsilon: 0.01));
    expect(getAvatarDrawerProgress(tester), equals(1.0));
    expect(getDeleteDrawerProgress(tester), equals(0.0));
    await tester.pump(const Duration(milliseconds: 50));
    expect(getSelectProgress(tester), moreOrLessEquals(0.54, epsilon: 0.01));
    expect(getAvatarDrawerProgress(tester), equals(1.0));
    expect(getDeleteDrawerProgress(tester), equals(0.0));
    await tester.pump(const Duration(milliseconds: 100));
    expect(getSelectProgress(tester), equals(1.0));
    expect(getAvatarDrawerProgress(tester), equals(1.0));
    expect(getDeleteDrawerProgress(tester), equals(0.0));
    await tester.pumpAndSettle();
    // Simulate another tap on the label to deselect the chip.
    await tester.tap(find.byKey(labelKey));
    expect(selected, equals(false));
    expect(SchedulerBinding.instance.transientCallbackCount, equals(2));
    await tester.pump();
    await tester.pump(const Duration(milliseconds: 20));
    expect(getSelectProgress(tester), moreOrLessEquals(0.875, epsilon: 0.01));
    expect(getAvatarDrawerProgress(tester), equals(1.0));
    expect(getDeleteDrawerProgress(tester), equals(0.0));
    await tester.pump(const Duration(milliseconds: 20));
    expect(getSelectProgress(tester), moreOrLessEquals(0.13, epsilon: 0.01));
    expect(getAvatarDrawerProgress(tester), equals(1.0));
    expect(getDeleteDrawerProgress(tester), equals(0.0));
    await tester.pump(const Duration(milliseconds: 100));
    expect(getSelectProgress(tester), equals(0.0));
    expect(getAvatarDrawerProgress(tester), equals(1.0));
    expect(getDeleteDrawerProgress(tester), equals(0.0));
  });

  testWidgetsWithLeakTracking('Selection without avatar works as expected on RawChip', (WidgetTester tester) async {
    bool selected = false;
    final UniqueKey labelKey = UniqueKey();
    Future<void> pushChip({ bool selectable = false }) async {
      return tester.pumpWidget(
        wrapForChip(
          useMaterial3: false,
          child: Wrap(
            children: <Widget>[
              StatefulBuilder(builder: (BuildContext context, StateSetter setState) {
                return RawChip(
                  onSelected: selectable
                    ? (bool value) {
                        setState(() {
                          selected = value;
                        });
                      }
                    : null,
                  selected: selected,
                  label: Text('Long Chip Label', key: labelKey),
                  shape: const StadiumBorder(),
                );
              }),
            ],
          ),
        ),
      );
    }

    // Without avatar, but not selectable.
    await pushChip();
    expect(tester.getSize(find.byType(RawChip)), equals(const Size(234.0, 48.0)));

    // Turn on selection.
    await pushChip(selectable: true);
    await tester.pumpAndSettle();

    // Simulate a tap on the label to select the chip.
    await tester.tap(find.byKey(labelKey));
    expect(selected, equals(true));
    expect(SchedulerBinding.instance.transientCallbackCount, equals(2));
    await tester.pump();
    await tester.pump(const Duration(milliseconds: 50));
    expect(getSelectProgress(tester), moreOrLessEquals(0.002, epsilon: 0.01));
    expect(getAvatarDrawerProgress(tester), moreOrLessEquals(0.459, epsilon: 0.01));
    expect(getDeleteDrawerProgress(tester), equals(0.0));
    await tester.pump(const Duration(milliseconds: 50));
    expect(getSelectProgress(tester), moreOrLessEquals(0.54, epsilon: 0.01));
    expect(getAvatarDrawerProgress(tester), moreOrLessEquals(0.92, epsilon: 0.01));
    expect(getDeleteDrawerProgress(tester), equals(0.0));
    await tester.pump(const Duration(milliseconds: 100));
    expect(getSelectProgress(tester), equals(1.0));
    expect(getAvatarDrawerProgress(tester), equals(1.0));
    expect(getDeleteDrawerProgress(tester), equals(0.0));
    await tester.pumpAndSettle();
    // Simulate another tap on the label to deselect the chip.
    await tester.tap(find.byKey(labelKey));
    expect(selected, equals(false));
    expect(SchedulerBinding.instance.transientCallbackCount, equals(2));
    await tester.pump();
    await tester.pump(const Duration(milliseconds: 20));
    expect(getSelectProgress(tester), moreOrLessEquals(0.875, epsilon: 0.01));
    expect(getAvatarDrawerProgress(tester), moreOrLessEquals(0.96, epsilon: 0.01));
    expect(getDeleteDrawerProgress(tester), equals(0.0));
    await tester.pump(const Duration(milliseconds: 20));
    expect(getSelectProgress(tester), moreOrLessEquals(0.13, epsilon: 0.01));
    expect(getAvatarDrawerProgress(tester), moreOrLessEquals(0.75, epsilon: 0.01));
    expect(getDeleteDrawerProgress(tester), equals(0.0));
    await tester.pump(const Duration(milliseconds: 100));
    expect(getSelectProgress(tester), equals(0.0));
    expect(getAvatarDrawerProgress(tester), equals(0.0));
    expect(getDeleteDrawerProgress(tester), equals(0.0));
  });

  testWidgetsWithLeakTracking('Activation works as expected on RawChip', (WidgetTester tester) async {
    bool selected = false;
    final UniqueKey labelKey = UniqueKey();
    Future<void> pushChip({ Widget? avatar, bool selectable = false }) async {
      return tester.pumpWidget(
        wrapForChip(
          useMaterial3: false,
          child: Wrap(
            children: <Widget>[
              StatefulBuilder(builder: (BuildContext context, StateSetter setState) {
                return RawChip(
                  avatar: avatar,
                  onSelected: selectable
                    ? (bool value) {
                        setState(() {
                          selected = value;
                        });
                      }
                    : null,
                  selected: selected,
                  label: Text('Long Chip Label', key: labelKey),
                  shape: const StadiumBorder(),
                  showCheckmark: false,
                );
              }),
            ],
          ),
        ),
      );
    }

    final UniqueKey avatarKey = UniqueKey();
    await pushChip(
      avatar: SizedBox(width: 40.0, height: 40.0, key: avatarKey),
      selectable: true,
    );
    await tester.pumpAndSettle();

    await tester.tap(find.byKey(labelKey));
    expect(selected, equals(true));
    expect(SchedulerBinding.instance.transientCallbackCount, equals(2));
    await tester.pump();
    await tester.pump(const Duration(milliseconds: 50));
    expect(getSelectProgress(tester), moreOrLessEquals(0.002, epsilon: 0.01));
    expect(getAvatarDrawerProgress(tester), equals(1.0));
    expect(getDeleteDrawerProgress(tester), equals(0.0));
    await tester.pump(const Duration(milliseconds: 50));
    expect(getSelectProgress(tester), moreOrLessEquals(0.54, epsilon: 0.01));
    expect(getAvatarDrawerProgress(tester), equals(1.0));
    expect(getDeleteDrawerProgress(tester), equals(0.0));
    await tester.pump(const Duration(milliseconds: 100));
    expect(getSelectProgress(tester), equals(1.0));
    expect(getAvatarDrawerProgress(tester), equals(1.0));
    expect(getDeleteDrawerProgress(tester), equals(0.0));
    await tester.pumpAndSettle();
  });

  testWidgetsWithLeakTracking('Chip uses ThemeData chip theme if present', (WidgetTester tester) async {
    final ThemeData theme = ThemeData(
      useMaterial3: false,
      platform: TargetPlatform.android,
      primarySwatch: Colors.red,
    );
    final ChipThemeData chipTheme = theme.chipTheme;

    Widget buildChip(ChipThemeData data) {
      return wrapForChip(
        child: Theme(
          data: theme,
          child: const InputChip(
            label: Text('Label'),
          ),
        ),
      );
    }

    await tester.pumpWidget(buildChip(chipTheme));

    final RenderBox materialBox = tester.firstRenderObject<RenderBox>(
      find.descendant(
        of: find.byType(RawChip),
        matching: find.byType(CustomPaint),
      ),
    );

    expect(materialBox, paints..rrect(color: chipTheme.disabledColor));
  });

  testWidgetsWithLeakTracking('Chip merges ChipThemeData label style with the provided label style', (WidgetTester tester) async {
    // The font family should be preserved even if the chip overrides some label style properties
    final ThemeData theme = ThemeData(
      fontFamily: 'MyFont',
    );

    Widget buildChip() {
      return wrapForChip(
        child: Theme(
          data: theme,
          child: const Chip(
            label: Text('Label'),
            labelStyle: TextStyle(fontWeight: FontWeight.w200),
          ),
        ),
      );
    }

    await tester.pumpWidget(buildChip());

    final TextStyle labelStyle = getLabelStyle(tester, 'Label').style;
    expect(labelStyle.inherit, false);
    expect(labelStyle.fontFamily, 'MyFont');
    expect(labelStyle.fontWeight, FontWeight.w200);
  });

  testWidgetsWithLeakTracking('ChipTheme labelStyle with inherit:true', (WidgetTester tester) async {
    Widget buildChip() {
      return wrapForChip(
        child: Theme(
          data: ThemeData.light().copyWith(
            chipTheme: const ChipThemeData(
              labelStyle: TextStyle(height: 4), // inherit: true
            ),
          ),
          child: const Chip(label: Text('Label')), // labeStyle: null
        ),
      );
    }

    await tester.pumpWidget(buildChip());
    final TextStyle labelStyle = getLabelStyle(tester, 'Label').style;
    expect(labelStyle.inherit, true); // because chipTheme.labelStyle.merge(null)
    expect(labelStyle.height, 4);
  });

  testWidgetsWithLeakTracking('Chip does not merge inherit:false label style with the theme label style', (WidgetTester tester) async {
    Widget buildChip() {
      return wrapForChip(
        child: Theme(
          data: ThemeData(fontFamily: 'MyFont'),
          child: const DefaultTextStyle(
            style: TextStyle(height: 8),
            child: Chip(
              label: Text('Label'),
              labelStyle: TextStyle(fontWeight: FontWeight.w200, inherit: false),
            ),
          ),
        ),
      );
    }

    await tester.pumpWidget(buildChip());
    final TextStyle labelStyle = getLabelStyle(tester, 'Label').style;
    expect(labelStyle.inherit, false);
    expect(labelStyle.fontFamily, null);
    expect(labelStyle.height, null);
    expect(labelStyle.fontWeight, FontWeight.w200);
  });

  testWidgetsWithLeakTracking('Chip size is configurable by ThemeData.materialTapTargetSize', (WidgetTester tester) async {
    final Key key1 = UniqueKey();
    await tester.pumpWidget(
      wrapForChip(
        child: Theme(
          data: ThemeData(useMaterial3: false, materialTapTargetSize: MaterialTapTargetSize.padded),
          child: Center(
            child: RawChip(
              key: key1,
              label: const Text('test'),
            ),
          ),
        ),
      ),
    );

    expect(tester.getSize(find.byKey(key1)), const Size(80.0, 48.0));

    final Key key2 = UniqueKey();
    await tester.pumpWidget(
      wrapForChip(
        child: Theme(
          data: ThemeData(useMaterial3: false, materialTapTargetSize: MaterialTapTargetSize.shrinkWrap),
          child: Center(
            child: RawChip(
              key: key2,
              label: const Text('test'),
            ),
          ),
        ),
      ),
    );

    expect(tester.getSize(find.byKey(key2)), const Size(80.0, 32.0));
  });

  testWidgets('Chip uses the right theme colors for the right components', (WidgetTester tester) async {
    final ThemeData themeData = ThemeData(
      platform: TargetPlatform.android,
      primarySwatch: Colors.blue,
    );
    final ChipThemeData defaultChipTheme = ChipThemeData.fromDefaults(
      brightness: themeData.brightness,
      secondaryColor: Colors.blue,
      labelStyle: themeData.textTheme.bodyLarge!,
    );
    bool value = false;
    Widget buildApp({
      ChipThemeData? chipTheme,
      Widget? avatar,
      Widget? deleteIcon,
      bool isSelectable = true,
      bool isPressable = false,
      bool isDeletable = true,
      bool showCheckmark = true,
    }) {
      chipTheme ??= defaultChipTheme;
      return wrapForChip(
        child: Theme(
          data: themeData,
          child: ChipTheme(
            data: chipTheme,
            child: StatefulBuilder(builder: (BuildContext context, StateSetter setState) {
              return RawChip(
                showCheckmark: showCheckmark,
                onDeleted: isDeletable ? () { } : null,
                avatar: avatar,
                deleteIcon: deleteIcon,
                isEnabled: isSelectable || isPressable,
                shape: chipTheme?.shape,
                selected: isSelectable && value,
                label: Text('$value'),
                onSelected: isSelectable
                  ? (bool newValue) {
                      setState(() {
                        value = newValue;
                      });
                    }
                  : null,
                onPressed: isPressable
                  ? () {
                      setState(() {
                        value = true;
                      });
                    }
                  : null,
              );
            }),
          ),
        ),
      );
    }

    await tester.pumpWidget(buildApp());

    RenderBox materialBox = getMaterialBox(tester);
    IconThemeData iconData = getIconData(tester);
    DefaultTextStyle labelStyle = getLabelStyle(tester, 'false');

    // Check default theme for enabled widget.
    expect(materialBox, paints..rrect(color: defaultChipTheme.backgroundColor));
    expect(iconData.color, equals(const Color(0xde000000)));
    expect(labelStyle.style.color, equals(Colors.black.withAlpha(0xde)));
    await tester.tap(find.byType(RawChip));
    await tester.pumpAndSettle();
    materialBox = getMaterialBox(tester);
    expect(materialBox, paints..rrect(color: defaultChipTheme.selectedColor));
    await tester.tap(find.byType(RawChip));
    await tester.pumpAndSettle();

    // Check default theme with disabled widget.
    await tester.pumpWidget(buildApp(isSelectable: false));
    await tester.pumpAndSettle();
    materialBox = getMaterialBox(tester);
    labelStyle = getLabelStyle(tester, 'false');
    expect(materialBox, paints..rrect(color: defaultChipTheme.disabledColor));
    expect(labelStyle.style.color, equals(Colors.black.withAlpha(0xde)));

    // Apply a custom theme.
    const Color customColor1 = Color(0xcafefeed);
    const Color customColor2 = Color(0xdeadbeef);
    const Color customColor3 = Color(0xbeefcafe);
    const Color customColor4 = Color(0xaddedabe);
    final ChipThemeData customTheme = defaultChipTheme.copyWith(
      brightness: Brightness.dark,
      backgroundColor: customColor1,
      disabledColor: customColor2,
      selectedColor: customColor3,
      deleteIconColor: customColor4,
    );
    await tester.pumpWidget(buildApp(chipTheme: customTheme));
    await tester.pumpAndSettle();
    materialBox = getMaterialBox(tester);
    iconData = getIconData(tester);
    labelStyle = getLabelStyle(tester, 'false');

    // Check custom theme for enabled widget.
    expect(materialBox, paints..rrect(color: customTheme.backgroundColor));
    expect(iconData.color, equals(customTheme.deleteIconColor));
    expect(labelStyle.style.color, equals(Colors.black.withAlpha(0xde)));
    await tester.tap(find.byType(RawChip));
    await tester.pumpAndSettle();
    materialBox = getMaterialBox(tester);
    expect(materialBox, paints..rrect(color: customTheme.selectedColor));
    await tester.tap(find.byType(RawChip));
    await tester.pumpAndSettle();

    // Check custom theme with disabled widget.
    await tester.pumpWidget(buildApp(
      chipTheme: customTheme,
      isSelectable: false,
    ));
    await tester.pumpAndSettle();
    materialBox = getMaterialBox(tester);
    labelStyle = getLabelStyle(tester, 'false');
    expect(materialBox, paints..rrect(color: customTheme.disabledColor));
    expect(labelStyle.style.color, equals(Colors.black.withAlpha(0xde)));
  });

  group('Chip semantics', () {
    testWidgetsWithLeakTracking('label only', (WidgetTester tester) async {
      final SemanticsTester semanticsTester = SemanticsTester(tester);

      await tester.pumpWidget(const MaterialApp(
        home: Material(
          child: RawChip(
            label: Text('test'),
          ),
        ),
      ));

      expect(
        semanticsTester,
        hasSemantics(
          TestSemantics.root(
            children: <TestSemantics>[
              TestSemantics(
                textDirection: TextDirection.ltr,
                children: <TestSemantics>[
                  TestSemantics(
                    children: <TestSemantics>[
                      TestSemantics(
                        flags: <SemanticsFlag>[SemanticsFlag.scopesRoute],
                        children: <TestSemantics>[
                          TestSemantics(
                            label: 'test',
                            textDirection: TextDirection.ltr,
                            flags: <SemanticsFlag>[
                              SemanticsFlag.hasEnabledState,
                              SemanticsFlag.isButton,
                            ],
                          ),
                        ],
                      ),
                    ],
                  ),
                ],
              ),
            ],
          ),
          ignoreTransform: true,
          ignoreId: true,
          ignoreRect: true,
        ),
      );
      semanticsTester.dispose();
    });

    testWidgetsWithLeakTracking('delete', (WidgetTester tester) async {
      final SemanticsTester semanticsTester = SemanticsTester(tester);

      await tester.pumpWidget(MaterialApp(
        home: Material(
          child: RawChip(
            label: const Text('test'),
            onDeleted: () { },
          ),
        ),
      ));

      expect(
        semanticsTester,
        hasSemantics(
          TestSemantics.root(
            children: <TestSemantics>[
              TestSemantics(
                textDirection: TextDirection.ltr,
                children: <TestSemantics>[
                  TestSemantics(
                    children: <TestSemantics>[
                      TestSemantics(
                        flags: <SemanticsFlag>[SemanticsFlag.scopesRoute],
                        children: <TestSemantics>[
                          TestSemantics(
                            label: 'test',
                            textDirection: TextDirection.ltr,
                            flags: <SemanticsFlag>[
                              SemanticsFlag.hasEnabledState,
                              SemanticsFlag.isButton,
                            ],
                            children: <TestSemantics>[
                              TestSemantics(
                                tooltip: 'Delete',
                                actions: <SemanticsAction>[SemanticsAction.tap],
                                textDirection: TextDirection.ltr,
                                flags: <SemanticsFlag>[
                                  SemanticsFlag.isButton,
                                  SemanticsFlag.isFocusable,
                                ],
                              ),
                            ],
                          ),
                        ],
                      ),
                    ],
                  ),
                ],
              ),
            ],
          ),
          ignoreTransform: true,
          ignoreId: true,
          ignoreRect: true,
        ),
      );
      semanticsTester.dispose();
    });

    testWidgetsWithLeakTracking('with onPressed', (WidgetTester tester) async {
      final SemanticsTester semanticsTester = SemanticsTester(tester);

      await tester.pumpWidget(MaterialApp(
        home: Material(
          child: RawChip(
            label: const Text('test'),
            onPressed: () { },
          ),
        ),
      ));

      expect(
        semanticsTester,
        hasSemantics(
          TestSemantics.root(
            children: <TestSemantics>[
              TestSemantics(
                textDirection: TextDirection.ltr,
                children: <TestSemantics>[
                  TestSemantics(
                    children: <TestSemantics> [
                      TestSemantics(
                        flags: <SemanticsFlag>[SemanticsFlag.scopesRoute],
                        children: <TestSemantics>[
                          TestSemantics(
                            label: 'test',
                            textDirection: TextDirection.ltr,
                            flags: <SemanticsFlag>[
                              SemanticsFlag.hasEnabledState,
                              SemanticsFlag.isButton,
                              SemanticsFlag.isEnabled,
                              SemanticsFlag.isFocusable,
                            ],
                            actions: <SemanticsAction>[SemanticsAction.tap],
                          ),
                        ],
                      ),
                    ],
                  ),
                ],
              ),
            ],
          ),
          ignoreTransform: true,
          ignoreId: true,
          ignoreRect: true,
        ),
      );

      semanticsTester.dispose();
    });


    testWidgetsWithLeakTracking('with onSelected', (WidgetTester tester) async {
      final SemanticsTester semanticsTester = SemanticsTester(tester);
      bool selected = false;

      await tester.pumpWidget(MaterialApp(
        home: Material(
          child: RawChip(
            label: const Text('test'),
            selected: selected,
            onSelected: (bool value) {
              selected = value;
            },
          ),
        ),
      ));

      expect(
        semanticsTester,
        hasSemantics(
          TestSemantics.root(
            children: <TestSemantics>[
              TestSemantics(
                textDirection: TextDirection.ltr,
                children: <TestSemantics>[
                  TestSemantics(
                    children: <TestSemantics>[
                      TestSemantics(
                        flags: <SemanticsFlag>[SemanticsFlag.scopesRoute],
                        children: <TestSemantics>[
                          TestSemantics(
                            label: 'test',
                            textDirection: TextDirection.ltr,
                            flags: <SemanticsFlag>[
                              SemanticsFlag.hasEnabledState,
                              SemanticsFlag.isButton,
                              SemanticsFlag.isEnabled,
                              SemanticsFlag.isFocusable,
                            ],
                            actions: <SemanticsAction>[SemanticsAction.tap],
                          ),
                        ],
                      ),
                    ],
                  ),
                ],
              ),
            ],
          ),
          ignoreTransform: true,
          ignoreId: true,
          ignoreRect: true,
        ),
      );

      await tester.tap(find.byType(RawChip));
      await tester.pumpWidget(MaterialApp(
        home: Material(
          child: RawChip(
            label: const Text('test'),
            selected: selected,
            onSelected: (bool value) {
              selected = value;
            },
          ),
        ),
      ));

      expect(selected, true);
      expect(
        semanticsTester,
        hasSemantics(
          TestSemantics.root(
            children: <TestSemantics>[
              TestSemantics(
                textDirection: TextDirection.ltr,
                children: <TestSemantics>[
                  TestSemantics(
                    children: <TestSemantics>[
                      TestSemantics(
                        flags: <SemanticsFlag>[SemanticsFlag.scopesRoute],
                        children: <TestSemantics>[
                          TestSemantics(
                            label: 'test',
                            textDirection: TextDirection.ltr,
                            flags: <SemanticsFlag>[
                              SemanticsFlag.hasEnabledState,
                              SemanticsFlag.isButton,
                              SemanticsFlag.isEnabled,
                              SemanticsFlag.isFocusable,
                              SemanticsFlag.isSelected,
                            ],
                            actions: <SemanticsAction>[SemanticsAction.tap],
                          ),
                        ],
                      ),
                    ],
                  ),
                ],
              ),
            ],
          ),
          ignoreTransform: true,
          ignoreId: true,
          ignoreRect: true,
        ),
      );

      semanticsTester.dispose();
    });

    testWidgetsWithLeakTracking('disabled', (WidgetTester tester) async {
      final SemanticsTester semanticsTester = SemanticsTester(tester);

      await tester.pumpWidget(MaterialApp(
        home: Material(
          child: RawChip(
            isEnabled: false,
            onPressed: () { },
            label: const Text('test'),
          ),
        ),
      ));

      expect(
        semanticsTester,
        hasSemantics(
          TestSemantics.root(
            children: <TestSemantics>[
              TestSemantics(
                textDirection: TextDirection.ltr,
                children: <TestSemantics>[
                  TestSemantics(
                    children: <TestSemantics>[
                      TestSemantics(
                        flags: <SemanticsFlag>[SemanticsFlag.scopesRoute],
                        children: <TestSemantics>[
                          TestSemantics(
                            label: 'test',
                            textDirection: TextDirection.ltr,
                            flags: <SemanticsFlag>[
                              SemanticsFlag.hasEnabledState,
                              SemanticsFlag.isButton,
                            ],
                            actions: <SemanticsAction>[],
                          ),
                        ],
                      ),
                    ],
                  ),
                ],
              ),
            ],
          ),
          ignoreTransform: true,
          ignoreId: true,
          ignoreRect: true,
        ),
      );

      semanticsTester.dispose();
    });

    testWidgetsWithLeakTracking('tapEnabled explicitly false', (WidgetTester tester) async {
      final SemanticsTester semanticsTester = SemanticsTester(tester);

      await tester.pumpWidget(const MaterialApp(
        home: Material(
          child: RawChip(
            tapEnabled: false,
            label: Text('test'),
          ),
        ),
      ));

      expect(
        semanticsTester,
        hasSemantics(
          TestSemantics.root(
            children: <TestSemantics>[
              TestSemantics(
                textDirection: TextDirection.ltr,
                children: <TestSemantics>[
                  TestSemantics(
                    children: <TestSemantics>[
                      TestSemantics(
                        flags: <SemanticsFlag>[SemanticsFlag.scopesRoute],
                        children: <TestSemantics>[
                          TestSemantics(
                            label: 'test',
                            textDirection: TextDirection.ltr,
                            flags: <SemanticsFlag>[], // Must not be a button when tapping is disabled.
                            actions: <SemanticsAction>[],
                          ),
                        ],
                      ),
                    ],
                  ),
                ],
              ),
            ],
          ),
          ignoreTransform: true,
          ignoreId: true,
          ignoreRect: true,
        ),
      );

      semanticsTester.dispose();
    });

    testWidgetsWithLeakTracking('enabled when tapEnabled and canTap', (WidgetTester tester) async {
      final SemanticsTester semanticsTester = SemanticsTester(tester);

      // These settings make a Chip which can be tapped, both in general and at this moment.
      await tester.pumpWidget(MaterialApp(
        home: Material(
          child: RawChip(
            onPressed: () {},
            label: const Text('test'),
          ),
        ),
      ));

      expect(
        semanticsTester,
        hasSemantics(
          TestSemantics.root(
            children: <TestSemantics>[
              TestSemantics(
                textDirection: TextDirection.ltr,
                children: <TestSemantics>[
                  TestSemantics(
                    children: <TestSemantics>[
                      TestSemantics(
                        flags: <SemanticsFlag>[SemanticsFlag.scopesRoute],
                        children: <TestSemantics>[
                          TestSemantics(
                            label: 'test',
                            textDirection: TextDirection.ltr,
                            flags: <SemanticsFlag>[
                              SemanticsFlag.hasEnabledState,
                              SemanticsFlag.isButton,
                              SemanticsFlag.isEnabled,
                              SemanticsFlag.isFocusable,
                            ],
                            actions: <SemanticsAction>[SemanticsAction.tap],
                          ),
                        ],
                      ),
                    ],
                  ),
                ],
              ),
            ],
          ),
          ignoreTransform: true,
          ignoreId: true,
          ignoreRect: true,
        ),
      );

      semanticsTester.dispose();
    });

    testWidgetsWithLeakTracking('disabled when tapEnabled but not canTap', (WidgetTester tester) async {
      final SemanticsTester semanticsTester = SemanticsTester(tester);
        // These settings make a Chip which _could_ be tapped, but not currently (ensures `canTap == false`).
        await tester.pumpWidget(const MaterialApp(
        home: Material(
          child: RawChip(
            label: Text('test'),
          ),
        ),
      ));

      expect(
        semanticsTester,
        hasSemantics(
          TestSemantics.root(
            children: <TestSemantics>[
              TestSemantics(
                textDirection: TextDirection.ltr,
                children: <TestSemantics>[
                  TestSemantics(
                    children: <TestSemantics>[
                      TestSemantics(
                        flags: <SemanticsFlag>[SemanticsFlag.scopesRoute],
                        children: <TestSemantics>[
                          TestSemantics(
                            label: 'test',
                            textDirection: TextDirection.ltr,
                            flags: <SemanticsFlag>[
                              SemanticsFlag.hasEnabledState,
                              SemanticsFlag.isButton,
                            ],
                          ),
                        ],
                      ),
                    ],
                  ),
                ],
              ),
            ],
          ),
          ignoreTransform: true,
          ignoreId: true,
          ignoreRect: true,
        ),
      );

      semanticsTester.dispose();
    });
  });

  testWidgetsWithLeakTracking('can be tapped outside of chip delete icon', (WidgetTester tester) async {
    bool deleted = false;
    await tester.pumpWidget(
      wrapForChip(
        child: Row(
          children: <Widget>[
            Chip(
              materialTapTargetSize: MaterialTapTargetSize.padded,
              shape: const RoundedRectangleBorder(),
              avatar: const CircleAvatar(child: Text('A')),
              label: const Text('Chip A'),
              onDeleted: () {
                deleted = true;
              },
              deleteIcon: const Icon(Icons.delete),
            ),
          ],
        ),
      ),
    );

    await tester.tapAt(tester.getTopRight(find.byType(Chip)) - const Offset(2.0, -2.0));
    await tester.pumpAndSettle();
    expect(deleted, true);
  });

  testWidgetsWithLeakTracking('Chips can be tapped', (WidgetTester tester) async {
    await tester.pumpWidget(
      const MaterialApp(
        home: Material(
          child: RawChip(
            label: Text('raw chip'),
          ),
        ),
      ),
    );

    await tester.tap(find.byType(RawChip));
    expect(tester.takeException(), null);
  });

  testWidgetsWithLeakTracking('Chip elevation and shadow color work correctly', (WidgetTester tester) async {
    final ThemeData theme = ThemeData(
      useMaterial3: false,
      platform: TargetPlatform.android,
      primarySwatch: Colors.red,
    );

    final ChipThemeData chipTheme = theme.chipTheme;

    InputChip inputChip = const InputChip(label: Text('Label'));

    Widget buildChip(ChipThemeData data) {
      return wrapForChip(
        child: Theme(
          data: theme,
          child: inputChip,
        ),
      );
    }

    await tester.pumpWidget(buildChip(chipTheme));
    Material material = getMaterial(tester);
    expect(material.elevation, 0.0);
    expect(material.shadowColor, Colors.black);

    inputChip = const InputChip(
      label: Text('Label'),
      elevation: 4.0,
      shadowColor: Colors.green,
      selectedShadowColor: Colors.blue,
    );

    await tester.pumpWidget(buildChip(chipTheme));
    await tester.pumpAndSettle();
    material = getMaterial(tester);
    expect(material.elevation, 4.0);
    expect(material.shadowColor, Colors.green);

    inputChip = const InputChip(
      label: Text('Label'),
      selected: true,
      shadowColor: Colors.green,
      selectedShadowColor: Colors.blue,
    );

    await tester.pumpWidget(buildChip(chipTheme));
    await tester.pumpAndSettle();
    material = getMaterial(tester);
    expect(material.shadowColor, Colors.blue);
  });

  testWidgetsWithLeakTracking('can be tapped outside of chip body', (WidgetTester tester) async {
    bool pressed = false;
    await tester.pumpWidget(
      wrapForChip(
        child: Row(
          children: <Widget>[
            InputChip(
              materialTapTargetSize: MaterialTapTargetSize.padded,
              shape: const RoundedRectangleBorder(),
              avatar: const CircleAvatar(child: Text('A')),
              label: const Text('Chip A'),
              onPressed: () {
                pressed = true;
              },
            ),
          ],
        ),
      ),
    );

    await tester.tapAt(tester.getRect(find.byType(InputChip)).topCenter);
    await tester.pumpAndSettle();
    expect(pressed, true);
  });

  testWidgetsWithLeakTracking('is hitTestable', (WidgetTester tester) async {
    await tester.pumpWidget(
      wrapForChip(
        child: InputChip(
          shape: const RoundedRectangleBorder(),
          avatar: const CircleAvatar(child: Text('A')),
          label: const Text('Chip A'),
          onPressed: () { },
        ),
      ),
    );

    expect(find.byType(InputChip).hitTestable(), findsOneWidget);
  });

  void checkChipMaterialClipBehavior(WidgetTester tester, Clip clipBehavior) {
    final Iterable<Material> materials = tester.widgetList<Material>(find.byType(Material));
    expect(materials.length, 2);
    expect(materials.last.clipBehavior, clipBehavior);
  }

  testWidgetsWithLeakTracking('Chip clipBehavior properly passes through to the Material', (WidgetTester tester) async {
    const Text label = Text('label');
    await tester.pumpWidget(wrapForChip(child: const Chip(label: label)));
    checkChipMaterialClipBehavior(tester, Clip.none);

    await tester.pumpWidget(wrapForChip(child: const Chip(label: label, clipBehavior: Clip.antiAlias)));
    checkChipMaterialClipBehavior(tester, Clip.antiAlias);
  });

  testWidgets('selected chip and avatar draw darkened layer within avatar circle', (WidgetTester tester) async {
    await tester.pumpWidget(
      wrapForChip(
        useMaterial3: false,
        child: const FilterChip(
          avatar: CircleAvatar(child: Text('t')),
          label: Text('test'),
          selected: true,
          onSelected: null,
        ),
      ),
    );
    final RenderBox rawChip = tester.firstRenderObject<RenderBox>(
      find.descendant(
        of: find.byType(RawChip),
        matching: find.byWidgetPredicate((Widget widget) {
          return widget.runtimeType.toString() == '_ChipRenderWidget';
        }),
      ),
    );
    const Color selectScrimColor = Color(0x60191919);
    expect(rawChip, paints..path(color: selectScrimColor, includes: <Offset>[
      const Offset(10, 10),
    ], excludes: <Offset>[
      const Offset(4, 4),
    ]));
  });

  testWidgetsWithLeakTracking('Chips should use InkWell instead of InkResponse.', (WidgetTester tester) async {
    // Regression test for https://github.com/flutter/flutter/issues/28646
    await tester.pumpWidget(
      MaterialApp(
        home: Material(
          child: ActionChip(
            onPressed: () { },
            label: const Text('action chip'),
          ),
        ),
      ),
    );
    expect(find.byType(InkWell), findsOneWidget);
  });

  testWidgetsWithLeakTracking('Chip uses stateful color for text color in different states', (WidgetTester tester) async {
    final FocusNode focusNode = FocusNode();

    const Color pressedColor = Color(0x00000001);
    const Color hoverColor = Color(0x00000002);
    const Color focusedColor = Color(0x00000003);
    const Color defaultColor = Color(0x00000004);
    const Color selectedColor = Color(0x00000005);
    const Color disabledColor = Color(0x00000006);

    Color getTextColor(Set<MaterialState> states) {
      if (states.contains(MaterialState.disabled)) {
        return disabledColor;
      }

      if (states.contains(MaterialState.pressed)) {
        return pressedColor;
      }

      if (states.contains(MaterialState.hovered)) {
        return hoverColor;
      }

      if (states.contains(MaterialState.focused)) {
        return focusedColor;
      }

      if (states.contains(MaterialState.selected)) {
        return selectedColor;
      }

      return defaultColor;
    }

    Widget chipWidget({ bool enabled = true, bool selected = false }) {
      return MaterialApp(
        home: Scaffold(
          body: Focus(
            focusNode: focusNode,
            child: ChoiceChip(
              label: const Text('Chip'),
              selected: selected,
              onSelected: enabled ? (_) {} : null,
              labelStyle: TextStyle(color: MaterialStateColor.resolveWith(getTextColor)),
            ),
          ),
        ),
      );
    }
    Color textColor() {
      return tester.renderObject<RenderParagraph>(find.text('Chip')).text.style!.color!;
    }

    // Default, not disabled.
    await tester.pumpWidget(chipWidget());
    expect(textColor(), equals(defaultColor));

    // Selected.
    await tester.pumpWidget(chipWidget(selected: true));
    expect(textColor(), selectedColor);

    // Focused.
    final FocusNode chipFocusNode = focusNode.children.first;
    chipFocusNode.requestFocus();
    await tester.pumpAndSettle();
    expect(textColor(), focusedColor);

    // Hovered.
    final Offset center = tester.getCenter(find.byType(ChoiceChip));
    final TestGesture gesture = await tester.createGesture(
      kind: PointerDeviceKind.mouse,
    );
    await gesture.addPointer();
    await gesture.moveTo(center);
    await tester.pumpAndSettle();
    expect(textColor(), hoverColor);

    // Pressed.
    await gesture.down(center);
    await tester.pumpAndSettle();
    expect(textColor(), pressedColor);

    // Disabled.
    await tester.pumpWidget(chipWidget(enabled: false));
    await tester.pumpAndSettle();
    expect(textColor(), disabledColor);
  });

  testWidgetsWithLeakTracking('Chip uses stateful border side color in different states', (WidgetTester tester) async {
    final FocusNode focusNode = FocusNode();

    const Color pressedColor = Color(0x00000001);
    const Color hoverColor = Color(0x00000002);
    const Color focusedColor = Color(0x00000003);
    const Color defaultColor = Color(0x00000004);
    const Color selectedColor = Color(0x00000005);
    const Color disabledColor = Color(0x00000006);

    BorderSide getBorderSide(Set<MaterialState> states) {
      Color sideColor = defaultColor;

      if (states.contains(MaterialState.disabled)) {
        sideColor = disabledColor;
      } else if (states.contains(MaterialState.pressed)) {
        sideColor = pressedColor;
      } else if (states.contains(MaterialState.hovered)) {
        sideColor = hoverColor;
      } else if (states.contains(MaterialState.focused)) {
        sideColor = focusedColor;
      } else if (states.contains(MaterialState.selected)) {
        sideColor = selectedColor;
      }

      return BorderSide(color: sideColor);
    }

    Widget chipWidget({ bool enabled = true, bool selected = false }) {
      return MaterialApp(
        theme: ThemeData(useMaterial3: false),
        home: Scaffold(
          body: Focus(
            focusNode: focusNode,
            child: ChoiceChip(
              label: const Text('Chip'),
              selected: selected,
              onSelected: enabled ? (_) {} : null,
              side: _MaterialStateBorderSide(getBorderSide),
            ),
          ),
        ),
      );
    }

    // Default, not disabled.
    await tester.pumpWidget(chipWidget());
    expect(find.byType(RawChip), paints..rrect()..rrect(color: defaultColor));

    // Selected.
    await tester.pumpWidget(chipWidget(selected: true));
    expect(find.byType(RawChip), paints..rrect()..rrect(color: selectedColor));

    // Focused.
    final FocusNode chipFocusNode = focusNode.children.first;
    chipFocusNode.requestFocus();
    await tester.pumpAndSettle();
    expect(find.byType(RawChip), paints..rrect()..rrect(color: focusedColor));

    // Hovered.
    final Offset center = tester.getCenter(find.byType(ChoiceChip));
    final TestGesture gesture = await tester.createGesture(
      kind: PointerDeviceKind.mouse,
    );
    await gesture.addPointer();
    await gesture.moveTo(center);
    await tester.pumpAndSettle();
    expect(find.byType(RawChip), paints..rrect()..rrect(color: hoverColor));

    // Pressed.
    await gesture.down(center);
    await tester.pumpAndSettle();
    expect(find.byType(RawChip), paints..rrect()..rrect(color: pressedColor));

    // Disabled.
    await tester.pumpWidget(chipWidget(enabled: false));
    await tester.pumpAndSettle();
    expect(find.byType(RawChip), paints..rrect()..rrect(color: disabledColor));
  });

  testWidgetsWithLeakTracking('Chip uses stateful border side color from resolveWith', (WidgetTester tester) async {
    final FocusNode focusNode = FocusNode();

    const Color pressedColor = Color(0x00000001);
    const Color hoverColor = Color(0x00000002);
    const Color focusedColor = Color(0x00000003);
    const Color defaultColor = Color(0x00000004);
    const Color selectedColor = Color(0x00000005);
    const Color disabledColor = Color(0x00000006);

    BorderSide getBorderSide(Set<MaterialState> states) {
      Color sideColor = defaultColor;

      if (states.contains(MaterialState.disabled)) {
        sideColor = disabledColor;
      } else if (states.contains(MaterialState.pressed)) {
        sideColor = pressedColor;
      } else if (states.contains(MaterialState.hovered)) {
        sideColor = hoverColor;
      } else if (states.contains(MaterialState.focused)) {
        sideColor = focusedColor;
      } else if (states.contains(MaterialState.selected)) {
        sideColor = selectedColor;
      }

      return BorderSide(color: sideColor);
    }

    Widget chipWidget({ bool enabled = true, bool selected = false }) {
      return MaterialApp(
        theme: ThemeData(useMaterial3: false),
        home: Scaffold(
          body: Focus(
            focusNode: focusNode,
            child: ChoiceChip(
              label: const Text('Chip'),
              selected: selected,
              onSelected: enabled ? (_) {} : null,
              side: MaterialStateBorderSide.resolveWith(getBorderSide),
            ),
          ),
        ),
      );
    }

    // Default, not disabled.
    await tester.pumpWidget(chipWidget());
    expect(find.byType(RawChip), paints..rrect()..rrect(color: defaultColor));

    // Selected.
    await tester.pumpWidget(chipWidget(selected: true));
    expect(find.byType(RawChip), paints..rrect()..rrect(color: selectedColor));

    // Focused.
    final FocusNode chipFocusNode = focusNode.children.first;
    chipFocusNode.requestFocus();
    await tester.pumpAndSettle();
    expect(find.byType(RawChip), paints..rrect()..rrect(color: focusedColor));

    // Hovered.
    final Offset center = tester.getCenter(find.byType(ChoiceChip));
    final TestGesture gesture = await tester.createGesture(
      kind: PointerDeviceKind.mouse,
    );
    await gesture.addPointer();
    await gesture.moveTo(center);
    await tester.pumpAndSettle();
    expect(find.byType(RawChip), paints..rrect()..rrect(color: hoverColor));

    // Pressed.
    await gesture.down(center);
    await tester.pumpAndSettle();
    expect(find.byType(RawChip), paints..rrect()..rrect(color: pressedColor));

    // Disabled.
    await tester.pumpWidget(chipWidget(enabled: false));
    await tester.pumpAndSettle();
    expect(find.byType(RawChip), paints..rrect()..rrect(color: disabledColor));

  });

  testWidgetsWithLeakTracking('Chip uses stateful nullable border side color from resolveWith', (WidgetTester tester) async {
    final FocusNode focusNode = FocusNode();

    const Color pressedColor = Color(0x00000001);
    const Color hoverColor = Color(0x00000002);
    const Color focusedColor = Color(0x00000003);
    const Color defaultColor = Color(0x00000004);
    const Color disabledColor = Color(0x00000006);

    const Color fallbackThemeColor = Color(0x00000007);
    const BorderSide defaultBorderSide = BorderSide(color: fallbackThemeColor, width: 10.0);

    BorderSide? getBorderSide(Set<MaterialState> states) {
      Color sideColor = defaultColor;

      if (states.contains(MaterialState.disabled)) {
        sideColor = disabledColor;
      } else if (states.contains(MaterialState.pressed)) {
        sideColor = pressedColor;
      } else if (states.contains(MaterialState.hovered)) {
        sideColor = hoverColor;
      } else if (states.contains(MaterialState.focused)) {
        sideColor = focusedColor;
      } else if (states.contains(MaterialState.selected)) {
        return null;
      }

      return BorderSide(color: sideColor);
    }

    Widget chipWidget({ bool enabled = true, bool selected = false }) {
      return MaterialApp(
        theme: ThemeData(useMaterial3: false),
        home: Scaffold(
          body: Focus(
            focusNode: focusNode,
            child: ChipTheme(
              data: ThemeData.light().chipTheme.copyWith(
                side: defaultBorderSide,
              ),
              child: ChoiceChip(
                label: const Text('Chip'),
                selected: selected,
                onSelected: enabled ? (_) {} : null,
                side: MaterialStateBorderSide.resolveWith(getBorderSide),
              ),
            ),
          ),
        ),
      );
    }

    // Default, not disabled.
    await tester.pumpWidget(chipWidget());
    expect(find.byType(RawChip), paints..rrect()..rrect(color: defaultColor));

    // Selected.
    await tester.pumpWidget(chipWidget(selected: true));
    // Because the resolver returns `null` for this value, we should fall back
    // to the theme
    expect(find.byType(RawChip), paints..rrect()..rrect(color: fallbackThemeColor));

    // Focused.
    final FocusNode chipFocusNode = focusNode.children.first;
    chipFocusNode.requestFocus();
    await tester.pumpAndSettle();
    expect(find.byType(RawChip), paints..rrect()..rrect(color: focusedColor));

    // Hovered.
    final Offset center = tester.getCenter(find.byType(ChoiceChip));
    final TestGesture gesture = await tester.createGesture(
      kind: PointerDeviceKind.mouse,
    );
    await gesture.addPointer();
    await gesture.moveTo(center);
    await tester.pumpAndSettle();
    expect(find.byType(RawChip), paints..rrect()..rrect(color: hoverColor));

    // Pressed.
    await gesture.down(center);
    await tester.pumpAndSettle();
    expect(find.byType(RawChip), paints..rrect()..rrect(color: pressedColor));

    // Disabled.
    await tester.pumpWidget(chipWidget(enabled: false));
    await tester.pumpAndSettle();
    expect(find.byType(RawChip), paints..rrect()..rrect(color: disabledColor));
  });

  testWidgetsWithLeakTracking('Chip uses stateful shape in different states', (WidgetTester tester) async {
    final FocusNode focusNode = FocusNode();
    OutlinedBorder? getShape(Set<MaterialState> states) {

      if (states.contains(MaterialState.disabled)) {
        return const BeveledRectangleBorder();
      } else if (states.contains(MaterialState.pressed)) {
        return const CircleBorder();
      } else if (states.contains(MaterialState.hovered)) {
        return const ContinuousRectangleBorder();
      } else if (states.contains(MaterialState.focused)) {
        return const RoundedRectangleBorder();
      } else if (states.contains(MaterialState.selected)) {
        return const BeveledRectangleBorder();
      }

      return null;
    }

    Widget chipWidget({ bool enabled = true, bool selected = false }) {
      return MaterialApp(
        theme: ThemeData(useMaterial3: false),
        home: Scaffold(
          body: Focus(
            focusNode: focusNode,
            child: ChoiceChip(
              selected: selected,
              label: const Text('Chip'),
              shape: _MaterialStateOutlinedBorder(getShape),
              onSelected: enabled ? (_) {} : null,
            ),
          ),
        ),
      );
    }

    // Default, not disabled. Defers to default shape.
    await tester.pumpWidget(chipWidget());
    expect(getMaterial(tester).shape, isA<StadiumBorder>());

    // Selected.
    await tester.pumpWidget(chipWidget(selected: true));
    expect(getMaterial(tester).shape, isA<BeveledRectangleBorder>());

    // Focused.
    final FocusNode chipFocusNode = focusNode.children.first;
    chipFocusNode.requestFocus();
    await tester.pumpAndSettle();
    expect(getMaterial(tester).shape, isA<RoundedRectangleBorder>());

    // Hovered.
    final Offset center = tester.getCenter(find.byType(ChoiceChip));
    final TestGesture gesture = await tester.createGesture(
      kind: PointerDeviceKind.mouse,
    );
    await gesture.addPointer();
    await gesture.moveTo(center);
    await tester.pumpAndSettle();
    expect(getMaterial(tester).shape, isA<ContinuousRectangleBorder>());

    // Pressed.
    await gesture.down(center);
    await tester.pumpAndSettle();
    expect(getMaterial(tester).shape, isA<CircleBorder>());

    // Disabled.
    await tester.pumpWidget(chipWidget(enabled: false));
    await tester.pumpAndSettle();
    expect(getMaterial(tester).shape, isA<BeveledRectangleBorder>());
  });

  testWidgetsWithLeakTracking('Chip defers to theme, if shape and side resolves to null', (WidgetTester tester) async {
    const OutlinedBorder themeShape = StadiumBorder();
    const OutlinedBorder selectedShape = RoundedRectangleBorder();
    const BorderSide themeBorderSide = BorderSide(color: Color(0x00000001));
    const BorderSide selectedBorderSide = BorderSide(color: Color(0x00000002));

    OutlinedBorder? getShape(Set<MaterialState> states) {
      if (states.contains(MaterialState.selected)) {
        return selectedShape;
      }
      return null;
    }

    BorderSide? getBorderSide(Set<MaterialState> states) {
      if (states.contains(MaterialState.selected)) {
        return selectedBorderSide;
      }
      return null;
    }

    Widget chipWidget({ bool enabled = true, bool selected = false }) {
      return MaterialApp(
        theme: ThemeData(
          useMaterial3: false,
          chipTheme: ThemeData.light().chipTheme.copyWith(
            shape: themeShape,
            side: themeBorderSide,
          ),
        ),
        home: Scaffold(
          body: ChoiceChip(
            selected: selected,
            label: const Text('Chip'),
            shape: _MaterialStateOutlinedBorder(getShape),
            side: _MaterialStateBorderSide(getBorderSide),
            onSelected: enabled ? (_) {} : null,
          ),
        ),
      );
    }

    // Default, not disabled. Defer to theme.
    await tester.pumpWidget(chipWidget());
    expect(getMaterial(tester).shape, isA<StadiumBorder>());
    expect(find.byType(RawChip), paints..rrect()..rrect(color: themeBorderSide.color));

    // Selected.
    await tester.pumpWidget(chipWidget(selected: true));
    expect(getMaterial(tester).shape, isA<RoundedRectangleBorder>());
    expect(find.byType(RawChip), paints..rect()..drrect(color: selectedBorderSide.color));
  });

  testWidgetsWithLeakTracking('Chip responds to density changes.', (WidgetTester tester) async {
    const Key key = Key('test');
    const Key textKey = Key('test text');
    const Key iconKey = Key('test icon');
    const Key avatarKey = Key('test avatar');
    Future<void> buildTest(VisualDensity visualDensity) async {
      return tester.pumpWidget(
        MaterialApp(
          theme: ThemeData(useMaterial3: false),
          home: Material(
            child: Center(
              child: Column(
                children: <Widget>[
                  InputChip(
                    visualDensity: visualDensity,
                    key: key,
                    onPressed: () {},
                    onDeleted: () {},
                    label: const Text('Test', key: textKey),
                    deleteIcon: const Icon(Icons.delete, key: iconKey),
                    avatar: const Icon(Icons.play_arrow, key: avatarKey),
                  ),
                ],
              ),
            ),
          ),
        ),
      );
    }

    // The Chips only change in size vertically in response to density, so
    // horizontal changes aren't expected.
    await buildTest(VisualDensity.standard);
    Rect box = tester.getRect(find.byKey(key));
    Rect textBox = tester.getRect(find.byKey(textKey));
    Rect iconBox = tester.getRect(find.byKey(iconKey));
    Rect avatarBox = tester.getRect(find.byKey(avatarKey));
    expect(box.size, equals(const Size(128, 32.0 + 16.0)));
    expect(textBox.size, equals(const Size(56, 14)));
    expect(iconBox.size, equals(const Size(24, 24)));
    expect(avatarBox.size, equals(const Size(24, 24)));
    expect(textBox.top, equals(17));
    expect(box.bottom - textBox.bottom, equals(17));
    expect(textBox.left, equals(372));
    expect(box.right - textBox.right, equals(36));

    // Try decreasing density (with higher density numbers).
    await buildTest(const VisualDensity(horizontal: 3.0, vertical: 3.0));
    box = tester.getRect(find.byKey(key));
    textBox = tester.getRect(find.byKey(textKey));
    iconBox = tester.getRect(find.byKey(iconKey));
    avatarBox = tester.getRect(find.byKey(avatarKey));
    expect(box.size, equals(const Size(128, 60)));
    expect(textBox.size, equals(const Size(56, 14)));
    expect(iconBox.size, equals(const Size(24, 24)));
    expect(avatarBox.size, equals(const Size(24, 24)));
    expect(textBox.top, equals(23));
    expect(box.bottom - textBox.bottom, equals(23));
    expect(textBox.left, equals(372));
    expect(box.right - textBox.right, equals(36));

    // Try increasing density (with lower density numbers).
    await buildTest(const VisualDensity(horizontal: -3.0, vertical: -3.0));
    box = tester.getRect(find.byKey(key));
    textBox = tester.getRect(find.byKey(textKey));
    iconBox = tester.getRect(find.byKey(iconKey));
    avatarBox = tester.getRect(find.byKey(avatarKey));
    expect(box.size, equals(const Size(128, 36)));
    expect(textBox.size, equals(const Size(56, 14)));
    expect(iconBox.size, equals(const Size(24, 24)));
    expect(avatarBox.size, equals(const Size(24, 24)));
    expect(textBox.top, equals(11));
    expect(box.bottom - textBox.bottom, equals(11));
    expect(textBox.left, equals(372));
    expect(box.right - textBox.right, equals(36));

    // Now test that horizontal and vertical are wired correctly. Negating the
    // horizontal should have no change over what's above.
    await buildTest(const VisualDensity(horizontal: 3.0, vertical: -3.0));
    await tester.pumpAndSettle();
    box = tester.getRect(find.byKey(key));
    textBox = tester.getRect(find.byKey(textKey));
    iconBox = tester.getRect(find.byKey(iconKey));
    avatarBox = tester.getRect(find.byKey(avatarKey));
    expect(box.size, equals(const Size(128, 36)));
    expect(textBox.size, equals(const Size(56, 14)));
    expect(iconBox.size, equals(const Size(24, 24)));
    expect(avatarBox.size, equals(const Size(24, 24)));
    expect(textBox.top, equals(11));
    expect(box.bottom - textBox.bottom, equals(11));
    expect(textBox.left, equals(372));
    expect(box.right - textBox.right, equals(36));

    // Make sure the "Comfortable" setting is the spec'd size
    await buildTest(VisualDensity.comfortable);
    await tester.pumpAndSettle();
    box = tester.getRect(find.byKey(key));
    expect(box.size, equals(const Size(128, 28.0 + 16.0)));

    // Make sure the "Compact" setting is the spec'd size
    await buildTest(VisualDensity.compact);
    await tester.pumpAndSettle();
    box = tester.getRect(find.byKey(key));
    expect(box.size, equals(const Size(128, 24.0 + 16.0)));
  });

  testWidgetsWithLeakTracking('Chip delete button tooltip can be disabled using useDeleteButtonTooltip', (WidgetTester tester) async {
    await tester.pumpWidget(
      chipWithOptionalDeleteButton(
        deletable: true,
        useDeleteButtonTooltip: false,
      ),
    );

    // Tap at the delete icon of the chip, which is at the right side of the
    // chip
    final Offset topRightOfInkwell = tester.getTopLeft(find.byType(InkWell).first);
    final Offset tapLocationOfDeleteButton = topRightOfInkwell + const Offset(8, 8);
    final TestGesture tapGesture = await tester.startGesture(tapLocationOfDeleteButton);

    await tester.pump();

    // Wait for some more time while pressing and holding the delete button
    await tester.pumpAndSettle();

    // There should be no delete button tooltip
    expect(findTooltipContainer('Delete'), findsNothing);

    await tapGesture.up();
  });

  testWidgetsWithLeakTracking('Chip delete button tooltip is disabled if deleteButtonTooltipMessage is empty', (WidgetTester tester) async {
    final UniqueKey deleteButtonKey = UniqueKey();
    await tester.pumpWidget(
      chipWithOptionalDeleteButton(
        deleteButtonKey: deleteButtonKey,
        deletable: true,
        deleteButtonTooltipMessage: '',
      ),
    );

    // Hover over the delete icon of the chip
    final Offset centerOfDeleteButton = tester.getCenter(find.byKey(deleteButtonKey));
    final TestGesture hoverGesture = await tester.createGesture(kind: PointerDeviceKind.mouse);
    await hoverGesture.moveTo(centerOfDeleteButton);
    addTearDown(hoverGesture.removePointer);

    await tester.pump();

    // Wait for some more time while hovering over the delete button
    await tester.pumpAndSettle();

    // There should be no delete button tooltip
    expect(findTooltipContainer(''), findsNothing);
  });

  testWidgetsWithLeakTracking('Disabling delete button tooltip does not disable chip tooltip', (WidgetTester tester) async {
    final UniqueKey deleteButtonKey = UniqueKey();
    await tester.pumpWidget(
      chipWithOptionalDeleteButton(
        deleteButtonKey: deleteButtonKey,
        deletable: true,
        deleteButtonTooltipMessage: '',
        chipTooltip: 'Chip Tooltip',
      ),
    );

    // Hover over the delete icon of the chip
    final Offset centerOfDeleteButton = tester.getCenter(find.byKey(deleteButtonKey));
    final TestGesture hoverGesture = await tester.createGesture(kind: PointerDeviceKind.mouse);
    await hoverGesture.moveTo(centerOfDeleteButton);
    addTearDown(hoverGesture.removePointer);

    await tester.pump();

    // Wait for some more time while hovering over the delete button
    await tester.pumpAndSettle();

    // There should be no delete button tooltip
    expect(findTooltipContainer(''), findsNothing);
    // There should be a chip tooltip, however.
    expect(findTooltipContainer('Chip Tooltip'), findsOneWidget);
  });

  testWidgetsWithLeakTracking('Triggering delete button tooltip does not trigger Chip tooltip', (WidgetTester tester) async {
    final UniqueKey deleteButtonKey = UniqueKey();
    await tester.pumpWidget(
      chipWithOptionalDeleteButton(
        deleteButtonKey: deleteButtonKey,
        deletable: true,
        chipTooltip: 'Chip Tooltip',
      ),
    );

    // Hover over the delete icon of the chip
    final Offset centerOfDeleteButton = tester.getCenter(find.byKey(deleteButtonKey));
    final TestGesture hoverGesture = await tester.createGesture(kind: PointerDeviceKind.mouse);
    await hoverGesture.moveTo(centerOfDeleteButton);
    addTearDown(hoverGesture.removePointer);

    await tester.pump();

    // Wait for some more time while hovering over the delete button
    await tester.pumpAndSettle();

    // There should not be a chip tooltip
    expect(findTooltipContainer('Chip Tooltip'), findsNothing);
    // There should be a delete button tooltip
    expect(findTooltipContainer('Delete'), findsOneWidget);
  });

  testWidgetsWithLeakTracking('intrinsicHeight implementation meets constraints', (WidgetTester tester) async {
    // Regression test for https://github.com/flutter/flutter/issues/49478.
    await tester.pumpWidget(wrapForChip(
      child: const Chip(
        label: Text('text'),
        padding: EdgeInsets.symmetric(horizontal: 20),
      ),
    ));

    expect(tester.takeException(), isNull);
  });

  testWidgetsWithLeakTracking('Chip background color and shape are drawn on Ink', (WidgetTester tester) async {
    const Color backgroundColor = Color(0xff00ff00);
    const OutlinedBorder shape = ContinuousRectangleBorder();

    await tester.pumpWidget(wrapForChip(
      useMaterial3: false,
      child: const RawChip(
        label: Text('text'),
        backgroundColor: backgroundColor,
        shape: shape,
      ),
    ));

    final Ink ink = tester.widget(find.descendant(
      of: find.byType(RawChip),
      matching: find.byType(Ink),
    ));
    final ShapeDecoration decoration = ink.decoration! as ShapeDecoration;
    expect(decoration.color, backgroundColor);
    expect(decoration.shape, shape);
  });

  testWidgetsWithLeakTracking('Chip highlight color is drawn on top of the backgroundColor', (WidgetTester tester) async {
    final FocusNode focusNode = FocusNode(debugLabel: 'RawChip');
    tester.binding.focusManager.highlightStrategy = FocusHighlightStrategy.alwaysTraditional;
    const Color backgroundColor = Color(0xff00ff00);

    await tester.pumpWidget(wrapForChip(
      child: RawChip(
        label: const Text('text'),
        backgroundColor: backgroundColor,
        autofocus: true,
        focusNode: focusNode,
        onPressed: () {},
      ),
    ));

    await tester.pumpAndSettle();

    expect(focusNode.hasPrimaryFocus, isTrue);
    expect(
      find.byType(Material).last,
      paints
        // Background color is drawn first.
        ..rrect(color: backgroundColor)
        // Highlight color is drawn on top of the background color.
        ..rect(color: const Color(0x1f000000)),
    );
  });

  testWidgetsWithLeakTracking('RawChip.color resolves material states', (WidgetTester tester) async {
    const Color disabledSelectedColor = Color(0xffffff00);
    const Color disabledColor = Color(0xff00ff00);
    const Color backgroundColor = Color(0xff0000ff);
    const Color selectedColor = Color(0xffff0000);
    Widget buildApp({ required bool enabled, required bool selected }) {
      return wrapForChip(
        useMaterial3: true,
        child: RawChip(
          isEnabled: enabled,
          selected: selected,
          color: MaterialStateProperty.resolveWith((Set<MaterialState> states) {
            if (states.contains(MaterialState.disabled) && states.contains(MaterialState.selected)) {
              return disabledSelectedColor;
            }
            if (states.contains(MaterialState.disabled)) {
              return disabledColor;
            }
            if (states.contains(MaterialState.selected)) {
              return selectedColor;
            }
            return backgroundColor;
          }),
          label: const Text('RawChip'),
        ),
      );
    }

    // Test enabled chip.
    await tester.pumpWidget(buildApp(enabled: true, selected: false));

    // Enabled chip should have the provided backgroundColor.
    expect(getMaterialBox(tester), paints..rrect(color: backgroundColor));

    // Test disabled chip.
    await tester.pumpWidget(buildApp(enabled: false, selected: false));
    await tester.pumpAndSettle();

    // Disabled chip should have the provided disabledColor.
    expect(getMaterialBox(tester), paints..rrect(color: disabledColor));

    // Test enabled & selected chip.
    await tester.pumpWidget(buildApp(enabled: true, selected: true));
    await tester.pumpAndSettle();

    // Enabled & selected chip should have the provided selectedColor.
    expect(getMaterialBox(tester), paints..rrect(color: selectedColor));

    // Test disabled & selected chip.
    await tester.pumpWidget(buildApp(enabled: false, selected: true));
    await tester.pumpAndSettle();

    // Disabled & selected chip should have the provided disabledSelectedColor.
    expect(getMaterialBox(tester), paints..rrect(color: disabledSelectedColor));
  });

  testWidgetsWithLeakTracking('RawChip uses provided state color properties', (WidgetTester tester) async {
    const Color disabledColor = Color(0xff00ff00);
    const Color backgroundColor = Color(0xff0000ff);
    const Color selectedColor = Color(0xffff0000);
    Widget buildApp({ required bool enabled, required bool selected }) {
      return wrapForChip(
        useMaterial3: true,
        child: RawChip(
          isEnabled: enabled,
          selected: selected,
          disabledColor: disabledColor,
          backgroundColor: backgroundColor,
          selectedColor: selectedColor,
          label: const Text('RawChip'),
        ),
      );
    }

    // Test enabled chip.
    await tester.pumpWidget(buildApp(enabled: true, selected: false));

    // Enabled chip should have the provided backgroundColor.
    expect(getMaterialBox(tester), paints..rrect(color: backgroundColor));

    // Test disabled chip.
    await tester.pumpWidget(buildApp(enabled: false, selected: false));
    await tester.pumpAndSettle();

    // Disabled chip should have the provided disabledColor.
    expect(getMaterialBox(tester), paints..rrect(color: disabledColor));

    // Test enabled & selected chip.
    await tester.pumpWidget(buildApp(enabled: true, selected: true));
    await tester.pumpAndSettle();

    // Enabled & selected chip should have the provided selectedColor.
    expect(getMaterialBox(tester), paints..rrect(color: selectedColor));
  });

  testWidgets('Delete button tap target area does not include label', (WidgetTester tester) async {
    bool calledDelete = false;
    await tester.pumpWidget(
      wrapForChip(
        child: Column(
          children: <Widget>[
            Chip(
              label: const Text('Chip'),
              onDeleted: () {
                calledDelete = true;
              },
            ),
          ],
        ),
      ),
    );

    // Tap on the delete button.
    await tester.tapAt(tester.getCenter(find.byType(Icon)));
    await tester.pump();
    expect(calledDelete, isTrue);
    calledDelete = false;

    final Offset labelCenter = tester.getCenter(find.text('Chip'));

    // Tap on the label.
    await tester.tapAt(labelCenter);
    await tester.pump();
    expect(calledDelete, isFalse);

    // Tap before end of the label.
    final Size labelSize = tester.getSize(find.text('Chip'));
    await tester.tapAt(Offset(labelCenter.dx + (labelSize.width / 2) - 1, labelCenter.dy));
    await tester.pump();
    expect(calledDelete, isFalse);

    // Tap after end of the label.
    await tester.tapAt(Offset(labelCenter.dx + (labelSize.width / 2), labelCenter.dy));
    await tester.pump();
    expect(calledDelete, isTrue);
  });

  group('Material 2', () {
    // These tests are only relevant for Material 2. Once Material 2
    // support is deprecated and the APIs are removed, these tests
    // can be deleted.

    testWidgets('M2 Chip defaults', (WidgetTester tester) async {
      late TextTheme textTheme;

      Widget buildFrame(Brightness brightness) {
        return MaterialApp(
          theme: ThemeData(brightness: brightness, useMaterial3: false),
          home: Scaffold(
            body: Center(
              child: Builder(
                builder: (BuildContext context) {
                  textTheme = Theme.of(context).textTheme;
                  return Chip(
                    avatar: const CircleAvatar(child: Text('A')),
                    label: const Text('Chip A'),
                    onDeleted: () { },
                  );
                },
              ),
            ),
          ),
        );
      }

      await tester.pumpWidget(buildFrame(Brightness.light));
      expect(getMaterialBox(tester), paints..rrect()..circle(color: const Color(0xff1976d2)));
      expect(tester.getSize(find.byType(Chip)), const Size(156.0, 48.0));
      expect(getMaterial(tester).color, null);
      expect(getMaterial(tester).elevation, 0);
      expect(getMaterial(tester).shape, const StadiumBorder());
      expect(getIconData(tester).color?.value, 0xffffffff);
      expect(getIconData(tester).opacity, null);
      expect(getIconData(tester).size, null);

      TextStyle labelStyle = getLabelStyle(tester, 'Chip A').style;
      expect(labelStyle.color?.value, 0xde000000);
      expect(labelStyle.fontFamily, textTheme.bodyLarge?.fontFamily);
      expect(labelStyle.fontFamilyFallback, textTheme.bodyLarge?.fontFamilyFallback);
      expect(labelStyle.fontFeatures, textTheme.bodyLarge?.fontFeatures);
      expect(labelStyle.fontSize, textTheme.bodyLarge?.fontSize);
      expect(labelStyle.fontStyle, textTheme.bodyLarge?.fontStyle);
      expect(labelStyle.fontWeight, textTheme.bodyLarge?.fontWeight);
      expect(labelStyle.height, textTheme.bodyLarge?.height);
      expect(labelStyle.inherit, textTheme.bodyLarge?.inherit);
      expect(labelStyle.leadingDistribution, textTheme.bodyLarge?.leadingDistribution);
      expect(labelStyle.letterSpacing, textTheme.bodyLarge?.letterSpacing);
      expect(labelStyle.overflow, textTheme.bodyLarge?.overflow);
      expect(labelStyle.textBaseline, textTheme.bodyLarge?.textBaseline);
      expect(labelStyle.wordSpacing, textTheme.bodyLarge?.wordSpacing);

      await tester.pumpWidget(buildFrame(Brightness.dark));
      await tester.pumpAndSettle(); // Theme transition animation
      expect(getMaterialBox(tester), paints..rrect(color: const Color(0x1fffffff)));
      expect(tester.getSize(find.byType(Chip)), const Size(156.0, 48.0));
      expect(getMaterial(tester).color, null);
      expect(getMaterial(tester).elevation, 0);
      expect(getMaterial(tester).shape, const StadiumBorder());
      expect(getIconData(tester).color?.value, 0xffffffff);
      expect(getIconData(tester).opacity, null);
      expect(getIconData(tester).size, null);

      labelStyle = getLabelStyle(tester, 'Chip A').style;
      expect(labelStyle.color?.value, 0xdeffffff);
      expect(labelStyle.fontFamily, textTheme.bodyLarge?.fontFamily);
      expect(labelStyle.fontFamilyFallback, textTheme.bodyLarge?.fontFamilyFallback);
      expect(labelStyle.fontFeatures, textTheme.bodyLarge?.fontFeatures);
      expect(labelStyle.fontSize, textTheme.bodyLarge?.fontSize);
      expect(labelStyle.fontStyle, textTheme.bodyLarge?.fontStyle);
      expect(labelStyle.fontWeight, textTheme.bodyLarge?.fontWeight);
      expect(labelStyle.height, textTheme.bodyLarge?.height);
      expect(labelStyle.inherit, textTheme.bodyLarge?.inherit);
      expect(labelStyle.leadingDistribution, textTheme.bodyLarge?.leadingDistribution);
      expect(labelStyle.letterSpacing, textTheme.bodyLarge?.letterSpacing);
      expect(labelStyle.overflow, textTheme.bodyLarge?.overflow);
      expect(labelStyle.textBaseline, textTheme.bodyLarge?.textBaseline);
      expect(labelStyle.wordSpacing, textTheme.bodyLarge?.wordSpacing);
    });

    testWidgets('Chip uses the right theme colors for the right components', (WidgetTester tester) async {
      final ThemeData themeData = ThemeData(
        platform: TargetPlatform.android,
        primarySwatch: Colors.blue,
        useMaterial3: false,
      );
      final ChipThemeData defaultChipTheme = ChipThemeData.fromDefaults(
        brightness: themeData.brightness,
        secondaryColor: Colors.blue,
        labelStyle: themeData.textTheme.bodyLarge!,
      );
      bool value = false;
      Widget buildApp({
        ChipThemeData? chipTheme,
        Widget? avatar,
        Widget? deleteIcon,
        bool isSelectable = true,
        bool isPressable = false,
        bool isDeletable = true,
        bool showCheckmark = true,
      }) {
        chipTheme ??= defaultChipTheme;
        return wrapForChip(
          child: Theme(
            data: themeData,
            child: ChipTheme(
              data: chipTheme,
              child: StatefulBuilder(builder: (BuildContext context, StateSetter setState) {
                return RawChip(
                  showCheckmark: showCheckmark,
                  onDeleted: isDeletable ? () { } : null,
                  avatar: avatar,
                  deleteIcon: deleteIcon,
                  isEnabled: isSelectable || isPressable,
                  shape: chipTheme?.shape,
                  selected: isSelectable && value,
                  label: Text('$value'),
                  onSelected: isSelectable
                    ? (bool newValue) {
                        setState(() {
                          value = newValue;
                        });
                      }
                    : null,
                  onPressed: isPressable
                    ? () {
                        setState(() {
                          value = true;
                        });
                      }
                    : null,
                );
              }),
            ),
          ),
        );
      }

      await tester.pumpWidget(buildApp());

      RenderBox materialBox = getMaterialBox(tester);
      IconThemeData iconData = getIconData(tester);
      DefaultTextStyle labelStyle = getLabelStyle(tester, 'false');

      // Check default theme for enabled chip.
      expect(materialBox, paints..rrect(color: defaultChipTheme.backgroundColor));
      expect(iconData.color, equals(const Color(0xde000000)));
      expect(labelStyle.style.color, equals(Colors.black.withAlpha(0xde)));

      // Check default theme for disabled chip.
      await tester.pumpWidget(buildApp(isSelectable: false));
      await tester.pumpAndSettle();
      materialBox = getMaterialBox(tester);
      labelStyle = getLabelStyle(tester, 'false');
      expect(materialBox, paints..rrect(color: defaultChipTheme.disabledColor));
      expect(labelStyle.style.color, equals(Colors.black.withAlpha(0xde)));

      // Check default theme for enabled and selected chip.
      await tester.pumpWidget(buildApp());
      await tester.pumpAndSettle();
      await tester.tap(find.byType(RawChip));
      await tester.pumpAndSettle();
      materialBox = getMaterialBox(tester);
      expect(materialBox, paints..rrect(color: defaultChipTheme.selectedColor));

      // Check default theme for disabled and selected chip.
      await tester.pumpWidget(buildApp(isSelectable: false));
      await tester.pumpAndSettle();
      materialBox = getMaterialBox(tester);
      labelStyle = getLabelStyle(tester, 'true');
      expect(materialBox, paints..rrect(color: defaultChipTheme.disabledColor));
      expect(labelStyle.style.color, equals(Colors.black.withAlpha(0xde)));

      // Enable the chip again.
      await tester.pumpWidget(buildApp());
      await tester.pumpAndSettle();
      // Tap to unselect the chip.
      await tester.tap(find.byType(RawChip));
      await tester.pumpAndSettle();

      // Apply a custom theme.
      const Color customColor1 = Color(0xcafefeed);
      const Color customColor2 = Color(0xdeadbeef);
      const Color customColor3 = Color(0xbeefcafe);
      const Color customColor4 = Color(0xaddedabe);
      final ChipThemeData customTheme = defaultChipTheme.copyWith(
        brightness: Brightness.dark,
        backgroundColor: customColor1,
        disabledColor: customColor2,
        selectedColor: customColor3,
        deleteIconColor: customColor4,
      );
      await tester.pumpWidget(buildApp(chipTheme: customTheme));
      await tester.pumpAndSettle();
      materialBox = getMaterialBox(tester);
      iconData = getIconData(tester);
      labelStyle = getLabelStyle(tester, 'false');

      // Check custom theme for enabled chip.
      expect(materialBox, paints..rrect(color: customTheme.backgroundColor));
      expect(iconData.color, equals(customTheme.deleteIconColor));
      expect(labelStyle.style.color, equals(Colors.black.withAlpha(0xde)));

      // Check custom theme with disabled widget.
      await tester.pumpWidget(buildApp(
        chipTheme: customTheme,
        isSelectable: false,
      ));
      await tester.pumpAndSettle();
      materialBox = getMaterialBox(tester);
      labelStyle = getLabelStyle(tester, 'false');
      expect(materialBox, paints..rrect(color: customTheme.disabledColor));
      expect(labelStyle.style.color, equals(Colors.black.withAlpha(0xde)));

      // Check custom theme for enabled and selected chip.
      await tester.pumpWidget(buildApp(chipTheme: customTheme));
      await tester.pumpAndSettle();
      await tester.tap(find.byType(RawChip));
      await tester.pumpAndSettle();
      materialBox = getMaterialBox(tester);
      expect(materialBox, paints..rrect(color: customTheme.selectedColor));

      // Check custom theme for disabled and selected chip.
      await tester.pumpWidget(buildApp(
        chipTheme: customTheme,
        isSelectable: false,
      ));
      await tester.pumpAndSettle();
      materialBox = getMaterialBox(tester);
      labelStyle = getLabelStyle(tester, 'true');
      expect(materialBox, paints..rrect(color: customTheme.disabledColor));
      expect(labelStyle.style.color, equals(Colors.black.withAlpha(0xde)));
    });
  });
}

class _MaterialStateOutlinedBorder extends StadiumBorder implements MaterialStateOutlinedBorder {
  const _MaterialStateOutlinedBorder(this.resolver);

  final MaterialPropertyResolver<OutlinedBorder?> resolver;

  @override
  OutlinedBorder? resolve(Set<MaterialState> states) => resolver(states);
}

class _MaterialStateBorderSide extends MaterialStateBorderSide {
  const _MaterialStateBorderSide(this.resolver);

  final MaterialPropertyResolver<BorderSide?> resolver;

  @override
  BorderSide? resolve(Set<MaterialState> states) => resolver(states);
}<|MERGE_RESOLUTION|>--- conflicted
+++ resolved
@@ -640,11 +640,7 @@
     },
   );
 
-<<<<<<< HEAD
-  testWidgetsWithLeakTracking('delete button tap target is the right proportion of the chip', (WidgetTester tester) async {
-=======
-  testWidgets('Delete button tap target is the right proportion of the chip', (WidgetTester tester) async {
->>>>>>> be7c7e3e
+  testWidgetsWithLeakTracking('Delete button tap target is the right proportion of the chip', (WidgetTester tester) async {
     final UniqueKey deleteKey = UniqueKey();
     bool calledDelete = false;
     await tester.pumpWidget(
