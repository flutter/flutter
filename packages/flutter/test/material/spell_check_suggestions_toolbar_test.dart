--- conflicted
+++ resolved
@@ -88,7 +88,6 @@
     expect(toolbarY, equals(expectedToolbarY));
   });
 
-<<<<<<< HEAD
   testWidgets('more than three suggestions throws an error', (WidgetTester tester) async {
     Future<void> pumpToolbar(List<String> suggestions) async {
       await tester.pumpWidget(
@@ -110,21 +109,7 @@
     skip: kIsWeb, // [intended]
   );
 
-  testWidgets('buildSuggestionButtons only considers the first three suggestions', (WidgetTester tester) async {
-    late final BuildContext builderContext;
-    await tester.pumpWidget(
-      MaterialApp(
-        home: Center(
-          child: Builder(
-            builder: (BuildContext context) {
-              builderContext = context;
-              return const SizedBox.shrink();
-            },
-          ),
-        ),
-      ),
-    );
-
+  test('buildSuggestionButtons only considers the first three suggestions', () {
     final _FakeEditableTextState editableTextState = _FakeEditableTextState(
       suggestions: <String>[
         'hello',
@@ -134,10 +119,7 @@
       ],
     );
     final List<ContextMenuButtonItem>? buttonItems =
-        SpellCheckSuggestionsToolbar.buildButtonItems(
-          builderContext,
-          editableTextState,
-        );
+        SpellCheckSuggestionsToolbar.buildButtonItems(editableTextState);
     expect(buttonItems, isNotNull);
     final Iterable<String?> labels = buttonItems!.map((ContextMenuButtonItem buttonItem) {
       return buttonItem.label;
@@ -148,7 +130,8 @@
     expect(labels, contains('yell'));
     expect(labels, contains(null)); // For the delete button.
     expect(labels, isNot(contains('yeller')));
-=======
+  });
+
   test('buildButtonItems builds only a delete button when no suggestions', () {
     final _FakeEditableTextState editableTextState = _FakeEditableTextState();
     final List<ContextMenuButtonItem>? buttonItems =
@@ -156,40 +139,27 @@
 
     expect(buttonItems, hasLength(1));
     expect(buttonItems!.first.type, ContextMenuButtonType.delete);
->>>>>>> 9d688313
   });
 }
 
 class _FakeEditableTextState extends EditableTextState {
-<<<<<<< HEAD
   _FakeEditableTextState({
     this.suggestions,
   });
 
   final List<String>? suggestions;
 
-=======
->>>>>>> 9d688313
   @override
   TextEditingValue get currentTextEditingValue => TextEditingValue.empty;
 
   @override
   SuggestionSpan? findSuggestionSpanAtCursorIndex(int cursorIndex) {
-<<<<<<< HEAD
     return SuggestionSpan(
       const TextRange(
         start: 0,
         end: 0,
       ),
       suggestions ?? <String>[],
-=======
-    return const SuggestionSpan(
-      TextRange(
-        start: 0,
-        end: 0,
-      ),
-      <String>[],
->>>>>>> 9d688313
     );
   }
 }