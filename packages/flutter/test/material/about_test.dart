--- conflicted
+++ resolved
@@ -1903,20 +1903,26 @@
     expect(tester.getSize(xText).isEmpty, isTrue);
   });
 
-<<<<<<< HEAD
   testWidgets('AboutListTile renders at zero area', (WidgetTester tester) async {
-=======
-  testWidgets('LicensePage renders at zero area', (WidgetTester tester) async {
->>>>>>> 12ef2415
     await tester.pumpWidget(
       const MaterialApp(
         home: Center(
           child: SizedBox.shrink(
-<<<<<<< HEAD
             child: Scaffold(body: AboutListTile(child: Text('X'))),
-=======
+          ),
+        ),
+      ),
+    );
+    final Finder xText = find.text('X');
+    expect(tester.getSize(xText).isEmpty, isTrue);
+  });
+
+  testWidgets('LicensePage renders at zero area', (WidgetTester tester) async {
+    await tester.pumpWidget(
+      const MaterialApp(
+        home: Center(
+          child: SizedBox.shrink(
             child: Scaffold(body: LicensePage(applicationName: 'X')),
->>>>>>> 12ef2415
           ),
         ),
       ),
