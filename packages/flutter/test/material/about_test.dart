--- conflicted
+++ resolved
@@ -1889,20 +1889,26 @@
     expect(theme.colorScheme.primary, licensePageTheme.colorScheme.primary);
   });
 
-<<<<<<< HEAD
-  testWidgets('LicensePage renders at zero area', (WidgetTester tester) async {
-=======
   testWidgets('AboutDialog renders at zero area', (WidgetTester tester) async {
->>>>>>> 74d0ca21
     await tester.pumpWidget(
       const MaterialApp(
         home: Center(
           child: SizedBox.shrink(
-<<<<<<< HEAD
+            child: Scaffold(body: AboutDialog(children: <Widget>[Text('X')])),
+          ),
+        ),
+      ),
+    );
+    final Finder xText = find.text('X');
+    expect(tester.getSize(xText).isEmpty, isTrue);
+  });
+
+  testWidgets('LicensePage renders at zero area', (WidgetTester tester) async {
+    await tester.pumpWidget(
+      const MaterialApp(
+        home: Center(
+          child: SizedBox.shrink(
             child: Scaffold(body: LicensePage(applicationName: 'X')),
-=======
-            child: Scaffold(body: AboutDialog(children: <Widget>[Text('X')])),
->>>>>>> 74d0ca21
           ),
         ),
       ),
