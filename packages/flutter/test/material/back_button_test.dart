// Copyright 2014 The Flutter Authors. All rights reserved.
// Use of this source code is governed by a BSD-style license that can be
// found in the LICENSE file.

import 'package:flutter/foundation.dart';
import 'package:flutter/material.dart';
import 'package:flutter_test/flutter_test.dart';

void main() {
  testWidgets('BackButton control test', (WidgetTester tester) async {
    await tester.pumpWidget(
      MaterialApp(
        home: const Material(child: Text('Home')),
        routes: <String, WidgetBuilder>{
          '/next': (BuildContext context) {
            return const Material(child: Center(child: BackButton()));
          },
        },
      ),
    );

    tester.state<NavigatorState>(find.byType(Navigator)).pushNamed('/next');

    await tester.pumpAndSettle();

    await tester.tap(find.byType(BackButton));

    await tester.pumpAndSettle();

    expect(find.text('Home'), findsOneWidget);
  });

  testWidgets('BackButton onPressed overrides default pop behavior', (WidgetTester tester) async {
    bool customCallbackWasCalled = false;
    await tester.pumpWidget(
      MaterialApp(
        home: const Material(child: Text('Home')),
        routes: <String, WidgetBuilder>{
          '/next': (BuildContext context) {
            return Material(
              child: Center(child: BackButton(onPressed: () => customCallbackWasCalled = true)),
            );
          },
        },
      ),
    );

    tester.state<NavigatorState>(find.byType(Navigator)).pushNamed('/next');

    await tester.pumpAndSettle();

    expect(find.text('Home'), findsNothing); // Start off on the second page.
    expect(customCallbackWasCalled, false); // customCallbackWasCalled should still be false.
    await tester.tap(find.byType(BackButton));

    await tester.pumpAndSettle();

    // We're still on the second page.
    expect(find.text('Home'), findsNothing);
    // But the custom callback is called.
    expect(customCallbackWasCalled, true);
  });

  testWidgets('BackButton icon', (WidgetTester tester) async {
    final Key androidKey = UniqueKey();
    final Key iOSKey = UniqueKey();
    final Key linuxKey = UniqueKey();
    final Key macOSKey = UniqueKey();
    final Key windowsKey = UniqueKey();

    await tester.pumpWidget(
      MaterialApp(
        home: Column(
          children: <Widget>[
            Theme(
              data: ThemeData(platform: TargetPlatform.android),
              child: BackButtonIcon(key: androidKey),
            ),
            Theme(
              data: ThemeData(platform: TargetPlatform.iOS),
              child: BackButtonIcon(key: iOSKey),
            ),
            Theme(
              data: ThemeData(platform: TargetPlatform.linux),
              child: BackButtonIcon(key: linuxKey),
            ),
            Theme(
              data: ThemeData(platform: TargetPlatform.macOS),
              child: BackButtonIcon(key: macOSKey),
            ),
            Theme(
              data: ThemeData(platform: TargetPlatform.windows),
              child: BackButtonIcon(key: windowsKey),
            ),
          ],
        ),
      ),
    );

    final Icon androidIcon = tester.widget(
      find.descendant(of: find.byKey(androidKey), matching: find.byType(Icon)),
    );
    final Icon iOSIcon = tester.widget(
      find.descendant(of: find.byKey(iOSKey), matching: find.byType(Icon)),
    );
    final Icon linuxIcon = tester.widget(
      find.descendant(of: find.byKey(linuxKey), matching: find.byType(Icon)),
    );
    final Icon macOSIcon = tester.widget(
      find.descendant(of: find.byKey(macOSKey), matching: find.byType(Icon)),
    );
    final Icon windowsIcon = tester.widget(
      find.descendant(of: find.byKey(windowsKey), matching: find.byType(Icon)),
    );
    expect(iOSIcon.icon == androidIcon.icon, kIsWeb ? isTrue : isFalse);
    expect(linuxIcon.icon == androidIcon.icon, isTrue);
    expect(macOSIcon.icon == androidIcon.icon, kIsWeb ? isTrue : isFalse);
    expect(macOSIcon.icon == iOSIcon.icon, isTrue);
    expect(windowsIcon.icon == androidIcon.icon, isTrue);
  });

  testWidgets('BackButton color', (WidgetTester tester) async {
    await tester.pumpWidget(
      const MaterialApp(
        home: Material(child: BackButton(color: Colors.red)),
      ),
    );

    final RichText iconText = tester.firstWidget(
      find.descendant(of: find.byType(BackButton), matching: find.byType(RichText)),
    );
    expect(iconText.text.style!.color, Colors.red);
  });

  testWidgets('BackButton color with ButtonStyle', (WidgetTester tester) async {
    await tester.pumpWidget(
      const MaterialApp(
        home: Material(
          child: BackButton(
            style: ButtonStyle(iconColor: MaterialStatePropertyAll<Color>(Colors.red)),
          ),
        ),
      ),
    );

    final RichText iconText = tester.firstWidget(
      find.descendant(of: find.byType(BackButton), matching: find.byType(RichText)),
    );
    expect(iconText.text.style!.color, Colors.red);
  });

  testWidgets('BackButton.style.iconColor parameter overrides BackButton.color', (
    WidgetTester tester,
  ) async {
    await tester.pumpWidget(
      const MaterialApp(
        home: Material(
          child: BackButton(
            color: Colors.green,
            style: ButtonStyle(iconColor: MaterialStatePropertyAll<Color>(Colors.red)),
          ),
        ),
      ),
    );

    final RichText iconText = tester.firstWidget(
      find.descendant(of: find.byType(BackButton), matching: find.byType(RichText)),
    );

    expect(iconText.text.style!.color, Colors.red);
  });

  testWidgets('BackButton semantics', (WidgetTester tester) async {
    final SemanticsHandle handle = tester.ensureSemantics();
    await tester.pumpWidget(
      MaterialApp(
        home: const Material(child: Text('Home')),
        routes: <String, WidgetBuilder>{
          '/next': (BuildContext context) {
            return const Material(child: Center(child: BackButton()));
          },
        },
      ),
    );

    tester.state<NavigatorState>(find.byType(Navigator)).pushNamed('/next');

    await tester.pumpAndSettle();
    final String? expectedLabel;
    switch (defaultTargetPlatform) {
      case TargetPlatform.android:
        expectedLabel = 'Back';
      case TargetPlatform.fuchsia:
      case TargetPlatform.iOS:
      case TargetPlatform.linux:
      case TargetPlatform.macOS:
      case TargetPlatform.windows:
        expectedLabel = null;
    }
    expect(
      tester.getSemantics(find.byType(BackButton)),
      matchesSemantics(
        tooltip: 'Back',
        label: expectedLabel,
        isButton: true,
        hasEnabledState: true,
        isEnabled: true,
        hasTapAction: true,
        hasFocusAction: defaultTargetPlatform != TargetPlatform.iOS,
        isFocusable: true,
      ),
    );
    handle.dispose();
  }, variant: TargetPlatformVariant.all());

  testWidgets('CloseButton semantics', (WidgetTester tester) async {
    final SemanticsHandle handle = tester.ensureSemantics();
    await tester.pumpWidget(
      MaterialApp(
        home: const Material(child: Text('Home')),
        routes: <String, WidgetBuilder>{
          '/next': (BuildContext context) {
            return const Material(child: Center(child: CloseButton()));
          },
        },
      ),
    );

    tester.state<NavigatorState>(find.byType(Navigator)).pushNamed('/next');

    await tester.pumpAndSettle();
    final String? expectedLabel;
    switch (defaultTargetPlatform) {
      case TargetPlatform.android:
        expectedLabel = 'Close';
      case TargetPlatform.fuchsia:
      case TargetPlatform.iOS:
      case TargetPlatform.linux:
      case TargetPlatform.macOS:
      case TargetPlatform.windows:
        expectedLabel = null;
    }
    expect(
      tester.getSemantics(find.byType(CloseButton)),
      matchesSemantics(
        tooltip: 'Close',
        label: expectedLabel,
        isButton: true,
        hasEnabledState: true,
        isEnabled: true,
        hasTapAction: true,
        hasFocusAction: defaultTargetPlatform != TargetPlatform.iOS,
        isFocusable: true,
      ),
    );
    handle.dispose();
  }, variant: TargetPlatformVariant.all());

  testWidgets('CloseButton color', (WidgetTester tester) async {
    await tester.pumpWidget(
      const MaterialApp(
        home: Material(child: CloseButton(color: Colors.red)),
      ),
    );

    final RichText iconText = tester.firstWidget(
      find.descendant(of: find.byType(CloseButton), matching: find.byType(RichText)),
    );
    expect(iconText.text.style!.color, Colors.red);
  });

  testWidgets('CloseButton color with ButtonStyle', (WidgetTester tester) async {
    await tester.pumpWidget(
      const MaterialApp(
        home: Material(
          child: CloseButton(
            style: ButtonStyle(iconColor: MaterialStatePropertyAll<Color>(Colors.red)),
          ),
        ),
      ),
    );

    final RichText iconText = tester.firstWidget(
      find.descendant(of: find.byType(CloseButton), matching: find.byType(RichText)),
    );
    expect(iconText.text.style!.color, Colors.red);
  });

  testWidgets('CloseButton.style.iconColor parameter overrides CloseButton.color', (
    WidgetTester tester,
  ) async {
    await tester.pumpWidget(
      const MaterialApp(
        home: Material(
          child: CloseButton(
            color: Colors.green,
            style: ButtonStyle(iconColor: MaterialStatePropertyAll<Color>(Colors.red)),
          ),
        ),
      ),
    );

    final RichText iconText = tester.firstWidget(
      find.descendant(of: find.byType(CloseButton), matching: find.byType(RichText)),
    );

    expect(iconText.text.style!.color, Colors.red);
  });

  testWidgets('CloseButton onPressed overrides default pop behavior', (WidgetTester tester) async {
    bool customCallbackWasCalled = false;
    await tester.pumpWidget(
      MaterialApp(
        home: const Material(child: Text('Home')),
        routes: <String, WidgetBuilder>{
          '/next': (BuildContext context) {
            return Material(
              child: Center(child: CloseButton(onPressed: () => customCallbackWasCalled = true)),
            );
          },
        },
      ),
    );

    tester.state<NavigatorState>(find.byType(Navigator)).pushNamed('/next');

    await tester.pumpAndSettle();
    expect(find.text('Home'), findsNothing); // Start off on the second page.
    expect(customCallbackWasCalled, false); // customCallbackWasCalled should still be false.
    await tester.tap(find.byType(CloseButton));

    await tester.pumpAndSettle();

    // We're still on the second page.
    expect(find.text('Home'), findsNothing);
    // The custom callback is called, setting customCallbackWasCalled to true.
    expect(customCallbackWasCalled, true);
  });

<<<<<<< HEAD
  testWidgets('CloseButton renders at zero area', (WidgetTester tester) async {
    await tester.pumpWidget(
      const MaterialApp(
        home: Center(
          child: SizedBox.shrink(child: Scaffold(body: CloseButton())),
        ),
      ),
    );
    final Finder closeButtonIcon = find.byType(CloseButtonIcon);
    expect(tester.getSize(closeButtonIcon).isEmpty, isTrue);
=======
  testWidgets('BackButton renders at zero area', (WidgetTester tester) async {
    await tester.pumpWidget(
      const MaterialApp(
        home: Center(
          child: SizedBox.shrink(child: Scaffold(body: BackButton())),
        ),
      ),
    );
    final Finder backButtonIcon = find.byType(BackButtonIcon);
    expect(tester.getSize(backButtonIcon).isEmpty, isTrue);
>>>>>>> 91bc77d7
  });
}<|MERGE_RESOLUTION|>--- conflicted
+++ resolved
@@ -337,7 +337,6 @@
     expect(customCallbackWasCalled, true);
   });
 
-<<<<<<< HEAD
   testWidgets('CloseButton renders at zero area', (WidgetTester tester) async {
     await tester.pumpWidget(
       const MaterialApp(
@@ -348,7 +347,8 @@
     );
     final Finder closeButtonIcon = find.byType(CloseButtonIcon);
     expect(tester.getSize(closeButtonIcon).isEmpty, isTrue);
-=======
+  });
+
   testWidgets('BackButton renders at zero area', (WidgetTester tester) async {
     await tester.pumpWidget(
       const MaterialApp(
@@ -359,6 +359,5 @@
     );
     final Finder backButtonIcon = find.byType(BackButtonIcon);
     expect(tester.getSize(backButtonIcon).isEmpty, isTrue);
->>>>>>> 91bc77d7
   });
 }