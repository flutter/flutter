// Copyright 2014 The Flutter Authors. All rights reserved.
// Use of this source code is governed by a BSD-style license that can be
// found in the LICENSE file.

import 'package:flutter/material.dart';
import 'package:flutter/rendering.dart';
import 'package:flutter_test/flutter_test.dart';

import '../foundation/leak_tracking.dart';

void main() {
  test('DividerThemeData copyWith, ==, hashCode basics', () {
    expect(const DividerThemeData(), const DividerThemeData().copyWith());
    expect(const DividerThemeData().hashCode, const DividerThemeData().copyWith().hashCode);
  });

  test('DividerThemeData null fields by default', () {
    const DividerThemeData dividerTheme = DividerThemeData();
    expect(dividerTheme.color, null);
    expect(dividerTheme.space, null);
    expect(dividerTheme.thickness, null);
    expect(dividerTheme.indent, null);
    expect(dividerTheme.endIndent, null);
  });

  testWidgetsWithLeakTracking('Default DividerThemeData debugFillProperties', (WidgetTester tester) async {
    final DiagnosticPropertiesBuilder builder = DiagnosticPropertiesBuilder();
    const DividerThemeData().debugFillProperties(builder);

    final List<String> description = builder.properties
      .where((DiagnosticsNode node) => !node.isFiltered(DiagnosticLevel.info))
      .map((DiagnosticsNode node) => node.toString())
      .toList();

    expect(description, <String>[]);
  });

  testWidgetsWithLeakTracking('DividerThemeData implements debugFillProperties', (WidgetTester tester) async {
    final DiagnosticPropertiesBuilder builder = DiagnosticPropertiesBuilder();
    const DividerThemeData(
      color: Color(0xFFFFFFFF),
      space: 5.0,
      thickness: 4.0,
      indent: 3.0,
      endIndent: 2.0,
    ).debugFillProperties(builder);

    final List<String> description = builder.properties
      .where((DiagnosticsNode node) => !node.isFiltered(DiagnosticLevel.info))
      .map((DiagnosticsNode node) => node.toString())
      .toList();

    expect(description, <String>[
      'color: Color(0xffffffff)',
      'space: 5.0',
      'thickness: 4.0',
      'indent: 3.0',
      'endIndent: 2.0',
    ]);
  });

<<<<<<< HEAD
  group('Horizontal Divider', () {
    testWidgetsWithLeakTracking('Passing no DividerThemeData returns defaults', (WidgetTester tester) async {
=======
  group('Material3 - Horizontal Divider', () {
    testWidgets('Passing no DividerThemeData returns defaults', (WidgetTester tester) async {
>>>>>>> 5e5b0263
      final ThemeData theme = ThemeData(useMaterial3: true);
      await tester.pumpWidget(MaterialApp(
        theme: theme,
        home: const Scaffold(
          body: Divider(),
        ),
      ));

      final RenderBox box = tester.firstRenderObject(find.byType(Divider));
      expect(box.size.height, 16.0);

      final Container container = tester.widget(find.byType(Container));
      final BoxDecoration decoration = container.decoration! as BoxDecoration;
      expect(decoration.border!.bottom.width, 1.0);

      expect(decoration.border!.bottom.color, theme.colorScheme.outlineVariant);

      final Rect dividerRect = tester.getRect(find.byType(Divider));
      final Rect lineRect = tester.getRect(find.byType(DecoratedBox));
      expect(lineRect.left, dividerRect.left);
      expect(lineRect.right, dividerRect.right);
    });

    testWidgetsWithLeakTracking('Uses values from DividerThemeData', (WidgetTester tester) async {
      final DividerThemeData dividerTheme = _dividerTheme();
      await tester.pumpWidget(MaterialApp(
        theme: ThemeData(useMaterial3: true, dividerTheme: dividerTheme),
        home: const Scaffold(
          body: Divider(),
        ),
      ));

      final RenderBox box = tester.firstRenderObject(find.byType(Divider));
      expect(box.size.height, dividerTheme.space);

      final Container container = tester.widget(find.byType(Container));
      final BoxDecoration decoration = container.decoration! as BoxDecoration;
      expect(decoration.border!.bottom.width, dividerTheme.thickness);
      expect(decoration.border!.bottom.color, dividerTheme.color);

      final Rect dividerRect = tester.getRect(find.byType(Divider));
      final Rect lineRect = tester.getRect(find.byType(DecoratedBox));
      expect(lineRect.left, dividerRect.left + dividerTheme.indent!);
      expect(lineRect.right, dividerRect.right - dividerTheme.endIndent!);
    });

    testWidgetsWithLeakTracking('DividerTheme overrides defaults', (WidgetTester tester) async {
      final DividerThemeData dividerTheme = _dividerTheme();
      await tester.pumpWidget(MaterialApp(
        theme: ThemeData(useMaterial3: true),
        home: Scaffold(
          body: DividerTheme(
            data: dividerTheme,
            child: const Divider(),
          ),
        ),
      ));

      final Container container = tester.widget(find.byType(Container));
      final BoxDecoration decoration = container.decoration! as BoxDecoration;
      expect(decoration.border!.bottom.width, dividerTheme.thickness);
      expect(decoration.border!.bottom.color, dividerTheme.color);
    });

    testWidgetsWithLeakTracking('Widget properties take priority over theme', (WidgetTester tester) async {
      const Color color = Colors.purple;
      const double height = 10.0;
      const double thickness = 5.0;
      const double indent = 8.0;
      const double endIndent = 9.0;

      final DividerThemeData dividerTheme = _dividerTheme();
      await tester.pumpWidget(MaterialApp(
        theme: ThemeData(dividerTheme: dividerTheme),
        home: const Scaffold(
          body: Divider(
            color: color,
            height: height,
            thickness: thickness,
            indent: indent,
            endIndent: endIndent,
          ),
        ),
      ));

      final RenderBox box = tester.firstRenderObject(find.byType(Divider));
      expect(box.size.height, height);

      final Container container = tester.widget(find.byType(Container));
      final BoxDecoration decoration = container.decoration! as BoxDecoration;
      expect(decoration.border!.bottom.width, thickness);
      expect(decoration.border!.bottom.color, color);

      final Rect dividerRect = tester.getRect(find.byType(Divider));
      final Rect lineRect = tester.getRect(find.byType(DecoratedBox));
      expect(lineRect.left, dividerRect.left + indent);
      expect(lineRect.right, dividerRect.right - endIndent);
    });
  });

<<<<<<< HEAD
  group('Vertical Divider', () {
    testWidgetsWithLeakTracking('Passing no DividerThemeData returns defaults', (WidgetTester tester) async {
=======
  group('Material3 - Vertical Divider', () {
    testWidgets('Passing no DividerThemeData returns defaults', (WidgetTester tester) async {
>>>>>>> 5e5b0263
      final ThemeData theme = ThemeData(useMaterial3: true);
      await tester.pumpWidget(MaterialApp(
        theme: theme,
        home: const Scaffold(
          body: VerticalDivider(),
        ),
      ));

      final RenderBox box = tester.firstRenderObject(find.byType(VerticalDivider));
      expect(box.size.width, 16.0);

      final Container container = tester.widget(find.byType(Container));
      final BoxDecoration decoration = container.decoration! as BoxDecoration;
      final Border border = decoration.border! as Border;
      expect(border.left.width, 1.0);

      expect(border.left.color, theme.colorScheme.outlineVariant);

      final Rect dividerRect = tester.getRect(find.byType(VerticalDivider));
      final Rect lineRect = tester.getRect(find.byType(DecoratedBox));
      expect(lineRect.top, dividerRect.top);
      expect(lineRect.bottom, dividerRect.bottom);
    });

    testWidgetsWithLeakTracking('Uses values from DividerThemeData', (WidgetTester tester) async {
      final DividerThemeData dividerTheme = _dividerTheme();
      await tester.pumpWidget(MaterialApp(
        theme: ThemeData(dividerTheme: dividerTheme),
        home: const Scaffold(
          body: VerticalDivider(),
        ),
      ));

      final RenderBox box = tester.firstRenderObject(find.byType(VerticalDivider));
      expect(box.size.width, dividerTheme.space);

      final Container container = tester.widget(find.byType(Container));
      final BoxDecoration decoration = container.decoration! as BoxDecoration;
      final Border border = decoration.border! as Border;
      expect(border.left.width, dividerTheme.thickness);
      expect(border.left.color, dividerTheme.color);

      final Rect dividerRect = tester.getRect(find.byType(VerticalDivider));
      final Rect lineRect = tester.getRect(find.byType(DecoratedBox));
      expect(lineRect.top, dividerRect.top + dividerTheme.indent!);
      expect(lineRect.bottom, dividerRect.bottom - dividerTheme.endIndent!);
    });

    testWidgetsWithLeakTracking('DividerTheme overrides defaults', (WidgetTester tester) async {
      final DividerThemeData dividerTheme = _dividerTheme();
      await tester.pumpWidget(MaterialApp(
        theme: ThemeData(useMaterial3: true),
        home: Scaffold(
          body: DividerTheme(
            data: dividerTheme,
            child: const VerticalDivider(),
          ),
        ),
      ));

      final Container container = tester.widget(find.byType(Container));
      final BoxDecoration decoration = container.decoration! as BoxDecoration;
      final Border border = decoration.border! as Border;
      expect(border.left.width, dividerTheme.thickness);
      expect(border.left.color, dividerTheme.color);
    });

    testWidgetsWithLeakTracking('Widget properties take priority over theme', (WidgetTester tester) async {
      const Color color = Colors.purple;
      const double width = 10.0;
      const double thickness = 5.0;
      const double indent = 8.0;
      const double endIndent = 9.0;

      final DividerThemeData dividerTheme = _dividerTheme();
      await tester.pumpWidget(MaterialApp(
        theme: ThemeData(dividerTheme: dividerTheme),
        home: const Scaffold(
          body: VerticalDivider(
            color: color,
            width: width,
            thickness: thickness,
            indent: indent,
            endIndent: endIndent,
          ),
        ),
      ));

      final RenderBox box = tester.firstRenderObject(find.byType(VerticalDivider));
      expect(box.size.width, width);

      final Container container = tester.widget(find.byType(Container));
      final BoxDecoration decoration = container.decoration! as BoxDecoration;
      final Border border = decoration.border! as Border;
      expect(border.left.width, thickness);
      expect(border.left.color, color);

      final Rect dividerRect = tester.getRect(find.byType(VerticalDivider));
      final Rect lineRect = tester.getRect(find.byType(DecoratedBox));
      expect(lineRect.top, dividerRect.top + indent);
      expect(lineRect.bottom, dividerRect.bottom - endIndent);
    });
  });

  group('Material 2', () {
    // These tests are only relevant for Material 2. Once Material 2
    // support is deprecated and the APIs are removed, these tests
    // can be deleted.

<<<<<<< HEAD
    group('Horizontal Divider', () {
      testWidgetsWithLeakTracking('Passing no DividerThemeData returns defaults', (WidgetTester tester) async {
=======
    group('Material2 - Horizontal Divider', () {
      testWidgets('Passing no DividerThemeData returns defaults', (WidgetTester tester) async {
>>>>>>> 5e5b0263
        await tester.pumpWidget(MaterialApp(
          theme: ThemeData(useMaterial3: false),
          home: const Scaffold(
            body: Divider(),
          ),
        ));

        final RenderBox box = tester.firstRenderObject(find.byType(Divider));
        expect(box.size.height, 16.0);

        final Container container = tester.widget(find.byType(Container));
        final BoxDecoration decoration = container.decoration! as BoxDecoration;
        expect(decoration.border!.bottom.width, 0.0);

        final ThemeData theme = ThemeData(useMaterial3: false);
        expect(decoration.border!.bottom.color, theme.dividerColor);

        final Rect dividerRect = tester.getRect(find.byType(Divider));
        final Rect lineRect = tester.getRect(find.byType(DecoratedBox));
        expect(lineRect.left, dividerRect.left);
        expect(lineRect.right, dividerRect.right);
      });

      testWidgetsWithLeakTracking('DividerTheme overrides defaults', (WidgetTester tester) async {
        final DividerThemeData theme = _dividerTheme();
        await tester.pumpWidget(MaterialApp(
          home: Scaffold(
            body: DividerTheme(
              data: theme,
              child: const Divider(),
            ),
          ),
        ));

        final Container container = tester.widget(find.byType(Container));
        final BoxDecoration decoration = container.decoration! as BoxDecoration;
        expect(decoration.border!.bottom.width, theme.thickness);
        expect(decoration.border!.bottom.color, theme.color);
      });
    });

<<<<<<< HEAD
    group('Vertical Divider', () {
      testWidgetsWithLeakTracking('Passing no DividerThemeData returns defaults', (WidgetTester tester) async {
=======
    group('Material2 - Vertical Divider', () {
      testWidgets('Passing no DividerThemeData returns defaults', (WidgetTester tester) async {
>>>>>>> 5e5b0263
        await tester.pumpWidget(MaterialApp(
          theme: ThemeData(useMaterial3: false),
          home: const Scaffold(
            body: VerticalDivider(),
          ),
        ));

        final RenderBox box = tester.firstRenderObject(find.byType(VerticalDivider));
        expect(box.size.width, 16.0);

        final Container container = tester.widget(find.byType(Container));
        final BoxDecoration decoration = container.decoration! as BoxDecoration;
        final Border border = decoration.border! as Border;
        expect(border.left.width, 0.0);

        final ThemeData theme = ThemeData(useMaterial3: false);
        expect(border.left.color, theme.dividerColor);

        final Rect dividerRect = tester.getRect(find.byType(VerticalDivider));
        final Rect lineRect = tester.getRect(find.byType(DecoratedBox));
        expect(lineRect.top, dividerRect.top);
        expect(lineRect.bottom, dividerRect.bottom);
      });
    });
  });
}

DividerThemeData _dividerTheme() {
  return const DividerThemeData(
    color: Colors.orange,
    space: 12.0,
    thickness: 2.0,
    indent: 7.0,
    endIndent: 5.0,
  );
}<|MERGE_RESOLUTION|>--- conflicted
+++ resolved
@@ -5,8 +5,6 @@
 import 'package:flutter/material.dart';
 import 'package:flutter/rendering.dart';
 import 'package:flutter_test/flutter_test.dart';
-
-import '../foundation/leak_tracking.dart';
 
 void main() {
   test('DividerThemeData copyWith, ==, hashCode basics', () {
@@ -23,7 +21,7 @@
     expect(dividerTheme.endIndent, null);
   });
 
-  testWidgetsWithLeakTracking('Default DividerThemeData debugFillProperties', (WidgetTester tester) async {
+  testWidgets('Default DividerThemeData debugFillProperties', (WidgetTester tester) async {
     final DiagnosticPropertiesBuilder builder = DiagnosticPropertiesBuilder();
     const DividerThemeData().debugFillProperties(builder);
 
@@ -35,7 +33,7 @@
     expect(description, <String>[]);
   });
 
-  testWidgetsWithLeakTracking('DividerThemeData implements debugFillProperties', (WidgetTester tester) async {
+  testWidgets('DividerThemeData implements debugFillProperties', (WidgetTester tester) async {
     final DiagnosticPropertiesBuilder builder = DiagnosticPropertiesBuilder();
     const DividerThemeData(
       color: Color(0xFFFFFFFF),
@@ -59,13 +57,8 @@
     ]);
   });
 
-<<<<<<< HEAD
-  group('Horizontal Divider', () {
-    testWidgetsWithLeakTracking('Passing no DividerThemeData returns defaults', (WidgetTester tester) async {
-=======
   group('Material3 - Horizontal Divider', () {
     testWidgets('Passing no DividerThemeData returns defaults', (WidgetTester tester) async {
->>>>>>> 5e5b0263
       final ThemeData theme = ThemeData(useMaterial3: true);
       await tester.pumpWidget(MaterialApp(
         theme: theme,
@@ -89,7 +82,7 @@
       expect(lineRect.right, dividerRect.right);
     });
 
-    testWidgetsWithLeakTracking('Uses values from DividerThemeData', (WidgetTester tester) async {
+    testWidgets('Uses values from DividerThemeData', (WidgetTester tester) async {
       final DividerThemeData dividerTheme = _dividerTheme();
       await tester.pumpWidget(MaterialApp(
         theme: ThemeData(useMaterial3: true, dividerTheme: dividerTheme),
@@ -112,7 +105,7 @@
       expect(lineRect.right, dividerRect.right - dividerTheme.endIndent!);
     });
 
-    testWidgetsWithLeakTracking('DividerTheme overrides defaults', (WidgetTester tester) async {
+    testWidgets('DividerTheme overrides defaults', (WidgetTester tester) async {
       final DividerThemeData dividerTheme = _dividerTheme();
       await tester.pumpWidget(MaterialApp(
         theme: ThemeData(useMaterial3: true),
@@ -130,7 +123,7 @@
       expect(decoration.border!.bottom.color, dividerTheme.color);
     });
 
-    testWidgetsWithLeakTracking('Widget properties take priority over theme', (WidgetTester tester) async {
+    testWidgets('Widget properties take priority over theme', (WidgetTester tester) async {
       const Color color = Colors.purple;
       const double height = 10.0;
       const double thickness = 5.0;
@@ -166,13 +159,8 @@
     });
   });
 
-<<<<<<< HEAD
-  group('Vertical Divider', () {
-    testWidgetsWithLeakTracking('Passing no DividerThemeData returns defaults', (WidgetTester tester) async {
-=======
   group('Material3 - Vertical Divider', () {
     testWidgets('Passing no DividerThemeData returns defaults', (WidgetTester tester) async {
->>>>>>> 5e5b0263
       final ThemeData theme = ThemeData(useMaterial3: true);
       await tester.pumpWidget(MaterialApp(
         theme: theme,
@@ -197,7 +185,7 @@
       expect(lineRect.bottom, dividerRect.bottom);
     });
 
-    testWidgetsWithLeakTracking('Uses values from DividerThemeData', (WidgetTester tester) async {
+    testWidgets('Uses values from DividerThemeData', (WidgetTester tester) async {
       final DividerThemeData dividerTheme = _dividerTheme();
       await tester.pumpWidget(MaterialApp(
         theme: ThemeData(dividerTheme: dividerTheme),
@@ -221,7 +209,7 @@
       expect(lineRect.bottom, dividerRect.bottom - dividerTheme.endIndent!);
     });
 
-    testWidgetsWithLeakTracking('DividerTheme overrides defaults', (WidgetTester tester) async {
+    testWidgets('DividerTheme overrides defaults', (WidgetTester tester) async {
       final DividerThemeData dividerTheme = _dividerTheme();
       await tester.pumpWidget(MaterialApp(
         theme: ThemeData(useMaterial3: true),
@@ -240,7 +228,7 @@
       expect(border.left.color, dividerTheme.color);
     });
 
-    testWidgetsWithLeakTracking('Widget properties take priority over theme', (WidgetTester tester) async {
+    testWidgets('Widget properties take priority over theme', (WidgetTester tester) async {
       const Color color = Colors.purple;
       const double width = 10.0;
       const double thickness = 5.0;
@@ -282,13 +270,8 @@
     // support is deprecated and the APIs are removed, these tests
     // can be deleted.
 
-<<<<<<< HEAD
-    group('Horizontal Divider', () {
-      testWidgetsWithLeakTracking('Passing no DividerThemeData returns defaults', (WidgetTester tester) async {
-=======
     group('Material2 - Horizontal Divider', () {
       testWidgets('Passing no DividerThemeData returns defaults', (WidgetTester tester) async {
->>>>>>> 5e5b0263
         await tester.pumpWidget(MaterialApp(
           theme: ThemeData(useMaterial3: false),
           home: const Scaffold(
@@ -312,7 +295,7 @@
         expect(lineRect.right, dividerRect.right);
       });
 
-      testWidgetsWithLeakTracking('DividerTheme overrides defaults', (WidgetTester tester) async {
+      testWidgets('DividerTheme overrides defaults', (WidgetTester tester) async {
         final DividerThemeData theme = _dividerTheme();
         await tester.pumpWidget(MaterialApp(
           home: Scaffold(
@@ -330,13 +313,8 @@
       });
     });
 
-<<<<<<< HEAD
-    group('Vertical Divider', () {
-      testWidgetsWithLeakTracking('Passing no DividerThemeData returns defaults', (WidgetTester tester) async {
-=======
     group('Material2 - Vertical Divider', () {
       testWidgets('Passing no DividerThemeData returns defaults', (WidgetTester tester) async {
->>>>>>> 5e5b0263
         await tester.pumpWidget(MaterialApp(
           theme: ThemeData(useMaterial3: false),
           home: const Scaffold(
