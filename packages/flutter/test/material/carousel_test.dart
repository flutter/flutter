// Copyright 2014 The Flutter Authors. All rights reserved.
// Use of this source code is governed by a BSD-style license that can be
// found in the LICENSE file.

import 'dart:ui';

import 'package:flutter/material.dart';
import 'package:flutter_test/flutter_test.dart';

void main() {
  testWidgets('CarouselView defaults', (WidgetTester tester) async {
    final ThemeData theme = ThemeData();
    final ColorScheme colorScheme = theme.colorScheme;

    await tester.pumpWidget(
      MaterialApp(
        theme: theme,
        home: Scaffold(
          body: CarouselView(
            itemExtent: 200,
            children: List<Widget>.generate(10, (int index) {
              return Center(child: Text('Item $index'));
            }),
          ),
        ),
      ),
    );

    final Finder carouselViewMaterial =
        find.descendant(of: find.byType(CarouselView), matching: find.byType(Material)).first;

    final Material material = tester.widget<Material>(carouselViewMaterial);
    expect(material.clipBehavior, Clip.antiAlias);
    expect(material.color, colorScheme.surface);
    expect(material.elevation, 0.0);
    expect(
      material.shape,
      const RoundedRectangleBorder(borderRadius: BorderRadius.all(Radius.circular(28.0))),
    );
  });

  testWidgets('CarouselView items customization', (WidgetTester tester) async {
    final Key key = UniqueKey();
    final ThemeData theme = ThemeData();

    await tester.pumpWidget(
      MaterialApp(
        theme: theme,
        home: Scaffold(
          body: CarouselView(
            padding: const EdgeInsets.all(20.0),
            backgroundColor: Colors.amber,
            elevation: 10.0,
            shape: const StadiumBorder(),
            overlayColor: WidgetStateProperty.resolveWith((Set<WidgetState> states) {
              if (states.contains(WidgetState.pressed)) {
                return Colors.yellow;
              }
              if (states.contains(WidgetState.hovered)) {
                return Colors.red;
              }
              if (states.contains(WidgetState.focused)) {
                return Colors.purple;
              }
              return null;
            }),
            itemExtent: 200,
            children: List<Widget>.generate(10, (int index) {
              if (index == 0) {
                return Center(key: key, child: Center(child: Text('Item $index')));
              }
              return Center(child: Text('Item $index'));
            }),
          ),
        ),
      ),
    );

    final Finder carouselViewMaterial =
        find.descendant(of: find.byType(CarouselView), matching: find.byType(Material)).first;

    expect(
      tester.getSize(carouselViewMaterial).width,
      200 - 20 - 20,
    ); // Padding is 20 on both side.
    final Material material = tester.widget<Material>(carouselViewMaterial);
    expect(material.color, Colors.amber);
    expect(material.elevation, 10.0);
    expect(material.shape, const StadiumBorder());

    RenderObject inkFeatures = tester.allRenderObjects.firstWhere(
      (RenderObject object) => object.runtimeType.toString() == '_RenderInkFeatures',
    );

    // On hovered.
    final TestGesture gesture = await hoverPointerOverCarouselItem(tester, key);
    await tester.pumpAndSettle();
    expect(inkFeatures, paints..rect(color: Colors.red.withOpacity(1.0)));

    // On pressed.
    await tester.pumpAndSettle();
    await gesture.down(tester.getCenter(find.byKey(key)));
    await tester.pumpAndSettle();
    inkFeatures = tester.allRenderObjects.firstWhere(
      (RenderObject object) => object.runtimeType.toString() == '_RenderInkFeatures',
    );
    expect(
      inkFeatures,
      paints
        ..rect()
        ..rect(color: Colors.yellow.withOpacity(1.0)),
    );

    await tester.pumpAndSettle();
    await gesture.up();
    await gesture.removePointer();

    // On focused.
    final Element inkWellElement = tester.element(
      find.descendant(of: carouselViewMaterial, matching: find.byType(InkWell)),
    );
    expect(inkWellElement.widget, isA<InkWell>());
    final InkWell inkWell = inkWellElement.widget as InkWell;

    const MaterialState state = MaterialState.focused;

    // Check overlay color in focused state.
    expect(inkWell.overlayColor?.resolve(<WidgetState>{state}), Colors.purple);
  });

  testWidgets('CarouselView respects onTap', (WidgetTester tester) async {
    final List<Key> keys = List<Key>.generate(10, (_) => UniqueKey());
    final ThemeData theme = ThemeData();
    int tapIndex = 0;

    await tester.pumpWidget(
      MaterialApp(
        theme: theme,
        home: Scaffold(
          body: CarouselView(
            itemExtent: 50,
            onTap: (int index) {
              tapIndex = index;
            },
            children: List<Widget>.generate(10, (int index) {
              return Center(key: keys[index], child: Text('Item $index'));
            }),
          ),
        ),
      ),
    );

    final Finder item1 = find.byKey(keys[1]);
    await tester.tap(find.ancestor(of: item1, matching: find.byType(Stack)));
    await tester.pump();
    expect(tapIndex, 1);

    final Finder item2 = find.byKey(keys[2]);
    await tester.tap(find.ancestor(of: item2, matching: find.byType(Stack)));
    await tester.pump();
    expect(tapIndex, 2);
  });

  testWidgets('CarouselView layout (Uncontained layout)', (WidgetTester tester) async {
    await tester.pumpWidget(
      MaterialApp(
        home: Scaffold(
          body: CarouselView(
            itemExtent: 250,
            children: List<Widget>.generate(10, (int index) {
              return Center(child: Text('Item $index'));
            }),
          ),
        ),
      ),
    );

    final Size viewportSize = MediaQuery.sizeOf(tester.element(find.byType(CarouselView)));
    expect(viewportSize, const Size(800, 600));

    expect(find.text('Item 0'), findsOneWidget);
    final Rect rect0 = tester.getRect(getItem(0));
    expect(rect0, const Rect.fromLTRB(0.0, 0.0, 250.0, 600.0));

    expect(find.text('Item 1'), findsOneWidget);
    final Rect rect1 = tester.getRect(getItem(1));
    expect(rect1, const Rect.fromLTRB(250.0, 0.0, 500.0, 600.0));

    expect(find.text('Item 2'), findsOneWidget);
    final Rect rect2 = tester.getRect(getItem(2));
    expect(rect2, const Rect.fromLTRB(500.0, 0.0, 750.0, 600.0));

    expect(find.text('Item 3'), findsOneWidget);
    final Rect rect3 = tester.getRect(getItem(3));
    expect(rect3, const Rect.fromLTRB(750.0, 0.0, 800.0, 600.0));

    expect(find.text('Item 4'), findsNothing);
  });

  testWidgets('CarouselView.weighted layout', (WidgetTester tester) async {
    Widget buildCarouselView({required List<int> weights}) {
      return MaterialApp(
        home: Scaffold(
          body: CarouselView.weighted(
            flexWeights: weights,
            children: List<Widget>.generate(10, (int index) {
              return Center(child: Text('Item $index'));
            }),
          ),
        ),
      );
    }

    await tester.pumpWidget(buildCarouselView(weights: <int>[4, 3, 2, 1]));

    final Size viewportSize = MediaQuery.of(tester.element(find.byType(CarouselView))).size;
    expect(viewportSize, const Size(800, 600));

    expect(find.text('Item 0'), findsOneWidget);
    Rect rect0 = tester.getRect(getItem(0));
    // Item width is 4/10 of the viewport.
    expect(rect0, const Rect.fromLTRB(0.0, 0.0, 320.0, 600.0));

    expect(find.text('Item 1'), findsOneWidget);
    Rect rect1 = tester.getRect(getItem(1));
    // Item width is 3/10 of the viewport.
    expect(rect1, const Rect.fromLTRB(320.0, 0.0, 560.0, 600.0));

    expect(find.text('Item 2'), findsOneWidget);
    final Rect rect2 = tester.getRect(getItem(2));
    // Item width is 2/10 of the viewport.
    expect(rect2, const Rect.fromLTRB(560.0, 0.0, 720.0, 600.0));

    expect(find.text('Item 3'), findsOneWidget);
    final Rect rect3 = tester.getRect(getItem(3));
    // Item width is 1/10 of the viewport.
    expect(rect3, const Rect.fromLTRB(720.0, 0.0, 800.0, 600.0));

    expect(find.text('Item 4'), findsNothing);

    // Test shorter weight list.
    await tester.pumpWidget(buildCarouselView(weights: <int>[7, 1]));
    await tester.pumpAndSettle();
    expect(viewportSize, const Size(800, 600));

    expect(find.text('Item 0'), findsOneWidget);
    rect0 = tester.getRect(getItem(0));
    // Item width is 7/8 of the viewport.
    expect(rect0, const Rect.fromLTRB(0.0, 0.0, 700.0, 600.0));

    expect(find.text('Item 1'), findsOneWidget);
    rect1 = tester.getRect(getItem(1));
    // Item width is 1/8 of the viewport.
    expect(rect1, const Rect.fromLTRB(700.0, 0.0, 800.0, 600.0));

    expect(find.text('Item 2'), findsNothing);
  });

  testWidgets('CarouselController initialItem', (WidgetTester tester) async {
    final CarouselController controller = CarouselController(initialItem: 5);
    addTearDown(controller.dispose);

    await tester.pumpWidget(
      MaterialApp(
        home: Scaffold(
          body: CarouselView(
            controller: controller,
            itemExtent: 400,
            children: List<Widget>.generate(10, (int index) {
              return Center(child: Text('Item $index'));
            }),
          ),
        ),
      ),
    );

    final Size viewportSize = MediaQuery.sizeOf(tester.element(find.byType(CarouselView)));
    expect(viewportSize, const Size(800, 600));

    expect(find.text('Item 5'), findsOneWidget);
    final Rect rect5 = tester.getRect(getItem(5));
    // Item width is 400.
    expect(rect5, const Rect.fromLTRB(0.0, 0.0, 400.0, 600.0));

    expect(find.text('Item 6'), findsOneWidget);
    final Rect rect6 = tester.getRect(getItem(6));
    // Item width is 400.
    expect(rect6, const Rect.fromLTRB(400.0, 0.0, 800.0, 600.0));

    expect(find.text('Item 4'), findsNothing);
    expect(find.text('Item 7'), findsNothing);
  });

  testWidgets('CarouselView.weighted respects CarouselController.initialItem', (
    WidgetTester tester,
  ) async {
    final CarouselController controller = CarouselController(initialItem: 5);
    addTearDown(controller.dispose);

    await tester.pumpWidget(
      MaterialApp(
        home: Scaffold(
          body: CarouselView.weighted(
            controller: controller,
            flexWeights: const <int>[7, 1],
            children: List<Widget>.generate(10, (int index) {
              return Center(child: Text('Item $index'));
            }),
          ),
        ),
      ),
    );

    final Size viewportSize = MediaQuery.of(tester.element(find.byType(CarouselView))).size;
    expect(viewportSize, const Size(800, 600));

    expect(find.text('Item 5'), findsOneWidget);
    final Rect rect5 = tester.getRect(getItem(5));
    // Item width is 7/8 of the viewport.
    expect(rect5, const Rect.fromLTRB(0.0, 0.0, 700.0, 600.0));

    expect(find.text('Item 6'), findsOneWidget);
    final Rect rect6 = tester.getRect(getItem(6));
    // Item width is 1/8 of the viewport.
    expect(rect6, const Rect.fromLTRB(700.0, 0.0, 800.0, 600.0));

    expect(find.text('Item 4'), findsNothing);
    expect(find.text('Item 7'), findsNothing);
  });

  testWidgets('The initialItem should be the first item with expanded size(max extent)', (
    WidgetTester tester,
  ) async {
    final CarouselController controller = CarouselController(initialItem: 5);
    addTearDown(controller.dispose);

    await tester.pumpWidget(
      MaterialApp(
        home: Scaffold(
          body: CarouselView.weighted(
            controller: controller,
            flexWeights: const <int>[1, 8, 1],
            children: List<Widget>.generate(10, (int index) {
              return Center(child: Text('Item $index'));
            }),
          ),
        ),
      ),
    );

    final Size viewportSize = MediaQuery.of(tester.element(find.byType(CarouselView))).size;
    expect(viewportSize, const Size(800, 600));

    // Item 5 should have be the expanded item.
    expect(find.text('Item 5'), findsOneWidget);
    final Rect rect5 = tester.getRect(getItem(5));
    // Item width is 8/10 of the viewport.
    expect(rect5, const Rect.fromLTRB(80.0, 0.0, 720.0, 600.0));

    expect(find.text('Item 6'), findsOneWidget);
    final Rect rect6 = tester.getRect(getItem(6));
    // Item width is 1/10 of the viewport.
    expect(rect6, const Rect.fromLTRB(720.0, 0.0, 800.0, 600.0));

    expect(find.text('Item 4'), findsOneWidget);
    final Rect rect4 = tester.getRect(getItem(4));
    // Item width is 1/10 of the viewport.
    expect(rect4, const Rect.fromLTRB(0.0, 0.0, 80.0, 600.0));

    expect(find.text('Item 7'), findsNothing);
  });

  testWidgets('CarouselView respects itemSnapping', (WidgetTester tester) async {
    await tester.pumpWidget(
      MaterialApp(
        home: Scaffold(
          body: CarouselView(
            itemSnapping: true,
            itemExtent: 300,
            children: List<Widget>.generate(10, (int index) {
              return Center(child: Text('Item $index'));
            }),
          ),
        ),
      ),
    );

    void checkOriginalExpectations() {
      expect(getItem(0), findsOneWidget);
      expect(getItem(1), findsOneWidget);
      expect(getItem(2), findsOneWidget);
      expect(getItem(3), findsNothing);
    }

    checkOriginalExpectations();

    // Snap back to the original item.
    await tester.drag(getItem(0), const Offset(-150, 0));
    await tester.pumpAndSettle();

    checkOriginalExpectations();

    // Snap back to the original item.
    await tester.drag(getItem(0), const Offset(100, 0));
    await tester.pumpAndSettle();

    checkOriginalExpectations();

    // Snap to the next item.
    await tester.drag(getItem(0), const Offset(-200, 0));
    await tester.pumpAndSettle();

    expect(getItem(0), findsNothing);
    expect(getItem(1), findsOneWidget);
    expect(getItem(2), findsOneWidget);
    expect(getItem(3), findsOneWidget);
  });

  testWidgets('CarouselView.weighted respects itemSnapping', (WidgetTester tester) async {
    await tester.pumpWidget(
      MaterialApp(
        home: Scaffold(
          body: CarouselView.weighted(
            itemSnapping: true,
            consumeMaxWeight: false,
            flexWeights: const <int>[1, 7],
            children: List<Widget>.generate(10, (int index) {
              return Center(child: Text('Item $index'));
            }),
          ),
        ),
      ),
    );

    void checkOriginalExpectations() {
      expect(getItem(0), findsOneWidget);
      expect(getItem(1), findsOneWidget);
      expect(getItem(2), findsNothing);
    }

    checkOriginalExpectations();

    // Snap back to the original item.
    await tester.drag(getItem(0), const Offset(-20, 0));
    await tester.pumpAndSettle();

    checkOriginalExpectations();

    // Snap back to the original item.
    await tester.drag(getItem(0), const Offset(50, 0));
    await tester.pumpAndSettle();

    checkOriginalExpectations();

    // Snap to the next item.
    await tester.drag(getItem(0), const Offset(-70, 0));
    await tester.pumpAndSettle();

    expect(getItem(0), findsNothing);
    expect(getItem(1), findsOneWidget);
    expect(getItem(2), findsOneWidget);
    expect(getItem(3), findsNothing);
  });

  testWidgets('CarouselView respect itemSnapping when fling', (WidgetTester tester) async {
    await tester.pumpWidget(
      MaterialApp(
        home: Scaffold(
          body: CarouselView(
            itemSnapping: true,
            itemExtent: 300,
            children: List<Widget>.generate(10, (int index) {
              return Center(child: Text('Item $index'));
            }),
          ),
        ),
      ),
    );

    // Show item 0, 1, and 2.
    expect(getItem(0), findsOneWidget);
    expect(getItem(1), findsOneWidget);
    expect(getItem(2), findsOneWidget);
    expect(getItem(3), findsNothing);

    // Snap to the next item. Show item 1, 2 and 3.
    await tester.fling(getItem(0), const Offset(-100, 0), 800);
    await tester.pumpAndSettle();

    expect(getItem(0), findsNothing);
    expect(getItem(1), findsOneWidget);
    expect(getItem(2), findsOneWidget);
    expect(getItem(3), findsOneWidget);
    expect(getItem(4), findsNothing);

    // Snap to the next item. Show item 2, 3 and 4.
    await tester.fling(getItem(1), const Offset(-100, 0), 800);
    await tester.pumpAndSettle();

    expect(getItem(0), findsNothing);
    expect(getItem(1), findsNothing);
    expect(getItem(2), findsOneWidget);
    expect(getItem(3), findsOneWidget);
    expect(getItem(4), findsOneWidget);
    expect(getItem(5), findsNothing);

    // Fling back to the previous item. Show item 1, 2 and 3.
    await tester.fling(getItem(2), const Offset(100, 0), 800);
    await tester.pumpAndSettle();

    expect(getItem(1), findsOneWidget);
    expect(getItem(2), findsOneWidget);
    expect(getItem(3), findsOneWidget);
    expect(getItem(4), findsNothing);
  });

  testWidgets('CarouselView.weighted respect itemSnapping when fling', (WidgetTester tester) async {
    await tester.pumpWidget(
      MaterialApp(
        home: Scaffold(
          body: CarouselView.weighted(
            itemSnapping: true,
            consumeMaxWeight: false,
            flexWeights: const <int>[1, 8, 1],
            children: List<Widget>.generate(10, (int index) {
              return Center(child: Text('$index'));
            }),
          ),
        ),
      ),
    );
    await tester.pumpAndSettle();

    Finder getItem(int index) => find.descendant(
      of: find.byType(CarouselView),
      matching: find.ancestor(of: find.text('$index'), matching: find.byType(Padding)),
    );

    // Show item 0, 1, and 2.
    expect(getItem(0), findsOneWidget);
    expect(getItem(1), findsOneWidget);
    expect(getItem(2), findsOneWidget);
    expect(getItem(3), findsNothing);

    // Should snap to item 2 because of a long drag(-100). Show item 2, 3 and 4.
    await tester.fling(getItem(0), const Offset(-100, 0), 800);
    await tester.pumpAndSettle();

    expect(getItem(0), findsNothing);
    expect(getItem(1), findsNothing);
    expect(getItem(2), findsOneWidget);
    expect(getItem(3), findsOneWidget);
    expect(getItem(4), findsOneWidget);

    // Fling to the next item (item 3). Show item 3, 4 and 5.
    await tester.fling(getItem(2), const Offset(-50, 0), 800);
    await tester.pumpAndSettle();

    expect(getItem(2), findsNothing);
    expect(getItem(3), findsOneWidget);
    expect(getItem(4), findsOneWidget);
    expect(getItem(5), findsOneWidget);

    // Fling back to the previous item. Show item 2, 3 and 4.
    await tester.fling(getItem(3), const Offset(50, 0), 800);
    await tester.pumpAndSettle();

    expect(getItem(2), findsOneWidget);
    expect(getItem(3), findsOneWidget);
    expect(getItem(4), findsOneWidget);
    expect(getItem(5), findsNothing);
  });

  testWidgets('CarouselView respects scrollingDirection: Axis.vertical', (
    WidgetTester tester,
  ) async {
    await tester.pumpWidget(
      MaterialApp(
        home: Scaffold(
          body: CarouselView(
            itemExtent: 200,
            padding: EdgeInsets.zero,
            scrollDirection: Axis.vertical,
            children: List<Widget>.generate(10, (int index) {
              return Center(child: Text('Item $index'));
            }),
          ),
        ),
      ),
    );
    await tester.pumpAndSettle();

    expect(getItem(0), findsOneWidget);
    expect(getItem(1), findsOneWidget);
    expect(getItem(2), findsOneWidget);
    expect(getItem(3), findsNothing);
    final Rect rect0 = tester.getRect(getItem(0));
    // Item width is 200 of the viewport.
    expect(rect0, const Rect.fromLTRB(0.0, 0.0, 800.0, 200.0));

    // Simulate a scroll up
    await tester.drag(
      find.byType(CarouselView),
      const Offset(0, -200),
      kind: PointerDeviceKind.trackpad,
    );
    await tester.pumpAndSettle();
    expect(getItem(0), findsNothing);
    expect(getItem(3), findsOneWidget);
  });

  testWidgets('CarouselView.weighted respects scrollingDirection: Axis.vertical', (
    WidgetTester tester,
  ) async {
    await tester.pumpWidget(
      MaterialApp(
        home: Scaffold(
          body: CarouselView.weighted(
            flexWeights: const <int>[3, 2, 1],
            padding: EdgeInsets.zero,
            scrollDirection: Axis.vertical,
            children: List<Widget>.generate(10, (int index) {
              return Center(child: Text('Item $index'));
            }),
          ),
        ),
      ),
    );
    await tester.pumpAndSettle();

    expect(getItem(0), findsOneWidget);
    expect(getItem(1), findsOneWidget);
    expect(getItem(2), findsOneWidget);
    expect(getItem(3), findsNothing);
    final Rect rect0 = tester.getRect(getItem(0));
    // Item width is 3/6 of the viewport.
    expect(rect0, const Rect.fromLTRB(0.0, 0.0, 800.0, 300.0));

    // Simulate a scroll up
    await tester.drag(
      find.byType(CarouselView),
      const Offset(0, -300),
      kind: PointerDeviceKind.trackpad,
    );
    await tester.pumpAndSettle();
    expect(getItem(0), findsNothing);
    expect(getItem(3), findsOneWidget);
  });

  testWidgets(
    'CarouselView.weighted respects scrollingDirection: Axis.vertical + itemSnapping: true',
    (WidgetTester tester) async {
      await tester.pumpWidget(
        MaterialApp(
          home: Scaffold(
            body: CarouselView.weighted(
              itemSnapping: true,
              flexWeights: const <int>[3, 2, 1],
              scrollDirection: Axis.vertical,
              children: List<Widget>.generate(10, (int index) {
                return Center(child: Text('Item $index'));
              }),
            ),
          ),
        ),
      );
      await tester.pumpAndSettle();

      expect(getItem(0), findsOneWidget);
      expect(getItem(1), findsOneWidget);
      expect(getItem(2), findsOneWidget);
      expect(getItem(3), findsNothing);
      final Rect rect0 = tester.getRect(getItem(0));
      // Item width is 3/6 of the viewport.
      expect(rect0, const Rect.fromLTRB(0.0, 0.0, 800.0, 300.0));

      // Simulate a scroll up but less than half of the leading item, the leading
      // item should go back to the original position because itemSnapping is set
      // to true.
      await tester.drag(
        find.byType(CarouselView),
        const Offset(0, -149),
        kind: PointerDeviceKind.trackpad,
      );
      await tester.pumpAndSettle();
      expect(getItem(0), findsOneWidget);
      expect(getItem(1), findsOneWidget);
      expect(getItem(2), findsOneWidget);
      expect(getItem(3), findsNothing);

      // Simulate a scroll up more than half of the leading item, the leading
      // item continue to scrolling and will disappear when animation ends because
      // itemSnapping is set to true.
      await tester.drag(
        find.byType(CarouselView),
        const Offset(0, -151),
        kind: PointerDeviceKind.trackpad,
      );
      await tester.pumpAndSettle();
      expect(getItem(0), findsNothing);
      expect(getItem(3), findsOneWidget);
    },
  );

  testWidgets('CarouselView respects reverse', (WidgetTester tester) async {
    await tester.pumpWidget(
      MaterialApp(
        home: Scaffold(
          body: CarouselView(
            itemExtent: 200,
            reverse: true,
            children: List<Widget>.generate(10, (int index) {
              return Center(child: Text('Item $index'));
            }),
          ),
        ),
      ),
    );
    await tester.pumpAndSettle();

    expect(getItem(0), findsOneWidget);
    final Rect rect0 = tester.getRect(getItem(0));
    // Item 0 should be placed on the end of the screen.
    expect(rect0, const Rect.fromLTRB(600.0, 0.0, 800.0, 600.0));

    expect(getItem(1), findsOneWidget);
    final Rect rect1 = tester.getRect(getItem(1));
    // Item 1 should be placed before item 0.
    expect(rect1, const Rect.fromLTRB(400.0, 0.0, 600.0, 600.0));

    expect(getItem(2), findsOneWidget);
    final Rect rect2 = tester.getRect(getItem(2));
    // Item 2 should be placed before item 1.
    expect(rect2, const Rect.fromLTRB(200.0, 0.0, 400.0, 600.0));

    expect(getItem(3), findsOneWidget);
    final Rect rect3 = tester.getRect(getItem(3));
    // Item 3 should be placed before item 2.
    expect(rect3, const Rect.fromLTRB(0.0, 0.0, 200.0, 600.0));
  });

  testWidgets('CarouselView.weighted respects reverse', (WidgetTester tester) async {
    await tester.pumpWidget(
      MaterialApp(
        home: Scaffold(
          body: CarouselView.weighted(
            flexWeights: const <int>[4, 3, 2, 1],
            reverse: true,
            children: List<Widget>.generate(10, (int index) {
              return Center(child: Text('Item $index'));
            }),
          ),
        ),
      ),
    );
    await tester.pumpAndSettle();

    expect(getItem(0), findsOneWidget);
    final Rect rect0 = tester.getRect(getItem(0));
    // Item 0 should be placed on the end of the screen.
    const int item0Width = 80 * 4;
    expect(rect0, const Rect.fromLTRB(800.0 - item0Width, 0.0, 800.0, 600.0));

    expect(getItem(1), findsOneWidget);
    final Rect rect1 = tester.getRect(getItem(1));
    // Item 1 should be placed before item 0.
    const int item1Width = 80 * 3;
    expect(
      rect1,
      const Rect.fromLTRB(800.0 - item0Width - item1Width, 0.0, 800.0 - item0Width, 600.0),
    );

    expect(getItem(2), findsOneWidget);
    final Rect rect2 = tester.getRect(getItem(2));
    // Item 2 should be placed before item 1.
    const int item2Width = 80 * 2;
    expect(
      rect2,
      const Rect.fromLTRB(
        800.0 - item0Width - item1Width - item2Width,
        0.0,
        800.0 - item0Width - item1Width,
        600.0,
      ),
    );

    expect(getItem(3), findsOneWidget);
    final Rect rect3 = tester.getRect(getItem(3));
    // Item 3 should be placed before item 2.
    expect(
      rect3,
      const Rect.fromLTRB(0.0, 0.0, 800.0 - item0Width - item1Width - item2Width, 600.0),
    );
  });

  testWidgets('CarouselView.weighted respects reverse + vertical scroll direction', (
    WidgetTester tester,
  ) async {
    await tester.pumpWidget(
      MaterialApp(
        home: Scaffold(
          body: CarouselView.weighted(
            reverse: true,
            flexWeights: const <int>[4, 3, 2, 1],
            scrollDirection: Axis.vertical,
            children: List<Widget>.generate(10, (int index) {
              return Center(child: Text('Item $index'));
            }),
          ),
        ),
      ),
    );
    await tester.pumpAndSettle();

    expect(getItem(0), findsOneWidget);
    final Rect rect0 = tester.getRect(getItem(0));
    // Item 0 should be placed on the end of the screen.
    const int item0Height = 60 * 4;
    expect(rect0, const Rect.fromLTRB(0.0, 600.0 - item0Height, 800.0, 600.0));

    expect(getItem(1), findsOneWidget);
    final Rect rect1 = tester.getRect(getItem(1));
    // Item 1 should be placed before item 0.
    const int item1Height = 60 * 3;
    expect(
      rect1,
      const Rect.fromLTRB(0.0, 600.0 - item0Height - item1Height, 800.0, 600.0 - item0Height),
    );

    expect(getItem(2), findsOneWidget);
    final Rect rect2 = tester.getRect(getItem(2));
    // Item 2 should be placed before item 1.
    const int item2Height = 60 * 2;
    expect(
      rect2,
      const Rect.fromLTRB(
        0.0,
        600.0 - item0Height - item1Height - item2Height,
        800.0,
        600.0 - item0Height - item1Height,
      ),
    );

    expect(getItem(3), findsOneWidget);
    final Rect rect3 = tester.getRect(getItem(3));
    // Item 3 should be placed before item 2.
    expect(
      rect3,
      const Rect.fromLTRB(0.0, 0.0, 800.0, 600.0 - item0Height - item1Height - item2Height),
    );
  });

  testWidgets('CarouselView.weighted respects reverse + vertical scroll direction + itemSnapping', (
    WidgetTester tester,
  ) async {
    await tester.pumpWidget(
      MaterialApp(
        home: Scaffold(
          body: CarouselView.weighted(
            reverse: true,
            flexWeights: const <int>[4, 3, 2, 1],
            scrollDirection: Axis.vertical,
            itemSnapping: true,
            children: List<Widget>.generate(10, (int index) {
              return Center(child: Text('Item $index'));
            }),
          ),
        ),
      ),
    );
    await tester.pumpAndSettle();

    expect(getItem(0), findsOneWidget);
    expect(getItem(1), findsOneWidget);
    expect(getItem(2), findsOneWidget);
    expect(getItem(3), findsOneWidget);
    expect(getItem(4), findsNothing);
    final Rect rect0 = tester.getRect(getItem(0));
    // Item height is 4/10 of the viewport.
    expect(rect0, const Rect.fromLTRB(0.0, 360.0, 800.0, 600.0));

    // Simulate a scroll down but less than half of the leading item, the leading
    // item should go back to the original position because itemSnapping is set
    // to true.
    await tester.drag(
      find.byType(CarouselView),
      const Offset(0, 240 / 2 - 1),
      kind: PointerDeviceKind.trackpad,
    );
    await tester.pumpAndSettle();
    expect(getItem(0), findsOneWidget);
    expect(getItem(1), findsOneWidget);
    expect(getItem(2), findsOneWidget);
    expect(getItem(3), findsOneWidget);
    expect(getItem(4), findsNothing);

    // Simulate a scroll down more than half of the leading item, the leading
    // item continue to scrolling and will disappear when animation ends because
    // itemSnapping is set to true.
    await tester.drag(
      find.byType(CarouselView),
      const Offset(0, 240 / 2 + 1),
      kind: PointerDeviceKind.trackpad,
    );
    await tester.pumpAndSettle();
    expect(getItem(0), findsNothing);
    expect(getItem(4), findsOneWidget);
  });

  testWidgets('CarouselView respects shrinkExtent', (WidgetTester tester) async {
    await tester.pumpWidget(
      MaterialApp(
        home: Scaffold(
          body: CarouselView(
            itemExtent: 350,
            shrinkExtent: 300,
            children: List<Widget>.generate(10, (int index) {
              return Center(child: Text('Item $index'));
            }),
          ),
        ),
      ),
    );
    await tester.pumpAndSettle();

    final Rect rect0 = tester.getRect(getItem(0));
    expect(rect0, const Rect.fromLTRB(0.0, 0.0, 350.0, 600.0));

    final Rect rect1 = tester.getRect(getItem(1));
    expect(rect1, const Rect.fromLTRB(350.0, 0.0, 700.0, 600.0));

    final Rect rect2 = tester.getRect(getItem(2));
    // The extent of item 2 is 300, and only 100 is on screen.
    expect(rect2, const Rect.fromLTRB(700.0, 0.0, 1000.0, 600.0));

    await tester.drag(
      find.byType(CarouselView),
      const Offset(-50, 0),
      kind: PointerDeviceKind.trackpad,
    );
    await tester.pump();
    // The item 0 should be pinned and has a size change from 350 to 50.
    expect(tester.getRect(getItem(0)), const Rect.fromLTRB(0.0, 0.0, 300.0, 600.0));
    // Keep dragging to left, extent of item 0 won't change (still 300) and part of item 0 will
    // be off screen.
    await tester.drag(
      find.byType(CarouselView),
      const Offset(-50, 0),
      kind: PointerDeviceKind.trackpad,
    );
    await tester.pump();
    expect(tester.getRect(getItem(0)), const Rect.fromLTRB(-50, 0.0, 250, 600));
  });

  testWidgets('CarouselView.weighted respects consumeMaxWeight', (WidgetTester tester) async {
    await tester.pumpWidget(
      MaterialApp(
        home: Scaffold(
          body: CarouselView.weighted(
            flexWeights: const <int>[1, 2, 4, 2, 1],
            itemSnapping: true,
            children: List<Widget>.generate(10, (int index) {
              return Center(child: Text('Item $index'));
            }),
          ),
        ),
      ),
    );

    // The initial item is item 0. To make sure the layout stays the same, the
    // first item should be placed at the middle of the screen and there are some
    // white space as if there are two more shinked items before the first item.
    final Rect rect0 = tester.getRect(getItem(0));
    expect(rect0, const Rect.fromLTRB(240.0, 0.0, 560.0, 600.0));

    for (int i = 0; i < 7; i++) {
      await tester.drag(find.byType(CarouselView), const Offset(-80.0, 0.0));
      await tester.pumpAndSettle();
    }

    // After scrolling the carousel 7 times, the last item(item 9) should be on
    // the end of the screen.
    expect(getItem(9), findsOneWidget);
    expect(tester.getRect(getItem(9)), const Rect.fromLTRB(720.0, 0.0, 800.0, 600.0));

    // Keep snapping twice. Item 9 should be fully expanded to the max size.
    for (int i = 0; i < 2; i++) {
      await tester.drag(find.byType(CarouselView), const Offset(-80.0, 0.0));
      await tester.pumpAndSettle();
    }
    expect(getItem(9), findsOneWidget);
    expect(tester.getRect(getItem(9)), const Rect.fromLTRB(240.0, 0.0, 560.0, 600.0));
  });

  testWidgets('The initialItem stays when the flexWeights is updated', (WidgetTester tester) async {
    final CarouselController controller = CarouselController(initialItem: 3);
    addTearDown(controller.dispose);

    Widget buildCarousel(List<int> flexWeights) {
      return MaterialApp(
        home: Scaffold(
          body: CarouselView.weighted(
            controller: controller,
            flexWeights: flexWeights,
            itemSnapping: true,
            children: List<Widget>.generate(20, (int index) {
              return Center(child: Text('Item $index'));
            }),
          ),
        ),
      );
    }

    await tester.pumpWidget(buildCarousel(<int>[1, 1, 6, 1, 1]));
    await tester.pumpAndSettle();

    expect(find.text('Item 0'), findsNothing);
    for (int i = 1; i <= 5; i++) {
      expect(find.text('Item $i'), findsOneWidget);
    }
    Rect rect3 = tester.getRect(getItem(3));
    expect(rect3.center.dx, 400.0);
    expect(rect3.center.dy, 300.0);

    expect(find.text('Item 6'), findsNothing);

    await tester.pumpWidget(buildCarousel(<int>[7, 1]));
    await tester.pumpAndSettle();

    expect(find.text('Item 2'), findsNothing);
    expect(find.text('Item 3'), findsOneWidget);
    expect(find.text('Item 4'), findsOneWidget);
    expect(find.text('Item 5'), findsNothing);

    rect3 = tester.getRect(getItem(3));
    expect(rect3, const Rect.fromLTRB(0.0, 0.0, 700.0, 600.0));
    final Rect rect4 = tester.getRect(getItem(4));
    expect(rect4, const Rect.fromLTRB(700.0, 0.0, 800.0, 600.0));
  });

  testWidgets('The item that currently occupies max weight stays when the flexWeights is updated', (
    WidgetTester tester,
  ) async {
    final CarouselController controller = CarouselController(initialItem: 3);
    addTearDown(controller.dispose);

    Widget buildCarousel(List<int> flexWeights) {
      return MaterialApp(
        home: Scaffold(
          body: CarouselView.weighted(
            controller: controller,
            flexWeights: flexWeights,
            itemSnapping: true,
            children: List<Widget>.generate(20, (int index) {
              return Center(child: Text('Item $index'));
            }),
          ),
        ),
      );
    }

    await tester.pumpWidget(buildCarousel(<int>[1, 1, 6, 1, 1]));
    await tester.pumpAndSettle();
    // Item 3 is centered.
    final Rect rect3 = tester.getRect(getItem(3));
    expect(rect3.center.dx, 400.0);
    expect(rect3.center.dy, 300.0);

    // Simulate scroll to right and show item 4 to be the centered max item.
    await tester.drag(find.byType(CarouselView), const Offset(-80.0, 0.0));
    await tester.pumpAndSettle();

    expect(find.text('Item 1'), findsNothing);
    for (int i = 2; i <= 6; i++) {
      expect(find.text('Item $i'), findsOneWidget);
    }
    Rect rect4 = tester.getRect(getItem(4));
    expect(rect4.center.dx, 400.0);
    expect(rect4.center.dy, 300.0);

    await tester.pumpWidget(buildCarousel(<int>[7, 1]));
    await tester.pumpAndSettle();

    rect4 = tester.getRect(getItem(4));
    expect(rect4, const Rect.fromLTRB(0.0, 0.0, 700.0, 600.0));
    final Rect rect5 = tester.getRect(getItem(5));
    expect(rect5, const Rect.fromLTRB(700.0, 0.0, 800.0, 600.0));
  });

  testWidgets('The initialItem stays when the itemExtent is updated', (WidgetTester tester) async {
    final CarouselController controller = CarouselController(initialItem: 3);
    addTearDown(controller.dispose);

    Widget buildCarousel(double itemExtent) {
      return MaterialApp(
        home: Scaffold(
          body: CarouselView(
            controller: controller,
            itemExtent: itemExtent,
            itemSnapping: true,
            children: List<Widget>.generate(20, (int index) {
              return Center(child: Text('Item $index'));
            }),
          ),
        ),
      );
    }

    await tester.pumpWidget(buildCarousel(234.0));
    await tester.pumpAndSettle();

    Offset rect3BottomRight = tester.getRect(getItem(3)).bottomRight;
    expect(rect3BottomRight.dx, 234.0);
    expect(rect3BottomRight.dy, 600.0);

    await tester.pumpWidget(buildCarousel(400.0));
    await tester.pumpAndSettle();

    rect3BottomRight = tester.getRect(getItem(3)).bottomRight;
    expect(rect3BottomRight.dx, 400.0);
    expect(rect3BottomRight.dy, 600.0);

    await tester.pumpWidget(buildCarousel(100.0));
    await tester.pumpAndSettle();

    rect3BottomRight = tester.getRect(getItem(3)).bottomRight;
    expect(rect3BottomRight.dx, 100.0);
    expect(rect3BottomRight.dy, 600.0);
  });

  testWidgets(
    'While scrolling, one extra item will show at the end of the screen during items transition',
    (WidgetTester tester) async {
      await tester.pumpWidget(
        MaterialApp(
          home: Scaffold(
            body: CarouselView.weighted(
              flexWeights: const <int>[1, 2, 4, 2, 1],
              consumeMaxWeight: false,
              children: List<Widget>.generate(10, (int index) {
                return Center(child: Text('Item $index'));
              }),
            ),
          ),
        ),
      );
      await tester.pumpAndSettle();

      for (int i = 0; i < 5; i++) {
        expect(getItem(i), findsOneWidget);
      }

      // Drag the first item to the middle. So the progress for the first item size change
      // is 50%, original width is 80.
      await tester.drag(getItem(0), const Offset(-40.0, 0.0), kind: PointerDeviceKind.trackpad);
      await tester.pump();
      expect(tester.getRect(getItem(0)).width, 40.0);

      // The size of item 1 is changing to the size of item 0, so the size of item 1
      // now should be item1.originalExtent - 50% * (item1.extent - item0.extent).
      // Item1 originally should be 2/(1+2+4+2+1) * 800 = 160.0.
      expect(tester.getRect(getItem(1)).width, 160 - 0.5 * (160 - 80));

      // The extent of item 2 should be: item2.originalExtent - 50% * (item2.extent - item1.extent).
      // the extent of item 2 originally should be 4/(1+2+4+2+1) * 800 = 320.0.
      expect(tester.getRect(getItem(2)).width, 320 - 0.5 * (320 - 160));

      // The extent of item 3 should be: item3.originalExtent + 50% * (item2.extent - item3.extent).
      // the extent of item 3 originally should be 2/(1+2+4+2+1) * 800 = 160.0.
      expect(tester.getRect(getItem(3)).width, 160 + 0.5 * (320 - 160));

      // The extent of item 4 should be: item4.originalExtent + 50% * (item3.extent - item4.extent).
      // the extent of item 4 originally should be 1/(1+2+4+2+1) * 800 = 80.0.
      expect(tester.getRect(getItem(4)).width, 80 + 0.5 * (160 - 80));

      // The sum of the first 5 items during transition is less than the screen width.
      double sum = 0;
      for (int i = 0; i < 5; i++) {
        sum += tester.getRect(getItem(i)).width;
      }
      expect(sum, lessThan(MediaQuery.of(tester.element(find.byType(CarouselView))).size.width));
      final double difference =
          MediaQuery.of(tester.element(find.byType(CarouselView))).size.width - sum;

      // One more item should show on screen to fill the rest of the viewport.
      expect(getItem(5), findsOneWidget);
      expect(tester.getRect(getItem(5)).width, difference);
    },
  );

  testWidgets('Updating CarouselView does not cause exception', (WidgetTester tester) async {
    // Regression test for https://github.com/flutter/flutter/issues/152787
    bool isLight = true;
    await tester.pumpWidget(
      StatefulBuilder(
        builder: (BuildContext context, StateSetter setState) {
          return MaterialApp(
            theme: Theme.of(
              context,
            ).copyWith(brightness: isLight ? Brightness.light : Brightness.dark),
            home: Scaffold(
              appBar: AppBar(
                actions: <Widget>[
                  Switch(
                    value: isLight,
                    onChanged: (bool value) {
                      setState(() {
                        isLight = value;
                      });
                    },
                  ),
                ],
              ),
              body: CarouselView(
                itemExtent: 100,
                children: List<Widget>.generate(10, (int index) {
                  return Center(child: Text('Item $index'));
                }),
              ),
            ),
          );
        },
      ),
    );
    await tester.pumpAndSettle();
    await tester.tap(find.byType(Switch));
    await tester.pumpAndSettle();

    // No exception.
    expect(tester.takeException(), isNull);
  });

  testWidgets('The shrinkExtent should keep the same when the item is tapped', (
    WidgetTester tester,
  ) async {
    final List<Widget> children = List<Widget>.generate(20, (int index) {
      return Center(child: Text('Item $index'));
    });

    await tester.pumpWidget(
      StatefulBuilder(
        builder: (BuildContext context, StateSetter setState) {
          return MaterialApp(
            home: Scaffold(
              body: Center(
                child: ConstrainedBox(
                  constraints: const BoxConstraints(maxHeight: 200),
                  child: CarouselView(
                    itemExtent: 330,
                    onTap: (int idx) => setState(() {}),
                    children: children,
                  ),
                ),
              ),
            ),
          );
        },
      ),
    );

    await tester.pumpAndSettle();

    expect(tester.getRect(getItem(0)).width, 330.0);

    final Finder item1 = find.text('Item 1');
    await tester.tap(find.ancestor(of: item1, matching: find.byType(Stack)));

    await tester.pumpAndSettle();

    expect(tester.getRect(getItem(0)).width, 330.0);
    expect(tester.getRect(getItem(1)).width, 330.0);
    // This should be less than 330.0 because the item is shrunk; width is 800.0 - 330.0 - 330.0
    expect(tester.getRect(getItem(2)).width, 140.0);
  });

  testWidgets('CarouselView onTap is clickable', (WidgetTester tester) async {
    int tappedIndex = -1;
    await tester.pumpWidget(
      MaterialApp(
        home: Scaffold(
          body: CarouselView(
            itemExtent: 350,
            onTap: (int index) {
              tappedIndex = index;
            },
            children: List<Widget>.generate(3, (int index) {
              return Center(child: Text('Item $index'));
            }),
          ),
        ),
      ),
    );

    await tester.pumpAndSettle();

    final Finder carouselItem = find.text('Item 1');
    await tester.tap(carouselItem, warnIfMissed: false);
    await tester.pumpAndSettle();

    // Verify that the onTap callback was called with the correct index.
    expect(tappedIndex, 1);

    // Tap another item.
    final Finder anotherCarouselItem = find.text('Item 2');
    await tester.tap(anotherCarouselItem, warnIfMissed: false);
    await tester.pumpAndSettle();

    // Verify that the onTap callback was called with the new index.
    expect(tappedIndex, 2);
  });

  testWidgets('CarouselView with enableSplash true - children are not directly interactive', (
    WidgetTester tester,
  ) async {
    bool buttonPressed = false;
    await tester.pumpWidget(
      MaterialApp(
        home: Scaffold(
          body: CarouselView(
            itemExtent: 350,
            children: List<Widget>.generate(3, (int index) {
              return Center(
                child: ElevatedButton(
                  onPressed: () => buttonPressed = true,
                  child: Text('Button $index'),
                ),
              );
            }),
          ),
        ),
      ),
    );
    await tester.pumpAndSettle();

    await tester.tap(find.text('Button 1'), warnIfMissed: false);
    expect(buttonPressed, isFalse);
  });

  testWidgets('CarouselView with enableSplash false - children are directly interactive', (
    WidgetTester tester,
  ) async {
    bool buttonPressed = false;
    await tester.pumpWidget(
      MaterialApp(
        home: Scaffold(
          body: CarouselView(
            itemExtent: 350,
            enableSplash: false,
            children: List<Widget>.generate(3, (int index) {
              return Center(
                child: ElevatedButton(
                  onPressed: () => buttonPressed = true,
                  child: Text('Button $index'),
                ),
              );
            }),
          ),
        ),
      ),
    );
    await tester.pumpAndSettle();

    await tester.tap(find.text('Button 1'));
    expect(buttonPressed, isTrue);
  });

  testWidgets(
    'CarouselView with enableSplash false - container is clickable without triggering children onTap',
    (WidgetTester tester) async {
      int tappedIndex = -1;
      bool buttonPressed = false;
      await tester.pumpWidget(
        MaterialApp(
          home: Scaffold(
            body: CarouselView(
              itemExtent: 350,
              enableSplash: false,
              onTap: (int index) {
                tappedIndex = index;
              },
              children: List<Widget>.generate(3, (int index) {
                return Column(
                  children: <Widget>[
                    Text('Item $index'),
                    ElevatedButton(
                      onPressed: () => buttonPressed = true,
                      child: Text('Button $index'),
                    ),
                  ],
                );
              }),
            ),
          ),
        ),
      );
      await tester.pumpAndSettle();

      final Finder carouselItem = find.text('Item 1');
      await tester.tap(carouselItem, warnIfMissed: false);
      await tester.pumpAndSettle();

      expect(tappedIndex, 1);
      expect(buttonPressed, false);

      final Finder anotherCarouselItem = find.text('Item 2');
      await tester.tap(anotherCarouselItem, warnIfMissed: false);
      await tester.pumpAndSettle();

      expect(tappedIndex, 2);
      expect(buttonPressed, false);

      await tester.tap(find.text('Button 1'), warnIfMissed: false);
      expect(buttonPressed, isTrue);
    },
  );

<<<<<<< HEAD
  group('CarouselController.animateToItem', () {
    testWidgets('CarouselView.weighted horizontal, not reversed, flexWeights [7,1]', (
      WidgetTester tester,
    ) async {
      await runCarouselTest(
        tester: tester,
        flexWeights: <int>[7, 1],
        numberOfChildren: 20,
        scrollDirection: Axis.horizontal,
        reverse: false,
      );
    });

    testWidgets('CarouselView.weighted horizontal, reversed, flexWeights [7,1]', (
      WidgetTester tester,
    ) async {
      await runCarouselTest(
        tester: tester,
        flexWeights: <int>[7, 1],
        numberOfChildren: 20,
        scrollDirection: Axis.horizontal,
        reverse: true,
      );
    });

    testWidgets('CarouselView.weighted vertical, not reversed, flexWeights [7,1]', (
      WidgetTester tester,
    ) async {
      await runCarouselTest(
        tester: tester,
        flexWeights: <int>[7, 1],
        numberOfChildren: 20,
        scrollDirection: Axis.vertical,
        reverse: false,
      );
    });

    testWidgets('CarouselView.weighted vertical, reversed, flexWeights [7,1]', (
      WidgetTester tester,
    ) async {
      await runCarouselTest(
        tester: tester,
        flexWeights: <int>[7, 1],
        numberOfChildren: 20,
        scrollDirection: Axis.vertical,
        reverse: true,
      );
    });

    testWidgets(
      'CarouselView.weighted horizontal, not reversed, flexWeights [1,7] and consumeMaxWeight false',
      (WidgetTester tester) async {
        await runCarouselTest(
          tester: tester,
          flexWeights: <int>[1, 7],
          numberOfChildren: 20,
          scrollDirection: Axis.horizontal,
          reverse: false,
          consumeMaxWeight: false,
        );
      },
    );

    testWidgets('CarouselView.weighted horizontal, reversed, flexWeights [1,7]', (
      WidgetTester tester,
    ) async {
      await runCarouselTest(
        tester: tester,
        flexWeights: <int>[1, 7],
        numberOfChildren: 20,
        scrollDirection: Axis.horizontal,
        reverse: true,
      );
    });

    testWidgets(
      'CarouselView.weighted vertical, not reversed, flexWeights [1,7] and consumeMaxWeight false',
      (WidgetTester tester) async {
        await runCarouselTest(
          tester: tester,
          flexWeights: <int>[1, 7],
          numberOfChildren: 20,
          scrollDirection: Axis.vertical,
          consumeMaxWeight: false,
          reverse: false,
        );
      },
    );

    testWidgets(
      'CarouselView.weighted vertical, reversed, flexWeights [1,7] and consumeMaxWeight false',
      (WidgetTester tester) async {
        await runCarouselTest(
          tester: tester,
          flexWeights: <int>[1, 7],
          numberOfChildren: 20,
          scrollDirection: Axis.vertical,
          consumeMaxWeight: false,
          reverse: true,
        );
      },
    );

    testWidgets(
      'CarouselView.weighted vertical, reversed, flexWeights [1,7] and consumeMaxWeight',
      (WidgetTester tester) async {
        await runCarouselTest(
          tester: tester,
          flexWeights: <int>[1, 7],
          numberOfChildren: 20,
          scrollDirection: Axis.vertical,
          reverse: true,
        );
      },
    );

    testWidgets('CarouselView horizontal, not reversed', (WidgetTester tester) async {
      await runCarouselTest(
        tester: tester,
        numberOfChildren: 20,
        scrollDirection: Axis.horizontal,
        reverse: false,
      );
    });

    testWidgets('CarouselView horizontal, reversed', (WidgetTester tester) async {
      await runCarouselTest(
        tester: tester,
        numberOfChildren: 10,
        scrollDirection: Axis.horizontal,
        reverse: true,
      );
    });

    testWidgets('CarouselView vertical, not reversed', (WidgetTester tester) async {
      await runCarouselTest(
        tester: tester,
        numberOfChildren: 10,
        scrollDirection: Axis.vertical,
        reverse: false,
      );
    });

    testWidgets('CarouselView vertical, reversed', (WidgetTester tester) async {
      await runCarouselTest(
        tester: tester,
        numberOfChildren: 10,
        scrollDirection: Axis.vertical,
        reverse: true,
      );
    });

    testWidgets('CarouselView positions items correctly', (WidgetTester tester) async {
      const int numberOfChildren = 5;
      final CarouselController controller = CarouselController();
      addTearDown(controller.dispose);
      await tester.pumpWidget(
        MaterialApp(
          home: Scaffold(
            body: CarouselView.weighted(
              flexWeights: const <int>[2, 3, 1],
              controller: controller,
              itemSnapping: true,
              children: List<Widget>.generate(numberOfChildren, (int index) {
                return Center(child: Text('Item $index'));
              }),
            ),
          ),
        ),
      );
      await tester.pumpAndSettle();

      // Get the RenderBox of the CarouselView to determine its position and boundaries.
      final RenderBox carouselBox = tester.renderObject(find.byType(CarouselView));
      final Offset carouselPos = carouselBox.localToGlobal(Offset.zero);
      final double carouselLeft = carouselPos.dx;
      final double carouselRight = carouselLeft + carouselBox.size.width;

      for (int i = 0; i < numberOfChildren; i++) {
        controller.animateToItem(i, curve: Curves.easeInOut);
        await tester.pumpAndSettle();

        expect(find.text('Item $i'), findsOneWidget);

        // Get the item's RenderBox and determine its position.
        final RenderBox itemBox = tester.renderObject(find.text('Item $i'));
        final Rect itemRect = itemBox.localToGlobal(Offset.zero) & itemBox.size;

        // Validate that the item is positioned within the CarouselView boundaries.
        expect(itemRect.left, greaterThanOrEqualTo(carouselLeft));
        expect(itemRect.right, lessThanOrEqualTo(carouselRight));
      }
    });
=======
  // Regression test for https://github.com/flutter/flutter/issues/160679
  testWidgets('CarouselView does not crash if itemExtent is zero', (WidgetTester tester) async {
    await tester.pumpWidget(
      MaterialApp(
        home: Scaffold(
          body: SizedBox(
            width: 100,
            child: CarouselView(
              itemExtent: 0,
              children: <Widget>[Container(color: Colors.red, width: 100, height: 100)],
            ),
          ),
        ),
      ),
    );

    expect(tester.takeException(), isNull);
>>>>>>> d8100ac5
  });
}

Finder getItem(int index) {
  return find.descendant(
    of: find.byType(CarouselView),
    matching: find.ancestor(of: find.text('Item $index'), matching: find.byType(Padding)),
  );
}

Future<TestGesture> hoverPointerOverCarouselItem(WidgetTester tester, Key key) async {
  final Offset center = tester.getCenter(find.byKey(key));
  final TestGesture gesture = await tester.createGesture(kind: PointerDeviceKind.mouse);

  // On hovered.
  await gesture.addPointer();
  await gesture.moveTo(center);
  return gesture;
}

Future<void> runCarouselTest({
  required WidgetTester tester,
  List<int> flexWeights = const <int>[],
  bool consumeMaxWeight = true,
  required int numberOfChildren,
  required Axis scrollDirection,
  required bool reverse,
}) async {
  final CarouselController controller = CarouselController();
  addTearDown(controller.dispose);
  await tester.pumpWidget(
    MaterialApp(
      home: Scaffold(
        body:
            (flexWeights.isEmpty)
                ? CarouselView(
                  scrollDirection: scrollDirection,
                  reverse: reverse,
                  controller: controller,
                  itemSnapping: true,
                  itemExtent: 300,
                  children: List<Widget>.generate(numberOfChildren, (int index) {
                    return Center(child: Text('Item $index'));
                  }),
                )
                : CarouselView.weighted(
                  flexWeights: flexWeights,
                  scrollDirection: scrollDirection,
                  reverse: reverse,
                  controller: controller,
                  itemSnapping: true,
                  consumeMaxWeight: consumeMaxWeight,
                  children: List<Widget>.generate(numberOfChildren, (int index) {
                    return Center(child: Text('Item $index'));
                  }),
                ),
      ),
    ),
  );

  double realOffset() {
    return tester.state<ScrollableState>(find.byType(Scrollable)).position.pixels;
  }

  // Calculate the index of the middle item.
  // The calculation depends on the scroll direction (normal or reverse).
  // For reverse scrolling, the middle item is calculated taking into account the end of the list,
  // reversing the calculation so that the item that appears in the middle when scrolling is the correct one.
  // For normal scrolling, we simply get the middle item.
  final int middleIndex =
      reverse
          ? (numberOfChildren - 1 - (numberOfChildren / 2).round())
          : (numberOfChildren / 2).round();

  controller.animateToItem(
    middleIndex,
    duration: const Duration(milliseconds: 100),
    curve: Curves.easeInOut,
  );
  await tester.pumpAndSettle();

  // Verify that the middle item is visible.
  expect(find.text('Item $middleIndex'), findsOneWidget);
  expect(realOffset(), controller.offset);

  // Scroll to the first item.
  controller.animateToItem(0, duration: const Duration(milliseconds: 100), curve: Curves.easeInOut);
  await tester.pumpAndSettle();

  // Verify that the first item is visible.
  expect(find.text('Item 0'), findsOneWidget);
  expect(realOffset(), controller.offset);
}<|MERGE_RESOLUTION|>--- conflicted
+++ resolved
@@ -1413,8 +1413,25 @@
       expect(buttonPressed, isTrue);
     },
   );
-
-<<<<<<< HEAD
+  
+  testWidgets('CarouselView does not crash if itemExtent is zero', (WidgetTester tester) async {
+    await tester.pumpWidget(
+      MaterialApp(
+        home: Scaffold(
+          body: SizedBox(
+            width: 100,
+            child: CarouselView(
+              itemExtent: 0,
+              children: <Widget>[Container(color: Colors.red, width: 100, height: 100)],
+            ),
+          ),
+        ),
+      ),
+    );
+
+    expect(tester.takeException(), isNull);
+  });
+
   group('CarouselController.animateToItem', () {
     testWidgets('CarouselView.weighted horizontal, not reversed, flexWeights [7,1]', (
       WidgetTester tester,
@@ -1608,26 +1625,6 @@
         expect(itemRect.right, lessThanOrEqualTo(carouselRight));
       }
     });
-=======
-  // Regression test for https://github.com/flutter/flutter/issues/160679
-  testWidgets('CarouselView does not crash if itemExtent is zero', (WidgetTester tester) async {
-    await tester.pumpWidget(
-      MaterialApp(
-        home: Scaffold(
-          body: SizedBox(
-            width: 100,
-            child: CarouselView(
-              itemExtent: 0,
-              children: <Widget>[Container(color: Colors.red, width: 100, height: 100)],
-            ),
-          ),
-        ),
-      ),
-    );
-
-    expect(tester.takeException(), isNull);
->>>>>>> d8100ac5
-  });
 }
 
 Finder getItem(int index) {
