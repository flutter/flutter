// Copyright 2014 The Flutter Authors. All rights reserved.
// Use of this source code is governed by a BSD-style license that can be
// found in the LICENSE file.

// This file is run as part of a reduced test set in CI on Mac and Windows
// machines.
@Tags(<String>['reduced-test-set'])
library;

import 'dart:ui';

import 'package:flutter/cupertino.dart';
import 'package:flutter/foundation.dart';
import 'package:flutter/material.dart';
import 'package:flutter/rendering.dart';
import 'package:flutter/services.dart';

import 'package:flutter_test/flutter_test.dart';

import '../widgets/semantics_tester.dart';

void main() {
  testWidgets('Overall appearance is correct for the light theme', (WidgetTester tester) async {
    await tester.pumpWidget(
      TestScaffoldApp(
        theme: const CupertinoThemeData(brightness: Brightness.light),
        actionSheet: CupertinoActionSheet(
          message: const Text('The title'),
          actions: <Widget>[
            CupertinoActionSheetAction(child: const Text('One'), onPressed: () {}),
            CupertinoActionSheetAction(child: const Text('Two'), onPressed: () {}),
          ],
          cancelButton: CupertinoActionSheetAction(child: const Text('Cancel'), onPressed: () {}),
        ),
      ),
    );

    await tester.tap(find.text('Go'));
    await tester.pumpAndSettle();

    final TestGesture gesture = await tester.startGesture(tester.getCenter(find.text('One')));
    await tester.pumpAndSettle();
    // This golden file also verifies the structure of an action sheet that
    // has a message, no title, and no overscroll for any sections (in contrast
    // to cupertinoActionSheet.dark-theme.png).
    await expectLater(
      find.byType(CupertinoApp),
      matchesGoldenFile('cupertinoActionSheet.overall-light-theme.png'),
    );

    await gesture.up();
  });

  testWidgets('Overall appearance is correct for the dark theme', (WidgetTester tester) async {
    await tester.pumpWidget(
      TestScaffoldApp(
        theme: const CupertinoThemeData(brightness: Brightness.dark),
        actionSheet: CupertinoActionSheet(
          title: const Text('The title'),
          message: const Text('The message'),
          actions: List<Widget>.generate(
            20,
            (int i) => CupertinoActionSheetAction(onPressed: () {}, child: Text('Button $i')),
          ),
          cancelButton: CupertinoActionSheetAction(child: const Text('Cancel'), onPressed: () {}),
        ),
      ),
    );

    await tester.tap(find.text('Go'));
    await tester.pumpAndSettle();

    final TestGesture gesture = await tester.startGesture(tester.getCenter(find.text('Button 0')));
    await tester.pumpAndSettle();
    // This golden file also verifies the structure of an action sheet that
    // has both a message and a title, and an overscrolled action section (in
    // contrast to cupertinoActionSheet.light-theme.png).
    await expectLater(
      find.byType(CupertinoApp),
      matchesGoldenFile('cupertinoActionSheet.overall-dark-theme.png'),
    );

    await gesture.up();
  });

  testWidgets('Button appearance is correct with text scaling', (WidgetTester tester) async {
    // Verifies layout of action button in various text scaling by drawing
    // buttons in all 12 iOS text scales in one golden image.

    // The following function returns a CupertinoActionSheetAction that:
    // * Has a fixed width
    // * Is unconstrained in height
    // * Is aligned center in a grid of fixed height
    // * Is surrounded by a black border
    const double buttonWidth = 400;
    const double rowHeight = 100;
    Widget testButton(double contextBodySize) {
      const double standardHigBody = 17.0;
      final double contextScaleFactor = contextBodySize / standardHigBody;
      return OverrideMediaQuery(
        transformer: (MediaQueryData data) {
          return data.copyWith(textScaler: TextScaler.linear(contextScaleFactor));
        },
        child: SizedBox(
          height: rowHeight,
          child: Center(
            child: UnconstrainedBox(
              child: ConstrainedBox(
                constraints: const BoxConstraints.tightFor(width: buttonWidth),
                child: DecoratedBox(
                  decoration: BoxDecoration(border: Border.all()),
                  child: CupertinoActionSheetAction(onPressed: () {}, child: const Text('Button')),
                ),
              ),
            ),
          ),
        ),
      );
    }

    await tester.pumpWidget(
      CupertinoApp(
        home: CupertinoPageScaffold(
          child: Center(
            child: Column(
              children: <Widget>[
                Row(children: <Widget>[/*xs*/ testButton(14), /*s*/ testButton(15)]),
                Row(children: <Widget>[/*m*/ testButton(16), /*l*/ testButton(17)]),
                Row(children: <Widget>[/*xl*/ testButton(19), /*xxl*/ testButton(21)]),
                Row(children: <Widget>[/*xxxl*/ testButton(23), /*ax1*/ testButton(28)]),
                Row(children: <Widget>[/*ax2*/ testButton(33), /*ax3*/ testButton(40)]),
                Row(children: <Widget>[/*ax4*/ testButton(47), /*ax5*/ testButton(53)]),
              ],
            ),
          ),
        ),
      ),
    );

    final Iterable<RichText> buttons = tester.widgetList<RichText>(
      find.text('Button', findRichText: true),
    );
    final Iterable<double?> sizes = buttons.map((RichText text) {
      return text.textScaler.scale(text.text.style!.fontSize!);
    });
    expect(
      sizes,
      <double>[
        21,
        21,
        21,
        21,
        23,
        24,
        24,
        28,
        33,
        40,
        47,
        53,
      ].map((double size) => moreOrLessEquals(size, epsilon: 0.001)),
    );

    await expectLater(
      find.byType(Column),
      matchesGoldenFile('cupertinoActionSheet.textScaling.png'),
    );
  });

  testWidgets('Verify that a tap on modal barrier dismisses an action sheet', (
    WidgetTester tester,
  ) async {
    await tester.pumpWidget(
      createAppWithButtonThatLaunchesActionSheet(
        const CupertinoActionSheet(title: Text('Action Sheet')),
      ),
    );

    await tester.tap(find.text('Go'));
    await tester.pump();

    expect(find.text('Action Sheet'), findsOneWidget);

    await tester.tapAt(const Offset(20.0, 20.0));
    await tester.pump();
    expect(find.text('Action Sheet'), findsNothing);
  });

  testWidgets('Verify that a tap on title section (not buttons) does not dismiss an action sheet', (
    WidgetTester tester,
  ) async {
    await tester.pumpWidget(
      createAppWithButtonThatLaunchesActionSheet(
        const CupertinoActionSheet(title: Text('Action Sheet')),
      ),
    );

    await tester.tap(find.text('Go'));
    await tester.pump();
    await tester.pump(const Duration(seconds: 5));

    expect(find.text('Action Sheet'), findsOneWidget);

    await tester.tap(find.text('Action Sheet'));
    await tester.pump();
    expect(find.text('Action Sheet'), findsOneWidget);
  });

  testWidgets('Action sheet destructive text style', (WidgetTester tester) async {
    await tester.pumpWidget(
      boilerplate(
        CupertinoActionSheetAction(
          isDestructiveAction: true,
          child: const Text('Ok'),
          onPressed: () {},
        ),
      ),
    );

    final DefaultTextStyle widget = tester.widget(find.widgetWithText(DefaultTextStyle, 'Ok'));

    expect(
      widget.style.color,
      const CupertinoDynamicColor.withBrightnessAndContrast(
        color: Color.fromARGB(255, 255, 59, 48),
        darkColor: Color.fromARGB(255, 255, 69, 58),
        highContrastColor: Color.fromARGB(255, 215, 0, 21),
        darkHighContrastColor: Color.fromARGB(255, 255, 105, 97),
      ),
    );
  });

  testWidgets('Action sheet dark mode', (WidgetTester tester) async {
    final Widget action = CupertinoActionSheetAction(child: const Text('action'), onPressed: () {});

    Brightness brightness = Brightness.light;
    late StateSetter stateSetter;

    TextStyle actionTextStyle(String text) {
      return tester
          .widget<DefaultTextStyle>(
            find.descendant(
              of: find.widgetWithText(CupertinoActionSheetAction, text),
              matching: find.byType(DefaultTextStyle),
            ),
          )
          .style;
    }

    await tester.pumpWidget(
      createAppWithButtonThatLaunchesActionSheet(
        StatefulBuilder(
          builder: (BuildContext context, StateSetter setter) {
            stateSetter = setter;
            return CupertinoTheme(
              data: CupertinoThemeData(
                brightness: brightness,
                primaryColor: const CupertinoDynamicColor.withBrightnessAndContrast(
                  color: Color.fromARGB(255, 0, 122, 255),
                  darkColor: Color.fromARGB(255, 10, 132, 255),
                  highContrastColor: Color.fromARGB(255, 0, 64, 221),
                  darkHighContrastColor: Color.fromARGB(255, 64, 156, 255),
                ),
              ),
              child: CupertinoActionSheet(actions: <Widget>[action]),
            );
          },
        ),
      ),
    );

    await tester.tap(find.text('Go'));
    await tester.pump();

    expect(actionTextStyle('action').color!.value, const Color.fromARGB(255, 0, 122, 255).value);

    stateSetter(() {
      brightness = Brightness.dark;
    });
    await tester.pump();

    expect(actionTextStyle('action').color!.value, const Color.fromARGB(255, 10, 132, 255).value);
  });

  testWidgets('Action sheet default text style', (WidgetTester tester) async {
    await tester.pumpWidget(
      boilerplate(
        CupertinoActionSheetAction(
          isDefaultAction: true,
          child: const Text('Ok'),
          onPressed: () {},
        ),
      ),
    );

    final DefaultTextStyle widget = tester.widget(find.widgetWithText(DefaultTextStyle, 'Ok'));

    expect(widget.style.fontWeight, equals(FontWeight.w600));
  });

  testWidgets('Action sheet text styles are correct when both title and message are included', (
    WidgetTester tester,
  ) async {
    await tester.pumpWidget(
      createAppWithButtonThatLaunchesActionSheet(
        const CupertinoActionSheet(title: Text('Action Sheet'), message: Text('An action sheet')),
      ),
    );

    await tester.tap(find.text('Go'));
    await tester.pump();

    final DefaultTextStyle titleStyle = tester.firstWidget(
      find.widgetWithText(DefaultTextStyle, 'Action Sheet'),
    );
    final DefaultTextStyle messageStyle = tester.firstWidget(
      find.widgetWithText(DefaultTextStyle, 'An action sheet'),
    );

    expect(titleStyle.style.fontWeight, FontWeight.w600);
    expect(messageStyle.style.fontWeight, FontWeight.w400);
  });

  testWidgets('Action sheet text styles are correct when title but no message is included', (
    WidgetTester tester,
  ) async {
    await tester.pumpWidget(
      createAppWithButtonThatLaunchesActionSheet(
        const CupertinoActionSheet(title: Text('Action Sheet')),
      ),
    );

    await tester.tap(find.text('Go'));
    await tester.pump();

    final DefaultTextStyle titleStyle = tester.firstWidget(
      find.widgetWithText(DefaultTextStyle, 'Action Sheet'),
    );

    expect(titleStyle.style.fontWeight, FontWeight.w400);
  });

  testWidgets('Action sheet text styles are correct when message but no title is included', (
    WidgetTester tester,
  ) async {
    await tester.pumpWidget(
      createAppWithButtonThatLaunchesActionSheet(
        const CupertinoActionSheet(message: Text('An action sheet')),
      ),
    );

    await tester.tap(find.text('Go'));
    await tester.pump();

    final DefaultTextStyle messageStyle = tester.firstWidget(
      find.widgetWithText(DefaultTextStyle, 'An action sheet'),
    );

    expect(messageStyle.style.fontWeight, FontWeight.w600);
  });

  testWidgets('Content section but no actions', (WidgetTester tester) async {
    final ScrollController scrollController = ScrollController();
    addTearDown(scrollController.dispose);
    await tester.pumpWidget(
      createAppWithButtonThatLaunchesActionSheet(
        CupertinoActionSheet(
          title: const Text('The title'),
          message: const Text('The message.'),
          messageScrollController: scrollController,
        ),
      ),
    );

    await tester.tap(find.text('Go'));

    await tester.pump();
    await tester.pump(const Duration(seconds: 1));

    // Content section should be at the bottom left of action sheet
    // (minus padding).
    expect(
      tester.getBottomLeft(find.byType(ClipRSuperellipse)),
      tester.getBottomLeft(find.byType(CupertinoActionSheet)) - const Offset(-8.0, 8.0),
    );

    // Check that the dialog size is the same as the content section size
    // (minus padding).
    expect(
      tester.getSize(find.byType(ClipRSuperellipse)).height,
      tester.getSize(find.byType(CupertinoActionSheet)).height - 16.0,
    );

    expect(
      tester.getSize(find.byType(ClipRSuperellipse)).width,
      tester.getSize(find.byType(CupertinoActionSheet)).width - 16.0,
    );
  });

  testWidgets('Actions but no content section', (WidgetTester tester) async {
    final ScrollController actionScrollController = ScrollController();
    addTearDown(actionScrollController.dispose);
    await tester.pumpWidget(
      createAppWithButtonThatLaunchesActionSheet(
        CupertinoActionSheet(
          actions: <Widget>[
            CupertinoActionSheetAction(child: const Text('One'), onPressed: () {}),
            CupertinoActionSheetAction(child: const Text('Two'), onPressed: () {}),
          ],
          actionScrollController: actionScrollController,
        ),
      ),
    );

    await tester.tap(find.text('Go'));

    await tester.pump();
    await tester.pump(const Duration(seconds: 1));

    final Finder finder = find.byElementPredicate((Element element) {
      return element.widget.runtimeType.toString() == '_ActionSheetActionSection';
    });

    // Check that the title/message section is not displayed (action section is
    // at the top of the action sheet + padding).
    expect(
      tester.getTopLeft(finder),
      tester.getTopLeft(find.byType(CupertinoActionSheet)) + const Offset(8.0, 8.0),
    );

    expect(
      tester.getTopLeft(find.byType(CupertinoActionSheet)) + const Offset(8.0, 8.0),
      tester.getTopLeft(find.widgetWithText(CupertinoActionSheetAction, 'One')),
    );
    expect(
      tester.getBottomLeft(find.byType(CupertinoActionSheet)) + const Offset(8.0, -8.0),
      tester.getBottomLeft(find.widgetWithText(CupertinoActionSheetAction, 'Two')),
    );
  });

  testWidgets('Action section is scrollable', (WidgetTester tester) async {
    final ScrollController actionScrollController = ScrollController();
    addTearDown(actionScrollController.dispose);
    await tester.pumpWidget(
      createAppWithButtonThatLaunchesActionSheet(
        Builder(
          builder: (BuildContext context) {
            return MediaQuery.withClampedTextScaling(
              minScaleFactor: 3.0,
              maxScaleFactor: 3.0,
              child: CupertinoActionSheet(
                title: const Text('The title'),
                message: const Text('The message.'),
                actions: <Widget>[
                  CupertinoActionSheetAction(child: const Text('One'), onPressed: () {}),
                  CupertinoActionSheetAction(child: const Text('Two'), onPressed: () {}),
                  CupertinoActionSheetAction(child: const Text('Three'), onPressed: () {}),
                  CupertinoActionSheetAction(child: const Text('Four'), onPressed: () {}),
                  CupertinoActionSheetAction(child: const Text('Five'), onPressed: () {}),
                ],
                actionScrollController: actionScrollController,
              ),
            );
          },
        ),
      ),
    );

    await tester.tap(find.text('Go'));

    await tester.pump();
    await tester.pump(const Duration(seconds: 1));

    // Check that the action buttons list is scrollable.
    expect(actionScrollController.offset, 0.0);
    actionScrollController.jumpTo(100.0);
    expect(actionScrollController.offset, 100.0);
    actionScrollController.jumpTo(0.0);

    // Check that the action buttons are aligned vertically.
    expect(
      tester.getCenter(find.widgetWithText(CupertinoActionSheetAction, 'One')).dx,
      equals(400.0),
    );
    expect(
      tester.getCenter(find.widgetWithText(CupertinoActionSheetAction, 'Two')).dx,
      equals(400.0),
    );
    expect(
      tester.getCenter(find.widgetWithText(CupertinoActionSheetAction, 'Three')).dx,
      equals(400.0),
    );
    expect(
      tester.getCenter(find.widgetWithText(CupertinoActionSheetAction, 'Four')).dx,
      equals(400.0),
    );
    expect(
      tester.getCenter(find.widgetWithText(CupertinoActionSheetAction, 'Five')).dx,
      equals(400.0),
    );

    // Check that the action buttons are the correct heights.
    expect(
      tester.getSize(find.widgetWithText(CupertinoActionSheetAction, 'One')).height,
      equals(95.4),
    );
    expect(
      tester.getSize(find.widgetWithText(CupertinoActionSheetAction, 'Two')).height,
      equals(95.4),
    );
    expect(
      tester.getSize(find.widgetWithText(CupertinoActionSheetAction, 'Three')).height,
      equals(95.4),
    );
    expect(
      tester.getSize(find.widgetWithText(CupertinoActionSheetAction, 'Four')).height,
      equals(95.4),
    );
    expect(
      tester.getSize(find.widgetWithText(CupertinoActionSheetAction, 'Five')).height,
      equals(95.4),
    );
  });

  testWidgets('Content section is scrollable', (WidgetTester tester) async {
    final ScrollController messageScrollController = ScrollController();
    addTearDown(messageScrollController.dispose);
    late double screenHeight;
    await tester.pumpWidget(
      createAppWithButtonThatLaunchesActionSheet(
        Builder(
          builder: (BuildContext context) {
            screenHeight = MediaQuery.heightOf(context);
            return MediaQuery.withClampedTextScaling(
              minScaleFactor: 3.0,
              maxScaleFactor: 3.0,
              child: CupertinoActionSheet(
                title: const Text('The title'),
                message: Text('Very long content' * 200),
                actions: <Widget>[
                  CupertinoActionSheetAction(child: const Text('One'), onPressed: () {}),
                  CupertinoActionSheetAction(child: const Text('Two'), onPressed: () {}),
                ],
                messageScrollController: messageScrollController,
              ),
            );
          },
        ),
      ),
    );

    await tester.tap(find.text('Go'));
    await tester.pump();

    expect(messageScrollController.offset, 0.0);
    messageScrollController.jumpTo(100.0);
    expect(messageScrollController.offset, 100.0);
    // Set the scroll position back to zero.
    messageScrollController.jumpTo(0.0);

    // Expect the action sheet to take all available height.
    expect(tester.getSize(find.byType(CupertinoActionSheet)).height, screenHeight);
  });

  testWidgets('CupertinoActionSheet scrollbars controllers should be different', (
    WidgetTester tester,
  ) async {
    // https://github.com/flutter/flutter/pull/81278
    await tester.pumpWidget(
      createAppWithButtonThatLaunchesActionSheet(
        CupertinoActionSheet(
          title: const Text('The title'),
          message: Text('Very long content' * 200),
          actions: <Widget>[CupertinoActionSheetAction(child: const Text('One'), onPressed: () {})],
        ),
      ),
    );

    await tester.tap(find.text('Go'));
    await tester.pump();

    final List<CupertinoScrollbar> scrollbars = find
        .descendant(
          of: find.byType(CupertinoActionSheet),
          matching: find.byType(CupertinoScrollbar),
        )
        .evaluate()
        .map((Element e) => e.widget as CupertinoScrollbar)
        .toList();

    expect(scrollbars.length, 2);
    expect(scrollbars[0].controller != scrollbars[1].controller, isTrue);
  });

  testWidgets('Actions section correctly renders overscrolls', (WidgetTester tester) async {
    // Verifies that when the actions section overscrolls, the overscroll part
    // is correctly covered with background.
    final ScrollController actionScrollController = ScrollController();
    addTearDown(actionScrollController.dispose);
    await tester.pumpWidget(
      createAppWithButtonThatLaunchesActionSheet(
        Builder(
          builder: (BuildContext context) {
            return CupertinoActionSheet(
              actions: List<Widget>.generate(
                12,
                (int i) =>
                    CupertinoActionSheetAction(onPressed: () {}, child: Text('Button ${'*' * i}')),
              ),
            );
          },
        ),
      ),
    );

    await tester.tap(find.text('Go'));
    await tester.pumpAndSettle();

    final TestGesture gesture = await tester.startGesture(tester.getCenter(find.text('Button *')));
    await tester.pumpAndSettle();
    // The button should be pressed now, since the scrolling gesture has not
    // taken over.
    await expectLater(
      find.byType(CupertinoActionSheet),
      matchesGoldenFile('cupertinoActionSheet.overscroll.0.png'),
    );
    // The dragging gesture must be dispatched in at least two segments.
    // After the first movement, the gesture is started, but the delta is still
    // zero. The second movement gives the delta.
    await gesture.moveBy(const Offset(0, 40));
    await tester.pumpAndSettle();
    await gesture.moveBy(const Offset(0, 100));
    // Test the top overscroll. Use `pump` not `pumpAndSettle` to verify the
    // rendering result of the immediate next frame.
    await tester.pump();
    await expectLater(
      find.byType(CupertinoActionSheet),
      matchesGoldenFile('cupertinoActionSheet.overscroll.1.png'),
    );

    await gesture.moveBy(const Offset(0, -300));
    // Test the bottom overscroll. Use `pump` not `pumpAndSettle` to verify the
    // rendering result of the immediate next frame.
    await tester.pump();
    await expectLater(
      find.byType(CupertinoActionSheet),
      matchesGoldenFile('cupertinoActionSheet.overscroll.2.png'),
    );
    await gesture.up();
  });

  testWidgets('Actions section correctly renders overscrolls with very far scrolls', (
    WidgetTester tester,
  ) async {
    // When the scroll is really far, the overscroll might be longer than the
    // actions section, causing overflow if not controlled.
    final ScrollController actionScrollController = ScrollController();
    addTearDown(actionScrollController.dispose);
    await tester.pumpWidget(
      createAppWithButtonThatLaunchesActionSheet(
        Builder(
          builder: (BuildContext context) {
            return CupertinoActionSheet(
              message: Text('message' * 300),
              actions: List<Widget>.generate(
                4,
                (int i) => CupertinoActionSheetAction(onPressed: () {}, child: Text('Button $i')),
              ),
            );
          },
        ),
      ),
    );

    await tester.tap(find.text('Go'));
    await tester.pumpAndSettle();

    final TestGesture gesture = await tester.startGesture(tester.getCenter(find.text('Button 0')));
    await tester.pumpAndSettle();
    await gesture.moveBy(const Offset(0, 40)); // A short drag to start the gesture.
    await tester.pumpAndSettle();
    // The drag is far enough to make the overscroll longer than the section.
    await gesture.moveBy(const Offset(0, 1000));
    await tester.pump();
    // The buttons should be out of the screen
    expect(
      tester.getTopLeft(find.text('Button 0')).dy,
      greaterThan(tester.getBottomLeft(find.byType(CupertinoActionSheet)).dy),
    );
    await expectLater(
      find.byType(CupertinoActionSheet),
      matchesGoldenFile('cupertinoActionSheet.long-overscroll.0.png'),
    );
  });

  testWidgets('Takes maximum vertical space with one action and long content', (
    WidgetTester tester,
  ) async {
    // Ensure that if the actions section is shorter than
    // _kActionSheetActionsSectionMinHeight, the content section can be assigned
    // with the remaining vertical space to fill up the maximal height.

    late double screenHeight;
    await tester.pumpWidget(
      createAppWithButtonThatLaunchesActionSheet(
        Builder(
          builder: (BuildContext context) {
            screenHeight = MediaQuery.heightOf(context);
            return CupertinoActionSheet(
              message: Text('content ' * 1000),
              actions: <Widget>[
                CupertinoActionSheetAction(onPressed: () {}, child: const Text('Button 0')),
              ],
            );
          },
        ),
      ),
    );

    await tester.tap(find.text('Go'));
    await tester.pump();

    // Expect the action sheet to take all available height.
    expect(tester.getSize(find.byType(CupertinoActionSheet)).height, screenHeight);
  });

  testWidgets('Taps on button calls onPressed', (WidgetTester tester) async {
    bool wasPressed = false;
    await tester.pumpWidget(
      createAppWithButtonThatLaunchesActionSheet(
        Builder(
          builder: (BuildContext context) {
            return CupertinoActionSheet(
              actions: <Widget>[
                CupertinoActionSheetAction(
                  child: const Text('One'),
                  onPressed: () {
                    expect(wasPressed, false);
                    wasPressed = true;
                    Navigator.pop(context);
                  },
                ),
              ],
            );
          },
        ),
      ),
    );

    await tester.tap(find.text('Go'));

    await tester.pump();
    await tester.pump(const Duration(seconds: 1));

    expect(wasPressed, isFalse);

    await tester.tap(find.text('One'));

    expect(wasPressed, isTrue);

    await tester.pump();
    await tester.pump(const Duration(seconds: 1));

    expect(find.text('One'), findsNothing);
  });

  testWidgets('Can tap after scrolling', (WidgetTester tester) async {
    int? wasPressed;
    await tester.pumpWidget(
      createAppWithButtonThatLaunchesActionSheet(
        Builder(
          builder: (BuildContext context) {
            return CupertinoActionSheet(
              actions: List<Widget>.generate(
                20,
                (int i) => CupertinoActionSheetAction(
                  onPressed: () {
                    expect(wasPressed, null);
                    wasPressed = i;
                  },
                  child: Text('Button $i'),
                ),
              ),
            );
          },
        ),
      ),
    );

    await tester.tap(find.text('Go'));
    await tester.pumpAndSettle();
    expect(find.text('Button 19').hitTestable(), findsNothing);

    final TestGesture gesture = await tester.startGesture(tester.getCenter(find.text('Button 1')));
    await tester.pumpAndSettle();
    // The dragging gesture must be dispatched in at least two segments.
    // The first movement starts the gesture without setting a delta.
    await gesture.moveBy(const Offset(0, -20));
    await tester.pumpAndSettle();
    await gesture.moveBy(const Offset(0, -1000));
    await tester.pumpAndSettle();
    await gesture.up();
    await tester.pumpAndSettle();
    expect(find.text('Button 19').hitTestable(), findsOne);

    await tester.tap(find.text('Button 19'));
    await tester.pumpAndSettle();
    expect(wasPressed, 19);
  });

  testWidgets('Taps at the padding of buttons calls onPressed', (WidgetTester tester) async {
    // Ensures that the entire button responds to hit tests, not just the text
    // part.
    bool wasPressed = false;
    await tester.pumpWidget(
      createAppWithButtonThatLaunchesActionSheet(
        Builder(
          builder: (BuildContext context) {
            return CupertinoActionSheet(
              actions: <Widget>[
                CupertinoActionSheetAction(
                  child: const Text('One'),
                  onPressed: () {
                    expect(wasPressed, false);
                    wasPressed = true;
                    Navigator.pop(context);
                  },
                ),
              ],
            );
          },
        ),
      ),
    );

    await tester.tap(find.text('Go'));

    await tester.pump();
    await tester.pump(const Duration(seconds: 1));

    expect(wasPressed, isFalse);

    await tester.tapAt(tester.getTopLeft(find.text('One')) - const Offset(20, 0));

    expect(wasPressed, isTrue);

    await tester.pump();
    await tester.pump(const Duration(seconds: 1));

    expect(find.text('One'), findsNothing);
  });

  testWidgets('Taps on a button can be slided to other buttons', (WidgetTester tester) async {
    int? pressed;
    await tester.pumpWidget(
      createAppWithButtonThatLaunchesActionSheet(
        Builder(
          builder: (BuildContext context) {
            return CupertinoActionSheet(
              actions: <Widget>[
                CupertinoActionSheetAction(
                  child: const Text('One'),
                  onPressed: () {
                    expect(pressed, null);
                    pressed = 1;
                    Navigator.pop(context);
                  },
                ),
                CupertinoActionSheetAction(
                  child: const Text('Two'),
                  onPressed: () {
                    expect(pressed, null);
                    pressed = 2;
                    Navigator.pop(context);
                  },
                ),
              ],
            );
          },
        ),
      ),
    );

    await tester.tap(find.text('Go'));
    await tester.pumpAndSettle();
    expect(pressed, null);

    final TestGesture gesture = await tester.startGesture(tester.getCenter(find.text('Two')));
    await tester.pumpAndSettle();

    await gesture.moveTo(tester.getCenter(find.text('One')));
    await tester.pumpAndSettle();
    await expectLater(
      find.byType(CupertinoActionSheet),
      matchesGoldenFile('cupertinoActionSheet.press-drag.png'),
    );

    await gesture.up();
    expect(pressed, 1);
    await tester.pumpAndSettle();
    expect(find.text('One'), findsNothing);
  });

  testWidgets('Taps on the content can be slided to other buttons', (WidgetTester tester) async {
    bool wasPressed = false;
    await tester.pumpWidget(
      createAppWithButtonThatLaunchesActionSheet(
        Builder(
          builder: (BuildContext context) {
            return CupertinoActionSheet(
              title: const Text('The title'),
              actions: <Widget>[
                CupertinoActionSheetAction(child: const Text('One'), onPressed: () {}),
              ],
              cancelButton: CupertinoActionSheetAction(
                child: const Text('Cancel'),
                onPressed: () {
                  expect(wasPressed, false);
                  wasPressed = true;
                  Navigator.pop(context);
                },
              ),
            );
          },
        ),
      ),
    );

    await tester.tap(find.text('Go'));
    await tester.pumpAndSettle();
    expect(wasPressed, false);

    final TestGesture gesture = await tester.startGesture(tester.getCenter(find.text('The title')));
    await tester.pumpAndSettle();

    await gesture.moveTo(tester.getCenter(find.text('Cancel')));
    await tester.pumpAndSettle();
    await gesture.up();
    expect(wasPressed, true);
    await tester.pumpAndSettle();
    expect(find.text('One'), findsNothing);
  });

  testWidgets('Taps on the barrier can not be slided to buttons', (WidgetTester tester) async {
    bool wasPressed = false;
    await tester.pumpWidget(
      createAppWithButtonThatLaunchesActionSheet(
        Builder(
          builder: (BuildContext context) {
            return CupertinoActionSheet(
              title: const Text('The title'),
              cancelButton: CupertinoActionSheetAction(
                child: const Text('Cancel'),
                onPressed: () {
                  expect(wasPressed, false);
                  wasPressed = true;
                  Navigator.pop(context);
                },
              ),
            );
          },
        ),
      ),
    );

    await tester.tap(find.text('Go'));
    await tester.pumpAndSettle();
    expect(wasPressed, false);

    // Press on the barrier.
    final TestGesture gesture = await tester.startGesture(const Offset(100, 100));
    await tester.pumpAndSettle();

    await gesture.moveTo(tester.getCenter(find.text('Cancel')));
    await tester.pumpAndSettle();
    await gesture.up();
    expect(wasPressed, false);
    await tester.pumpAndSettle();
    expect(find.text('Cancel'), findsOne);
  });

  testWidgets('Sliding taps can still yield to scrolling after horizontal movement', (
    WidgetTester tester,
  ) async {
    int? pressed;
    await tester.pumpWidget(
      createAppWithButtonThatLaunchesActionSheet(
        Builder(
          builder: (BuildContext context) {
            return CupertinoActionSheet(
              message: Text('Long message' * 200),
              actions: List<Widget>.generate(
                10,
                (int i) => CupertinoActionSheetAction(
                  onPressed: () {
                    expect(pressed, null);
                    pressed = i;
                  },
                  child: Text('Button $i'),
                ),
              ),
            );
          },
        ),
      ),
    );

    await tester.tap(find.text('Go'));
    await tester.pumpAndSettle();

    // Starts on a button.
    final TestGesture gesture = await tester.startGesture(tester.getCenter(find.text('Button 0')));
    await tester.pumpAndSettle();
    // Move horizontally.
    await gesture.moveBy(const Offset(-10, 2));
    await gesture.moveBy(const Offset(-100, 2));
    await tester.pumpAndSettle();
    // Scroll up.
    await gesture.moveBy(const Offset(0, -40));
    await gesture.moveBy(const Offset(0, -1000));
    await tester.pumpAndSettle();
    // Stop scrolling.
    await gesture.up();
    await tester.pumpAndSettle();
    // The actions section should have been scrolled up and Button 9 is visible.
    await tester.tap(find.text('Button 9'));
    expect(pressed, 9);
  });

  testWidgets('Sliding taps is responsive even before the drag starts', (
    WidgetTester tester,
  ) async {
    int? pressed;
    await tester.pumpWidget(
      createAppWithButtonThatLaunchesActionSheet(
        Builder(
          builder: (BuildContext context) {
            return CupertinoActionSheet(
              message: Text('Long message' * 200),
              actions: List<Widget>.generate(
                10,
                (int i) => CupertinoActionSheetAction(
                  onPressed: () {
                    expect(pressed, null);
                    pressed = i;
                  },
                  child: Text('Button $i'),
                ),
              ),
            );
          },
        ),
      ),
    );

    await tester.tap(find.text('Go'));
    await tester.pumpAndSettle();

    // Find the location right within the upper edge of button 1.
    final Offset start =
        tester.getTopLeft(find.widgetWithText(CupertinoActionSheetAction, 'Button 1')) +
        const Offset(30, 5);
    // Verify that the start location is within button 1.
    await tester.tapAt(start);
    expect(pressed, 1);
    pressed = null;

    final TestGesture gesture = await tester.startGesture(start);
    await tester.pumpAndSettle();
    // Move slightly upwards without starting the drag
    await gesture.moveBy(const Offset(0, -10));
    await tester.pumpAndSettle();
    // Stop scrolling.
    await gesture.up();
    await tester.pumpAndSettle();
    expect(pressed, 0);
  });

  testWidgets('Sliding taps only recognizes the primary pointer', (WidgetTester tester) async {
    int? pressed;
    await tester.pumpWidget(
      createAppWithButtonThatLaunchesActionSheet(
        Builder(
          builder: (BuildContext context) {
            return CupertinoActionSheet(
              title: const Text('The title'),
              actions: List<Widget>.generate(
                8,
                (int i) => CupertinoActionSheetAction(
                  onPressed: () {
                    expect(pressed, null);
                    pressed = i;
                  },
                  child: Text('Button $i'),
                ),
              ),
            );
          },
        ),
      ),
    );

    await tester.tap(find.text('Go'));
    await tester.pumpAndSettle();

    // Start gesture 1 at button 0
    final TestGesture gesture1 = await tester.startGesture(tester.getCenter(find.text('Button 0')));
    await gesture1.moveBy(const Offset(0, 20)); // Starts the gesture
    await tester.pumpAndSettle();

    // Start gesture 2 at button 1.
    final TestGesture gesture2 = await tester.startGesture(tester.getCenter(find.text('Button 1')));
    await gesture2.moveBy(const Offset(0, 20)); // Starts the gesture
    await tester.pumpAndSettle();

    // Move gesture 1 to button 2 and release.
    await gesture1.moveTo(tester.getCenter(find.text('Button 2')));
    await tester.pumpAndSettle();
    await gesture1.up();
    await tester.pumpAndSettle();

    expect(pressed, 2);
    pressed = null;

    // Tap at button 3, which becomes the new primary pointer and is recognized.
    await tester.tap(find.text('Button 3'));
    await tester.pumpAndSettle();
    expect(pressed, 3);
    pressed = null;

    // Move gesture 2 to button 4 and release.
    await gesture2.moveTo(tester.getCenter(find.text('Button 4')));
    await tester.pumpAndSettle();
    await gesture2.up();
    await tester.pumpAndSettle();

    // Non-primary pointers should not be recognized.
    expect(pressed, null);
  });

  testWidgets('Non-primary pointers can trigger scroll', (WidgetTester tester) async {
    int? pressed;
    await tester.pumpWidget(
      createAppWithButtonThatLaunchesActionSheet(
        Builder(
          builder: (BuildContext context) {
            return CupertinoActionSheet(
              actions: List<Widget>.generate(
                12,
                (int i) => CupertinoActionSheetAction(
                  onPressed: () {
                    expect(pressed, null);
                    pressed = i;
                  },
                  child: Text('Button $i'),
                ),
              ),
            );
          },
        ),
      ),
    );

    await tester.tap(find.text('Go'));
    await tester.pumpAndSettle();

    // Start gesture 1 at button 0
    final TestGesture gesture1 = await tester.startGesture(tester.getCenter(find.text('Button 0')));
    await tester.pumpAndSettle();

    expect(tester.getTopLeft(find.text('Button 11')).dy, greaterThan(400));

    // Start gesture 2 at button 1 and scrolls.
    final TestGesture gesture2 = await tester.startGesture(tester.getCenter(find.text('Button 1')));
    await gesture2.moveBy(const Offset(0, -20));
    await gesture2.moveBy(const Offset(0, -500));
    await tester.pumpAndSettle();

    expect(tester.getTopLeft(find.text('Button 11')).dy, lessThan(400));

    // Release gesture 1, which should not trigger any buttons.
    await gesture1.up();
    await tester.pumpAndSettle();

    expect(pressed, null);
  });

  testWidgets('Taps on legacy button calls onPressed and renders correctly', (
    WidgetTester tester,
  ) async {
    // Legacy buttons are implemented with [GestureDetector.onTap]. Apps that
    // use customized legacy buttons should continue to work.
    //
    // Regression test for https://github.com/flutter/flutter/issues/150980 .
    bool wasPressed = false;
    await tester.pumpWidget(
      createAppWithButtonThatLaunchesActionSheet(
        Builder(
          builder: (BuildContext context) {
            return CupertinoActionSheet(
              actions: <Widget>[
                LegacyAction(
                  child: const Text('Legacy'),
                  onPressed: () {
                    expect(wasPressed, false);
                    wasPressed = true;
                    Navigator.pop(context);
                  },
                ),
                CupertinoActionSheetAction(child: const Text('One'), onPressed: () {}),
                CupertinoActionSheetAction(child: const Text('Two'), onPressed: () {}),
              ],
            );
          },
        ),
      ),
    );

    await tester.tap(find.text('Go'));
    await tester.pumpAndSettle();
    expect(wasPressed, isFalse);

    // Push the legacy button and hold for a while to activate the pressing effect.
    final TestGesture gesture = await tester.startGesture(tester.getCenter(find.text('Legacy')));
    await tester.pump(const Duration(seconds: 1));
    expect(wasPressed, isFalse);
    await expectLater(
      find.byType(CupertinoActionSheet),
      matchesGoldenFile('cupertinoActionSheet.legacyButton.png'),
    );

    await gesture.up();
    await tester.pumpAndSettle();
    expect(wasPressed, isTrue);
    expect(find.text('Legacy'), findsNothing);
  });

  testWidgets('Action sheet width is correct when given infinite horizontal space', (
    WidgetTester tester,
  ) async {
    await tester.pumpWidget(
      createAppWithButtonThatLaunchesActionSheet(
        Row(
          children: <Widget>[
            CupertinoActionSheet(
              actions: <Widget>[
                CupertinoActionSheetAction(child: const Text('One'), onPressed: () {}),
                CupertinoActionSheetAction(child: const Text('Two'), onPressed: () {}),
              ],
            ),
          ],
        ),
      ),
    );

    await tester.tap(find.text('Go'));
    await tester.pump();

    expect(tester.getSize(find.byType(CupertinoActionSheet)).width, 600.0);
  });

  testWidgets('Action sheet height is correct when given infinite vertical space', (
    WidgetTester tester,
  ) async {
    await tester.pumpWidget(
      createAppWithButtonThatLaunchesActionSheet(
        Column(
          children: <Widget>[
            CupertinoActionSheet(
              actions: <Widget>[
                CupertinoActionSheetAction(child: const Text('One'), onPressed: () {}),
                CupertinoActionSheetAction(child: const Text('Two'), onPressed: () {}),
              ],
            ),
          ],
        ),
      ),
    );

    await tester.tap(find.text('Go'));
    await tester.pump();

    expect(tester.getSize(find.byType(CupertinoActionSheet)).height, moreOrLessEquals(130.64));
  });

  testWidgets('1 action button with cancel button', (WidgetTester tester) async {
    await tester.pumpWidget(
      createAppWithButtonThatLaunchesActionSheet(
        CupertinoActionSheet(
          title: const Text('The title'),
          message: Text('Very long content' * 200),
          actions: <Widget>[CupertinoActionSheetAction(child: const Text('One'), onPressed: () {})],
          cancelButton: CupertinoActionSheetAction(child: const Text('Cancel'), onPressed: () {}),
        ),
      ),
    );

    await tester.tap(find.text('Go'));
    await tester.pump();

    // Action section is size of one action button.
    expect(findScrollableActionsSectionRenderBox(tester).size.height, 57.17);
  });

  testWidgets('2 action buttons with cancel button', (WidgetTester tester) async {
    await tester.pumpWidget(
      createAppWithButtonThatLaunchesActionSheet(
        CupertinoActionSheet(
          title: const Text('The title'),
          message: Text('Very long content' * 200),
          actions: <Widget>[
            CupertinoActionSheetAction(child: const Text('One'), onPressed: () {}),
            CupertinoActionSheetAction(child: const Text('Two'), onPressed: () {}),
          ],
          cancelButton: CupertinoActionSheetAction(child: const Text('Cancel'), onPressed: () {}),
        ),
      ),
    );

    await tester.tap(find.text('Go'));
    await tester.pump();

    expect(findScrollableActionsSectionRenderBox(tester).size.height, moreOrLessEquals(84.0));
  });

  testWidgets('3 action buttons with cancel button', (WidgetTester tester) async {
    await tester.pumpWidget(
      createAppWithButtonThatLaunchesActionSheet(
        CupertinoActionSheet(
          title: const Text('The title'),
          message: Text('Very long content' * 200),
          actions: <Widget>[
            CupertinoActionSheetAction(child: const Text('One'), onPressed: () {}),
            CupertinoActionSheetAction(child: const Text('Two'), onPressed: () {}),
            CupertinoActionSheetAction(child: const Text('Three'), onPressed: () {}),
          ],
          cancelButton: CupertinoActionSheetAction(child: const Text('Cancel'), onPressed: () {}),
        ),
      ),
    );

    await tester.tap(find.text('Go'));
    await tester.pump();

    expect(findScrollableActionsSectionRenderBox(tester).size.height, moreOrLessEquals(84.0));
  });

  testWidgets('4+ action buttons with cancel button', (WidgetTester tester) async {
    await tester.pumpWidget(
      createAppWithButtonThatLaunchesActionSheet(
        CupertinoActionSheet(
          title: const Text('The title'),
          message: Text('Very long content' * 200),
          actions: <Widget>[
            CupertinoActionSheetAction(child: const Text('One'), onPressed: () {}),
            CupertinoActionSheetAction(child: const Text('Two'), onPressed: () {}),
            CupertinoActionSheetAction(child: const Text('Three'), onPressed: () {}),
            CupertinoActionSheetAction(child: const Text('Four'), onPressed: () {}),
          ],
          cancelButton: CupertinoActionSheetAction(child: const Text('Cancel'), onPressed: () {}),
        ),
      ),
    );

    await tester.tap(find.text('Go'));
    await tester.pump();

    expect(findScrollableActionsSectionRenderBox(tester).size.height, moreOrLessEquals(84.0));
  });

  testWidgets('1 action button without cancel button', (WidgetTester tester) async {
    await tester.pumpWidget(
      createAppWithButtonThatLaunchesActionSheet(
        CupertinoActionSheet(
          title: const Text('The title'),
          message: Text('Very long content' * 200),
          actions: <Widget>[CupertinoActionSheetAction(child: const Text('One'), onPressed: () {})],
        ),
      ),
    );

    await tester.tap(find.text('Go'));
    await tester.pump();

    expect(findScrollableActionsSectionRenderBox(tester).size.height, 57.17);
  });

  testWidgets('2+ action buttons without cancel button', (WidgetTester tester) async {
    await tester.pumpWidget(
      createAppWithButtonThatLaunchesActionSheet(
        CupertinoActionSheet(
          title: const Text('The title'),
          message: Text('Very long content' * 200),
          actions: <Widget>[
            CupertinoActionSheetAction(child: const Text('One'), onPressed: () {}),
            CupertinoActionSheetAction(child: const Text('Two'), onPressed: () {}),
          ],
        ),
      ),
    );

    await tester.tap(find.text('Go'));
    await tester.pump();

    expect(findScrollableActionsSectionRenderBox(tester).size.height, moreOrLessEquals(84.0));
  });

  testWidgets('Action sheet with just cancel button is correct', (WidgetTester tester) async {
    await tester.pumpWidget(
      createAppWithButtonThatLaunchesActionSheet(
        CupertinoActionSheet(
          cancelButton: CupertinoActionSheetAction(child: const Text('Cancel'), onPressed: () {}),
        ),
      ),
    );

    await tester.tap(find.text('Go'));
    await tester.pump();

    // The action sheet consists of only a cancel button, so the height should
    // be cancel button height + padding.
    const double expectedHeight =
        57.17 // button height
        +
        8 // bottom edge padding
        +
        8; // top edge padding, since the screen has no top view padding
    expect(tester.getSize(find.byType(CupertinoActionSheet)).height, expectedHeight);
    expect(tester.getSize(find.byType(CupertinoActionSheet)).width, 600.0);
  });

  testWidgets('Cancel button tap calls onPressed', (WidgetTester tester) async {
    bool wasPressed = false;
    await tester.pumpWidget(
      createAppWithButtonThatLaunchesActionSheet(
        Builder(
          builder: (BuildContext context) {
            return CupertinoActionSheet(
              cancelButton: CupertinoActionSheetAction(
                child: const Text('Cancel'),
                onPressed: () {
                  expect(wasPressed, false);
                  wasPressed = true;
                  Navigator.pop(context);
                },
              ),
            );
          },
        ),
      ),
    );

    await tester.tap(find.text('Go'));

    await tester.pump();
    await tester.pump(const Duration(seconds: 1));

    expect(wasPressed, isFalse);

    final TestGesture gesture = await tester.startGesture(tester.getCenter(find.text('Cancel')));
    await tester.pumpAndSettle();
    // Verify that the cancel button shows the pressed color.
    await expectLater(
      find.byType(CupertinoActionSheet),
      matchesGoldenFile('cupertinoActionSheet.pressedCancel.png'),
    );

    await gesture.up();
    expect(wasPressed, isTrue);

    await tester.pump();
    await tester.pump(const Duration(seconds: 1));
    expect(find.text('Cancel'), findsNothing);
  });

  testWidgets('Layout is correct when cancel button is present', (WidgetTester tester) async {
    await tester.pumpWidget(
      createAppWithButtonThatLaunchesActionSheet(
        CupertinoActionSheet(
          title: const Text('The title'),
          message: const Text('The message'),
          actions: <Widget>[
            CupertinoActionSheetAction(child: const Text('One'), onPressed: () {}),
            CupertinoActionSheetAction(child: const Text('Two'), onPressed: () {}),
          ],
          cancelButton: CupertinoActionSheetAction(child: const Text('Cancel'), onPressed: () {}),
        ),
      ),
    );

    await tester.tap(find.text('Go'));

    await tester.pump();
    await tester.pump(const Duration(seconds: 1));

    expect(
      tester.getBottomLeft(find.widgetWithText(CupertinoActionSheetAction, 'Cancel')).dy,
      moreOrLessEquals(592.0),
    );
    expect(
      tester.getBottomLeft(find.widgetWithText(CupertinoActionSheetAction, 'One')).dy,
      moreOrLessEquals(469.36),
    );
    expect(
      tester.getBottomLeft(find.widgetWithText(CupertinoActionSheetAction, 'Two')).dy,
      moreOrLessEquals(526.83),
    );
  });

  // Verify that on a phone with the given `viewSize` and `viewPadding`, the the
  // main sheet of a full-height action sheet will have a size of
  // `expectedSize`.
  //
  // The `viewSize` and `viewPadding` can be captured on simulator. Changing
  // `expectedSize` should be accompanied by screenshot comparison.
  Future<void> verifyMaximumSize(
    WidgetTester tester, {
    required Size viewSize,
    required EdgeInsets viewPadding,
    required Size expectedSize,
  }) async {
    final TestWidgetsFlutterBinding binding = TestWidgetsFlutterBinding.instance;
    await binding.setSurfaceSize(viewSize);
    addTearDown(() => binding.setSurfaceSize(null));

    await tester.pumpWidget(
      OverrideMediaQuery(
        transformer: (MediaQueryData data) {
          return data.copyWith(size: viewSize, viewPadding: viewPadding, padding: viewPadding);
        },
        child: createAppWithButtonThatLaunchesActionSheet(
          CupertinoActionSheet(
            actions: List<Widget>.generate(
              20,
              (int i) => CupertinoActionSheetAction(onPressed: () {}, child: Text('Button $i')),
            ),
          ),
        ),
      ),
    );

    await tester.tap(find.text('Go'));
    await tester.pumpAndSettle();

    final Finder mainSheet = find.byElementPredicate((Element element) {
      return element.widget.runtimeType.toString() == '_ActionSheetMainSheet';
    });
    expect(tester.getSize(mainSheet), expectedSize);
  }

  testWidgets('The maximum size is correct on iPhone SE gen 3', (WidgetTester tester) async {
    const double expectedHeight =
        667 // View height
        -
        20 // Top view padding
        -
        20 // Top widget padding
        -
        8; // Bottom edge padding
    await verifyMaximumSize(
      tester,
      viewSize: const Size(375, 667),
      viewPadding: const EdgeInsets.fromLTRB(0, 20, 0, 0),
      expectedSize: const Size(359, expectedHeight),
    );
  });

  testWidgets('The maximum size is correct on iPhone 13 Pro', (WidgetTester tester) async {
    const double expectedHeight =
        844 // View height
        -
        47 // Top view padding
        -
        47 // Top widget padding
        -
        34; // Bottom view padding
    await verifyMaximumSize(
      tester,
      viewSize: const Size(390, 844),
      viewPadding: const EdgeInsets.fromLTRB(0, 47, 0, 34),
      expectedSize: const Size(374, expectedHeight),
    );
  });

  testWidgets('The maximum size is correct on iPhone 15 Plus', (WidgetTester tester) async {
    const double expectedHeight =
        932 // View height
        -
        59 // Top view padding
        -
        54 // Top widget padding
        -
        34; // Bottom view padding
    await verifyMaximumSize(
      tester,
      viewSize: const Size(430, 932),
      viewPadding: const EdgeInsets.fromLTRB(0, 59, 0, 34),
      expectedSize: const Size(414, expectedHeight),
    );
  });

  testWidgets('The maximum size is correct on iPhone 13 Pro landscape', (
    WidgetTester tester,
  ) async {
    const double expectedWidth =
        390 // View height
        -
        8 * 2; // Edge padding
    const double expectedHeight =
        390 // View height
        -
        8 // Top edge padding
        -
        21; // Bottom view padding
    await verifyMaximumSize(
      tester,
      viewSize: const Size(844, 390),
      viewPadding: const EdgeInsets.fromLTRB(47, 0, 47, 21),
      expectedSize: const Size(expectedWidth, expectedHeight),
    );
  });

  testWidgets('Action buttons shows pressed color as soon as the pointer is down', (
    WidgetTester tester,
  ) async {
    // Verifies that the the pressed color is not delayed for some milliseconds,
    // a symptom if the color relies on a tap gesture timing out.
    await tester.pumpWidget(
      createAppWithButtonThatLaunchesActionSheet(
        CupertinoActionSheet(
          title: const Text('The title'),
          actions: <Widget>[
            CupertinoActionSheetAction(child: const Text('One'), onPressed: () {}),
            CupertinoActionSheetAction(child: const Text('Two'), onPressed: () {}),
          ],
        ),
      ),
    );

    await tester.tap(find.text('Go'));
    await tester.pumpAndSettle();

    final TestGesture pointer = await tester.startGesture(tester.getCenter(find.text('Two')));
    // Just `pump`, not `pumpAndSettle`, as we want to verify the very next frame.
    await tester.pump();
    await expectLater(
      find.byType(CupertinoActionSheet),
      matchesGoldenFile('cupertinoActionSheet.pressed.png'),
    );
    await pointer.up();
  });

  testWidgets('Enter/exit animation is correct', (WidgetTester tester) async {
    final AnimationSheetBuilder enterRecorder = AnimationSheetBuilder(
      frameSize: const Size(600, 600),
    );
    addTearDown(enterRecorder.dispose);

    final Widget target = createAppWithButtonThatLaunchesActionSheet(
      CupertinoActionSheet(
        title: const Text('The title'),
        message: const Text('The message'),
        actions: <Widget>[
          CupertinoActionSheetAction(child: const Text('One'), onPressed: () {}),
          CupertinoActionSheetAction(child: const Text('Two'), onPressed: () {}),
        ],
        cancelButton: CupertinoActionSheetAction(child: const Text('Cancel'), onPressed: () {}),
      ),
    );
    await tester.pumpWidget(enterRecorder.record(target));

    // Enter animation
    await tester.tap(find.text('Go'));
    await tester.pumpFrames(enterRecorder.record(target), const Duration(milliseconds: 400));

    await expectLater(
      enterRecorder.collate(5),
      matchesGoldenFile('cupertinoActionSheet.enter.png'),
    );

    final AnimationSheetBuilder exitRecorder = AnimationSheetBuilder(
      frameSize: const Size(600, 600),
    );
    addTearDown(exitRecorder.dispose);
    await tester.pumpWidget(exitRecorder.record(target));

    // Exit animation
    await tester.tapAt(const Offset(20.0, 20.0));
    await tester.pumpFrames(exitRecorder.record(target), const Duration(milliseconds: 450));

    // Action sheet has disappeared
    expect(find.byType(CupertinoActionSheet), findsNothing);

    await expectLater(exitRecorder.collate(5), matchesGoldenFile('cupertinoActionSheet.exit.png'));
  }, skip: isBrowser); // https://github.com/flutter/flutter/issues/56001

  testWidgets('Animation is correct if entering is canceled halfway', (WidgetTester tester) async {
    final AnimationSheetBuilder recorder = AnimationSheetBuilder(frameSize: const Size(600, 600));
    addTearDown(recorder.dispose);

    final Widget target = createAppWithButtonThatLaunchesActionSheet(
      CupertinoActionSheet(
        title: const Text('The title'),
        message: const Text('The message'),
        actions: <Widget>[
          CupertinoActionSheetAction(child: const Text('One'), onPressed: () {}),
          CupertinoActionSheetAction(child: const Text('Two'), onPressed: () {}),
        ],
        cancelButton: CupertinoActionSheetAction(child: const Text('Cancel'), onPressed: () {}),
      ),
    );
    await tester.pumpWidget(recorder.record(target));

    // Enter animation
    await tester.tap(find.text('Go'));
    await tester.pumpFrames(recorder.record(target), const Duration(milliseconds: 200));

    // Exit animation
    await tester.tapAt(const Offset(20.0, 20.0));
    await tester.pumpFrames(recorder.record(target), const Duration(milliseconds: 450));

    // Action sheet has disappeared
    expect(find.byType(CupertinoActionSheet), findsNothing);

    await expectLater(
      recorder.collate(5),
      matchesGoldenFile('cupertinoActionSheet.interrupted-enter.png'),
    );
  }, skip: isBrowser); // https://github.com/flutter/flutter/issues/56001

  testWidgets('Action sheet semantics', (WidgetTester tester) async {
    final SemanticsTester semantics = SemanticsTester(tester);

    await tester.pumpWidget(
      createAppWithButtonThatLaunchesActionSheet(
        CupertinoActionSheet(
          title: const Text('The title'),
          message: const Text('The message'),
          actions: <Widget>[
            CupertinoActionSheetAction(child: const Text('One'), onPressed: () {}),
            CupertinoActionSheetAction(child: const Text('Two'), onPressed: () {}),
          ],
          cancelButton: CupertinoActionSheetAction(child: const Text('Cancel'), onPressed: () {}),
        ),
      ),
    );

    await tester.tap(find.text('Go'));
    await tester.pumpAndSettle();

    expect(
      semantics,
      hasSemantics(
        TestSemantics.root(
          children: <TestSemantics>[
            TestSemantics(
              children: <TestSemantics>[
                TestSemantics(
                  children: <TestSemantics>[
                    TestSemantics(
                      flags: <SemanticsFlag>[SemanticsFlag.scopesRoute, SemanticsFlag.namesRoute],
                      label: 'Alert',
                      role: SemanticsRole.dialog,
                      children: <TestSemantics>[
                        TestSemantics(
                          flags: <SemanticsFlag>[SemanticsFlag.hasImplicitScrolling],
                          children: <TestSemantics>[
                            TestSemantics(label: 'The title'),
                            TestSemantics(label: 'The message'),
                          ],
                        ),
                        TestSemantics(
                          flags: <SemanticsFlag>[SemanticsFlag.hasImplicitScrolling],
                          children: <TestSemantics>[
                            TestSemantics(
                              flags: <SemanticsFlag>[
                                SemanticsFlag.isButton,
                                SemanticsFlag.isFocusable,
                              ],
                              actions: <SemanticsAction>[
                                SemanticsAction.tap,
                                SemanticsAction.focus,
                              ],
                              label: 'One',
                            ),
                            TestSemantics(
                              flags: <SemanticsFlag>[
                                SemanticsFlag.isButton,
                                SemanticsFlag.isFocusable,
                              ],
                              actions: <SemanticsAction>[
                                SemanticsAction.tap,
                                SemanticsAction.focus,
                              ],
                              label: 'Two',
                            ),
                          ],
                        ),
                        TestSemantics(
                          flags: <SemanticsFlag>[SemanticsFlag.isButton, SemanticsFlag.isFocusable],
                          actions: <SemanticsAction>[SemanticsAction.tap, SemanticsAction.focus],
                          label: 'Cancel',
                        ),
                      ],
                    ),
                  ],
                ),
              ],
            ),
          ],
        ),
        ignoreId: true,
        ignoreRect: true,
        ignoreTransform: true,
      ),
    );

    semantics.dispose();
  });

  testWidgets(
    'Conflicting scrollbars are not applied by ScrollBehavior to CupertinoActionSheet',
    (WidgetTester tester) async {
      // Regression test for https://github.com/flutter/flutter/issues/83819
      final ScrollController actionScrollController = ScrollController();
      addTearDown(actionScrollController.dispose);
      await tester.pumpWidget(
        createAppWithButtonThatLaunchesActionSheet(
          Builder(
            builder: (BuildContext context) {
              return MediaQuery.withClampedTextScaling(
                minScaleFactor: 3.0,
                maxScaleFactor: 3.0,
                child: CupertinoActionSheet(
                  title: const Text('The title'),
                  message: const Text('The message.'),
                  actions: <Widget>[
                    CupertinoActionSheetAction(child: const Text('One'), onPressed: () {}),
                    CupertinoActionSheetAction(child: const Text('Two'), onPressed: () {}),
                  ],
                  actionScrollController: actionScrollController,
                ),
              );
            },
          ),
        ),
      );

      await tester.tap(find.text('Go'));
      await tester.pump();

      // The inherited ScrollBehavior should not apply Scrollbars since they are
      // already built in to the widget.
      expect(find.byType(Scrollbar), findsNothing);
      expect(find.byType(RawScrollbar), findsNothing);
      // Built in CupertinoScrollbars should only number 2: one for the actions,
      // one for the content.
      expect(find.byType(CupertinoScrollbar), findsNWidgets(2));
    },
    variant: TargetPlatformVariant.all(),
  );

  testWidgets('Hovering over Cupertino action sheet action updates cursor to clickable on Web', (
    WidgetTester tester,
  ) async {
    await tester.pumpWidget(
      createAppWithButtonThatLaunchesActionSheet(
        CupertinoActionSheet(
          title: const Text('The title'),
          message: const Text('Message'),
          actions: <Widget>[CupertinoActionSheetAction(child: const Text('One'), onPressed: () {})],
        ),
      ),
    );
    await tester.tap(find.text('Go'));
    await tester.pump();

    final TestGesture gesture = await tester.createGesture(
      kind: PointerDeviceKind.mouse,
      pointer: 1,
    );
    await gesture.addPointer(location: const Offset(10, 10));
    await tester.pumpAndSettle();
    expect(
      RendererBinding.instance.mouseTracker.debugDeviceActiveCursor(1),
      SystemMouseCursors.basic,
    );

    final Offset actionSheetAction = tester.getCenter(find.text('One'));
    await gesture.moveTo(actionSheetAction);
    await tester.pumpAndSettle();
    expect(
      RendererBinding.instance.mouseTracker.debugDeviceActiveCursor(1),
      kIsWeb ? SystemMouseCursors.click : SystemMouseCursors.basic,
    );
  });

  testWidgets('CupertinoActionSheet action cursor behavior', (WidgetTester tester) async {
    const SystemMouseCursor customCursor = SystemMouseCursors.grab;

    await tester.pumpWidget(
      createAppWithButtonThatLaunchesActionSheet(
        CupertinoActionSheet(
          title: const Text('The title'),
          message: const Text('Message'),
          actions: <Widget>[
            CupertinoActionSheetAction(
              mouseCursor: customCursor,
              onPressed: () {},
              child: const Text('One'),
            ),
          ],
        ),
      ),
    );
    await tester.tap(find.text('Go'));
    await tester.pump();

    final TestGesture gesture = await tester.createGesture(
      kind: PointerDeviceKind.mouse,
      pointer: 1,
    );
    await gesture.addPointer(location: const Offset(10, 10));
    await tester.pumpAndSettle();
    expect(
      RendererBinding.instance.mouseTracker.debugDeviceActiveCursor(1),
      SystemMouseCursors.basic,
    );

    final Offset actionSheetAction = tester.getCenter(find.text('One'));
    await gesture.moveTo(actionSheetAction);
    await tester.pumpAndSettle();
    expect(RendererBinding.instance.mouseTracker.debugDeviceActiveCursor(1), customCursor);
  });

  testWidgets(
    'Action sheets emits haptic vibration on sliding into a button',
    (WidgetTester tester) async {
      int vibrationCount = 0;

      tester.binding.defaultBinaryMessenger.setMockMethodCallHandler(SystemChannels.platform, (
        MethodCall methodCall,
      ) async {
        if (methodCall.method == 'HapticFeedback.vibrate') {
          expect(methodCall.arguments, 'HapticFeedbackType.selectionClick');
          vibrationCount += 1;
        }
        return null;
      });

      await tester.pumpWidget(
        createAppWithButtonThatLaunchesActionSheet(
          CupertinoActionSheet(
            title: const Text('The title'),
            actions: <Widget>[
              CupertinoActionSheetAction(child: const Text('One'), onPressed: () {}),
              CupertinoActionSheetAction(child: const Text('Two'), onPressed: () {}),
              CupertinoActionSheetAction(child: const Text('Three'), onPressed: () {}),
            ],
          ),
        ),
      );

      await tester.tap(find.text('Go'));
      await tester.pumpAndSettle();

      final TestGesture gesture = await tester.startGesture(tester.getCenter(find.text('One')));
      await tester.pumpAndSettle();
      // Tapping down on a button should not emit vibration.
      expect(vibrationCount, 0);

      await gesture.moveTo(tester.getCenter(find.text('Two')));
      await tester.pumpAndSettle();
      expect(vibrationCount, 1);

      await gesture.moveTo(tester.getCenter(find.text('Three')));
      await tester.pumpAndSettle();
      expect(vibrationCount, 2);

      await gesture.up();
      expect(vibrationCount, 2);
    },
    variant: TargetPlatformVariant.only(TargetPlatform.iOS),
  );

  testWidgets(
    'CupertinoActionSheet appearance changes correctly when actions or cancel button is focused',
    (WidgetTester tester) async {
      final FocusNode focusNodeOne = FocusNode(debugLabel: 'CupertinoActionSheetAction One');
      final FocusNode focusNodeTwo = FocusNode(debugLabel: 'CupertinoActionSheetAction Two');
      final FocusNode focusNodeCancel = FocusNode(debugLabel: 'CupertinoActionSheetAction Cancel');

      addTearDown(focusNodeOne.dispose);
      addTearDown(focusNodeTwo.dispose);
      addTearDown(focusNodeCancel.dispose);

      tester.binding.focusManager.highlightStrategy = FocusHighlightStrategy.alwaysTraditional;

      final Border defaultFocusedBorder = Border.fromBorderSide(
        BorderSide(
          color:
              HSLColor.fromColor(
                    CupertinoColors.activeBlue.withOpacity(kCupertinoFocusColorOpacity),
                  )
                  .withLightness(kCupertinoFocusColorBrightness)
                  .withSaturation(kCupertinoFocusColorSaturation)
                  .toColor(),
          width: 3.5,
        ),
      );

      await tester.pumpWidget(
        createAppWithButtonThatLaunchesActionSheet(
          CupertinoActionSheet(
            title: const Text('Title'),
            message: const Text('Message'),
            actions: <Widget>[
              CupertinoActionSheetAction(
                onPressed: () {},
                focusNode: focusNodeOne,
                child: const Text('One'),
              ),
              CupertinoActionSheetAction(
                onPressed: () {},
                focusNode: focusNodeTwo,
                child: const Text('Two'),
              ),
            ],
            cancelButton: CupertinoActionSheetAction(
              onPressed: () {},
              focusNode: focusNodeCancel,
              child: const Text('Cancel'),
            ),
          ),
        ),
      );

      await tester.tap(find.text('Go'));
      await tester.pumpAndSettle();

      final Finder decoratedBoxBetweenTraversalGroupAndButtonBackgroundFinder = find.ancestor(
        of: find.byElementPredicate((Element element) {
          return element.widget.runtimeType.toString() == '_ActionSheetButtonBackground';
        }),
        matching: find.descendant(
          of: find.byType(CupertinoFocusHalo),
          matching: find.byType(DecoratedBox),
        ),
      );

      final Finder actionsDecoratedBoxFinder = find.ancestor(
        of: find.widgetWithText(CupertinoActionSheetAction, 'One'),
        matching: decoratedBoxBetweenTraversalGroupAndButtonBackgroundFinder,
      );

      final Finder cancelDecoratedBoxFinder = find.ancestor(
        of: find.widgetWithText(CupertinoActionSheetAction, 'Cancel'),
        matching: decoratedBoxBetweenTraversalGroupAndButtonBackgroundFinder,
      );

      BoxBorder? getBorder(Finder decoratedBoxFinder) {
        final DecoratedBox box = tester.widget(decoratedBoxFinder) as DecoratedBox;
        final BoxDecoration decoration = box.decoration as BoxDecoration;

        return decoration.border;
      }

      expect(actionsDecoratedBoxFinder, findsOneWidget);
      expect(cancelDecoratedBoxFinder, findsOneWidget);

      expect(getBorder(actionsDecoratedBoxFinder), isNull);
      expect(getBorder(cancelDecoratedBoxFinder), isNull);

      focusNodeOne.requestFocus();
      await tester.pumpAndSettle();

      expect(getBorder(actionsDecoratedBoxFinder), defaultFocusedBorder);
      expect(getBorder(cancelDecoratedBoxFinder), isNull);

      focusNodeTwo.requestFocus();
      await tester.pumpAndSettle();

      expect(getBorder(actionsDecoratedBoxFinder), defaultFocusedBorder);
      expect(getBorder(cancelDecoratedBoxFinder), isNull);

      focusNodeCancel.requestFocus();
      await tester.pumpAndSettle();

      expect(getBorder(actionsDecoratedBoxFinder), isNull);
      expect(getBorder(cancelDecoratedBoxFinder), defaultFocusedBorder);

      focusNodeCancel.unfocus();
      await tester.pumpAndSettle();

      expect(getBorder(actionsDecoratedBoxFinder), isNull);
      expect(getBorder(cancelDecoratedBoxFinder), isNull);
    },
  );

  testWidgets('CupertinoActionSheetActions in CupertinoActionSheet can be focused and unfocused', (
    WidgetTester tester,
  ) async {
    final FocusNode focusNodeOne = FocusNode(debugLabel: 'CupertinoActionSheetAction One');
    final FocusNode focusNodeTwo = FocusNode(debugLabel: 'CupertinoActionSheetAction Two');
    final FocusNode focusNodeCancel = FocusNode(debugLabel: 'CupertinoActionSheetAction Cancel');

    addTearDown(focusNodeOne.dispose);
    addTearDown(focusNodeTwo.dispose);
    addTearDown(focusNodeCancel.dispose);

    tester.binding.focusManager.highlightStrategy = FocusHighlightStrategy.alwaysTraditional;

    await tester.pumpWidget(
      createAppWithButtonThatLaunchesActionSheet(
        CupertinoActionSheet(
          title: const Text('Title'),
          message: const Text('Message'),
          actions: <Widget>[
            CupertinoActionSheetAction(
              onPressed: () {},
              focusNode: focusNodeOne,
              child: const Text('One'),
            ),
            CupertinoActionSheetAction(
              onPressed: () {},
              focusNode: focusNodeTwo,
              child: const Text('Two'),
            ),
          ],
          cancelButton: CupertinoActionSheetAction(
            onPressed: () {},
            focusNode: focusNodeCancel,
            child: const Text('Cancel'),
          ),
        ),
      ),
    );

    await tester.tap(find.text('Go'));
    await tester.pumpAndSettle();

    expect(focusNodeOne.hasPrimaryFocus, isFalse);
    expect(focusNodeTwo.hasPrimaryFocus, isFalse);
    expect(focusNodeCancel.hasPrimaryFocus, isFalse);

    focusNodeOne.requestFocus();
    await tester.pumpAndSettle();

    expect(focusNodeOne.hasPrimaryFocus, isTrue);
    expect(focusNodeTwo.hasPrimaryFocus, isFalse);
    expect(focusNodeCancel.hasPrimaryFocus, isFalse);

    focusNodeTwo.requestFocus();
    await tester.pumpAndSettle();

    expect(focusNodeOne.hasPrimaryFocus, isFalse);
    expect(focusNodeTwo.hasPrimaryFocus, isTrue);
    expect(focusNodeCancel.hasPrimaryFocus, isFalse);

    focusNodeTwo.unfocus();
    await tester.pumpAndSettle();

    expect(focusNodeOne.hasPrimaryFocus, isFalse);
    expect(focusNodeTwo.hasPrimaryFocus, isFalse);
    expect(focusNodeCancel.hasPrimaryFocus, isFalse);

    focusNodeCancel.requestFocus();
    await tester.pumpAndSettle();

    expect(focusNodeOne.hasPrimaryFocus, isFalse);
    expect(focusNodeTwo.hasPrimaryFocus, isFalse);
    expect(focusNodeCancel.hasPrimaryFocus, isTrue);

    focusNodeCancel.unfocus();
    await tester.pumpAndSettle();

    expect(focusNodeOne.hasPrimaryFocus, isFalse);
    expect(focusNodeTwo.hasPrimaryFocus, isFalse);
    expect(focusNodeCancel.hasPrimaryFocus, isFalse);
  });

  testWidgets(
    'CupertinoActionSheetActions in CupertinoActionSheet can be traversed with keyboard',
    (WidgetTester tester) async {
      final FocusNode focusNodeOne = FocusNode(debugLabel: 'CupertinoActionSheetAction One');
      final FocusNode focusNodeTwo = FocusNode(debugLabel: 'CupertinoActionSheetAction Two');
      final FocusNode focusNodeCancel = FocusNode(debugLabel: 'CupertinoActionSheetAction Cancel');

      addTearDown(focusNodeOne.dispose);
      addTearDown(focusNodeTwo.dispose);
      addTearDown(focusNodeCancel.dispose);

      tester.binding.focusManager.highlightStrategy = FocusHighlightStrategy.alwaysTraditional;

      await tester.pumpWidget(
        createAppWithButtonThatLaunchesActionSheet(
          CupertinoActionSheet(
            title: const Text('Title'),
            message: const Text('Message'),
            actions: <Widget>[
              CupertinoActionSheetAction(
                onPressed: () {},
                focusNode: focusNodeOne,
                child: const Text('One'),
              ),
              CupertinoActionSheetAction(
                onPressed: () {},
                focusNode: focusNodeTwo,
                child: const Text('Two'),
              ),
            ],
            cancelButton: CupertinoActionSheetAction(
              onPressed: () {},
              focusNode: focusNodeCancel,
              child: const Text('Cancel'),
            ),
          ),
        ),
      );

      await tester.tap(find.text('Go'));
      await tester.pumpAndSettle();

      expect(focusNodeOne.hasPrimaryFocus, isFalse);
      expect(focusNodeTwo.hasPrimaryFocus, isFalse);
      expect(focusNodeCancel.hasPrimaryFocus, isFalse);

<<<<<<< HEAD
      await tester.sendKeyEvent(LogicalKeyboardKey.tab);
=======
      await tester.sendKeyEvent(LogicalKeyboardKey.arrowDown);
>>>>>>> 1deed1f9
      await tester.pumpAndSettle();

      expect(focusNodeOne.hasPrimaryFocus, isTrue);
      expect(focusNodeTwo.hasPrimaryFocus, isFalse);
      expect(focusNodeCancel.hasPrimaryFocus, isFalse);

<<<<<<< HEAD
      await tester.sendKeyEvent(LogicalKeyboardKey.tab);
=======
      await tester.sendKeyEvent(LogicalKeyboardKey.arrowDown);
>>>>>>> 1deed1f9
      await tester.pumpAndSettle();

      expect(focusNodeOne.hasPrimaryFocus, isFalse);
      expect(focusNodeTwo.hasPrimaryFocus, isTrue);
      expect(focusNodeCancel.hasPrimaryFocus, isFalse);

<<<<<<< HEAD
      await tester.sendKeyEvent(LogicalKeyboardKey.tab);
=======
      await tester.sendKeyEvent(LogicalKeyboardKey.arrowDown);
>>>>>>> 1deed1f9
      await tester.pumpAndSettle();

      expect(focusNodeOne.hasPrimaryFocus, isFalse);
      expect(focusNodeTwo.hasPrimaryFocus, isFalse);
      expect(focusNodeCancel.hasPrimaryFocus, isTrue);
    },
  );

  testWidgets(
    'CupertinoActionSheetAction in CupertinoActionSheet actions can be selected with keyboard',
    (WidgetTester tester) async {
      bool isOneSelected = false;

      tester.binding.focusManager.highlightStrategy = FocusHighlightStrategy.alwaysTraditional;

      await tester.pumpWidget(
        createAppWithButtonThatLaunchesActionSheet(
          CupertinoActionSheet(
            title: const Text('Title'),
            message: const Text('Message'),
            actions: <Widget>[
              CupertinoActionSheetAction(
                onPressed: () {
                  isOneSelected = true;
                },
                child: const Text('One'),
              ),
              CupertinoActionSheetAction(onPressed: () {}, child: const Text('Two')),
            ],
            cancelButton: CupertinoActionSheetAction(onPressed: () {}, child: const Text('Cancel')),
          ),
        ),
      );

      await tester.tap(find.text('Go'));
      await tester.pumpAndSettle();

<<<<<<< HEAD
      await tester.sendKeyEvent(LogicalKeyboardKey.tab);
=======
      await tester.sendKeyEvent(LogicalKeyboardKey.arrowDown);
>>>>>>> 1deed1f9
      await tester.pumpAndSettle();

      expect(isOneSelected, isFalse);

      await tester.sendKeyEvent(LogicalKeyboardKey.space);
      await tester.pumpAndSettle();

      expect(isOneSelected, isTrue);
    },
  );

  testWidgets(
    'CupertinoActionSheetAction as CupertinoActionSheet cancel button can be selected with keyboard',
    (WidgetTester tester) async {
      bool isCancelSelected = false;

      tester.binding.focusManager.highlightStrategy = FocusHighlightStrategy.alwaysTraditional;

      await tester.pumpWidget(
        createAppWithButtonThatLaunchesActionSheet(
          CupertinoActionSheet(
            title: const Text('Title'),
            message: const Text('Message'),
            actions: <Widget>[
              CupertinoActionSheetAction(onPressed: () {}, child: const Text('One')),
              CupertinoActionSheetAction(onPressed: () {}, child: const Text('Two')),
            ],
            cancelButton: CupertinoActionSheetAction(
              onPressed: () {
                isCancelSelected = true;
              },
              child: const Text('Cancel'),
            ),
          ),
        ),
      );

      await tester.tap(find.text('Go'));
      await tester.pumpAndSettle();

      await tester.sendKeyEvent(LogicalKeyboardKey.arrowUp);
      await tester.pumpAndSettle();

      expect(isCancelSelected, isFalse);

      await tester.sendKeyEvent(LogicalKeyboardKey.space);
      await tester.pumpAndSettle();

      expect(isCancelSelected, isTrue);
    },
  );

  testWidgets('CupertinoActionSheetAction has correct focused appearance in light theme', (
    WidgetTester tester,
  ) async {
    final FocusNode focusNode = FocusNode(debugLabel: 'CupertinoActionSheetAction');

    addTearDown(focusNode.dispose);

    tester.binding.focusManager.highlightStrategy = FocusHighlightStrategy.alwaysTraditional;

    final Color defaultLightFocusColor = HSLColor.fromColor(
      CupertinoColors.activeBlue.withOpacity(kCupertinoButtonTintedOpacityLight),
    ).toColor();

    await tester.pumpWidget(
      createAppWithButtonThatLaunchesActionSheet(
        CupertinoActionSheet(
          title: const Text('Title'),
          message: const Text('Message'),
          actions: <Widget>[
            CupertinoActionSheetAction(onPressed: () {}, child: const Text('One')),
            CupertinoActionSheetAction(onPressed: () {}, child: const Text('Two')),
          ],
          cancelButton: CupertinoActionSheetAction(
            onPressed: () {},
            focusNode: focusNode,
            child: const Text('Cancel'),
          ),
        ),
      ),
    );

    await tester.tap(find.text('Go'));
    await tester.pumpAndSettle();

    final Finder decoratedBoxFinder = find.descendant(
      of: find.byType(CupertinoActionSheetAction),
      matching: find.byType(DecoratedBox),
    );

    expect(decoratedBoxFinder, findsNothing);

    focusNode.requestFocus();
    await tester.pumpAndSettle();

    expect(decoratedBoxFinder, findsOneWidget);

    final BoxDecoration decoration =
        tester.widget<DecoratedBox>(decoratedBoxFinder).decoration as BoxDecoration;

    expect(decoration.color, defaultLightFocusColor);

    focusNode.unfocus();
    await tester.pumpAndSettle();

    expect(decoratedBoxFinder, findsNothing);
  });

  testWidgets('CupertinoActionSheetAction has correct focused appearance in dark theme', (
    WidgetTester tester,
  ) async {
    final FocusNode focusNode = FocusNode(debugLabel: 'CupertinoActionSheetAction');

    addTearDown(focusNode.dispose);

    tester.binding.focusManager.highlightStrategy = FocusHighlightStrategy.alwaysTraditional;

    final Color defaultDarkFocusColor = HSLColor.fromColor(
      CupertinoColors.activeBlue.withOpacity(kCupertinoButtonTintedOpacityDark),
    ).toColor();

    await tester.pumpWidget(
      createAppWithButtonThatLaunchesActionSheet(
        CupertinoActionSheet(
          title: const Text('Title'),
          message: const Text('Message'),
          actions: <Widget>[
            CupertinoActionSheetAction(onPressed: () {}, child: const Text('One')),
            CupertinoActionSheetAction(onPressed: () {}, child: const Text('Two')),
          ],
          cancelButton: CupertinoActionSheetAction(
            onPressed: () {},
            focusNode: focusNode,
            child: const Text('Cancel'),
          ),
        ),
        brightness: Brightness.dark,
      ),
    );

    await tester.tap(find.text('Go'));
    await tester.pumpAndSettle();

    final Finder decoratedBoxFinder = find.descendant(
      of: find.byType(CupertinoActionSheetAction),
      matching: find.byType(DecoratedBox),
    );

    expect(decoratedBoxFinder, findsNothing);

    focusNode.requestFocus();
    await tester.pumpAndSettle();

    expect(decoratedBoxFinder, findsOneWidget);

    final BoxDecoration decoration =
        tester.widget<DecoratedBox>(decoratedBoxFinder).decoration as BoxDecoration;

    expect(decoration.color, defaultDarkFocusColor);

    focusNode.unfocus();
    await tester.pumpAndSettle();

    expect(decoratedBoxFinder, findsNothing);
  });

  testWidgets('CupertinoActionSheetAction has correct focused appearance with custom focus color', (
    WidgetTester tester,
  ) async {
    final FocusNode focusNode = FocusNode(debugLabel: 'CupertinoActionSheetAction');

    addTearDown(focusNode.dispose);

    tester.binding.focusManager.highlightStrategy = FocusHighlightStrategy.alwaysTraditional;

    const Color focusColor = Colors.orange;

    final Color defaultDarkFocusColor = HSLColor.fromColor(
      focusColor.withOpacity(kCupertinoButtonTintedOpacityDark),
    ).toColor();

    await tester.pumpWidget(
      createAppWithButtonThatLaunchesActionSheet(
        CupertinoActionSheet(
          title: const Text('Title'),
          message: const Text('Message'),
          actions: <Widget>[
            CupertinoActionSheetAction(onPressed: () {}, child: const Text('One')),
            CupertinoActionSheetAction(onPressed: () {}, child: const Text('Two')),
          ],
          cancelButton: CupertinoActionSheetAction(
            onPressed: () {},
            focusNode: focusNode,
            focusColor: focusColor,
            child: const Text('Cancel'),
          ),
        ),
        brightness: Brightness.dark,
      ),
    );

    await tester.tap(find.text('Go'));
    await tester.pumpAndSettle();

    final Finder decoratedBoxFinder = find.descendant(
      of: find.byType(CupertinoActionSheetAction),
      matching: find.byType(DecoratedBox),
    );

    expect(decoratedBoxFinder, findsNothing);

    focusNode.requestFocus();
    await tester.pumpAndSettle();

    expect(decoratedBoxFinder, findsOneWidget);

    final BoxDecoration decoration =
        tester.widget<DecoratedBox>(decoratedBoxFinder).decoration as BoxDecoration;

    expect(decoration.color, defaultDarkFocusColor);

    focusNode.unfocus();
    await tester.pumpAndSettle();

    expect(decoratedBoxFinder, findsNothing);
  });
}

RenderBox findScrollableActionsSectionRenderBox(WidgetTester tester) {
  final RenderObject actionsSection = tester.renderObject(
    find.byElementPredicate((Element element) {
      return element.widget.runtimeType.toString() == '_ActionSheetActionSection';
    }),
  );
  assert(actionsSection is RenderBox);
  return actionsSection as RenderBox;
}

Widget createAppWithButtonThatLaunchesActionSheet(
  Widget actionSheet, {
  Brightness brightness = Brightness.light,
}) {
  return CupertinoApp(
    theme: CupertinoThemeData(brightness: brightness),
    home: Center(
      child: Builder(
        builder: (BuildContext context) {
          return CupertinoButton(
            onPressed: () {
              showCupertinoModalPopup<void>(
                context: context,
                builder: (BuildContext context) {
                  return actionSheet;
                },
              );
            },
            child: const Text('Go'),
          );
        },
      ),
    ),
  );
}

// Shows an app that has a button with text "Go", and clicking this button
// displays the `actionSheet` and hides the button.
//
// The `theme` will be applied to the app and determines the background.
class TestScaffoldApp extends StatefulWidget {
  const TestScaffoldApp({super.key, required this.theme, required this.actionSheet});
  final CupertinoThemeData theme;
  final Widget actionSheet;

  @override
  TestScaffoldAppState createState() => TestScaffoldAppState();
}

class TestScaffoldAppState extends State<TestScaffoldApp> {
  bool _pressedButton = false;

  @override
  Widget build(BuildContext context) {
    return CupertinoApp(
      // Hide the debug banner. Because this CupertinoApp is captured in golden
      // test as a whole. The debug banner contains tilted text, whose
      // anti-alias might cause false negative result.
      // https://github.com/flutter/flutter/pull/150442
      debugShowCheckedModeBanner: false,
      theme: widget.theme,
      home: Builder(
        builder: (BuildContext context) => CupertinoPageScaffold(
          child: Center(
            child: _pressedButton
                ? Container()
                : CupertinoButton(
                    onPressed: () {
                      setState(() {
                        _pressedButton = true;
                      });
                      showCupertinoModalPopup<void>(
                        context: context,
                        builder: (BuildContext context) {
                          return widget.actionSheet;
                        },
                      );
                    },
                    child: const Text('Go'),
                  ),
          ),
        ),
      ),
    );
  }
}

Widget boilerplate(Widget child) {
  return Directionality(textDirection: TextDirection.ltr, child: child);
}

typedef MediaQueryTransformer = MediaQueryData Function(MediaQueryData);

class OverrideMediaQuery extends StatelessWidget {
  const OverrideMediaQuery({super.key, required this.transformer, required this.child});

  final MediaQueryTransformer transformer;
  final Widget child;

  @override
  Widget build(BuildContext context) {
    final MediaQueryData currentData = MediaQuery.of(context);
    return MediaQuery(data: transformer(currentData), child: child);
  }
}

// Old-style action sheet buttons, which are implemented with
// `GestureDetector.onTap`.
class LegacyAction extends StatelessWidget {
  const LegacyAction({super.key, required this.onPressed, required this.child});

  final VoidCallback onPressed;
  final Widget child;

  @override
  Widget build(BuildContext context) {
    return GestureDetector(
      onTap: onPressed,
      behavior: HitTestBehavior.opaque,
      child: ConstrainedBox(
        constraints: const BoxConstraints(minHeight: 57),
        child: Container(
          alignment: AlignmentDirectional.center,
          padding: const EdgeInsets.symmetric(vertical: 16.0, horizontal: 10.0),
          child: child,
        ),
      ),
    );
  }
}<|MERGE_RESOLUTION|>--- conflicted
+++ resolved
@@ -2225,33 +2225,21 @@
       expect(focusNodeTwo.hasPrimaryFocus, isFalse);
       expect(focusNodeCancel.hasPrimaryFocus, isFalse);
 
-<<<<<<< HEAD
       await tester.sendKeyEvent(LogicalKeyboardKey.tab);
-=======
-      await tester.sendKeyEvent(LogicalKeyboardKey.arrowDown);
->>>>>>> 1deed1f9
       await tester.pumpAndSettle();
 
       expect(focusNodeOne.hasPrimaryFocus, isTrue);
       expect(focusNodeTwo.hasPrimaryFocus, isFalse);
       expect(focusNodeCancel.hasPrimaryFocus, isFalse);
 
-<<<<<<< HEAD
       await tester.sendKeyEvent(LogicalKeyboardKey.tab);
-=======
-      await tester.sendKeyEvent(LogicalKeyboardKey.arrowDown);
->>>>>>> 1deed1f9
       await tester.pumpAndSettle();
 
       expect(focusNodeOne.hasPrimaryFocus, isFalse);
       expect(focusNodeTwo.hasPrimaryFocus, isTrue);
       expect(focusNodeCancel.hasPrimaryFocus, isFalse);
 
-<<<<<<< HEAD
       await tester.sendKeyEvent(LogicalKeyboardKey.tab);
-=======
-      await tester.sendKeyEvent(LogicalKeyboardKey.arrowDown);
->>>>>>> 1deed1f9
       await tester.pumpAndSettle();
 
       expect(focusNodeOne.hasPrimaryFocus, isFalse);
@@ -2289,11 +2277,7 @@
       await tester.tap(find.text('Go'));
       await tester.pumpAndSettle();
 
-<<<<<<< HEAD
       await tester.sendKeyEvent(LogicalKeyboardKey.tab);
-=======
-      await tester.sendKeyEvent(LogicalKeyboardKey.arrowDown);
->>>>>>> 1deed1f9
       await tester.pumpAndSettle();
 
       expect(isOneSelected, isFalse);
@@ -2334,7 +2318,9 @@
       await tester.tap(find.text('Go'));
       await tester.pumpAndSettle();
 
-      await tester.sendKeyEvent(LogicalKeyboardKey.arrowUp);
+      await tester.sendKeyDownEvent(LogicalKeyboardKey.shift);
+      await tester.sendKeyEvent(LogicalKeyboardKey.tab);
+      await tester.sendKeyUpEvent(LogicalKeyboardKey.shift);
       await tester.pumpAndSettle();
 
       expect(isCancelSelected, isFalse);
