// Copyright 2017 The Chromium Authors. All rights reserved.
// Use of this source code is governed by a BSD-style license that can be
// found in the LICENSE file.

import 'package:flutter/cupertino.dart';
import 'package:flutter_test/flutter_test.dart';
import 'package:flutter/gestures.dart';
import 'package:flutter/services.dart';
import 'package:flutter/foundation.dart';

void main() {
  testWidgets('Switch can toggle on tap', (WidgetTester tester) async {
    final Key switchKey = UniqueKey();
    bool value = false;
    await tester.pumpWidget(
      Directionality(
        textDirection: TextDirection.ltr,
        child: StatefulBuilder(
          builder: (BuildContext context, StateSetter setState) {
            return Center(
              child: CupertinoSwitch(
                key: switchKey,
                value: value,
                dragStartBehavior: DragStartBehavior.down,
                onChanged: (bool newValue) {
                  setState(() {
                    value = newValue;
                  });
                },
              ),
            );
          },
        ),
      ),
    );

    expect(value, isFalse);
    await tester.tap(find.byKey(switchKey));
    expect(value, isTrue);
  });

  testWidgets('Switch emits light haptic vibration on tap', (WidgetTester tester) async {
    debugDefaultTargetPlatformOverride = TargetPlatform.iOS;
    final Key switchKey = UniqueKey();
    bool value = false;

    final List<MethodCall> log = <MethodCall>[];

    SystemChannels.platform.setMockMethodCallHandler((MethodCall methodCall) async {
      log.add(methodCall);
    });

    await tester.pumpWidget(
      Directionality(
        textDirection: TextDirection.ltr,
        child: StatefulBuilder(
          builder: (BuildContext context, StateSetter setState) {
            return Center(
              child: CupertinoSwitch(
                key: switchKey,
                value: value,
                dragStartBehavior: DragStartBehavior.down,
                onChanged: (bool newValue) {
                  setState(() {
                    value = newValue;
                  });
                },
              ),
            );
          },
        ),
      ),
    );

    await tester.tap(find.byKey(switchKey));
    await tester.pump();

    expect(log, hasLength(1));
    expect(log.single, isMethodCall('HapticFeedback.vibrate', arguments: 'HapticFeedbackType.lightImpact'));
    debugDefaultTargetPlatformOverride = null;
  });

  testWidgets('Using other widgets that rebuild the switch will not cause vibrations', (WidgetTester tester) async {
    debugDefaultTargetPlatformOverride = TargetPlatform.iOS;
    final Key switchKey = UniqueKey();
    final Key switchKey2 = UniqueKey();
    bool value = false;
    bool value2 = false;
    final List<MethodCall> log = <MethodCall>[];

    SystemChannels.platform.setMockMethodCallHandler((MethodCall methodCall) async {
      log.add(methodCall);
    });

    await tester.pumpWidget(
      Directionality(
        textDirection: TextDirection.ltr,
        child: StatefulBuilder(
          builder: (BuildContext context, StateSetter setState) {
            return Center(
              child: Column(
                children: <Widget>[
                  CupertinoSwitch(
                    key: switchKey,
                    value: value,
                    onChanged: (bool newValue) {
                      setState(() {
                        value = newValue;
                      });
                    },
                  ),
                  CupertinoSwitch(
                    key: switchKey2,
                    value: value2,
                    onChanged: (bool newValue) {
                      setState(() {
                        value2 = newValue;
                      });
                    },
                  ),
                ],
              ),
            );
          },
        ),
      ),
    );

    await tester.tap(find.byKey(switchKey));
    await tester.pump();

    expect(log, hasLength(1));
    expect(log[0], isMethodCall('HapticFeedback.vibrate', arguments: 'HapticFeedbackType.lightImpact'));

    await tester.tap(find.byKey(switchKey2));
    await tester.pump();

    expect(log, hasLength(2));
    expect(log[1], isMethodCall('HapticFeedback.vibrate', arguments: 'HapticFeedbackType.lightImpact'));

    await tester.tap(find.byKey(switchKey));
    await tester.pump();

    expect(log, hasLength(3));
    expect(log[2], isMethodCall('HapticFeedback.vibrate', arguments: 'HapticFeedbackType.lightImpact'));

    await tester.tap(find.byKey(switchKey2));
    await tester.pump();

    expect(log, hasLength(4));
    expect(log[3], isMethodCall('HapticFeedback.vibrate', arguments: 'HapticFeedbackType.lightImpact'));
    debugDefaultTargetPlatformOverride = null;
  });

  testWidgets('Haptic vibration triggers on drag', (WidgetTester tester) async {
    debugDefaultTargetPlatformOverride = TargetPlatform.iOS;
    bool value = false;
    final List<MethodCall> log = <MethodCall>[];

    SystemChannels.platform.setMockMethodCallHandler((MethodCall methodCall) async {
      log.add(methodCall);
    });

    await tester.pumpWidget(
      Directionality(
        textDirection: TextDirection.ltr,
        child: StatefulBuilder(
          builder: (BuildContext context, StateSetter setState) {
            return Center(
              child: CupertinoSwitch(
                value: value,
                dragStartBehavior: DragStartBehavior.down,
                onChanged: (bool newValue) {
                  setState(() {
                    value = newValue;
                  });
                },
              ),
            );
          },
        ),
      ),
    );

    await tester.drag(find.byType(CupertinoSwitch), const Offset(30.0, 0.0));
    expect(value, isTrue);
    await tester.pump();

    expect(log, hasLength(1));
    expect(log[0], isMethodCall('HapticFeedback.vibrate', arguments: 'HapticFeedbackType.lightImpact'));
    debugDefaultTargetPlatformOverride = null;
  });

  testWidgets('No haptic vibration triggers from a programmatic value change', (WidgetTester tester) async {
    debugDefaultTargetPlatformOverride = TargetPlatform.iOS;
    final Key switchKey = UniqueKey();
    bool value = false;

    final List<MethodCall> log = <MethodCall>[];
    SystemChannels.platform.setMockMethodCallHandler((MethodCall methodCall) async {
      log.add(methodCall);
    });

    await tester.pumpWidget(
      Directionality(
        textDirection: TextDirection.ltr,
        child: StatefulBuilder(
          builder: (BuildContext context, StateSetter setState) {
            return Center(
              child: Column(
                children: <Widget>[
                  CupertinoButton(
                    child: const Text('Button'),
                    onPressed: () {
                      setState(() {
                        value = !value;
                      });
                    },
                  ),
                  CupertinoSwitch(
                    key: switchKey,
                    value: value,
                    onChanged: (bool newValue) {
                      setState(() {
                        value = newValue;
                      });
                    },
                  ),
                ],
              ),
            );
          },
        ),
      ),
    );

    expect(value, isFalse);

    await tester.tap(find.byType(CupertinoButton));
    expect(value, isTrue);
    await tester.pump();

    expect(log, hasLength(0));
    debugDefaultTargetPlatformOverride = null;
  });

  testWidgets('Switch can drag (LTR)', (WidgetTester tester) async {
    bool value = false;

    await tester.pumpWidget(
      Directionality(
        textDirection: TextDirection.ltr,
        child: StatefulBuilder(
          builder: (BuildContext context, StateSetter setState) {
            return Center(
              child: CupertinoSwitch(
                value: value,
                onChanged: (bool newValue) {
                  setState(() {
                    value = newValue;
                  });
                },
              ),
            );
          },
        ),
      ),
    );

    expect(value, isFalse);

    await tester.drag(find.byType(CupertinoSwitch), const Offset(-48.0, 0.0));

    expect(value, isFalse);

    await tester.drag(find.byType(CupertinoSwitch), const Offset(48.0, 0.0));

    expect(value, isTrue);

    await tester.pump();
    await tester.drag(find.byType(CupertinoSwitch), const Offset(48.0, 0.0));

    expect(value, isTrue);

    await tester.pump();
    await tester.drag(find.byType(CupertinoSwitch), const Offset(-48.0, 0.0));

    expect(value, isFalse);
  });

  testWidgets('Switch can drag with dragStartBehavior', (WidgetTester tester) async {
    bool value = false;

    await tester.pumpWidget(
      Directionality(
        textDirection: TextDirection.ltr,
        child: StatefulBuilder(
          builder: (BuildContext context, StateSetter setState) {
            return Center(
              child: CupertinoSwitch(
                value: value,
                dragStartBehavior: DragStartBehavior.down,
                onChanged: (bool newValue) {
                  setState(() {
                    value = newValue;
                  });
                },
              ),
            );
          },
        ),
      ),
    );

    expect(value, isFalse);
    await tester.drag(find.byType(CupertinoSwitch), const Offset(-30.0, 0.0));
    expect(value, isFalse);

    await tester.drag(find.byType(CupertinoSwitch), const Offset(30.0, 0.0));
    expect(value, isTrue);
    await tester.pump();
    await tester.drag(find.byType(CupertinoSwitch), const Offset(30.0, 0.0));
    expect(value, isTrue);
    await tester.pump();
    await tester.drag(find.byType(CupertinoSwitch), const Offset(-30.0, 0.0));
    expect(value, isFalse);

    await tester.pumpWidget(
      Directionality(
        textDirection: TextDirection.ltr,
        child: StatefulBuilder(
          builder: (BuildContext context, StateSetter setState) {
            return Center(
              child: CupertinoSwitch(
                value: value,
                dragStartBehavior: DragStartBehavior.start,
                onChanged: (bool newValue) {
                  setState(() {
                    value = newValue;
                  });
                },
              ),
            );
          },
        ),
      ),
    );
    await tester.pumpAndSettle();
    final Rect switchRect = tester.getRect(find.byType(CupertinoSwitch));

    TestGesture gesture = await tester.startGesture(switchRect.center);
    // We have to execute the drag in two frames because the first update will
    // just set the start position.
    await gesture.moveBy(const Offset(20.0, 0.0));
    await gesture.moveBy(const Offset(20.0, 0.0));
    expect(value, isTrue);
    await gesture.up();
    await tester.pump();

    gesture = await tester.startGesture(switchRect.center);
    await gesture.moveBy(const Offset(20.0, 0.0));
    await gesture.moveBy(const Offset(20.0, 0.0));
    expect(value, isTrue);
    await gesture.up();
    await tester.pump();

    gesture = await tester.startGesture(switchRect.center);
    await gesture.moveBy(const Offset(-20.0, 0.0));
    await gesture.moveBy(const Offset(-20.0, 0.0));
    expect(value, isFalse);
  });

  testWidgets('Switch can drag (RTL)', (WidgetTester tester) async {
    bool value = false;

    await tester.pumpWidget(
      Directionality(
        textDirection: TextDirection.rtl,
        child: StatefulBuilder(
          builder: (BuildContext context, StateSetter setState) {
            return Center(
              child: CupertinoSwitch(
                value: value,
                dragStartBehavior: DragStartBehavior.down,
                onChanged: (bool newValue) {
                  setState(() {
                    value = newValue;
                  });
                },
              ),
            );
          },
        ),
      ),
    );

    expect(value, isFalse);

    await tester.drag(find.byType(CupertinoSwitch), const Offset(30.0, 0.0));

    expect(value, isFalse);

    await tester.drag(find.byType(CupertinoSwitch), const Offset(-30.0, 0.0));

    expect(value, isTrue);

    await tester.pump();
    await tester.drag(find.byType(CupertinoSwitch), const Offset(-30.0, 0.0));

    expect(value, isTrue);

    await tester.pump();
    await tester.drag(find.byType(CupertinoSwitch), const Offset(30.0, 0.0));

    expect(value, isFalse);
  });

  testWidgets('Switch is translucent when disabled', (WidgetTester tester) async {
    await tester.pumpWidget(
      const Directionality(
        textDirection: TextDirection.ltr,
        child: Center(
          child: CupertinoSwitch(
            value: false,
            dragStartBehavior: DragStartBehavior.down,
            onChanged: null,
          ),
        ),
      ),
    );

    expect(find.byType(Opacity), findsOneWidget);
    expect(tester.widget<Opacity>(find.byType(Opacity).first).opacity, 0.5);
  });

  testWidgets('Switch is opaque when enabled', (WidgetTester tester) async {
    await tester.pumpWidget(
      Directionality(
        textDirection: TextDirection.ltr,
        child: Center(
          child: CupertinoSwitch(
            value: false,
            dragStartBehavior: DragStartBehavior.down,
            onChanged: (bool newValue) {},
          ),
        ),
      ),
    );

    expect(find.byType(Opacity), findsOneWidget);
    expect(tester.widget<Opacity>(find.byType(Opacity).first).opacity, 1.0);
  });

  testWidgets('Switch turns translucent after becoming disabled', (WidgetTester tester) async {
    await tester.pumpWidget(
      Directionality(
        textDirection: TextDirection.ltr,
        child: Center(
          child: CupertinoSwitch(
            value: false,
            dragStartBehavior: DragStartBehavior.down,
            onChanged: (bool newValue) {},
          ),
        ),
      ),
    );

    await tester.pumpWidget(
      const Directionality(
        textDirection: TextDirection.ltr,
        child: Center(
          child: CupertinoSwitch(
            value: false,
            dragStartBehavior: DragStartBehavior.down,
            onChanged: null,
          ),
        ),
      ),
    );

    expect(find.byType(Opacity), findsOneWidget);
    expect(tester.widget<Opacity>(find.byType(Opacity).first).opacity, 0.5);
  });

  testWidgets('Switch turns opaque after becoming enabled', (WidgetTester tester) async {
    await tester.pumpWidget(
      const Directionality(
        textDirection: TextDirection.ltr,
        child: Center(
          child: CupertinoSwitch(
            value: false,
            dragStartBehavior: DragStartBehavior.down,
            onChanged: null,
          ),
        ),
      ),
    );

    await tester.pumpWidget(
      Directionality(
        textDirection: TextDirection.ltr,
        child: Center(
          child: CupertinoSwitch(
            value: false,
            dragStartBehavior: DragStartBehavior.down,
            onChanged: (bool newValue) {},
          ),
        ),
      ),
    );

    expect(find.byType(Opacity), findsOneWidget);
    expect(tester.widget<Opacity>(find.byType(Opacity).first).opacity, 1.0);
  });

  testWidgets('Switch renders correctly before, during, and after being tapped', (WidgetTester tester) async {
    final Key switchKey = UniqueKey();
    bool value = false;
    await tester.pumpWidget(
      Directionality(
        textDirection: TextDirection.ltr,
        child: StatefulBuilder(
          builder: (BuildContext context, StateSetter setState) {
            return Center(
              child: RepaintBoundary(
                child: CupertinoSwitch(
                  key: switchKey,
                  value: value,
                  dragStartBehavior: DragStartBehavior.down,
                  onChanged: (bool newValue) {
                    setState(() {
                      value = newValue;
                    });
                  },
                ),
              ),
            );
          },
        ),
      ),
    );

    await expectLater(
      find.byKey(switchKey),
<<<<<<< HEAD
      matchesGoldenFile('switch.tap.off.png'),
=======
      matchesGoldenFile(
        'switch.tap.off.png',
        version: 1,
      ),
>>>>>>> 61c6c292
    );

    await tester.tap(find.byKey(switchKey));
    expect(value, isTrue);

    // Kick off animation, then advance to intermediate frame.
    await tester.pump();
    await tester.pump(const Duration(milliseconds: 60));
    await expectLater(
      find.byKey(switchKey),
<<<<<<< HEAD
      matchesGoldenFile('switch.tap.turningOn.png'),
=======
      matchesGoldenFile(
        'switch.tap.turningOn.png',
        version: 1,
      ),
>>>>>>> 61c6c292
    );

    await tester.pumpAndSettle();
    await expectLater(
      find.byKey(switchKey),
<<<<<<< HEAD
      matchesGoldenFile('switch.tap.on.png'),
=======
      matchesGoldenFile(
        'switch.tap.on.png',
        version: 1,
      ),
>>>>>>> 61c6c292
    );
  });

  testWidgets('Switch renders correctly in dark mode', (WidgetTester tester) async {
    final Key switchKey = UniqueKey();
    bool value = false;
    await tester.pumpWidget(
      MediaQuery(
        data: const MediaQueryData(platformBrightness: Brightness.dark),
        child: Directionality(
          textDirection: TextDirection.ltr,
          child: StatefulBuilder(
            builder: (BuildContext context, StateSetter setState) {
              return Center(
                child: RepaintBoundary(
                  child: CupertinoSwitch(
                    key: switchKey,
                    value: value,
                    dragStartBehavior: DragStartBehavior.down,
                    onChanged: (bool newValue) {
                      setState(() {
                        value = newValue;
                      });
                    },
                  ),
                ),
              );
            },
          ),
        ),
      ),
    );

    await expectLater(
      find.byKey(switchKey),
      matchesGoldenFile(
        'switch.tap.off.dark.png',
        version: 0,
      ),
    );

    await tester.tap(find.byKey(switchKey));
    expect(value, isTrue);

    await tester.pumpAndSettle();
    await expectLater(
      find.byKey(switchKey),
      matchesGoldenFile(
        'switch.tap.on.dark.png',
        version: 0,
      ),
    );
  });
}<|MERGE_RESOLUTION|>--- conflicted
+++ resolved
@@ -542,14 +542,7 @@
 
     await expectLater(
       find.byKey(switchKey),
-<<<<<<< HEAD
       matchesGoldenFile('switch.tap.off.png'),
-=======
-      matchesGoldenFile(
-        'switch.tap.off.png',
-        version: 1,
-      ),
->>>>>>> 61c6c292
     );
 
     await tester.tap(find.byKey(switchKey));
@@ -560,27 +553,13 @@
     await tester.pump(const Duration(milliseconds: 60));
     await expectLater(
       find.byKey(switchKey),
-<<<<<<< HEAD
       matchesGoldenFile('switch.tap.turningOn.png'),
-=======
-      matchesGoldenFile(
-        'switch.tap.turningOn.png',
-        version: 1,
-      ),
->>>>>>> 61c6c292
     );
 
     await tester.pumpAndSettle();
     await expectLater(
       find.byKey(switchKey),
-<<<<<<< HEAD
       matchesGoldenFile('switch.tap.on.png'),
-=======
-      matchesGoldenFile(
-        'switch.tap.on.png',
-        version: 1,
-      ),
->>>>>>> 61c6c292
     );
   });
 
@@ -616,10 +595,7 @@
 
     await expectLater(
       find.byKey(switchKey),
-      matchesGoldenFile(
-        'switch.tap.off.dark.png',
-        version: 0,
-      ),
+      matchesGoldenFile('switch.tap.off.dark.png'),
     );
 
     await tester.tap(find.byKey(switchKey));
@@ -628,10 +604,7 @@
     await tester.pumpAndSettle();
     await expectLater(
       find.byKey(switchKey),
-      matchesGoldenFile(
-        'switch.tap.on.dark.png',
-        version: 0,
-      ),
+      matchesGoldenFile('switch.tap.on.dark.png'),
     );
   });
 }