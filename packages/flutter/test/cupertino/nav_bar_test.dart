// Copyright 2014 The Flutter Authors. All rights reserved.
// Use of this source code is governed by a BSD-style license that can be
// found in the LICENSE file.

// This file is run as part of a reduced test set in CI on Mac and Windows
// machines.
@Tags(<String>['reduced-test-set'])
library;

import 'package:flutter/cupertino.dart';
import 'package:flutter/rendering.dart';
import 'package:flutter/services.dart';
import 'package:flutter_test/flutter_test.dart';

import '../widgets/semantics_tester.dart';

int count = 0;

void main() {
  testWidgets('Middle still in center with asymmetrical actions', (WidgetTester tester) async {
    await tester.pumpWidget(
      const CupertinoApp(
        home: CupertinoNavigationBar(
          leading: CupertinoButton(
            onPressed: null,
            child: Text('Something'),
          ),
          middle: Text('Title'),
        ),
      ),
    );

    // Expect the middle of the title to be exactly in the middle of the screen.
    expect(tester.getCenter(find.text('Title')).dx, 400.0);
  });

  testWidgets('Middle still in center with back button', (WidgetTester tester) async {
    await tester.pumpWidget(
      const CupertinoApp(
        home: CupertinoNavigationBar(
          middle: Text('Title'),
        ),
      ),
    );

    tester.state<NavigatorState>(find.byType(Navigator)).push(CupertinoPageRoute<void>(
      builder: (BuildContext context) {
        return const CupertinoNavigationBar(
          middle: Text('Page 2'),
        );
      },
    ));

    await tester.pump();
    await tester.pump(const Duration(milliseconds: 600));

    // Expect the middle of the title to be exactly in the middle of the screen.
    expect(tester.getCenter(find.text('Page 2')).dx, 400.0);
  });

  testWidgets('Opaque background does not add blur effects, non-opaque background adds blur effects', (WidgetTester tester) async {
    const CupertinoDynamicColor background = CupertinoDynamicColor.withBrightness(
      color: Color(0xFFE5E5E5),
      darkColor: Color(0xF3E5E5E5),
    );

    final ScrollController scrollController = ScrollController();
    addTearDown(scrollController.dispose);

    await tester.pumpWidget(
      CupertinoApp(
        theme: const CupertinoThemeData(brightness: Brightness.light),
        home: CupertinoPageScaffold(
          navigationBar: const CupertinoNavigationBar(
            middle: Text('Title'),
            backgroundColor: background,
          ),
          child: ListView(
            controller: scrollController,
            children: const <Widget>[
              Placeholder(),
            ],
          ),
        ),
      ),
    );

    scrollController.jumpTo(100.0);
    await tester.pump();

    expect(
      tester.widget(find.byType(BackdropFilter)),
      isA<BackdropFilter>().having((BackdropFilter filter) => filter.enabled, 'filter enabled', false),
    );
    expect(find.byType(CupertinoNavigationBar), paints..rect(color: background.color));

    await tester.pumpWidget(
      CupertinoApp(
        theme: const CupertinoThemeData(brightness: Brightness.dark),
        home: CupertinoPageScaffold(
          navigationBar: const CupertinoNavigationBar(
            middle: Text('Title'),
            backgroundColor: background,
          ),
          child: ListView(
            controller: scrollController,
            children: const <Widget>[
              Placeholder(),
            ],
          ),
        ),
      ),
    );

    scrollController.jumpTo(100.0);
    await tester.pump();

    expect(
      tester.widget(find.byType(BackdropFilter)),
      isA<BackdropFilter>().having((BackdropFilter f) => f.enabled, 'filter enabled', true),
    );
    expect(find.byType(CupertinoNavigationBar), paints..rect(color: background.darkColor));
  });

  testWidgets("Background doesn't add blur effect when no content is scrolled under", (WidgetTester test) async {
    final ScrollController scrollController = ScrollController();
    addTearDown(scrollController.dispose);

    await test.pumpWidget(
      CupertinoApp(
        theme: const CupertinoThemeData(brightness: Brightness.light),
        home: CupertinoPageScaffold(
          navigationBar: const CupertinoNavigationBar(
            middle: Text('Title'),
          ),
          child: ListView(
            controller: scrollController,
            children: const <Widget>[
              Placeholder(),
            ],
          ),
        ),
      ),
    );

    expect(
      test.widget(find.byType(BackdropFilter)),
      isA<BackdropFilter>().having((BackdropFilter filter) => filter.enabled, 'filter enabled', false),
    );

    scrollController.jumpTo(100.0);
    await test.pump();

    expect(
      test.widget(find.byType(BackdropFilter)),
      isA<BackdropFilter>().having((BackdropFilter filter) => filter.enabled, 'filter enabled', true),
    );
  });

  testWidgets('Blur affect is disabled when enableBackgroundFilterBlur is false', (WidgetTester test) async {
    await test.pumpWidget(
       CupertinoApp(
        theme: const CupertinoThemeData(brightness: Brightness.light),
        home:  CupertinoPageScaffold(
          navigationBar: CupertinoNavigationBar(
            backgroundColor: const Color(0xFFFFFFFF).withOpacity(0),
            middle: const Text('Title'),
            automaticBackgroundVisibility: false,
            enableBackgroundFilterBlur: false,
          ),
          child: const Column(
            children: <Widget>[
              Placeholder(),
            ],
          ),
        ),
      ),
    );

    expect(
      test.widget(find.byType(BackdropFilter)),
      isA<BackdropFilter>().having(
          (BackdropFilter filter) => filter.enabled, 'filter enabled', false),
    );
  });

  testWidgets('Nav bar displays correctly', (WidgetTester tester) async {
    final GlobalKey<NavigatorState> navigator = GlobalKey<NavigatorState>();
    await tester.pumpWidget(
      CupertinoApp(
        navigatorKey: navigator,
        home: const CupertinoNavigationBar(
          middle: Text('Page 1'),
        ),
      ),
    );
    navigator.currentState!.push<void>(CupertinoPageRoute<void>(
      builder: (BuildContext context) {
        return const CupertinoNavigationBar(
          middle: Text('Page 2'),
        );
      },
    ));
    await tester.pumpAndSettle();
    expect(find.byType(CupertinoNavigationBarBackButton), findsOneWidget);
    // Pops the page 2
    navigator.currentState!.pop();
    await tester.pump();
    // Needs another pump to trigger the rebuild;
    await tester.pump();
    // The back button should still persist;
    expect(find.byType(CupertinoNavigationBarBackButton), findsOneWidget);
    // The app does not crash
    expect(tester.takeException(), isNull);
  });

  testWidgets('Can specify custom padding', (WidgetTester tester) async {
    final Key middleBox = GlobalKey();
    await tester.pumpWidget(
      CupertinoApp(
        home: Align(
          alignment: Alignment.topCenter,
          child: CupertinoNavigationBar(
            leading: const CupertinoButton(onPressed: null, child: Text('Cheetah')),
            // Let the box take all the vertical space to test vertical padding but let
            // the nav bar position it horizontally.
            middle: Align(
              key: middleBox,
              widthFactor: 1.0,
              child: const Text('Title'),
            ),
            trailing: const CupertinoButton(onPressed: null, child: Text('Puma')),
            padding: const EdgeInsetsDirectional.only(
              start: 10.0,
              end: 20.0,
              top: 3.0,
              bottom: 4.0,
            ),
          ),
        ),
      ),
    );

    expect(tester.getRect(find.byKey(middleBox)).top, 3.0);
    // 44 is the standard height of the nav bar.
    expect(
      tester.getRect(find.byKey(middleBox)).bottom,
      // 44 is the standard height of the nav bar.
      44.0 - 4.0,
    );

    expect(tester.getTopLeft(find.widgetWithText(CupertinoButton, 'Cheetah')).dx, 10.0);
    expect(tester.getTopRight(find.widgetWithText(CupertinoButton, 'Puma')).dx, 800.0 - 20.0);

    // Title is still exactly centered.
    expect(tester.getCenter(find.text('Title')).dx, 400.0);
  });

  // Assert that two SystemUiOverlayStyle instances have the same values for
  // status bar properties and that the first instance has no system navigation
  // bar properties set.
  void expectSameStatusBarStyle(SystemUiOverlayStyle style, SystemUiOverlayStyle expectedStyle) {
    expect(style.statusBarColor, expectedStyle.statusBarColor);
    expect(style.statusBarBrightness, expectedStyle.statusBarBrightness);
    expect(style.statusBarIconBrightness, expectedStyle.statusBarIconBrightness);
    expect(style.systemStatusBarContrastEnforced, expectedStyle.systemStatusBarContrastEnforced);
    expect(style.systemNavigationBarColor, isNull);
    expect(style.systemNavigationBarContrastEnforced, isNull);
    expect(style.systemNavigationBarDividerColor, isNull);
    expect(style.systemNavigationBarIconBrightness, isNull);
  }

  // Regression test for https://github.com/flutter/flutter/issues/119270
  testWidgets('System navigation bar properties are not overridden', (WidgetTester tester) async {
    await tester.pumpWidget(
      const CupertinoApp(
        home: CupertinoNavigationBar(
          backgroundColor: Color(0xF0F9F9F9),
        ),
      ),
    );
    expectSameStatusBarStyle(SystemChrome.latestStyle!, SystemUiOverlayStyle.dark);
  });

  testWidgets('Can specify custom brightness', (WidgetTester tester) async {
    await tester.pumpWidget(
      const CupertinoApp(
        home: CupertinoNavigationBar(
          backgroundColor: Color(0xF0F9F9F9),
          brightness: Brightness.dark,
        ),
      ),
    );
    expectSameStatusBarStyle(SystemChrome.latestStyle!, SystemUiOverlayStyle.light);

    await tester.pumpWidget(
      const CupertinoApp(
        home: CupertinoNavigationBar(
          backgroundColor: Color(0xF01D1D1D),
          brightness: Brightness.light,
        ),
      ),
    );
    expectSameStatusBarStyle(SystemChrome.latestStyle!, SystemUiOverlayStyle.dark);

    await tester.pumpWidget(
      const CupertinoApp(
        home: CustomScrollView(
          slivers: <Widget>[
            CupertinoSliverNavigationBar(
              largeTitle: Text('Title'),
              backgroundColor: Color(0xF0F9F9F9),
              brightness: Brightness.dark,
            ),
          ],
        ),
      ),
    );
    expectSameStatusBarStyle(SystemChrome.latestStyle!, SystemUiOverlayStyle.light);

    await tester.pumpWidget(
      const CupertinoApp(
        home: CustomScrollView(
          slivers: <Widget>[
            CupertinoSliverNavigationBar(
              largeTitle: Text('Title'),
              backgroundColor: Color(0xF01D1D1D),
              brightness: Brightness.light,
            ),
          ],
        ),
      ),
    );
    expectSameStatusBarStyle(SystemChrome.latestStyle!, SystemUiOverlayStyle.dark);
  });

  testWidgets('Padding works in RTL', (WidgetTester tester) async {
    await tester.pumpWidget(
      const CupertinoApp(
        home: Directionality(
          textDirection: TextDirection.rtl,
          child: Align(
            alignment: Alignment.topCenter,
            child: CupertinoNavigationBar(
              leading: CupertinoButton(onPressed: null, child: Text('Cheetah')),
              // Let the box take all the vertical space to test vertical padding but let
              // the nav bar position it horizontally.
              middle: Text('Title'),
              trailing: CupertinoButton(onPressed: null, child: Text('Puma')),
              padding: EdgeInsetsDirectional.only(
                start: 10.0,
                end: 20.0,
              ),
            ),
          ),
        ),
      ),
    );

    expect(tester.getTopRight(find.widgetWithText(CupertinoButton, 'Cheetah')).dx, 800.0 - 10.0);
    expect(tester.getTopLeft(find.widgetWithText(CupertinoButton, 'Puma')).dx, 20.0);

    // Title is still exactly centered.
    expect(tester.getCenter(find.text('Title')).dx, 400.0);
  });

  testWidgets('Nav bar uses theme defaults', (WidgetTester tester) async {
    count = 0x000000;
    await tester.pumpWidget(
      CupertinoApp(
        home: CupertinoNavigationBar(
          leading: CupertinoButton(
            onPressed: () { },
            child: _ExpectStyles(color: CupertinoColors.systemBlue.color, index: 0x000001),
          ),
          middle: const _ExpectStyles(color: CupertinoColors.black, index: 0x000100),
          trailing: CupertinoButton(
            onPressed: () { },
            child: _ExpectStyles(color: CupertinoColors.systemBlue.color, index: 0x010000),
          ),
        ),
      ),
    );
    expect(count, 0x010101);
  });

  testWidgets('Nav bar respects themes', (WidgetTester tester) async {
    count = 0x000000;
    await tester.pumpWidget(
      CupertinoApp(
        theme: const CupertinoThemeData(brightness: Brightness.dark),
        home: CupertinoNavigationBar(
          leading: CupertinoButton(
            onPressed: () { },
            child: _ExpectStyles(color: CupertinoColors.systemBlue.darkColor, index: 0x000001),
          ),
          middle: const _ExpectStyles(color: CupertinoColors.white, index: 0x000100),
          trailing: CupertinoButton(
            onPressed: () { },
            child: _ExpectStyles(color: CupertinoColors.systemBlue.darkColor, index: 0x010000),
          ),
        ),
      ),
    );
    expect(count, 0x010101);
  });

  testWidgets('Theme active color can be overridden', (WidgetTester tester) async {
    count = 0x000000;
    await tester.pumpWidget(
      CupertinoApp(
        theme: const CupertinoThemeData(primaryColor: Color(0xFF001122)),
        home: CupertinoNavigationBar(
          leading: CupertinoButton(
            onPressed: () { },
            child: const _ExpectStyles(color: Color(0xFF001122), index: 0x000001),
          ),
          middle: const _ExpectStyles(color: Color(0xFF000000), index: 0x000100),
          trailing: CupertinoButton(
            onPressed: () { },
            child: const _ExpectStyles(color: Color(0xFF001122), index: 0x010000),
          ),
        ),
      ),
    );
    expect(count, 0x010101);
  });

  testWidgets('No slivers with no large titles', (WidgetTester tester) async {
    await tester.pumpWidget(
      const CupertinoApp(
        home: CupertinoPageScaffold(
          navigationBar: CupertinoNavigationBar(
            middle: Text('Title'),
          ),
          child: Center(),
        ),
      ),
    );

    expect(find.byType(SliverPersistentHeader), findsNothing);
  });

  testWidgets('Media padding is applied to CupertinoSliverNavigationBar', (WidgetTester tester) async {
    final ScrollController scrollController = ScrollController();
    addTearDown(scrollController.dispose);
    final Key leadingKey = GlobalKey();
    final Key middleKey = GlobalKey();
    final Key trailingKey = GlobalKey();
    final Key titleKey = GlobalKey();
    await tester.pumpWidget(
      CupertinoApp(
        home: MediaQuery(
          data: const MediaQueryData(
            padding: EdgeInsets.only(
              top: 10.0,
              left: 20.0,
              bottom: 30.0,
              right: 40.0,
            ),
          ),
          child: CupertinoPageScaffold(
            child: CustomScrollView(
              controller: scrollController,
              slivers: <Widget>[
                CupertinoSliverNavigationBar(
                  leading: Placeholder(key: leadingKey),
                  middle: Placeholder(key: middleKey),
                  largeTitle: Text('Large Title', key: titleKey),
                  trailing: Placeholder(key: trailingKey),
                ),
                SliverToBoxAdapter(
                  child: Container(
                    height: 1200.0,
                  ),
                ),
              ],
            ),
          ),
        ),
      ),
    );

    // Media padding applied to leading (T,L), middle (T), trailing (T, R).
    expect(tester.getTopLeft(find.byKey(leadingKey)), const Offset(16.0 + 20.0, 10.0));
    expect(tester.getRect(find.byKey(middleKey)).top, 10.0);
    expect(tester.getTopRight(find.byKey(trailingKey)), const Offset(800.0 - 16.0 - 40.0, 10.0));

    // Top and left padding is applied to large title.
    expect(tester.getTopLeft(find.byKey(titleKey)), const Offset(16.0 + 20.0, 54.0 + 10.0));
  });

  testWidgets('Large title nav bar scrolls', (WidgetTester tester) async {
    final ScrollController scrollController = ScrollController();
    addTearDown(scrollController.dispose);
    await tester.pumpWidget(
      CupertinoApp(
        home: CupertinoPageScaffold(
          child: CustomScrollView(
            controller: scrollController,
            slivers: <Widget>[
              const CupertinoSliverNavigationBar(
                largeTitle: Text('Title'),
              ),
              SliverToBoxAdapter(
                child: Container(
                  height: 1200.0,
                ),
              ),
            ],
          ),
        ),
      ),
    );

    expect(scrollController.offset, 0.0);
    expect(tester.getTopLeft(find.byType(NavigationToolbar)).dy, 0.0);
    expect(tester.getSize(find.byType(NavigationToolbar)).height, 44.0);

    expect(find.text('Title'), findsNWidgets(2)); // Though only one is visible.

    List<Element> titles = tester.elementList(find.text('Title'))
        .toList()
        ..sort((Element a, Element b) {
          final RenderParagraph aParagraph = a.renderObject! as RenderParagraph;
          final RenderParagraph bParagraph = b.renderObject! as RenderParagraph;
          return aParagraph.text.style!.fontSize!.compareTo(bParagraph.text.style!.fontSize!);
        });

    Iterable<double> opacities = titles.map<double>((Element element) {
      final RenderAnimatedOpacity renderOpacity = element.findAncestorRenderObjectOfType<RenderAnimatedOpacity>()!;
      return renderOpacity.opacity.value;
    });

    expect(opacities, <double> [
      0.0, // Initially the smaller font title is invisible.
      1.0, // The larger font title is visible.
    ]);

    expect(tester.getTopLeft(find.widgetWithText(ClipRect, 'Title').first).dy, 44.0);
    expect(tester.getSize(find.widgetWithText(ClipRect, 'Title').first).height, 52.0);

    scrollController.jumpTo(600.0);
    await tester.pump(); // Once to trigger the opacity animation.
    await tester.pump(const Duration(milliseconds: 300));

    titles = tester.elementList(find.text('Title'))
        .toList()
        ..sort((Element a, Element b) {
          final RenderParagraph aParagraph = a.renderObject! as RenderParagraph;
          final RenderParagraph bParagraph = b.renderObject! as RenderParagraph;
          return aParagraph.text.style!.fontSize!.compareTo(bParagraph.text.style!.fontSize!);
        });

    opacities = titles.map<double>((Element element) {
      final RenderAnimatedOpacity renderOpacity = element.findAncestorRenderObjectOfType<RenderAnimatedOpacity>()!;
      return renderOpacity.opacity.value;
    });

    expect(opacities, <double> [
      1.0, // Smaller font title now visible
      0.0, // Larger font title invisible.
    ]);

    // The persistent toolbar doesn't move or change size.
    expect(tester.getTopLeft(find.byType(NavigationToolbar)).dy, 0.0);
    expect(tester.getSize(find.byType(NavigationToolbar)).height, 44.0);

    expect(tester.getTopLeft(find.widgetWithText(ClipRect, 'Title').first).dy, 44.0);
    // The OverflowBox is squished with the text in it.
    expect(tester.getSize(find.widgetWithText(ClipRect, 'Title').first).height, 0.0);
  });

  testWidgets('User specified middle is always visible in sliver', (WidgetTester tester) async {
    final ScrollController scrollController = ScrollController();
    addTearDown(scrollController.dispose);
    final Key segmentedControlsKey = UniqueKey();
    await tester.pumpWidget(
      CupertinoApp(
        home: CupertinoPageScaffold(
          child: CustomScrollView(
            controller: scrollController,
            slivers: <Widget>[
              CupertinoSliverNavigationBar(
                middle: ConstrainedBox(
                  constraints: const BoxConstraints(maxWidth: 200.0),
                  child: CupertinoSegmentedControl<int>(
                    key: segmentedControlsKey,
                    children: const <int, Widget>{
                      0: Text('Option A'),
                      1: Text('Option B'),
                    },
                    onValueChanged: (int selected) { },
                    groupValue: 0,
                  ),
                ),
                largeTitle: const Text('Title'),
              ),
              SliverToBoxAdapter(
                child: Container(
                  height: 1200.0,
                ),
              ),
            ],
          ),
        ),
      ),
    );

    expect(scrollController.offset, 0.0);
    expect(tester.getTopLeft(find.byType(NavigationToolbar)).dy, 0.0);
    expect(tester.getSize(find.byType(NavigationToolbar)).height, 44.0);

    expect(find.text('Title'), findsOneWidget);
    expect(tester.getCenter(find.byKey(segmentedControlsKey)).dx, 400.0);

    expect(tester.getTopLeft(find.widgetWithText(ClipRect, 'Title').first).dy, 44.0);
    expect(tester.getSize(find.widgetWithText(ClipRect, 'Title').first).height, 52.0);

    scrollController.jumpTo(600.0);
    await tester.pump(); // Once to trigger the opacity animation.
    await tester.pump(const Duration(milliseconds: 300));

    expect(tester.getCenter(find.byKey(segmentedControlsKey)).dx, 400.0);
    // The large title is invisible now.
    expect(
      tester.renderObject<RenderAnimatedOpacity>(find.widgetWithText(AnimatedOpacity, 'Title')).opacity.value,
      0.0,
    );
  });

  testWidgets('User specified middle is only visible when sliver is collapsed if alwaysShowMiddle is false', (WidgetTester tester) async {
    final ScrollController scrollController = ScrollController();
    addTearDown(scrollController.dispose);
    await tester.pumpWidget(
      CupertinoApp(
        home: CupertinoPageScaffold(
          child: CustomScrollView(
            controller: scrollController,
            slivers: const <Widget>[
              CupertinoSliverNavigationBar(
                largeTitle: Text('Large'),
                middle: Text('Middle'),
                alwaysShowMiddle: false,
              ),
              SliverToBoxAdapter(
                child: SizedBox(
                  height: 1200.0,
                ),
              ),
            ],
          ),
        ),
      ),
    );

    expect(scrollController.offset, 0.0);
    expect(find.text('Middle'), findsOneWidget);

    // Initially (in expanded state) middle widget is not visible.
    RenderAnimatedOpacity middleOpacity = tester.element(find.text('Middle')).findAncestorRenderObjectOfType<RenderAnimatedOpacity>()!;
    expect(middleOpacity.opacity.value, 0.0);

    scrollController.jumpTo(600.0);
    await tester.pumpAndSettle();

    // Middle widget is visible when nav bar is collapsed.
    middleOpacity = tester.element(find.text('Middle')).findAncestorRenderObjectOfType<RenderAnimatedOpacity>()!;
    expect(middleOpacity.opacity.value, 1.0);

    scrollController.jumpTo(0.0);
    await tester.pumpAndSettle();

    // Middle widget is not visible when nav bar is again expanded.
    middleOpacity = tester.element(find.text('Middle')).findAncestorRenderObjectOfType<RenderAnimatedOpacity>()!;
    expect(middleOpacity.opacity.value, 0.0);
  });

  testWidgets('Small title can be overridden', (WidgetTester tester) async {
    final ScrollController scrollController = ScrollController();
    addTearDown(scrollController.dispose);
    await tester.pumpWidget(
      CupertinoApp(
        home: CupertinoPageScaffold(
          child: CustomScrollView(
            controller: scrollController,
            slivers: <Widget>[
              const CupertinoSliverNavigationBar(
                middle: Text('Different title'),
                largeTitle: Text('Title'),
              ),
              SliverToBoxAdapter(
                child: Container(
                  height: 1200.0,
                ),
              ),
            ],
          ),
        ),
      ),
    );

    expect(scrollController.offset, 0.0);
    expect(tester.getTopLeft(find.byType(NavigationToolbar)).dy, 0.0);
    expect(tester.getSize(find.byType(NavigationToolbar)).height, 44.0);

    expect(find.text('Title'), findsOneWidget);
    expect(find.text('Different title'), findsOneWidget);

    RenderAnimatedOpacity largeTitleOpacity =
        tester.element(find.text('Title')).findAncestorRenderObjectOfType<RenderAnimatedOpacity>()!;
    // Large title initially visible.
    expect(
      largeTitleOpacity.opacity.value,
      1.0,
    );
    // Middle widget not even wrapped with RenderOpacity, i.e. is always visible.
    expect(
      tester.element(find.text('Different title')).findAncestorRenderObjectOfType<RenderOpacity>(),
      isNull,
    );

    expect(tester.getBottomLeft(find.text('Title')).dy, 44.0 + 52.0 - 8.0); // Static part + extension - padding.

    scrollController.jumpTo(600.0);
    await tester.pump(); // Once to trigger the opacity animation.
    await tester.pump(const Duration(milliseconds: 300));

    largeTitleOpacity =
        tester.element(find.text('Title')).findAncestorRenderObjectOfType<RenderAnimatedOpacity>()!;
    // Large title no longer visible.
    expect(
      largeTitleOpacity.opacity.value,
      0.0,
    );

    // The persistent toolbar doesn't move or change size.
    expect(tester.getTopLeft(find.byType(NavigationToolbar)).dy, 0.0);
    expect(tester.getSize(find.byType(NavigationToolbar)).height, 44.0);

    expect(tester.getBottomLeft(find.text('Title')).dy, 44.0); // Extension gone.
  });

  testWidgets('Auto back/close button', (WidgetTester tester) async {
    await tester.pumpWidget(
      const CupertinoApp(
        home: CupertinoNavigationBar(
          middle: Text('Home page'),
        ),
      ),
    );

    expect(find.byType(CupertinoButton), findsNothing);

    tester.state<NavigatorState>(find.byType(Navigator)).push(CupertinoPageRoute<void>(
      builder: (BuildContext context) {
        return const CupertinoNavigationBar(
          middle: Text('Page 2'),
        );
      },
    ));

    await tester.pump();
    await tester.pump(const Duration(milliseconds: 600));

    expect(find.byType(CupertinoButton), findsOneWidget);
    expect(find.text(String.fromCharCode(CupertinoIcons.back.codePoint)), findsOneWidget);

    tester.state<NavigatorState>(find.byType(Navigator)).push(CupertinoPageRoute<void>(
      fullscreenDialog: true,
      builder: (BuildContext context) {
        return const CupertinoNavigationBar(
          middle: Text('Dialog page'),
        );
      },
    ));

    await tester.pump();
    await tester.pump(const Duration(milliseconds: 600));

    expect(find.widgetWithText(CupertinoButton, 'Close'), findsOneWidget);

    // Test popping goes back correctly.
    await tester.tap(find.text('Close'));

    await tester.pump();
    await tester.pump(const Duration(milliseconds: 600));

    expect(find.text('Page 2'), findsOneWidget);

    await tester.tap(find.text(String.fromCharCode(CupertinoIcons.back.codePoint)));

    await tester.pump();
    await tester.pump(const Duration(milliseconds: 600));

    expect(find.text('Home page'), findsOneWidget);
  });

  testWidgets('Long back label turns into "back"', (WidgetTester tester) async {
    await tester.pumpWidget(
      const CupertinoApp(
        home: Placeholder(),
      ),
    );

    tester.state<NavigatorState>(find.byType(Navigator)).push(
      CupertinoPageRoute<void>(
        builder: (BuildContext context) {
          return const CupertinoPageScaffold(
            navigationBar: CupertinoNavigationBar(
              previousPageTitle: '012345678901',
            ),
            child: Placeholder(),
          );
        },
      ),
    );

    await tester.pump();
    await tester.pump(const Duration(milliseconds: 500));

    expect(find.widgetWithText(CupertinoButton, '012345678901'), findsOneWidget);

    tester.state<NavigatorState>(find.byType(Navigator)).push(
      CupertinoPageRoute<void>(
        builder: (BuildContext context) {
          return const CupertinoPageScaffold(
            navigationBar: CupertinoNavigationBar(
              previousPageTitle: '0123456789012',
            ),
            child: Placeholder(),
          );
        },
      ),
    );

    await tester.pump();
    await tester.pump(const Duration(milliseconds: 500));
    expect(find.widgetWithText(CupertinoButton, 'Back'), findsOneWidget);
  });

  testWidgets('Border should be displayed by default', (WidgetTester tester) async {
    await tester.pumpWidget(
      const CupertinoApp(
        home: CupertinoNavigationBar(
          middle: Text('Title'),
        ),
      ),
    );

    final DecoratedBox decoratedBox = tester.widgetList(find.descendant(
      of: find.byType(CupertinoNavigationBar),
      matching: find.byType(DecoratedBox),
    )).first as DecoratedBox;
    expect(decoratedBox.decoration.runtimeType, BoxDecoration);

    final BoxDecoration decoration = decoratedBox.decoration as BoxDecoration;
    expect(decoration.border, isNotNull);

    final BorderSide side = decoration.border!.bottom;
    expect(side, isNotNull);
  });

  testWidgets('Overrides border color', (WidgetTester tester) async {
    await tester.pumpWidget(
      const CupertinoApp(
        home: CupertinoNavigationBar(
          automaticBackgroundVisibility: false,
          middle: Text('Title'),
          border: Border(
            bottom: BorderSide(
              color: Color(0xFFAABBCC),
              width: 0.0,
            ),
          ),
        ),
      ),
    );

    final DecoratedBox decoratedBox = tester.widgetList(find.descendant(
      of: find.byType(CupertinoNavigationBar),
      matching: find.byType(DecoratedBox),
    )).first as DecoratedBox;
    expect(decoratedBox.decoration.runtimeType, BoxDecoration);

    final BoxDecoration decoration = decoratedBox.decoration as BoxDecoration;
    expect(decoration.border, isNotNull);

    final BorderSide side = decoration.border!.bottom;
    expect(side, isNotNull);
    expect(side.color, const Color(0xFFAABBCC));
  });

  testWidgets('Border should not be displayed when null', (WidgetTester tester) async {
    await tester.pumpWidget(
      const CupertinoApp(
        home: CupertinoNavigationBar(
          middle: Text('Title'),
          border: null,
        ),
      ),
    );

    final DecoratedBox decoratedBox = tester.widgetList(find.descendant(
      of: find.byType(CupertinoNavigationBar),
      matching: find.byType(DecoratedBox),
    )).first as DecoratedBox;
    expect(decoratedBox.decoration.runtimeType, BoxDecoration);

    final BoxDecoration decoration = decoratedBox.decoration as BoxDecoration;
    expect(decoration.border, isNull);
  });

  testWidgets('Border is displayed by default in sliver nav bar', (WidgetTester tester) async {
    await tester.pumpWidget(
      const CupertinoApp(
        home: CupertinoPageScaffold(
          child: CustomScrollView(
            slivers: <Widget>[
              CupertinoSliverNavigationBar(
                largeTitle: Text('Large Title'),
              ),
            ],
          ),
        ),
      ),
    );

    final DecoratedBox decoratedBox = tester.widgetList(find.descendant(
      of: find.byType(CupertinoSliverNavigationBar),
      matching: find.byType(DecoratedBox),
    )).first as DecoratedBox;
    expect(decoratedBox.decoration.runtimeType, BoxDecoration);

    final BoxDecoration decoration = decoratedBox.decoration as BoxDecoration;
    expect(decoration.border, isNotNull);

    final BorderSide bottom = decoration.border!.bottom;
    expect(bottom, isNotNull);
  });

  testWidgets('Border is not displayed when null in sliver nav bar', (WidgetTester tester) async {
    await tester.pumpWidget(
      const CupertinoApp(
        home: CupertinoPageScaffold(
          child: CustomScrollView(
            slivers: <Widget>[
              CupertinoSliverNavigationBar(
                largeTitle: Text('Large Title'),
                border: null,
              ),
            ],
          ),
        ),
      ),
    );

    final DecoratedBox decoratedBox = tester.widgetList(find.descendant(
      of: find.byType(CupertinoSliverNavigationBar),
      matching: find.byType(DecoratedBox),
    )).first as DecoratedBox;
    expect(decoratedBox.decoration.runtimeType, BoxDecoration);

    final BoxDecoration decoration = decoratedBox.decoration as BoxDecoration;
    expect(decoration.border, isNull);
  });

  testWidgets('CupertinoSliverNavigationBar has semantics', (WidgetTester tester) async {
    final SemanticsTester semantics = SemanticsTester(tester);

    await tester.pumpWidget(const CupertinoApp(
      home: CupertinoPageScaffold(
        child: CustomScrollView(
          slivers: <Widget>[
            CupertinoSliverNavigationBar(
              largeTitle: Text('Large Title'),
              border: null,
            ),
          ],
        ),
      ),
    ));

    expect(semantics.nodesWith(
      label: 'Large Title',
      flags: <SemanticsFlag>[SemanticsFlag.isHeader],
      textDirection: TextDirection.ltr,
    ), hasLength(1));

    semantics.dispose();
  });

  testWidgets('CupertinoNavigationBar has semantics', (WidgetTester tester) async {
    final SemanticsTester semantics = SemanticsTester(tester);

    await tester.pumpWidget(CupertinoApp(
      home: CupertinoPageScaffold(
        navigationBar: const CupertinoNavigationBar(
          middle: Text('Fixed Title'),
        ),
        child: Container(),
      ),
    ));

    expect(semantics.nodesWith(
      label: 'Fixed Title',
      flags: <SemanticsFlag>[SemanticsFlag.isHeader],
      textDirection: TextDirection.ltr,
    ), hasLength(1));

    semantics.dispose();
  });

  testWidgets('Border can be overridden in sliver nav bar', (WidgetTester tester) async {
    await tester.pumpWidget(
      const CupertinoApp(
        home: CupertinoPageScaffold(
          child: CustomScrollView(
            slivers: <Widget>[
              CupertinoSliverNavigationBar(
                automaticBackgroundVisibility: false,
                largeTitle: Text('Large Title'),
                border: Border(
                  bottom: BorderSide(
                    color: Color(0xFFAABBCC),
                    width: 0.0,
                  ),
                ),
              ),
            ],
          ),
        ),
      ),
    );

    final DecoratedBox decoratedBox = tester.widgetList(find.descendant(
      of: find.byType(CupertinoSliverNavigationBar),
      matching: find.byType(DecoratedBox),
    )).first as DecoratedBox;
    expect(decoratedBox.decoration.runtimeType, BoxDecoration);

    final BoxDecoration decoration = decoratedBox.decoration as BoxDecoration;
    expect(decoration.border, isNotNull);

    final BorderSide top = decoration.border!.top;
    expect(top, isNotNull);
    expect(top, BorderSide.none);
    final BorderSide bottom = decoration.border!.bottom;
    expect(bottom, isNotNull);
    expect(bottom.color, const Color(0xFFAABBCC));
  });

  testWidgets(
    'Standard title golden',
    (WidgetTester tester) async {
      await tester.pumpWidget(
        const CupertinoApp(
          home: RepaintBoundary(
            child: CupertinoPageScaffold(
              navigationBar: CupertinoNavigationBar(
                middle: Text('Bling bling'),
              ),
              child: Center(),
            ),
          ),
        ),
      );

      await expectLater(
        find.byType(RepaintBoundary).last,
        matchesGoldenFile('nav_bar_test.standard_title.png'),
      );
    },
  );

  testWidgets(
    'Large title golden',
    (WidgetTester tester) async {
      await tester.pumpWidget(
        CupertinoApp(
          home: RepaintBoundary(
            child: CupertinoPageScaffold(
              child: CustomScrollView(
                slivers: <Widget>[
                  const CupertinoSliverNavigationBar(
                    largeTitle: Text('Bling bling'),
                  ),
                  SliverToBoxAdapter(
                    child: Container(
                      height: 1200.0,
                    ),
                  ),
                ],
              ),
            ),
          ),
        ),
      );

      await expectLater(
        find.byType(RepaintBoundary).last,
        matchesGoldenFile('nav_bar_test.large_title.png'),
      );
    },
  );

  testWidgets(
    'Nav bar background is transparent if `automaticBackgroundVisibility` is true and has no content scrolled under it',
    (WidgetTester tester) async {
      final ScrollController scrollController = ScrollController();
      addTearDown(scrollController.dispose);

      await tester.pumpWidget(
        CupertinoApp(
          home: CupertinoPageScaffold(
            backgroundColor: const Color(0xFFFFFFFF),
            navigationBar: const CupertinoNavigationBar(
              backgroundColor: Color(0xFFE5E5E5),
              border: Border(
                bottom: BorderSide(
                  color: Color(0xFFAABBCC),
                  width: 0.0,
                ),
              ),
              middle: Text('Title'),
            ),
            child: ListView(
              controller: scrollController,
              children: const <Widget>[
                Placeholder(),
              ],
            ),
          ),
        ),
      );

      expect(scrollController.offset, 0.0);

      final DecoratedBox decoratedBox = tester.widgetList(find.descendant(
        of: find.byType(CupertinoNavigationBar),
        matching: find.byType(DecoratedBox),
      )).first as DecoratedBox;
      expect(decoratedBox.decoration.runtimeType, BoxDecoration);

      final BoxDecoration decoration = decoratedBox.decoration as BoxDecoration;
      final BorderSide side = decoration.border!.bottom;
      expect(side.color.opacity, 0.0);

      // Appears transparent since the background color is the same as the scaffold.
      expect(find.byType(CupertinoNavigationBar), paints..rect(color: const Color(0xFFFFFFFF)));

      scrollController.jumpTo(100.0);
      await tester.pump();

      final DecoratedBox decoratedBoxAfterSroll = tester.widgetList(find.descendant(
        of: find.byType(CupertinoNavigationBar),
        matching: find.byType(DecoratedBox),
      )).first as DecoratedBox;
      expect(decoratedBoxAfterSroll.decoration.runtimeType, BoxDecoration);

      final BorderSide borderAfterScroll = (decoratedBoxAfterSroll.decoration as BoxDecoration).border!.bottom;

      expect(borderAfterScroll.color.opacity, 1.0);

      expect(find.byType(CupertinoNavigationBar), paints..rect(color: const Color(0xFFE5E5E5)));
    },
  );

  testWidgets(
    'automaticBackgroundVisibility parameter has no effect if nav bar is not a child of CupertinoPageScaffold',
    (WidgetTester tester) async {
      await tester.pumpWidget(
        const CupertinoApp(
          home: CupertinoNavigationBar(
            backgroundColor: Color(0xFFE5E5E5),
            border: Border(
              bottom: BorderSide(
                color: Color(0xFFAABBCC),
                width: 0.0,
              ),
            ),
            middle: Text('Title'),
          ),
        ),
      );

      final DecoratedBox decoratedBox = tester.widgetList(find.descendant(
        of: find.byType(CupertinoNavigationBar),
        matching: find.byType(DecoratedBox),
      )).first as DecoratedBox;
      expect(decoratedBox.decoration.runtimeType, BoxDecoration);

      final BoxDecoration decoration = decoratedBox.decoration as BoxDecoration;
      final BorderSide side = decoration.border!.bottom;
      expect(side.color, const Color(0xFFAABBCC));

      expect(find.byType(CupertinoNavigationBar), paints..rect(color: const Color(0xFFE5E5E5)));
    },
  );

  testWidgets(
    'Nav bar background is always visible if `automaticBackgroundVisibility` is false',
    (WidgetTester tester) async {
      await tester.pumpWidget(
        const CupertinoApp(
          home: CupertinoPageScaffold(
            navigationBar: CupertinoNavigationBar(
              automaticBackgroundVisibility: false,
              backgroundColor: Color(0xFFE5E5E5),
              border: Border(
                bottom: BorderSide(
                  color: Color(0xFFAABBCC),
                  width: 0.0,
                ),
              ),
              middle: Text('Title'),
            ),
            child: Placeholder(),
          ),
        ),
      );

      DecoratedBox decoratedBox = tester.widgetList(find.descendant(
        of: find.byType(CupertinoNavigationBar),
        matching: find.byType(DecoratedBox),
      )).first as DecoratedBox;
      expect(decoratedBox.decoration.runtimeType, BoxDecoration);

      BoxDecoration decoration = decoratedBox.decoration as BoxDecoration;
      BorderSide side = decoration.border!.bottom;
      expect(side.color, const Color(0xFFAABBCC));

      expect(find.byType(CupertinoNavigationBar), paints..rect(color: const Color(0xFFE5E5E5)));

      await tester.pumpWidget(
        CupertinoApp(
          home: CupertinoPageScaffold(
            child: CustomScrollView(
              slivers: <Widget>[
                const CupertinoSliverNavigationBar(
                  automaticBackgroundVisibility: false,
                  backgroundColor: Color(0xFFE5E5E5),
                  border: Border(
                    bottom: BorderSide(
                      color: Color(0xFFAABBCC),
                      width: 0.0,
                    ),
                  ),
                  largeTitle: Text('Title'),
                ),
                SliverToBoxAdapter(
                  child: Container(
                    height: 1200.0,
                  ),
                ),
              ],
            ),
          ),
        ),
      );

      decoratedBox = tester.widgetList(find.descendant(
        of: find.byType(CupertinoSliverNavigationBar),
        matching: find.byType(DecoratedBox),
      )).first as DecoratedBox;
      expect(decoratedBox.decoration.runtimeType, BoxDecoration);

      decoration = decoratedBox.decoration as BoxDecoration;
      side = decoration.border!.bottom;
      expect(side.color, const Color(0xFFAABBCC));

      expect(find.byType(CupertinoSliverNavigationBar), paints..rect(color: const Color(0xFFE5E5E5)));
    },
  );

  testWidgets(
    'CupertinoSliverNavigationBar background is transparent if `automaticBackgroundVisibility` is true and has no content scrolled under it',
    (WidgetTester tester) async {
      final ScrollController scrollController = ScrollController();
      addTearDown(scrollController.dispose);

      await tester.pumpWidget(
        CupertinoApp(
          home: CupertinoPageScaffold(
            backgroundColor: const Color(0xFFFFFFFF),
            child: CustomScrollView(
              controller: scrollController,
              slivers: <Widget>[
                const CupertinoSliverNavigationBar(
                  backgroundColor: Color(0xFFE5E5E5),
                  border: Border(
                    bottom: BorderSide(
                      color: Color(0xFFAABBCC),
                      width: 0.0,
                    ),
                  ),
                  largeTitle: Text('Title'),
                ),
                SliverToBoxAdapter(
                  child: Container(
                    height: 1200.0,
                  ),
                ),
              ],
            ),
          ),
        ),
      );

      expect(scrollController.offset, 0.0);

      final DecoratedBox decoratedBox = tester.widgetList(find.descendant(
        of: find.byType(CupertinoSliverNavigationBar),
        matching: find.byType(DecoratedBox),
      )).first as DecoratedBox;
      expect(decoratedBox.decoration.runtimeType, BoxDecoration);

      final BoxDecoration decoration = decoratedBox.decoration as BoxDecoration;
      final BorderSide side = decoration.border!.bottom;
      expect(side.color.opacity, 0.0);

      // Appears transparent since the background color is the same as the scaffold.
      expect(find.byType(CupertinoSliverNavigationBar), paints..rect(color: const Color(0xFFFFFFFF)));

      scrollController.jumpTo(400.0);
      await tester.pump();

      final DecoratedBox decoratedBoxAfterSroll = tester.widgetList(find.descendant(
        of: find.byType(CupertinoSliverNavigationBar),
        matching: find.byType(DecoratedBox),
      )).first as DecoratedBox;
      expect(decoratedBoxAfterSroll.decoration.runtimeType, BoxDecoration);

      final BorderSide borderAfterScroll = (decoratedBoxAfterSroll.decoration as BoxDecoration).border!.bottom;

      expect(borderAfterScroll.color.opacity, 1.0);

      expect(find.byType(CupertinoSliverNavigationBar), paints..rect(color: const Color(0xFFE5E5E5)));
    },
  );

  testWidgets('NavBar draws a light system bar for a dark background', (WidgetTester tester) async {
    await tester.pumpWidget(
      WidgetsApp(
        color: const Color(0xFFFFFFFF),
        onGenerateRoute: (RouteSettings settings) {
          return CupertinoPageRoute<void>(
            settings: settings,
            builder: (BuildContext context) {
              return const CupertinoNavigationBar(
                middle: Text('Test'),
                backgroundColor: Color(0xFF000000),
              );
            },
          );
        },
      ),
    );
    expectSameStatusBarStyle(SystemChrome.latestStyle!, SystemUiOverlayStyle.light);
  });

  testWidgets('NavBar draws a dark system bar for a light background', (WidgetTester tester) async {
    await tester.pumpWidget(
      WidgetsApp(
        color: const Color(0xFFFFFFFF),
        onGenerateRoute: (RouteSettings settings) {
          return CupertinoPageRoute<void>(
            settings: settings,
            builder: (BuildContext context) {
              return const CupertinoNavigationBar(
                middle: Text('Test'),
                backgroundColor: Color(0xFFFFFFFF),
              );
            },
          );
        },
      ),
    );
    expectSameStatusBarStyle(SystemChrome.latestStyle!, SystemUiOverlayStyle.dark);
  });

  testWidgets('CupertinoNavigationBarBackButton shows an error when manually added outside a route', (WidgetTester tester) async {
    await tester.pumpWidget(const CupertinoNavigationBarBackButton());

    final dynamic exception = tester.takeException();
    expect(exception, isAssertionError);
    expect(exception.toString(), contains('CupertinoNavigationBarBackButton should only be used in routes that can be popped'));
  });

  testWidgets('CupertinoNavigationBarBackButton shows an error when placed in a route that cannot be popped', (WidgetTester tester) async {
    await tester.pumpWidget(
      const CupertinoApp(
        home: CupertinoNavigationBarBackButton(),
      ),
    );

    final dynamic exception = tester.takeException();
    expect(exception, isAssertionError);
    expect(exception.toString(), contains('CupertinoNavigationBarBackButton should only be used in routes that can be popped'));
  });

  testWidgets('CupertinoNavigationBarBackButton with a custom onPressed callback can be placed anywhere', (WidgetTester tester) async {
    bool backPressed = false;

    await tester.pumpWidget(
      CupertinoApp(
        home: CupertinoNavigationBarBackButton(
          onPressed: () => backPressed = true,
        ),
      ),
    );

    expect(tester.takeException(), isNull);
    expect(find.text(String.fromCharCode(CupertinoIcons.back.codePoint)), findsOneWidget);

    await tester.tap(find.byType(CupertinoNavigationBarBackButton));

    expect(backPressed, true);
  });

  testWidgets(
    'Manually inserted CupertinoNavigationBarBackButton still automatically '
        'show previous page title when possible',
    (WidgetTester tester) async {
      await tester.pumpWidget(
        const CupertinoApp(
          home: Placeholder(),
        ),
      );

      tester.state<NavigatorState>(find.byType(Navigator)).push(
        CupertinoPageRoute<void>(
          title: 'An iPod',
          builder: (BuildContext context) {
            return const CupertinoPageScaffold(
              navigationBar: CupertinoNavigationBar(),
              child: Placeholder(),
            );
          },
        ),
      );

      await tester.pump();
      await tester.pump(const Duration(milliseconds: 500));

      tester.state<NavigatorState>(find.byType(Navigator)).push(
        CupertinoPageRoute<void>(
          title: 'A Phone',
          builder: (BuildContext context) {
            return const CupertinoNavigationBarBackButton();
          },
        ),
      );

      await tester.pump();
      await tester.pump(const Duration(milliseconds: 500));

      expect(find.widgetWithText(CupertinoButton, 'An iPod'), findsOneWidget);
    },
  );

  testWidgets(
    'CupertinoNavigationBarBackButton onPressed overrides default pop behavior',
    (WidgetTester tester) async {
      bool backPressed = false;
      await tester.pumpWidget(
        const CupertinoApp(
          home: Placeholder(),
        ),
      );

      tester.state<NavigatorState>(find.byType(Navigator)).push(
        CupertinoPageRoute<void>(
          title: 'An iPod',
          builder: (BuildContext context) {
            return const CupertinoPageScaffold(
              navigationBar: CupertinoNavigationBar(),
              child: Placeholder(),
            );
          },
        ),
      );

      await tester.pump();
      await tester.pump(const Duration(milliseconds: 600));

      tester.state<NavigatorState>(find.byType(Navigator)).push(
        CupertinoPageRoute<void>(
          title: 'A Phone',
          builder: (BuildContext context) {
            return CupertinoPageScaffold(
              navigationBar: CupertinoNavigationBar(
                leading: CupertinoNavigationBarBackButton(
                  onPressed: () => backPressed = true,
                ),
              ),
              child: const Placeholder(),
            );
          },
        ),
      );

      await tester.pump();
      await tester.pump(const Duration(milliseconds: 600));

      await tester.tap(find.byType(CupertinoNavigationBarBackButton));
      await tester.pump();
      await tester.pump(const Duration(milliseconds: 600));

      // The second page is still on top and didn't pop.
      expect(find.text('A Phone'), findsOneWidget);
      // Custom onPressed called.
      expect(backPressed, true);
    },
  );

  testWidgets('textScaleFactor is set to 1.0', (WidgetTester tester) async {
    await tester.pumpWidget(
      CupertinoApp(
        home: Builder(builder: (BuildContext context) {
          return MediaQuery.withClampedTextScaling(
            minScaleFactor: 99,
            maxScaleFactor: 99,
            child: const CupertinoPageScaffold(
              child: CustomScrollView(
                slivers: <Widget>[
                  CupertinoSliverNavigationBar(
                    leading: Text('leading'),
                    middle: Text('middle'),
                    largeTitle: Text('Large Title'),
                    trailing: Text('trailing'),
                  ),
                  SliverToBoxAdapter(
                    child: Text('content'),
                  ),
                ],
              ),
            ),
          );
        }),
      ),
    );

    final Iterable<RichText> barItems = tester.widgetList<RichText>(
      find.descendant(
        of: find.byType(CupertinoSliverNavigationBar),
        matching: find.byType(RichText),
      ),
    );

    final Iterable<RichText> contents = tester.widgetList<RichText>(
      find.descendant(
        of: find.text('content'),
        matching: find.byType(RichText),
      ),
    );

    expect(barItems.length, greaterThan(0));
    expect(barItems, isNot(contains(predicate((RichText t) => t.textScaler != TextScaler.noScaling))));

    expect(contents.length, greaterThan(0));
    expect(contents, isNot(contains(predicate((RichText t) => t.textScaler != const TextScaler.linear(99.0)))));

    // Also works with implicitly added widgets.
    tester.state<NavigatorState>(find.byType(Navigator)).push(CupertinoPageRoute<void>(
      title: 'title',
      builder: (BuildContext context) {
        return MediaQuery.withClampedTextScaling(
          minScaleFactor: 99,
          maxScaleFactor: 99,
          child: const CupertinoPageScaffold(
            child: CustomScrollView(
              slivers: <Widget>[
                CupertinoSliverNavigationBar(
                  previousPageTitle: 'previous title',
                ),
              ],
            ),
          ),
        );
      },
    ));

    await tester.pump();
    await tester.pump(const Duration(milliseconds: 500));

    final Iterable<RichText> barItems2 = tester.widgetList<RichText>(
      find.descendant(
        of: find.byType(CupertinoSliverNavigationBar),
        matching: find.byType(RichText),
      ),
    );

    expect(barItems2.length, greaterThan(0));
    expect(barItems2.any((RichText t) => t.textScaleFactor != 1), isFalse);
  });

  testWidgets(
    'CupertinoSliverNavigationBar stretches upon over-scroll and bounces back once over-scroll ends',
    (WidgetTester tester) async {
      const Text trailingText = Text('Bar Button');
      const Text titleText = Text('Large Title');

      await tester.pumpWidget(
        CupertinoApp(
          home: CupertinoPageScaffold(
            child: CustomScrollView(
              slivers: <Widget>[
                const CupertinoSliverNavigationBar(
                  trailing: trailingText,
                  largeTitle: titleText,
                  stretch: true,
                ),
                SliverToBoxAdapter(
                  child: Container(
                    height: 1200.0,
                  ),
                ),
              ],
            ),
          ),
        ),
      );

      final Finder trailingTextFinder = find.byWidget(trailingText).first;
      final Finder titleTextFinder = find.byWidget(titleText).first;

      final Offset initialTrailingTextToLargeTitleOffset = tester.getTopLeft(trailingTextFinder) - tester.getTopLeft(titleTextFinder);

      // Drag for overscroll
      await tester.drag(find.byType(Scrollable), const Offset(0.0, 150.0));
      await tester.pump();

      final Offset stretchedTrailingTextToLargeTitleOffset = tester.getTopLeft(trailingTextFinder) - tester.getTopLeft(titleTextFinder);

      expect(
        stretchedTrailingTextToLargeTitleOffset.dy.abs(),
        greaterThan(initialTrailingTextToLargeTitleOffset.dy.abs()),
      );

      // Ensure overscroll retracts to original size after releasing gesture
      await tester.pumpAndSettle();

      final Offset finalTrailingTextToLargeTitleOffset = tester.getTopLeft(trailingTextFinder) - tester.getTopLeft(titleTextFinder);

      expect(
        finalTrailingTextToLargeTitleOffset.dy.abs(),
        initialTrailingTextToLargeTitleOffset.dy.abs(),
      );
    },
  );

  testWidgets(
    'CupertinoSliverNavigationBar does not stretch upon over-scroll if stretch parameter is false',
    (WidgetTester tester) async {
      const Text trailingText = Text('Bar Button');
      const Text titleText = Text('Large Title');

      await tester.pumpWidget(
        CupertinoApp(
          home: CupertinoPageScaffold(
            child: CustomScrollView(
              slivers: <Widget>[
                const CupertinoSliverNavigationBar(
                  trailing: trailingText,
                  largeTitle: titleText,
                ),
                SliverToBoxAdapter(
                  child: Container(
                    height: 1200.0,
                  ),
                ),
              ],
            ),
          ),
        ),
      );

      final Finder trailingTextFinder = find.byWidget(trailingText).first;
      final Finder titleTextFinder = find.byWidget(titleText).first;

      final Offset initialTrailingTextToLargeTitleOffset = tester.getTopLeft(trailingTextFinder) - tester.getTopLeft(titleTextFinder);

      // Drag for overscroll
      await tester.drag(find.byType(Scrollable), const Offset(0.0, 150.0));
      await tester.pump();

      final Offset stretchedTrailingTextToLargeTitleOffset = tester.getTopLeft(trailingTextFinder) - tester.getTopLeft(titleTextFinder);

      expect(
        stretchedTrailingTextToLargeTitleOffset.dy.abs(),
        initialTrailingTextToLargeTitleOffset.dy.abs(),
      );

      // Ensure overscroll is zero after releasing gesture
      await tester.pumpAndSettle();

      final Offset finalTrailingTextToLargeTitleOffset = tester.getTopLeft(trailingTextFinder) - tester.getTopLeft(titleTextFinder);

      expect(
        finalTrailingTextToLargeTitleOffset.dy.abs(),
        initialTrailingTextToLargeTitleOffset.dy.abs(),
      );
    },
  );

  testWidgets('Null NavigationBar border transition', (WidgetTester tester) async {
    // This is a regression test for https://github.com/flutter/flutter/issues/71389
    await tester.pumpWidget(
      const CupertinoApp(
        home: CupertinoPageScaffold(
          navigationBar: CupertinoNavigationBar(
            middle: Text('Page 1'),
            border: null,
          ),
          child: Placeholder(),
        ),
      ),
    );

    tester.state<NavigatorState>(find.byType(Navigator)).push(
      CupertinoPageRoute<void>(
        builder: (BuildContext context) {
          return const CupertinoPageScaffold(
            navigationBar: CupertinoNavigationBar(
              middle: Text('Page 2'),
              border: null,
            ),
            child: Placeholder(),
          );
        },
      ),
    );

    await tester.pump();
    await tester.pump(const Duration(milliseconds: 600));
    expect(find.text('Page 1'), findsNothing);
    expect(find.text('Page 2'), findsOneWidget);

    await tester.tap(find.text(String.fromCharCode(CupertinoIcons.back.codePoint)));
    await tester.pump();
    await tester.pump(const Duration(milliseconds: 600));
    expect(find.text('Page 1'), findsOneWidget);
    expect(find.text('Page 2'), findsNothing);
  });

  testWidgets(
    'CupertinoSliverNavigationBar magnifies upon over-scroll and shrinks back once over-scroll ends',
    (WidgetTester tester) async {
      const Text titleText = Text('Large Title');

      await tester.pumpWidget(
        CupertinoApp(
          home: CupertinoPageScaffold(
            child: CustomScrollView(
              slivers: <Widget>[
                const CupertinoSliverNavigationBar(
                  largeTitle: titleText,
                  stretch: true,
                ),
                SliverToBoxAdapter(
                  child: Container(
                    height: 1200.0,
                  ),
                ),
              ],
            ),
          ),
        ),
      );

      final Finder titleTextFinder = find.byWidget(titleText).first;

      // Gets the height of the large title
      final Offset initialLargeTitleTextOffset =
          tester.getBottomLeft(titleTextFinder) -
              tester.getTopLeft(titleTextFinder);

      // Drag for overscroll
      await tester.drag(find.byType(Scrollable), const Offset(0.0, 150.0));
      await tester.pump();

      final Offset magnifiedTitleTextOffset =
          tester.getBottomLeft(titleTextFinder) -
              tester.getTopLeft(titleTextFinder);

      expect(
        magnifiedTitleTextOffset.dy.abs(),
        greaterThan(initialLargeTitleTextOffset.dy.abs()),
      );

      // Ensure title text retracts to original size after releasing gesture
      await tester.pumpAndSettle();

      final Offset finalTitleTextOffset = tester.getBottomLeft(titleTextFinder) -
          tester.getTopLeft(titleTextFinder);

      expect(
        finalTitleTextOffset.dy.abs(),
        initialLargeTitleTextOffset.dy.abs(),
      );
    },
  );

  testWidgets(
    'CupertinoSliverNavigationBar large title text does not get clipped when magnified',
    (WidgetTester tester) async {
      const Text titleText = Text('Very very very long large title');

      await tester.pumpWidget(
        CupertinoApp(
          home: CupertinoPageScaffold(
            child: CustomScrollView(
              slivers: <Widget>[
                const CupertinoSliverNavigationBar(
                  largeTitle: titleText,
                  stretch: true,
                ),
                SliverToBoxAdapter(
                  child: Container(
                    height: 1200.0,
                  ),
                ),
              ],
            ),
          ),
        ),
      );

      final Finder titleTextFinder = find.byWidget(titleText).first;

      // Gets the width of the large title
      final Offset initialLargeTitleTextOffset =
          tester.getBottomLeft(titleTextFinder) -
              tester.getBottomRight(titleTextFinder);

      // Drag for overscroll
      await tester.drag(find.byType(Scrollable), const Offset(0.0, 150.0));
      await tester.pump();

      final Offset magnifiedTitleTextOffset =
          tester.getBottomLeft(titleTextFinder) -
              tester.getBottomRight(titleTextFinder);

      expect(
        magnifiedTitleTextOffset.dx.abs(),
        equals(initialLargeTitleTextOffset.dx.abs()),
      );
    },
  );

  testWidgets(
    'CupertinoSliverNavigationBar large title can be hit tested when magnified',
    (WidgetTester tester) async {
      final ScrollController scrollController = ScrollController();
      addTearDown(scrollController.dispose);

      await tester.pumpWidget(
        CupertinoApp(
          home: CupertinoPageScaffold(
            child: CustomScrollView(
              controller: scrollController,
              slivers: <Widget>[
                const CupertinoSliverNavigationBar(
                  largeTitle: Text('Large title'),
                  stretch: true,
                ),
                SliverToBoxAdapter(
                  child: Container(
                    height: 1200.0,
                  ),
                ),
              ],
            ),
          ),
        ),
      );

      final Finder largeTitleFinder = find.text('Large title').first;

      // Drag for overscroll
      await tester.drag(find.byType(Scrollable), const Offset(0.0, 250.0));

      // Hold position of the scroll view, so the Scrollable unblocks the hit-testing
      scrollController.position.hold(() {});
      await tester.pumpAndSettle();

      expect(largeTitleFinder.hitTestable(), findsOneWidget);
    },
  );

<<<<<<< HEAD
  testWidgets('CupertinoNavigationBar with bottom widget', (WidgetTester tester) async {
    const double persistentHeight = 44.0;
    const double bottomHeight = 10.0;
=======
  testWidgets('NavigationBarBottomMode.automatic mode for bottom', (WidgetTester tester) async {
    const double persistentHeight = 44.0;
    const double largeTitleHeight = 44.0;
    const double bottomHeight = 10.0;
    final ScrollController controller = ScrollController();
>>>>>>> 293ae2e5

    await tester.pumpWidget(
      CupertinoApp(
        home: CupertinoPageScaffold(
<<<<<<< HEAD
          navigationBar: const CupertinoNavigationBar(
            middle: Text('Middle'),
            bottom: PreferredSize(
              preferredSize: Size.fromHeight(bottomHeight),
              child: Placeholder(),
            )
          ),
          child: Container(),
        ),
      ),
    );

    final Finder navBarFinder = find.byType(CupertinoNavigationBar);
    expect(navBarFinder, findsOneWidget);
    final CupertinoNavigationBar navBar = tester.widget<CupertinoNavigationBar>(navBarFinder);

    final Finder columnFinder = find.descendant(
      of: navBarFinder,
      matching: find.byType(Column),
    );
    expect(columnFinder, findsOneWidget);
    final Column column = tester.widget<Column>(columnFinder);

    expect(column.children.length, 2);
    expect(
      find.descendant(
        of: find.byWidget(column.children.first),
        matching: find.text('Middle'),
      ),
      findsOneWidget,
    );
    expect(
      find.descendant(
        of: find.byWidget(column.children.last),
        matching: find.byType(Placeholder),
      ),
      findsOneWidget,
    );
    expect(navBar.preferredSize.height, persistentHeight + bottomHeight);
=======
          child: CustomScrollView(
            controller: controller,
            slivers: <Widget>[
              const CupertinoSliverNavigationBar(
                largeTitle: Text('Large title'),
                bottom: PreferredSize(
                  preferredSize: Size.fromHeight(bottomHeight),
                  child: Placeholder(),
                ),
              ),
              SliverToBoxAdapter(
                child: Container(
                  height: 1200.0,
                ),
              ),
            ],
          ),
        ),
      ),
    );

    expect(controller.offset, 0.0);

    final Finder largeTitleFinder = find.ancestor(
      of: find.text('Large title').first,
      matching: find.byType(Padding),
    ).first;
    final Finder bottomFinder = find.byType(Placeholder);

    // The persistent navigation bar, large title, and search field are all
    // visible.
    expect(tester.getTopLeft(largeTitleFinder).dy, persistentHeight);
    expect(tester.getBottomLeft(largeTitleFinder).dy, persistentHeight + largeTitleHeight);
    expect(tester.getTopLeft(bottomFinder).dy, 96.0);
    expect(tester.getBottomLeft(bottomFinder).dy, 96.0 + bottomHeight);

    // Scroll the length of the navigation bar search text field.
    controller.jumpTo(bottomHeight);
    await tester.pump();

    // The search field is hidden, but the large title remains visible.
    expect(tester.getBottomLeft(largeTitleFinder).dy, persistentHeight + largeTitleHeight);
    expect(tester.getBottomLeft(bottomFinder).dy - tester.getTopLeft(bottomFinder).dy, 0.0);

    // Scroll until the large title scrolls under the persistent navigation bar.
    await tester.fling(find.byType(CustomScrollView), const Offset(0.0, -400.0), 10.0);
    await tester.pump();

    // The large title and search field are both hidden.
    expect(tester.getBottomLeft(largeTitleFinder).dy - tester.getTopLeft(bottomFinder).dy, 0.0);
    expect(tester.getBottomLeft(bottomFinder).dy - tester.getTopLeft(bottomFinder).dy, 0.0);

    controller.dispose();
  });

  testWidgets('NavigationBarBottomMode.always mode for bottom', (WidgetTester tester) async {
    const double persistentHeight = 44.0;
    const double largeTitleHeight = 44.0;
    const double bottomHeight = 10.0;

    await tester.pumpWidget(
      CupertinoApp(
        home: CupertinoPageScaffold(
          child: CustomScrollView(
            slivers: <Widget>[
              const CupertinoSliverNavigationBar(
                largeTitle: Text('Large title'),
                bottom: PreferredSize(
                  preferredSize: Size.fromHeight(bottomHeight),
                  child: Placeholder(),
                ),
                bottomMode: NavigationBarBottomMode.always,
              ),
              SliverToBoxAdapter(
                child: Container(
                  height: 1200.0,
                ),
              ),
            ],
          ),
        ),
      ),
    );

    final Finder largeTitleFinder = find.ancestor(
      of: find.text('Large title').first,
      matching: find.byType(Padding),
    ).first;
    final Finder bottomFinder = find.byType(Placeholder);

    // The persistent navigation bar, large title, and search field are all
    // visible.
    expect(tester.getTopLeft(largeTitleFinder).dy, persistentHeight);
    expect(tester.getBottomLeft(largeTitleFinder).dy, persistentHeight + largeTitleHeight);
    expect(tester.getTopLeft(bottomFinder).dy, 96.0);
    expect(tester.getBottomLeft(bottomFinder).dy, 96.0 + bottomHeight);

    // Scroll until the large title scrolls under the persistent navigation bar.
    await tester.fling(find.byType(CustomScrollView), const Offset(0.0, -400.0), 10.0);
    await tester.pump();

    // Only the large title is hidden.
    expect(tester.getBottomLeft(largeTitleFinder).dy - tester.getTopLeft(bottomFinder).dy, 0.0);
    expect(tester.getTopLeft(bottomFinder).dy, persistentHeight);
    expect(tester.getBottomLeft(bottomFinder).dy, persistentHeight + bottomHeight);
  });

  testWidgets('Disallow providing a bottomMode without a corresponding bottom', (WidgetTester tester) async {
    expect(
      () => const CupertinoSliverNavigationBar(
        bottom: PreferredSize(
          preferredSize: Size.fromHeight(10.0),
          child: Placeholder(),
        ),
        bottomMode: NavigationBarBottomMode.automatic,
      ),
      returnsNormally,
    );

    expect(
      () => const CupertinoSliverNavigationBar(
        bottom: PreferredSize(
          preferredSize: Size.fromHeight(10.0),
          child: Placeholder(),
        ),
      ),
      returnsNormally,
    );

    expect(
      () => CupertinoSliverNavigationBar(
        bottomMode: NavigationBarBottomMode.automatic,
      ),
      throwsA(isA<AssertionError>().having(
        (AssertionError e) => e.message,
        'message',
        contains('A bottomMode was provided without a corresponding bottom.'),
      )),
    );
  });

  testWidgets('Overscroll when stretched does not resize bottom in automatic mode', (WidgetTester tester) async {
    const double bottomHeight = 10.0;
    const double bottomDisplacement = 96.0;

    await tester.pumpWidget(
      CupertinoApp(
        home: CupertinoPageScaffold(
          child: CustomScrollView(
            slivers: <Widget>[
              const CupertinoSliverNavigationBar(
                stretch: true,
                largeTitle: Text('Large title'),
                bottom: PreferredSize(
                  preferredSize: Size.fromHeight(bottomHeight),
                  child: Placeholder(),
                ),
                bottomMode: NavigationBarBottomMode.automatic,
              ),
              SliverToBoxAdapter(
                child: Container(
                  height: 1200.0,
                ),
              ),
            ],
          ),
        ),
      ),
    );

    final Finder bottomFinder = find.byType(Placeholder);
    expect(tester.getTopLeft(bottomFinder).dy, bottomDisplacement);
    expect(
      tester.getBottomLeft(bottomFinder).dy - tester.getTopLeft(bottomFinder).dy,
      bottomHeight,
    );

    // Overscroll to stretch the navigation bar.
    await tester.fling(find.byType(CustomScrollView), const Offset(0.0, 50.0), 10.0);
    await tester.pump();

    // The bottom stretches without resizing.
    expect(tester.getTopLeft(bottomFinder).dy, greaterThan(bottomDisplacement));
    expect(
      tester.getBottomLeft(bottomFinder).dy - tester.getTopLeft(bottomFinder).dy,
      bottomHeight,
    );
>>>>>>> 293ae2e5
  });
}

class _ExpectStyles extends StatelessWidget {
  const _ExpectStyles({
    required this.color,
    required this.index,
  });

  final Color color;
  final int index;

  @override
  Widget build(BuildContext context) {
    final TextStyle style = DefaultTextStyle.of(context).style;
    expect(style.color, isSameColorAs(color));
    expect(style.fontFamily, 'CupertinoSystemText');
    expect(style.fontSize, 17.0);
    expect(style.letterSpacing, -0.41);
    count += index;
    return Container();
  }
}<|MERGE_RESOLUTION|>--- conflicted
+++ resolved
@@ -1889,62 +1889,15 @@
     },
   );
 
-<<<<<<< HEAD
-  testWidgets('CupertinoNavigationBar with bottom widget', (WidgetTester tester) async {
-    const double persistentHeight = 44.0;
-    const double bottomHeight = 10.0;
-=======
   testWidgets('NavigationBarBottomMode.automatic mode for bottom', (WidgetTester tester) async {
     const double persistentHeight = 44.0;
     const double largeTitleHeight = 44.0;
     const double bottomHeight = 10.0;
     final ScrollController controller = ScrollController();
->>>>>>> 293ae2e5
 
     await tester.pumpWidget(
       CupertinoApp(
         home: CupertinoPageScaffold(
-<<<<<<< HEAD
-          navigationBar: const CupertinoNavigationBar(
-            middle: Text('Middle'),
-            bottom: PreferredSize(
-              preferredSize: Size.fromHeight(bottomHeight),
-              child: Placeholder(),
-            )
-          ),
-          child: Container(),
-        ),
-      ),
-    );
-
-    final Finder navBarFinder = find.byType(CupertinoNavigationBar);
-    expect(navBarFinder, findsOneWidget);
-    final CupertinoNavigationBar navBar = tester.widget<CupertinoNavigationBar>(navBarFinder);
-
-    final Finder columnFinder = find.descendant(
-      of: navBarFinder,
-      matching: find.byType(Column),
-    );
-    expect(columnFinder, findsOneWidget);
-    final Column column = tester.widget<Column>(columnFinder);
-
-    expect(column.children.length, 2);
-    expect(
-      find.descendant(
-        of: find.byWidget(column.children.first),
-        matching: find.text('Middle'),
-      ),
-      findsOneWidget,
-    );
-    expect(
-      find.descendant(
-        of: find.byWidget(column.children.last),
-        matching: find.byType(Placeholder),
-      ),
-      findsOneWidget,
-    );
-    expect(navBar.preferredSize.height, persistentHeight + bottomHeight);
-=======
           child: CustomScrollView(
             controller: controller,
             slivers: <Widget>[
@@ -2132,7 +2085,55 @@
       tester.getBottomLeft(bottomFinder).dy - tester.getTopLeft(bottomFinder).dy,
       bottomHeight,
     );
->>>>>>> 293ae2e5
+
+  });
+
+  testWidgets('CupertinoNavigationBar with bottom widget', (WidgetTester tester) async {
+    const double persistentHeight = 44.0;
+    const double bottomHeight = 10.0;
+
+    await tester.pumpWidget(
+      CupertinoApp(
+        home: CupertinoPageScaffold(
+          navigationBar: const CupertinoNavigationBar(
+            middle: Text('Middle'),
+            bottom: PreferredSize(
+              preferredSize: Size.fromHeight(bottomHeight),
+              child: Placeholder(),
+            )
+          ),
+          child: Container(),
+        ),
+      ),
+    );
+
+    final Finder navBarFinder = find.byType(CupertinoNavigationBar);
+    expect(navBarFinder, findsOneWidget);
+    final CupertinoNavigationBar navBar = tester.widget<CupertinoNavigationBar>(navBarFinder);
+
+    final Finder columnFinder = find.descendant(
+      of: navBarFinder,
+      matching: find.byType(Column),
+    );
+    expect(columnFinder, findsOneWidget);
+    final Column column = tester.widget<Column>(columnFinder);
+
+    expect(column.children.length, 2);
+    expect(
+      find.descendant(
+        of: find.byWidget(column.children.first),
+        matching: find.text('Middle'),
+      ),
+      findsOneWidget,
+    );
+    expect(
+      find.descendant(
+        of: find.byWidget(column.children.last),
+        matching: find.byType(Placeholder),
+      ),
+      findsOneWidget,
+    );
+    expect(navBar.preferredSize.height, persistentHeight + bottomHeight);
   });
 }
 
