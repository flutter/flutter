// Copyright 2019 The Chromium Authors. All rights reserved.
// Use of this source code is governed by a BSD-style license that can be
// found in the LICENSE file.

import 'package:flutter/cupertino.dart';
import 'package:flutter/material.dart';
import 'package:flutter_test/flutter_test.dart';

import '../../painting/mocks_for_image_cache.dart';

List<int> selectedTabs;

void main() {
  setUp(() {
    selectedTabs = <int>[];
  });

  testWidgets('Last tab gets focus', (WidgetTester tester) async {
    // 2 nodes for 2 tabs
    final List<FocusNode> focusNodes = <FocusNode>[FocusNode(), FocusNode()];

    await tester.pumpWidget(
      MaterialApp(
        home: Material(
          child: CupertinoTabScaffold(
            tabBar: _buildTabBar(),
            tabBuilder: (BuildContext context, int index) {
              return TextField(
                focusNode: focusNodes[index],
                autofocus: true,
              );
            },
          ),
        ),
      ),
    );

    expect(focusNodes[0].hasFocus, isTrue);

    await tester.tap(find.text('Tab 2'));
    await tester.pump();

    expect(focusNodes[0].hasFocus, isFalse);
    expect(focusNodes[1].hasFocus, isTrue);

    await tester.tap(find.text('Tab 1'));
    await tester.pump();

    expect(focusNodes[0].hasFocus, isTrue);
    expect(focusNodes[1].hasFocus, isFalse);
  });

  testWidgets('Do not affect focus order in the route', (WidgetTester tester) async {
    final List<FocusNode> focusNodes = <FocusNode>[
      FocusNode(), FocusNode(), FocusNode(), FocusNode(),
    ];

    await tester.pumpWidget(
      MaterialApp(
        home: Material(
          child: CupertinoTabScaffold(
            tabBar: _buildTabBar(),
            tabBuilder: (BuildContext context, int index) {
              return Column(
                children: <Widget>[
                  TextField(
                    focusNode: focusNodes[index * 2],
                    decoration: const InputDecoration(
                      hintText: 'TextField 1',
                    ),
                  ),
                  TextField(
                    focusNode: focusNodes[index * 2 + 1],
                    decoration: const InputDecoration(
                      hintText: 'TextField 2',
                    ),
                  ),
                ],
              );
            },
          ),
        ),
      ),
    );

    expect(
      focusNodes.any((FocusNode node) => node.hasFocus),
      isFalse,
    );

    await tester.tap(find.widgetWithText(TextField, 'TextField 2'));

    expect(
      focusNodes.indexOf(focusNodes.singleWhere((FocusNode node) => node.hasFocus)),
      1,
    );

    await tester.tap(find.text('Tab 2'));
    await tester.pump();

    await tester.tap(find.widgetWithText(TextField, 'TextField 1'));

    expect(
      focusNodes.indexOf(focusNodes.singleWhere((FocusNode node) => node.hasFocus)),
      2,
    );

    await tester.tap(find.text('Tab 1'));
    await tester.pump();

    // Upon going back to tab 1, the item it tab 1 that previously had the focus
    // (TextField 2) gets it back.
    expect(
      focusNodes.indexOf(focusNodes.singleWhere((FocusNode node) => node.hasFocus)),
      1,
    );
  });

  testWidgets('Tab bar respects themes', (WidgetTester tester) async {
    await tester.pumpWidget(
      CupertinoApp(
        home: CupertinoTabScaffold(
          tabBar: _buildTabBar(),
          tabBuilder: (BuildContext context, int index) {
            return const Placeholder();
          },
        ),
      ),
    );

    BoxDecoration tabDecoration = tester.widget<DecoratedBox>(find.descendant(
      of: find.byType(CupertinoTabBar),
      matching: find.byType(DecoratedBox),
    )).decoration;

    expect(tabDecoration.color, const Color(0xCCF8F8F8));

    await tester.tap(find.text('Tab 2'));
    await tester.pump();

    // Pump again but with dark theme.
    await tester.pumpWidget(
      CupertinoApp(
        theme: const CupertinoThemeData(
          brightness: Brightness.dark,
          primaryColor: CupertinoColors.destructiveRed,
        ),
        home: CupertinoTabScaffold(
          tabBar: _buildTabBar(),
          tabBuilder: (BuildContext context, int index) {
            return const Placeholder();
          },
        ),
      ),
    );

    tabDecoration = tester.widget<DecoratedBox>(find.descendant(
      of: find.byType(CupertinoTabBar),
      matching: find.byType(DecoratedBox),
    )).decoration;

    expect(tabDecoration.color, const Color(0xB7212121));

    final RichText tab1 = tester.widget(find.descendant(
      of: find.text('Tab 1'),
      matching: find.byType(RichText),
    ));
    // Tab 2 should still be selected after changing theme.
    expect(tab1.text.style.color.value, 0xFF757575);
    final RichText tab2 = tester.widget(find.descendant(
      of: find.text('Tab 2'),
      matching: find.byType(RichText),
    ));
    expect(tab2.text.style.color.value, CupertinoColors.systemRed.darkColor.value);
<<<<<<< HEAD
  });

  testWidgets('dark mode background color', (WidgetTester tester) async {
    const CupertinoDynamicColor backgroundColor = CupertinoDynamicColor.withBrightness(
      color: Color(0xFF123456),
      darkColor: Color(0xFF654321),
    );
    await tester.pumpWidget(
      CupertinoApp(
        theme: const CupertinoThemeData(brightness: Brightness.light),
        home: CupertinoTabScaffold(
          backgroundColor: backgroundColor,
          tabBar: _buildTabBar(),
          tabBuilder: (BuildContext context, int index) {
            return const Placeholder();
          },
        ),
      ),
    );

    // The DecoratedBox with the smallest depth is the DecoratedBox of the
    // CupertinoTabScaffold.
    BoxDecoration tabDecoration = tester.firstWidget<DecoratedBox>(find.byType(DecoratedBox)).decoration;

    expect(tabDecoration.color.value, backgroundColor.color.value);

    // Dark mode
    await tester.pumpWidget(
      CupertinoApp(
        theme: const CupertinoThemeData(brightness: Brightness.dark),
        home: CupertinoTabScaffold(
          backgroundColor: backgroundColor,
          tabBar: _buildTabBar(),
          tabBuilder: (BuildContext context, int index) {
            return const Placeholder();
          },
        ),
      ),
    );

    tabDecoration = tester.firstWidget<DecoratedBox>(find.byType(DecoratedBox)).decoration;

    expect(tabDecoration.color.value, backgroundColor.darkColor.value);
=======
>>>>>>> deb4184f
  });

  testWidgets('Does not lose state when focusing on text input', (WidgetTester tester) async {
    // Regression testing for https://github.com/flutter/flutter/issues/28457.

    await tester.pumpWidget(
      MediaQuery(
        data: const MediaQueryData(
          viewInsets:  EdgeInsets.only(bottom: 0),
        ),
        child: MaterialApp(
          home: Material(
            child: CupertinoTabScaffold(
              tabBar: _buildTabBar(),
              tabBuilder: (BuildContext context, int index) {
                return const TextField();
              },
            ),
          ),
        ),
      ),
    );

    final EditableTextState editableState = tester.state<EditableTextState>(find.byType(EditableText));

    await tester.enterText(find.byType(TextField), "don't lose me");

    await tester.pumpWidget(
      MediaQuery(
        data: const MediaQueryData(
          viewInsets:  EdgeInsets.only(bottom: 100),
        ),
        child: MaterialApp(
          home: Material(
            child: CupertinoTabScaffold(
              tabBar: _buildTabBar(),
              tabBuilder: (BuildContext context, int index) {
                return const TextField();
              },
            ),
          ),
        ),
      ),
    );

    // The exact same state instance is still there.
    expect(tester.state<EditableTextState>(find.byType(EditableText)), editableState);
    expect(find.text("don't lose me"), findsOneWidget);
  });

  testWidgets('textScaleFactor is set to 1.0', (WidgetTester tester) async {
    await tester.pumpWidget(
      MaterialApp(
        home: Builder(builder: (BuildContext context) {
          return MediaQuery(
            data: MediaQuery.of(context).copyWith(textScaleFactor: 99),
            child: CupertinoTabScaffold(
              tabBar: CupertinoTabBar(
                items: List<BottomNavigationBarItem>.generate(
                  10,
                  (int i) => BottomNavigationBarItem(icon: const ImageIcon(TestImageProvider(24, 23)), title: Text('$i')),
                ),
              ),
              tabBuilder: (BuildContext context, int index) => const Text('content'),
            ),
          );
        }),
      ),
    );

    final Iterable<RichText> barItems = tester.widgetList<RichText>(
      find.descendant(
        of: find.byType(CupertinoTabBar),
        matching: find.byType(RichText),
      ),
    );

    final Iterable<RichText> contents = tester.widgetList<RichText>(
      find.descendant(
        of: find.text('content'),
        matching: find.byType(RichText),
        skipOffstage: false,
      ),
    );

    expect(barItems.length, greaterThan(0));
    expect(barItems.any((RichText t) => t.textScaleFactor != 1), isFalse);

    expect(contents.length, greaterThan(0));
    expect(contents.any((RichText t) => t.textScaleFactor != 99), isFalse);
  });
}

CupertinoTabBar _buildTabBar({ int selectedTab = 0 }) {
  return CupertinoTabBar(
    items: const <BottomNavigationBarItem>[
      BottomNavigationBarItem(
        icon: ImageIcon(TestImageProvider(24, 24)),
        title: Text('Tab 1'),
      ),
      BottomNavigationBarItem(
        icon: ImageIcon(TestImageProvider(24, 24)),
        title: Text('Tab 2'),
      ),
    ],
    currentIndex: selectedTab,
    onTap: (int newTab) => selectedTabs.add(newTab),
  );
}<|MERGE_RESOLUTION|>--- conflicted
+++ resolved
@@ -172,7 +172,6 @@
       matching: find.byType(RichText),
     ));
     expect(tab2.text.style.color.value, CupertinoColors.systemRed.darkColor.value);
-<<<<<<< HEAD
   });
 
   testWidgets('dark mode background color', (WidgetTester tester) async {
@@ -216,8 +215,6 @@
     tabDecoration = tester.firstWidget<DecoratedBox>(find.byType(DecoratedBox)).decoration;
 
     expect(tabDecoration.color.value, backgroundColor.darkColor.value);
-=======
->>>>>>> deb4184f
   });
 
   testWidgets('Does not lose state when focusing on text input', (WidgetTester tester) async {
