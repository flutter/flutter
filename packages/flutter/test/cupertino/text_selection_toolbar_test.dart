--- conflicted
+++ resolved
@@ -273,7 +273,6 @@
     expect(findOverflowBackButton(), findsNothing);
   }, skip: kIsWeb); // [intended] We do not use Flutter-rendered context menu on the Web.
 
-<<<<<<< HEAD
   testWidgetsWithLeakTracking('correctly sizes large toolbar buttons', (WidgetTester tester) async {
     final firstBoxKey = GlobalKey();
     final secondBoxKey = GlobalKey();
@@ -330,10 +329,7 @@
     expect(find.byKey(fourthBoxKey), findsOneWidget);
   }, skip: kIsWeb); // [intended] We do not use Flutter-rendered context menu on the Web.
 
-  testWidgetsWithLeakTracking('positions itself at anchorAbove if it fits', (WidgetTester tester) async {
-=======
   testWidgets('positions itself at anchorAbove if it fits', (WidgetTester tester) async {
->>>>>>> 988db6ba
     late StateSetter setState;
     const double height = 50.0;
     const double anchorBelowY = 500.0;
