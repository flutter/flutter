// Copyright 2014 The Flutter Authors. All rights reserved.
// Use of this source code is governed by a BSD-style license that can be
// found in the LICENSE file.

import 'package:flutter/cupertino.dart';
import 'package:flutter/foundation.dart';
import 'package:flutter_test/flutter_test.dart';

import '../widgets/editable_text_utils.dart' show textOffsetToPosition;

// These constants are copied from cupertino/text_selection_toolbar.dart.
const double _kArrowScreenPadding = 26.0;
const double _kToolbarContentDistance = 8.0;
const double _kToolbarHeight = 43.0;

// A custom text selection menu that just displays a single custom button.
class _CustomCupertinoTextSelectionControls extends CupertinoTextSelectionControls {
  @override
  Widget buildToolbar(
    BuildContext context,
    Rect globalEditableRegion,
    double textLineHeight,
    Offset selectionMidpoint,
    List<TextSelectionPoint> endpoints,
    TextSelectionDelegate delegate,
    ValueNotifier<ClipboardStatus>? clipboardStatus,
    Offset? lastSecondaryTapDownPosition,
  ) {
    final EdgeInsets mediaQueryPadding = MediaQuery.paddingOf(context);
    final double anchorX = (selectionMidpoint.dx + globalEditableRegion.left).clamp(
      _kArrowScreenPadding + mediaQueryPadding.left,
      MediaQuery.sizeOf(context).width - mediaQueryPadding.right - _kArrowScreenPadding,
    );
    final Offset anchorAbove = Offset(
      anchorX,
      endpoints.first.point.dy - textLineHeight + globalEditableRegion.top,
    );
    final Offset anchorBelow = Offset(
      anchorX,
      endpoints.last.point.dy + globalEditableRegion.top,
    );

    return CupertinoTextSelectionToolbar(
      anchorAbove: anchorAbove,
      anchorBelow: anchorBelow,
      children: <Widget>[
        CupertinoTextSelectionToolbarButton(
          onPressed: () {},
          child: const Text('Custom button'),
        ),
      ],
    );
  }
}

class TestBox extends SizedBox {
  const TestBox({super.key}) : super(width: itemWidth, height: itemHeight);

  static const double itemHeight = 44.0;
  static const double itemWidth = 100.0;
}

const CupertinoDynamicColor _kToolbarBackgroundColor = CupertinoDynamicColor.withBrightness(
  color: Color(0xEBF7F7F7),
  darkColor: Color(0xEB202020),
);

void main() {
  TestWidgetsFlutterBinding.ensureInitialized();

  // Find by a runtimeType String, including private types.
  Finder findPrivate(String type) {
    return find.descendant(
      of: find.byType(CupertinoApp),
      matching: find.byWidgetPredicate((Widget w) => '${w.runtimeType}' == type),
    );
  }

  // Finding CupertinoTextSelectionToolbar won't give you the position as the user sees
  // it because it's a full-sized Stack at the top level. This method finds the
  // visible part of the toolbar for use in measurements.
  Finder findToolbar() => findPrivate('_CupertinoTextSelectionToolbarContent');

  Finder findOverflowNextButton() => find.text('▶');
  Finder findOverflowBackButton() => find.text('◀');

  testWidgets('paginates children if they overflow', (WidgetTester tester) async {
    late StateSetter setState;
    final List<Widget> children = List<Widget>.generate(7, (int i) => const TestBox());
    await tester.pumpWidget(
      CupertinoApp(
        home: Center(
          child: StatefulBuilder(
            builder: (BuildContext context, StateSetter setter) {
              setState = setter;
              return CupertinoTextSelectionToolbar(
                anchorAbove: const Offset(50.0, 100.0),
                anchorBelow: const Offset(50.0, 200.0),
                children: children,
              );
            },
          ),
        ),
      ),
    );

    // All children fit on the screen, so they are all rendered.
    expect(find.byType(TestBox), findsNWidgets(children.length));
    expect(findOverflowNextButton(), findsNothing);
    expect(findOverflowBackButton(), findsNothing);

    // Adding one more child makes the children overflow.
    setState(() {
      children.add(
        const TestBox(),
      );
    });
    await tester.pumpAndSettle();
    expect(find.byType(TestBox), findsNWidgets(children.length - 1));
    expect(findOverflowNextButton(), findsOneWidget);
    expect(findOverflowBackButton(), findsNothing);

    // Tap the overflow next button to show the next page of children.
    await tester.tap(findOverflowNextButton());
    await tester.pumpAndSettle();
    expect(find.byType(TestBox), findsNWidgets(1));
    expect(findOverflowNextButton(), findsOneWidget);
    expect(findOverflowBackButton(), findsOneWidget);

    // Tapping the overflow next button again does nothing because it is
    // disabled and there are no more children to display.
    await tester.tap(findOverflowNextButton());
    await tester.pumpAndSettle();
    expect(find.byType(TestBox), findsNWidgets(1));
    expect(findOverflowNextButton(), findsOneWidget);
    expect(findOverflowBackButton(), findsOneWidget);

    // Tap the overflow back button to go back to the first page.
    await tester.tap(findOverflowBackButton());
    await tester.pumpAndSettle();
    expect(find.byType(TestBox), findsNWidgets(7));
    expect(findOverflowNextButton(), findsOneWidget);
    expect(findOverflowBackButton(), findsNothing);

    // Adding 7 more children overflows onto a third page.
    setState(() {
      children.add(const TestBox());
      children.add(const TestBox());
      children.add(const TestBox());
      children.add(const TestBox());
      children.add(const TestBox());
      children.add(const TestBox());
    });
    await tester.pumpAndSettle();
    expect(find.byType(TestBox), findsNWidgets(7));
    expect(findOverflowNextButton(), findsOneWidget);
    expect(findOverflowBackButton(), findsNothing);

    // Tap the overflow next button to show the second page of children.
    await tester.tap(findOverflowNextButton());
    await tester.pumpAndSettle();
    // With the back button, only six children fit on this page.
    expect(find.byType(TestBox), findsNWidgets(6));
    expect(findOverflowNextButton(), findsOneWidget);
    expect(findOverflowBackButton(), findsOneWidget);

    // Tap the overflow next button again to show the third page of children.
    await tester.tap(findOverflowNextButton());
    await tester.pumpAndSettle();
    expect(find.byType(TestBox), findsNWidgets(1));
    expect(findOverflowNextButton(), findsOneWidget);
    expect(findOverflowBackButton(), findsOneWidget);

    // Tap the overflow back button to go back to the second page.
    await tester.tap(findOverflowBackButton());
    await tester.pumpAndSettle();
    expect(find.byType(TestBox), findsNWidgets(6));
    expect(findOverflowNextButton(), findsOneWidget);
    expect(findOverflowBackButton(), findsOneWidget);

    // Tap the overflow back button to go back to the first page.
    await tester.tap(findOverflowBackButton());
    await tester.pumpAndSettle();
    expect(find.byType(TestBox), findsNWidgets(7));
    expect(findOverflowNextButton(), findsOneWidget);
    expect(findOverflowBackButton(), findsNothing);
  }, skip: kIsWeb); // [intended] We do not use Flutter-rendered context menu on the Web.

  testWidgets('does not paginate if children fit with zero margin', (WidgetTester tester) async {
    final List<Widget> children = List<Widget>.generate(7, (int i) => const TestBox());
    final double spacerWidth = 1.0 / tester.binding.window.devicePixelRatio;
    final double dividerWidth = 1.0 / tester.binding.window.devicePixelRatio;
    const double borderRadius = 8.0; // Should match _kToolbarBorderRadius
    final double width = 7 * TestBox.itemWidth + 6 * (dividerWidth + 2 * spacerWidth) + 2 * borderRadius;
    await tester.pumpWidget(
      CupertinoApp(
        home: Center(
          child: SizedBox(
            width: width,
            child: CupertinoTextSelectionToolbar(
              anchorAbove: const Offset(50.0, 100.0),
              anchorBelow: const Offset(50.0, 200.0),
              children: children,
            ),
          ),
        ),
      ),
    );

    // All children fit on the screen, so they are all rendered.
    expect(find.byType(TestBox), findsNWidgets(children.length));
    expect(findOverflowNextButton(), findsNothing);
    expect(findOverflowBackButton(), findsNothing);
  }, skip: kIsWeb); // [intended] We do not use Flutter-rendered context menu on the Web.

  testWidgets('positions itself at anchorAbove if it fits', (WidgetTester tester) async {
    late StateSetter setState;
    const double height = _kToolbarHeight;
    const double anchorBelowY = 500.0;
    double anchorAboveY = 0.0;
    const double paddingAbove = 12.0;

    await tester.pumpWidget(
      CupertinoApp(
        home: Center(
          child: StatefulBuilder(
            builder: (BuildContext context, StateSetter setter) {
              setState = setter;
<<<<<<< HEAD
              return CupertinoTextSelectionToolbar(
                anchorAbove: Offset(50.0, anchorAboveY),
                anchorBelow: const Offset(50.0, anchorBelowY),
                children: const <Widget>[
                  Container(color: Color(0xffff0000), width: 50.0, height: height),
                  Container(color: Color(0xff00ff00), width: 50.0, height: height),
                  Container(color: Color(0xff0000ff), width: 50.0, height: height),
                ],
=======
              final MediaQueryData data = MediaQuery.of(context);
              // Add some custom vertical padding to make this test more strict.
              // By default in the testing environment, _kToolbarContentDistance
              // and the built-in padding from CupertinoApp can end up canceling
              // each other out.
              return MediaQuery(
                data: data.copyWith(
                  padding: data.viewPadding.copyWith(
                    top: paddingAbove,
                  ),
                ),
                child: CupertinoTextSelectionToolbar(
                  anchorAbove: Offset(50.0, anchorAboveY),
                  anchorBelow: const Offset(50.0, anchorBelowY),
                  children: <Widget>[
                    Container(color: const Color(0xffff0000), width: 50.0, height: height),
                    Container(color: const Color(0xff00ff00), width: 50.0, height: height),
                    Container(color: const Color(0xff0000ff), width: 50.0, height: height),
                  ],
                ),
>>>>>>> 61f6a0bc
              );
            },
          ),
        ),
      ),
    );

    // When the toolbar doesn't fit above aboveAnchor, it positions itself below
    // belowAnchor.
    double toolbarY = tester.getTopLeft(findToolbar()).dy;
    expect(toolbarY, equals(anchorBelowY + _kToolbarContentDistance));
    expect(find.byType(CustomSingleChildLayout), findsOneWidget);
    final CustomSingleChildLayout layout = tester.widget(find.byType(CustomSingleChildLayout));
    final TextSelectionToolbarLayoutDelegate delegate = layout.delegate as TextSelectionToolbarLayoutDelegate;
    expect(delegate.anchorBelow.dy, anchorBelowY - paddingAbove);

    // Even when it barely doesn't fit.
    setState(() {
      anchorAboveY = 70.0;
    });
    await tester.pump();
    toolbarY = tester.getTopLeft(findToolbar()).dy;
    expect(toolbarY, equals(anchorBelowY + _kToolbarContentDistance));

    // When it does fit above aboveAnchor, it positions itself there.
    setState(() {
      anchorAboveY = 80.0;
    });
    await tester.pump();
    toolbarY = tester.getTopLeft(findToolbar()).dy;
    expect(toolbarY, equals(anchorAboveY - height - _kToolbarContentDistance));
  }, skip: kIsWeb); // [intended] We do not use Flutter-rendered context menu on the Web.

  testWidgets('can create and use a custom toolbar', (WidgetTester tester) async {
    final TextEditingController controller = TextEditingController(
      text: 'Select me custom menu',
    );
    await tester.pumpWidget(
      CupertinoApp(
        home: Center(
          child: CupertinoTextField(
            controller: controller,
            selectionControls: _CustomCupertinoTextSelectionControls(),
          ),
        ),
      ),
    );

    // The selection menu is not initially shown.
    expect(find.text('Custom button'), findsNothing);

    // Long press on "custom" to select it.
    final Offset customPos = textOffsetToPosition(tester, 11);
    final TestGesture gesture = await tester.startGesture(customPos, pointer: 7);
    await tester.pump(const Duration(seconds: 2));
    await gesture.up();
    await tester.pump();

    // The custom selection menu is shown.
    expect(find.text('Custom button'), findsOneWidget);
    expect(find.text('Cut'), findsNothing);
    expect(find.text('Copy'), findsNothing);
    expect(find.text('Paste'), findsNothing);
    expect(find.text('Select all'), findsNothing);
  }, skip: kIsWeb); // [intended] We do not use Flutter-rendered context menu on the Web.

  for (final Brightness? themeBrightness in <Brightness?>[...Brightness.values, null]) {
    for (final Brightness? mediaBrightness in <Brightness?>[...Brightness.values, null]) {
      testWidgets('draws dark buttons in dark mode and light button in light mode when theme is $themeBrightness and MediaQuery is $mediaBrightness', (WidgetTester tester) async {
        await tester.pumpWidget(
          CupertinoApp(
            theme: CupertinoThemeData(
              brightness: themeBrightness,
            ),
            home: Center(
              child: Builder(
                builder: (BuildContext context) {
                  return MediaQuery(
                    data: MediaQuery.of(context).copyWith(platformBrightness: mediaBrightness),
                    child: CupertinoTextSelectionToolbar(
                      anchorAbove: const Offset(100.0, 0.0),
                      anchorBelow: const Offset(100.0, 0.0),
                      children: <Widget>[
                        CupertinoTextSelectionToolbarButton.text(
                          onPressed: () {},
                          text: 'Button',
                        ),
                      ],
                    ),
                  );
                },
              ),
            ),
          ),
        );

        final Finder buttonFinder = find.byType(CupertinoButton);
        expect(buttonFinder, findsOneWidget);

        final Finder decorationFinder = find.descendant(
          of: find.byType(CupertinoButton),
          matching: find.byType(DecoratedBox)
        );
        expect(decorationFinder, findsOneWidget);
        final DecoratedBox decoratedBox = tester.widget(decorationFinder);
        final BoxDecoration boxDecoration = decoratedBox.decoration as BoxDecoration;

        // Theme brightness is preferred, otherwise MediaQuery brightness is
        // used. If both are null, defaults to light.
        late final Brightness effectiveBrightness;
        if (themeBrightness != null) {
          effectiveBrightness = themeBrightness;
        } else {
          effectiveBrightness = mediaBrightness ?? Brightness.light;
        }

        expect(
          boxDecoration.color!.value,
          effectiveBrightness == Brightness.dark
              ? _kToolbarBackgroundColor.darkColor.value
              : _kToolbarBackgroundColor.color.value,
        );
      }, skip: kIsWeb); // [intended] We do not use Flutter-rendered context menu on the Web.
    }
  }
}<|MERGE_RESOLUTION|>--- conflicted
+++ resolved
@@ -226,16 +226,6 @@
           child: StatefulBuilder(
             builder: (BuildContext context, StateSetter setter) {
               setState = setter;
-<<<<<<< HEAD
-              return CupertinoTextSelectionToolbar(
-                anchorAbove: Offset(50.0, anchorAboveY),
-                anchorBelow: const Offset(50.0, anchorBelowY),
-                children: const <Widget>[
-                  Container(color: Color(0xffff0000), width: 50.0, height: height),
-                  Container(color: Color(0xff00ff00), width: 50.0, height: height),
-                  Container(color: Color(0xff0000ff), width: 50.0, height: height),
-                ],
-=======
               final MediaQueryData data = MediaQuery.of(context);
               // Add some custom vertical padding to make this test more strict.
               // By default in the testing environment, _kToolbarContentDistance
@@ -250,13 +240,12 @@
                 child: CupertinoTextSelectionToolbar(
                   anchorAbove: Offset(50.0, anchorAboveY),
                   anchorBelow: const Offset(50.0, anchorBelowY),
-                  children: <Widget>[
-                    Container(color: const Color(0xffff0000), width: 50.0, height: height),
-                    Container(color: const Color(0xff00ff00), width: 50.0, height: height),
-                    Container(color: const Color(0xff0000ff), width: 50.0, height: height),
+                  children: const <Widget>[
+                    Container(color: Color(0xffff0000), width: 50.0, height: height),
+                    Container(color: Color(0xff00ff00), width: 50.0, height: height),
+                    Container(color: Color(0xff0000ff), width: 50.0, height: height),
                   ],
                 ),
->>>>>>> 61f6a0bc
               );
             },
           ),
