// Copyright 2014 The Flutter Authors. All rights reserved.
// Use of this source code is governed by a BSD-style license that can be
// found in the LICENSE file.

import 'package:flutter/cupertino.dart';
import 'package:flutter/foundation.dart';
import 'package:flutter/material.dart';
import 'package:flutter/rendering.dart';
import 'package:flutter/services.dart';
import 'package:flutter_test/flutter_test.dart';

import '../rendering/rendering_tester.dart';
import '../widgets/semantics_tester.dart';

class SpyFixedExtentScrollController extends FixedExtentScrollController {
  /// Override for test visibility only.
  @override
  bool get hasListeners => super.hasListeners;
}

void main() {
  testWidgets('Picker respects theme styling', (WidgetTester tester) async {
    await tester.pumpWidget(
      CupertinoApp(
        home: Align(
          alignment: Alignment.topLeft,
          child: SizedBox(
            height: 300.0,
            width: 300.0,
            child: CupertinoPicker(
              itemExtent: 50.0,
              onSelectedItemChanged: (_) {},
              children: List<Widget>.generate(3, (int index) {
                return SizedBox(height: 50.0, width: 300.0, child: Text(index.toString()));
              }),
            ),
          ),
        ),
      ),
    );

    final RenderParagraph paragraph = tester.renderObject(find.text('1'));

    expect(paragraph.text.style!.color, isSameColorAs(CupertinoColors.black));
    expect(
      paragraph.text.style!.copyWith(color: CupertinoColors.black),
      const TextStyle(
        inherit: false,
        fontFamily: 'CupertinoSystemDisplay',
        fontSize: 21.0,
        fontWeight: FontWeight.w400,
        letterSpacing: -0.6,
        color: CupertinoColors.black,
      ),
    );
  });

  testWidgets('Picker semantics', (WidgetTester tester) async {
    final semantics = SemanticsTester(tester);

    await tester.pumpWidget(
      CupertinoApp(
        home: SizedBox(
          height: 300.0,
          width: 300.0,
          child: CupertinoPicker(
            itemExtent: 50.0,
            onSelectedItemChanged: (_) {},
            children: List<Widget>.generate(13, (int index) {
              return SizedBox(height: 50.0, width: 300.0, child: Text(index.toString()));
            }),
          ),
        ),
      ),
    );
    expect(
      semantics,
      includesNodeWith(
        value: '0',
        increasedValue: '1',
        actions: <SemanticsAction>[SemanticsAction.increase],
      ),
    );

    final hourListController =
        tester.widget<ListWheelScrollView>(find.byType(ListWheelScrollView)).controller!
            as FixedExtentScrollController;

    hourListController.jumpToItem(11);
    await tester.pumpAndSettle();
    expect(
      semantics,
      includesNodeWith(
        value: '11',
        increasedValue: '12',
        decreasedValue: '10',
        actions: <SemanticsAction>[SemanticsAction.increase, SemanticsAction.decrease],
      ),
    );
    semantics.dispose();
  });

  group('layout', () {
    // Regression test for https://github.com/flutter/flutter/issues/22999
    testWidgets('CupertinoPicker.builder test', (WidgetTester tester) async {
      Widget buildFrame(int childCount) {
        return Directionality(
          textDirection: TextDirection.ltr,
          child: CupertinoPicker.builder(
            itemExtent: 50.0,
            onSelectedItemChanged: (_) {},
            itemBuilder: (BuildContext context, int index) {
              return Text('$index');
            },
            childCount: childCount,
          ),
        );
      }

      await tester.pumpWidget(buildFrame(1));
      expect(tester.renderObject(find.text('0')).attached, true);

      await tester.pumpWidget(buildFrame(2));
      expect(tester.renderObject(find.text('0')).attached, true);
      expect(tester.renderObject(find.text('1')).attached, true);
    });

    testWidgets('selected item is in the middle', (WidgetTester tester) async {
      final controller = FixedExtentScrollController(initialItem: 1);
      addTearDown(controller.dispose);
      await tester.pumpWidget(
        Directionality(
          textDirection: TextDirection.ltr,
          child: Align(
            alignment: Alignment.topLeft,
            child: SizedBox(
              height: 300.0,
              width: 300.0,
              child: CupertinoPicker(
                scrollController: controller,
                itemExtent: 50.0,
                onSelectedItemChanged: (_) {},
                children: List<Widget>.generate(3, (int index) {
                  return SizedBox(height: 50.0, width: 300.0, child: Text(index.toString()));
                }),
              ),
            ),
          ),
        ),
      );

      expect(tester.getTopLeft(find.widgetWithText(SizedBox, '1').first), const Offset(0.0, 125.0));

      controller.jumpToItem(0);
      await tester.pump();

      expect(
        tester.getTopLeft(find.widgetWithText(SizedBox, '1').first),
        offsetMoreOrLessEquals(const Offset(0.0, 170.0), epsilon: 0.5),
      );
      expect(tester.getTopLeft(find.widgetWithText(SizedBox, '0').first), const Offset(0.0, 125.0));
    });
  });

  testWidgets('picker dark mode', (WidgetTester tester) async {
    await tester.pumpWidget(
      CupertinoApp(
        theme: const CupertinoThemeData(brightness: Brightness.light),
        home: Align(
          alignment: Alignment.topLeft,
          child: SizedBox(
            height: 300.0,
            width: 300.0,
            child: CupertinoPicker(
              backgroundColor: const CupertinoDynamicColor.withBrightness(
                color: Color(
                  0xFF123456,
                ), // Set alpha channel to FF to disable under magnifier painting.
                darkColor: Color(0xFF654321),
              ),
              itemExtent: 15.0,
              children: const <Widget>[Text('1'), Text('1')],
              onSelectedItemChanged: (int i) {},
            ),
          ),
        ),
      ),
    );

    expect(
      find.byType(CupertinoPicker),
      paints..rsuperellipse(color: const Color.fromARGB(30, 118, 118, 128)),
    );
    expect(find.byType(CupertinoPicker), paints..rect(color: const Color(0xFF123456)));

    await tester.pumpWidget(
      CupertinoApp(
        theme: const CupertinoThemeData(brightness: Brightness.dark),
        home: Align(
          alignment: Alignment.topLeft,
          child: SizedBox(
            height: 300.0,
            width: 300.0,
            child: CupertinoPicker(
              backgroundColor: const CupertinoDynamicColor.withBrightness(
                color: Color(0xFF123456),
                darkColor: Color(0xFF654321),
              ),
              itemExtent: 15.0,
              children: const <Widget>[Text('1'), Text('1')],
              onSelectedItemChanged: (int i) {},
            ),
          ),
        ),
      ),
    );

    expect(
      find.byType(CupertinoPicker),
      paints..rsuperellipse(color: const Color.fromARGB(61, 118, 118, 128)),
    );
    expect(find.byType(CupertinoPicker), paints..rect(color: const Color(0xFF654321)));
  });

  testWidgets('picker selectionOverlay', (WidgetTester tester) async {
    await tester.pumpWidget(
      CupertinoApp(
        theme: const CupertinoThemeData(brightness: Brightness.light),
        home: Align(
          alignment: Alignment.topLeft,
          child: SizedBox(
            height: 300.0,
            width: 300.0,
            child: CupertinoPicker(
              itemExtent: 15.0,
              onSelectedItemChanged: (int i) {},
              selectionOverlay: const CupertinoPickerDefaultSelectionOverlay(
                background: Color(0x12345678),
              ),
              children: const <Widget>[Text('1'), Text('1')],
            ),
          ),
        ),
      ),
    );

    expect(find.byType(CupertinoPicker), paints..rsuperellipse(color: const Color(0x12345678)));
  });

  testWidgets('CupertinoPicker.selectionOverlay is nullable', (WidgetTester tester) async {
    await tester.pumpWidget(
      CupertinoApp(
        theme: const CupertinoThemeData(brightness: Brightness.light),
        home: Align(
          alignment: Alignment.topLeft,
          child: SizedBox(
            height: 300.0,
            width: 300.0,
            child: CupertinoPicker(
              itemExtent: 15.0,
              onSelectedItemChanged: (int i) {},
              selectionOverlay: null,
              children: const <Widget>[Text('1'), Text('1')],
            ),
          ),
        ),
      ),
    );

    expect(find.byType(CupertinoPicker), isNot(paints..rsuperellipse()));
  });

  group('scroll', () {
    testWidgets(
      'scrolling calls onSelectedItemChanged and triggers haptic feedback when scroll passes middle of item',
      (WidgetTester tester) async {
        final selectedItems = <int>[];
        final systemCalls = <MethodCall>[];

        tester.binding.defaultBinaryMessenger.setMockMethodCallHandler(SystemChannels.platform, (
          MethodCall methodCall,
        ) async {
          systemCalls.add(methodCall);
          return null;
        });

        await tester.pumpWidget(
          Directionality(
            textDirection: TextDirection.ltr,
            child: CupertinoPicker(
              itemExtent: 100.0,
              onSelectedItemChanged: (int index) {
                selectedItems.add(index);
              },
              children: List<Widget>.generate(100, (int index) {
                return Center(
                  child: SizedBox(width: 400.0, height: 100.0, child: Text(index.toString())),
                );
              }),
            ),
          ),
        );
        // Drag to almost the middle of the next item.
        await tester.drag(
          find.text('0'),
          const Offset(0.0, -90.0),
          warnIfMissed: false,
        ); // has an IgnorePointer
        // Expect that the item changed, but haptics were not triggered yet,
        // since we are not in the middle of the item.
        expect(selectedItems, <int>[1]);
        expect(systemCalls, isEmpty);

        // Let the scroll settle and end up in the middle of the item.
        await tester.pumpAndSettle();
        expect(systemCalls, hasLength(2));
        // Check that the haptic feedback and ticking sound were triggered.
        expect(
          systemCalls[0],
          isMethodCall('HapticFeedback.vibrate', arguments: 'HapticFeedbackType.selectionClick'),
        );
        expect(systemCalls[1], isMethodCall('SystemSound.play', arguments: 'SystemSoundType.tick'));

        // Overscroll a little to pass the middle of the item.
        await tester.drag(
          find.text('0'),
          const Offset(0.0, 110.0),
          warnIfMissed: false,
        ); // has an IgnorePointer
        expect(selectedItems, <int>[1, 0]);
        expect(systemCalls, hasLength(4));
        expect(
          systemCalls[2],
          isMethodCall('HapticFeedback.vibrate', arguments: 'HapticFeedbackType.selectionClick'),
        );
        expect(systemCalls[3], isMethodCall('SystemSound.play', arguments: 'SystemSoundType.tick'));
      },
      variant: TargetPlatformVariant.only(TargetPlatform.iOS),
    );

    testWidgets('scrolling with new behavior calls onSelectedItemChanged only when scroll ends', (
      WidgetTester tester,
    ) async {
      final selectedItems = <int>[];
      final systemCalls = <MethodCall>[];

      tester.binding.defaultBinaryMessenger.setMockMethodCallHandler(SystemChannels.platform, (
        MethodCall methodCall,
      ) async {
        systemCalls.add(methodCall);
        return null;
      });

      await tester.pumpWidget(
        Directionality(
          textDirection: TextDirection.ltr,
          child: CupertinoPicker(
            itemExtent: 100.0,
            changeReportingBehavior: ChangeReportingBehavior.onScrollEnd,
            onSelectedItemChanged: (int index) {
              selectedItems.add(index);
            },
            children: List<Widget>.generate(100, (int index) {
              return Center(
                child: SizedBox(width: 400.0, height: 100.0, child: Text(index.toString())),
              );
            }),
          ),
        ),
      );

      final Offset initialOffset = tester.getTopLeft(find.text('0'));
      // Drag to almost the middle of the next item.
      final TestGesture scrollGesture = await tester.startGesture(initialOffset);
      // Item 0 is still closest to the center. No updates.
      await scrollGesture.moveBy(const Offset(0.0, -49.0));
      expect(selectedItems.isEmpty, true);

      // Now item 1 is closest to the center.
      await scrollGesture.moveBy(const Offset(0.0, -1.0));
      expect(selectedItems, <int>[]);

      // Now item 1 is still closest to the center for another full itemExtent (100px).
      await scrollGesture.moveBy(const Offset(0.0, -99.0));
      expect(selectedItems, <int>[]);

      await scrollGesture.moveBy(const Offset(0.0, -1.0));
      await scrollGesture.up();
      await tester.pumpAndSettle();
      expect(selectedItems, <int>[2]);

      await scrollGesture.down(initialOffset);
      await scrollGesture.moveBy(const Offset(0.0, 100.0));
      expect(selectedItems, <int>[2]);

      await scrollGesture.up();
      expect(selectedItems, <int>[2, 1]);
    });

    testWidgets(
      'does not trigger haptics or sounds when scrolling by tapping on the item',
      (WidgetTester tester) async {
        final selectedItems = <int>[];
        final systemCalls = <MethodCall>[];

        tester.binding.defaultBinaryMessenger.setMockMethodCallHandler(SystemChannels.platform, (
          MethodCall methodCall,
        ) async {
          systemCalls.add(methodCall);
          return null;
        });

        await tester.pumpWidget(
          Directionality(
            textDirection: TextDirection.ltr,
            child: CupertinoPicker(
              itemExtent: 100.0,
              onSelectedItemChanged: (int index) {
                selectedItems.add(index);
              },
              children: List<Widget>.generate(100, (int index) {
                return Center(
                  child: SizedBox(width: 400.0, height: 100.0, child: Text(index.toString())),
                );
              }),
            ),
          ),
        );

        await tester.tap(find.text('2'), warnIfMissed: false); // has an IgnorePointer
        await tester.pumpAndSettle(const Duration(milliseconds: 10));

        // Expect that the item changed, but haptics were not triggered.
        expect(selectedItems, <int>[1, 2]);
        expect(systemCalls, isEmpty);

        await tester.drag(find.text('2'), const Offset(0.0, -30.0), warnIfMissed: false);
        await tester.pumpAndSettle(const Duration(milliseconds: 10));
        // Expect that moving within the item does not trigger haptics after animating scroll.
        expect(selectedItems, <int>[1, 2]);
        expect(systemCalls, isEmpty);
      },
      variant: TargetPlatformVariant.only(TargetPlatform.iOS),
    );

    testWidgets(
      'do not trigger haptic or sounds on non-iOS devices',
      (WidgetTester tester) async {
        final selectedItems = <int>[];
        final systemCalls = <MethodCall>[];

        tester.binding.defaultBinaryMessenger.setMockMethodCallHandler(SystemChannels.platform, (
          MethodCall methodCall,
        ) async {
          systemCalls.add(methodCall);
          return null;
        });

        await tester.pumpWidget(
          Directionality(
            textDirection: TextDirection.ltr,
            child: CupertinoPicker(
              itemExtent: 100.0,
              onSelectedItemChanged: (int index) {
                selectedItems.add(index);
              },
              children: List<Widget>.generate(100, (int index) {
                return Center(
                  child: SizedBox(width: 400.0, height: 100.0, child: Text(index.toString())),
                );
              }),
            ),
          ),
        );

        await tester.drag(
          find.text('0'),
          const Offset(0.0, -100.0),
          warnIfMissed: false,
        ); // has an IgnorePointer

        // Allow the scroll to settle in the middle of the item.
        await tester.pumpAndSettle();

        expect(selectedItems, <int>[1]);
        expect(systemCalls, isEmpty);
      },
      variant: TargetPlatformVariant(
        TargetPlatform.values
            .where((TargetPlatform platform) => platform != TargetPlatform.iOS)
            .toSet(),
      ),
    );

    testWidgets(
      'a drag in between items settles back',
      (WidgetTester tester) async {
        final controller = FixedExtentScrollController(initialItem: 10);
        addTearDown(controller.dispose);
        final selectedItems = <int>[];

        await tester.pumpWidget(
          Directionality(
            textDirection: TextDirection.ltr,
            child: CupertinoPicker(
              scrollController: controller,
              itemExtent: 100.0,
              onSelectedItemChanged: (int index) {
                selectedItems.add(index);
              },
              children: List<Widget>.generate(100, (int index) {
                return Center(
                  child: SizedBox(width: 400.0, height: 100.0, child: Text(index.toString())),
                );
              }),
            ),
          ),
        );

        // Drag it by a bit but not enough to move to the next item.
        await tester.drag(
          find.text('10'),
          const Offset(0.0, 30.0),
          pointer: 1,
          touchSlopY: 0.0,
          warnIfMissed: false,
        ); // has an IgnorePointer

        // The item that was in the center now moved a bit.
        expect(tester.getTopLeft(find.widgetWithText(SizedBox, '10')), const Offset(200.0, 250.0));

        await tester.pumpAndSettle();

        expect(
          tester.getTopLeft(find.widgetWithText(SizedBox, '10')).dy,
          moreOrLessEquals(250.0, epsilon: 0.5),
        );
        expect(selectedItems.isEmpty, true);

        // Drag it by enough to move to the next item.
        await tester.drag(
          find.text('10'),
          const Offset(0.0, 70.0),
          pointer: 1,
          touchSlopY: 0.0,
          warnIfMissed: false,
        ); // has an IgnorePointer

        await tester.pumpAndSettle();

        expect(
          tester.getTopLeft(find.widgetWithText(SizedBox, '10')).dy,
          // It's down by 100.0 now.
          moreOrLessEquals(340.0, epsilon: 0.5),
        );
        expect(selectedItems, <int>[9]);
      },
      variant: const TargetPlatformVariant(<TargetPlatform>{
        TargetPlatform.iOS,
        TargetPlatform.macOS,
      }),
    );

    testWidgets(
      'a big fling that overscrolls springs back',
      (WidgetTester tester) async {
        final controller = FixedExtentScrollController(initialItem: 10);
        addTearDown(controller.dispose);
        final selectedItems = <int>[];

        await tester.pumpWidget(
          Directionality(
            textDirection: TextDirection.ltr,
            child: CupertinoPicker(
              scrollController: controller,
              itemExtent: 100.0,
              onSelectedItemChanged: (int index) {
                selectedItems.add(index);
              },
              children: List<Widget>.generate(100, (int index) {
                return Center(
                  child: SizedBox(width: 400.0, height: 100.0, child: Text(index.toString())),
                );
              }),
            ),
          ),
        );

        // A wild throw appears.
        await tester.fling(
          find.text('10'),
          const Offset(0.0, 10000.0),
          1000.0,
          warnIfMissed: false, // has an IgnorePointer
        );

        if (debugDefaultTargetPlatformOverride == TargetPlatform.iOS) {
          // Should have been flung far enough that even the first item goes off
          // screen and gets removed.
          expect(find.widgetWithText(SizedBox, '0').evaluate().isEmpty, true);
        }

        expect(
          selectedItems,
          // This specific throw was fast enough that each scroll update landed
          // on every second item.
          <int>[8, 6, 4, 2, 0],
        );

        // Let it spring back.
        await tester.pumpAndSettle();

        expect(
          tester.getTopLeft(find.widgetWithText(SizedBox, '0')).dy,
          // Should have sprung back to the middle now.
          moreOrLessEquals(250.0),
        );
        expect(
          selectedItems,
          // Falling back to 0 shouldn't produce more callbacks.
          <int>[8, 6, 4, 2, 0],
        );
      },
      variant: const TargetPlatformVariant(<TargetPlatform>{
        TargetPlatform.iOS,
        TargetPlatform.macOS,
      }),
    );
  });

  testWidgets('Picker adapts to MaterialApp dark mode', (WidgetTester tester) async {
    Widget buildCupertinoPicker(Brightness brightness) {
      return MaterialApp(
        theme: ThemeData(brightness: brightness),
        home: Align(
          alignment: Alignment.topLeft,
          child: SizedBox(
            height: 300.0,
            width: 300.0,
            child: CupertinoPicker(
              itemExtent: 50.0,
              onSelectedItemChanged: (_) {},
              children: List<Widget>.generate(3, (int index) {
                return SizedBox(height: 50.0, width: 300.0, child: Text(index.toString()));
              }),
            ),
          ),
        ),
      );
    }

    // CupertinoPicker with light theme.
    await tester.pumpWidget(buildCupertinoPicker(Brightness.light));
    RenderParagraph paragraph = tester.renderObject(find.text('1'));
    expect(paragraph.text.style!.color, CupertinoColors.label);
    // Text style should not return unresolved color.
    expect(paragraph.text.style!.color.toString().contains('UNRESOLVED'), isFalse);

    // CupertinoPicker with dark theme.
    await tester.pumpWidget(buildCupertinoPicker(Brightness.dark));
    paragraph = tester.renderObject(find.text('1'));
    expect(paragraph.text.style!.color, CupertinoColors.label);
    // Text style should not return unresolved color.
    expect(paragraph.text.style!.color.toString().contains('UNRESOLVED'), isFalse);
  });

  group('CupertinoPickerDefaultSelectionOverlay', () {
    testWidgets('should be using directional decoration', (WidgetTester tester) async {
      await tester.pumpWidget(
        CupertinoApp(
          theme: const CupertinoThemeData(brightness: Brightness.light),
          home: CupertinoPicker(
            itemExtent: 15.0,
            onSelectedItemChanged: (int i) {},
            selectionOverlay: const CupertinoPickerDefaultSelectionOverlay(
              background: Color(0x12345678),
            ),
            children: const <Widget>[Text('1'), Text('1')],
          ),
        ),
      );

      final Finder selectionContainer = find.byType(Container);
      final Container container = tester.firstWidget<Container>(selectionContainer);
      final EdgeInsetsGeometry? margin = container.margin;
      final BorderRadiusGeometry? borderRadius =
          ((container.decoration as ShapeDecoration?)?.shape as RoundedSuperellipseBorder?)
              ?.borderRadius;

      expect(margin, isA<EdgeInsetsDirectional>());
      expect(borderRadius, isA<BorderRadiusDirectional>());
    });
  });

  testWidgets('Scroll controller is detached upon dispose', (WidgetTester tester) async {
    final controller = SpyFixedExtentScrollController();
    addTearDown(controller.dispose);
    expect(controller.hasListeners, false);
    expect(controller.positions.length, 0);

    await tester.pumpWidget(
      CupertinoApp(
        home: Align(
          alignment: Alignment.topLeft,
          child: Center(
            child: CupertinoPicker(
              scrollController: controller,
              itemExtent: 50.0,
              onSelectedItemChanged: (_) {},
              children: List<Widget>.generate(3, (int index) {
                return SizedBox(width: 300.0, child: Text(index.toString()));
              }),
            ),
          ),
        ),
      ),
    );
    expect(controller.hasListeners, true);
    expect(controller.positions.length, 1);

    await tester.pumpWidget(const SizedBox.expand());
    expect(controller.hasListeners, false);
    expect(controller.positions.length, 0);
  });

  testWidgets('Registers taps and does not crash with certain diameterRatio', (
    WidgetTester tester,
  ) async {
    // Regression test for https://github.com/flutter/flutter/issues/126491

    final children = List<int>.generate(100, (int index) => index);
    final paintedChildren = <int>[];
    final tappedChildren = <int>{};

    await tester.pumpWidget(
      CupertinoApp(
        home: Align(
          alignment: Alignment.topLeft,
          child: Center(
            child: SizedBox(
              height: 120,
              child: CupertinoPicker(
                itemExtent: 55,
                diameterRatio: 0.9,
                onSelectedItemChanged: (int index) {},
                children: children
                    .map<Widget>(
                      (int index) => GestureDetector(
                        key: ValueKey<int>(index),
                        onTap: () {
                          tappedChildren.add(index);
                        },
                        child: SizedBox(
                          width: 55,
                          height: 55,
                          child: CustomPaint(
                            painter: TestCallbackPainter(
                              onPaint: () {
                                paintedChildren.add(index);
                              },
                            ),
                          ),
                        ),
                      ),
                    )
                    .toList(),
              ),
            ),
          ),
        ),
      ),
    );

    // Children are painted two times for whatever reason
    expect(paintedChildren, <int>[0, 1, 0, 1]);

    // Expect hitting 0 and 1, which are painted
    await tester.tap(find.byKey(const ValueKey<int>(0)));
    expect(tappedChildren, const <int>[0]);

    await tester.tap(find.byKey(const ValueKey<int>(1)));
    expect(tappedChildren, const <int>[0, 1]);

    // The third child is not painted, so is not hit
    await tester.tap(find.byKey(const ValueKey<int>(2)), warnIfMissed: false);
    expect(tappedChildren, const <int>[0, 1]);
  });

  testWidgets('Tapping on child in a CupertinoPicker selects that child', (
    WidgetTester tester,
  ) async {
    var selectedItem = 0;
    const tapScrollDuration = Duration(milliseconds: 300);
    // The tap animation is set to 300ms, but add an extra 1µs to complete the scroll animation.
    const infinitesimalPause = Duration(microseconds: 1);

    await tester.pumpWidget(
      CupertinoApp(
        home: CupertinoPicker(
          itemExtent: 10.0,
          onSelectedItemChanged: (int i) {
            selectedItem = i;
          },
          children: const <Widget>[Text('0'), Text('1'), Text('2'), Text('3')],
        ),
      ),
    );

    expect(selectedItem, equals(0));
    // Tap on the item at index 1.
    await tester.tap(find.text('1'));
    await tester.pump();
    await tester.pump(tapScrollDuration + infinitesimalPause);
    expect(selectedItem, equals(1));

    // Skip to the item at index 3.
    await tester.tap(find.text('3'));
    await tester.pump();
    await tester.pump(tapScrollDuration + infinitesimalPause);
    expect(selectedItem, equals(3));

    // Tap on the item at index 0.
    await tester.tap(find.text('0'));
    await tester.pump();
    await tester.pump(tapScrollDuration + infinitesimalPause);
    expect(selectedItem, equals(0));

    // Skip to the item at index 2.
    await tester.tap(find.text('2'));
    await tester.pump();
    await tester.pump(tapScrollDuration + infinitesimalPause);
    expect(selectedItem, equals(2));
  });

<<<<<<< HEAD
  testWidgets('CupertinoPickerDefaultSelectionOverlay does not crash at zero area', (
    WidgetTester tester,
  ) async {
    tester.view.physicalSize = Size.zero;
    addTearDown(tester.view.reset);
    await tester.pumpWidget(
      const CupertinoApp(home: Center(child: CupertinoPickerDefaultSelectionOverlay())),
    );
    expect(tester.getSize(find.byType(CupertinoPickerDefaultSelectionOverlay)), Size.zero);
=======
  testWidgets('CupertinoPicker does not crash at zero area', (WidgetTester tester) async {
    await tester.pumpWidget(
      CupertinoApp(
        home: Center(
          child: SizedBox.shrink(
            child: CupertinoPicker(
              itemExtent: 2.0,
              onSelectedItemChanged: (_) {},
              children: const <Widget>[Text('X'), Text('Y')],
            ),
          ),
        ),
      ),
    );
    expect(tester.getSize(find.byType(CupertinoPicker)), Size.zero);
>>>>>>> 8b783476
  });
}<|MERGE_RESOLUTION|>--- conflicted
+++ resolved
@@ -832,7 +832,6 @@
     expect(selectedItem, equals(2));
   });
 
-<<<<<<< HEAD
   testWidgets('CupertinoPickerDefaultSelectionOverlay does not crash at zero area', (
     WidgetTester tester,
   ) async {
@@ -842,7 +841,8 @@
       const CupertinoApp(home: Center(child: CupertinoPickerDefaultSelectionOverlay())),
     );
     expect(tester.getSize(find.byType(CupertinoPickerDefaultSelectionOverlay)), Size.zero);
-=======
+  });
+
   testWidgets('CupertinoPicker does not crash at zero area', (WidgetTester tester) async {
     await tester.pumpWidget(
       CupertinoApp(
@@ -858,6 +858,5 @@
       ),
     );
     expect(tester.getSize(find.byType(CupertinoPicker)), Size.zero);
->>>>>>> 8b783476
   });
 }