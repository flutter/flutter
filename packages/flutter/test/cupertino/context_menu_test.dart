// Copyright 2014 The Flutter Authors. All rights reserved.
// Use of this source code is governed by a BSD-style license that can be
// found in the LICENSE file.

// reduced-test-set:
//   This file is run as part of a reduced test set in CI on Mac and Windows
//   machines.
@Tags(<String>['reduced-test-set'])
library;

import 'package:clock/clock.dart';
import 'package:flutter/cupertino.dart';
import 'package:flutter/foundation.dart';
import 'package:flutter/gestures.dart';
import 'package:flutter/rendering.dart';
import 'package:flutter_test/flutter_test.dart';

void main() {
  final TestWidgetsFlutterBinding binding = TestWidgetsFlutterBinding.ensureInitialized();
  const kOpenScale = 1.15;
  const kMinScaleFactor = 1.02;

  Widget getChild({double width = 300.0, double height = 100.0}) {
    return Container(width: width, height: height, color: CupertinoColors.activeOrange);
  }

  List<Widget> getActions({int number = 10}) {
    return List<Widget>.generate(
      number,
      (int index) => CupertinoContextMenuAction(child: Text('Action $index')),
    );
  }

  Widget getBuilder(BuildContext context, Animation<double> animation) {
    return getChild();
  }

  Widget getContextMenu({
    Alignment alignment = Alignment.center,
    Size screenSize = const Size(800.0, 600.0),
    Widget? child,
  }) {
    return CupertinoApp(
      home: CupertinoPageScaffold(
        child: MediaQuery(
          data: MediaQueryData(size: screenSize),
          child: Align(
            alignment: alignment,
            child: CupertinoContextMenu(
              actions: <CupertinoContextMenuAction>[
                CupertinoContextMenuAction(child: Text('CupertinoContextMenuAction $alignment')),
              ],
              child: child ?? getChild(),
            ),
          ),
        ),
      ),
    );
  }

  Widget getBuilderContextMenu({
    Alignment alignment = Alignment.center,
    Size screenSize = const Size(800.0, 600.0),
    CupertinoContextMenuBuilder? builder,
  }) {
    return CupertinoApp(
      home: CupertinoPageScaffold(
        child: MediaQuery(
          data: MediaQueryData(size: screenSize),
          child: Align(
            alignment: alignment,
            child: CupertinoContextMenu.builder(
              actions: <CupertinoContextMenuAction>[
                CupertinoContextMenuAction(child: Text('CupertinoContextMenuAction $alignment')),
              ],
              builder: builder ?? getBuilder,
            ),
          ),
        ),
      ),
    );
  }

  // Finds the child widget that is rendered inside of _DecoyChild.
  Finder findDecoyChild(Widget child) {
    return find.descendant(
      of: find.byWidgetPredicate((Widget w) => '${w.runtimeType}' == '_DecoyChild'),
      matching: find.byWidget(child),
    );
  }

  // Finds the child widget rendered inside of _ContextMenuRouteStatic.
  Finder findStatic() {
    return find.descendant(
      of: find.byType(CupertinoApp),
      matching: find.byWidgetPredicate(
        (Widget w) => '${w.runtimeType}' == '_ContextMenuRouteStatic',
      ),
    );
  }

  Finder findStaticChild(Widget child) {
    return find.descendant(of: findStatic(), matching: find.byWidget(child));
  }

  Finder findStaticChildColor(WidgetTester tester) {
    return find.descendant(
      of: findStatic(),
      matching: find.byWidgetPredicate(
        (Widget widget) => widget is ColoredBox && widget.color != CupertinoColors.activeOrange,
      ),
    );
  }

  Finder findFittedBox() {
    return find.descendant(of: findStatic(), matching: find.byType(FittedBox));
  }

  Finder findStaticDefaultPreview() {
    return find.descendant(of: findFittedBox(), matching: find.byType(ClipRSuperellipse));
  }

  group('CupertinoContextMenu before and during opening', () {
    testWidgets('An unopened CupertinoContextMenu renders child in the same place as without', (
      WidgetTester tester,
    ) async {
      // Measure the child in the scene with no CupertinoContextMenu.
      final Widget child = getChild();
      await tester.pumpWidget(
        CupertinoApp(
          home: CupertinoPageScaffold(child: Center(child: child)),
        ),
      );
      final Rect childRect = tester.getRect(find.byWidget(child));

      // When wrapped in a CupertinoContextMenu, the child is rendered in the same Rect.
      await tester.pumpWidget(getContextMenu(child: child));
      expect(find.byWidget(child), findsOneWidget);
      expect(tester.getRect(find.byWidget(child)), childRect);
    });

    testWidgets('Can open CupertinoContextMenu by tap and hold', (WidgetTester tester) async {
      final Widget child = getChild();
      await tester.pumpWidget(getContextMenu(child: child));
      expect(find.byWidget(child), findsOneWidget);
      final Rect childRect = tester.getRect(find.byWidget(child));
      expect(
        find.byWidgetPredicate((Widget w) => '${w.runtimeType}' == '_DecoyChild'),
        findsNothing,
      );

      // Start a press on the child.
      final TestGesture gesture = await tester.startGesture(childRect.center);
      await tester.pump();

      // The _DecoyChild is showing directly on top of the child.
      expect(findDecoyChild(child), findsOneWidget);
      Rect decoyChildRect = tester.getRect(findDecoyChild(child));
      expect(childRect, equals(decoyChildRect));

      expect(
        find.byWidgetPredicate((Widget w) => '${w.runtimeType}' == '_DecoyChild'),
        findsOneWidget,
      );

      // After a small delay, the _DecoyChild has begun to animate.
      await tester.pump(const Duration(milliseconds: 400));
      decoyChildRect = tester.getRect(findDecoyChild(child));
      expect(childRect, isNot(equals(decoyChildRect)));

      // Eventually the decoy fully scales by _kOpenSize.
      await tester.pump(const Duration(milliseconds: 800));
      decoyChildRect = tester.getRect(findDecoyChild(child));
      expect(childRect, isNot(equals(decoyChildRect)));
      expect(decoyChildRect.width, childRect.width * kOpenScale);

      // Then the CupertinoContextMenu opens.
      await tester.pumpAndSettle();
      await gesture.up();
      await tester.pumpAndSettle();
      expect(findStatic(), findsOneWidget);
    });

    testWidgets('CupertinoContextMenu is in the correct position when within a nested navigator', (
      WidgetTester tester,
    ) async {
      final Widget child = getChild();
      await tester.pumpWidget(
        CupertinoApp(
          home: CupertinoPageScaffold(
            child: MediaQuery(
              data: const MediaQueryData(size: Size(800, 600)),
              child: Align(
                alignment: Alignment.bottomRight,
                child: SizedBox(
                  width: 700,
                  height: 500,
                  child: Navigator(
                    onGenerateRoute: (RouteSettings settings) {
                      return CupertinoPageRoute<void>(
                        builder: (BuildContext context) => Align(
                          child: CupertinoContextMenu(
                            actions: const <CupertinoContextMenuAction>[
                              CupertinoContextMenuAction(child: Text('CupertinoContextMenuAction')),
                            ],
                            child: child,
                          ),
                        ),
                      );
                    },
                  ),
                ),
              ),
            ),
          ),
        ),
      );
      expect(find.byWidget(child), findsOneWidget);
      final Rect childRect = tester.getRect(find.byWidget(child));
      expect(
        find.byWidgetPredicate((Widget w) => '${w.runtimeType}' == '_DecoyChild'),
        findsNothing,
      );

      // Start a press on the child.
      final TestGesture gesture = await tester.startGesture(childRect.center);
      await tester.pump();

      // The _DecoyChild is showing directly on top of the child.
      expect(findDecoyChild(child), findsOneWidget);
      Rect decoyChildRect = tester.getRect(findDecoyChild(child));
      expect(childRect, equals(decoyChildRect));

      expect(
        find.byWidgetPredicate((Widget w) => '${w.runtimeType}' == '_DecoyChild'),
        findsOneWidget,
      );

      // After a small delay, the _DecoyChild has begun to animate.
      await tester.pump(const Duration(milliseconds: 400));
      decoyChildRect = tester.getRect(findDecoyChild(child));
      expect(childRect, isNot(equals(decoyChildRect)));

      // Eventually the decoy fully scales by _kOpenSize.
      await tester.pump(const Duration(milliseconds: 800));
      decoyChildRect = tester.getRect(findDecoyChild(child));
      expect(childRect, isNot(equals(decoyChildRect)));
      expect(decoyChildRect.width, childRect.width * kOpenScale);

      // Then the CupertinoContextMenu opens.
      await tester.pumpAndSettle();
      await gesture.up();
      await tester.pumpAndSettle();
      expect(findStatic(), findsOneWidget);
    });

    testWidgets('_DecoyChild preserves the child color', (WidgetTester tester) async {
      final Widget child = getChild();
      await tester.pumpWidget(
        CupertinoApp(
          home: CupertinoPageScaffold(
            backgroundColor: CupertinoColors.black,
            child: MediaQuery(
              data: const MediaQueryData(size: Size(800, 600)),
              child: Center(
                child: CupertinoContextMenu(
                  actions: const <CupertinoContextMenuAction>[
                    CupertinoContextMenuAction(child: Text('CupertinoContextMenuAction')),
                  ],
                  child: child,
                ),
              ),
            ),
          ),
        ),
      );

      // Expect no _DecoyChild to be present before the gesture.
      final Finder decoyChild = find.byWidgetPredicate(
        (Widget w) => '${w.runtimeType}' == '_DecoyChild',
      );
      expect(decoyChild, findsNothing);

      // Start press gesture on the child.
      final Rect childRect = tester.getRect(find.byWidget(child));
      final TestGesture gesture = await tester.startGesture(childRect.center);
      await tester.pump();

      // Find the _DecoyChild by runtimeType,
      // find the Container descendant with the BoxDecoration,
      // then read the boxDecoration property.
      final Finder decoyChildDescendant = find.descendant(
        of: decoyChild,
        matching: find.byType(Container),
      );
      final boxDecoration =
          (tester.firstWidget(decoyChildDescendant) as Container).decoration as BoxDecoration?;
      const expectedColors = <Color?>[null, Color(0x00000000)];

      // `Color(0x00000000)` -> Is `CupertinoColors.transparent`.
      // `null`              -> Default when no color argument is given in `BoxDecoration`.
      // Any other color won't preserve the child's property.
      expect(expectedColors, contains(boxDecoration?.color));

      // End the gesture.
      await gesture.up();
      await tester.pumpAndSettle();

      // Expect no _DecoyChild to be present after ending the gesture.
      final Finder decoyChildAfterEnding = find.byWidgetPredicate(
        (Widget w) => '${w.runtimeType}' == '_DecoyChild',
      );
      expect(decoyChildAfterEnding, findsNothing);
    });

    testWidgets(
      'CupertinoContextMenu with a basic builder opens and closes the same as when providing a child',
      (WidgetTester tester) async {
        final Widget child = getChild();
        await tester.pumpWidget(
          getBuilderContextMenu(
            builder: (BuildContext context, Animation<double> animation) {
              return child;
            },
          ),
        );
        expect(find.byWidget(child), findsOneWidget);
        final Rect childRect = tester.getRect(find.byWidget(child));
        expect(
          find.byWidgetPredicate((Widget w) => '${w.runtimeType}' == '_DecoyChild'),
          findsNothing,
        );

        // Start a press on the child.
        final TestGesture gesture = await tester.startGesture(childRect.center);
        await tester.pump();

        // The _DecoyChild is showing directly on top of the child.
        expect(findDecoyChild(child), findsOneWidget);
        Rect decoyChildRect = tester.getRect(findDecoyChild(child));
        expect(childRect, equals(decoyChildRect));

        expect(
          find.byWidgetPredicate((Widget w) => '${w.runtimeType}' == '_DecoyChild'),
          findsOneWidget,
        );

        // After a small delay, the _DecoyChild has begun to animate.
        await tester.pump(const Duration(milliseconds: 400));
        decoyChildRect = tester.getRect(findDecoyChild(child));
        expect(childRect, isNot(equals(decoyChildRect)));

        // Eventually the decoy fully scales by _kOpenSize.
        await tester.pump(const Duration(milliseconds: 800));
        decoyChildRect = tester.getRect(findDecoyChild(child));
        expect(childRect, isNot(equals(decoyChildRect)));
        expect(decoyChildRect.width, childRect.width * kOpenScale);

        // Then the CupertinoContextMenu opens.
        await tester.pumpAndSettle();
        await gesture.up();
        await tester.pumpAndSettle();
        expect(findStatic(), findsOneWidget);
      },
    );

    testWidgets('CupertinoContextMenu with a builder can change the animation', (
      WidgetTester tester,
    ) async {
      await tester.pumpWidget(
        getBuilderContextMenu(
          builder: (BuildContext context, Animation<double> animation) {
            return Container(
              width: 300.0,
              height: 100.0,
              decoration: BoxDecoration(
                color: CupertinoColors.activeOrange,
                borderRadius: BorderRadius.circular(25.0 * animation.value),
              ),
            );
          },
        ),
      );

      final Widget child = find
          .descendant(of: find.byType(TickerMode), matching: find.byType(Container))
          .evaluate()
          .single
          .widget;
      final Rect childRect = tester.getRect(find.byWidget(child));
      expect(
        find.byWidgetPredicate((Widget w) => '${w.runtimeType}' == '_DecoyChild'),
        findsNothing,
      );

      // Start a press on the child.
      final TestGesture gesture = await tester.startGesture(childRect.center);
      await tester.pump();

      Finder findBuilderDecoyChild() {
        return find.descendant(
          of: find.byWidgetPredicate((Widget w) => '${w.runtimeType}' == '_DecoyChild'),
          matching: find.byType(Container),
        );
      }

      final decoyContainer = tester.firstElement(findBuilderDecoyChild()).widget as Container;
      final decoyDecoration = decoyContainer.decoration as BoxDecoration?;
      expect(decoyDecoration?.borderRadius, equals(BorderRadius.circular(0)));

      expect(findBuilderDecoyChild(), findsOneWidget);

      // After a small delay, the _DecoyChild has begun to animate with a different border radius.
      await tester.pump(const Duration(milliseconds: 500));
      final decoyLaterContainer = tester.firstElement(findBuilderDecoyChild()).widget as Container;
      final decoyLaterDecoration = decoyLaterContainer.decoration as BoxDecoration?;
      expect(decoyLaterDecoration?.borderRadius, isNot(equals(BorderRadius.circular(0))));

      // Finish gesture to release resources.
      await tester.pumpAndSettle();
      await gesture.up();
      await tester.pumpAndSettle();
    });

    testWidgets('Hovering over Cupertino context menu updates cursor to clickable on Web', (
      WidgetTester tester,
    ) async {
      final Widget child = getChild();
      await tester.pumpWidget(
        CupertinoApp(
          home: CupertinoPageScaffold(
            child: Center(
              child: CupertinoContextMenu(
                actions: const <CupertinoContextMenuAction>[
                  CupertinoContextMenuAction(child: Text('CupertinoContextMenuAction One')),
                ],
                child: child,
              ),
            ),
          ),
        ),
      );

      final TestGesture gesture = await tester.createGesture(
        kind: PointerDeviceKind.mouse,
        pointer: 1,
      );
      await gesture.addPointer(location: const Offset(10, 10));
      await tester.pumpAndSettle();
      expect(
        RendererBinding.instance.mouseTracker.debugDeviceActiveCursor(1),
        SystemMouseCursors.basic,
      );

      final Offset contextMenu = tester.getCenter(find.byWidget(child));
      await gesture.moveTo(contextMenu);
      await tester.pumpAndSettle();
      expect(
        RendererBinding.instance.mouseTracker.debugDeviceActiveCursor(1),
        kIsWeb ? SystemMouseCursors.click : SystemMouseCursors.basic,
      );
    });

    testWidgets('CupertinoContextMenu is in the correct position when within a Transform.scale', (
      WidgetTester tester,
    ) async {
      final Widget child = getChild();
      await tester.pumpWidget(
        CupertinoApp(
          home: CupertinoPageScaffold(
            child: MediaQuery(
              data: const MediaQueryData(size: Size(800, 600)),
              child: Transform.scale(
                scale: 0.5,
                child: Align(
                  //alignment: Alignment.bottomRight,
                  child: CupertinoContextMenu(
                    actions: const <CupertinoContextMenuAction>[
                      CupertinoContextMenuAction(child: Text('CupertinoContextMenuAction')),
                    ],
                    child: child,
                  ),
                ),
              ),
            ),
          ),
        ),
      );
      expect(find.byWidget(child), findsOneWidget);
      final Rect childRect = tester.getRect(find.byWidget(child));
      expect(
        find.byWidgetPredicate((Widget w) => '${w.runtimeType}' == '_DecoyChild'),
        findsNothing,
      );

      // Start a press on the child.
      final TestGesture gesture = await tester.startGesture(childRect.center);
      await tester.pump();

      // The _DecoyChild is showing directly on top of the child.
      expect(findDecoyChild(child), findsOneWidget);
      Rect decoyChildRect = tester.getRect(findDecoyChild(child));
      expect(childRect, equals(decoyChildRect));

      expect(
        find.byWidgetPredicate((Widget w) => '${w.runtimeType}' == '_DecoyChild'),
        findsOneWidget,
      );

      // After a small delay, the _DecoyChild has begun to animate.
      await tester.pump(const Duration(milliseconds: 400));
      decoyChildRect = tester.getRect(findDecoyChild(child));
      expect(childRect, isNot(equals(decoyChildRect)));

      // Eventually the decoy fully scales by _kOpenSize.
      await tester.pump(const Duration(milliseconds: 800));
      decoyChildRect = tester.getRect(findDecoyChild(child));
      expect(childRect, isNot(equals(decoyChildRect)));
      expect(decoyChildRect.width, childRect.width * kOpenScale);

      // Then the CupertinoContextMenu opens.
      await tester.pumpAndSettle();
      await gesture.up();
      await tester.pumpAndSettle();
      expect(findStatic(), findsOneWidget);
    });
  });

  group('CupertinoContextMenu when open', () {
    testWidgets('Last action does not have border', (WidgetTester tester) async {
      final Widget child = getChild();
      await tester.pumpWidget(
        CupertinoApp(
          home: CupertinoPageScaffold(
            child: Center(
              child: CupertinoContextMenu(
                actions: const <CupertinoContextMenuAction>[
                  CupertinoContextMenuAction(child: Text('CupertinoContextMenuAction One')),
                ],
                child: child,
              ),
            ),
          ),
        ),
      );

      // Open the CupertinoContextMenu
      final TestGesture firstGesture = await tester.startGesture(
        tester.getCenter(find.byWidget(child)),
      );
      await tester.pumpAndSettle();
      await firstGesture.up();
      await tester.pumpAndSettle();
      expect(findStatic(), findsOneWidget);

      // Both the background color and the action colors are found.
      expect(findStaticChildColor(tester), findsNWidgets(2));

      // Close the CupertinoContextMenu.
      await tester.tapAt(const Offset(1.0, 1.0));
      await tester.pumpAndSettle();
      expect(findStatic(), findsNothing);

      await tester.pumpWidget(
        CupertinoApp(
          home: CupertinoPageScaffold(
            child: Center(
              child: CupertinoContextMenu(
                actions: const <CupertinoContextMenuAction>[
                  CupertinoContextMenuAction(child: Text('CupertinoContextMenuAction One')),
                  CupertinoContextMenuAction(child: Text('CupertinoContextMenuAction Two')),
                ],
                child: child,
              ),
            ),
          ),
        ),
      );

      // Open the CupertinoContextMenu
      final TestGesture secondGesture = await tester.startGesture(
        tester.getCenter(find.byWidget(child)),
      );
      await tester.pumpAndSettle();
      await secondGesture.up();
      await tester.pumpAndSettle();
      expect(findStatic(), findsOneWidget);

      expect(findStaticChildColor(tester), findsNWidgets(3));
    });

    testWidgets('Can close CupertinoContextMenu by background tap', (WidgetTester tester) async {
      final Widget child = getChild();
      await tester.pumpWidget(getContextMenu(child: child));

      // Open the CupertinoContextMenu
      final Rect childRect = tester.getRect(find.byWidget(child));
      final TestGesture gesture = await tester.startGesture(childRect.center);
      await tester.pumpAndSettle();
      await gesture.up();
      await tester.pumpAndSettle();
      expect(findStatic(), findsOneWidget);

      // Tap and ensure that the CupertinoContextMenu is closed.
      await tester.tapAt(const Offset(1.0, 1.0));
      await tester.pumpAndSettle();
      expect(findStatic(), findsNothing);
    });

    testWidgets('Can close CupertinoContextMenu by dragging down', (WidgetTester tester) async {
      final Widget child = getChild();
      await tester.pumpWidget(getContextMenu(child: child));

      // Open the CupertinoContextMenu
      final Rect childRect = tester.getRect(find.byWidget(child));
      final TestGesture gesture = await tester.startGesture(childRect.center);
      await tester.pumpAndSettle();
      await gesture.up();
      await tester.pumpAndSettle();
      expect(findStatic(), findsOneWidget);

      // Drag down not far enough and it bounces back and doesn't close.
      expect(findStaticChild(child), findsOneWidget);
      Offset staticChildCenter = tester.getCenter(findStaticChild(child));
      TestGesture swipeGesture = await tester.startGesture(staticChildCenter);
      await swipeGesture.moveBy(
        const Offset(0.0, 100.0),
        timeStamp: const Duration(milliseconds: 100),
      );
      await tester.pump();
      await swipeGesture.up();
      await tester.pump();
      expect(tester.getCenter(findStaticChild(child)).dy, greaterThan(staticChildCenter.dy));
      await tester.pumpAndSettle();
      expect(tester.getCenter(findStaticChild(child)), equals(staticChildCenter));
      expect(findStatic(), findsOneWidget);

      // Drag down far enough and it does close.
      expect(findStaticChild(child), findsOneWidget);
      staticChildCenter = tester.getCenter(findStaticChild(child));
      swipeGesture = await tester.startGesture(staticChildCenter);
      await swipeGesture.moveBy(
        const Offset(0.0, 200.0),
        timeStamp: const Duration(milliseconds: 100),
      );
      await tester.pump();
      await swipeGesture.up();
      await tester.pumpAndSettle();
      expect(findStatic(), findsNothing);
    });

    testWidgets('Can close CupertinoContextMenu by flinging down', (WidgetTester tester) async {
      final Widget child = getChild();
      await tester.pumpWidget(getContextMenu(child: child));

      // Open the CupertinoContextMenu
      final Rect childRect = tester.getRect(find.byWidget(child));
      final TestGesture gesture = await tester.startGesture(childRect.center);
      await tester.pumpAndSettle();
      await gesture.up();
      await tester.pumpAndSettle();
      expect(findStatic(), findsOneWidget);

      // Fling up and nothing happens.
      expect(findStaticChild(child), findsOneWidget);
      await tester.fling(findStaticChild(child), const Offset(0.0, -100.0), 1000.0);
      await tester.pumpAndSettle();
      expect(findStaticChild(child), findsOneWidget);

      // Fling down to close the menu.
      expect(findStaticChild(child), findsOneWidget);
      await tester.fling(findStaticChild(child), const Offset(0.0, 100.0), 1000.0);
      await tester.pumpAndSettle();
      expect(findStatic(), findsNothing);
    });

    testWidgets("Backdrop is added using ModalRoute's filter parameter", (
      WidgetTester tester,
    ) async {
      final Widget child = getChild();
      await tester.pumpWidget(getContextMenu(child: child));
      expect(find.byType(BackdropFilter), findsNothing);

      // Open the CupertinoContextMenu
      final Rect childRect = tester.getRect(find.byWidget(child));
      final TestGesture gesture = await tester.startGesture(childRect.center);
      await tester.pumpAndSettle();
      await gesture.up();
      await tester.pumpAndSettle();
      expect(findStatic(), findsOneWidget);
      expect(find.byType(BackdropFilter), findsOneWidget);
    });

    testWidgets('Preview widget should have the correct border radius', (
      WidgetTester tester,
    ) async {
      final Widget child = getChild();
      await tester.pumpWidget(getContextMenu(child: child));

      // Open the CupertinoContextMenu.
      final Rect childRect = tester.getRect(find.byWidget(child));
      final TestGesture gesture = await tester.startGesture(childRect.center);
      await tester.pumpAndSettle();
      await gesture.up();
      await tester.pumpAndSettle();
      expect(findStatic(), findsOneWidget);

      // Check border radius.
      expect(findStaticDefaultPreview(), findsOneWidget);
      final previewWidget = tester.firstWidget(findStaticDefaultPreview()) as ClipRSuperellipse;
      expect(previewWidget.borderRadius, equals(BorderRadius.circular(12.0)));
    });

    testWidgets('CupertinoContextMenu width is correct', (WidgetTester tester) async {
      final Widget child = getChild();
      await tester.pumpWidget(getContextMenu(child: child));
      expect(find.byWidget(child), findsOneWidget);
      final Rect childRect = tester.getRect(find.byWidget(child));
      expect(
        find.byWidgetPredicate((Widget w) => '${w.runtimeType}' == '_DecoyChild'),
        findsNothing,
      );

      // Start a press on the child.
      final TestGesture gesture = await tester.startGesture(childRect.center);
      await tester.pump();

      // The _DecoyChild is showing directly on top of the child.
      expect(findDecoyChild(child), findsOneWidget);
      Rect decoyChildRect = tester.getRect(findDecoyChild(child));
      expect(childRect, equals(decoyChildRect));

      expect(
        find.byWidgetPredicate((Widget w) => '${w.runtimeType}' == '_DecoyChild'),
        findsOneWidget,
      );

      // After a small delay, the _DecoyChild has begun to animate.
      await tester.pump(const Duration(milliseconds: 400));
      decoyChildRect = tester.getRect(findDecoyChild(child));
      expect(childRect, isNot(equals(decoyChildRect)));

      // Eventually the decoy fully scales by _kOpenSize.
      await tester.pump(const Duration(milliseconds: 800));
      decoyChildRect = tester.getRect(findDecoyChild(child));
      expect(childRect, isNot(equals(decoyChildRect)));
      expect(decoyChildRect.width, childRect.width * kOpenScale);

      // Then the CupertinoContextMenu opens.
      await tester.pumpAndSettle();
      await gesture.up();
      await tester.pumpAndSettle();
      expect(findStatic(), findsOneWidget);

      // The CupertinoContextMenu has the correct width and height.
      final CupertinoContextMenu widget = tester.widget(find.byType(CupertinoContextMenu));
      for (final Widget action in widget.actions) {
        // The value of the height is 80 because of the font and icon size.
        expect(tester.getSize(find.byWidget(action)).width, 250);
      }
    });

    testWidgets('CupertinoContextMenu minimizes scaling offscreen', (WidgetTester tester) async {
      const portraitScreenSize = Size(600.0, 800.0);
      await binding.setSurfaceSize(portraitScreenSize);
      addTearDown(() => binding.setSurfaceSize(null));
      final Widget child = getChild();

      // Pump a CupertinoContextMenu on the top-left of the screen and open it.
      await tester.pumpWidget(getContextMenu(alignment: Alignment.topLeft, child: child));
      await tester.pump();
      Rect childRect = tester.getRect(find.byWidget(child));
      // Start a press on the child.
      final TestGesture gesture1 = await tester.startGesture(childRect.center);
      await tester.pump();

      // The _DecoyChild is showing directly on top of the child.
      expect(findDecoyChild(child), findsOneWidget);
      Rect decoyChildRect = tester.getRect(findDecoyChild(child));
      expect(childRect, equals(decoyChildRect));

      expect(
        find.byWidgetPredicate((Widget w) => '${w.runtimeType}' == '_DecoyChild'),
        findsOneWidget,
      );

      // After a small delay, the _DecoyChild has begun to animate.
      await tester.pump(const Duration(milliseconds: 400));
      decoyChildRect = tester.getRect(findDecoyChild(child));
      expect(childRect, isNot(equals(decoyChildRect)));

      // Eventually the decoy fully scales. Since the context menu is fully
      // top-left aligned, the minimum scale factor is used so that the menu
      // animates minimally off the screen.
      await tester.pump(const Duration(milliseconds: 900));
      decoyChildRect = tester.getRect(findDecoyChild(child));
      expect(childRect, isNot(equals(decoyChildRect)));
      expect(decoyChildRect.width, childRect.width * kMinScaleFactor);

      // Open and then close the CupertinoContextMenu.
      await tester.pumpAndSettle();
      await tester.tapAt(const Offset(599.0, 799.0));
      await tester.pumpAndSettle();
      expect(findStatic(), findsNothing);

      // Pump a CupertinoContextMenu on the bottom-right of the screen and open it.
      await tester.pumpWidget(getContextMenu(alignment: Alignment.bottomRight, child: child));
      await tester.pump();
      childRect = tester.getRect(find.byWidget(child));
      // Start a press on the child.
      final TestGesture gesture2 = await tester.startGesture(childRect.center);
      await tester.pump();

      // The _DecoyChild is showing directly on top of the child.
      expect(findDecoyChild(child), findsOneWidget);
      decoyChildRect = tester.getRect(findDecoyChild(child));
      expect(childRect, equals(decoyChildRect));

      expect(
        find.byWidgetPredicate((Widget w) => '${w.runtimeType}' == '_DecoyChild'),
        findsOneWidget,
      );

      // After a small delay, the _DecoyChild has begun to animate.
      await tester.pump(const Duration(milliseconds: 400));
      decoyChildRect = tester.getRect(findDecoyChild(child));
      expect(childRect, isNot(equals(decoyChildRect)));

      // Eventually the decoy fully scales. Since the context menu is fully
      // bottom-right aligned, the minimum scale factor is used so that the menu
      // animates minimally off the screen.
      await tester.pump(const Duration(milliseconds: 900));
      decoyChildRect = tester.getRect(findDecoyChild(child));
      expect(childRect, isNot(equals(decoyChildRect)));
      expect(decoyChildRect.width, childRect.width * kMinScaleFactor);

      // Open and then close the CupertinoContextMenu.
      await tester.pumpAndSettle();
      await tester.tapAt(const Offset(1.0, 1.0));
      await tester.pumpAndSettle();
      expect(findStatic(), findsNothing);
      await gesture1.up();
      await gesture2.up();
    });

    testWidgets("ContextMenu route animation doesn't throw exception on dismiss", (
      WidgetTester tester,
    ) async {
      // This is a regression test for https://github.com/flutter/flutter/issues/124597.
      final List<int> items = List<int>.generate(2, (int index) => index).toList();

      await tester.pumpWidget(
        CupertinoApp(
          home: CupertinoPageScaffold(
            child: StatefulBuilder(
              builder: (BuildContext context, StateSetter setState) {
                return ListView(
                  children: items
                      .map(
                        (int index) => CupertinoContextMenu(
                          actions: <CupertinoContextMenuAction>[
                            CupertinoContextMenuAction(
                              child: const Text('DELETE'),
                              onPressed: () {
                                setState(() {
                                  items.remove(index);
                                  Navigator.of(context).pop();
                                });
                                Navigator.of(context).pop();
                              },
                            ),
                          ],
                          child: Text('Item $index'),
                        ),
                      )
                      .toList(),
                );
              },
            ),
          ),
        ),
      );

      // Open the CupertinoContextMenu.
      final TestGesture gesture = await tester.startGesture(tester.getCenter(find.text('Item 1')));
      await tester.pumpAndSettle();
      await gesture.up();
      await tester.pumpAndSettle();

      // Tap the delete action.
      await tester.tap(find.text('DELETE'));
      await tester.pumpAndSettle();

      // The CupertinoContextMenu should be closed with no exception.
      expect(find.text('DELETE'), findsNothing);
      expect(tester.takeException(), null);
    });
  });

  group("Open layout differs depending on child's position on screen", () {
    testWidgets('Portrait', (WidgetTester tester) async {
      const portraitScreenSize = Size(600.0, 800.0);
      await binding.setSurfaceSize(portraitScreenSize);
      addTearDown(() => binding.setSurfaceSize(null));

      // Pump a CupertinoContextMenu in the center of the screen and open it.
      final Widget child = getChild();
      await tester.pumpWidget(getContextMenu(screenSize: portraitScreenSize, child: child));
      expect(find.byType(CupertinoContextMenuAction), findsNothing);
      Rect childRect = tester.getRect(find.byWidget(child));
      TestGesture gesture = await tester.startGesture(childRect.center);
      await tester.pumpAndSettle();
      await gesture.up();
      await tester.pumpAndSettle();

      // The position of the action is in the center of the screen.
      expect(find.byType(CupertinoContextMenuAction), findsOneWidget);
      final Offset center = tester.getTopLeft(find.byType(CupertinoContextMenuAction));

      // Close the CupertinoContextMenu.
      await tester.tapAt(const Offset(1.0, 1.0));
      await tester.pumpAndSettle();
      expect(findStatic(), findsNothing);

      // Pump a CupertinoContextMenu on the left of the screen and open it.
      await tester.pumpWidget(
        getContextMenu(
          alignment: Alignment.centerLeft,
          screenSize: portraitScreenSize,
          child: child,
        ),
      );
      expect(find.byType(CupertinoContextMenuAction), findsNothing);
      await tester.pumpAndSettle();
      childRect = tester.getRect(find.byWidget(child));
      gesture = await tester.startGesture(childRect.center);
      await tester.pumpAndSettle();
      await gesture.up();
      await tester.pumpAndSettle();

      // The position of the action is on the left of the screen.
      expect(find.byType(CupertinoContextMenuAction), findsOneWidget);
      final Offset left = tester.getTopLeft(find.byType(CupertinoContextMenuAction));
      expect(left.dx, lessThan(center.dx));

      // Close the CupertinoContextMenu.
      await tester.tapAt(const Offset(559.0, 799.0));
      await tester.pumpAndSettle();
      expect(findStatic(), findsNothing);

      // Pump a CupertinoContextMenu on the right of the screen and open it.
      await tester.pumpWidget(
        getContextMenu(
          alignment: Alignment.centerRight,
          screenSize: portraitScreenSize,
          child: child,
        ),
      );
      expect(find.byType(CupertinoContextMenuAction), findsNothing);
      childRect = tester.getRect(find.byWidget(child));
      gesture = await tester.startGesture(childRect.center);
      await tester.pumpAndSettle();
      await gesture.up();
      await tester.pumpAndSettle();

      // The position of the action is on the right of the screen.
      expect(find.byType(CupertinoContextMenuAction), findsOneWidget);
      final Offset right = tester.getTopLeft(find.byType(CupertinoContextMenuAction));
      expect(right.dx, greaterThan(center.dx));
    });

    testWidgets('Landscape', (WidgetTester tester) async {
      // Pump a CupertinoContextMenu in the center of the screen and open it.
      final Widget child = getChild();
      await tester.pumpWidget(getContextMenu(child: child));
      expect(find.byType(CupertinoContextMenuAction), findsNothing);
      Rect childRect = tester.getRect(find.byWidget(child));
      TestGesture gesture = await tester.startGesture(childRect.center);
      await tester.pumpAndSettle();
      await gesture.up();
      await tester.pumpAndSettle();

      // Landscape doesn't support a centered action list, so the action is on
      // the left side of the screen.
      expect(find.byType(CupertinoContextMenuAction), findsOneWidget);
      final Offset center = tester.getTopLeft(find.byType(CupertinoContextMenuAction));

      // Close the CupertinoContextMenu.
      await tester.tapAt(const Offset(1.0, 1.0));
      await tester.pumpAndSettle();
      expect(findStatic(), findsNothing);

      // Pump a CupertinoContextMenu on the left of the screen and open it.
      await tester.pumpWidget(getContextMenu(alignment: Alignment.centerLeft, child: child));
      expect(find.byType(CupertinoContextMenuAction), findsNothing);
      childRect = tester.getRect(find.byWidget(child));
      gesture = await tester.startGesture(childRect.center);
      await tester.pumpAndSettle();
      await gesture.up();
      await tester.pumpAndSettle();

      // The position of the action is on the right of the screen, which is the
      // same as for center aligned children in landscape.
      expect(find.byType(CupertinoContextMenuAction), findsOneWidget);
      final Offset left = tester.getTopLeft(find.byType(CupertinoContextMenuAction));
      expect(left.dx, equals(center.dx));

      // Close the CupertinoContextMenu.
      await tester.tapAt(const Offset(1.0, 1.0));
      await tester.pumpAndSettle();
      expect(findStatic(), findsNothing);

      // Pump a CupertinoContextMenu on the right of the screen and open it.
      await tester.pumpWidget(getContextMenu(alignment: Alignment.centerRight, child: child));
      expect(find.byType(CupertinoContextMenuAction), findsNothing);
      childRect = tester.getRect(find.byWidget(child));
      gesture = await tester.startGesture(childRect.center);
      await tester.pumpAndSettle();
      await gesture.up();
      await tester.pumpAndSettle();

      // The position of the action is on the left of the screen.
      expect(find.byType(CupertinoContextMenuAction), findsOneWidget);
      final Offset right = tester.getTopLeft(find.byType(CupertinoContextMenuAction));
      expect(right.dx, lessThan(left.dx));
    });
  });

  testWidgets('Conflicting gesture detectors', (WidgetTester tester) async {
    int? onPointerDownTime;
    int? onPointerUpTime;
    var insideTapTriggered = false;
    // The required duration of the route to be pushed in is [500, 900]ms.
    // 500ms is calculated from kPressTimeout+_previewLongPressTimeout/2.
    // 900ms is calculated from kPressTimeout+_previewLongPressTimeout.
    const pressDuration = Duration(milliseconds: 501);

    int now() => clock.now().millisecondsSinceEpoch;

    await tester.pumpWidget(
      Listener(
        onPointerDown: (PointerDownEvent event) => onPointerDownTime = now(),
        onPointerUp: (PointerUpEvent event) => onPointerUpTime = now(),
        child: CupertinoApp(
          home: Align(
            child: CupertinoContextMenu(
              actions: const <CupertinoContextMenuAction>[
                CupertinoContextMenuAction(child: Text('CupertinoContextMenuAction')),
              ],
              child: GestureDetector(
                onTap: () => insideTapTriggered = true,
                child: Container(
                  width: 200,
                  height: 200,
                  key: const Key('container'),
                  color: const Color(0xFF00FF00),
                ),
              ),
            ),
          ),
        ),
      ),
    );

    // Start a press on the child.
    final TestGesture gesture = await tester.createGesture();
    await gesture.down(tester.getCenter(find.byKey(const Key('container'))));
    // Simulate the actual situation:
    // the user keeps pressing and requesting frames.
    // If there is only one frame,
    // the animation is mutant and cannot drive the value of the animation controller.
    for (var i = 0; i < 100; i++) {
      await tester.pump(pressDuration ~/ 100);
    }
    await gesture.up();
    // Await pushing route.
    await tester.pumpAndSettle();

    // Judge whether _ContextMenuRouteStatic present on the screen.
    final Finder routeStatic = find.byWidgetPredicate(
      (Widget w) => '${w.runtimeType}' == '_ContextMenuRouteStatic',
    );

    // The insideTap and the route should not be triggered at the same time.
    if (insideTapTriggered) {
      // Calculate the actual duration.
      final int actualDuration = onPointerUpTime! - onPointerDownTime!;

      expect(
        routeStatic,
        findsNothing,
        reason:
            'When actualDuration($actualDuration) is in the range of 500ms~900ms, '
            'which means the route is pushed, '
            'but insideTap should not be triggered at the same time.',
      );
    } else {
      // The route should be pushed when the insideTap is not triggered.
      expect(routeStatic, findsOneWidget);
    }
  });

  testWidgets('CupertinoContextMenu scrolls correctly', (WidgetTester tester) async {
    const numMenuItems = 100;
    final Widget child = getChild();
    await tester.pumpWidget(
      CupertinoApp(
        home: CupertinoPageScaffold(
          child: MediaQuery(
            data: const MediaQueryData(size: Size(100, 100)),
            child: CupertinoContextMenu(
              actions: List<CupertinoContextMenuAction>.generate(numMenuItems, (int index) {
                return CupertinoContextMenuAction(child: Text('Item $index'), onPressed: () {});
              }),
              child: child,
            ),
          ),
        ),
      ),
    );

    // Open the CupertinoContextMenu.
    final TestGesture gesture = await tester.startGesture(tester.getCenter(find.byWidget(child)));
    await tester.pumpAndSettle();
    await gesture.up();
    await tester.pumpAndSettle();

    expect(find.byType(CupertinoContextMenu), findsOneWidget);

    // Verify the first items are visible.
    expect(find.text('Item 0'), findsOneWidget);
    expect(find.text('Item 1'), findsOneWidget);

    // Find the scrollable part of the context menu.
    final Finder scrollableFinder = find.byType(Scrollable);
    expect(scrollableFinder, findsOneWidget);

    // Verify a scrollbar is displayed.
    expect(find.byType(CupertinoScrollbar), findsOneWidget);

    // Scroll to the bottom.
    await tester.drag(scrollableFinder, const Offset(0, -500));
    await tester.pumpAndSettle();

    // Verify the last item is visible.
    expect(find.text('Item ${numMenuItems - 1}'), findsOneWidget);

    // Scroll back to the top.
    await tester.drag(scrollableFinder, const Offset(0, 500));
    await tester.pumpAndSettle();

    // Verify the first items are still visible.
    expect(find.text('Item 0'), findsOneWidget);
    expect(find.text('Item 1'), findsOneWidget);
  });

  testWidgets('Pushing a new route removes overlay', (WidgetTester tester) async {
    final Widget child = getChild();
    const page = 'Page 2';
    await tester.pumpWidget(
      CupertinoApp(
        home: Builder(
          builder: (BuildContext context) {
            return Center(
              child: CupertinoContextMenu(
                actions: const <Widget>[CupertinoContextMenuAction(child: Text('Test'))],
                child: GestureDetector(
                  onTap: () {
                    Navigator.of(context).push(
                      CupertinoPageRoute<Widget>(
                        builder: (BuildContext context) =>
                            const CupertinoPageScaffold(child: Text(page)),
                      ),
                    );
                  },
                  child: child,
                ),
              ),
            );
          },
        ),
      ),
    );

    expect(find.byWidget(child), findsOneWidget);
    final Rect childRect = tester.getRect(find.byWidget(child));
    expect(find.byWidgetPredicate((Widget w) => '${w.runtimeType}' == '_DecoyChild'), findsNothing);

    // Start a press on the child.
    final TestGesture gesture = await tester.startGesture(childRect.center);
    await tester.pump();
    await tester.pump(const Duration(milliseconds: 300));
    expect(find.text(page), findsNothing);

    await tester.pump(const Duration(milliseconds: 300));
    await gesture.up();

    // Kickstart the route transition.
    await tester.pump();
    await tester.pump(const Duration(milliseconds: 300));

    // As the transition starts, the overlay has been removed.
    // Only the child transitioning out is shown.
    expect(find.text(page), findsOneWidget);
    expect(find.byWidget(child), findsOneWidget);
  });

  testWidgets('Removing context menu from widget tree removes overlay', (
    WidgetTester tester,
  ) async {
    final Widget child = getChild();
    var ctxMenuRemoved = false;
    late StateSetter setState;
    await tester.pumpWidget(
      CupertinoApp(
        home: StatefulBuilder(
          builder: (BuildContext context, StateSetter stateSetter) {
            setState = stateSetter;
            return Center(
              child: ctxMenuRemoved
                  ? const SizedBox()
                  : CupertinoContextMenu(
                      actions: <Widget>[
                        CupertinoContextMenuAction(child: const Text('Test'), onPressed: () {}),
                      ],
                      child: child,
                    ),
            );
          },
        ),
      ),
    );

    expect(find.byWidget(child), findsOneWidget);
    final Rect childRect = tester.getRect(find.byWidget(child));

    // Start a press on the child.
    final TestGesture gesture = await tester.startGesture(childRect.center);
    await tester.pump();
    await tester.pump(const Duration(milliseconds: 500));

    setState(() {
      ctxMenuRemoved = true;
    });
    await gesture.up();
    await tester.pumpAndSettle();

    expect(find.byWidget(child), findsNothing);
  });

  testWidgets('CupertinoContextMenu goldens in portrait orientation', (WidgetTester tester) async {
    const portraitScreenSize = Size(800.0, 900.0);
    await binding.setSurfaceSize(portraitScreenSize);
    addTearDown(() => binding.setSurfaceSize(null));

    final Widget leftChild = getChild(width: 200, height: 300);
    final Widget rightChild = getChild(width: 200, height: 300);
    final Widget centerChild = getChild(width: 200, height: 300);
    final children = <Widget>[leftChild, centerChild, rightChild];

    await tester.pumpWidget(
      CupertinoApp(
        home: GridView.count(
          crossAxisCount: 3,
          children: children.map((Widget child) {
            return CupertinoContextMenu(actions: getActions(), child: child);
          }).toList(),
        ),
      ),
    );

    Future<void> expectGolden(String name, Widget child) async {
      // Open the child's CupertinoContextMenu.
      final Rect childRect = tester.getRect(find.byWidget(child));
      final TestGesture gesture = await tester.startGesture(childRect.center);
      await tester.pumpAndSettle();
      await gesture.up();
      await tester.pumpAndSettle();
      expect(findStatic(), findsOneWidget);

      await expectLater(findStatic(), matchesGoldenFile('context_menu.portrait.$name.png'));

      // Tap and ensure that the CupertinoContextMenu is closed.
      await tester.tapAt(const Offset(1.0, 1.0));
      await tester.pumpAndSettle();
      expect(findStatic(), findsNothing);
    }

    await expectGolden('left', leftChild);
    await expectGolden('center', centerChild);
    await expectGolden('right', rightChild);
  });

  testWidgets('CupertinoContextMenu goldens in landscape orientation', (WidgetTester tester) async {
    const landscapeScreenSize = Size(800.0, 600.0);
    await binding.setSurfaceSize(landscapeScreenSize);
    addTearDown(() => binding.setSurfaceSize(null));

    final Widget leftChild = getChild(width: 200, height: 300);
    final Widget rightChild = getChild(width: 200, height: 300);
    final Widget centerChild = getChild(width: 200, height: 300);
    final children = <Widget>[leftChild, centerChild, rightChild];

    await tester.pumpWidget(
      CupertinoApp(
        home: GridView.count(
          crossAxisCount: 3,
          children: children.map((Widget child) {
            return CupertinoContextMenu(actions: getActions(), child: child);
          }).toList(),
        ),
      ),
    );

    Future<void> expectGolden(String name, Widget child) async {
      // Open the child's CupertinoContextMenu.
      final Rect childRect = tester.getRect(find.byWidget(child));
      final TestGesture gesture = await tester.startGesture(childRect.center);
      await tester.pumpAndSettle();
      await gesture.up();
      await tester.pumpAndSettle();
      expect(findStatic(), findsOneWidget);

      await expectLater(findStatic(), matchesGoldenFile('context_menu.landscape.$name.png'));

      // Tap and ensure that the CupertinoContextMenu is closed.
      await tester.tapAt(const Offset(1.0, 1.0));
      await tester.pumpAndSettle();
      expect(findStatic(), findsNothing);
    }

    await expectGolden('left', leftChild);
    await expectGolden('center', centerChild);
    await expectGolden('right', rightChild);
  });

  group('CupertinoContextMenu sheet shrink animation alignment - ', () {
    Future<void> testShrinkAlignment({
      required WidgetTester tester,
      required Alignment alignment,
      required Size screenSize,
      required AlignmentDirectional expectedAlignment,
    }) async {
      final Widget child = getChild();
      await tester.pumpWidget(
        getContextMenu(alignment: alignment, screenSize: screenSize, child: child),
      );

      // Open the CupertinoContextMenu.
      final Rect childRect = tester.getRect(find.byWidget(child));
      final TestGesture openGesture = await tester.startGesture(childRect.center);
      await tester.pumpAndSettle();
      await openGesture.up();
      await tester.pumpAndSettle();
      expect(findStatic(), findsOneWidget);

      final Finder sheetFinder = find.byWidgetPredicate(
        (Widget widget) => widget.runtimeType.toString() == '_ContextMenuSheet',
      );
      expect(sheetFinder, findsOneWidget);
      final Rect initialSheetRect = tester.getRect(sheetFinder);
      final Finder staticChildFinder = findStaticChild(child);
      expect(staticChildFinder, findsOneWidget);
      await tester.pump();

      // Drag down enough to trigger the shrink animation.
      await tester.fling(staticChildFinder, Offset(0.0, childRect.height / 2), 1000.0);
      await tester.pump();
      await tester.pump(const Duration(milliseconds: 50));

      // The sheet has shrunk.
      expect(sheetFinder, findsOneWidget);
      final Rect shrunkSheetRect = tester.getRect(sheetFinder);
      expect(shrunkSheetRect.width, lessThan(initialSheetRect.width));
      expect(shrunkSheetRect.height, lessThan(initialSheetRect.height));

      // Verify alignment based on how the rect has shrunk.
      switch (expectedAlignment) {
        case AlignmentDirectional.topStart:
          expect(
            shrunkSheetRect.left,
            moreOrLessEquals(initialSheetRect.left, epsilon: Tolerance.defaultTolerance.distance),
          );
        case AlignmentDirectional.topCenter:
          expect(
            shrunkSheetRect.center.dx,
            moreOrLessEquals(
              initialSheetRect.center.dx,
              epsilon: Tolerance.defaultTolerance.distance,
            ),
          );
        case AlignmentDirectional.topEnd:
          expect(
            shrunkSheetRect.right,
            moreOrLessEquals(initialSheetRect.right, epsilon: Tolerance.defaultTolerance.distance),
          );
        default:
          fail('Unhandled alignment: $expectedAlignment');
      }
      await tester.pumpAndSettle();
    }

    testWidgets('Portrait', (WidgetTester tester) async {
      const portraitScreenSize = Size(600.0, 800.0);
      await binding.setSurfaceSize(portraitScreenSize);
      addTearDown(() => binding.setSurfaceSize(null));

      await testShrinkAlignment(
        tester: tester,
        alignment: Alignment.centerLeft,
        screenSize: portraitScreenSize,
        expectedAlignment: AlignmentDirectional.topStart,
      );
      await testShrinkAlignment(
        tester: tester,
        alignment: Alignment.center,
        screenSize: portraitScreenSize,
        expectedAlignment: AlignmentDirectional.topCenter,
      );
      await testShrinkAlignment(
        tester: tester,
        alignment: Alignment.centerRight,
        screenSize: portraitScreenSize,
        expectedAlignment: AlignmentDirectional.topEnd,
      );
    });

    testWidgets('Landscape', (WidgetTester tester) async {
      const landscapeScreenSize = Size(800.0, 600.0);
      await binding.setSurfaceSize(landscapeScreenSize);
      addTearDown(() => binding.setSurfaceSize(null));

      await testShrinkAlignment(
        tester: tester,
        alignment: Alignment.centerLeft,
        screenSize: landscapeScreenSize,
        expectedAlignment: AlignmentDirectional.topStart,
      );
      await testShrinkAlignment(
        tester: tester,
        alignment: Alignment.center,
        screenSize: landscapeScreenSize,
        expectedAlignment: AlignmentDirectional.topStart,
      );
      await testShrinkAlignment(
        tester: tester,
        alignment: Alignment.centerRight,
        screenSize: landscapeScreenSize,
        expectedAlignment: AlignmentDirectional.topEnd,
      );
    });
  });

<<<<<<< HEAD
  // TODO(victorsanni): Add tests for this PR.
=======
  testWidgets('CupertinoContextMenu respects available screen width - Portrait', (
    WidgetTester tester,
  ) async {
    const portraitScreenSize = Size(300.0, 350.0);
    await binding.setSurfaceSize(portraitScreenSize);
    addTearDown(() => binding.setSurfaceSize(null));

    final Widget child = getChild();
    await tester.pumpWidget(
      MediaQuery(
        data: const MediaQueryData(size: portraitScreenSize),
        child: CupertinoApp(
          home: Center(
            child: CupertinoContextMenu(
              actions: <Widget>[
                CupertinoContextMenuAction(child: const Text('Test'), onPressed: () {}),
              ],
              child: child,
            ),
          ),
        ),
      ),
    );

    expect(find.byWidget(child), findsOneWidget);
    final Rect childRect = tester.getRect(find.byWidget(child));

    // Start a press on the child.
    final TestGesture gesture = await tester.startGesture(childRect.center);
    await tester.pump();
    await tester.pump(const Duration(milliseconds: 500));
    await gesture.up();
    await tester.pumpAndSettle();

    expect(tester.takeException(), null);

    // Verify the child width is constrained correctly.
    expect(findStatic(), findsOneWidget);
    final Size fittedBoxSize = tester.getSize(findFittedBox());
    // availableWidth = 300.0 (screen width) - 2 * 20.0 (padding) = 260.0
    expect(fittedBoxSize.width, 260.0);
  });

  testWidgets('CupertinoContextMenu respects available screen width - Landscape', (
    WidgetTester tester,
  ) async {
    const landscapeScreenSize = Size(350.0, 300.0);
    await binding.setSurfaceSize(landscapeScreenSize);
    addTearDown(() => binding.setSurfaceSize(null));

    final Widget child = getChild(width: 500);
    await tester.pumpWidget(
      MediaQuery(
        data: const MediaQueryData(size: landscapeScreenSize),
        child: CupertinoApp(
          home: Center(
            child: CupertinoContextMenu(
              actions: <Widget>[
                CupertinoContextMenuAction(child: const Text('Test'), onPressed: () {}),
              ],
              child: child,
            ),
          ),
        ),
      ),
    );

    expect(find.byWidget(child), findsOneWidget);
    final Rect childRect = tester.getRect(find.byWidget(child));

    // Start a press on the child.
    final TestGesture gesture = await tester.startGesture(childRect.center);
    await tester.pump();
    await tester.pump(const Duration(milliseconds: 500));
    await gesture.up();
    await tester.pumpAndSettle();

    expect(tester.takeException(), null);

    // Verify the child width is constrained correctly.
    expect(findStatic(), findsOneWidget);
    final Size fittedBoxSize = tester.getSize(findFittedBox());
    // availableWidth = 350.0 (screen width) - 2 * 20.0 (padding) = 310.0
    // availableWidthForChild = 310.0 - 250.0 (menu width) = 60.0
    expect(fittedBoxSize.width, 60.0);
  });

  testWidgets('CupertinoContextMenu does not crash at zero area', (WidgetTester tester) async {
    await tester.pumpWidget(
      CupertinoApp(
        home: Center(
          child: SizedBox.shrink(
            child: CupertinoContextMenu(
              actions: const <Widget>[Text('X'), Text('Y')],
              child: const Text('Y'),
            ),
          ),
        ),
      ),
    );
    expect(tester.getSize(find.byType(CupertinoContextMenu)), Size.zero);
  });
>>>>>>> a02f861e
}<|MERGE_RESOLUTION|>--- conflicted
+++ resolved
@@ -1451,9 +1451,7 @@
     });
   });
 
-<<<<<<< HEAD
   // TODO(victorsanni): Add tests for this PR.
-=======
   testWidgets('CupertinoContextMenu respects available screen width - Portrait', (
     WidgetTester tester,
   ) async {
@@ -1556,5 +1554,4 @@
     );
     expect(tester.getSize(find.byType(CupertinoContextMenu)), Size.zero);
   });
->>>>>>> a02f861e
 }