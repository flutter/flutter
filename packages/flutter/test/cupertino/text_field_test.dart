// Copyright 2014 The Flutter Authors. All rights reserved.
// Use of this source code is governed by a BSD-style license that can be
// found in the LICENSE file.

import 'dart:ui' as ui show BoxHeightStyle, BoxWidthStyle, Color;

import 'package:flutter/cupertino.dart';
import 'package:flutter/rendering.dart';
import 'package:flutter/services.dart';
import 'package:flutter/foundation.dart';
import 'package:flutter/gestures.dart' show DragStartBehavior, PointerDeviceKind;
import 'package:flutter_test/flutter_test.dart';

import '../rendering/mock_canvas.dart';

class MockClipboard {
  Object _clipboardData = <String, dynamic>{
    'text': null,
  };

  Future<dynamic> handleMethodCall(MethodCall methodCall) async {
    switch (methodCall.method) {
      case 'Clipboard.getData':
        return _clipboardData;
      case 'Clipboard.setData':
        _clipboardData = methodCall.arguments! as Object;
        break;
    }
  }
}

class MockTextSelectionControls extends TextSelectionControls {
  @override
  Widget buildHandle(BuildContext context, TextSelectionHandleType type,
      double textLineHeight) {
    throw UnimplementedError();
  }

  @override
  Widget buildToolbar(
      BuildContext context,
      Rect globalEditableRegion,
      double textLineHeight,
      Offset position,
      List<TextSelectionPoint> endpoints,
      TextSelectionDelegate delegate,
      ClipboardStatusNotifier clipboardStatus) {
    throw UnimplementedError();
  }

  @override
  Offset getHandleAnchor(TextSelectionHandleType type, double textLineHeight) {
    throw UnimplementedError();
  }

  @override
  Size getHandleSize(double textLineHeight) {
    throw UnimplementedError();
  }
}

class PathBoundsMatcher extends Matcher {
  const PathBoundsMatcher({
    this.rectMatcher,
    this.topMatcher,
    this.leftMatcher,
    this.rightMatcher,
    this.bottomMatcher,
  }) : super();

  final Matcher? rectMatcher;
  final Matcher? topMatcher;
  final Matcher? leftMatcher;
  final Matcher? rightMatcher;
  final Matcher? bottomMatcher;

  @override
  bool matches(covariant Path item, Map<dynamic, dynamic> matchState) {
    final Rect bounds = item.getBounds();

    final List<Matcher?> matchers = <Matcher?> [rectMatcher, topMatcher, leftMatcher, rightMatcher, bottomMatcher];
    final List<dynamic> values = <dynamic> [bounds, bounds.top, bounds.left, bounds.right, bounds.bottom];
    final Map<Matcher, dynamic> failedMatcher = <Matcher, dynamic> {};

    for(int idx = 0; idx < matchers.length; idx++) {
      if (!(matchers[idx]?.matches(values[idx], matchState) != false)) {
        failedMatcher[matchers[idx]!] = values[idx];
      }
    }

    matchState['failedMatcher'] = failedMatcher;
    return failedMatcher.isEmpty;
  }

  @override
  Description describe(Description description) => description.add('The actual Rect does not match');

  @override
  Description describeMismatch(covariant Path item, Description mismatchDescription, Map<dynamic, dynamic> matchState, bool verbose) {
    final Description description = super.describeMismatch(item, mismatchDescription, matchState, verbose);
    final Map<Matcher, dynamic> map = matchState['failedMatcher'] as Map<Matcher, dynamic>;
    final Iterable<String> descriptions = map.entries
      .map<String>(
        (MapEntry<Matcher, dynamic> entry) => entry.key.describeMismatch(entry.value, StringDescription(), matchState, verbose).toString()
      );

    // description is guaranteed to be non-null.
    return description
        ..add('mismatch Rect: ${item.getBounds()}')
        .addAll(': ', ', ', '. ', descriptions);
  }
}

class PathPointsMatcher extends Matcher {
  const PathPointsMatcher({
    this.includes = const <Offset>[],
    this.excludes = const <Offset>[],
  }) : super();

  final Iterable<Offset> includes;
  final Iterable<Offset> excludes;

  @override
  bool matches(covariant Path item, Map<dynamic, dynamic> matchState) {
    final Offset? notIncluded = includes.cast<Offset?>().firstWhere((Offset? offset) => !item.contains(offset!), orElse: () => null);
    final Offset? notExcluded = excludes.cast<Offset?>().firstWhere((Offset? offset) => item.contains(offset!), orElse: () => null);

    matchState['notIncluded'] = notIncluded;
    matchState['notExcluded'] = notExcluded;
    return (notIncluded ?? notExcluded) == null;
  }

  @override
  Description describe(Description description) => description.add('must include these points $includes and must not include $excludes');

  @override
  Description describeMismatch(covariant Path item, Description mismatchDescription, Map<dynamic, dynamic> matchState, bool verbose) {
    final Offset? notIncluded = matchState['notIncluded'] as Offset?;
    final Offset? notExcluded = matchState['notExcluded'] as Offset?;
    final Description desc = super.describeMismatch(item, mismatchDescription, matchState, verbose);

    if ((notExcluded ?? notIncluded) != null) {
      desc.add('Within the bounds of the path ${item.getBounds()}: ');
    }

    if (notIncluded != null) {
      desc.add('$notIncluded is not included. ');
    }
    if (notExcluded != null) {
      desc.add('$notExcluded is not excluded. ');
    }
    return desc;
  }
}


void main() {
  TestWidgetsFlutterBinding.ensureInitialized();
  final MockClipboard mockClipboard = MockClipboard();
  SystemChannels.platform.setMockMethodCallHandler(mockClipboard.handleMethodCall);

  // Returns the first RenderEditable.
  RenderEditable findRenderEditable(WidgetTester tester) {
    final RenderObject root = tester.renderObject(find.byType(EditableText));
    expect(root, isNotNull);

    RenderEditable? renderEditable;
    void recursiveFinder(RenderObject child) {
      if (child is RenderEditable) {
        renderEditable = child;
        return;
      }
      child.visitChildren(recursiveFinder);
    }
    root.visitChildren(recursiveFinder);
    expect(renderEditable, isNotNull);
    return renderEditable!;
  }

  List<TextSelectionPoint> globalize(Iterable<TextSelectionPoint> points, RenderBox box) {
    return points.map<TextSelectionPoint>((TextSelectionPoint point) {
      return TextSelectionPoint(
        box.localToGlobal(point.point),
        point.direction,
      );
    }).toList();
  }

  Offset textOffsetToBottomLeftPosition(WidgetTester tester, int offset) {
    final RenderEditable renderEditable = findRenderEditable(tester);
    final List<TextSelectionPoint> endpoints = globalize(
      renderEditable.getEndpointsForSelection(
        TextSelection.collapsed(offset: offset),
      ),
      renderEditable,
    );
    expect(endpoints.length, 1);
    return endpoints[0].point;
  }

  Offset textOffsetToPosition(WidgetTester tester, int offset) => textOffsetToBottomLeftPosition(tester, offset) + const Offset(0, -2);

  setUp(() async {
    EditableText.debugDeterministicCursor = false;
    // Fill the clipboard so that the Paste option is available in the text
    // selection menu.
    await Clipboard.setData(const ClipboardData(text: 'Clipboard data'));
  });

  testWidgets(
    'takes available space horizontally and takes intrinsic space vertically no-strut',
    (WidgetTester tester) async {
      await tester.pumpWidget(
        CupertinoApp(
          home: Center(
            child: ConstrainedBox(
              constraints: BoxConstraints.loose(const Size(200, 200)),
              child: const CupertinoTextField(strutStyle: StrutStyle.disabled),
            ),
          ),
        ),
      );

      expect(
        tester.getSize(find.byType(CupertinoTextField)),
        const Size(200, 29), // 29 is the height of the default font + padding etc.
      );
    },
  );

  testWidgets(
    'takes available space horizontally and takes intrinsic space vertically',
    (WidgetTester tester) async {
      await tester.pumpWidget(
        CupertinoApp(
          home: Center(
            child: ConstrainedBox(
              constraints: BoxConstraints.loose(const Size(200, 200)),
              child: const CupertinoTextField(),
            ),
          ),
        ),
      );

      expect(
        tester.getSize(find.byType(CupertinoTextField)),
        const Size(200, 29), // 29 is the height of the default font (17) + decoration (12).
      );
    },
  );

  testWidgets(
    'multi-lined text fields are intrinsically taller no-strut',
    (WidgetTester tester) async {
      await tester.pumpWidget(
        CupertinoApp(
          home: Center(
            child: ConstrainedBox(
              constraints: BoxConstraints.loose(const Size(200, 200)),
              child: const CupertinoTextField(
                maxLines: 3,
                strutStyle: StrutStyle.disabled,
              ),
            ),
          ),
        ),
      );

      expect(
        tester.getSize(find.byType(CupertinoTextField)),
        const Size(200, 63), // 63 is the height of the default font (17) * maxlines (3) + decoration height (12).
      );
    },
  );

  testWidgets(
    'multi-lined text fields are intrinsically taller',
    (WidgetTester tester) async {
      await tester.pumpWidget(
        CupertinoApp(
          home: Center(
            child: ConstrainedBox(
              constraints: BoxConstraints.loose(const Size(200, 200)),
              child: const CupertinoTextField(maxLines: 3),
            ),
          ),
        ),
      );

      expect(
        tester.getSize(find.byType(CupertinoTextField)),
        const Size(200, 63),
      );
    },
  );

  testWidgets(
    'strut height override',
    (WidgetTester tester) async {
      await tester.pumpWidget(
        CupertinoApp(
          home: Center(
            child: ConstrainedBox(
              constraints: BoxConstraints.loose(const Size(200, 200)),
              child: const CupertinoTextField(
                maxLines: 3,
                strutStyle: StrutStyle(
                  fontSize: 8,
                  forceStrutHeight: true,
                ),
              ),
            ),
          ),
        ),
      );

      expect(
        tester.getSize(find.byType(CupertinoTextField)),
        const Size(200, 36),
      );
    },
  );

  testWidgets(
    'strut forces field taller',
    (WidgetTester tester) async {
      await tester.pumpWidget(
        CupertinoApp(
          home: Center(
            child: ConstrainedBox(
              constraints: BoxConstraints.loose(const Size(200, 200)),
              child: const CupertinoTextField(
                maxLines: 3,
                style: TextStyle(fontSize: 10),
                strutStyle: StrutStyle(
                  fontSize: 18,
                  forceStrutHeight: true,
                ),
              ),
            ),
          ),
        ),
      );

      expect(
        tester.getSize(find.byType(CupertinoTextField)),
        const Size(200, 66),
      );
    },
  );

  testWidgets(
    'default text field has a border',
    (WidgetTester tester) async {
      await tester.pumpWidget(
        const CupertinoApp(
          home: Center(
            child: CupertinoTextField(),
          ),
        ),
      );

      BoxDecoration decoration = tester.widget<DecoratedBox>(
        find.descendant(
          of: find.byType(CupertinoTextField),
          matching: find.byType(DecoratedBox),
        ),
      ).decoration as BoxDecoration;

      expect(
        decoration.borderRadius,
        BorderRadius.circular(5),
      );
      expect(
        decoration.border!.bottom.color.value,
        0x33000000,
      );

      // Dark mode.
      await tester.pumpWidget(
        const CupertinoApp(
          theme: CupertinoThemeData(brightness: Brightness.dark),
          home: Center(
            child: CupertinoTextField(),
          ),
        ),
      );

      decoration = tester.widget<DecoratedBox>(
        find.descendant(
          of: find.byType(CupertinoTextField),
          matching: find.byType(DecoratedBox),
        ),
      ).decoration as BoxDecoration;

      expect(
        decoration.borderRadius,
        BorderRadius.circular(5),
      );
      expect(
        decoration.border!.bottom.color.value,
        0x33FFFFFF,
      );
    },
  );

  testWidgets(
    'decoration can be overrriden',
    (WidgetTester tester) async {
      await tester.pumpWidget(
        const CupertinoApp(
          home: Center(
            child: CupertinoTextField(
              decoration: null,
            ),
          ),
        ),
      );

      expect(
        find.descendant(
          of: find.byType(CupertinoTextField),
          matching: find.byType(DecoratedBox),
        ),
        findsNothing,
      );
    },
  );

  testWidgets(
    'text entries are padded by default',
    (WidgetTester tester) async {
      await tester.pumpWidget(
        CupertinoApp(
          home: Center(
            child: CupertinoTextField(
              controller: TextEditingController(text: 'initial'),
            ),
          ),
        ),
      );

      expect(
        tester.getTopLeft(find.text('initial')) - tester.getTopLeft(find.byType(CupertinoTextField)),
        const Offset(6.0, 6.0),
      );
    },
  );

  testWidgets('iOS cursor has offset', (WidgetTester tester) async {
    await tester.pumpWidget(
      const CupertinoApp(
        home: CupertinoTextField(),
      ),
    );

    final EditableText editableText = tester.firstWidget(find.byType(EditableText));
    expect(editableText.cursorOffset, const Offset(-2.0 / 3.0, 0));
  });

  testWidgets('Cursor animates', (WidgetTester tester) async {
    await tester.pumpWidget(
      const CupertinoApp(
        home: CupertinoTextField(),
      ),
    );

    final Finder textFinder = find.byType(CupertinoTextField);
    await tester.tap(textFinder);
    await tester.pump();

    final EditableTextState editableTextState = tester.firstState(find.byType(EditableText));
    final RenderEditable renderEditable = editableTextState.renderEditable;

    expect(renderEditable.cursorColor!.alpha, 255);

    await tester.pump(const Duration(milliseconds: 100));
    await tester.pump(const Duration(milliseconds: 400));

    expect(renderEditable.cursorColor!.alpha, 255);

    await tester.pump(const Duration(milliseconds: 200));
    await tester.pump(const Duration(milliseconds: 100));

    expect(renderEditable.cursorColor!.alpha, 110);

    await tester.pump(const Duration(milliseconds: 100));

    expect(renderEditable.cursorColor!.alpha, 16);
    await tester.pump(const Duration(milliseconds: 50));

    expect(renderEditable.cursorColor!.alpha, 0);
  }, variant: const TargetPlatformVariant(<TargetPlatform>{ TargetPlatform.iOS, TargetPlatform.macOS }));

  testWidgets('Cursor radius is 2.0', (WidgetTester tester) async {
    await tester.pumpWidget(
      const CupertinoApp(
        home: CupertinoTextField(),
      ),
    );

    final EditableTextState editableTextState = tester.firstState(find.byType(EditableText));
    final RenderEditable renderEditable = editableTextState.renderEditable;

    expect(renderEditable.cursorRadius, const Radius.circular(2.0));
  }, variant: const TargetPlatformVariant(<TargetPlatform>{ TargetPlatform.iOS, TargetPlatform.macOS }));

  testWidgets('Cupertino cursor android golden', (WidgetTester tester) async {
    final Widget widget = CupertinoApp(
      home: Center(
        child: RepaintBoundary(
          key: const ValueKey<int>(1),
          child: ConstrainedBox(
            constraints: BoxConstraints.loose(const Size(400, 400)),
            child: const CupertinoTextField(),
          ),
        ),
      ),
    );
    await tester.pumpWidget(widget);

    const String testValue = 'A short phrase';
    await tester.enterText(find.byType(CupertinoTextField), testValue);
    await tester.pump();

    await tester.tapAt(textOffsetToPosition(tester, testValue.length));
    await tester.pumpAndSettle();

    await expectLater(
      find.byKey(const ValueKey<int>(1)),
      matchesGoldenFile('text_field_cursor_test.cupertino.0.png'),
    );
  });

  testWidgets('Cupertino cursor golden', (WidgetTester tester) async {
    final Widget widget = CupertinoApp(
      home: Center(
        child: RepaintBoundary(
          key: const ValueKey<int>(1),
          child: ConstrainedBox(
            constraints: BoxConstraints.loose(const Size(400, 400)),
            child: const CupertinoTextField(),
          ),
        ),
      ),
    );
    await tester.pumpWidget(widget);

    const String testValue = 'A short phrase';
    await tester.enterText(find.byType(CupertinoTextField), testValue);
    await tester.pump();

    await tester.tapAt(textOffsetToPosition(tester, testValue.length));
    await tester.pumpAndSettle();

    await expectLater(
      find.byKey(const ValueKey<int>(1)),
      matchesGoldenFile(
        'text_field_cursor_test.cupertino_${describeEnum(debugDefaultTargetPlatformOverride!).toLowerCase()}.1.png',
      ),
    );
  }, variant: const TargetPlatformVariant(<TargetPlatform>{ TargetPlatform.iOS,  TargetPlatform.macOS }));

  testWidgets(
    'can control text content via controller',
    (WidgetTester tester) async {
      final TextEditingController controller = TextEditingController();

      await tester.pumpWidget(
        CupertinoApp(
          home: Center(
            child: CupertinoTextField(
              controller: controller,
            ),
          ),
        ),
      );

      controller.text = 'controller text';
      await tester.pump();

      expect(find.text('controller text'), findsOneWidget);

      controller.text = '';
      await tester.pump();

      expect(find.text('controller text'), findsNothing);
    },
  );

  testWidgets(
    'placeholder respects textAlign',
    (WidgetTester tester) async {
      await tester.pumpWidget(
        const CupertinoApp(
          home: Center(
            child: CupertinoTextField(
              placeholder: 'placeholder',
              textAlign: TextAlign.right,
            ),
          ),
        ),
      );

      final Text placeholder = tester.widget(find.text('placeholder'));
      expect(placeholder.textAlign, TextAlign.right);

      await tester.enterText(find.byType(CupertinoTextField), 'input');
      await tester.pump();

      final EditableText inputText = tester.widget(find.text('input'));
      expect(placeholder.textAlign, inputText.textAlign);
    },
  );

  testWidgets('placeholder dark mode', (WidgetTester tester) async {
    await tester.pumpWidget(
      const CupertinoApp(
        theme: CupertinoThemeData(brightness: Brightness.dark),
        home: Center(
          child: CupertinoTextField(
            placeholder: 'placeholder',
            textAlign: TextAlign.right,
          ),
        ),
      ),
    );

    final Text placeholder = tester.widget(find.text('placeholder'));
    expect(placeholder.style!.color!.value, CupertinoColors.placeholderText.darkColor.value);
  });

  testWidgets(
    'placeholders are lightly colored and disappears once typing starts',
    (WidgetTester tester) async {
      await tester.pumpWidget(
        const CupertinoApp(
          home: Center(
            child: CupertinoTextField(
              placeholder: 'placeholder',
            ),
          ),
        ),
      );

      final Text placeholder = tester.widget(find.text('placeholder'));
      expect(placeholder.style!.color!.value, CupertinoColors.placeholderText.color.value);

      await tester.enterText(find.byType(CupertinoTextField), 'input');
      await tester.pump();
      expect(find.text('placeholder'), findsNothing);
    },
  );

  testWidgets(
    "placeholderStyle modifies placeholder's style and doesn't affect text's style",
    (WidgetTester tester) async {
      await tester.pumpWidget(
        const CupertinoApp(
          home: Center(
            child: CupertinoTextField(
              placeholder: 'placeholder',
              style: TextStyle(
                color: Color(0x00FFFFFF),
                fontWeight: FontWeight.w300,
              ),
              placeholderStyle: TextStyle(
                color: Color(0xAAFFFFFF),
                fontWeight: FontWeight.w600,
              ),
            ),
          ),
        ),
      );

      final Text placeholder = tester.widget(find.text('placeholder'));
      expect(placeholder.style!.color, const Color(0xAAFFFFFF));
      expect(placeholder.style!.fontWeight, FontWeight.w600);

      await tester.enterText(find.byType(CupertinoTextField), 'input');
      await tester.pump();

      final EditableText inputText = tester.widget(find.text('input'));
      expect(inputText.style.color, const Color(0x00FFFFFF));
      expect(inputText.style.fontWeight, FontWeight.w300);
    },
  );

  testWidgets(
    'prefix widget is in front of the text',
    (WidgetTester tester) async {
      final FocusNode focusNode = FocusNode();
      await tester.pumpWidget(
        CupertinoApp(
          home: Center(
            child: CupertinoTextField(
              focusNode: focusNode,
              prefix: const Icon(CupertinoIcons.add),
              controller: TextEditingController(text: 'input'),
            ),
          ),
        ),
      );

      expect(
        tester.getTopRight(find.byIcon(CupertinoIcons.add)).dx + 6.0, // 6px standard padding around input.
        tester.getTopLeft(find.byType(EditableText)).dx,
      );

      expect(
        tester.getTopLeft(find.byType(EditableText)).dx,
        tester.getTopLeft(find.byType(CupertinoTextField)).dx
            + tester.getSize(find.byIcon(CupertinoIcons.add)).width
            + 6.0,
      );
    },
  );

  testWidgets(
    'prefix widget respects visibility mode',
    (WidgetTester tester) async {
      await tester.pumpWidget(
        const CupertinoApp(
          home: Center(
            child: CupertinoTextField(
              prefix: Icon(CupertinoIcons.add),
              prefixMode: OverlayVisibilityMode.editing,
            ),
          ),
        ),
      );

      expect(find.byIcon(CupertinoIcons.add), findsNothing);
      // The position should just be the edge of the whole text field plus padding.
      expect(
        tester.getTopLeft(find.byType(EditableText)).dx,
        tester.getTopLeft(find.byType(CupertinoTextField)).dx + 6.0,
      );

      await tester.enterText(find.byType(CupertinoTextField), 'text input');
      await tester.pump();

      expect(find.text('text input'), findsOneWidget);
      expect(find.byIcon(CupertinoIcons.add), findsOneWidget);

      // Text is now moved to the right.
      expect(
        tester.getTopLeft(find.byType(EditableText)).dx,
        tester.getTopLeft(find.byType(CupertinoTextField)).dx
            + tester.getSize(find.byIcon(CupertinoIcons.add)).width
            + 6.0,
      );
    },
  );

  testWidgets(
    'suffix widget is after the text',
    (WidgetTester tester) async {
      final FocusNode focusNode = FocusNode();
      await tester.pumpWidget(
        CupertinoApp(
          home: Center(
            child: CupertinoTextField(
              focusNode: focusNode,
              suffix: const Icon(CupertinoIcons.add),
            ),
          ),
        ),
      );

      expect(
        tester.getTopRight(find.byType(EditableText)).dx + 6.0,
        tester.getTopLeft(find.byIcon(CupertinoIcons.add)).dx, // 6px standard padding around input.
      );

      expect(
        tester.getTopRight(find.byType(EditableText)).dx,
        tester.getTopRight(find.byType(CupertinoTextField)).dx
            - tester.getSize(find.byIcon(CupertinoIcons.add)).width
            - 6.0,
      );
    },
  );

  testWidgets(
    'suffix widget respects visibility mode',
    (WidgetTester tester) async {
      await tester.pumpWidget(
        const CupertinoApp(
          home: Center(
            child: CupertinoTextField(
              suffix: Icon(CupertinoIcons.add),
              suffixMode: OverlayVisibilityMode.notEditing,
            ),
          ),
        ),
      );

      expect(find.byIcon(CupertinoIcons.add), findsOneWidget);

      await tester.enterText(find.byType(CupertinoTextField), 'text input');
      await tester.pump();

      expect(find.text('text input'), findsOneWidget);
      expect(find.byIcon(CupertinoIcons.add), findsNothing);
    },
  );

  testWidgets(
    'can customize padding',
    (WidgetTester tester) async {
      await tester.pumpWidget(
        const CupertinoApp(
          home: Center(
            child: CupertinoTextField(
              padding: EdgeInsets.zero,
            ),
          ),
        ),
      );

      expect(
        tester.getSize(find.byType(EditableText)),
        tester.getSize(find.byType(CupertinoTextField)),
      );
    },
  );

  testWidgets(
    'padding is in between prefix and suffix no-strut',
    (WidgetTester tester) async {
      await tester.pumpWidget(
        const CupertinoApp(
          home: Center(
            child: CupertinoTextField(
              padding: EdgeInsets.all(20.0),
              prefix: SizedBox(height: 100.0, width: 100.0),
              suffix: SizedBox(height: 50.0, width: 50.0),
              strutStyle: StrutStyle.disabled,
            ),
          ),
        ),
      );

      expect(
        tester.getTopLeft(find.byType(EditableText)).dx,
        // Size of prefix + padding.
        100.0 + 20.0,
      );

      expect(tester.getTopLeft(find.byType(EditableText)).dy, 291.5);

      expect(
        tester.getTopRight(find.byType(EditableText)).dx,
        800.0 - 50.0 - 20.0,
      );

      await tester.pumpWidget(
        const CupertinoApp(
          home: Center(
            child: CupertinoTextField(
              padding: EdgeInsets.all(30.0),
              prefix: SizedBox(height: 100.0, width: 100.0),
              suffix: SizedBox(height: 50.0, width: 50.0),
              strutStyle: StrutStyle.disabled,
            ),
          ),
        ),
      );

      expect(
        tester.getTopLeft(find.byType(EditableText)).dx,
        100.0 + 30.0,
      );

      // Since the highest component, the prefix box, is higher than
      // the text + paddings, the text's vertical position isn't affected.
      expect(tester.getTopLeft(find.byType(EditableText)).dy, 291.5);

      expect(
        tester.getTopRight(find.byType(EditableText)).dx,
        800.0 - 50.0 - 30.0,
      );
    },
  );

  testWidgets(
    'padding is in between prefix and suffix',
    (WidgetTester tester) async {
      await tester.pumpWidget(
        const CupertinoApp(
          home: Center(
            child: CupertinoTextField(
              padding: EdgeInsets.all(20.0),
              prefix: SizedBox(height: 100.0, width: 100.0),
              suffix: SizedBox(height: 50.0, width: 50.0),
            ),
          ),
        ),
      );

      expect(
        tester.getTopLeft(find.byType(EditableText)).dx,
        // Size of prefix + padding.
        100.0 + 20.0,
      );

      expect(tester.getTopLeft(find.byType(EditableText)).dy, 291.5);

      expect(
        tester.getTopRight(find.byType(EditableText)).dx,
        800.0 - 50.0 - 20.0,
      );

      await tester.pumpWidget(
        const CupertinoApp(
          home: Center(
            child: CupertinoTextField(
              padding: EdgeInsets.all(30.0),
              prefix: SizedBox(height: 100.0, width: 100.0),
              suffix: SizedBox(height: 50.0, width: 50.0),
            ),
          ),
        ),
      );

      expect(
        tester.getTopLeft(find.byType(EditableText)).dx,
        100.0 + 30.0,
      );

      // Since the highest component, the prefix box, is higher than
      // the text + paddings, the text's vertical position isn't affected.
      expect(tester.getTopLeft(find.byType(EditableText)).dy, 291.5);

      expect(
        tester.getTopRight(find.byType(EditableText)).dx,
        800.0 - 50.0 - 30.0,
      );
    },
  );

  testWidgets(
    'clear button shows with right visibility mode',
    (WidgetTester tester) async {
      final TextEditingController controller = TextEditingController();
      await tester.pumpWidget(
        CupertinoApp(
          home: Center(
            child: CupertinoTextField(
              controller: controller,
              placeholder: 'placeholder does not affect clear button',
              clearButtonMode: OverlayVisibilityMode.always,
            ),
          ),
        ),
      );

      expect(find.byIcon(CupertinoIcons.clear_thick_circled), findsOneWidget);

      expect(
        tester.getTopRight(find.byType(EditableText)).dx,
        800.0 - 30.0  /* size of button */ - 6.0 /* padding */,
      );

      await tester.pumpWidget(
        CupertinoApp(
          home: Center(
            child: CupertinoTextField(
              controller: controller,
              placeholder: 'placeholder does not affect clear button',
              clearButtonMode: OverlayVisibilityMode.editing,
            ),
          ),
        ),
      );

      expect(find.byIcon(CupertinoIcons.clear_thick_circled), findsNothing);
      expect(
        tester.getTopRight(find.byType(EditableText)).dx,
        800.0 - 6.0 /* padding */,
      );

      await tester.enterText(find.byType(CupertinoTextField), 'text input');
      await tester.pump();

      expect(find.byIcon(CupertinoIcons.clear_thick_circled), findsOneWidget);
      expect(find.text('text input'), findsOneWidget);
      expect(
        tester.getTopRight(find.byType(EditableText)).dx,
        800.0 - 30.0 - 6.0,
      );

      await tester.pumpWidget(
        CupertinoApp(
          home: Center(
            child: CupertinoTextField(
              controller: controller,
              placeholder: 'placeholder does not affect clear button',
              clearButtonMode: OverlayVisibilityMode.notEditing,
            ),
          ),
        ),
      );
      expect(find.byIcon(CupertinoIcons.clear_thick_circled), findsNothing);

      controller.text = '';
      await tester.pump();

      expect(find.byIcon(CupertinoIcons.clear_thick_circled), findsOneWidget);
    },
  );

  testWidgets(
    'clear button removes text',
    (WidgetTester tester) async {
      final TextEditingController controller = TextEditingController();
      await tester.pumpWidget(
        CupertinoApp(
          home: Center(
            child: CupertinoTextField(
              controller: controller,
              placeholder: 'placeholder',
              clearButtonMode: OverlayVisibilityMode.editing,
            ),
          ),
        ),
      );

      controller.text = 'text entry';
      await tester.pump();

      await tester.tap(find.byIcon(CupertinoIcons.clear_thick_circled));
      await tester.pump();

      expect(controller.text, '');
      expect(find.text('placeholder'), findsOneWidget);
      expect(find.text('text entry'), findsNothing);
      expect(find.byIcon(CupertinoIcons.clear_thick_circled), findsNothing);
    },
  );

  testWidgets(
    'tapping clear button also calls onChanged when text not empty',
    (WidgetTester tester) async {
      String value = 'text entry';
      final TextEditingController controller = TextEditingController();
      await tester.pumpWidget(
        CupertinoApp(
          home: Center(
            child: CupertinoTextField(
              controller: controller,
              placeholder: 'placeholder',
              onChanged: (String newValue) => value = newValue,
              clearButtonMode: OverlayVisibilityMode.always,
            ),
          ),
        ),
      );

      controller.text = value;
      await tester.pump();

      await tester.tap(find.byIcon(CupertinoIcons.clear_thick_circled));
      await tester.pump();

      expect(controller.text, isEmpty);
      expect(find.text('text entry'), findsNothing);
      expect(value, isEmpty);
    },
  );

  testWidgets(
    'clear button yields precedence to suffix',
    (WidgetTester tester) async {
      final TextEditingController controller = TextEditingController();
      await tester.pumpWidget(
        CupertinoApp(
          home: Center(
            child: CupertinoTextField(
              controller: controller,
              clearButtonMode: OverlayVisibilityMode.always,
              suffix: const Icon(CupertinoIcons.add_circled_solid),
              suffixMode: OverlayVisibilityMode.editing,
            ),
          ),
        ),
      );

      expect(find.byIcon(CupertinoIcons.clear_thick_circled), findsOneWidget);
      expect(find.byIcon(CupertinoIcons.add_circled_solid), findsNothing);

      expect(
        tester.getTopRight(find.byType(EditableText)).dx,
        800.0 - 30.0  /* size of button */ - 6.0 /* padding */,
      );

      controller.text = 'non empty text';
      await tester.pump();

      expect(find.byIcon(CupertinoIcons.clear_thick_circled), findsNothing);
      expect(find.byIcon(CupertinoIcons.add_circled_solid), findsOneWidget);

      // Still just takes the space of one widget.
      expect(
        tester.getTopRight(find.byType(EditableText)).dx,
        800.0 - 24.0  /* size of button */ - 6.0 /* padding */,
      );
    },
  );

  testWidgets(
    'font style controls intrinsic height no-strut',
    (WidgetTester tester) async {
      await tester.pumpWidget(
        const CupertinoApp(
          home: Center(
            child: CupertinoTextField(
              strutStyle: StrutStyle.disabled,
            ),
          ),
        ),
      );

      expect(
        tester.getSize(find.byType(CupertinoTextField)).height,
        29.0,
      );

      await tester.pumpWidget(
        const CupertinoApp(
          home: Center(
            child: CupertinoTextField(
              style: TextStyle(
                // A larger font.
                fontSize: 50.0,
              ),
              strutStyle: StrutStyle.disabled,
            ),
          ),
        ),
      );

      expect(
        tester.getSize(find.byType(CupertinoTextField)).height,
        62.0,
      );
    },
  );

  testWidgets(
    'font style controls intrinsic height',
    (WidgetTester tester) async {
      await tester.pumpWidget(
        const CupertinoApp(
          home: Center(
            child: CupertinoTextField(),
          ),
        ),
      );

      expect(
        tester.getSize(find.byType(CupertinoTextField)).height,
        29.0,
      );

      await tester.pumpWidget(
        const CupertinoApp(
          home: Center(
            child: CupertinoTextField(
              style: TextStyle(
                // A larger font.
                fontSize: 50.0,
              ),
            ),
          ),
        ),
      );

      expect(
        tester.getSize(find.byType(CupertinoTextField)).height,
        62.0,
      );
    },
  );

  testWidgets(
    'RTL puts attachments to the right places',
    (WidgetTester tester) async {
      await tester.pumpWidget(
        const CupertinoApp(
          home: Directionality(
            textDirection: TextDirection.rtl,
            child: Center(
              child: CupertinoTextField(
                padding: EdgeInsets.all(20.0),
                prefix: Icon(CupertinoIcons.book),
                clearButtonMode: OverlayVisibilityMode.always,
              ),
            ),
          ),
        ),
      );

      expect(
        tester.getTopLeft(find.byIcon(CupertinoIcons.book)).dx,
        800.0 - 24.0,
      );

      expect(
        tester.getTopRight(find.byIcon(CupertinoIcons.clear_thick_circled)).dx,
        24.0,
      );
    },
  );

  testWidgets(
    'text fields with no max lines can grow no-strut',
    (WidgetTester tester) async {
      await tester.pumpWidget(
        const CupertinoApp(
          home: Center(
            child: CupertinoTextField(
              maxLines: null,
              strutStyle: StrutStyle.disabled,
            ),
          ),
        ),
      );

      expect(
        tester.getSize(find.byType(CupertinoTextField)).height,
        29.0, // Initially one line high.
      );

      await tester.enterText(find.byType(CupertinoTextField), '\n');
      await tester.pump();

      expect(
        tester.getSize(find.byType(CupertinoTextField)).height,
        46.0, // Initially one line high.
      );
    },
  );

  testWidgets(
    'text fields with no max lines can grow',
    (WidgetTester tester) async {
      await tester.pumpWidget(
        const CupertinoApp(
          home: Center(
            child: CupertinoTextField(
              maxLines: null,
            ),
          ),
        ),
      );

      expect(
        tester.getSize(find.byType(CupertinoTextField)).height,
        29.0, // Initially one line high.
      );

      await tester.enterText(find.byType(CupertinoTextField), '\n');
      await tester.pump();

      expect(
        tester.getSize(find.byType(CupertinoTextField)).height,
        46.0, // Initially one line high.
      );
    },
  );

  testWidgets('cannot enter new lines onto single line TextField', (WidgetTester tester) async {
    final TextEditingController controller = TextEditingController();

    await tester.pumpWidget(
      CupertinoApp(
        home: Center(
          child: CupertinoTextField(
            controller: controller,
          ),
        ),
      ),
    );

    await tester.enterText(find.byType(CupertinoTextField), 'abc\ndef');

    expect(controller.text, 'abcdef');
  });

  testWidgets('toolbar has the same visual regardless of theming', (WidgetTester tester) async {
    final TextEditingController controller = TextEditingController(
      text: "j'aime la poutine",
    );

    await tester.pumpWidget(
      CupertinoApp(
        home: Column(
          children: <Widget>[
            CupertinoTextField(
              controller: controller,
            ),
          ],
        ),
      ),
    );

    await tester.longPressAt(
      tester.getTopRight(find.text("j'aime la poutine"))
    );
    await tester.pump();
    await tester.pump(const Duration(milliseconds: 200));

    Text text = tester.widget<Text>(find.text('Paste'));
    expect(text.style!.color, CupertinoColors.white);
    expect(text.style!.fontSize, 14);
    expect(text.style!.letterSpacing, -0.15);
    expect(text.style!.fontWeight, FontWeight.w400);

    // Change the theme.
    await tester.pumpWidget(
      CupertinoApp(
        theme: const CupertinoThemeData(
          brightness: Brightness.dark,
          textTheme: CupertinoTextThemeData(
            textStyle: TextStyle(fontSize: 100, fontWeight: FontWeight.w800),
          ),
        ),
        home: Column(
          children: <Widget>[
            CupertinoTextField(
              controller: controller,
            ),
          ],
        ),
      ),
    );

    await tester.longPressAt(
      tester.getTopRight(find.text("j'aime la poutine"))
    );
    await tester.pump();
    await tester.pump(const Duration(milliseconds: 200));

    text = tester.widget<Text>(find.text('Paste'));
    // The toolbar buttons' text are still the same style.
    expect(text.style!.color, CupertinoColors.white);
    expect(text.style!.fontSize, 14);
    expect(text.style!.letterSpacing, -0.15);
    expect(text.style!.fontWeight, FontWeight.w400);
  });


  testWidgets('text field toolbar options correctly changes options', (WidgetTester tester) async {
    final TextEditingController controller = TextEditingController(
      text: 'Atwater Peel Sherbrooke Bonaventure',
    );
    await tester.pumpWidget(
      CupertinoApp(
        home: Column(
          children: <Widget>[
            CupertinoTextField(
              controller: controller,
              toolbarOptions: const ToolbarOptions(copy: true),
            ),
          ],
        ),
      ),
    );

      // Long press to put the cursor after the "w".
      const int index = 3;
      await tester.longPressAt(textOffsetToPosition(tester, index));
      await tester.pump();
      expect(
        controller.selection,
        const TextSelection.collapsed(offset: index),
      );

      // Double tap on the same location to select the word around the cursor.
      await tester.tapAt(textOffsetToPosition(tester, index));
      await tester.pump(const Duration(milliseconds: 50));
      await tester.tapAt(textOffsetToPosition(tester, index));
      await tester.pump();
      expect(
        controller.selection,
        const TextSelection(baseOffset: 0, extentOffset: 7),
      );

      // Selected text shows 'Copy'.
      expect(find.text('Paste'), findsNothing);
      expect(find.text('Copy'), findsOneWidget);
      expect(find.text('Cut'), findsNothing);
      expect(find.text('Select All'), findsNothing);
  });
  testWidgets('Read only text field', (WidgetTester tester) async {
    final TextEditingController controller = TextEditingController(text: 'readonly');

    await tester.pumpWidget(
      CupertinoApp(
        home: Column(
          children: <Widget>[
            CupertinoTextField(
              controller: controller,
              readOnly: true,
            ),
          ],
        ),
      ),
    );
    // Read only text field cannot open keyboard.
    await tester.showKeyboard(find.byType(CupertinoTextField));
    expect(tester.testTextInput.hasAnyClients, false);

    await tester.longPressAt(
        tester.getTopRight(find.text('readonly'))
    );

    await tester.pump();

    expect(find.text('Paste'), findsNothing);
    expect(find.text('Cut'), findsNothing);
    expect(find.text('Select All'), findsOneWidget);

    await tester.tap(find.text('Select All'));
    await tester.pump();

    expect(find.text('Copy'), findsOneWidget);
    expect(find.text('Paste'), findsNothing);
    expect(find.text('Cut'), findsNothing);
  });

  testWidgets('copy paste', (WidgetTester tester) async {
    await tester.pumpWidget(
      CupertinoApp(
        home: Column(
          children: const <Widget>[
            CupertinoTextField(
              placeholder: 'field 1',
            ),
            CupertinoTextField(
              placeholder: 'field 2',
            ),
          ],
        ),
      ),
    );

    await tester.enterText(
      find.widgetWithText(CupertinoTextField, 'field 1'),
      "j'aime la poutine",
    );
    await tester.pump();

    // Tap an area inside the EditableText but with no text.
    await tester.longPressAt(
      tester.getTopRight(find.text("j'aime la poutine"))
    );
    await tester.pump();
    await tester.pump(const Duration(milliseconds: 200));

    await tester.tap(find.text('Select All'));
    await tester.pump();

    await tester.tap(find.text('Cut'));
    await tester.pump();

    // Placeholder 1 is back since the text is cut.
    expect(find.text('field 1'), findsOneWidget);
    expect(find.text('field 2'), findsOneWidget);

    await tester.longPress(find.text('field 2'));
    await tester.pump();
    await tester.pump(const Duration(milliseconds: 200));

    await tester.tap(find.text('Paste'));
    await tester.pump();

    expect(find.text('field 1'), findsOneWidget);
    expect(find.text("j'aime la poutine"), findsOneWidget);
    expect(find.text('field 2'), findsNothing);
  });

  testWidgets(
    'tap moves cursor to the edge of the word it tapped on',
    (WidgetTester tester) async {
      final TextEditingController controller = TextEditingController(
        text: 'Atwater Peel Sherbrooke Bonaventure',
      );
      await tester.pumpWidget(
        CupertinoApp(
          home: Center(
            child: CupertinoTextField(
              controller: controller,
            ),
          ),
        ),
      );

      final Offset textfieldStart = tester.getTopLeft(find.byType(CupertinoTextField));

      await tester.tapAt(textfieldStart + const Offset(50.0, 5.0));
      await tester.pump();

      // We moved the cursor.
      expect(
        controller.selection,
        const TextSelection.collapsed(offset: 7, affinity: TextAffinity.upstream),
      );

      // But don't trigger the toolbar.
      expect(find.byType(CupertinoButton), findsNothing);
    },
  );

  testWidgets(
    'slow double tap does not trigger double tap',
    (WidgetTester tester) async {
      final TextEditingController controller = TextEditingController(
        text: 'Atwater Peel Sherbrooke Bonaventure',
      );
      await tester.pumpWidget(
        CupertinoApp(
          home: Center(
            child: CupertinoTextField(
              controller: controller,
            ),
          ),
        ),
      );

      final Offset textfieldStart = tester.getTopLeft(find.byType(CupertinoTextField));

      await tester.tapAt(textfieldStart + const Offset(50.0, 5.0));
      await tester.pump(const Duration(milliseconds: 500));
      await tester.tapAt(textfieldStart + const Offset(50.0, 5.0));
      await tester.pump();

      // Plain collapsed selection.
      expect(
        controller.selection,
        const TextSelection.collapsed(offset: 7, affinity: TextAffinity.upstream),
      );

      // No toolbar.
      expect(find.byType(CupertinoButton), findsNothing);
    },
  );

  testWidgets(
    'double tap selects word and first tap of double tap moves cursor',
    (WidgetTester tester) async {
      final TextEditingController controller = TextEditingController(
        text: 'Atwater Peel Sherbrooke Bonaventure',
      );
      await tester.pumpWidget(
        CupertinoApp(
          home: Center(
            child: CupertinoTextField(
              controller: controller,
            ),
          ),
        ),
      );

      // Long press to put the cursor after the "w".
      const int index = 3;
      await tester.longPressAt(textOffsetToPosition(tester, index));
      await tester.pump();
      expect(
        controller.selection,
        const TextSelection.collapsed(offset: index),
      );

      // Double tap on the same location to select the word around the cursor.
      await tester.tapAt(textOffsetToPosition(tester, index));
      await tester.pump(const Duration(milliseconds: 50));
      await tester.tapAt(textOffsetToPosition(tester, index));
      await tester.pumpAndSettle();
      expect(
        controller.selection,
        const TextSelection(baseOffset: 0, extentOffset: 7),
      );

      // Selected text shows 3 toolbar buttons.
      expect(find.byType(CupertinoButton), findsNWidgets(3));
    },
  );

  testWidgets(
    'double tap selects word and first tap of double tap moves cursor',
    (WidgetTester tester) async {
      final TextEditingController controller = TextEditingController(
        text: 'Atwater Peel Sherbrooke Bonaventure',
      );
      await tester.pumpWidget(
        CupertinoApp(
          home: Center(
            child: CupertinoTextField(
              controller: controller,
            ),
          ),
        ),
      );

      final Offset textfieldStart = tester.getTopLeft(find.byType(CupertinoTextField));

      await tester.tapAt(textfieldStart + const Offset(50.0, 5.0));
      await tester.pump(const Duration(milliseconds: 500));

      await tester.tapAt(textfieldStart + const Offset(150.0, 5.0));
      await tester.pump(const Duration(milliseconds: 50));
      // First tap moved the cursor.
      expect(
        controller.selection,
        const TextSelection.collapsed(offset: 8, affinity: TextAffinity.downstream),
      );
      await tester.tapAt(textfieldStart + const Offset(150.0, 5.0));
      await tester.pumpAndSettle();

      // Second tap selects the word around the cursor.
      expect(
        controller.selection,
        const TextSelection(baseOffset: 8, extentOffset: 12),
      );

      // Selected text shows 3 toolbar buttons.
      expect(find.byType(CupertinoButton), findsNWidgets(3));
    },
  );

  testWidgets(
    'double tap hold selects word',
    (WidgetTester tester) async {
      final TextEditingController controller = TextEditingController(
        text: 'Atwater Peel Sherbrooke Bonaventure',
      );
      await tester.pumpWidget(
        CupertinoApp(
          home: Center(
            child: CupertinoTextField(
              controller: controller,
            ),
          ),
        ),
      );

      final Offset textfieldStart = tester.getTopLeft(find.byType(CupertinoTextField));

      await tester.tapAt(textfieldStart + const Offset(150.0, 5.0));
      await tester.pump(const Duration(milliseconds: 50));
      final TestGesture gesture =
         await tester.startGesture(textfieldStart + const Offset(150.0, 5.0));
      // Hold the press.
      await tester.pumpAndSettle();

      expect(
        controller.selection,
        const TextSelection(baseOffset: 8, extentOffset: 12),
      );

      // Selected text shows 3 toolbar buttons.
      expect(find.byType(CupertinoButton), findsNWidgets(3));

      await gesture.up();
      await tester.pump();

      // Still selected.
      expect(
        controller.selection,
        const TextSelection(baseOffset: 8, extentOffset: 12),
      );
      expect(find.byType(CupertinoButton), findsNWidgets(3));
    },
  );

  testWidgets(
    'tap after a double tap select is not affected',
    (WidgetTester tester) async {
      final TextEditingController controller = TextEditingController(
        text: 'Atwater Peel Sherbrooke Bonaventure',
      );
      await tester.pumpWidget(
        CupertinoApp(
          home: Center(
            child: CupertinoTextField(
              controller: controller,
            ),
          ),
        ),
      );

      final Offset textfieldStart = tester.getTopLeft(find.byType(CupertinoTextField));

      await tester.tapAt(textfieldStart + const Offset(150.0, 5.0));
      await tester.pump(const Duration(milliseconds: 50));
      // First tap moved the cursor.
      expect(
        controller.selection,
        const TextSelection.collapsed(offset: 8, affinity: TextAffinity.downstream),
      );
      await tester.tapAt(textfieldStart + const Offset(150.0, 5.0));
      await tester.pump(const Duration(milliseconds: 500));

      await tester.tapAt(textfieldStart + const Offset(100.0, 5.0));
      await tester.pump();

      // Plain collapsed selection at the edge of first word. In iOS 12, the
      // first tap after a double tap ends up putting the cursor at where
      // you tapped instead of the edge like every other single tap. This is
      // likely a bug in iOS 12 and not present in other versions.
      expect(
        controller.selection,
        const TextSelection.collapsed(offset: 7, affinity: TextAffinity.upstream),
      );

      // No toolbar.
      expect(find.byType(CupertinoButton), findsNothing);
    },
  );

  testWidgets('double tapping a space selects the previous word on iOS', (WidgetTester tester) async {
    final TextEditingController controller = TextEditingController(
      text: ' blah blah  \n  blah',
    );
    await tester.pumpWidget(
      CupertinoApp(
        home: Center(
          child: CupertinoTextField(
            controller: controller,
            maxLines: 2,
          ),
        ),
      ),
    );

    expect(controller.value.selection, isNotNull);
    expect(controller.value.selection.baseOffset, -1);
    expect(controller.value.selection.extentOffset, -1);

    // Put the cursor at the end of the field.
    await tester.tapAt(textOffsetToPosition(tester, 19));
    expect(controller.value.selection, isNotNull);
    expect(controller.value.selection.baseOffset, 19);
    expect(controller.value.selection.extentOffset, 19);

    // Double tapping the second space selects the previous word.
    await tester.pump(const Duration(milliseconds: 500));
    await tester.tapAt(textOffsetToPosition(tester, 5));
    await tester.pump(const Duration(milliseconds: 50));
    await tester.tapAt(textOffsetToPosition(tester, 5));
    await tester.pumpAndSettle();
    expect(controller.value.selection, isNotNull);
    expect(controller.value.selection.baseOffset, 1);
    expect(controller.value.selection.extentOffset, 5);

    // Put the cursor at the end of the field.
    await tester.tapAt(textOffsetToPosition(tester, 19));
    expect(controller.value.selection, isNotNull);
    expect(controller.value.selection.baseOffset, 19);
    expect(controller.value.selection.extentOffset, 19);

    // Double tapping the first space selects the space.
    await tester.pump(const Duration(milliseconds: 500));
    await tester.tapAt(textOffsetToPosition(tester, 0));
    await tester.pump(const Duration(milliseconds: 50));
    await tester.tapAt(textOffsetToPosition(tester, 0));
    await tester.pumpAndSettle();
    expect(controller.value.selection, isNotNull);
    expect(controller.value.selection.baseOffset, 0);
    expect(controller.value.selection.extentOffset, 1);

    // Put the cursor at the end of the field.
    await tester.tapAt(textOffsetToPosition(tester, 19));
    expect(controller.value.selection, isNotNull);
    expect(controller.value.selection.baseOffset, 19);
    expect(controller.value.selection.extentOffset, 19);

    // Double tapping the last space selects all previous contiguous spaces on
    // both lines and the previous word.
    await tester.pump(const Duration(milliseconds: 500));
    await tester.tapAt(textOffsetToPosition(tester, 14));
    await tester.pump(const Duration(milliseconds: 50));
    await tester.tapAt(textOffsetToPosition(tester, 14));
    await tester.pumpAndSettle();
    expect(controller.value.selection, isNotNull);
    expect(controller.value.selection.baseOffset, 6);
    expect(controller.value.selection.extentOffset, 14);
  }, variant: const TargetPlatformVariant(<TargetPlatform>{ TargetPlatform.iOS }));

  testWidgets('double tapping a space selects the space on Mac', (WidgetTester tester) async {
    final TextEditingController controller = TextEditingController(
      text: ' blah blah',
    );
    await tester.pumpWidget(
      CupertinoApp(
        home: Center(
          child: CupertinoTextField(
            controller: controller,
          ),
        ),
      ),
    );

    expect(controller.value.selection, isNotNull);
    expect(controller.value.selection.baseOffset, -1);
    expect(controller.value.selection.extentOffset, -1);

    // Put the cursor at the end of the field.
    await tester.tapAt(textOffsetToPosition(tester, 10));
    expect(controller.value.selection, isNotNull);
    expect(controller.value.selection.baseOffset, 10);
    expect(controller.value.selection.extentOffset, 10);

    // Double tapping the second space selects it.
    await tester.pump(const Duration(milliseconds: 500));
    await tester.tapAt(textOffsetToPosition(tester, 5));
    await tester.pump(const Duration(milliseconds: 50));
    await tester.tapAt(textOffsetToPosition(tester, 5));
    await tester.pumpAndSettle();
    expect(controller.value.selection, isNotNull);
    expect(controller.value.selection.baseOffset, 5);
    expect(controller.value.selection.extentOffset, 6);

    // Put the cursor at the end of the field.
    await tester.tapAt(textOffsetToPosition(tester, 10));
    expect(controller.value.selection, isNotNull);
    expect(controller.value.selection.baseOffset, 10);
    expect(controller.value.selection.extentOffset, 10);

    // Double tapping the first space selects it.
    await tester.pump(const Duration(milliseconds: 500));
    await tester.tapAt(textOffsetToPosition(tester, 0));
    await tester.pump(const Duration(milliseconds: 50));
    await tester.tapAt(textOffsetToPosition(tester, 0));
    await tester.pumpAndSettle();
    expect(controller.value.selection, isNotNull);
    expect(controller.value.selection.baseOffset, 0);
    expect(controller.value.selection.extentOffset, 1);
  }, variant: const TargetPlatformVariant(<TargetPlatform>{ TargetPlatform.macOS }));

  testWidgets(
    'An obscured CupertinoTextField is not selectable when disabled',
    (WidgetTester tester) async {
      final TextEditingController controller = TextEditingController(
        text: 'Atwater Peel Sherbrooke Bonaventure',
      );
      await tester.pumpWidget(
        CupertinoApp(
          home: Center(
            child: CupertinoTextField(
              controller: controller,
              obscureText: true,
              enableInteractiveSelection: false,
            ),
          ),
        ),
      );

      final Offset textfieldStart = tester.getTopLeft(find.byType(CupertinoTextField));

      await tester.tapAt(textfieldStart + const Offset(150.0, 5.0));
      await tester.pump(const Duration(milliseconds: 50));
      final TestGesture gesture =
         await tester.startGesture(textfieldStart + const Offset(150.0, 5.0));
      // Hold the press.
      await tester.pump(const Duration(milliseconds: 500));

      // Nothing is selected despite the double tap long press gesture.
      expect(
        controller.selection,
        const TextSelection(baseOffset: 35, extentOffset: 35),
      );

      // The selection menu is not present.
      expect(find.byType(CupertinoButton), findsNWidgets(0));

      await gesture.up();
      await tester.pump();

      // Still nothing selected and no selection menu.
      expect(
        controller.selection,
        const TextSelection(baseOffset: 35, extentOffset: 35),
      );
      expect(find.byType(CupertinoButton), findsNWidgets(0));
    },
  );

  testWidgets(
    'An obscured CupertinoTextField is selectable by default',
    (WidgetTester tester) async {
      final TextEditingController controller = TextEditingController(
        text: 'Atwater Peel Sherbrooke Bonaventure',
      );
      await tester.pumpWidget(
        CupertinoApp(
          home: Center(
            child: CupertinoTextField(
              controller: controller,
              obscureText: true,
            ),
          ),
        ),
      );

      final Offset textfieldStart = tester.getTopLeft(find.byType(CupertinoTextField));

      await tester.tapAt(textfieldStart + const Offset(150.0, 5.0));
      await tester.pump(const Duration(milliseconds: 50));
      final TestGesture gesture =
         await tester.startGesture(textfieldStart + const Offset(150.0, 5.0));
      // Hold the press.
      await tester.pumpAndSettle();

      // The obscured text is treated as one word, should select all
      expect(
        controller.selection,
        const TextSelection(baseOffset: 0, extentOffset: 35),
      );

      // Selected text shows paste toolbar buttons.
      expect(find.byType(CupertinoButton), findsNWidgets(1));

      await gesture.up();
      await tester.pump();

      // Still selected.
      expect(
        controller.selection,
        const TextSelection(baseOffset: 0, extentOffset: 35),
      );
      expect(find.byType(CupertinoButton), findsNWidgets(1));
    },
  );

  testWidgets('An obscured TextField has correct default context menu', (WidgetTester tester) async {
    final TextEditingController controller = TextEditingController(
      text: 'Atwater Peel Sherbrooke Bonaventure',
    );

    await tester.pumpWidget(
      CupertinoApp(
        home: Center(
          child: CupertinoTextField(
            controller: controller,
            obscureText: true,
          ),
        ),
      ),
    );

    final Offset textfieldStart = tester.getCenter(find.byType(CupertinoTextField));

    await tester.tapAt(textfieldStart + const Offset(150.0, 5.0));
    await tester.pump(const Duration(milliseconds: 50));
    await tester.longPressAt(textfieldStart + const Offset(150.0, 5.0));
    await tester.pump();

    // Should only have paste option when whole obscure text is selected.
    expect(find.text('Paste'), findsOneWidget);
    expect(find.text('Copy'), findsNothing);
    expect(find.text('Cut'), findsNothing);
    expect(find.text('Select All'), findsNothing);

    // Tap to cancel selection.
    final Offset textfieldEnd = tester.getTopRight(find.byType(CupertinoTextField));
    await tester.tapAt(textfieldEnd + const Offset(-10.0, 5.0));
    await tester.pump(const Duration(milliseconds: 50));
    // Long tap at the end.
    await tester.longPressAt(textfieldEnd + const Offset(-10.0, 5.0));
    await tester.pump();

    // Should have paste and select all options when collapse.
    expect(find.text('Paste'), findsOneWidget);
    expect(find.text('Select All'), findsOneWidget);
    expect(find.text('Copy'), findsNothing);
    expect(find.text('Cut'), findsNothing);
  });

  testWidgets(
    'long press moves cursor to the exact long press position and shows toolbar',
    (WidgetTester tester) async {
      final TextEditingController controller = TextEditingController(
        text: 'Atwater Peel Sherbrooke Bonaventure',
      );
      await tester.pumpWidget(
        CupertinoApp(
          home: Center(
            child: CupertinoTextField(
              controller: controller,
            ),
          ),
        ),
      );

      final Offset textfieldStart = tester.getTopLeft(find.byType(CupertinoTextField));

      await tester.longPressAt(textfieldStart + const Offset(50.0, 5.0));
      await tester.pumpAndSettle();

      // Collapsed cursor for iOS long press.
      expect(
        controller.selection,
        const TextSelection.collapsed(offset: 3, affinity: TextAffinity.upstream),
      );

      // Collapsed toolbar shows 2 buttons.
      expect(find.byType(CupertinoButton), findsNWidgets(2));
    },
  );

  testWidgets(
    'long press tap cannot initiate a double tap',
    (WidgetTester tester) async {
      final TextEditingController controller = TextEditingController(
        text: 'Atwater Peel Sherbrooke Bonaventure',
      );
      await tester.pumpWidget(
        CupertinoApp(
          home: Center(
            child: CupertinoTextField(
              controller: controller,
            ),
          ),
        ),
      );

      final Offset textfieldStart = tester.getTopLeft(find.byType(CupertinoTextField));

      await tester.longPressAt(textfieldStart + const Offset(50.0, 5.0));
      await tester.pump(const Duration(milliseconds: 50));

      await tester.tapAt(textfieldStart + const Offset(50.0, 5.0));
      await tester.pump();

      // We ended up moving the cursor to the edge of the same word and dismissed
      // the toolbar.
      expect(
        controller.selection,
        const TextSelection.collapsed(offset: 7, affinity: TextAffinity.upstream),
      );

      // The toolbar from the long press is now dismissed by the second tap.
      expect(find.byType(CupertinoButton), findsNothing);
    },
  );

  testWidgets(
    'long press drag moves the cursor under the drag and shows toolbar on lift',
    (WidgetTester tester) async {
      final TextEditingController controller = TextEditingController(
        text: 'Atwater Peel Sherbrooke Bonaventure',
      );
      await tester.pumpWidget(
        CupertinoApp(
          home: Center(
            child: CupertinoTextField(
              controller: controller,
            ),
          ),
        ),
      );

      final Offset textfieldStart = tester.getTopLeft(find.byType(CupertinoTextField));

      final TestGesture gesture =
          await tester.startGesture(textfieldStart + const Offset(50.0, 5.0));
      await tester.pump(const Duration(milliseconds: 500));

      // Long press on iOS shows collapsed selection cursor.
      expect(
        controller.selection,
        const TextSelection.collapsed(offset: 3, affinity: TextAffinity.upstream),
      );
      // Toolbar only shows up on long press up.
      expect(find.byType(CupertinoButton), findsNothing);

      await gesture.moveBy(const Offset(50, 0));
      await tester.pump();

      // The selection position is now moved with the drag.
      expect(
        controller.selection,
        const TextSelection.collapsed(offset: 6, affinity: TextAffinity.upstream),
      );
      expect(find.byType(CupertinoButton), findsNothing);

      await gesture.moveBy(const Offset(50, 0));
      await tester.pump();

      // The selection position is now moved with the drag.
      expect(
        controller.selection,
        const TextSelection.collapsed(offset: 9, affinity: TextAffinity.upstream),
      );
      expect(find.byType(CupertinoButton), findsNothing);

      await gesture.up();
      await tester.pumpAndSettle();

      // The selection isn't affected by the gesture lift.
      expect(
        controller.selection,
        const TextSelection.collapsed(offset: 9, affinity: TextAffinity.upstream),
      );
      // The toolbar now shows up.
      expect(find.byType(CupertinoButton), findsNWidgets(2));
    },
  );

  testWidgets('long press drag can edge scroll', (WidgetTester tester) async {
    final TextEditingController controller = TextEditingController(
      text: 'Atwater Peel Sherbrooke Bonaventure Angrignon Peel Côte-des-Neiges',
    );
    await tester.pumpWidget(
      CupertinoApp(
        home: Center(
          child: CupertinoTextField(
            controller: controller,
            maxLines: 1,
          ),
        ),
      ),
    );

    final RenderEditable renderEditable = tester.renderObject<RenderEditable>(
      find.byElementPredicate((Element element) => element.renderObject is RenderEditable)
    );

    List<TextSelectionPoint> lastCharEndpoint = renderEditable.getEndpointsForSelection(
      const TextSelection.collapsed(offset: 66), // Last character's position.
    );

    expect(lastCharEndpoint.length, 1);
    // Just testing the test and making sure that the last character is off
    // the right side of the screen.
    expect(lastCharEndpoint[0].point.dx, moreOrLessEquals(1094.73, epsilon: 0.01));

    final Offset textfieldStart = tester.getTopLeft(find.byType(CupertinoTextField));

    final TestGesture gesture =
        await tester.startGesture(textfieldStart + const Offset(300, 5));
    await tester.pump(const Duration(milliseconds: 500));

    expect(
      controller.selection,
      const TextSelection.collapsed(offset: 18, affinity: TextAffinity.upstream),
    );
    expect(find.byType(CupertinoButton), findsNothing);

    await gesture.moveBy(const Offset(600, 0));
    // To the edge of the screen basically.
    await tester.pump();
    expect(
      controller.selection,
      const TextSelection.collapsed(offset: 54, affinity: TextAffinity.upstream),
    );
    // Keep moving out.
    await gesture.moveBy(const Offset(1, 0));
    await tester.pump();
    expect(
      controller.selection,
      const TextSelection.collapsed(offset: 61, affinity: TextAffinity.upstream),
    );
    await gesture.moveBy(const Offset(1, 0));
    await tester.pump();
    expect(
      controller.selection,
      const TextSelection.collapsed(offset: 66, affinity: TextAffinity.upstream),
    ); // We're at the edge now.
    expect(find.byType(CupertinoButton), findsNothing);

    await gesture.up();
    await tester.pumpAndSettle();

    // The selection isn't affected by the gesture lift.
    expect(
      controller.selection,
      const TextSelection.collapsed(offset: 66, affinity: TextAffinity.upstream),
    );
    // The toolbar now shows up.
    expect(find.byType(CupertinoButton), findsNWidgets(2));

    lastCharEndpoint = renderEditable.getEndpointsForSelection(
      const TextSelection.collapsed(offset: 66), // Last character's position.
    );

    expect(lastCharEndpoint.length, 1);
    // The last character is now on screen.
    expect(lastCharEndpoint[0].point.dx, moreOrLessEquals(786.73, epsilon: 0.01));

    final List<TextSelectionPoint> firstCharEndpoint = renderEditable.getEndpointsForSelection(
      const TextSelection.collapsed(offset: 0), // First character's position.
    );
    expect(firstCharEndpoint.length, 1);
    // The first character is now offscreen to the left.
    expect(firstCharEndpoint[0].point.dx, moreOrLessEquals(-308.20, epsilon: 0.01));
  });

  testWidgets(
    'long tap after a double tap select is not affected',
    (WidgetTester tester) async {
      final TextEditingController controller = TextEditingController(
        text: 'Atwater Peel Sherbrooke Bonaventure',
      );
      await tester.pumpWidget(
        CupertinoApp(
          home: Center(
            child: CupertinoTextField(
              controller: controller,
            ),
          ),
        ),
      );

      final Offset textfieldStart = tester.getTopLeft(find.byType(CupertinoTextField));

      await tester.tapAt(textfieldStart + const Offset(150.0, 5.0));
      await tester.pump(const Duration(milliseconds: 50));
      // First tap moved the cursor to the beginning of the second word.
      expect(
        controller.selection,
        const TextSelection.collapsed(offset: 8, affinity: TextAffinity.downstream),
      );
      await tester.tapAt(textfieldStart + const Offset(150.0, 5.0));
      await tester.pump(const Duration(milliseconds: 500));

      await tester.longPressAt(textfieldStart + const Offset(100.0, 5.0));
      await tester.pumpAndSettle();

      // Plain collapsed selection at the exact tap position.
      expect(
        controller.selection,
        const TextSelection.collapsed(offset: 6, affinity: TextAffinity.upstream),
      );

      // Long press toolbar.
      expect(find.byType(CupertinoButton), findsNWidgets(2));
    },
  );

  testWidgets(
    'double tap after a long tap is not affected',
    (WidgetTester tester) async {
      final TextEditingController controller = TextEditingController(
        text: 'Atwater Peel Sherbrooke Bonaventure',
      );
      await tester.pumpWidget(
        CupertinoApp(
          home: Center(
            child: CupertinoTextField(
              controller: controller,
            ),
          ),
        ),
      );

      final Offset textfieldStart = tester.getTopLeft(find.byType(CupertinoTextField));

      await tester.longPressAt(textfieldStart + const Offset(50.0, 5.0));
      await tester.pump(const Duration(milliseconds: 50));

      await tester.tapAt(textfieldStart + const Offset(150.0, 5.0));
      await tester.pump(const Duration(milliseconds: 50));
      // First tap moved the cursor.
      expect(
        controller.selection,
        const TextSelection.collapsed(offset: 8, affinity: TextAffinity.downstream),
      );
      await tester.tapAt(textfieldStart + const Offset(150.0, 5.0));
      await tester.pumpAndSettle();

      // Double tap selection.
      expect(
        controller.selection,
        const TextSelection(baseOffset: 8, extentOffset: 12),
      );
      // Shows toolbar.
      expect(find.byType(CupertinoButton), findsNWidgets(3));
    },
  );

  testWidgets(
    'double tap chains work',
    (WidgetTester tester) async {
      final TextEditingController controller = TextEditingController(
        text: 'Atwater Peel Sherbrooke Bonaventure',
      );
      await tester.pumpWidget(
        CupertinoApp(
          home: Center(
            child: CupertinoTextField(
              controller: controller,
            ),
          ),
        ),
      );

      final Offset textfieldStart = tester.getTopLeft(find.byType(CupertinoTextField));

      await tester.tapAt(textfieldStart + const Offset(50.0, 5.0));
      await tester.pump(const Duration(milliseconds: 50));
      expect(
        controller.selection,
        const TextSelection.collapsed(offset: 7, affinity: TextAffinity.upstream),
      );
      await tester.tapAt(textfieldStart + const Offset(50.0, 5.0));
      await tester.pumpAndSettle();
      expect(
        controller.selection,
        const TextSelection(baseOffset: 0, extentOffset: 7),
      );
      expect(find.byType(CupertinoButton), findsNWidgets(3));

      // Double tap selecting the same word somewhere else is fine.
      await tester.tapAt(textfieldStart + const Offset(100.0, 5.0));
      await tester.pump(const Duration(milliseconds: 50));
      // First tap moved the cursor.
      expect(
        controller.selection,
        const TextSelection.collapsed(offset: 7, affinity: TextAffinity.upstream),
      );
      await tester.tapAt(textfieldStart + const Offset(100.0, 5.0));
      await tester.pumpAndSettle();
      expect(
        controller.selection,
        const TextSelection(baseOffset: 0, extentOffset: 7),
      );
      expect(find.byType(CupertinoButton), findsNWidgets(3));

      await tester.tapAt(textfieldStart + const Offset(150.0, 5.0));
      await tester.pump(const Duration(milliseconds: 50));
      // First tap moved the cursor.
      expect(
        controller.selection,
        const TextSelection.collapsed(offset: 8, affinity: TextAffinity.downstream),
      );
      await tester.tapAt(textfieldStart + const Offset(150.0, 5.0));
      await tester.pumpAndSettle();
      expect(
        controller.selection,
        const TextSelection(baseOffset: 8, extentOffset: 12),
      );
      expect(find.byType(CupertinoButton), findsNWidgets(3));
    },
  );

  testWidgets('force press selects word', (WidgetTester tester) async {
    final TextEditingController controller = TextEditingController(
      text: 'Atwater Peel Sherbrooke Bonaventure',
    );
    await tester.pumpWidget(
      CupertinoApp(
        home: Center(
          child: CupertinoTextField(
            controller: controller,
          ),
        ),
      ),
    );

    final Offset textfieldStart = tester.getTopLeft(find.byType(CupertinoTextField));

    final int pointerValue = tester.nextPointer;
    final TestGesture gesture = await tester.createGesture();
    await gesture.downWithCustomEvent(
      textfieldStart + const Offset(150.0, 5.0),
      PointerDownEvent(
        pointer: pointerValue,
        position: textfieldStart + const Offset(150.0, 5.0),
        pressure: 3.0,
        pressureMax: 6.0,
        pressureMin: 0.0,
      ),
    );
    // We expect the force press to select a word at the given location.
    expect(
      controller.selection,
      const TextSelection(baseOffset: 8, extentOffset: 12),
    );

    await gesture.up();
    await tester.pumpAndSettle();
    // Shows toolbar.
    expect(find.byType(CupertinoButton), findsNWidgets(3));
  });

  testWidgets('force press on unsupported devices falls back to tap', (WidgetTester tester) async {
    final TextEditingController controller = TextEditingController(
      text: 'Atwater Peel Sherbrooke Bonaventure',
    );
    await tester.pumpWidget(
      CupertinoApp(
        home: Center(
          child: CupertinoTextField(
            controller: controller,
          ),
        ),
      ),
    );

    final Offset textfieldStart = tester.getTopLeft(find.byType(CupertinoTextField));

    final int pointerValue = tester.nextPointer;
    final TestGesture gesture = await tester.createGesture();
    await gesture.downWithCustomEvent(
      textfieldStart + const Offset(150.0, 5.0),
      PointerDownEvent(
        pointer: pointerValue,
        position: textfieldStart + const Offset(150.0, 5.0),
        // iPhone 6 and below report 0 across the board.
        pressure: 0,
        pressureMax: 0,
        pressureMin: 0,
      ),
    );
    await gesture.up();
    // Fall back to a single tap which selects the edge of the word.
    expect(
      controller.selection,
      const TextSelection.collapsed(offset: 8),
    );

    await tester.pump();
    // Falling back to a single tap doesn't trigger a toolbar.
    expect(find.byType(CupertinoButton), findsNothing);
  });

  testWidgets('Cannot drag one handle past the other', (WidgetTester tester) async {
    final TextEditingController controller = TextEditingController(
      text: 'abc def ghi',
    );

    await tester.pumpWidget(
      CupertinoApp(
        home: Center(
          child: CupertinoTextField(
            dragStartBehavior: DragStartBehavior.down,
            controller: controller,
            style: const TextStyle(
              fontFamily: 'Ahem',
              fontSize: 10.0,
            ),
          ),
        ),
      ),
    );

    // Double tap on 'e' to select 'def'.
    final Offset ePos = textOffsetToPosition(tester, 5);
    await tester.tapAt(ePos, pointer: 7);
    await tester.pump(const Duration(milliseconds: 50));
    expect(controller.selection.isCollapsed, isTrue);
    expect(controller.selection.baseOffset, 4);
    await tester.tapAt(ePos, pointer: 7);
    await tester.pumpAndSettle();
    expect(controller.selection.baseOffset, 4);
    expect(controller.selection.extentOffset, 7);

    final RenderEditable renderEditable = findRenderEditable(tester);
    final List<TextSelectionPoint> endpoints = globalize(
      renderEditable.getEndpointsForSelection(controller.selection),
      renderEditable,
    );
    expect(endpoints.length, 2);

    // Drag the right handle until there's only 1 char selected.
    // We use a small offset because the endpoint is on the very corner
    // of the handle.
    final Offset handlePos = endpoints[1].point;
    Offset newHandlePos = textOffsetToPosition(tester, 5); // Position of 'e'.
    final TestGesture gesture = await tester.startGesture(handlePos, pointer: 7);
    await tester.pump();
    await gesture.moveTo(newHandlePos);
    await tester.pump();
    expect(controller.selection.baseOffset, 4);
    expect(controller.selection.extentOffset, 5);

    newHandlePos = textOffsetToPosition(tester, 2); // Position of 'c'.
    await gesture.moveTo(newHandlePos);
    await tester.pump();
    await gesture.up();
    await tester.pump();

    expect(controller.selection.baseOffset, 4);
    // The selection doesn't move beyond the left handle. There's always at
    // least 1 char selected.
    expect(controller.selection.extentOffset, 5);
  });

  testWidgets('Can select text by dragging with a mouse', (WidgetTester tester) async {
    final TextEditingController controller = TextEditingController();

    await tester.pumpWidget(
      CupertinoApp(
        home: Center(
          child: CupertinoTextField(
            dragStartBehavior: DragStartBehavior.down,
            controller: controller,
            style: const TextStyle(
              fontFamily: 'Ahem',
              fontSize: 10.0,
            ),
          ),
        ),
      ),
    );

    const String testValue = 'abc def ghi';
    await tester.enterText(find.byType(CupertinoTextField), testValue);
    // Skip past scrolling animation.
    await tester.pump();
    await tester.pump(const Duration(milliseconds: 200));

    final Offset ePos = textOffsetToPosition(tester, testValue.indexOf('e'));
    final Offset gPos = textOffsetToPosition(tester, testValue.indexOf('g'));

    final TestGesture gesture = await tester.startGesture(ePos, kind: PointerDeviceKind.mouse);
    addTearDown(gesture.removePointer);
    await tester.pump();
    await gesture.moveTo(gPos);
    await tester.pump();
    await gesture.up();
    await tester.pumpAndSettle();

    expect(controller.selection.baseOffset, testValue.indexOf('e'));
    expect(controller.selection.extentOffset, testValue.indexOf('g'));
  });

  testWidgets('Continuous dragging does not cause flickering', (WidgetTester tester) async {
    int selectionChangedCount = 0;
    const String testValue = 'abc def ghi';
    final TextEditingController controller = TextEditingController(text: testValue);

    controller.addListener(() {
      selectionChangedCount++;
    });

    await tester.pumpWidget(
      CupertinoApp(
        home: Center(
          child: CupertinoTextField(
            dragStartBehavior: DragStartBehavior.down,
            controller: controller,
            style: const TextStyle(
              fontFamily: 'Ahem',
              fontSize: 10.0,
            ),
          ),
        ),
      ),
    );

    final Offset cPos = textOffsetToPosition(tester, 2); // Index of 'c'.
    final Offset gPos = textOffsetToPosition(tester, 8); // Index of 'g'.
    final Offset hPos = textOffsetToPosition(tester, 9); // Index of 'h'.

    // Drag from 'c' to 'g'.
    final TestGesture gesture = await tester.startGesture(cPos, kind: PointerDeviceKind.mouse);
    addTearDown(gesture.removePointer);
    await tester.pump();
    await gesture.moveTo(gPos);
    await tester.pumpAndSettle();

    expect(selectionChangedCount, isNonZero);
    selectionChangedCount = 0;
    expect(controller.selection.baseOffset, 2);
    expect(controller.selection.extentOffset, 8);

    // Tiny movement shouldn't cause text selection to change.
    await gesture.moveTo(gPos + const Offset(4.0, 0.0));
    await tester.pumpAndSettle();
    expect(selectionChangedCount, 0);

    // Now a text selection change will occur after a significant movement.
    await gesture.moveTo(hPos);
    await tester.pump();
    await gesture.up();
    await tester.pumpAndSettle();

    expect(selectionChangedCount, 1);
    expect(controller.selection.baseOffset, 2);
    expect(controller.selection.extentOffset, 9);
  });

  testWidgets('Tap does not show handles nor toolbar', (WidgetTester tester) async {
    final TextEditingController controller = TextEditingController(
      text: 'abc def ghi',
    );

    await tester.pumpWidget(
      CupertinoApp(
        home: Center(
          child: CupertinoTextField(controller: controller),
        ),
      ),
    );

    // Tap to trigger the text field.
    await tester.tap(find.byType(CupertinoTextField));
    await tester.pump();

    final EditableTextState editableText = tester.state(find.byType(EditableText));
    expect(editableText.selectionOverlay!.handlesAreVisible, isFalse);
    expect(editableText.selectionOverlay!.toolbarIsVisible, isFalse);
  });

  testWidgets('Long press shows toolbar but not handles', (WidgetTester tester) async {
    final TextEditingController controller = TextEditingController(
      text: 'abc def ghi',
    );

    await tester.pumpWidget(
      CupertinoApp(
        home: Center(
          child: CupertinoTextField(controller: controller),
        ),
      ),
    );

    // Long press to trigger the text field.
    await tester.longPress(find.byType(CupertinoTextField));
    await tester.pump();
    // A long press in Cupertino should position the cursor without any selection.
    expect(controller.selection.isCollapsed, isTrue);

    final EditableTextState editableText = tester.state(find.byType(EditableText));
    expect(editableText.selectionOverlay!.handlesAreVisible, isFalse);
    expect(editableText.selectionOverlay!.toolbarIsVisible, isTrue);
  });

  testWidgets(
    'Double tap shows handles and toolbar if selection is not collapsed',
    (WidgetTester tester) async {
      final TextEditingController controller = TextEditingController(
        text: 'abc def ghi',
      );

      await tester.pumpWidget(
        CupertinoApp(
          home: Center(
            child: CupertinoTextField(controller: controller),
          ),
        ),
      );

      final Offset hPos = textOffsetToPosition(tester, 9); // Position of 'h'.

      // Double tap on 'h' to select 'ghi'.
      await tester.tapAt(hPos);
      await tester.pump(const Duration(milliseconds: 50));
      await tester.tapAt(hPos);
      await tester.pump();

      final EditableTextState editableText = tester.state(find.byType(EditableText));
      expect(editableText.selectionOverlay!.handlesAreVisible, isTrue);
      expect(editableText.selectionOverlay!.toolbarIsVisible, isTrue);
    },
  );

  testWidgets(
    'Double tap shows toolbar but not handles if selection is collapsed',
    (WidgetTester tester) async {
      final TextEditingController controller = TextEditingController(
        text: 'abc def ghi',
      );

      await tester.pumpWidget(
        CupertinoApp(
          home: Center(
            child: CupertinoTextField(controller: controller),
          ),
        ),
      );

      final Offset textEndPos = textOffsetToPosition(tester, 11); // Position at the end of text.

      // Double tap to place the cursor at the end.
      await tester.tapAt(textEndPos);
      await tester.pump(const Duration(milliseconds: 50));
      await tester.tapAt(textEndPos);
      await tester.pump();

      final EditableTextState editableText = tester.state(find.byType(EditableText));
      expect(editableText.selectionOverlay!.handlesAreVisible, isFalse);
      expect(editableText.selectionOverlay!.toolbarIsVisible, isTrue);
    },
  );

  testWidgets(
    'Mouse long press does not show handles nor toolbar',
    (WidgetTester tester) async {
      final TextEditingController controller = TextEditingController(
        text: 'abc def ghi',
      );

      await tester.pumpWidget(
        CupertinoApp(
          home: Center(
            child: CupertinoTextField(controller: controller),
          ),
        ),
      );

      // Long press to trigger the text field.
      final Offset textFieldPos = tester.getCenter(find.byType(CupertinoTextField));
      final TestGesture gesture = await tester.startGesture(
        textFieldPos,
        kind: PointerDeviceKind.mouse,
      );
      addTearDown(gesture.removePointer);
      await tester.pump(const Duration(seconds: 2));
      await gesture.up();
      await tester.pump();

      final EditableTextState editableText = tester.state(find.byType(EditableText));
      expect(editableText.selectionOverlay!.toolbarIsVisible, isFalse);
      expect(editableText.selectionOverlay!.handlesAreVisible, isFalse);
    },
  );

  testWidgets(
    'Mouse double tap does not show handles nor toolbar',
    (WidgetTester tester) async {
      final TextEditingController controller = TextEditingController(
        text: 'abc def ghi',
      );

      await tester.pumpWidget(
        CupertinoApp(
          home: Center(
            child: CupertinoTextField(controller: controller),
          ),
        ),
      );

      final EditableTextState editableText = tester.state(find.byType(EditableText));

      // Double tap at the end of text.
      final Offset textEndPos = textOffsetToPosition(tester, 11); // Position at the end of text.
      final TestGesture gesture = await tester.startGesture(
        textEndPos,
        kind: PointerDeviceKind.mouse,
      );
      addTearDown(gesture.removePointer);
      await tester.pump(const Duration(milliseconds: 50));
      await gesture.up();
      await tester.pump();
      await gesture.down(textEndPos);
      await tester.pump();
      await gesture.up();
      await tester.pump();

      expect(editableText.selectionOverlay!.toolbarIsVisible, isFalse);
      expect(editableText.selectionOverlay!.handlesAreVisible, isFalse);

      final Offset hPos = textOffsetToPosition(tester, 9); // Position of 'h'.

      // Double tap on 'h' to select 'ghi'.
      await gesture.down(hPos);
      await tester.pump(const Duration(milliseconds: 50));
      await gesture.up();
      await tester.pump();
      await gesture.down(hPos);
      await tester.pump();
      await gesture.up();
      await tester.pump();

      expect(editableText.selectionOverlay!.handlesAreVisible, isFalse);
      expect(editableText.selectionOverlay!.toolbarIsVisible, isFalse);
    },
  );

  testWidgets('onTap is called upon tap', (WidgetTester tester) async {
    int tapCount = 0;
    await tester.pumpWidget(
      CupertinoApp(
        home: Center(
          child: CupertinoTextField(
            onTap: () => tapCount++,
          ),
        ),
      ),
    );

    expect(tapCount, 0);
    await tester.tap(find.byType(CupertinoTextField));
    await tester.pump();
    expect(tapCount, 1);

    // Wait out the double tap interval so the next tap doesn't end up being
    // recognized as a double tap.
    await tester.pump(const Duration(seconds: 1));

    // Double tap count as one single tap.
    await tester.tap(find.byType(CupertinoTextField));
    await tester.pump(const Duration(milliseconds: 100));
    await tester.tap(find.byType(CupertinoTextField));
    await tester.pump();
    expect(tapCount, 2);
  });

  testWidgets('onTap does not work when the text field is disabled',
    (WidgetTester tester) async {
      int tapCount = 0;
      await tester.pumpWidget(
        CupertinoApp(
          home: Center(
            child: CupertinoTextField(
              enabled: false,
              onTap: () => tapCount++,
            ),
          ),
        ),
      );

      expect(tapCount, 0);
      await tester.tap(find.byType(CupertinoTextField));
      await tester.pump();
      expect(tapCount, 0);

      // Wait out the double tap interval so the next tap doesn't end up being
      // recognized as a double tap.
      await tester.pump(const Duration(seconds: 1));

      // Enabling the text field, now it should accept taps.
      await tester.pumpWidget(
        CupertinoApp(
          home: Center(
            child: CupertinoTextField(
              onTap: () => tapCount++,
            ),
          ),
        ),
      );

      await tester.tap(find.byType(CupertinoTextField));
      expect(tapCount, 1);

      await tester.pump(const Duration(seconds: 1));

      // Disable it again.
      await tester.pumpWidget(
        CupertinoApp(
          home: Center(
            child: CupertinoTextField(
              enabled: false,
              onTap: () => tapCount++,
            ),
          ),
        ),
      );
      await tester.tap(find.byType(CupertinoTextField));
      await tester.pump();
      expect(tapCount, 1);
  });

  testWidgets('Focus test when the text field is disabled', (WidgetTester tester) async {
    final FocusNode focusNode = FocusNode();
    await tester.pumpWidget(
      CupertinoApp(
        home: Center(
          child: CupertinoTextField(
            focusNode: focusNode,
          ),
        ),
      ),
    );

    expect(focusNode.hasFocus, false); // initial status

    // Should accept requestFocus.
    focusNode.requestFocus();
    await tester.pump();
    expect(focusNode.hasFocus, true);

    // Disable the text field, now it should not accept requestFocus.
    await tester.pumpWidget(
      CupertinoApp(
        home: Center(
          child: CupertinoTextField(
            enabled: false,
            focusNode: focusNode,
          ),
        ),
      ),
    );

    // Should not accept requestFocus.
    focusNode.requestFocus();
    await tester.pump();
    expect(focusNode.hasFocus, false);
  });

  testWidgets(
    'text field respects theme',
    (WidgetTester tester) async {
      await tester.pumpWidget(
        const CupertinoApp(
          theme: CupertinoThemeData(
            brightness: Brightness.dark,
          ),
          home: Center(
            child: CupertinoTextField(),
          ),
        ),
      );

      final BoxDecoration decoration = tester.widget<DecoratedBox>(
        find.descendant(
          of: find.byType(CupertinoTextField),
          matching: find.byType(DecoratedBox),
        ),
      ).decoration as BoxDecoration;

      expect(
        decoration.border!.bottom.color.value,
        0x33FFFFFF,
      );

      await tester.enterText(find.byType(CupertinoTextField), 'smoked meat');
      await tester.pump();

      expect(
        tester.renderObject<RenderEditable>(
          find.byElementPredicate((Element element) => element.renderObject is RenderEditable)
        ).text!.style!.color,
        isSameColorAs(CupertinoColors.white),
      );
    },
  );

  testWidgets(
    'Check the toolbar appears below the TextField when there is not enough space above the TextField to show it',
    (WidgetTester tester) async {
      // This is a regression test for
      // https://github.com/flutter/flutter/issues/29808
      const String testValue = 'abc def ghi';
      final TextEditingController controller = TextEditingController();

      await tester.pumpWidget(
        CupertinoApp(
          home: Container(
            padding: const EdgeInsets.all(30),
            child: CupertinoTextField(
              controller: controller,
            ),
          ),
        ),
      );

      await tester.enterText(find.byType(CupertinoTextField), testValue);
      // Tap the selection handle to bring up the "paste / select all" menu.
      await tester.tapAt(textOffsetToPosition(tester, testValue.indexOf('e')));
      await tester.pump();
      await tester.pump(const Duration(milliseconds: 200)); // skip past the frame where the opacity is zero
      RenderEditable renderEditable = findRenderEditable(tester);
      List<TextSelectionPoint> endpoints = globalize(
        renderEditable.getEndpointsForSelection(controller.selection),
        renderEditable,
      );
      await tester.tapAt(endpoints[0].point + const Offset(1.0, 1.0));
      await tester.pump();
      await tester.pump(const Duration(milliseconds: 200)); // skip past the frame where the opacity is zero

      // Verify the selection toolbar position
      Offset toolbarTopLeft = tester.getTopLeft(find.text('Paste'));
      Offset textFieldTopLeft = tester.getTopLeft(find.byType(CupertinoTextField));
      expect(textFieldTopLeft.dy, lessThan(toolbarTopLeft.dy));

      await tester.pumpWidget(
        CupertinoApp(
          home: Container(
            padding: const EdgeInsets.all(150),
            child: CupertinoTextField(
              controller: controller,
            ),
          ),
        ),
      );

      await tester.enterText(find.byType(CupertinoTextField), testValue);
      // Tap the selection handle to bring up the "paste / select all" menu.
      await tester.tapAt(textOffsetToPosition(tester, testValue.indexOf('e')));
      await tester.pump();
      await tester.pump(const Duration(milliseconds: 200)); // skip past the frame where the opacity is zero
      renderEditable = findRenderEditable(tester);
      endpoints = globalize(
        renderEditable.getEndpointsForSelection(controller.selection),
        renderEditable,
      );
      await tester.tapAt(endpoints[0].point + const Offset(1.0, 1.0));
      await tester.pump();
      await tester.pump(const Duration(milliseconds: 200)); // skip past the frame where the opacity is zero

      // Verify the selection toolbar position
      toolbarTopLeft = tester.getTopLeft(find.text('Paste'));
      textFieldTopLeft = tester.getTopLeft(find.byType(CupertinoTextField));
      expect(toolbarTopLeft.dy, lessThan(textFieldTopLeft.dy));
    },
  );

  testWidgets('text field respects keyboardAppearance from theme', (WidgetTester tester) async {
    final List<MethodCall> log = <MethodCall>[];
    SystemChannels.textInput.setMockMethodCallHandler((MethodCall methodCall) async {
      log.add(methodCall);
    });

    await tester.pumpWidget(
      const CupertinoApp(
        theme: CupertinoThemeData(
          brightness: Brightness.dark,
        ),
        home: Center(
          child: CupertinoTextField(),
        ),
      ),
    );

    await tester.showKeyboard(find.byType(EditableText));
    final MethodCall setClient = log.first;
    expect(setClient.method, 'TextInput.setClient');
    expect(setClient.arguments.last['keyboardAppearance'], 'Brightness.dark');
  });

  testWidgets('text field can override keyboardAppearance from theme', (WidgetTester tester) async {
    final List<MethodCall> log = <MethodCall>[];
    SystemChannels.textInput.setMockMethodCallHandler((MethodCall methodCall) async {
      log.add(methodCall);
    });

    await tester.pumpWidget(
      const CupertinoApp(
        theme: CupertinoThemeData(
          brightness: Brightness.dark,
        ),
        home: Center(
          child: CupertinoTextField(
            keyboardAppearance: Brightness.light,
          ),
        ),
      ),
    );

    await tester.showKeyboard(find.byType(EditableText));
    final MethodCall setClient = log.first;
    expect(setClient.method, 'TextInput.setClient');
    expect(setClient.arguments.last['keyboardAppearance'], 'Brightness.light');
  });

  testWidgets('cursorColor respects theme', (WidgetTester tester) async {
    await tester.pumpWidget(
      const CupertinoApp(
        home: CupertinoTextField(),
      ),
    );

    final Finder textFinder = find.byType(CupertinoTextField);
    await tester.tap(textFinder);
    await tester.pump();

    final EditableTextState editableTextState =
    tester.firstState(find.byType(EditableText));
    final RenderEditable renderEditable = editableTextState.renderEditable;

    expect(renderEditable.cursorColor, CupertinoColors.activeBlue.color);

    await tester.pumpWidget(
      const CupertinoApp(
        home: CupertinoTextField(),
        theme: CupertinoThemeData(
          brightness: Brightness.dark,
        ),
      ),
    );

    await tester.pump();
    expect(renderEditable.cursorColor, CupertinoColors.activeBlue.darkColor);

    await tester.pumpWidget(
      const CupertinoApp(
        home: CupertinoTextField(),
        theme: CupertinoThemeData(
          primaryColor: Color(0xFFF44336),
        ),
      ),
    );

    await tester.pump();
    expect(renderEditable.cursorColor, const Color(0xFFF44336));
  });

  testWidgets('cursor can override color from theme', (WidgetTester tester) async {
    const CupertinoDynamicColor cursorColor = CupertinoDynamicColor.withBrightness(
      color: Color(0x12345678),
      darkColor: Color(0x87654321),
    );

    await tester.pumpWidget(
      const CupertinoApp(
        theme: CupertinoThemeData(),
        home: Center(
          child: CupertinoTextField(
            cursorColor: cursorColor,
          ),
        ),
      ),
    );

    EditableText editableText = tester.firstWidget(find.byType(EditableText));
    expect(editableText.cursorColor.value, 0x12345678);

    await tester.pumpWidget(
      const CupertinoApp(
        theme: CupertinoThemeData(brightness: Brightness.dark),
        home: Center(
          child: CupertinoTextField(
            cursorColor: cursorColor,
          ),
        ),
      ),
    );

    editableText = tester.firstWidget(find.byType(EditableText));
    expect(editableText.cursorColor.value, 0x87654321);
  });

  testWidgets('shows selection handles', (WidgetTester tester) async {
    const String testText = 'lorem ipsum';
    final TextEditingController controller = TextEditingController(text: testText);

    await tester.pumpWidget(
      CupertinoApp(
        theme: const CupertinoThemeData(),
        home: Center(
          child: CupertinoTextField(
            controller: controller,
          ),
        ),
      ),
    );

    final RenderEditable renderEditable =
      tester.state<EditableTextState>(find.byType(EditableText)).renderEditable;

    await tester.tapAt(textOffsetToPosition(tester, 5));
    renderEditable.selectWord(cause: SelectionChangedCause.longPress);
    await tester.pumpAndSettle();

    final List<Widget> transitions =
      find.byType(FadeTransition).evaluate().map((Element e) => e.widget).toList();
    expect(transitions.length, 2);
    final FadeTransition left = transitions[0] as FadeTransition;
    final FadeTransition right = transitions[1] as FadeTransition;

    expect(left.opacity.value, equals(1.0));
    expect(right.opacity.value, equals(1.0));
  }, variant: const TargetPlatformVariant(<TargetPlatform>{ TargetPlatform.iOS,  TargetPlatform.macOS }));

  testWidgets('when CupertinoTextField would be blocked by keyboard, it is shown with enough space for the selection handle', (WidgetTester tester) async {
    final ScrollController scrollController = ScrollController();
    final TextEditingController controller = TextEditingController();

    await tester.pumpWidget(CupertinoApp(
      theme: const CupertinoThemeData(),
      home: Center(
        child: ListView(
          controller: scrollController,
          children: <Widget>[
            Container(height: 585), // Push field almost off screen.
            CupertinoTextField(controller: controller),
            Container(height: 1000),
          ],
        ),
      ),
    ));

    // Tap the TextField to put the cursor into it and bring it into view.
    expect(scrollController.offset, 0.0);
    await tester.tap(find.byType(CupertinoTextField));
    await tester.pumpAndSettle();

    // The ListView has scrolled to keep the TextField and cursor handle
    // visible.
    expect(scrollController.offset, 26.0);
  });

  testWidgets('disabled state golden', (WidgetTester tester) async {
    await tester.pumpWidget(
      CupertinoApp(
        home: DecoratedBox(
          decoration: const BoxDecoration(color: Color(0xFFFFFFFF)),
          child: Center(
            child: SizedBox(
              width: 200,
              height: 200,
              child: RepaintBoundary(
                key: const ValueKey<int>(1),
                child: CupertinoTextField(
                  controller: TextEditingController(text: 'lorem'),
                  enabled: false,
                ),
              ),
            ),
          ),
        ),
      ),
    );

    await expectLater(
      find.byKey(const ValueKey<int>(1)),
      matchesGoldenFile('text_field_test.disabled.png'),
    );
  });

  group('Text selection toolbar', () {
    testWidgets('Collapsed selection works', (WidgetTester tester) async {
      EditableText.debugDeterministicCursor = true;
      tester.binding.window.physicalSizeTestValue = const Size(400, 400);
      tester.binding.window.devicePixelRatioTestValue = 1;
      TextEditingController controller;
      EditableTextState state;
      Offset bottomLeftSelectionPosition;

      controller = TextEditingController(text: 'a');
      // Top left collapsed selection. The toolbar should flip vertically, and
      // the arrow should not point exactly to the caret because the caret is
      // too close to the left.
      await tester.pumpWidget(
        CupertinoApp(
          debugShowCheckedModeBanner: false,
          home: CupertinoPageScaffold(
            child: Align(
              alignment: Alignment.topLeft,
              child: SizedBox(
                width: 200,
                height: 200,
                child: CupertinoTextField(
                  controller: controller,
                  maxLines: null,
                ),
              ),
            ),
          ),
        ),
      );

      state = tester.state<EditableTextState>(find.byType(EditableText));
      final double lineHeight = state.renderEditable.preferredLineHeight;

      state.renderEditable.selectPositionAt(from: textOffsetToPosition(tester, 0), cause: SelectionChangedCause.tap);
      expect(state.showToolbar(), true);
      await tester.pumpAndSettle();

      bottomLeftSelectionPosition = textOffsetToBottomLeftPosition(tester, 0);
      expect(
        find.byType(CupertinoTextSelectionToolbar),
        paints..clipPath(
          pathMatcher: PathPointsMatcher(
            excludes: <Offset> [
              // Arrow should not point to the selection handle.
              bottomLeftSelectionPosition.translate(0, 8 + 0.1),
            ],
            includes: <Offset> [
              // Expected center of the arrow.
              Offset(26.0, bottomLeftSelectionPosition.dy + 8 + 0.1),
            ],
          ),
        ),
      );

      expect(
        find.byType(CupertinoTextSelectionToolbar),
        paints..clipPath(
          pathMatcher: PathBoundsMatcher(
            topMatcher: moreOrLessEquals(bottomLeftSelectionPosition.dy + 8, epsilon: 0.01),
            leftMatcher: moreOrLessEquals(8),
            rightMatcher: lessThanOrEqualTo(400 - 8),
            bottomMatcher: moreOrLessEquals(bottomLeftSelectionPosition.dy + 8 + 43, epsilon: 0.01),
          ),
        ),
      );

      // Top Right collapsed selection. The toolbar should flip vertically, and
      // the arrow should not point exactly to the caret because the caret is
      // too close to the right.
      controller = TextEditingController(text: List<String>.filled(200, 'a').join());
      await tester.pumpWidget(
        CupertinoApp(
          debugShowCheckedModeBanner: false,
          home: CupertinoPageScaffold(
            child: Align(
              alignment: Alignment.topRight,
              child: SizedBox(
                width: 200,
                height: 200,
                child: CupertinoTextField(
                  controller: controller,
                  maxLines: null,
                ),
              ),
            ),
          ),
        ),
      );

      state = tester.state<EditableTextState>(find.byType(EditableText));
      state.renderEditable.selectPositionAt(
        from: tester.getTopRight(find.byType(CupertinoApp)),
        cause: SelectionChangedCause.tap,
      );
      expect(state.showToolbar(), true);
      await tester.pumpAndSettle();

      // -1 because we want to reach the end of the line, not the start of a new line.
      bottomLeftSelectionPosition = textOffsetToBottomLeftPosition(tester, state.renderEditable.selection!.baseOffset - 1);

      expect(
        find.byType(CupertinoTextSelectionToolbar),
        paints..clipPath(
          pathMatcher: PathPointsMatcher(
            excludes: <Offset> [
              // Arrow should not point to the selection handle.
              bottomLeftSelectionPosition.translate(0, 8 + 0.1),
            ],
            includes: <Offset> [
              // Expected center of the arrow.
              Offset(400 - 26.0, bottomLeftSelectionPosition.dy + 8 + 0.1),
            ],
          ),
        ),
      );

      expect(
        find.byType(CupertinoTextSelectionToolbar),
        paints..clipPath(
          pathMatcher: PathBoundsMatcher(
            topMatcher: moreOrLessEquals(bottomLeftSelectionPosition.dy + 8, epsilon: 0.01),
            rightMatcher: moreOrLessEquals(400.0 - 8),
            bottomMatcher: moreOrLessEquals(bottomLeftSelectionPosition.dy + 8 + 43, epsilon: 0.01),
            leftMatcher: greaterThanOrEqualTo(8),
          ),
        ),
      );

      // Normal centered collapsed selection. The toolbar arrow should point down, and
      // it should point exactly to the caret.
      controller = TextEditingController(text: List<String>.filled(200, 'a').join());
      await tester.pumpWidget(
        CupertinoApp(
          debugShowCheckedModeBanner: false,
          home: CupertinoPageScaffold(
            child: Align(
              alignment: Alignment.center,
              child: SizedBox(
                width: 200,
                height: 200,
                child: CupertinoTextField(
                  controller: controller,
                  maxLines: null,
                ),
              ),
            ),
          ),
        ),
      );

      state = tester.state<EditableTextState>(find.byType(EditableText));
      state.renderEditable.selectPositionAt(
        from: tester.getCenter(find.byType(EditableText)),
        cause: SelectionChangedCause.tap,
      );
      expect(state.showToolbar(), true);
      await tester.pumpAndSettle();

      bottomLeftSelectionPosition = textOffsetToBottomLeftPosition(tester, state.renderEditable.selection!.baseOffset);

      expect(
        find.byType(CupertinoTextSelectionToolbar),
        paints..clipPath(
          pathMatcher: PathPointsMatcher(
            includes: <Offset> [
              // Expected center of the arrow.
              bottomLeftSelectionPosition.translate(0, -lineHeight - 8 - 0.1),
            ],
          ),
        ),
      );

      expect(
        find.byType(CupertinoTextSelectionToolbar),
        paints..clipPath(
          pathMatcher: PathBoundsMatcher(
            bottomMatcher: moreOrLessEquals(bottomLeftSelectionPosition.dy - 8 - lineHeight, epsilon: 0.01),
            topMatcher: moreOrLessEquals(bottomLeftSelectionPosition.dy - 8 - lineHeight - 43, epsilon: 0.01),
            rightMatcher: lessThanOrEqualTo(400 - 8),
            leftMatcher: greaterThanOrEqualTo(8),
          ),
        ),
      );

      tester.binding.window.clearPhysicalSizeTestValue();
      tester.binding.window.clearDevicePixelRatioTestValue();
    });

    testWidgets('selecting multiple words works', (WidgetTester tester) async {
      EditableText.debugDeterministicCursor = true;
      tester.binding.window.physicalSizeTestValue = const Size(400, 400);
      tester.binding.window.devicePixelRatioTestValue = 1;
      final TextEditingController controller;
      final EditableTextState state;

      // Normal multiword collapsed selection. The toolbar arrow should point down, and
      // it should point exactly to the caret.
      controller = TextEditingController(text: List<String>.filled(20, 'a').join('  '));
      await tester.pumpWidget(
        CupertinoApp(
          debugShowCheckedModeBanner: false,
          home: CupertinoPageScaffold(
            child: Align(
              alignment: Alignment.center,
              child: SizedBox(
                width: 200,
                height: 200,
                child: CupertinoTextField(
                  controller: controller,
                  maxLines: null,
                ),
              ),
            ),
          ),
        ),
      );

      state = tester.state<EditableTextState>(find.byType(EditableText));
      final double lineHeight = state.renderEditable.preferredLineHeight;

      // Select the first 2 words.
      state.renderEditable.selectPositionAt(
        from: textOffsetToPosition(tester, 0),
        to: textOffsetToPosition(tester, 4),
        cause: SelectionChangedCause.tap,
      );
      expect(state.showToolbar(), true);
      await tester.pumpAndSettle();

      final Offset selectionPosition = (textOffsetToBottomLeftPosition(tester, 0) + textOffsetToBottomLeftPosition(tester, 4)) / 2;

      expect(
        find.byType(CupertinoTextSelectionToolbar),
        paints..clipPath(
          pathMatcher: PathPointsMatcher(
            includes: <Offset> [
              // Expected center of the arrow.
              selectionPosition.translate(0, -lineHeight - 8 - 0.1),
            ],
          ),
        ),
      );

      expect(
        find.byType(CupertinoTextSelectionToolbar),
        paints..clipPath(
          pathMatcher: PathBoundsMatcher(
            bottomMatcher: moreOrLessEquals(selectionPosition.dy - 8 - lineHeight, epsilon: 0.01),
            topMatcher: moreOrLessEquals(selectionPosition.dy - 8 - lineHeight - 43, epsilon: 0.01),
            rightMatcher: lessThanOrEqualTo(400 - 8),
            leftMatcher: greaterThanOrEqualTo(8),
          ),
        ),
      );

      tester.binding.window.clearPhysicalSizeTestValue();
      tester.binding.window.clearDevicePixelRatioTestValue();
    });

    testWidgets('selecting multiline works', (WidgetTester tester) async {
      EditableText.debugDeterministicCursor = true;
      tester.binding.window.physicalSizeTestValue = const Size(400, 400);
      tester.binding.window.devicePixelRatioTestValue = 1;
      final TextEditingController controller;
      final EditableTextState state;

      // Normal multiline collapsed selection. The toolbar arrow should point down, and
      // it should point exactly to the horizontal center of the text field.
      controller = TextEditingController(text: List<String>.filled(20, 'a  a  ').join('\n'));
      await tester.pumpWidget(
        CupertinoApp(
          debugShowCheckedModeBanner: false,
          home: CupertinoPageScaffold(
            child: Align(
              alignment: Alignment.center,
              child: SizedBox(
                width: 200,
                height: 200,
                child: CupertinoTextField(
                  controller: controller,
                  maxLines: null,
                ),
              ),
            ),
          ),
        ),
      );

      state = tester.state<EditableTextState>(find.byType(EditableText));
      final double lineHeight = state.renderEditable.preferredLineHeight;

      // Select the first 2 words.
      state.renderEditable.selectPositionAt(
        from: textOffsetToPosition(tester, 0),
        to: textOffsetToPosition(tester, 10),
        cause: SelectionChangedCause.tap,
      );
      expect(state.showToolbar(), true);
      await tester.pumpAndSettle();

      final Offset selectionPosition = Offset(
        // Toolbar should be centered.
        200,
        textOffsetToBottomLeftPosition(tester, 0).dy,
      );

      expect(
        find.byType(CupertinoTextSelectionToolbar),
        paints..clipPath(
          pathMatcher: PathPointsMatcher(
            includes: <Offset> [
              // Expected center of the arrow.
              selectionPosition.translate(0, -lineHeight - 8 - 0.1),
            ],
          ),
        ),
      );

      expect(
        find.byType(CupertinoTextSelectionToolbar),
        paints..clipPath(
          pathMatcher: PathBoundsMatcher(
            bottomMatcher: moreOrLessEquals(selectionPosition.dy - 8 - lineHeight, epsilon: 0.01),
            topMatcher: moreOrLessEquals(selectionPosition.dy - 8 - lineHeight - 43, epsilon: 0.01),
            rightMatcher: lessThanOrEqualTo(400 - 8),
            leftMatcher: greaterThanOrEqualTo(8),
          ),
        ),
      );

      tester.binding.window.clearPhysicalSizeTestValue();
      tester.binding.window.clearDevicePixelRatioTestValue();
    });

    // This is a regression test for
    // https://github.com/flutter/flutter/issues/37046.
    testWidgets('No exceptions when showing selection menu inside of nested Navigators', (WidgetTester tester) async {
      const String testValue = '123456';
      final TextEditingController controller = TextEditingController(
        text: testValue,
      );
      await tester.pumpWidget(
        CupertinoApp(
          home: CupertinoPageScaffold(
            child: Center(
              child: Column(
                children: <Widget>[
                  Container(
                    height: 100,
                    color: CupertinoColors.black,
                  ),
                  Expanded(
                    child: Navigator(
                      onGenerateRoute: (_) =>
                        CupertinoPageRoute<void>(builder: (_) => Container(
                          child: CupertinoTextField(
                            controller: controller,
                          ),
                        )),
                    ),
                  ),
                ],
              ),
            ),
          ),
        ),
      );

      // No text selection toolbar.
      expect(find.byType(CupertinoTextSelectionToolbar), findsNothing);

      // Double tap on the text in the input.
      await tester.pumpAndSettle();
      await tester.tapAt(textOffsetToPosition(tester, testValue.length ~/ 2));
      await tester.pump(const Duration(milliseconds: 100));
      await tester.tapAt(textOffsetToPosition(tester, testValue.length ~/ 2));
      await tester.pumpAndSettle();

      // Now the text selection toolbar is showing and there were no exceptions.
      expect(find.byType(CupertinoTextSelectionToolbar), findsOneWidget);
      expect(tester.takeException(), null);
    });
  });

  group('textAlignVertical position', () {
    group('simple case', () {
      testWidgets('align top (default)', (WidgetTester tester) async {
        final FocusNode focusNode = FocusNode();
        const Size size = Size(200.0, 200.0);
        await tester.pumpWidget(
          CupertinoApp(
            debugShowCheckedModeBanner: false,
            home: CupertinoPageScaffold(
              child: Align(
                alignment: Alignment.center,
                child: SizedBox(
                  width: size.width,
                  height: size.height,
                  child: CupertinoTextField(
                    focusNode: focusNode,
                    expands: true,
                    maxLines: null,
                  ),
                ),
              ),
            ),
          ),
        );

        // Fills the whole container since expands is true.
        expect(tester.getSize(find.byType(CupertinoTextField)), size);

        // Tapping anywhere inside focuses it.
        expect(focusNode.hasFocus, false);
        await tester.tapAt(tester.getTopLeft(find.byType(CupertinoTextField)));
        await tester.pumpAndSettle();
        expect(focusNode.hasFocus, true);
        focusNode.unfocus();
        await tester.pumpAndSettle();
        expect(focusNode.hasFocus, false);
        final Offset justInside = tester
          .getBottomLeft(find.byType(CupertinoTextField))
          .translate(0.0, -1.0);
        await tester.tapAt(justInside);
        await tester.pumpAndSettle();
        await tester.pump(const Duration(milliseconds: 300));
        expect(focusNode.hasFocus, true);

        // The EditableText is at the top.
        expect(tester.getTopLeft(find.byType(CupertinoTextField)).dy, moreOrLessEquals(size.height, epsilon: .0001));
        expect(tester.getTopLeft(find.byType(EditableText)).dy, moreOrLessEquals(206.0, epsilon: .0001));
      });

      testWidgets('align center', (WidgetTester tester) async {
        final FocusNode focusNode = FocusNode();
        const Size size = Size(200.0, 200.0);
        await tester.pumpWidget(
          CupertinoApp(
            debugShowCheckedModeBanner: false,
            home: CupertinoPageScaffold(
              child: Align(
                alignment: Alignment.center,
                child: SizedBox(
                  width: size.width,
                  height: size.height,
                  child: CupertinoTextField(
                    textAlignVertical: TextAlignVertical.center,
                    focusNode: focusNode,
                    expands: true,
                    maxLines: null,
                  ),
                ),
              ),
            ),
          ),
        );

        // Fills the whole container since expands is true.
        expect(tester.getSize(find.byType(CupertinoTextField)), size);

        // Tapping anywhere inside focuses it.
        expect(focusNode.hasFocus, false);
        await tester.tapAt(tester.getTopLeft(find.byType(CupertinoTextField)));
        await tester.pumpAndSettle();
        expect(focusNode.hasFocus, true);
        focusNode.unfocus();
        await tester.pumpAndSettle();
        expect(focusNode.hasFocus, false);
        final Offset justInside = tester
          .getBottomLeft(find.byType(CupertinoTextField))
          .translate(0.0, -1.0);
        await tester.tapAt(justInside);
        await tester.pumpAndSettle();
        await tester.pump(const Duration(milliseconds: 300));
        expect(focusNode.hasFocus, true);

        // The EditableText is at the center.
        expect(tester.getTopLeft(find.byType(CupertinoTextField)).dy, moreOrLessEquals(size.height, epsilon: .0001));
        expect(tester.getTopLeft(find.byType(EditableText)).dy, moreOrLessEquals(291.5, epsilon: .0001));
      });

      testWidgets('align bottom', (WidgetTester tester) async {
        final FocusNode focusNode = FocusNode();
        const Size size = Size(200.0, 200.0);
        await tester.pumpWidget(
          CupertinoApp(
            debugShowCheckedModeBanner: false,
            home: CupertinoPageScaffold(
              child: Align(
                alignment: Alignment.center,
                child: SizedBox(
                  width: size.width,
                  height: size.height,
                  child: CupertinoTextField(
                    textAlignVertical: TextAlignVertical.bottom,
                    focusNode: focusNode,
                    expands: true,
                    maxLines: null,
                  ),
                ),
              ),
            ),
          ),
        );

        // Fills the whole container since expands is true.
        expect(tester.getSize(find.byType(CupertinoTextField)), size);

        // Tapping anywhere inside focuses it.
        expect(focusNode.hasFocus, false);
        await tester.tapAt(tester.getTopLeft(find.byType(CupertinoTextField)));
        await tester.pumpAndSettle();
        expect(focusNode.hasFocus, true);
        focusNode.unfocus();
        await tester.pumpAndSettle();
        expect(focusNode.hasFocus, false);
        final Offset justInside = tester
          .getBottomLeft(find.byType(CupertinoTextField))
          .translate(0.0, -1.0);
        await tester.tapAt(justInside);
        await tester.pumpAndSettle();
        await tester.pump(const Duration(milliseconds: 300));
        expect(focusNode.hasFocus, true);

        // The EditableText is at the bottom.
        expect(tester.getTopLeft(find.byType(CupertinoTextField)).dy, moreOrLessEquals(size.height, epsilon: .0001));
        expect(tester.getTopLeft(find.byType(EditableText)).dy, moreOrLessEquals(377.0, epsilon: .0001));
      });

      testWidgets('align as a double', (WidgetTester tester) async {
        final FocusNode focusNode = FocusNode();
        const Size size = Size(200.0, 200.0);
        await tester.pumpWidget(
          CupertinoApp(
            debugShowCheckedModeBanner: false,
            home: CupertinoPageScaffold(
              child: Align(
                alignment: Alignment.center,
                child: SizedBox(
                  width: size.width,
                  height: size.height,
                  child: CupertinoTextField(
                    textAlignVertical: const TextAlignVertical(y: 0.75),
                    focusNode: focusNode,
                    expands: true,
                    maxLines: null,
                  ),
                ),
              ),
            ),
          ),
        );

        // Fills the whole container since expands is true.
        expect(tester.getSize(find.byType(CupertinoTextField)), size);

        // Tapping anywhere inside focuses it.
        expect(focusNode.hasFocus, false);
        await tester.tapAt(tester.getTopLeft(find.byType(CupertinoTextField)));
        await tester.pumpAndSettle();
        expect(focusNode.hasFocus, true);
        focusNode.unfocus();
        await tester.pumpAndSettle();
        expect(focusNode.hasFocus, false);
        final Offset justInside = tester
          .getBottomLeft(find.byType(CupertinoTextField))
          .translate(0.0, -1.0);
        await tester.tapAt(justInside);
        await tester.pumpAndSettle();
        await tester.pump(const Duration(milliseconds: 300));
        expect(focusNode.hasFocus, true);

        // The EditableText is near the bottom.
        expect(tester.getTopLeft(find.byType(CupertinoTextField)).dy, moreOrLessEquals(size.height, epsilon: .0001));
        expect(tester.getTopLeft(find.byType(EditableText)).dy, moreOrLessEquals(355.625, epsilon: .0001));
      });
    });

    group('tall prefix', () {
      testWidgets('align center (default when prefix)', (WidgetTester tester) async {
        final FocusNode focusNode = FocusNode();
        const Size size = Size(200.0, 200.0);
        await tester.pumpWidget(
          CupertinoApp(
            debugShowCheckedModeBanner: false,
            home: CupertinoPageScaffold(
              child: Align(
                alignment: Alignment.center,
                child: SizedBox(
                  width: size.width,
                  height: size.height,
                  child: CupertinoTextField(
                    focusNode: focusNode,
                    expands: true,
                    maxLines: null,
                    prefix: const SizedBox(
                      height: 100,
                      width: 10,
                    ),
                  ),
                ),
              ),
            ),
          ),
        );

        // Fills the whole container since expands is true.
        expect(tester.getSize(find.byType(CupertinoTextField)), size);

        // Tapping anywhere inside focuses it. This includes tapping on the
        // prefix, because in this case it is transparent.
        expect(focusNode.hasFocus, false);
        await tester.tapAt(tester.getTopLeft(find.byType(CupertinoTextField)));
        await tester.pumpAndSettle();
        expect(focusNode.hasFocus, true);
        focusNode.unfocus();
        await tester.pumpAndSettle();
        expect(focusNode.hasFocus, false);
        final Offset justInside = tester
          .getBottomLeft(find.byType(CupertinoTextField))
          .translate(0.0, -1.0);
        await tester.tapAt(justInside);
        await tester.pumpAndSettle();
        await tester.pump(const Duration(milliseconds: 300));
        expect(focusNode.hasFocus, true);

        // The EditableText is at the center. Same as without prefix.
        expect(tester.getTopLeft(find.byType(CupertinoTextField)).dy, moreOrLessEquals(size.height, epsilon: .0001));
        expect(tester.getTopLeft(find.byType(EditableText)).dy, moreOrLessEquals(291.5, epsilon: .0001));
      });

      testWidgets('align top', (WidgetTester tester) async {
        final FocusNode focusNode = FocusNode();
        const Size size = Size(200.0, 200.0);
        await tester.pumpWidget(
          CupertinoApp(
            debugShowCheckedModeBanner: false,
            home: CupertinoPageScaffold(
              child: Align(
                alignment: Alignment.center,
                child: SizedBox(
                  width: size.width,
                  height: size.height,
                  child: CupertinoTextField(
                    textAlignVertical: TextAlignVertical.top,
                    focusNode: focusNode,
                    expands: true,
                    maxLines: null,
                    prefix: const SizedBox(
                      height: 100,
                      width: 10,
                    ),
                  ),
                ),
              ),
            ),
          ),
        );

        // Fills the whole container since expands is true.
        expect(tester.getSize(find.byType(CupertinoTextField)), size);

        // Tapping anywhere inside focuses it. This includes tapping on the
        // prefix, because in this case it is transparent.
        expect(focusNode.hasFocus, false);
        await tester.tapAt(tester.getTopLeft(find.byType(CupertinoTextField)));
        await tester.pumpAndSettle();
        expect(focusNode.hasFocus, true);
        focusNode.unfocus();
        await tester.pumpAndSettle();
        expect(focusNode.hasFocus, false);
        final Offset justInside = tester
          .getBottomLeft(find.byType(CupertinoTextField))
          .translate(0.0, -1.0);
        await tester.tapAt(justInside);
        await tester.pumpAndSettle();
        await tester.pump(const Duration(milliseconds: 300));
        expect(focusNode.hasFocus, true);

        // The prefix is at the top, and the EditableText is centered within its
        // height.
        expect(tester.getTopLeft(find.byType(CupertinoTextField)).dy, moreOrLessEquals(size.height, epsilon: .0001));
        expect(tester.getTopLeft(find.byType(EditableText)).dy, moreOrLessEquals(241.5, epsilon: .0001));
      });

      testWidgets('align bottom', (WidgetTester tester) async {
        final FocusNode focusNode = FocusNode();
        const Size size = Size(200.0, 200.0);
        await tester.pumpWidget(
          CupertinoApp(
            debugShowCheckedModeBanner: false,
            home: CupertinoPageScaffold(
              child: Align(
                alignment: Alignment.center,
                child: SizedBox(
                  width: size.width,
                  height: size.height,
                  child: CupertinoTextField(
                    textAlignVertical: TextAlignVertical.bottom,
                    focusNode: focusNode,
                    expands: true,
                    maxLines: null,
                    prefix: const SizedBox(
                      height: 100,
                      width: 10,
                    ),
                  ),
                ),
              ),
            ),
          ),
        );

        // Fills the whole container since expands is true.
        expect(tester.getSize(find.byType(CupertinoTextField)), size);

        // Tapping anywhere inside focuses it. This includes tapping on the
        // prefix, because in this case it is transparent.
        expect(focusNode.hasFocus, false);
        await tester.tapAt(tester.getTopLeft(find.byType(CupertinoTextField)));
        await tester.pumpAndSettle();
        expect(focusNode.hasFocus, true);
        focusNode.unfocus();
        await tester.pumpAndSettle();
        expect(focusNode.hasFocus, false);
        final Offset justInside = tester
          .getBottomLeft(find.byType(CupertinoTextField))
          .translate(0.0, -1.0);
        await tester.tapAt(justInside);
        await tester.pumpAndSettle();
        await tester.pump(const Duration(milliseconds: 300));
        expect(focusNode.hasFocus, true);

        // The prefix is at the bottom, and the EditableText is centered within
        // its height.
        expect(tester.getTopLeft(find.byType(CupertinoTextField)).dy, moreOrLessEquals(size.height, epsilon: .0001));
        expect(tester.getTopLeft(find.byType(EditableText)).dy, moreOrLessEquals(341.5, epsilon: .0001));
      });

      testWidgets('align as a double', (WidgetTester tester) async {
        final FocusNode focusNode = FocusNode();
        const Size size = Size(200.0, 200.0);
        await tester.pumpWidget(
          CupertinoApp(
            debugShowCheckedModeBanner: false,
            home: CupertinoPageScaffold(
              child: Align(
                alignment: Alignment.center,
                child: SizedBox(
                  width: size.width,
                  height: size.height,
                  child: CupertinoTextField(
                    textAlignVertical: const TextAlignVertical(y: 0.75),
                    focusNode: focusNode,
                    expands: true,
                    maxLines: null,
                    prefix: const SizedBox(
                      height: 100,
                      width: 10,
                    ),
                  ),
                ),
              ),
            ),
          ),
        );

        // Fills the whole container since expands is true.
        expect(tester.getSize(find.byType(CupertinoTextField)), size);

        // Tapping anywhere inside focuses it. This includes tapping on the
        // prefix, because in this case it is transparent.
        expect(focusNode.hasFocus, false);
        await tester.tapAt(tester.getTopLeft(find.byType(CupertinoTextField)));
        await tester.pumpAndSettle();
        expect(focusNode.hasFocus, true);
        focusNode.unfocus();
        await tester.pumpAndSettle();
        expect(focusNode.hasFocus, false);
        final Offset justInside = tester
          .getBottomLeft(find.byType(CupertinoTextField))
          .translate(0.0, -1.0);
        await tester.tapAt(justInside);
        await tester.pumpAndSettle();
        await tester.pump(const Duration(milliseconds: 300));
        expect(focusNode.hasFocus, true);

        // The EditableText is near the bottom.
        expect(tester.getTopLeft(find.byType(CupertinoTextField)).dy, moreOrLessEquals(size.height, epsilon: .0001));
        expect(tester.getTopLeft(find.byType(EditableText)).dy, moreOrLessEquals(329.0, epsilon: .0001));
      });
    });

    testWidgets(
      'Long press on an autofocused field shows the selection menu',
      (WidgetTester tester) async {
        await tester.pumpWidget(
          CupertinoApp(
            home: Center(
              child: ConstrainedBox(
                constraints: BoxConstraints.loose(const Size(200, 200)),
                child: const CupertinoTextField(
                  autofocus: true,
                ),
              ),
            ),
          ),
        );
        // This extra pump allows the selection set by autofocus to propagate to
        // the RenderEditable.
        await tester.pump();

        // Long press shows the selection menu.
        await tester.longPressAt(textOffsetToPosition(tester, 0));
        await tester.pumpAndSettle();
        expect(find.text('Paste'), findsOneWidget);
      },
    );
  });
  testWidgets("Arrow keys don't move input focus", (WidgetTester tester) async {
    final TextEditingController controller1 = TextEditingController();
    final TextEditingController controller2 = TextEditingController();
    final TextEditingController controller3 = TextEditingController();
    final TextEditingController controller4 = TextEditingController();
    final TextEditingController controller5 = TextEditingController();
    final FocusNode focusNode1 = FocusNode(debugLabel: 'Field 1');
    final FocusNode focusNode2 = FocusNode(debugLabel: 'Field 2');
    final FocusNode focusNode3 = FocusNode(debugLabel: 'Field 3');
    final FocusNode focusNode4 = FocusNode(debugLabel: 'Field 4');
    final FocusNode focusNode5 = FocusNode(debugLabel: 'Field 5');

    // Lay out text fields in a "+" formation, and focus the center one.
    await tester.pumpWidget(CupertinoApp(
      home: Center(
          child: Column(
            mainAxisAlignment: MainAxisAlignment.center,
            mainAxisSize: MainAxisSize.min,
            children: <Widget>[
              Container(
                width: 100.0,
                child: CupertinoTextField(
                  controller: controller1,
                  focusNode: focusNode1,
                ),
              ),
              Row(
                mainAxisAlignment: MainAxisAlignment.center,
                mainAxisSize: MainAxisSize.min,
                children: <Widget>[
                  Container(
                    width: 100.0,
                    child: CupertinoTextField(
                      controller: controller2,
                      focusNode: focusNode2,
                    ),
                  ),
                  Container(
                    width: 100.0,
                    child: CupertinoTextField(
                      controller: controller3,
                      focusNode: focusNode3,
                    ),
                  ),
                  Container(
                    width: 100.0,
                    child: CupertinoTextField(
                      controller: controller4,
                      focusNode: focusNode4,
                    ),
                  ),
                ],
              ),
              Container(
                width: 100.0,
                child: CupertinoTextField(
                  controller: controller5,
                  focusNode: focusNode5,
                ),
              ),
            ],
          ),
        ),
      ),
    );

    focusNode3.requestFocus();
    await tester.pump();
    expect(focusNode3.hasPrimaryFocus, isTrue);

    await tester.sendKeyEvent(LogicalKeyboardKey.arrowUp);
    await tester.pump();
    expect(focusNode3.hasPrimaryFocus, isTrue);

    await tester.sendKeyEvent(LogicalKeyboardKey.arrowDown);
    await tester.pump();
    expect(focusNode3.hasPrimaryFocus, isTrue);

    await tester.sendKeyEvent(LogicalKeyboardKey.arrowLeft);
    await tester.pump();
    expect(focusNode3.hasPrimaryFocus, isTrue);

    await tester.sendKeyEvent(LogicalKeyboardKey.arrowRight);
    await tester.pump();
    expect(focusNode3.hasPrimaryFocus, isTrue);
  });

  testWidgets('Cupertino text field semantics', (WidgetTester tester) async {
    await tester.pumpWidget(
      CupertinoApp(
        home: Center(
          child: ConstrainedBox(
            constraints: BoxConstraints.loose(const Size(200, 200)),
            child: const CupertinoTextField(),
          ),
        ),
      ),
    );

    expect(
      tester.getSemantics(
        find.descendant(
          of: find.byType(CupertinoTextField),
          matching: find.byType(Semantics),
        ).first,
      ),
      matchesSemantics(
        isTextField: true,
        isEnabled: true,
        hasEnabledState: true,
        hasTapAction: true,
      ),
    );
  });

  testWidgets('Disabled Cupertino text field semantics', (WidgetTester tester) async {
    await tester.pumpWidget(
      CupertinoApp(
        home: Center(
          child: ConstrainedBox(
            constraints: BoxConstraints.loose(const Size(200, 200)),
            child: const CupertinoTextField(
              enabled: false,
            ),
          ),
        ),
      ),
    );

    expect(
      tester.getSemantics(
        find.descendant(
          of: find.byType(CupertinoTextField),
          matching: find.byType(Semantics),
        ).first,
      ),
      matchesSemantics(
        isEnabled: false,
        hasEnabledState: true,
        hasTapAction: false,
      ),
    );
  });

  testWidgets('text selection style 1', (WidgetTester tester) async {
    final TextEditingController controller = TextEditingController(
      text: 'Atwater Peel Sherbrooke Bonaventure\nhi\nwassssup!',
    );
    await tester.pumpWidget(
       CupertinoApp(
        home: Center(
          child: RepaintBoundary(
            child: Container(
              width: 650.0,
              height: 600.0,
              decoration: const BoxDecoration(
                color: Color(0xff00ff00),
              ),
              child: Column(
                children: <Widget>[
                  CupertinoTextField(
                    key: const Key('field0'),
                    controller: controller,
                    style: const TextStyle(height: 4, color: ui.Color.fromARGB(100, 0, 0, 0)),
                    toolbarOptions: const ToolbarOptions(selectAll: true),
                    selectionHeightStyle: ui.BoxHeightStyle.includeLineSpacingTop,
                    selectionWidthStyle: ui.BoxWidthStyle.max,
                    maxLines: 3,
                  ),
                ],
              ),
            ),
          ),
        ),
      ),
    );

    final Offset textfieldStart = tester.getTopLeft(find.byKey(const Key('field0')));

    await tester.longPressAt(textfieldStart + const Offset(50.0, 2.0));
    await tester.pump(const Duration(milliseconds: 150));
    // Tap the Select All button.
    await tester.tapAt(textfieldStart + const Offset(20.0, 100.0));
    await tester.pump(const Duration(milliseconds: 300));

    await expectLater(
      find.byType(CupertinoApp),
      matchesGoldenFile('text_field_golden.TextSelectionStyle.1.png'),
    );
  });

  testWidgets('text selection style 2', (WidgetTester tester) async {
    final TextEditingController controller = TextEditingController(
      text: 'Atwater Peel Sherbrooke Bonaventure\nhi\nwassssup!',
    );
    await tester.pumpWidget(
      CupertinoApp(
        home: Center(
          child: RepaintBoundary(
            child: Container(
              width: 650.0,
              height: 600.0,
              decoration: const BoxDecoration(
                color: Color(0xff00ff00),
              ),
              child: Column(
                children: <Widget>[
                  CupertinoTextField(
                    key: const Key('field0'),
                    controller: controller,
                    style: const TextStyle(height: 4, color: ui.Color.fromARGB(100, 0, 0, 0)),
                    toolbarOptions: const ToolbarOptions(selectAll: true),
                    selectionHeightStyle: ui.BoxHeightStyle.includeLineSpacingBottom,
                    selectionWidthStyle: ui.BoxWidthStyle.tight,
                    maxLines: 3,
                  ),
                ],
              ),
            ),
          ),
        ),
      ),
    );

    final Offset textfieldStart = tester.getTopLeft(find.byKey(const Key('field0')));

    await tester.longPressAt(textfieldStart + const Offset(50.0, 2.0));
    await tester.pump(const Duration(milliseconds: 150));
    // Tap the Select All button.
    await tester.tapAt(textfieldStart + const Offset(20.0, 100.0));
    await tester.pump(const Duration(milliseconds: 300));

    await expectLater(
      find.byType(CupertinoApp),
      matchesGoldenFile('text_field_golden.TextSelectionStyle.2.png'),
    );
  });

  testWidgets('textSelectionControls is passed to EditableText', (WidgetTester tester) async {
    final MockTextSelectionControls selectionControl = MockTextSelectionControls();
    await tester.pumpWidget(
       CupertinoApp(
        home: Center(
          child: CupertinoTextField(
              selectionControls: selectionControl
            ),
          ),
        ),
      );

    final EditableText widget = tester.widget(find.byType(EditableText));
    expect(widget.selectionControls, equals(selectionControl));
  });

<<<<<<< HEAD
  group('MaxLengthEnforcement', () {
    const int maxLength = 5;

    Future<void> setupWidget(
      WidgetTester tester,
      TextEditingController controller,
      MaxLengthEnforcement enforcement,
    ) async {

      final Widget widget = CupertinoApp(
        home: Center(
          child: CupertinoTextField(
            controller: controller,
            maxLength: maxLength,
            maxLengthEnforcement: enforcement,
            // TODO(AlexV525): Remove this param once it's deprecated.
            maxLengthEnforced: true,
          ),
        ),
      );

      await tester.pumpWidget(widget);
      await tester.pumpAndSettle();
    }

    testWidgets('using none enforcement.', (WidgetTester tester) async {
      const MaxLengthEnforcement enforcement = MaxLengthEnforcement.none;
      final TextEditingController controller = TextEditingController();

      await setupWidget(tester, controller, enforcement);

      final EditableTextState state = tester.state(find.byType(EditableText));

      state.updateEditingValue(const TextEditingValue(text: 'abc'));
      expect(state.currentTextEditingValue.text, 'abc');
      expect(state.currentTextEditingValue.composing, TextRange.empty);

      state.updateEditingValue(const TextEditingValue(text: 'abcdef', composing: TextRange(start: 3, end: 6)));
      expect(state.currentTextEditingValue.text, 'abcdef');
      expect(state.currentTextEditingValue.composing, const TextRange(start: 3, end: 6));

      state.updateEditingValue(const TextEditingValue(text: 'abcdef'));
      expect(state.currentTextEditingValue.text, 'abcdef');
      expect(state.currentTextEditingValue.composing, TextRange.empty);
    });

    testWidgets('using enforced.', (WidgetTester tester) async {
      const MaxLengthEnforcement enforcement = MaxLengthEnforcement.enforced;
      final TextEditingController controller = TextEditingController();

      await setupWidget(tester, controller, enforcement);

      final EditableTextState state = tester.state(find.byType(EditableText));

      state.updateEditingValue(const TextEditingValue(text: 'abc'));
      expect(state.currentTextEditingValue.text, 'abc');
      expect(state.currentTextEditingValue.composing, TextRange.empty);

      state.updateEditingValue(const TextEditingValue(text: 'abcde', composing: TextRange(start: 3, end: 5)));
      expect(state.currentTextEditingValue.text, 'abcde');
      expect(state.currentTextEditingValue.composing, const TextRange(start: 3, end: 5));

      state.updateEditingValue(const TextEditingValue(text: 'abcdef', composing: TextRange(start: 3, end: 6)));
      expect(state.currentTextEditingValue.text, 'abcde');
      expect(state.currentTextEditingValue.composing, const TextRange(start: 3, end: 5));

      state.updateEditingValue(const TextEditingValue(text: 'abcdef'));
      expect(state.currentTextEditingValue.text, 'abcde');
      expect(state.currentTextEditingValue.composing, const TextRange(start: 3, end: 5));
    });

    testWidgets('using truncateAfterCompositionEnds.', (WidgetTester tester) async {
      const MaxLengthEnforcement enforcement = MaxLengthEnforcement.truncateAfterCompositionEnds;
      final TextEditingController controller = TextEditingController();

      await setupWidget(tester, controller, enforcement);

      final EditableTextState state = tester.state(find.byType(EditableText));

      state.updateEditingValue(const TextEditingValue(text: 'abc'));
      expect(state.currentTextEditingValue.text, 'abc');
      expect(state.currentTextEditingValue.composing, TextRange.empty);

      state.updateEditingValue(const TextEditingValue(text: 'abcde', composing: TextRange(start: 3, end: 5)));
      expect(state.currentTextEditingValue.text, 'abcde');
      expect(state.currentTextEditingValue.composing, const TextRange(start: 3, end: 5));

      state.updateEditingValue(const TextEditingValue(text: 'abcdef', composing: TextRange(start: 3, end: 6)));
      expect(state.currentTextEditingValue.text, 'abcdef');
      expect(state.currentTextEditingValue.composing, const TextRange(start: 3, end: 6));

      state.updateEditingValue(const TextEditingValue(text: 'abcdef'));
      expect(state.currentTextEditingValue.text, 'abcde');
      expect(state.currentTextEditingValue.composing, TextRange.empty);
    });
=======
  testWidgets('Do not add LengthLimiting formatter to the user supplied list', (WidgetTester tester) async {
    final List<TextInputFormatter> formatters = <TextInputFormatter>[];

    await tester.pumpWidget(
      CupertinoApp(
        home: CupertinoTextField(maxLength: 5, inputFormatters: formatters),
      )
    );

    expect(formatters.isEmpty, isTrue);
>>>>>>> b7708831
  });
}<|MERGE_RESOLUTION|>--- conflicted
+++ resolved
@@ -4290,7 +4290,18 @@
     expect(widget.selectionControls, equals(selectionControl));
   });
 
-<<<<<<< HEAD
+  testWidgets('Do not add LengthLimiting formatter to the user supplied list', (WidgetTester tester) async {
+    final List<TextInputFormatter> formatters = <TextInputFormatter>[];
+
+    await tester.pumpWidget(
+      CupertinoApp(
+        home: CupertinoTextField(maxLength: 5, inputFormatters: formatters),
+      )
+    );
+
+    expect(formatters.isEmpty, isTrue);
+  });
+
   group('MaxLengthEnforcement', () {
     const int maxLength = 5;
 
@@ -4386,17 +4397,5 @@
       expect(state.currentTextEditingValue.text, 'abcde');
       expect(state.currentTextEditingValue.composing, TextRange.empty);
     });
-=======
-  testWidgets('Do not add LengthLimiting formatter to the user supplied list', (WidgetTester tester) async {
-    final List<TextInputFormatter> formatters = <TextInputFormatter>[];
-
-    await tester.pumpWidget(
-      CupertinoApp(
-        home: CupertinoTextField(maxLength: 5, inputFormatters: formatters),
-      )
-    );
-
-    expect(formatters.isEmpty, isTrue);
->>>>>>> b7708831
   });
 }