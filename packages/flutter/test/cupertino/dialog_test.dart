--- conflicted
+++ resolved
@@ -2091,420 +2091,6 @@
     expect(elements.length, 1, reason: 'No DecoratedBox matches the specified criteria.');
   });
 
-<<<<<<< HEAD
-  testWidgets(
-    'CupertinoDialogAction in CupertinoDialog can be focused and unfocused',
-    (WidgetTester tester) async {
-      final FocusNode focusNodeOne = FocusNode(debugLabel: 'CupertinoDialogAction One');
-      final FocusNode focusNodeTwo = FocusNode(debugLabel: 'CupertinoDialogAction Two');
-
-      addTearDown(focusNodeOne.dispose);
-      addTearDown(focusNodeTwo.dispose);
-
-      await tester.pumpWidget(
-        TestScaffoldApp(
-          theme: const CupertinoThemeData(brightness: Brightness.light),
-          dialog: CupertinoAlertDialog(
-            content: const Text('The content'),
-            actions: <Widget>[
-              CupertinoDialogAction(
-                onPressed: () {},
-                focusNode: focusNodeOne,
-                child: const Text('One'),
-              ),
-              CupertinoDialogAction(
-                onPressed: () {},
-                focusNode: focusNodeTwo,
-                child: const Text('Two'),
-              ),
-            ],
-          ),
-        ),
-      );
-
-      await tester.tap(find.text('Go'));
-      await tester.pumpAndSettle();
-
-      expect(focusNodeOne.hasPrimaryFocus, isFalse);
-      expect(focusNodeTwo.hasPrimaryFocus, isFalse);
-
-      focusNodeOne.requestFocus();
-      await tester.pumpAndSettle();
-
-      expect(focusNodeOne.hasPrimaryFocus, isTrue);
-      expect(focusNodeTwo.hasPrimaryFocus, isFalse);
-
-      focusNodeTwo.requestFocus();
-      await tester.pumpAndSettle();
-
-      expect(focusNodeOne.hasPrimaryFocus, isFalse);
-      expect(focusNodeTwo.hasPrimaryFocus, isTrue);
-
-      focusNodeTwo.unfocus();
-      await tester.pumpAndSettle();
-
-      expect(focusNodeOne.hasPrimaryFocus, isFalse);
-      expect(focusNodeTwo.hasPrimaryFocus, isFalse);
-    },
-  );
-
-  testWidgets(
-    'CupertinoDialogActions in CupertinoDialog can be traversed with keyboard when onPressed is not null',
-    (WidgetTester tester) async {
-      final FocusNode focusNodeOne = FocusNode(debugLabel: 'CupertinoDialogAction One');
-      final FocusNode focusNodeTwo = FocusNode(debugLabel: 'CupertinoDialogAction Two');
-
-      addTearDown(focusNodeOne.dispose);
-      addTearDown(focusNodeTwo.dispose);
-
-      tester.binding.focusManager.highlightStrategy = FocusHighlightStrategy.alwaysTraditional;
-
-      await tester.pumpWidget(
-        TestScaffoldApp(
-          theme: const CupertinoThemeData(brightness: Brightness.light),
-          dialog: CupertinoAlertDialog(
-            content: const Text('The content'),
-            actions: <Widget>[
-              CupertinoDialogAction(
-                onPressed: () {},
-                focusNode: focusNodeOne,
-                child: const Text('One'),
-              ),
-              CupertinoDialogAction(
-                onPressed: () {},
-                focusNode: focusNodeTwo,
-                child: const Text('Two'),
-              ),
-            ],
-          ),
-        ),
-      );
-
-      await tester.tap(find.text('Go'));
-      await tester.pumpAndSettle();
-
-      expect(focusNodeOne.hasPrimaryFocus, isFalse);
-      expect(focusNodeTwo.hasPrimaryFocus, isFalse);
-
-      await tester.sendKeyEvent(LogicalKeyboardKey.tab);
-      await tester.pumpAndSettle();
-
-      expect(focusNodeOne.hasPrimaryFocus, isTrue);
-      expect(focusNodeTwo.hasPrimaryFocus, isFalse);
-
-      await tester.sendKeyEvent(LogicalKeyboardKey.tab);
-      await tester.pumpAndSettle();
-
-      expect(focusNodeOne.hasFocus, isFalse);
-      expect(focusNodeTwo.hasFocus, isTrue);
-    },
-  );
-
-  testWidgets(
-    'CupertinoDialogActions in CupertinoDialog cannot be traversed with keyboard when onPressed is null',
-    (WidgetTester tester) async {
-      final FocusNode focusNodeOne = FocusNode(debugLabel: 'CupertinoDialogAction One');
-      final FocusNode focusNodeTwo = FocusNode(debugLabel: 'CupertinoDialogAction Two');
-
-      addTearDown(focusNodeOne.dispose);
-      addTearDown(focusNodeTwo.dispose);
-
-      tester.binding.focusManager.highlightStrategy = FocusHighlightStrategy.alwaysTraditional;
-
-      await tester.pumpWidget(
-        TestScaffoldApp(
-          theme: const CupertinoThemeData(brightness: Brightness.light),
-          dialog: CupertinoAlertDialog(
-            content: const Text('The content'),
-            actions: <Widget>[
-              CupertinoDialogAction(
-                onPressed: () {},
-                focusNode: focusNodeOne,
-                child: const Text('One'),
-              ),
-              CupertinoDialogAction(focusNode: focusNodeTwo, child: const Text('Two')),
-            ],
-          ),
-        ),
-      );
-
-      await tester.tap(find.text('Go'));
-      await tester.pumpAndSettle();
-
-      expect(focusNodeOne.hasPrimaryFocus, isFalse);
-      expect(focusNodeTwo.hasPrimaryFocus, isFalse);
-
-      await tester.sendKeyEvent(LogicalKeyboardKey.tab);
-      await tester.pumpAndSettle();
-
-      expect(focusNodeOne.hasPrimaryFocus, isTrue);
-      expect(focusNodeTwo.hasPrimaryFocus, isFalse);
-
-      await tester.sendKeyEvent(LogicalKeyboardKey.tab);
-      await tester.pumpAndSettle();
-
-      expect(focusNodeOne.hasFocus, isTrue);
-      expect(focusNodeTwo.hasFocus, isFalse);
-    },
-  );
-
-  testWidgets('CupertinoDialogAction in CupertinoDialog can be selected with keyboard', (
-    WidgetTester tester,
-  ) async {
-    bool isOneSelected = false;
-
-    tester.binding.focusManager.highlightStrategy = FocusHighlightStrategy.alwaysTraditional;
-
-    await tester.pumpWidget(
-      TestScaffoldApp(
-        theme: const CupertinoThemeData(brightness: Brightness.light),
-        dialog: CupertinoAlertDialog(
-          content: const Text('The content'),
-          actions: <Widget>[
-            CupertinoDialogAction(onPressed: () => isOneSelected = true, child: const Text('One')),
-            CupertinoDialogAction(onPressed: () {}, child: const Text('Two')),
-          ],
-        ),
-      ),
-    );
-
-    await tester.tap(find.text('Go'));
-    await tester.pumpAndSettle();
-
-    await tester.sendKeyEvent(LogicalKeyboardKey.tab);
-    await tester.pumpAndSettle();
-
-    await tester.sendKeyEvent(LogicalKeyboardKey.space);
-    await tester.pumpAndSettle();
-
-    expect(isOneSelected, isTrue);
-  });
-
-  testWidgets('CupertinoDialogAction has correct default focused appearance in dark theme', (
-    WidgetTester tester,
-  ) async {
-    final FocusNode focusNode = FocusNode(debugLabel: 'CupertinoDialogAction');
-
-    addTearDown(focusNode.dispose);
-
-    tester.binding.focusManager.highlightStrategy = FocusHighlightStrategy.alwaysTraditional;
-
-    final Color defaultLDarkFocusColor =
-        HSLColor.fromColor(
-          CupertinoColors.activeBlue.withOpacity(kCupertinoButtonTintedOpacityDark),
-        ).toColor();
-
-    await tester.pumpWidget(
-      TestScaffoldApp(
-        theme: const CupertinoThemeData(brightness: Brightness.dark),
-        dialog: CupertinoAlertDialog(
-          content: const Text('The content'),
-          actions: <Widget>[
-            CupertinoDialogAction(
-              onPressed: () {},
-              focusNode: focusNode,
-              child: const Text('One'),
-            ),
-          ],
-        ),
-      ),
-    );
-
-    await tester.tap(find.text('Go'));
-    await tester.pumpAndSettle();
-
-    BoxDecoration getDecoration() {
-      final Finder decoratedBoxFinder = find.descendant(
-        of: find.byType(CupertinoDialogAction),
-        matching: find.byType(DecoratedBox),
-      );
-
-      return tester.widget<DecoratedBox>(decoratedBoxFinder).decoration as BoxDecoration;
-    }
-
-    expect(getDecoration().color, isNull);
-
-    focusNode.requestFocus();
-    await tester.pumpAndSettle();
-
-    expect(getDecoration().color, defaultLDarkFocusColor);
-
-    focusNode.unfocus();
-    await tester.pumpAndSettle();
-
-    expect(getDecoration().color, isNull);
-  });
-
-  testWidgets('CupertinoDialogAction has correct default focused appearance in light theme', (
-    WidgetTester tester,
-  ) async {
-    final FocusNode focusNode = FocusNode(debugLabel: 'CupertinoDialogAction');
-
-    addTearDown(focusNode.dispose);
-
-    tester.binding.focusManager.highlightStrategy = FocusHighlightStrategy.alwaysTraditional;
-
-    final Color defaultLightFocusColor =
-        HSLColor.fromColor(
-          CupertinoColors.activeBlue.withOpacity(kCupertinoButtonTintedOpacityLight),
-        ).toColor();
-
-    await tester.pumpWidget(
-      TestScaffoldApp(
-        theme: const CupertinoThemeData(brightness: Brightness.light),
-        dialog: CupertinoAlertDialog(
-          content: const Text('The content'),
-          actions: <Widget>[
-            CupertinoDialogAction(
-              onPressed: () {},
-              focusNode: focusNode,
-              child: const Text('One'),
-            ),
-          ],
-        ),
-      ),
-    );
-
-    await tester.tap(find.text('Go'));
-    await tester.pumpAndSettle();
-
-    BoxDecoration getDecoration() {
-      final Finder decoratedBoxFinder = find.descendant(
-        of: find.byType(CupertinoDialogAction),
-        matching: find.byType(DecoratedBox),
-      );
-
-      return tester.widget<DecoratedBox>(decoratedBoxFinder).decoration as BoxDecoration;
-    }
-
-    expect(getDecoration().color, isNull);
-
-    focusNode.requestFocus();
-    await tester.pumpAndSettle();
-
-    expect(getDecoration().color, defaultLightFocusColor);
-
-    focusNode.unfocus();
-    await tester.pumpAndSettle();
-
-    expect(getDecoration().color, isNull);
-  });
-
-  testWidgets('CupertinoDialogAction has correct focused appearance in light theme when focus color is overridden', (
-    WidgetTester tester,
-  ) async {
-    final FocusNode focusNode = FocusNode(debugLabel: 'CupertinoDialogAction');
-
-    addTearDown(focusNode.dispose);
-
-    tester.binding.focusManager.highlightStrategy = FocusHighlightStrategy.alwaysTraditional;
-
-    const Color focusColor = Colors.teal;
-
-    final Color defaultLightFocusColor =
-        HSLColor.fromColor(
-          focusColor.withOpacity(kCupertinoButtonTintedOpacityLight),
-        ).toColor();
-
-    await tester.pumpWidget(
-      TestScaffoldApp(
-        theme: const CupertinoThemeData(brightness: Brightness.light),
-        dialog: CupertinoAlertDialog(
-          content: const Text('The content'),
-          actions: <Widget>[
-            CupertinoDialogAction(
-              onPressed: () {},
-              focusColor: focusColor,
-              focusNode: focusNode,
-              child: const Text('One'),
-            ),
-          ],
-        ),
-      ),
-    );
-
-    await tester.tap(find.text('Go'));
-    await tester.pumpAndSettle();
-
-    BoxDecoration getDecoration() {
-      final Finder decoratedBoxFinder = find.descendant(
-        of: find.byType(CupertinoDialogAction),
-        matching: find.byType(DecoratedBox),
-      );
-
-      return tester.widget<DecoratedBox>(decoratedBoxFinder).decoration as BoxDecoration;
-    }
-
-    expect(getDecoration().color, isNull);
-
-    focusNode.requestFocus();
-    await tester.pumpAndSettle();
-
-    expect(getDecoration().color, defaultLightFocusColor);
-
-    focusNode.unfocus();
-    await tester.pumpAndSettle();
-
-    expect(getDecoration().color, isNull);
-  });
-
-  testWidgets('CupertinoDialogAction has correct focused appearance in dark theme when focus color is overridden', (
-    WidgetTester tester,
-  ) async {
-    final FocusNode focusNode = FocusNode(debugLabel: 'CupertinoDialogAction');
-
-    addTearDown(focusNode.dispose);
-
-    tester.binding.focusManager.highlightStrategy = FocusHighlightStrategy.alwaysTraditional;
-
-    const Color focusColor = Colors.teal;
-
-    final Color defaultDarkFocusColor =
-        HSLColor.fromColor(
-          focusColor.withOpacity(kCupertinoButtonTintedOpacityDark),
-        ).toColor();
-
-    await tester.pumpWidget(
-      TestScaffoldApp(
-        theme: const CupertinoThemeData(brightness: Brightness.dark),
-        dialog: CupertinoAlertDialog(
-          content: const Text('The content'),
-          actions: <Widget>[
-            CupertinoDialogAction(
-              onPressed: () {},
-              focusColor: focusColor,
-              focusNode: focusNode,
-              child: const Text('One'),
-            ),
-          ],
-        ),
-      ),
-    );
-
-    await tester.tap(find.text('Go'));
-    await tester.pumpAndSettle();
-
-    BoxDecoration getDecoration() {
-      final Finder decoratedBoxFinder = find.descendant(
-        of: find.byType(CupertinoDialogAction),
-        matching: find.byType(DecoratedBox),
-      );
-
-      return tester.widget<DecoratedBox>(decoratedBoxFinder).decoration as BoxDecoration;
-    }
-
-    expect(getDecoration().color, isNull);
-
-    focusNode.requestFocus();
-    await tester.pumpAndSettle();
-
-    expect(getDecoration().color, defaultDarkFocusColor);
-
-    focusNode.unfocus();
-    await tester.pumpAndSettle();
-
-    expect(getDecoration().color, isNull);
-=======
   testWidgets('Check for Directionality', (WidgetTester tester) async {
     Future<void> pumpWidget({required bool isLTR}) async {
       await tester.pumpWidget(
@@ -2569,8 +2155,410 @@
     await gesture.moveTo(actionSheetAction);
     await tester.pumpAndSettle();
     expect(RendererBinding.instance.mouseTracker.debugDeviceActiveCursor(1), customCursor);
->>>>>>> ccf70831
-  });
+  });
+
+  testWidgets('CupertinoDialogAction in CupertinoDialog can be focused and unfocused', (
+    WidgetTester tester,
+  ) async {
+    final FocusNode focusNodeOne = FocusNode(debugLabel: 'CupertinoDialogAction One');
+    final FocusNode focusNodeTwo = FocusNode(debugLabel: 'CupertinoDialogAction Two');
+
+    addTearDown(focusNodeOne.dispose);
+    addTearDown(focusNodeTwo.dispose);
+
+    await tester.pumpWidget(
+      TestScaffoldApp(
+        theme: const CupertinoThemeData(brightness: Brightness.light),
+        dialog: CupertinoAlertDialog(
+          content: const Text('The content'),
+          actions: <Widget>[
+            CupertinoDialogAction(
+              onPressed: () {},
+              focusNode: focusNodeOne,
+              child: const Text('One'),
+            ),
+            CupertinoDialogAction(
+              onPressed: () {},
+              focusNode: focusNodeTwo,
+              child: const Text('Two'),
+            ),
+          ],
+        ),
+      ),
+    );
+
+    await tester.tap(find.text('Go'));
+    await tester.pumpAndSettle();
+
+    expect(focusNodeOne.hasPrimaryFocus, isFalse);
+    expect(focusNodeTwo.hasPrimaryFocus, isFalse);
+
+    focusNodeOne.requestFocus();
+    await tester.pumpAndSettle();
+
+    expect(focusNodeOne.hasPrimaryFocus, isTrue);
+    expect(focusNodeTwo.hasPrimaryFocus, isFalse);
+
+    focusNodeTwo.requestFocus();
+    await tester.pumpAndSettle();
+
+    expect(focusNodeOne.hasPrimaryFocus, isFalse);
+    expect(focusNodeTwo.hasPrimaryFocus, isTrue);
+
+    focusNodeTwo.unfocus();
+    await tester.pumpAndSettle();
+
+    expect(focusNodeOne.hasPrimaryFocus, isFalse);
+    expect(focusNodeTwo.hasPrimaryFocus, isFalse);
+  });
+
+  testWidgets(
+    'CupertinoDialogActions in CupertinoDialog can be traversed with keyboard when onPressed is not null',
+    (WidgetTester tester) async {
+      final FocusNode focusNodeOne = FocusNode(debugLabel: 'CupertinoDialogAction One');
+      final FocusNode focusNodeTwo = FocusNode(debugLabel: 'CupertinoDialogAction Two');
+
+      addTearDown(focusNodeOne.dispose);
+      addTearDown(focusNodeTwo.dispose);
+
+      tester.binding.focusManager.highlightStrategy = FocusHighlightStrategy.alwaysTraditional;
+
+      await tester.pumpWidget(
+        TestScaffoldApp(
+          theme: const CupertinoThemeData(brightness: Brightness.light),
+          dialog: CupertinoAlertDialog(
+            content: const Text('The content'),
+            actions: <Widget>[
+              CupertinoDialogAction(
+                onPressed: () {},
+                focusNode: focusNodeOne,
+                child: const Text('One'),
+              ),
+              CupertinoDialogAction(
+                onPressed: () {},
+                focusNode: focusNodeTwo,
+                child: const Text('Two'),
+              ),
+            ],
+          ),
+        ),
+      );
+
+      await tester.tap(find.text('Go'));
+      await tester.pumpAndSettle();
+
+      expect(focusNodeOne.hasPrimaryFocus, isFalse);
+      expect(focusNodeTwo.hasPrimaryFocus, isFalse);
+
+      await tester.sendKeyEvent(LogicalKeyboardKey.tab);
+      await tester.pumpAndSettle();
+
+      expect(focusNodeOne.hasPrimaryFocus, isTrue);
+      expect(focusNodeTwo.hasPrimaryFocus, isFalse);
+
+      await tester.sendKeyEvent(LogicalKeyboardKey.tab);
+      await tester.pumpAndSettle();
+
+      expect(focusNodeOne.hasFocus, isFalse);
+      expect(focusNodeTwo.hasFocus, isTrue);
+    },
+  );
+
+  testWidgets(
+    'CupertinoDialogActions in CupertinoDialog cannot be traversed with keyboard when onPressed is null',
+    (WidgetTester tester) async {
+      final FocusNode focusNodeOne = FocusNode(debugLabel: 'CupertinoDialogAction One');
+      final FocusNode focusNodeTwo = FocusNode(debugLabel: 'CupertinoDialogAction Two');
+
+      addTearDown(focusNodeOne.dispose);
+      addTearDown(focusNodeTwo.dispose);
+
+      tester.binding.focusManager.highlightStrategy = FocusHighlightStrategy.alwaysTraditional;
+
+      await tester.pumpWidget(
+        TestScaffoldApp(
+          theme: const CupertinoThemeData(brightness: Brightness.light),
+          dialog: CupertinoAlertDialog(
+            content: const Text('The content'),
+            actions: <Widget>[
+              CupertinoDialogAction(
+                onPressed: () {},
+                focusNode: focusNodeOne,
+                child: const Text('One'),
+              ),
+              CupertinoDialogAction(focusNode: focusNodeTwo, child: const Text('Two')),
+            ],
+          ),
+        ),
+      );
+
+      await tester.tap(find.text('Go'));
+      await tester.pumpAndSettle();
+
+      expect(focusNodeOne.hasPrimaryFocus, isFalse);
+      expect(focusNodeTwo.hasPrimaryFocus, isFalse);
+
+      await tester.sendKeyEvent(LogicalKeyboardKey.tab);
+      await tester.pumpAndSettle();
+
+      expect(focusNodeOne.hasPrimaryFocus, isTrue);
+      expect(focusNodeTwo.hasPrimaryFocus, isFalse);
+
+      await tester.sendKeyEvent(LogicalKeyboardKey.tab);
+      await tester.pumpAndSettle();
+
+      expect(focusNodeOne.hasFocus, isTrue);
+      expect(focusNodeTwo.hasFocus, isFalse);
+    },
+  );
+
+  testWidgets('CupertinoDialogAction in CupertinoDialog can be selected with keyboard', (
+    WidgetTester tester,
+  ) async {
+    bool isOneSelected = false;
+
+    tester.binding.focusManager.highlightStrategy = FocusHighlightStrategy.alwaysTraditional;
+
+    await tester.pumpWidget(
+      TestScaffoldApp(
+        theme: const CupertinoThemeData(brightness: Brightness.light),
+        dialog: CupertinoAlertDialog(
+          content: const Text('The content'),
+          actions: <Widget>[
+            CupertinoDialogAction(onPressed: () => isOneSelected = true, child: const Text('One')),
+            CupertinoDialogAction(onPressed: () {}, child: const Text('Two')),
+          ],
+        ),
+      ),
+    );
+
+    await tester.tap(find.text('Go'));
+    await tester.pumpAndSettle();
+
+    await tester.sendKeyEvent(LogicalKeyboardKey.tab);
+    await tester.pumpAndSettle();
+
+    await tester.sendKeyEvent(LogicalKeyboardKey.space);
+    await tester.pumpAndSettle();
+
+    expect(isOneSelected, isTrue);
+  });
+
+  testWidgets('CupertinoDialogAction has correct default focused appearance in dark theme', (
+    WidgetTester tester,
+  ) async {
+    final FocusNode focusNode = FocusNode(debugLabel: 'CupertinoDialogAction');
+
+    addTearDown(focusNode.dispose);
+
+    tester.binding.focusManager.highlightStrategy = FocusHighlightStrategy.alwaysTraditional;
+
+    final Color defaultLDarkFocusColor = HSLColor.fromColor(
+      CupertinoColors.activeBlue.withOpacity(kCupertinoButtonTintedOpacityDark),
+    ).toColor();
+
+    await tester.pumpWidget(
+      TestScaffoldApp(
+        theme: const CupertinoThemeData(brightness: Brightness.dark),
+        dialog: CupertinoAlertDialog(
+          content: const Text('The content'),
+          actions: <Widget>[
+            CupertinoDialogAction(onPressed: () {}, focusNode: focusNode, child: const Text('One')),
+          ],
+        ),
+      ),
+    );
+
+    await tester.tap(find.text('Go'));
+    await tester.pumpAndSettle();
+
+    BoxDecoration getDecoration() {
+      final Finder decoratedBoxFinder = find.descendant(
+        of: find.byType(CupertinoDialogAction),
+        matching: find.byType(DecoratedBox),
+      );
+
+      return tester.widget<DecoratedBox>(decoratedBoxFinder).decoration as BoxDecoration;
+    }
+
+    expect(getDecoration().color, isNull);
+
+    focusNode.requestFocus();
+    await tester.pumpAndSettle();
+
+    expect(getDecoration().color, defaultLDarkFocusColor);
+
+    focusNode.unfocus();
+    await tester.pumpAndSettle();
+
+    expect(getDecoration().color, isNull);
+  });
+
+  testWidgets('CupertinoDialogAction has correct default focused appearance in light theme', (
+    WidgetTester tester,
+  ) async {
+    final FocusNode focusNode = FocusNode(debugLabel: 'CupertinoDialogAction');
+
+    addTearDown(focusNode.dispose);
+
+    tester.binding.focusManager.highlightStrategy = FocusHighlightStrategy.alwaysTraditional;
+
+    final Color defaultLightFocusColor = HSLColor.fromColor(
+      CupertinoColors.activeBlue.withOpacity(kCupertinoButtonTintedOpacityLight),
+    ).toColor();
+
+    await tester.pumpWidget(
+      TestScaffoldApp(
+        theme: const CupertinoThemeData(brightness: Brightness.light),
+        dialog: CupertinoAlertDialog(
+          content: const Text('The content'),
+          actions: <Widget>[
+            CupertinoDialogAction(onPressed: () {}, focusNode: focusNode, child: const Text('One')),
+          ],
+        ),
+      ),
+    );
+
+    await tester.tap(find.text('Go'));
+    await tester.pumpAndSettle();
+
+    BoxDecoration getDecoration() {
+      final Finder decoratedBoxFinder = find.descendant(
+        of: find.byType(CupertinoDialogAction),
+        matching: find.byType(DecoratedBox),
+      );
+
+      return tester.widget<DecoratedBox>(decoratedBoxFinder).decoration as BoxDecoration;
+    }
+
+    expect(getDecoration().color, isNull);
+
+    focusNode.requestFocus();
+    await tester.pumpAndSettle();
+
+    expect(getDecoration().color, defaultLightFocusColor);
+
+    focusNode.unfocus();
+    await tester.pumpAndSettle();
+
+    expect(getDecoration().color, isNull);
+  });
+
+  testWidgets(
+    'CupertinoDialogAction has correct focused appearance in light theme when focus color is overridden',
+    (WidgetTester tester) async {
+      final FocusNode focusNode = FocusNode(debugLabel: 'CupertinoDialogAction');
+
+      addTearDown(focusNode.dispose);
+
+      tester.binding.focusManager.highlightStrategy = FocusHighlightStrategy.alwaysTraditional;
+
+      const Color focusColor = Colors.teal;
+
+      final Color defaultLightFocusColor = HSLColor.fromColor(
+        focusColor.withOpacity(kCupertinoButtonTintedOpacityLight),
+      ).toColor();
+
+      await tester.pumpWidget(
+        TestScaffoldApp(
+          theme: const CupertinoThemeData(brightness: Brightness.light),
+          dialog: CupertinoAlertDialog(
+            content: const Text('The content'),
+            actions: <Widget>[
+              CupertinoDialogAction(
+                onPressed: () {},
+                focusColor: focusColor,
+                focusNode: focusNode,
+                child: const Text('One'),
+              ),
+            ],
+          ),
+        ),
+      );
+
+      await tester.tap(find.text('Go'));
+      await tester.pumpAndSettle();
+
+      BoxDecoration getDecoration() {
+        final Finder decoratedBoxFinder = find.descendant(
+          of: find.byType(CupertinoDialogAction),
+          matching: find.byType(DecoratedBox),
+        );
+
+        return tester.widget<DecoratedBox>(decoratedBoxFinder).decoration as BoxDecoration;
+      }
+
+      expect(getDecoration().color, isNull);
+
+      focusNode.requestFocus();
+      await tester.pumpAndSettle();
+
+      expect(getDecoration().color, defaultLightFocusColor);
+
+      focusNode.unfocus();
+      await tester.pumpAndSettle();
+
+      expect(getDecoration().color, isNull);
+    },
+  );
+
+  testWidgets(
+    'CupertinoDialogAction has correct focused appearance in dark theme when focus color is overridden',
+    (WidgetTester tester) async {
+      final FocusNode focusNode = FocusNode(debugLabel: 'CupertinoDialogAction');
+
+      addTearDown(focusNode.dispose);
+
+      tester.binding.focusManager.highlightStrategy = FocusHighlightStrategy.alwaysTraditional;
+
+      const Color focusColor = Colors.teal;
+
+      final Color defaultDarkFocusColor = HSLColor.fromColor(
+        focusColor.withOpacity(kCupertinoButtonTintedOpacityDark),
+      ).toColor();
+
+      await tester.pumpWidget(
+        TestScaffoldApp(
+          theme: const CupertinoThemeData(brightness: Brightness.dark),
+          dialog: CupertinoAlertDialog(
+            content: const Text('The content'),
+            actions: <Widget>[
+              CupertinoDialogAction(
+                onPressed: () {},
+                focusColor: focusColor,
+                focusNode: focusNode,
+                child: const Text('One'),
+              ),
+            ],
+          ),
+        ),
+      );
+
+      await tester.tap(find.text('Go'));
+      await tester.pumpAndSettle();
+
+      BoxDecoration getDecoration() {
+        final Finder decoratedBoxFinder = find.descendant(
+          of: find.byType(CupertinoDialogAction),
+          matching: find.byType(DecoratedBox),
+        );
+
+        return tester.widget<DecoratedBox>(decoratedBoxFinder).decoration as BoxDecoration;
+      }
+
+      expect(getDecoration().color, isNull);
+
+      focusNode.requestFocus();
+      await tester.pumpAndSettle();
+
+      expect(getDecoration().color, defaultDarkFocusColor);
+
+      focusNode.unfocus();
+      await tester.pumpAndSettle();
+
+      expect(getDecoration().color, isNull);
+    },
+  );
 }
 
 RenderBox findActionButtonRenderBoxByTitle(WidgetTester tester, String title) {
