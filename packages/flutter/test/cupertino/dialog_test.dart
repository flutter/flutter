--- conflicted
+++ resolved
@@ -2157,7 +2157,6 @@
     expect(RendererBinding.instance.mouseTracker.debugDeviceActiveCursor(1), customCursor);
   });
 
-<<<<<<< HEAD
   testWidgets('CupertinoDialogAction does not crash at zero area', (WidgetTester tester) async {
     await tester.pumpWidget(
       const CupertinoApp(
@@ -2167,7 +2166,8 @@
       ),
     );
     expect(tester.getSize(find.byType(CupertinoDialogAction)), Size.zero);
-=======
+  });
+
   testWidgets('CupertinoAlertDialog does not crash at zero area', (WidgetTester tester) async {
     await tester.pumpWidget(
       const CupertinoApp(
@@ -2175,7 +2175,6 @@
       ),
     );
     expect(tester.getSize(find.byType(CupertinoAlertDialog)), Size.zero);
->>>>>>> c60a8aa2
   });
 }
 
