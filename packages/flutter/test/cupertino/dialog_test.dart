// Copyright 2014 The Flutter Authors. All rights reserved.
// Use of this source code is governed by a BSD-style license that can be
// found in the LICENSE file.

// This file is run as part of a reduced test set in CI on Mac and Windows
// machines.
@Tags(<String>['reduced-test-set'])
library;

import 'dart:math';
import 'dart:ui';

import 'package:flutter/cupertino.dart';
import 'package:flutter/foundation.dart';
import 'package:flutter/material.dart';
import 'package:flutter/rendering.dart';
import 'package:flutter/services.dart';
import 'package:flutter_test/flutter_test.dart';

import '../widgets/semantics_tester.dart';

void main() {
  testWidgets('Overall appearance is correct for the light theme', (WidgetTester tester) async {
    await tester.pumpWidget(
      TestScaffoldApp(
        theme: const CupertinoThemeData(brightness: Brightness.light),
        dialog: CupertinoAlertDialog(
          content: const Text('The content'),
          actions: <Widget>[
            CupertinoDialogAction(child: const Text('One'), onPressed: () {}),
            CupertinoDialogAction(child: const Text('Two'), onPressed: () {}),
          ],
        ),
      ),
    );

    await tester.tap(find.text('Go'));
    await tester.pumpAndSettle();

    final TestGesture gesture = await tester.startGesture(tester.getCenter(find.text('One')));
    await tester.pumpAndSettle();
    // This golden file also verifies the structure of an alert dialog that
    // has a content, no title, and no overscroll for any sections (in contrast
    // to cupertinoAlertDialog.dark-theme.png).
    await expectLater(
      find.byType(CupertinoApp),
      matchesGoldenFile('cupertinoAlertDialog.overall-light-theme.png'),
    );

    await gesture.up();
  });

  testWidgets('Overall appearance is correct for the dark theme', (WidgetTester tester) async {
    await tester.pumpWidget(
      TestScaffoldApp(
        theme: const CupertinoThemeData(brightness: Brightness.dark),
        dialog: CupertinoAlertDialog(
          title: const Text('The title'),
          content: const Text('The content'),
          actions: List<Widget>.generate(
            20,
            (int i) => CupertinoDialogAction(onPressed: () {}, child: Text('Button $i')),
          ),
        ),
      ),
    );

    await tester.tap(find.text('Go'));
    await tester.pumpAndSettle();

    final TestGesture gesture = await tester.startGesture(tester.getCenter(find.text('Button 0')));
    await tester.pumpAndSettle();
    // This golden file also verifies the structure of an action sheet that
    // has both a message and a title, and an overscrolled action section (in
    // contrast to cupertinoAlertDialog.light-theme.png).
    await expectLater(
      find.byType(CupertinoApp),
      matchesGoldenFile('cupertinoAlertDialog.overall-dark-theme.png'),
    );

    await gesture.up();
  });

  testWidgets('Taps on button calls onPressed', (WidgetTester tester) async {
    var didDelete = false;

    await tester.pumpWidget(
      createAppWithButtonThatLaunchesDialog(
        dialogBuilder: (BuildContext context) {
          return CupertinoAlertDialog(
            title: const Text('The title'),
            content: const Text('The content'),
            actions: <Widget>[
              const CupertinoDialogAction(child: Text('Cancel')),
              CupertinoDialogAction(
                isDestructiveAction: true,
                onPressed: () {
                  didDelete = true;
                  Navigator.pop(context);
                },
                child: const Text('Delete'),
              ),
            ],
          );
        },
      ),
    );

    await tester.tap(find.text('Go'));
    await tester.pump();

    expect(didDelete, isFalse);

    await tester.tap(find.text('Delete'));
    await tester.pump();

    expect(didDelete, isTrue);
    expect(find.text('Delete'), findsNothing);
  });

  testWidgets('Can tap after scrolling', (WidgetTester tester) async {
    int? wasPressed;
    await tester.pumpWidget(
      createAppWithButtonThatLaunchesDialog(
        dialogBuilder: (BuildContext context) {
          return CupertinoAlertDialog(
            actions: List<Widget>.generate(
              20,
              (int i) => CupertinoDialogAction(
                onPressed: () {
                  expect(wasPressed, null);
                  wasPressed = i;
                },
                child: Text('Button $i'),
              ),
            ),
          );
        },
      ),
    );

    await tester.tap(find.text('Go'));
    await tester.pumpAndSettle();
    expect(find.text('Button 19').hitTestable(), findsNothing);

    final TestGesture gesture = await tester.startGesture(tester.getCenter(find.text('Button 1')));
    await tester.pumpAndSettle();
    // The dragging gesture must be dispatched in at least two segments.
    // The first movement starts the gesture without setting a delta.
    await gesture.moveBy(const Offset(0, -20));
    await tester.pumpAndSettle();
    await gesture.moveBy(const Offset(0, -1000));
    await tester.pumpAndSettle();
    await gesture.up();
    await tester.pumpAndSettle();
    expect(find.text('Button 19').hitTestable(), findsOne);

    await tester.tap(find.text('Button 19'));
    await tester.pumpAndSettle();
    expect(wasPressed, 19);
  });

  testWidgets('Taps at the padding of buttons calls onPressed', (WidgetTester tester) async {
    // Ensures that the entire button responds to hit tests, not just the text
    // part.
    var wasPressed = false;
    await tester.pumpWidget(
      createAppWithButtonThatLaunchesDialog(
        dialogBuilder: (BuildContext context) {
          return CupertinoAlertDialog(
            actions: <Widget>[
              CupertinoDialogAction(
                child: const Text('One'),
                onPressed: () {
                  expect(wasPressed, false);
                  wasPressed = true;
                  Navigator.pop(context);
                },
              ),
            ],
          );
        },
      ),
    );

    await tester.tap(find.text('Go'));

    await tester.pump();
    await tester.pump(const Duration(seconds: 1));

    expect(wasPressed, isFalse);

    await tester.tapAt(tester.getTopLeft(find.text('One')) - const Offset(20, 0));

    expect(wasPressed, isTrue);

    await tester.pump();
    await tester.pump(const Duration(seconds: 1));

    expect(find.text('One'), findsNothing);
  });

  testWidgets('Taps on a button can be slided to other buttons', (WidgetTester tester) async {
    int? pressed;
    await tester.pumpWidget(
      createAppWithButtonThatLaunchesDialog(
        dialogBuilder: (BuildContext context) {
          return CupertinoAlertDialog(
            actions: <Widget>[
              CupertinoDialogAction(
                child: const Text('One'),
                onPressed: () {
                  expect(pressed, null);
                  pressed = 1;
                  Navigator.pop(context);
                },
              ),
              CupertinoDialogAction(
                child: const Text('Two'),
                onPressed: () {
                  expect(pressed, null);
                  pressed = 2;
                  Navigator.pop(context);
                },
              ),
            ],
          );
        },
      ),
    );

    await tester.tap(find.text('Go'));
    await tester.pumpAndSettle();
    expect(pressed, null);

    final TestGesture gesture = await tester.startGesture(tester.getCenter(find.text('Two')));
    await tester.pumpAndSettle();

    await gesture.moveTo(tester.getCenter(find.text('One')));
    await tester.pumpAndSettle();
    await expectLater(
      find.byType(CupertinoAlertDialog),
      matchesGoldenFile('cupertinoAlertDialog.press-drag.png'),
    );

    await gesture.up();
    expect(pressed, 1);
    await tester.pumpAndSettle();
    expect(find.text('One'), findsNothing);
  });

  testWidgets('Taps on the content can be slided to other buttons', (WidgetTester tester) async {
    var wasPressed = false;
    await tester.pumpWidget(
      createAppWithButtonThatLaunchesDialog(
        dialogBuilder: (BuildContext context) {
          return CupertinoAlertDialog(
            title: const Text('The title'),
            actions: <Widget>[
              CupertinoDialogAction(
                child: const Text('One'),
                onPressed: () {
                  expect(wasPressed, false);
                  wasPressed = true;
                  Navigator.pop(context);
                },
              ),
            ],
          );
        },
      ),
    );

    await tester.tap(find.text('Go'));
    await tester.pumpAndSettle();
    expect(wasPressed, false);

    final TestGesture gesture = await tester.startGesture(tester.getCenter(find.text('The title')));
    await tester.pumpAndSettle();

    await gesture.moveTo(tester.getCenter(find.text('One')));
    await tester.pumpAndSettle();
    await gesture.up();
    expect(wasPressed, true);
    await tester.pumpAndSettle();
    expect(find.text('One'), findsNothing);
  });

  testWidgets('Taps on the barrier can not be slided to buttons', (WidgetTester tester) async {
    var wasPressed = false;
    await tester.pumpWidget(
      createAppWithButtonThatLaunchesDialog(
        dialogBuilder: (BuildContext context) {
          return CupertinoAlertDialog(
            title: const Text('The title'),
            actions: <Widget>[
              CupertinoDialogAction(
                child: const Text('Cancel'),
                onPressed: () {
                  expect(wasPressed, false);
                  wasPressed = true;
                  Navigator.pop(context);
                },
              ),
            ],
          );
        },
      ),
    );

    await tester.tap(find.text('Go'));
    await tester.pumpAndSettle();
    expect(wasPressed, false);

    // Press on the barrier.
    final TestGesture gesture = await tester.startGesture(const Offset(100, 100));
    await tester.pumpAndSettle();

    await gesture.moveTo(tester.getCenter(find.text('Cancel')));
    await tester.pumpAndSettle();
    await gesture.up();
    expect(wasPressed, false);
    await tester.pumpAndSettle();
    expect(find.text('Cancel'), findsOne);
  });

  testWidgets('Sliding taps can still yield to scrolling after horizontal movement', (
    WidgetTester tester,
  ) async {
    int? pressed;
    await tester.pumpWidget(
      createAppWithButtonThatLaunchesDialog(
        dialogBuilder: (BuildContext context) {
          return CupertinoAlertDialog(
            content: Text('Long message' * 200),
            actions: List<Widget>.generate(
              10,
              (int i) => CupertinoDialogAction(
                onPressed: () {
                  expect(pressed, null);
                  pressed = i;
                },
                child: Text('Button $i'),
              ),
            ),
          );
        },
      ),
    );

    await tester.tap(find.text('Go'));
    await tester.pumpAndSettle();

    // Starts on a button.
    final TestGesture gesture = await tester.startGesture(tester.getCenter(find.text('Button 0')));
    await tester.pumpAndSettle();
    // Move horizontally.
    await gesture.moveBy(const Offset(-10, 2));
    await gesture.moveBy(const Offset(-100, 2));
    await tester.pumpAndSettle();
    // Scroll up.
    await gesture.moveBy(const Offset(0, -40));
    await gesture.moveBy(const Offset(0, -1000));
    await tester.pumpAndSettle();
    // Stop scrolling.
    await gesture.up();
    await tester.pumpAndSettle();
    // The actions section should have been scrolled up and Button 9 is visible.
    await tester.tap(find.text('Button 9'));
    expect(pressed, 9);
  });

  testWidgets('Sliding taps is responsive even before the drag starts', (
    WidgetTester tester,
  ) async {
    int? pressed;
    await tester.pumpWidget(
      createAppWithButtonThatLaunchesDialog(
        dialogBuilder: (BuildContext context) {
          return CupertinoAlertDialog(
            content: Text('Long message' * 200),
            actions: List<Widget>.generate(
              10,
              (int i) => CupertinoDialogAction(
                onPressed: () {
                  expect(pressed, null);
                  pressed = i;
                },
                child: Text('Button $i'),
              ),
            ),
          );
        },
      ),
    );

    await tester.tap(find.text('Go'));
    await tester.pumpAndSettle();

    // Find the location right within the upper edge of button 1.
    final Offset start =
        tester.getTopLeft(find.widgetWithText(CupertinoDialogAction, 'Button 1')) +
        const Offset(30, 5);
    // Verify that the start location is within button 1.
    await tester.tapAt(start);
    expect(pressed, 1);
    pressed = null;

    final TestGesture gesture = await tester.startGesture(start);
    await tester.pumpAndSettle();
    // Move slightly upwards without starting the drag
    await gesture.moveBy(const Offset(0, -10));
    await tester.pumpAndSettle();
    // Stop scrolling.
    await gesture.up();
    await tester.pumpAndSettle();
    expect(pressed, 0);
  });

  testWidgets('Sliding taps only recognizes the primary pointer', (WidgetTester tester) async {
    int? pressed;
    await tester.pumpWidget(
      createAppWithButtonThatLaunchesDialog(
        dialogBuilder: (BuildContext context) {
          return CupertinoAlertDialog(
            title: const Text('The title'),
            actions: List<Widget>.generate(
              8,
              (int i) => CupertinoDialogAction(
                onPressed: () {
                  expect(pressed, null);
                  pressed = i;
                },
                child: Text('Button $i'),
              ),
            ),
          );
        },
      ),
    );

    await tester.tap(find.text('Go'));
    await tester.pumpAndSettle();

    // Start gesture 1 at button 0
    final TestGesture gesture1 = await tester.startGesture(tester.getCenter(find.text('Button 0')));
    await gesture1.moveBy(const Offset(0, 20)); // Starts the gesture
    await tester.pumpAndSettle();

    // Start gesture 2 at button 1.
    final TestGesture gesture2 = await tester.startGesture(tester.getCenter(find.text('Button 1')));
    await gesture2.moveBy(const Offset(0, 20)); // Starts the gesture
    await tester.pumpAndSettle();

    // Move gesture 1 to button 2 and release.
    await gesture1.moveTo(tester.getCenter(find.text('Button 2')));
    await tester.pumpAndSettle();
    await gesture1.up();
    await tester.pumpAndSettle();

    expect(pressed, 2);
    pressed = null;

    // Tap at button 3, which becomes the new primary pointer and is recognized.
    await tester.tap(find.text('Button 3'));
    await tester.pumpAndSettle();
    expect(pressed, 3);
    pressed = null;

    // Move gesture 2 to button 4 and release.
    await gesture2.moveTo(tester.getCenter(find.text('Button 4')));
    await tester.pumpAndSettle();
    await gesture2.up();
    await tester.pumpAndSettle();

    // Non-primary pointers should not be recognized.
    expect(pressed, null);
  });

  testWidgets('Non-primary pointers can trigger scroll', (WidgetTester tester) async {
    int? pressed;
    await tester.pumpWidget(
      createAppWithButtonThatLaunchesDialog(
        dialogBuilder: (BuildContext context) {
          return CupertinoAlertDialog(
            actions: List<Widget>.generate(
              12,
              (int i) => CupertinoDialogAction(
                onPressed: () {
                  expect(pressed, null);
                  pressed = i;
                },
                child: Text('Button $i'),
              ),
            ),
          );
        },
      ),
    );

    await tester.tap(find.text('Go'));
    await tester.pumpAndSettle();

    // Start gesture 1 at button 0
    final TestGesture gesture1 = await tester.startGesture(tester.getCenter(find.text('Button 0')));
    await tester.pumpAndSettle();

    expect(tester.getTopLeft(find.text('Button 11')).dy, greaterThan(400));

    // Start gesture 2 at button 1 and scrolls.
    final TestGesture gesture2 = await tester.startGesture(tester.getCenter(find.text('Button 1')));
    await gesture2.moveBy(const Offset(0, -20));
    await gesture2.moveBy(const Offset(0, -500));
    await tester.pumpAndSettle();

    expect(tester.getTopLeft(find.text('Button 11')).dy, lessThan(400));

    // Release gesture 1, which should not trigger any buttons.
    await gesture1.up();
    await tester.pumpAndSettle();

    expect(pressed, null);
  });

  testWidgets('Taps on legacy button calls onPressed and renders correctly', (
    WidgetTester tester,
  ) async {
    // Legacy buttons are implemented with [GestureDetector.onTap]. Apps that
    // use customized legacy buttons should continue to work.
    var wasPressed = false;
    await tester.pumpWidget(
      createAppWithButtonThatLaunchesDialog(
        dialogBuilder: (BuildContext context) {
          return CupertinoAlertDialog(
            actions: <Widget>[
              LegacyAction(
                child: const Text('Legacy'),
                onPressed: () {
                  expect(wasPressed, false);
                  wasPressed = true;
                  Navigator.pop(context);
                },
              ),
              CupertinoDialogAction(child: const Text('One'), onPressed: () {}),
              CupertinoDialogAction(child: const Text('Two'), onPressed: () {}),
            ],
          );
        },
      ),
    );

    await tester.tap(find.text('Go'));
    await tester.pumpAndSettle();
    expect(wasPressed, isFalse);

    // Push the legacy button and hold for a while to activate the pressing effect.
    final TestGesture gesture = await tester.startGesture(tester.getCenter(find.text('Legacy')));
    await tester.pump(const Duration(seconds: 1));
    expect(wasPressed, isFalse);
    await expectLater(
      find.byType(CupertinoAlertDialog),
      matchesGoldenFile('cupertinoAlertDialog.legacyButton.png'),
    );

    await gesture.up();
    await tester.pumpAndSettle();
    expect(wasPressed, isTrue);
    expect(find.text('Legacy'), findsNothing);
  });

  testWidgets('Dialog not barrier dismissible by default', (WidgetTester tester) async {
    await tester.pumpWidget(createAppWithCenteredButton(const Text('Go')));

    final BuildContext context = tester.element(find.text('Go'));

    showCupertinoDialog<void>(
      context: context,
      builder: (BuildContext context) {
        return Container(
          width: 100.0,
          height: 100.0,
          alignment: Alignment.center,
          child: const Text('Dialog'),
        );
      },
    );

    await tester.pumpAndSettle(const Duration(seconds: 1));
    expect(find.text('Dialog'), findsOneWidget);

    // Tap on the barrier, which shouldn't do anything this time.
    await tester.tapAt(const Offset(10.0, 10.0));

    await tester.pumpAndSettle(const Duration(seconds: 1));
    expect(find.text('Dialog'), findsOneWidget);
  });

  testWidgets('Dialog configurable to be barrier dismissible', (WidgetTester tester) async {
    await tester.pumpWidget(createAppWithCenteredButton(const Text('Go')));

    final BuildContext context = tester.element(find.text('Go'));

    showCupertinoDialog<void>(
      context: context,
      barrierDismissible: true,
      builder: (BuildContext context) {
        return Container(
          width: 100.0,
          height: 100.0,
          alignment: Alignment.center,
          child: const Text('Dialog'),
        );
      },
    );

    await tester.pumpAndSettle(const Duration(seconds: 1));
    expect(find.text('Dialog'), findsOneWidget);

    // Tap off the barrier.
    await tester.tapAt(const Offset(10.0, 10.0));

    await tester.pumpAndSettle(const Duration(seconds: 1));
    expect(find.text('Dialog'), findsNothing);
  });

  testWidgets('Dialog destructive action style', (WidgetTester tester) async {
    await tester.pumpWidget(
      boilerplate(const CupertinoDialogAction(isDestructiveAction: true, child: Text('Ok'))),
    );

    final DefaultTextStyle widget = tester.widget(find.byType(DefaultTextStyle));

    expect(widget.style.color!.withAlpha(255), CupertinoColors.systemRed.color);
  });

  testWidgets('Dialog default action style', (WidgetTester tester) async {
    await tester.pumpWidget(
      CupertinoTheme(
        data: const CupertinoThemeData(primaryColor: CupertinoColors.systemGreen),
        child: boilerplate(const CupertinoDialogAction(child: Text('Ok'))),
      ),
    );

    final DefaultTextStyle widget = tester.widget(find.byType(DefaultTextStyle));

    expect(widget.style.color!.withAlpha(255), CupertinoColors.systemGreen.color);
    expect(widget.style.fontFamily, 'CupertinoSystemText');
  });

  testWidgets('Dialog dark theme', (WidgetTester tester) async {
    await tester.pumpWidget(
      CupertinoApp(
        home: MediaQuery(
          data: const MediaQueryData(platformBrightness: Brightness.dark),
          child: CupertinoAlertDialog(
            title: const Text('The Title'),
            content: const Text('Content'),
            actions: <Widget>[
              CupertinoDialogAction(
                isDefaultAction: true,
                onPressed: () {},
                child: const Text('Cancel'),
              ),
              const CupertinoDialogAction(child: Text('OK')),
            ],
          ),
        ),
      ),
    );

    final RichText cancelText = tester.widget<RichText>(
      find.descendant(of: find.text('Cancel'), matching: find.byType(RichText)),
    );

    expect(
      cancelText.text.style!.color!.value,
      0xFF0A84FF, // dark elevated color of systemBlue.
    );

    expect(find.byType(CupertinoAlertDialog), paints..rect(color: const Color(0xCC2D2D2D)));
  });

  testWidgets('Has semantic annotations', (WidgetTester tester) async {
    final semantics = SemanticsTester(tester);
    await tester.pumpWidget(
      const CupertinoApp(
        home: CupertinoAlertDialog(
          title: Text('The Title'),
          content: Text('Content'),
          actions: <Widget>[
            CupertinoDialogAction(child: Text('Cancel')),
            CupertinoDialogAction(child: Text('OK')),
          ],
        ),
      ),
    );

    expect(
      semantics,
      hasSemantics(
        TestSemantics.root(
          children: <TestSemantics>[
            TestSemantics(
              children: <TestSemantics>[
                TestSemantics(
                  children: <TestSemantics>[
                    TestSemantics(
                      flags: <SemanticsFlag>[SemanticsFlag.scopesRoute],
                      children: <TestSemantics>[
                        TestSemantics(
                          flags: <SemanticsFlag>[
                            SemanticsFlag.scopesRoute,
                            SemanticsFlag.namesRoute,
                          ],
                          role: SemanticsRole.alertDialog,
                          label: 'Alert',
                          children: <TestSemantics>[
                            TestSemantics(
                              flags: <SemanticsFlag>[SemanticsFlag.hasImplicitScrolling],
                              children: <TestSemantics>[
                                TestSemantics(label: 'The Title'),
                                TestSemantics(label: 'Content'),
                              ],
                            ),
                            TestSemantics(
                              flags: <SemanticsFlag>[SemanticsFlag.hasImplicitScrolling],
                              children: <TestSemantics>[
                                TestSemantics(
                                  flags: <SemanticsFlag>[SemanticsFlag.isButton],
                                  label: 'Cancel',
                                ),
                                TestSemantics(
                                  flags: <SemanticsFlag>[SemanticsFlag.isButton],
                                  label: 'OK',
                                ),
                              ],
                            ),
                          ],
                        ),
                      ],
                    ),
                  ],
                ),
              ],
            ),
          ],
        ),
        ignoreId: true,
        ignoreRect: true,
        ignoreTransform: true,
      ),
    );

    semantics.dispose();
  });

  testWidgets('Dialog default action style', (WidgetTester tester) async {
    await tester.pumpWidget(
      boilerplate(const CupertinoDialogAction(isDefaultAction: true, child: Text('Ok'))),
    );

    final DefaultTextStyle widget = tester.widget(find.byType(DefaultTextStyle));

    expect(widget.style.fontWeight, equals(FontWeight.w600));
  });

  testWidgets('Dialog default and destructive action styles', (WidgetTester tester) async {
    await tester.pumpWidget(
      boilerplate(
        const CupertinoDialogAction(
          isDefaultAction: true,
          isDestructiveAction: true,
          child: Text('Ok'),
        ),
      ),
    );

    final DefaultTextStyle widget = tester.widget(find.byType(DefaultTextStyle));

    expect(widget.style.color!.withAlpha(255), CupertinoColors.systemRed.color);
    expect(widget.style.fontWeight, equals(FontWeight.w600));
  });

  testWidgets('Dialog disabled action style', (WidgetTester tester) async {
    await tester.pumpWidget(boilerplate(const CupertinoDialogAction(child: Text('Ok'))));

    final DefaultTextStyle widget = tester.widget(find.byType(DefaultTextStyle));

    expect(widget.style.color!.opacity, greaterThanOrEqualTo(127 / 255));
    expect(widget.style.color!.opacity, lessThanOrEqualTo(128 / 255));
  });

  testWidgets('Dialog enabled action style', (WidgetTester tester) async {
    await tester.pumpWidget(
      boilerplate(CupertinoDialogAction(child: const Text('Ok'), onPressed: () {})),
    );

    final DefaultTextStyle widget = tester.widget(find.byType(DefaultTextStyle));

    expect(widget.style.color!.opacity, equals(1.0));
  });

  testWidgets('Pressing on disabled buttons does not trigger highlight', (
    WidgetTester tester,
  ) async {
    var pressedEnable = false;
    await tester.pumpWidget(
      createAppWithButtonThatLaunchesDialog(
        dialogBuilder: (BuildContext context) {
          return CupertinoAlertDialog(
            actions: <Widget>[
              const CupertinoDialogAction(child: Text('Disabled')),
              CupertinoDialogAction(
                isDestructiveAction: true,
                onPressed: () {
                  pressedEnable = true;
                  Navigator.pop(context);
                },
                child: const Text('Enabled'),
              ),
            ],
          );
        },
      ),
    );

    await tester.tap(find.text('Go'));

    await tester.pump();
    await tester.pump(const Duration(seconds: 1));

    final TestGesture gesture = await tester.startGesture(tester.getCenter(find.text('Disabled')));

    await tester.pumpAndSettle(const Duration(seconds: 1));

    // This should look exactly like an idle dialog.
    await expectLater(
      find.byType(CupertinoAlertDialog),
      matchesGoldenFile('cupertinoAlertDialog.press_disabled.png'),
    );

    // Verify that gestures that started on a disabled button can slide onto an
    // enabled button.
    await gesture.moveTo(tester.getCenter(find.text('Enabled')));
    await tester.pumpAndSettle();

    await expectLater(
      find.byType(CupertinoAlertDialog),
      matchesGoldenFile('cupertinoAlertDialog.press_disabled_slide_to_enabled.png'),
    );

    expect(pressedEnable, false);
    await gesture.up();
    expect(pressedEnable, true);
  });

  testWidgets('Action buttons shows pressed highlight as soon as the pointer is down', (
    WidgetTester tester,
  ) async {
    // Verifies that the the pressed color is not delayed for some milliseconds,
    // a symptom if the color relies on a tap gesture timing out.
    await tester.pumpWidget(
      createAppWithButtonThatLaunchesDialog(
        dialogBuilder: (BuildContext context) {
          return CupertinoAlertDialog(
            title: const Text('The title'),
            actions: <Widget>[
              CupertinoDialogAction(child: const Text('One'), onPressed: () {}),
              CupertinoDialogAction(child: const Text('Two'), onPressed: () {}),
            ],
          );
        },
      ),
    );

    await tester.tap(find.text('Go'));
    await tester.pumpAndSettle();

    final TestGesture pointer = await tester.startGesture(tester.getCenter(find.text('Two')));
    // Just `pump`, not `pumpAndSettle`, as we want to verify the very next frame.
    await tester.pump();
    await expectLater(
      find.byType(CupertinoAlertDialog),
      matchesGoldenFile('cupertinoAlertDialog.pressed.png'),
    );
    await pointer.up();
  });

  testWidgets('Message is scrollable, has correct padding with large text sizes', (
    WidgetTester tester,
  ) async {
    final scrollController = ScrollController();
    addTearDown(scrollController.dispose);
    await tester.pumpWidget(
      createAppWithButtonThatLaunchesDialog(
        dialogBuilder: (BuildContext context) {
          return MediaQuery.withClampedTextScaling(
            minScaleFactor: 3.0,
            maxScaleFactor: 3.0,
            child: CupertinoAlertDialog(
              title: const Text('The Title'),
              content: Text('Very long content ' * 20),
              actions: const <Widget>[
                CupertinoDialogAction(child: Text('Cancel')),
                CupertinoDialogAction(isDestructiveAction: true, child: Text('OK')),
              ],
              scrollController: scrollController,
            ),
          );
        },
      ),
    );

    await tester.tap(find.text('Go'));
    await tester.pumpAndSettle();

    expect(scrollController.offset, 0.0);
    scrollController.jumpTo(100.0);
    expect(scrollController.offset, 100.0);
    // Set the scroll position back to zero.
    scrollController.jumpTo(0.0);

    await tester.pumpAndSettle();

    // Expect the modal dialog box to take all available height.
    expect(
      tester.getSize(find.byType(ClipRSuperellipse)),
      equals(const Size(310.0, 560.0 - 24.0 * 2)),
    );

    // Check sizes/locations of the text. The text is large so these 2 buttons are stacked.
    // Visually the "Cancel" button and "OK" button are the same height when using the
    // regular font. However, when using the test font, "Cancel" becomes 2 lines which
    // is why the height we're verifying for "Cancel" is larger than "OK".

    expect(tester.getSize(find.text('The Title')), equals(const Size(270.0, 132.0)));
    expect(tester.getTopLeft(find.text('The Title')), equals(const Offset(265.0, 80.0 + 24.0)));
    expect(
      tester.getSize(find.widgetWithText(CupertinoDialogAction, 'Cancel')),
      equals(const Size(310.0, 148.0)),
    );
    expect(
      tester.getSize(find.widgetWithText(CupertinoDialogAction, 'OK')),
      equals(const Size(310.0, 98.0)),
    );
  });

  testWidgets('Dialog respects small constraints.', (WidgetTester tester) async {
    final scrollController = ScrollController();
    addTearDown(scrollController.dispose);
    await tester.pumpWidget(
      createAppWithButtonThatLaunchesDialog(
        dialogBuilder: (BuildContext context) {
          return Center(
            child: ConstrainedBox(
              // Constrain the dialog to a tiny size and ensure it respects
              // these exact constraints.
              constraints: BoxConstraints.tight(const Size(200.0, 100.0)),
              child: CupertinoAlertDialog(
                title: const Text('The Title'),
                content: const Text('The message'),
                actions: const <Widget>[
                  CupertinoDialogAction(child: Text('Option 1')),
                  CupertinoDialogAction(child: Text('Option 2')),
                  CupertinoDialogAction(child: Text('Option 3')),
                ],
                scrollController: scrollController,
              ),
            ),
          );
        },
      ),
    );

    await tester.tap(find.text('Go'));
    await tester.pump();

    const topAndBottomMargin = 40.0;
    const double topAndBottomPadding = 24.0 * 2;
    const double leftAndRightPadding = 40.0 * 2;
    final Finder modalFinder = find.byType(ClipRSuperellipse);
    expect(
      tester.getSize(modalFinder),
      equals(
        const Size(200.0 - leftAndRightPadding, 100.0 - topAndBottomMargin - topAndBottomPadding),
      ),
    );
  });

  testWidgets('Button list is scrollable, has correct position with large text sizes.', (
    WidgetTester tester,
  ) async {
    final actionScrollController = ScrollController();
    addTearDown(actionScrollController.dispose);
    await tester.pumpWidget(
      createAppWithButtonThatLaunchesDialog(
        dialogBuilder: (BuildContext context) {
          return MediaQuery.withClampedTextScaling(
            minScaleFactor: 3.0,
            maxScaleFactor: 3.0,
            child: CupertinoAlertDialog(
              title: const Text('The title'),
              content: const Text('The content.'),
              actions: const <Widget>[
                CupertinoDialogAction(child: Text('One')),
                CupertinoDialogAction(child: Text('Two')),
                CupertinoDialogAction(child: Text('Three')),
                CupertinoDialogAction(child: Text('Chocolate Brownies')),
                CupertinoDialogAction(isDestructiveAction: true, child: Text('Cancel')),
              ],
              actionScrollController: actionScrollController,
            ),
          );
        },
      ),
    );

    await tester.tap(find.text('Go'));

    await tester.pump();

    // Check that the action buttons list is scrollable.
    expect(actionScrollController.offset, 0.0);
    actionScrollController.jumpTo(100.0);
    expect(actionScrollController.offset, 100.0);
    actionScrollController.jumpTo(0.0);

    // Check that the action buttons are aligned vertically.
    expect(tester.getCenter(find.widgetWithText(CupertinoDialogAction, 'One')).dx, equals(400.0));
    expect(tester.getCenter(find.widgetWithText(CupertinoDialogAction, 'Two')).dx, equals(400.0));
    expect(tester.getCenter(find.widgetWithText(CupertinoDialogAction, 'Three')).dx, equals(400.0));
    expect(
      tester.getCenter(find.widgetWithText(CupertinoDialogAction, 'Chocolate Brownies')).dx,
      equals(400.0),
    );
    expect(
      tester.getCenter(find.widgetWithText(CupertinoDialogAction, 'Cancel')).dx,
      equals(400.0),
    );

    // Check that the action buttons are the correct heights.
    expect(tester.getSize(find.widgetWithText(CupertinoDialogAction, 'One')).height, equals(98.0));
    expect(tester.getSize(find.widgetWithText(CupertinoDialogAction, 'Two')).height, equals(98.0));
    expect(
      tester.getSize(find.widgetWithText(CupertinoDialogAction, 'Three')).height,
      equals(98.0),
    );
    expect(
      tester.getSize(find.widgetWithText(CupertinoDialogAction, 'Chocolate Brownies')).height,
      equals(248.0),
    );
    expect(
      tester.getSize(find.widgetWithText(CupertinoDialogAction, 'Cancel')).height,
      equals(148.0),
    );
  });

  testWidgets('Title Section is empty, Button section is not empty.', (WidgetTester tester) async {
    final actionScrollController = ScrollController();
    addTearDown(actionScrollController.dispose);
    await tester.pumpWidget(
      createAppWithButtonThatLaunchesDialog(
        dialogBuilder: (BuildContext context) {
          return MediaQuery.withNoTextScaling(
            child: CupertinoAlertDialog(
              actions: const <Widget>[
                CupertinoDialogAction(child: Text('One')),
                CupertinoDialogAction(child: Text('Two')),
              ],
              actionScrollController: actionScrollController,
            ),
          );
        },
      ),
    );

    await tester.tap(find.text('Go'));

    await tester.pump();

    // Check that the dialog size is the same as the actions section size. This
    // ensures that an empty content section doesn't accidentally render some
    // empty space in the dialog.
    final Finder contentSectionFinder = find.byElementPredicate((Element element) {
      return element.widget.runtimeType.toString() == '_CupertinoAlertActionSection';
    });

    final Finder modalBoundaryFinder = find.byType(ClipRSuperellipse);

    expect(tester.getSize(contentSectionFinder), tester.getSize(modalBoundaryFinder));

    // Check that the title/message section is not displayed
    expect(actionScrollController.offset, 0.0);
    expect(tester.getTopLeft(find.widgetWithText(CupertinoDialogAction, 'One')).dy, equals(270.75));

    // Check that the button's vertical size is the same.
    expect(
      tester.getSize(find.widgetWithText(CupertinoDialogAction, 'One')).height,
      equals(tester.getSize(find.widgetWithText(CupertinoDialogAction, 'Two')).height),
    );
  });

  testWidgets('Button section is empty, Title section is not empty.', (WidgetTester tester) async {
    final scrollController = ScrollController();
    addTearDown(scrollController.dispose);
    await tester.pumpWidget(
      createAppWithButtonThatLaunchesDialog(
        dialogBuilder: (BuildContext context) {
          return MediaQuery.withNoTextScaling(
            child: CupertinoAlertDialog(
              title: const Text('The title'),
              content: const Text('The content.'),
              scrollController: scrollController,
            ),
          );
        },
      ),
    );

    await tester.tap(find.text('Go'));

    await tester.pump();

    // Check that there's no button action section.
    expect(scrollController.offset, 0.0);
    expect(find.widgetWithText(CupertinoDialogAction, 'One'), findsNothing);

    // Check that the dialog size is the same as the content section size. This
    // ensures that an empty button section doesn't accidentally render some
    // empty space in the dialog.
    final Finder contentSectionFinder = find.byElementPredicate((Element element) {
      return element.widget.runtimeType.toString() == '_CupertinoAlertContentSection';
    });

    final Finder modalBoundaryFinder = find.byType(ClipRSuperellipse);

    expect(tester.getSize(contentSectionFinder), tester.getSize(modalBoundaryFinder));
  });

  testWidgets('Actions section height for 1 button is height of button.', (
    WidgetTester tester,
  ) async {
    final scrollController = ScrollController();
    addTearDown(scrollController.dispose);
    await tester.pumpWidget(
      createAppWithButtonThatLaunchesDialog(
        dialogBuilder: (BuildContext context) {
          return CupertinoAlertDialog(
            title: const Text('The Title'),
            content: const Text('The message'),
            actions: const <Widget>[CupertinoDialogAction(child: Text('OK'))],
            scrollController: scrollController,
          );
        },
      ),
    );

    await tester.tap(find.text('Go'));
    await tester.pump();

    final RenderBox okButtonBox = findActionButtonRenderBoxByTitle(tester, 'OK');
    final RenderBox actionsSectionBox = findScrollableActionsSectionRenderBox(tester);

    expect(okButtonBox.size.width, actionsSectionBox.size.width);
    expect(okButtonBox.size.height, actionsSectionBox.size.height);
  });

  testWidgets('Actions section height for 2 side-by-side buttons is height of tallest button.', (
    WidgetTester tester,
  ) async {
    final scrollController = ScrollController();
    addTearDown(scrollController.dispose);
    late double dividerWidth; // Will be set when the dialog builder runs. Needs a BuildContext.
    await tester.pumpWidget(
      createAppWithButtonThatLaunchesDialog(
        dialogBuilder: (BuildContext context) {
          dividerWidth = 0.3;
          return CupertinoAlertDialog(
            title: const Text('The Title'),
            content: const Text('The message'),
            actions: const <Widget>[
              CupertinoDialogAction(child: Text('OK')),
              CupertinoDialogAction(isDestructiveAction: true, child: Text('Cancel')),
            ],
            scrollController: scrollController,
          );
        },
      ),
    );

    await tester.tap(find.text('Go'));
    await tester.pump();

    final RenderBox okButtonBox = findActionButtonRenderBoxByTitle(tester, 'OK');
    final RenderBox cancelButtonBox = findActionButtonRenderBoxByTitle(tester, 'Cancel');
    final RenderBox actionsSectionBox = findScrollableActionsSectionRenderBox(tester);

    expect(okButtonBox.size.width, cancelButtonBox.size.width);

    expect(
      actionsSectionBox.size.width,
      okButtonBox.size.width + cancelButtonBox.size.width + dividerWidth,
    );

    expect(
      actionsSectionBox.size.height,
      max(okButtonBox.size.height, cancelButtonBox.size.height),
    );
  });

  testWidgets(
    'Actions section height for 2 stacked buttons with enough room is height of both buttons.',
    (WidgetTester tester) async {
      final scrollController = ScrollController();
      addTearDown(scrollController.dispose);
      const dividerThickness = 0.3;
      await tester.pumpWidget(
        createAppWithButtonThatLaunchesDialog(
          dialogBuilder: (BuildContext context) {
            return CupertinoAlertDialog(
              title: const Text('The Title'),
              content: const Text('The message'),
              actions: const <Widget>[
                CupertinoDialogAction(child: Text('OK')),
                CupertinoDialogAction(
                  isDestructiveAction: true,
                  child: Text('This is too long to fit'),
                ),
              ],
              scrollController: scrollController,
            );
          },
        ),
      );

      await tester.tap(find.text('Go'));
      await tester.pump();

      final RenderBox okButtonBox = findActionButtonRenderBoxByTitle(tester, 'OK');
      final RenderBox longButtonBox = findActionButtonRenderBoxByTitle(
        tester,
        'This is too long to fit',
      );
      final RenderBox actionsSectionBox = findScrollableActionsSectionRenderBox(tester);

      expect(okButtonBox.size.width, longButtonBox.size.width);

      expect(okButtonBox.size.width, actionsSectionBox.size.width);

      expect(
        okButtonBox.size.height + dividerThickness + longButtonBox.size.height,
        actionsSectionBox.size.height,
      );
    },
  );

  testWidgets(
    'Actions section height for 2 stacked buttons without enough room and regular font is 1.5 buttons tall.',
    (WidgetTester tester) async {
      final scrollController = ScrollController();
      addTearDown(scrollController.dispose);
      await tester.pumpWidget(
        createAppWithButtonThatLaunchesDialog(
          dialogBuilder: (BuildContext context) {
            return CupertinoAlertDialog(
              title: const Text('The Title'),
              content: Text('The message\n' * 40),
              actions: const <Widget>[
                CupertinoDialogAction(child: Text('OK')),
                CupertinoDialogAction(
                  isDestructiveAction: true,
                  child: Text('This is too long to fit'),
                ),
              ],
              scrollController: scrollController,
            );
          },
        ),
      );

      await tester.tap(find.text('Go'));
      await tester.pumpAndSettle();

      final RenderBox actionsSectionBox = findScrollableActionsSectionRenderBox(tester);

      expect(actionsSectionBox.size.height, 67.8);
    },
  );

  testWidgets(
    'Actions section height for 2 stacked buttons without enough room and large accessibility font is 50% of dialog height.',
    (WidgetTester tester) async {
      final scrollController = ScrollController();
      addTearDown(scrollController.dispose);
      await tester.pumpWidget(
        createAppWithButtonThatLaunchesDialog(
          dialogBuilder: (BuildContext context) {
            return MediaQuery.withClampedTextScaling(
              minScaleFactor: 3.0,
              maxScaleFactor: 3.0,
              child: CupertinoAlertDialog(
                title: const Text('The Title'),
                content: Text('The message\n' * 20),
                actions: const <Widget>[
                  CupertinoDialogAction(child: Text('This button is multi line')),
                  CupertinoDialogAction(
                    isDestructiveAction: true,
                    child: Text('This button is multi line'),
                  ),
                ],
                scrollController: scrollController,
              ),
            );
          },
        ),
      );

      await tester.tap(find.text('Go'));
      await tester.pumpAndSettle();

      final RenderBox actionsSectionBox = findScrollableActionsSectionRenderBox(tester);

      // The two multiline buttons with large text are taller than 50% of the
      // dialog height, but with the accessibility layout policy, the 2 buttons
      // should be in a scrollable area equal to half the dialog height.
      expect(actionsSectionBox.size.height, 280.0 - 24.0);
    },
  );

  testWidgets('Actions section height for 3 buttons without enough room is 1.5 buttons tall.', (
    WidgetTester tester,
  ) async {
    final scrollController = ScrollController();
    addTearDown(scrollController.dispose);
    await tester.pumpWidget(
      createAppWithButtonThatLaunchesDialog(
        dialogBuilder: (BuildContext context) {
          return CupertinoAlertDialog(
            title: const Text('The Title'),
            content: Text('The message\n' * 40),
            actions: const <Widget>[
              CupertinoDialogAction(child: Text('Option 1')),
              CupertinoDialogAction(child: Text('Option 2')),
              CupertinoDialogAction(child: Text('Option 3')),
            ],
            scrollController: scrollController,
          );
        },
      ),
    );

    await tester.tap(find.text('Go'));
    await tester.pump();
    await tester.pumpAndSettle();

    final RenderBox option1ButtonBox = findActionButtonRenderBoxByTitle(tester, 'Option 1');
    final RenderBox option2ButtonBox = findActionButtonRenderBoxByTitle(tester, 'Option 2');
    final RenderBox actionsSectionBox = findScrollableActionsSectionRenderBox(tester);

    expect(option1ButtonBox.size.width, option2ButtonBox.size.width);
    expect(option1ButtonBox.size.width, actionsSectionBox.size.width);

    // Expected Height = button 1 + divider + 1/2 button 2 = 67.80000000000001
    const expectedHeight = 67.80000000000001;
    expect(actionsSectionBox.size.height, moreOrLessEquals(expectedHeight));
  });

  testWidgets('Actions section correctly renders overscrolls', (WidgetTester tester) async {
    // Verifies that when the actions section overscrolls, the overscroll part
    // is correctly covered with background.
    final actionScrollController = ScrollController();
    addTearDown(actionScrollController.dispose);
    await tester.pumpWidget(
      createAppWithButtonThatLaunchesDialog(
        dialogBuilder: (BuildContext context) {
          return CupertinoAlertDialog(
            actions: List<Widget>.generate(
              12,
              (int i) => CupertinoDialogAction(onPressed: () {}, child: Text('Button ${'*' * i}')),
            ),
          );
        },
      ),
    );

    await tester.tap(find.text('Go'));
    await tester.pumpAndSettle();

    final TestGesture gesture = await tester.startGesture(tester.getCenter(find.text('Button *')));
    await tester.pumpAndSettle();
    // The button should be pressed now, since the scrolling gesture has not
    // taken over.
    await expectLater(
      find.byType(CupertinoAlertDialog),
      matchesGoldenFile('cupertinoAlertDialog.overscroll.0.png'),
    );
    // The dragging gesture must be dispatched in at least two segments.
    // After the first movement, the gesture is started, but the delta is still
    // zero. The second movement gives the delta.
    await gesture.moveBy(const Offset(0, 40));
    await tester.pumpAndSettle();
    await gesture.moveBy(const Offset(0, 100));
    // Test the top overscroll. Use `pump` not `pumpAndSettle` to verify the
    // rendering result of the immediate next frame.
    await tester.pump();
    await expectLater(
      find.byType(CupertinoAlertDialog),
      matchesGoldenFile('cupertinoAlertDialog.overscroll.1.png'),
    );

    await gesture.moveBy(const Offset(0, -300));
    // Test the bottom overscroll. Use `pump` not `pumpAndSettle` to verify the
    // rendering result of the immediate next frame.
    await tester.pump();
    await expectLater(
      find.byType(CupertinoAlertDialog),
      matchesGoldenFile('cupertinoAlertDialog.overscroll.2.png'),
    );
    await gesture.up();
  });

  testWidgets('Actions section correctly renders overscrolls with very far scrolls', (
    WidgetTester tester,
  ) async {
    // When the scroll is really far, the overscroll might be longer than the
    // actions section, causing overflow if not controlled.
    final actionScrollController = ScrollController();
    addTearDown(actionScrollController.dispose);
    await tester.pumpWidget(
      createAppWithButtonThatLaunchesDialog(
        dialogBuilder: (BuildContext context) {
          return CupertinoAlertDialog(
            content: Text('content' * 1000),
            actions: List<Widget>.generate(
              4,
              (int i) => CupertinoActionSheetAction(onPressed: () {}, child: Text('Button $i')),
            ),
          );
        },
      ),
    );

    await tester.tap(find.text('Go'));
    await tester.pumpAndSettle();

    final TestGesture gesture = await tester.startGesture(tester.getCenter(find.text('Button 0')));
    await tester.pumpAndSettle();
    await gesture.moveBy(const Offset(0, 40)); // A short drag to start the gesture.
    await tester.pumpAndSettle();
    // The drag is far enough to make the overscroll longer than the section.
    await gesture.moveBy(const Offset(0, 1000));
    await tester.pumpAndSettle();
    // The buttons should be out of the screen
    expect(
      tester.getTopLeft(find.text('Button 0')).dy,
      greaterThan(tester.getBottomLeft(find.byType(ClipRSuperellipse)).dy),
    );
    await expectLater(
      find.byType(CupertinoAlertDialog),
      matchesGoldenFile('cupertinoAlertDialog.long-overscroll.0.png'),
    );
  });

  testWidgets('ScaleTransition animation for showCupertinoDialog()', (WidgetTester tester) async {
    await tester.pumpWidget(
      CupertinoApp(
        home: Center(
          child: Builder(
            builder: (BuildContext context) {
              return CupertinoButton(
                onPressed: () {
                  showCupertinoDialog<void>(
                    context: context,
                    builder: (BuildContext context) {
                      return CupertinoAlertDialog(
                        title: const Text('The title'),
                        content: const Text('The content'),
                        actions: <Widget>[
                          const CupertinoDialogAction(child: Text('Cancel')),
                          CupertinoDialogAction(
                            isDestructiveAction: true,
                            onPressed: () {
                              Navigator.pop(context);
                            },
                            child: const Text('Delete'),
                          ),
                        ],
                      );
                    },
                  );
                },
                child: const Text('Go'),
              );
            },
          ),
        ),
      ),
    );

    await tester.tap(find.text('Go'));

    // Enter animation.
    await tester.pump();
    Transform transform = tester.widget(find.byType(Transform));
    expect(transform.transform[0], moreOrLessEquals(1.3, epsilon: 0.001));

    await tester.pump(const Duration(milliseconds: 50));
    transform = tester.widget(find.byType(Transform));
    expect(transform.transform[0], moreOrLessEquals(1.205, epsilon: 0.001));

    await tester.pump(const Duration(milliseconds: 50));
    transform = tester.widget(find.byType(Transform));
    expect(transform.transform[0], moreOrLessEquals(1.100, epsilon: 0.001));

    await tester.pump(const Duration(milliseconds: 50));
    transform = tester.widget(find.byType(Transform));
    expect(transform.transform[0], moreOrLessEquals(1.043, epsilon: 0.001));

    await tester.pump(const Duration(milliseconds: 50));
    transform = tester.widget(find.byType(Transform));
    expect(transform.transform[0], moreOrLessEquals(1.017, epsilon: 0.001));

    await tester.pump(const Duration(milliseconds: 50));
    transform = tester.widget(find.byType(Transform));
    expect(transform.transform[0], moreOrLessEquals(1.006, epsilon: 0.001));

    await tester.pump(const Duration(milliseconds: 50));
    transform = tester.widget(find.byType(Transform));
    expect(transform.transform[0], moreOrLessEquals(1.002, epsilon: 0.001));

    await tester.tap(find.text('Delete'));

    await tester.pump();
    await tester.pump(const Duration(milliseconds: 50));

    // No scaling on exit animation.
    expect(find.byType(Transform), findsNothing);
  });

  testWidgets('FadeTransition animation for showCupertinoDialog()', (WidgetTester tester) async {
    await tester.pumpWidget(
      CupertinoApp(
        home: Center(
          child: Builder(
            builder: (BuildContext context) {
              return CupertinoButton(
                onPressed: () {
                  showCupertinoDialog<void>(
                    context: context,
                    builder: (BuildContext context) {
                      return CupertinoAlertDialog(
                        title: const Text('The title'),
                        content: const Text('The content'),
                        actions: <Widget>[
                          const CupertinoDialogAction(child: Text('Cancel')),
                          CupertinoDialogAction(
                            isDestructiveAction: true,
                            onPressed: () {
                              Navigator.pop(context);
                            },
                            child: const Text('Delete'),
                          ),
                        ],
                      );
                    },
                  );
                },
                child: const Text('Go'),
              );
            },
          ),
        ),
      ),
    );

    await tester.tap(find.text('Go'));

    // Enter animation.
    await tester.pump();
    final Finder fadeTransitionFinder = find.ancestor(
      of: find.byType(CupertinoAlertDialog),
      matching: find.byType(FadeTransition),
    );
    FadeTransition transition = tester.firstWidget(fadeTransitionFinder);

    await tester.pump(const Duration(milliseconds: 50));
    transition = tester.firstWidget(fadeTransitionFinder);
    expect(transition.opacity.value, moreOrLessEquals(0.316, epsilon: 0.001));

    await tester.pump(const Duration(milliseconds: 50));
    transition = tester.firstWidget(fadeTransitionFinder);
    expect(transition.opacity.value, moreOrLessEquals(0.665, epsilon: 0.001));

    await tester.pump(const Duration(milliseconds: 50));
    transition = tester.firstWidget(fadeTransitionFinder);
    expect(transition.opacity.value, moreOrLessEquals(0.856, epsilon: 0.001));

    await tester.pump(const Duration(milliseconds: 50));
    transition = tester.firstWidget(fadeTransitionFinder);
    expect(transition.opacity.value, moreOrLessEquals(0.942, epsilon: 0.001));

    await tester.pump(const Duration(milliseconds: 50));
    transition = tester.firstWidget(fadeTransitionFinder);
    expect(transition.opacity.value, moreOrLessEquals(0.977, epsilon: 0.001));

    await tester.pump(const Duration(milliseconds: 50));
    transition = tester.firstWidget(fadeTransitionFinder);
    expect(transition.opacity.value, moreOrLessEquals(0.991, epsilon: 0.001));

    await tester.pump(const Duration(milliseconds: 50));
    transition = tester.firstWidget(fadeTransitionFinder);
    expect(transition.opacity.value, moreOrLessEquals(0.997, epsilon: 0.001));

    await tester.tap(find.text('Delete'));

    // Exit animation, look at reverse FadeTransition.
    await tester.pump(const Duration(milliseconds: 50));
    transition = tester.firstWidget(fadeTransitionFinder);
    expect(transition.opacity.value, moreOrLessEquals(0.997, epsilon: 0.001));

    await tester.pump(const Duration(milliseconds: 50));
    transition = tester.firstWidget(fadeTransitionFinder);
    expect(transition.opacity.value, moreOrLessEquals(0.681, epsilon: 0.001));

    await tester.pump(const Duration(milliseconds: 50));
    transition = tester.firstWidget(fadeTransitionFinder);
    expect(transition.opacity.value, moreOrLessEquals(0.333, epsilon: 0.001));

    await tester.pump(const Duration(milliseconds: 50));
    transition = tester.firstWidget(fadeTransitionFinder);
    expect(transition.opacity.value, moreOrLessEquals(0.143, epsilon: 0.001));

    await tester.pump(const Duration(milliseconds: 50));
    transition = tester.firstWidget(fadeTransitionFinder);
    expect(transition.opacity.value, moreOrLessEquals(0.057, epsilon: 0.001));

    await tester.pump(const Duration(milliseconds: 50));
    transition = tester.firstWidget(fadeTransitionFinder);
    expect(transition.opacity.value, moreOrLessEquals(0.022, epsilon: 0.001));
  });

  testWidgets('Actions are accessible by key', (WidgetTester tester) async {
    await tester.pumpWidget(
      createAppWithButtonThatLaunchesDialog(
        dialogBuilder: (BuildContext context) {
          return const CupertinoAlertDialog(
            title: Text('The Title'),
            content: Text('The message'),
            actions: <Widget>[
              CupertinoDialogAction(key: Key('option_1'), child: Text('Option 1')),
              CupertinoDialogAction(key: Key('option_2'), child: Text('Option 2')),
            ],
          );
        },
      ),
    );

    await tester.tap(find.text('Go'));
    await tester.pump();

    expect(find.byKey(const Key('option_1')), findsOneWidget);
    expect(find.byKey(const Key('option_2')), findsOneWidget);
    expect(find.byKey(const Key('option_3')), findsNothing);
  });

  testWidgets('Dialog widget insets by MediaQuery viewInsets', (WidgetTester tester) async {
    await tester.pumpWidget(
      const CupertinoApp(
        home: MediaQuery(
          data: MediaQueryData(),
          child: CupertinoAlertDialog(content: Placeholder(fallbackHeight: 200.0)),
        ),
      ),
    );

    final Rect placeholderRectWithoutInsets = tester.getRect(find.byType(Placeholder));

    await tester.pumpWidget(
      const CupertinoApp(
        home: MediaQuery(
          data: MediaQueryData(viewInsets: EdgeInsets.fromLTRB(40.0, 30.0, 20.0, 10.0)),
          child: CupertinoAlertDialog(content: Placeholder(fallbackHeight: 200.0)),
        ),
      ),
    );

    // no change yet because padding is animated
    expect(tester.getRect(find.byType(Placeholder)), placeholderRectWithoutInsets);

    await tester.pump(const Duration(seconds: 1));

    // once animation settles the dialog is padded by the new viewInsets
    expect(
      tester.getRect(find.byType(Placeholder)),
      placeholderRectWithoutInsets.translate(10, 10),
    );
  });

  testWidgets('showCupertinoDialog - custom barrierLabel', (WidgetTester tester) async {
    final semantics = SemanticsTester(tester);

    await tester.pumpWidget(
      CupertinoApp(
        home: Builder(
          builder: (BuildContext context) {
            return Center(
              child: CupertinoButton(
                child: const Text('X'),
                onPressed: () {
                  showCupertinoDialog<void>(
                    context: context,
                    barrierLabel: 'Custom label',
                    builder: (BuildContext context) {
                      return const CupertinoAlertDialog(
                        title: Text('Title'),
                        content: Text('Content'),
                        actions: <Widget>[
                          CupertinoDialogAction(child: Text('Yes')),
                          CupertinoDialogAction(child: Text('No')),
                        ],
                      );
                    },
                  );
                },
              ),
            );
          },
        ),
      ),
    );

    expect(
      semantics,
      isNot(
        includesNodeWith(label: 'Custom label', flags: <SemanticsFlag>[SemanticsFlag.namesRoute]),
      ),
    );
    semantics.dispose();
  });

  testWidgets('showCupertinoDialog - custom barrierColor', (WidgetTester tester) async {
    await tester.pumpWidget(
      CupertinoApp(
        home: Builder(
          builder: (BuildContext context) {
            return Center(
              child: Column(
                children: <Widget>[
                  CupertinoButton(
                    child: const Text('Custom BarrierColor'),
                    onPressed: () {
                      showCupertinoDialog<void>(
                        context: context,
                        barrierColor: Colors.red,
                        builder: (BuildContext context) {
                          return CupertinoAlertDialog(
                            title: const Text('Title'),
                            content: const Text('Content'),
                            actions: <Widget>[
                              const CupertinoDialogAction(child: Text('Yes')),
                              CupertinoDialogAction(
                                child: const Text('No'),
                                onPressed: () {
                                  Navigator.pop(context);
                                },
                              ),
                            ],
                          );
                        },
                      );
                    },
                  ),
                ],
              ),
            );
          },
        ),
      ),
    );

    await tester.tap(find.text('Custom BarrierColor'));
    await tester.pumpAndSettle();
    expect(tester.widget<ModalBarrier>(find.byType(ModalBarrier).last).color, equals(Colors.red));

    await tester.tap(find.text('No'));
    await tester.pumpAndSettle();
    expect(
      find.byWidgetPredicate(
        (Widget widget) => widget is ModalBarrier && widget.color == Colors.red,
      ),
      findsNothing,
    );
  });

  testWidgets('CupertinoDialogRoute is state restorable', (WidgetTester tester) async {
    await tester.pumpWidget(
      const CupertinoApp(restorationScopeId: 'app', home: _RestorableDialogTestWidget()),
    );

    expect(find.byType(CupertinoAlertDialog), findsNothing);

    await tester.tap(find.text('X'));
    await tester.pumpAndSettle();

    expect(find.byType(CupertinoAlertDialog), findsOneWidget);
    final TestRestorationData restorationData = await tester.getRestorationData();

    await tester.restartAndRestore();

    expect(find.byType(CupertinoAlertDialog), findsOneWidget);

    // Tap on the barrier.
    await tester.tapAt(const Offset(10.0, 10.0));
    await tester.pumpAndSettle();

    expect(find.byType(CupertinoAlertDialog), findsNothing);

    await tester.restoreFrom(restorationData);
    expect(find.byType(CupertinoAlertDialog), findsOneWidget);
  }, skip: isBrowser); // https://github.com/flutter/flutter/issues/33615

  testWidgets(
    'Conflicting scrollbars are not applied by ScrollBehavior to CupertinoAlertDialog',
    (WidgetTester tester) async {
      // Regression test for https://github.com/flutter/flutter/issues/83819
      final actionScrollController = ScrollController();
      addTearDown(actionScrollController.dispose);
      await tester.pumpWidget(
        createAppWithButtonThatLaunchesDialog(
          dialogBuilder: (BuildContext context) {
            return MediaQuery.withNoTextScaling(
              child: CupertinoAlertDialog(
                title: const Text('Test Title'),
                content: const Text('Test Content'),
                actions: const <Widget>[
                  CupertinoDialogAction(child: Text('One')),
                  CupertinoDialogAction(child: Text('Two')),
                ],
                actionScrollController: actionScrollController,
              ),
            );
          },
        ),
      );

      await tester.tap(find.text('Go'));
      await tester.pump();

      // The inherited ScrollBehavior should not apply Scrollbars since they are
      // already built in to the widget.
      expect(find.byType(Scrollbar), findsNothing);
      expect(find.byType(RawScrollbar), findsNothing);
      // Built in CupertinoScrollbars should only number 2: one for the actions,
      // one for the content.
      expect(find.byType(CupertinoScrollbar), findsNWidgets(2));
    },
    variant: TargetPlatformVariant.all(),
  );

  testWidgets('CupertinoAlertDialog scrollbars controllers should be different', (
    WidgetTester tester,
  ) async {
    // https://github.com/flutter/flutter/pull/81278
    await tester.pumpWidget(
      const CupertinoApp(
        home: MediaQuery(
          data: MediaQueryData(),
          child: CupertinoAlertDialog(
            actions: <Widget>[CupertinoDialogAction(child: Text('OK'))],
            content: Placeholder(fallbackHeight: 200.0),
          ),
        ),
      ),
    );

    final List<CupertinoScrollbar> scrollbars = find
        .descendant(
          of: find.byType(CupertinoAlertDialog),
          matching: find.byType(CupertinoScrollbar),
        )
        .evaluate()
        .map((Element e) => e.widget as CupertinoScrollbar)
        .toList();

    expect(scrollbars.length, 2);
    expect(scrollbars[0].controller != scrollbars[1].controller, isTrue);
  });

  group('showCupertinoDialog avoids overlapping display features', () {
    testWidgets('positioning using anchorPoint', (WidgetTester tester) async {
      await tester.pumpWidget(
        CupertinoApp(
          builder: (BuildContext context, Widget? child) {
            return MediaQuery(
              // Display has a vertical hinge down the middle
              data: const MediaQueryData(
                size: Size(800, 600),
                displayFeatures: <DisplayFeature>[
                  DisplayFeature(
                    bounds: Rect.fromLTRB(390, 0, 410, 600),
                    type: DisplayFeatureType.hinge,
                    state: DisplayFeatureState.unknown,
                  ),
                ],
              ),
              child: child!,
            );
          },
          home: const Center(child: Text('Test')),
        ),
      );

      final BuildContext context = tester.element(find.text('Test'));
      showCupertinoDialog<void>(
        context: context,
        builder: (BuildContext context) {
          return const Placeholder();
        },
        anchorPoint: const Offset(1000, 0),
      );
      await tester.pumpAndSettle();

      // Should take the right side of the screen
      expect(tester.getTopLeft(find.byType(Placeholder)), const Offset(410.0, 0.00));
      expect(tester.getBottomRight(find.byType(Placeholder)), const Offset(800.0, 600.0));
    });

    testWidgets('positioning using Directionality', (WidgetTester tester) async {
      await tester.pumpWidget(
        CupertinoApp(
          builder: (BuildContext context, Widget? child) {
            return MediaQuery(
              // Display has a vertical hinge down the middle
              data: const MediaQueryData(
                size: Size(800, 600),
                displayFeatures: <DisplayFeature>[
                  DisplayFeature(
                    bounds: Rect.fromLTRB(390, 0, 410, 600),
                    type: DisplayFeatureType.hinge,
                    state: DisplayFeatureState.unknown,
                  ),
                ],
              ),
              child: Directionality(textDirection: TextDirection.rtl, child: child!),
            );
          },
          home: const Center(child: Text('Test')),
        ),
      );

      final BuildContext context = tester.element(find.text('Test'));
      showCupertinoDialog<void>(
        context: context,
        builder: (BuildContext context) {
          return const Placeholder();
        },
      );
      await tester.pumpAndSettle();

      // Should take the right side of the screen
      expect(tester.getTopLeft(find.byType(Placeholder)), const Offset(410.0, 0.0));
      expect(tester.getBottomRight(find.byType(Placeholder)), const Offset(800.0, 600.0));
    });

    testWidgets('default positioning', (WidgetTester tester) async {
      await tester.pumpWidget(
        CupertinoApp(
          builder: (BuildContext context, Widget? child) {
            return MediaQuery(
              // Display has a vertical hinge down the middle
              data: const MediaQueryData(
                size: Size(800, 600),
                displayFeatures: <DisplayFeature>[
                  DisplayFeature(
                    bounds: Rect.fromLTRB(390, 0, 410, 600),
                    type: DisplayFeatureType.hinge,
                    state: DisplayFeatureState.unknown,
                  ),
                ],
              ),
              child: child!,
            );
          },
          home: const Center(child: Text('Test')),
        ),
      );

      final BuildContext context = tester.element(find.text('Test'));
      showCupertinoDialog<void>(
        context: context,
        builder: (BuildContext context) {
          return const Placeholder();
        },
      );
      await tester.pumpAndSettle();

      // By default it should place the dialog on the left screen
      expect(tester.getTopLeft(find.byType(Placeholder)), Offset.zero);
      expect(tester.getBottomRight(find.byType(Placeholder)), const Offset(390.0, 600.0));
    });
  });

  testWidgets('Hovering over Cupertino alert dialog action updates cursor to clickable on Web', (
    WidgetTester tester,
  ) async {
    await tester.pumpWidget(
      createAppWithButtonThatLaunchesDialog(
        dialogBuilder: (BuildContext context) {
          return MediaQuery.withClampedTextScaling(
            minScaleFactor: 3.0,
            maxScaleFactor: 3.0,
            child: RepaintBoundary(
              child: CupertinoAlertDialog(
                title: const Text('Title'),
                content: const Text('text'),
                actions: <Widget>[
                  CupertinoDialogAction(onPressed: () {}, child: const Text('NO')),
                  CupertinoDialogAction(onPressed: () {}, child: const Text('OK')),
                ],
              ),
            ),
          );
        },
      ),
    );

    await tester.tap(find.text('Go'));
    await tester.pumpAndSettle();

    final TestGesture gesture = await tester.createGesture(
      kind: PointerDeviceKind.mouse,
      pointer: 1,
    );
    await gesture.addPointer(location: const Offset(10, 10));
    await tester.pumpAndSettle();
    expect(
      RendererBinding.instance.mouseTracker.debugDeviceActiveCursor(1),
      SystemMouseCursors.basic,
    );

    final Offset dialogAction = tester.getCenter(find.text('OK'));
    await gesture.moveTo(dialogAction);
    await tester.pumpAndSettle();
    expect(
      RendererBinding.instance.mouseTracker.debugDeviceActiveCursor(1),
      kIsWeb ? SystemMouseCursors.click : SystemMouseCursors.basic,
    );
  });

  testWidgets('CupertinoAlertDialog divider spans full width and applies color', (
    WidgetTester tester,
  ) async {
    const kCupertinoDialogWidth = 270.0;
    const kDividerThickness = 0.3;
    const expectedSize = Size(kCupertinoDialogWidth, kDividerThickness);

    await tester.pumpWidget(
      CupertinoApp(
        home: MediaQuery(
          data: const MediaQueryData(platformBrightness: Brightness.dark),
          child: CupertinoAlertDialog(
            title: const Text('The Title'),
            content: const Text('Content'),
            actions: <Widget>[
              CupertinoDialogAction(
                isDefaultAction: true,
                onPressed: () {},
                child: const Text('Cancel'),
              ),
              const CupertinoDialogAction(child: Text('OK')),
            ],
          ),
        ),
      ),
    );

    final Finder decoratedBoxFinder = find.byType(DecoratedBox);

    expect(decoratedBoxFinder, findsAny, reason: 'There should exist at least one DecoratedBox');

    final Iterable<Element> elements = decoratedBoxFinder.evaluate().where((
      Element decoratedBoxElement,
    ) {
      final decoratedBox = decoratedBoxElement.widget as DecoratedBox;
      return (decoratedBox.decoration is BoxDecoration?) &&
          (decoratedBox.decoration as BoxDecoration?)?.color ==
              CupertinoDynamicColor.resolve(CupertinoColors.separator, decoratedBoxElement) &&
          tester.getSize(find.byWidget(decoratedBox)) == expectedSize;
    });

    expect(elements.length, 1, reason: 'No DecoratedBox matches the specified criteria.');
  });

  testWidgets('Check for Directionality', (WidgetTester tester) async {
    Future<void> pumpWidget({required bool isLTR}) async {
      await tester.pumpWidget(
        CupertinoApp(
          home: Directionality(
            textDirection: isLTR ? TextDirection.ltr : TextDirection.rtl,
            child: const CupertinoAlertDialog(
              actions: <CupertinoDialogAction>[
                CupertinoDialogAction(isDefaultAction: true, child: Text('No')),
                CupertinoDialogAction(child: Text('Yes')),
              ],
            ),
          ),
        ),
      );
    }

    await pumpWidget(isLTR: true);
    Offset yesButton = tester.getCenter(find.text('Yes'));
    Offset noButton = tester.getCenter(find.text('No'));
    expect(yesButton.dx > noButton.dx, true);
    await pumpWidget(isLTR: false);
    yesButton = tester.getCenter(find.text('Yes'));
    noButton = tester.getCenter(find.text('No'));
    expect(yesButton.dx > noButton.dx, false);
  });

  testWidgets('CupertinoDialogAction.mouseCursor can customize the mouse cursor', (
    WidgetTester tester,
  ) async {
    const SystemMouseCursor customCursor = SystemMouseCursors.grab;

    await tester.pumpWidget(
      CupertinoApp(
        home: Directionality(
          textDirection: TextDirection.ltr,
          child: CupertinoAlertDialog(
            actions: <CupertinoDialogAction>[
              CupertinoDialogAction(
                mouseCursor: customCursor,
                child: const Text('Yes'),
                onPressed: () {},
              ),
            ],
          ),
        ),
      ),
    );

    final TestGesture gesture = await tester.createGesture(
      kind: PointerDeviceKind.mouse,
      pointer: 1,
    );
    await gesture.addPointer(location: const Offset(10, 10));
    await tester.pumpAndSettle();
    expect(
      RendererBinding.instance.mouseTracker.debugDeviceActiveCursor(1),
      SystemMouseCursors.basic,
    );

    final Offset actionSheetAction = tester.getCenter(find.text('Yes'));
    await gesture.moveTo(actionSheetAction);
    await tester.pumpAndSettle();
    expect(RendererBinding.instance.mouseTracker.debugDeviceActiveCursor(1), customCursor);
  });

<<<<<<< HEAD
  testWidgets('CupertinoActionSheetAction does not crash at zero area', (
    WidgetTester tester,
  ) async {
    tester.view.physicalSize = Size.zero;
    final focusNode = FocusNode();
    addTearDown(tester.view.reset);
    addTearDown(focusNode.dispose);
    await tester.pumpWidget(
      CupertinoApp(
        home: Center(
          child: CupertinoActionSheetAction(
            focusNode: focusNode,
            onPressed: () {},
            child: const Text('X'),
          ),
        ),
      ),
    );
    expect(tester.getSize(find.byType(CupertinoActionSheetAction)), Size.zero);
    focusNode.requestFocus();
    await tester.pumpAndSettle();
=======
  testWidgets('CupertinoPopupSurface does not crash at zero area', (WidgetTester tester) async {
    await tester.pumpWidget(
      const CupertinoApp(
        home: Center(
          child: SizedBox.shrink(child: CupertinoPopupSurface(child: Text('X'))),
        ),
      ),
    );
    expect(tester.getSize(find.byType(CupertinoPopupSurface)), Size.zero);
  });

  testWidgets('CupertinoAlertDialog does not crash at zero area', (WidgetTester tester) async {
    await tester.pumpWidget(
      const CupertinoApp(
        home: Center(child: SizedBox.shrink(child: CupertinoAlertDialog())),
      ),
    );
    expect(tester.getSize(find.byType(CupertinoAlertDialog)), Size.zero);
>>>>>>> 8b783476
  });
}

RenderBox findActionButtonRenderBoxByTitle(WidgetTester tester, String title) {
  final RenderObject buttonBox = tester.renderObject(
    find.widgetWithText(CupertinoDialogAction, title),
  );
  assert(buttonBox is RenderBox);
  return buttonBox as RenderBox;
}

RenderBox findScrollableActionsSectionRenderBox(WidgetTester tester) {
  final RenderObject actionsSection = tester.renderObject(
    find.byElementPredicate((Element element) {
      return element.widget.runtimeType.toString() == '_CupertinoAlertActionSection';
    }),
  );
  assert(actionsSection is RenderBox);
  return actionsSection as RenderBox;
}

Widget createAppWithButtonThatLaunchesDialog({required WidgetBuilder dialogBuilder}) {
  return CupertinoApp(
    home: Center(
      child: Builder(
        builder: (BuildContext context) {
          return CupertinoButton(
            onPressed: () {
              showCupertinoDialog<void>(context: context, builder: dialogBuilder);
            },
            child: const Text('Go'),
          );
        },
      ),
    ),
  );
}

Widget boilerplate(Widget child) {
  return Directionality(textDirection: TextDirection.ltr, child: child);
}

Widget createAppWithCenteredButton(Widget child) {
  return CupertinoApp(
    home: Center(child: CupertinoButton(onPressed: null, child: child)),
  );
}

@pragma('vm:entry-point')
class _RestorableDialogTestWidget extends StatelessWidget {
  const _RestorableDialogTestWidget();

  @pragma('vm:entry-point')
  static Route<Object?> _dialogBuilder(BuildContext context, Object? arguments) {
    return CupertinoDialogRoute<void>(
      context: context,
      builder: (BuildContext context) {
        return const CupertinoAlertDialog(
          title: Text('Title'),
          content: Text('Content'),
          actions: <Widget>[
            CupertinoDialogAction(child: Text('Yes')),
            CupertinoDialogAction(child: Text('No')),
          ],
        );
      },
    );
  }

  @override
  Widget build(BuildContext context) {
    return CupertinoPageScaffold(
      navigationBar: const CupertinoNavigationBar(middle: Text('Home')),
      child: Center(
        child: CupertinoButton(
          onPressed: () {
            Navigator.of(context).restorablePush(_dialogBuilder);
          },
          child: const Text('X'),
        ),
      ),
    );
  }
}

// Shows an app that has a button with text "Go", and clicking this button
// displays the `dialog` and hides the button.
//
// The `theme` will be applied to the app and determines the background.
class TestScaffoldApp extends StatefulWidget {
  const TestScaffoldApp({super.key, required this.theme, required this.dialog});

  final CupertinoThemeData theme;
  final Widget dialog;

  @override
  TestScaffoldAppState createState() => TestScaffoldAppState();
}

class TestScaffoldAppState extends State<TestScaffoldApp> {
  bool _pressedButton = false;

  @override
  Widget build(BuildContext context) {
    return CupertinoApp(
      // Hide the debug banner. Because this CupertinoApp is captured in golden
      // test as a whole. The debug banner contains tilted text, whose
      // anti-alias might cause false negative result.
      // https://github.com/flutter/flutter/pull/150442
      debugShowCheckedModeBanner: false,
      theme: widget.theme,
      home: Builder(
        builder: (BuildContext context) => CupertinoPageScaffold(
          child: Center(
            child: _pressedButton
                ? Container()
                : CupertinoButton(
                    onPressed: () {
                      setState(() {
                        _pressedButton = true;
                      });
                      showCupertinoDialog<void>(
                        context: context,
                        builder: (BuildContext context) {
                          return widget.dialog;
                        },
                      );
                    },
                    child: const Text('Go'),
                  ),
          ),
        ),
      ),
    );
  }
}

// Old-style action sheet buttons, which are implemented with
// `GestureDetector.onTap`.
class LegacyAction extends StatelessWidget {
  const LegacyAction({super.key, required this.onPressed, required this.child});

  final VoidCallback onPressed;
  final Widget child;

  @override
  Widget build(BuildContext context) {
    return GestureDetector(
      onTap: onPressed,
      behavior: HitTestBehavior.opaque,
      child: ConstrainedBox(
        constraints: const BoxConstraints(minHeight: 45),
        child: Container(
          alignment: AlignmentDirectional.center,
          padding: const EdgeInsets.symmetric(vertical: 16.0, horizontal: 10.0),
          child: child,
        ),
      ),
    );
  }
}<|MERGE_RESOLUTION|>--- conflicted
+++ resolved
@@ -2157,7 +2157,6 @@
     expect(RendererBinding.instance.mouseTracker.debugDeviceActiveCursor(1), customCursor);
   });
 
-<<<<<<< HEAD
   testWidgets('CupertinoActionSheetAction does not crash at zero area', (
     WidgetTester tester,
   ) async {
@@ -2179,7 +2178,8 @@
     expect(tester.getSize(find.byType(CupertinoActionSheetAction)), Size.zero);
     focusNode.requestFocus();
     await tester.pumpAndSettle();
-=======
+  });
+
   testWidgets('CupertinoPopupSurface does not crash at zero area', (WidgetTester tester) async {
     await tester.pumpWidget(
       const CupertinoApp(
@@ -2198,7 +2198,6 @@
       ),
     );
     expect(tester.getSize(find.byType(CupertinoAlertDialog)), Size.zero);
->>>>>>> 8b783476
   });
 }
 
