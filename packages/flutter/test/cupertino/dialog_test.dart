// Copyright 2014 The Flutter Authors. All rights reserved.
// Use of this source code is governed by a BSD-style license that can be
// found in the LICENSE file.

// This file is run as part of a reduced test set in CI on Mac and Windows
// machines.
@Tags(<String>['reduced-test-set'])
library;

import 'dart:math';
import 'dart:ui';

import 'package:flutter/cupertino.dart';
import 'package:flutter/foundation.dart';
import 'package:flutter/material.dart';
import 'package:flutter/rendering.dart';
import 'package:flutter/services.dart';
import 'package:flutter_test/flutter_test.dart';

import '../widgets/semantics_tester.dart';

void main() {
  testWidgets('Overall appearance is correct for the light theme', (WidgetTester tester) async {
    await tester.pumpWidget(
      TestScaffoldApp(
        theme: const CupertinoThemeData(brightness: Brightness.light),
        dialog: CupertinoAlertDialog(
          content: const Text('The content'),
          actions: <Widget>[
            CupertinoDialogAction(child: const Text('One'), onPressed: () {}),
            CupertinoDialogAction(child: const Text('Two'), onPressed: () {}),
          ],
        ),
      ),
    );

    await tester.tap(find.text('Go'));
    await tester.pumpAndSettle();

    final TestGesture gesture = await tester.startGesture(tester.getCenter(find.text('One')));
    await tester.pumpAndSettle();
    // This golden file also verifies the structure of an alert dialog that
    // has a content, no title, and no overscroll for any sections (in contrast
    // to cupertinoAlertDialog.dark-theme.png).
    await expectLater(
      find.byType(CupertinoApp),
      matchesGoldenFile('cupertinoAlertDialog.overall-light-theme.png'),
    );

    await gesture.up();
  });

  testWidgets('Overall appearance is correct for the dark theme', (WidgetTester tester) async {
    await tester.pumpWidget(
      TestScaffoldApp(
        theme: const CupertinoThemeData(brightness: Brightness.dark),
        dialog: CupertinoAlertDialog(
          title: const Text('The title'),
          content: const Text('The content'),
          actions: List<Widget>.generate(
            20,
            (int i) => CupertinoDialogAction(onPressed: () {}, child: Text('Button $i')),
          ),
        ),
      ),
    );

    await tester.tap(find.text('Go'));
    await tester.pumpAndSettle();

    final TestGesture gesture = await tester.startGesture(tester.getCenter(find.text('Button 0')));
    await tester.pumpAndSettle();
    // This golden file also verifies the structure of an action sheet that
    // has both a message and a title, and an overscrolled action section (in
    // contrast to cupertinoAlertDialog.light-theme.png).
    await expectLater(
      find.byType(CupertinoApp),
      matchesGoldenFile('cupertinoAlertDialog.overall-dark-theme.png'),
    );

    await gesture.up();
  });

  testWidgets('Taps on button calls onPressed', (WidgetTester tester) async {
    var didDelete = false;

    await tester.pumpWidget(
      createAppWithButtonThatLaunchesDialog(
        dialogBuilder: (BuildContext context) {
          return CupertinoAlertDialog(
            title: const Text('The title'),
            content: const Text('The content'),
            actions: <Widget>[
              const CupertinoDialogAction(child: Text('Cancel')),
              CupertinoDialogAction(
                isDestructiveAction: true,
                onPressed: () {
                  didDelete = true;
                  Navigator.pop(context);
                },
                child: const Text('Delete'),
              ),
            ],
          );
        },
      ),
    );

    await tester.tap(find.text('Go'));
    await tester.pump();

    expect(didDelete, isFalse);

    await tester.tap(find.text('Delete'));
    await tester.pump();

    expect(didDelete, isTrue);
    expect(find.text('Delete'), findsNothing);
  });

  testWidgets('Can tap after scrolling', (WidgetTester tester) async {
    int? wasPressed;
    await tester.pumpWidget(
      createAppWithButtonThatLaunchesDialog(
        dialogBuilder: (BuildContext context) {
          return CupertinoAlertDialog(
            actions: List<Widget>.generate(
              20,
              (int i) => CupertinoDialogAction(
                onPressed: () {
                  expect(wasPressed, null);
                  wasPressed = i;
                },
                child: Text('Button $i'),
              ),
            ),
          );
        },
      ),
    );

    await tester.tap(find.text('Go'));
    await tester.pumpAndSettle();
    expect(find.text('Button 19').hitTestable(), findsNothing);

    final TestGesture gesture = await tester.startGesture(tester.getCenter(find.text('Button 1')));
    await tester.pumpAndSettle();
    // The dragging gesture must be dispatched in at least two segments.
    // The first movement starts the gesture without setting a delta.
    await gesture.moveBy(const Offset(0, -20));
    await tester.pumpAndSettle();
    await gesture.moveBy(const Offset(0, -1000));
    await tester.pumpAndSettle();
    await gesture.up();
    await tester.pumpAndSettle();
    expect(find.text('Button 19').hitTestable(), findsOne);

    await tester.tap(find.text('Button 19'));
    await tester.pumpAndSettle();
    expect(wasPressed, 19);
  });

  testWidgets('Taps at the padding of buttons calls onPressed', (WidgetTester tester) async {
    // Ensures that the entire button responds to hit tests, not just the text
    // part.
    var wasPressed = false;
    await tester.pumpWidget(
      createAppWithButtonThatLaunchesDialog(
        dialogBuilder: (BuildContext context) {
          return CupertinoAlertDialog(
            actions: <Widget>[
              CupertinoDialogAction(
                child: const Text('One'),
                onPressed: () {
                  expect(wasPressed, false);
                  wasPressed = true;
                  Navigator.pop(context);
                },
              ),
            ],
          );
        },
      ),
    );

    await tester.tap(find.text('Go'));

    await tester.pump();
    await tester.pump(const Duration(seconds: 1));

    expect(wasPressed, isFalse);

    await tester.tapAt(tester.getTopLeft(find.text('One')) - const Offset(20, 0));

    expect(wasPressed, isTrue);

    await tester.pump();
    await tester.pump(const Duration(seconds: 1));

    expect(find.text('One'), findsNothing);
  });

  testWidgets('Taps on a button can be slided to other buttons', (WidgetTester tester) async {
    int? pressed;
    await tester.pumpWidget(
      createAppWithButtonThatLaunchesDialog(
        dialogBuilder: (BuildContext context) {
          return CupertinoAlertDialog(
            actions: <Widget>[
              CupertinoDialogAction(
                child: const Text('One'),
                onPressed: () {
                  expect(pressed, null);
                  pressed = 1;
                  Navigator.pop(context);
                },
              ),
              CupertinoDialogAction(
                child: const Text('Two'),
                onPressed: () {
                  expect(pressed, null);
                  pressed = 2;
                  Navigator.pop(context);
                },
              ),
            ],
          );
        },
      ),
    );

    await tester.tap(find.text('Go'));
    await tester.pumpAndSettle();
    expect(pressed, null);

    final TestGesture gesture = await tester.startGesture(tester.getCenter(find.text('Two')));
    await tester.pumpAndSettle();

    await gesture.moveTo(tester.getCenter(find.text('One')));
    await tester.pumpAndSettle();
    await expectLater(
      find.byType(CupertinoAlertDialog),
      matchesGoldenFile('cupertinoAlertDialog.press-drag.png'),
    );

    await gesture.up();
    expect(pressed, 1);
    await tester.pumpAndSettle();
    expect(find.text('One'), findsNothing);
  });

  testWidgets('Taps on the content can be slided to other buttons', (WidgetTester tester) async {
    var wasPressed = false;
    await tester.pumpWidget(
      createAppWithButtonThatLaunchesDialog(
        dialogBuilder: (BuildContext context) {
          return CupertinoAlertDialog(
            title: const Text('The title'),
            actions: <Widget>[
              CupertinoDialogAction(
                child: const Text('One'),
                onPressed: () {
                  expect(wasPressed, false);
                  wasPressed = true;
                  Navigator.pop(context);
                },
              ),
            ],
          );
        },
      ),
    );

    await tester.tap(find.text('Go'));
    await tester.pumpAndSettle();
    expect(wasPressed, false);

    final TestGesture gesture = await tester.startGesture(tester.getCenter(find.text('The title')));
    await tester.pumpAndSettle();

    await gesture.moveTo(tester.getCenter(find.text('One')));
    await tester.pumpAndSettle();
    await gesture.up();
    expect(wasPressed, true);
    await tester.pumpAndSettle();
    expect(find.text('One'), findsNothing);
  });

  testWidgets('Taps on the barrier can not be slided to buttons', (WidgetTester tester) async {
    var wasPressed = false;
    await tester.pumpWidget(
      createAppWithButtonThatLaunchesDialog(
        dialogBuilder: (BuildContext context) {
          return CupertinoAlertDialog(
            title: const Text('The title'),
            actions: <Widget>[
              CupertinoDialogAction(
                child: const Text('Cancel'),
                onPressed: () {
                  expect(wasPressed, false);
                  wasPressed = true;
                  Navigator.pop(context);
                },
              ),
            ],
          );
        },
      ),
    );

    await tester.tap(find.text('Go'));
    await tester.pumpAndSettle();
    expect(wasPressed, false);

    // Press on the barrier.
    final TestGesture gesture = await tester.startGesture(const Offset(100, 100));
    await tester.pumpAndSettle();

    await gesture.moveTo(tester.getCenter(find.text('Cancel')));
    await tester.pumpAndSettle();
    await gesture.up();
    expect(wasPressed, false);
    await tester.pumpAndSettle();
    expect(find.text('Cancel'), findsOne);
  });

  testWidgets('Sliding taps can still yield to scrolling after horizontal movement', (
    WidgetTester tester,
  ) async {
    int? pressed;
    await tester.pumpWidget(
      createAppWithButtonThatLaunchesDialog(
        dialogBuilder: (BuildContext context) {
          return CupertinoAlertDialog(
            content: Text('Long message' * 200),
            actions: List<Widget>.generate(
              10,
              (int i) => CupertinoDialogAction(
                onPressed: () {
                  expect(pressed, null);
                  pressed = i;
                },
                child: Text('Button $i'),
              ),
            ),
          );
        },
      ),
    );

    await tester.tap(find.text('Go'));
    await tester.pumpAndSettle();

    // Starts on a button.
    final TestGesture gesture = await tester.startGesture(tester.getCenter(find.text('Button 0')));
    await tester.pumpAndSettle();
    // Move horizontally.
    await gesture.moveBy(const Offset(-10, 2));
    await gesture.moveBy(const Offset(-100, 2));
    await tester.pumpAndSettle();
    // Scroll up.
    await gesture.moveBy(const Offset(0, -40));
    await gesture.moveBy(const Offset(0, -1000));
    await tester.pumpAndSettle();
    // Stop scrolling.
    await gesture.up();
    await tester.pumpAndSettle();
    // The actions section should have been scrolled up and Button 9 is visible.
    await tester.tap(find.text('Button 9'));
    expect(pressed, 9);
  });

  testWidgets('Sliding taps is responsive even before the drag starts', (
    WidgetTester tester,
  ) async {
    int? pressed;
    await tester.pumpWidget(
      createAppWithButtonThatLaunchesDialog(
        dialogBuilder: (BuildContext context) {
          return CupertinoAlertDialog(
            content: Text('Long message' * 200),
            actions: List<Widget>.generate(
              10,
              (int i) => CupertinoDialogAction(
                onPressed: () {
                  expect(pressed, null);
                  pressed = i;
                },
                child: Text('Button $i'),
              ),
            ),
          );
        },
      ),
    );

    await tester.tap(find.text('Go'));
    await tester.pumpAndSettle();

    // Find the location right within the upper edge of button 1.
    final Offset start =
        tester.getTopLeft(find.widgetWithText(CupertinoDialogAction, 'Button 1')) +
        const Offset(30, 5);
    // Verify that the start location is within button 1.
    await tester.tapAt(start);
    expect(pressed, 1);
    pressed = null;

    final TestGesture gesture = await tester.startGesture(start);
    await tester.pumpAndSettle();
    // Move slightly upwards without starting the drag
    await gesture.moveBy(const Offset(0, -10));
    await tester.pumpAndSettle();
    // Stop scrolling.
    await gesture.up();
    await tester.pumpAndSettle();
    expect(pressed, 0);
  });

  testWidgets('Sliding taps only recognizes the primary pointer', (WidgetTester tester) async {
    int? pressed;
    await tester.pumpWidget(
      createAppWithButtonThatLaunchesDialog(
        dialogBuilder: (BuildContext context) {
          return CupertinoAlertDialog(
            title: const Text('The title'),
            actions: List<Widget>.generate(
              8,
              (int i) => CupertinoDialogAction(
                onPressed: () {
                  expect(pressed, null);
                  pressed = i;
                },
                child: Text('Button $i'),
              ),
            ),
          );
        },
      ),
    );

    await tester.tap(find.text('Go'));
    await tester.pumpAndSettle();

    // Start gesture 1 at button 0
    final TestGesture gesture1 = await tester.startGesture(tester.getCenter(find.text('Button 0')));
    await gesture1.moveBy(const Offset(0, 20)); // Starts the gesture
    await tester.pumpAndSettle();

    // Start gesture 2 at button 1.
    final TestGesture gesture2 = await tester.startGesture(tester.getCenter(find.text('Button 1')));
    await gesture2.moveBy(const Offset(0, 20)); // Starts the gesture
    await tester.pumpAndSettle();

    // Move gesture 1 to button 2 and release.
    await gesture1.moveTo(tester.getCenter(find.text('Button 2')));
    await tester.pumpAndSettle();
    await gesture1.up();
    await tester.pumpAndSettle();

    expect(pressed, 2);
    pressed = null;

    // Tap at button 3, which becomes the new primary pointer and is recognized.
    await tester.tap(find.text('Button 3'));
    await tester.pumpAndSettle();
    expect(pressed, 3);
    pressed = null;

    // Move gesture 2 to button 4 and release.
    await gesture2.moveTo(tester.getCenter(find.text('Button 4')));
    await tester.pumpAndSettle();
    await gesture2.up();
    await tester.pumpAndSettle();

    // Non-primary pointers should not be recognized.
    expect(pressed, null);
  });

  testWidgets('Non-primary pointers can trigger scroll', (WidgetTester tester) async {
    int? pressed;
    await tester.pumpWidget(
      createAppWithButtonThatLaunchesDialog(
        dialogBuilder: (BuildContext context) {
          return CupertinoAlertDialog(
            actions: List<Widget>.generate(
              12,
              (int i) => CupertinoDialogAction(
                onPressed: () {
                  expect(pressed, null);
                  pressed = i;
                },
                child: Text('Button $i'),
              ),
            ),
          );
        },
      ),
    );

    await tester.tap(find.text('Go'));
    await tester.pumpAndSettle();

    // Start gesture 1 at button 0
    final TestGesture gesture1 = await tester.startGesture(tester.getCenter(find.text('Button 0')));
    await tester.pumpAndSettle();

    expect(tester.getTopLeft(find.text('Button 11')).dy, greaterThan(400));

    // Start gesture 2 at button 1 and scrolls.
    final TestGesture gesture2 = await tester.startGesture(tester.getCenter(find.text('Button 1')));
    await gesture2.moveBy(const Offset(0, -20));
    await gesture2.moveBy(const Offset(0, -500));
    await tester.pumpAndSettle();

    expect(tester.getTopLeft(find.text('Button 11')).dy, lessThan(400));

    // Release gesture 1, which should not trigger any buttons.
    await gesture1.up();
    await tester.pumpAndSettle();

    expect(pressed, null);
  });

  testWidgets('Taps on legacy button calls onPressed and renders correctly', (
    WidgetTester tester,
  ) async {
    // Legacy buttons are implemented with [GestureDetector.onTap]. Apps that
    // use customized legacy buttons should continue to work.
    var wasPressed = false;
    await tester.pumpWidget(
      createAppWithButtonThatLaunchesDialog(
        dialogBuilder: (BuildContext context) {
          return CupertinoAlertDialog(
            actions: <Widget>[
              LegacyAction(
                child: const Text('Legacy'),
                onPressed: () {
                  expect(wasPressed, false);
                  wasPressed = true;
                  Navigator.pop(context);
                },
              ),
              CupertinoDialogAction(child: const Text('One'), onPressed: () {}),
              CupertinoDialogAction(child: const Text('Two'), onPressed: () {}),
            ],
          );
        },
      ),
    );

    await tester.tap(find.text('Go'));
    await tester.pumpAndSettle();
    expect(wasPressed, isFalse);

    // Push the legacy button and hold for a while to activate the pressing effect.
    final TestGesture gesture = await tester.startGesture(tester.getCenter(find.text('Legacy')));
    await tester.pump(const Duration(seconds: 1));
    expect(wasPressed, isFalse);
    await expectLater(
      find.byType(CupertinoAlertDialog),
      matchesGoldenFile('cupertinoAlertDialog.legacyButton.png'),
    );

    await gesture.up();
    await tester.pumpAndSettle();
    expect(wasPressed, isTrue);
    expect(find.text('Legacy'), findsNothing);
  });

  testWidgets('Dialog not barrier dismissible by default', (WidgetTester tester) async {
    await tester.pumpWidget(createAppWithCenteredButton(const Text('Go')));

    final BuildContext context = tester.element(find.text('Go'));

    showCupertinoDialog<void>(
      context: context,
      builder: (BuildContext context) {
        return Container(
          width: 100.0,
          height: 100.0,
          alignment: Alignment.center,
          child: const Text('Dialog'),
        );
      },
    );

    await tester.pumpAndSettle(const Duration(seconds: 1));
    expect(find.text('Dialog'), findsOneWidget);

    // Tap on the barrier, which shouldn't do anything this time.
    await tester.tapAt(const Offset(10.0, 10.0));

    await tester.pumpAndSettle(const Duration(seconds: 1));
    expect(find.text('Dialog'), findsOneWidget);
  });

  testWidgets('Dialog configurable to be barrier dismissible', (WidgetTester tester) async {
    await tester.pumpWidget(createAppWithCenteredButton(const Text('Go')));

    final BuildContext context = tester.element(find.text('Go'));

    showCupertinoDialog<void>(
      context: context,
      barrierDismissible: true,
      builder: (BuildContext context) {
        return Container(
          width: 100.0,
          height: 100.0,
          alignment: Alignment.center,
          child: const Text('Dialog'),
        );
      },
    );

    await tester.pumpAndSettle(const Duration(seconds: 1));
    expect(find.text('Dialog'), findsOneWidget);

    // Tap off the barrier.
    await tester.tapAt(const Offset(10.0, 10.0));

    await tester.pumpAndSettle(const Duration(seconds: 1));
    expect(find.text('Dialog'), findsNothing);
  });

  testWidgets('Dialog destructive action style', (WidgetTester tester) async {
    await tester.pumpWidget(
      boilerplate(const CupertinoDialogAction(isDestructiveAction: true, child: Text('Ok'))),
    );

    final DefaultTextStyle widget = tester.widget(find.byType(DefaultTextStyle));

    expect(widget.style.color!.withAlpha(255), CupertinoColors.systemRed.color);
  });

  testWidgets('Dialog default action style', (WidgetTester tester) async {
    await tester.pumpWidget(
      CupertinoTheme(
        data: const CupertinoThemeData(primaryColor: CupertinoColors.systemGreen),
        child: boilerplate(const CupertinoDialogAction(child: Text('Ok'))),
      ),
    );

    final DefaultTextStyle widget = tester.widget(find.byType(DefaultTextStyle));

    expect(widget.style.color!.withAlpha(255), CupertinoColors.systemGreen.color);
    expect(widget.style.fontFamily, 'CupertinoSystemText');
  });

  testWidgets('Dialog dark theme', (WidgetTester tester) async {
    await tester.pumpWidget(
      CupertinoApp(
        home: MediaQuery(
          data: const MediaQueryData(platformBrightness: Brightness.dark),
          child: CupertinoAlertDialog(
            title: const Text('The Title'),
            content: const Text('Content'),
            actions: <Widget>[
              CupertinoDialogAction(
                isDefaultAction: true,
                onPressed: () {},
                child: const Text('Cancel'),
              ),
              const CupertinoDialogAction(child: Text('OK')),
            ],
          ),
        ),
      ),
    );

    final RichText cancelText = tester.widget<RichText>(
      find.descendant(of: find.text('Cancel'), matching: find.byType(RichText)),
    );

    expect(
      cancelText.text.style!.color!.value,
      0xFF0A84FF, // dark elevated color of systemBlue.
    );

    expect(find.byType(CupertinoAlertDialog), paints..rect(color: const Color(0xCC2D2D2D)));
  });

  testWidgets('Has semantic annotations', (WidgetTester tester) async {
    final semantics = SemanticsTester(tester);
    await tester.pumpWidget(
      const CupertinoApp(
        home: CupertinoAlertDialog(
          title: Text('The Title'),
          content: Text('Content'),
          actions: <Widget>[
            CupertinoDialogAction(child: Text('Cancel')),
            CupertinoDialogAction(child: Text('OK')),
          ],
        ),
      ),
    );

    expect(
      semantics,
      hasSemantics(
        TestSemantics.root(
          children: <TestSemantics>[
            TestSemantics(
              children: <TestSemantics>[
                TestSemantics(
                  children: <TestSemantics>[
                    TestSemantics(
                      flags: <SemanticsFlag>[SemanticsFlag.scopesRoute],
                      children: <TestSemantics>[
                        TestSemantics(
                          flags: <SemanticsFlag>[
                            SemanticsFlag.scopesRoute,
                            SemanticsFlag.namesRoute,
                          ],
                          role: SemanticsRole.alertDialog,
                          label: 'Alert',
                          children: <TestSemantics>[
                            TestSemantics(
                              flags: <SemanticsFlag>[SemanticsFlag.hasImplicitScrolling],
                              children: <TestSemantics>[
                                TestSemantics(label: 'The Title'),
                                TestSemantics(label: 'Content'),
                              ],
                            ),
                            TestSemantics(
                              flags: <SemanticsFlag>[SemanticsFlag.hasImplicitScrolling],
                              children: <TestSemantics>[
                                TestSemantics(
                                  flags: <SemanticsFlag>[SemanticsFlag.isButton],
                                  label: 'Cancel',
                                ),
                                TestSemantics(
                                  flags: <SemanticsFlag>[SemanticsFlag.isButton],
                                  label: 'OK',
                                ),
                              ],
                            ),
                          ],
                        ),
                      ],
                    ),
                  ],
                ),
              ],
            ),
          ],
        ),
        ignoreId: true,
        ignoreRect: true,
        ignoreTransform: true,
      ),
    );

    semantics.dispose();
  });

  testWidgets('Dialog default action style', (WidgetTester tester) async {
    await tester.pumpWidget(
      boilerplate(const CupertinoDialogAction(isDefaultAction: true, child: Text('Ok'))),
    );

    final DefaultTextStyle widget = tester.widget(find.byType(DefaultTextStyle));

    expect(widget.style.fontWeight, equals(FontWeight.w600));
  });

  testWidgets('Dialog default and destructive action styles', (WidgetTester tester) async {
    await tester.pumpWidget(
      boilerplate(
        const CupertinoDialogAction(
          isDefaultAction: true,
          isDestructiveAction: true,
          child: Text('Ok'),
        ),
      ),
    );

    final DefaultTextStyle widget = tester.widget(find.byType(DefaultTextStyle));

    expect(widget.style.color!.withAlpha(255), CupertinoColors.systemRed.color);
    expect(widget.style.fontWeight, equals(FontWeight.w600));
  });

  testWidgets('Dialog disabled action style', (WidgetTester tester) async {
    await tester.pumpWidget(boilerplate(const CupertinoDialogAction(child: Text('Ok'))));

    final DefaultTextStyle widget = tester.widget(find.byType(DefaultTextStyle));

    expect(widget.style.color!.opacity, greaterThanOrEqualTo(127 / 255));
    expect(widget.style.color!.opacity, lessThanOrEqualTo(128 / 255));
  });

  testWidgets('Dialog enabled action style', (WidgetTester tester) async {
    await tester.pumpWidget(
      boilerplate(CupertinoDialogAction(child: const Text('Ok'), onPressed: () {})),
    );

    final DefaultTextStyle widget = tester.widget(find.byType(DefaultTextStyle));

    expect(widget.style.color!.opacity, equals(1.0));
  });

  testWidgets('Pressing on disabled buttons does not trigger highlight', (
    WidgetTester tester,
  ) async {
    var pressedEnable = false;
    await tester.pumpWidget(
      createAppWithButtonThatLaunchesDialog(
        dialogBuilder: (BuildContext context) {
          return CupertinoAlertDialog(
            actions: <Widget>[
              const CupertinoDialogAction(child: Text('Disabled')),
              CupertinoDialogAction(
                isDestructiveAction: true,
                onPressed: () {
                  pressedEnable = true;
                  Navigator.pop(context);
                },
                child: const Text('Enabled'),
              ),
            ],
          );
        },
      ),
    );

    await tester.tap(find.text('Go'));

    await tester.pump();
    await tester.pump(const Duration(seconds: 1));

    final TestGesture gesture = await tester.startGesture(tester.getCenter(find.text('Disabled')));

    await tester.pumpAndSettle(const Duration(seconds: 1));

    // This should look exactly like an idle dialog.
    await expectLater(
      find.byType(CupertinoAlertDialog),
      matchesGoldenFile('cupertinoAlertDialog.press_disabled.png'),
    );

    // Verify that gestures that started on a disabled button can slide onto an
    // enabled button.
    await gesture.moveTo(tester.getCenter(find.text('Enabled')));
    await tester.pumpAndSettle();

    await expectLater(
      find.byType(CupertinoAlertDialog),
      matchesGoldenFile('cupertinoAlertDialog.press_disabled_slide_to_enabled.png'),
    );

    expect(pressedEnable, false);
    await gesture.up();
    expect(pressedEnable, true);
  });

  testWidgets('Action buttons shows pressed highlight as soon as the pointer is down', (
    WidgetTester tester,
  ) async {
    // Verifies that the the pressed color is not delayed for some milliseconds,
    // a symptom if the color relies on a tap gesture timing out.
    await tester.pumpWidget(
      createAppWithButtonThatLaunchesDialog(
        dialogBuilder: (BuildContext context) {
          return CupertinoAlertDialog(
            title: const Text('The title'),
            actions: <Widget>[
              CupertinoDialogAction(child: const Text('One'), onPressed: () {}),
              CupertinoDialogAction(child: const Text('Two'), onPressed: () {}),
            ],
          );
        },
      ),
    );

    await tester.tap(find.text('Go'));
    await tester.pumpAndSettle();

    final TestGesture pointer = await tester.startGesture(tester.getCenter(find.text('Two')));
    // Just `pump`, not `pumpAndSettle`, as we want to verify the very next frame.
    await tester.pump();
    await expectLater(
      find.byType(CupertinoAlertDialog),
      matchesGoldenFile('cupertinoAlertDialog.pressed.png'),
    );
    await pointer.up();
  });

  testWidgets('Message is scrollable, has correct padding with large text sizes', (
    WidgetTester tester,
  ) async {
    final scrollController = ScrollController();
    addTearDown(scrollController.dispose);
    await tester.pumpWidget(
      createAppWithButtonThatLaunchesDialog(
        dialogBuilder: (BuildContext context) {
          return MediaQuery.withClampedTextScaling(
            minScaleFactor: 3.0,
            maxScaleFactor: 3.0,
            child: CupertinoAlertDialog(
              title: const Text('The Title'),
              content: Text('Very long content ' * 20),
              actions: const <Widget>[
                CupertinoDialogAction(child: Text('Cancel')),
                CupertinoDialogAction(isDestructiveAction: true, child: Text('OK')),
              ],
              scrollController: scrollController,
            ),
          );
        },
      ),
    );

    await tester.tap(find.text('Go'));
    await tester.pumpAndSettle();

    expect(scrollController.offset, 0.0);
    scrollController.jumpTo(100.0);
    expect(scrollController.offset, 100.0);
    // Set the scroll position back to zero.
    scrollController.jumpTo(0.0);

    await tester.pumpAndSettle();

    // Expect the modal dialog box to take all available height.
    expect(
      tester.getSize(find.byType(ClipRSuperellipse)),
      equals(const Size(310.0, 560.0 - 24.0 * 2)),
    );

    // Check sizes/locations of the text. The text is large so these 2 buttons are stacked.
    // Visually the "Cancel" button and "OK" button are the same height when using the
    // regular font. However, when using the test font, "Cancel" becomes 2 lines which
    // is why the height we're verifying for "Cancel" is larger than "OK".

    expect(tester.getSize(find.text('The Title')), equals(const Size(270.0, 132.0)));
    expect(tester.getTopLeft(find.text('The Title')), equals(const Offset(265.0, 80.0 + 24.0)));
    expect(
      tester.getSize(find.widgetWithText(CupertinoDialogAction, 'Cancel')),
      equals(const Size(310.0, 148.0)),
    );
    expect(
      tester.getSize(find.widgetWithText(CupertinoDialogAction, 'OK')),
      equals(const Size(310.0, 98.0)),
    );
  });

  testWidgets('Dialog respects small constraints.', (WidgetTester tester) async {
    final scrollController = ScrollController();
    addTearDown(scrollController.dispose);
    await tester.pumpWidget(
      createAppWithButtonThatLaunchesDialog(
        dialogBuilder: (BuildContext context) {
          return Center(
            child: ConstrainedBox(
              // Constrain the dialog to a tiny size and ensure it respects
              // these exact constraints.
              constraints: BoxConstraints.tight(const Size(200.0, 100.0)),
              child: CupertinoAlertDialog(
                title: const Text('The Title'),
                content: const Text('The message'),
                actions: const <Widget>[
                  CupertinoDialogAction(child: Text('Option 1')),
                  CupertinoDialogAction(child: Text('Option 2')),
                  CupertinoDialogAction(child: Text('Option 3')),
                ],
                scrollController: scrollController,
              ),
            ),
          );
        },
      ),
    );

    await tester.tap(find.text('Go'));
    await tester.pump();

    const topAndBottomMargin = 40.0;
    const double topAndBottomPadding = 24.0 * 2;
    const double leftAndRightPadding = 40.0 * 2;
    final Finder modalFinder = find.byType(ClipRSuperellipse);
    expect(
      tester.getSize(modalFinder),
      equals(
        const Size(200.0 - leftAndRightPadding, 100.0 - topAndBottomMargin - topAndBottomPadding),
      ),
    );
  });

  testWidgets('Button list is scrollable, has correct position with large text sizes.', (
    WidgetTester tester,
  ) async {
    final actionScrollController = ScrollController();
    addTearDown(actionScrollController.dispose);
    await tester.pumpWidget(
      createAppWithButtonThatLaunchesDialog(
        dialogBuilder: (BuildContext context) {
          return MediaQuery.withClampedTextScaling(
            minScaleFactor: 3.0,
            maxScaleFactor: 3.0,
            child: CupertinoAlertDialog(
              title: const Text('The title'),
              content: const Text('The content.'),
              actions: const <Widget>[
                CupertinoDialogAction(child: Text('One')),
                CupertinoDialogAction(child: Text('Two')),
                CupertinoDialogAction(child: Text('Three')),
                CupertinoDialogAction(child: Text('Chocolate Brownies')),
                CupertinoDialogAction(isDestructiveAction: true, child: Text('Cancel')),
              ],
              actionScrollController: actionScrollController,
            ),
          );
        },
      ),
    );

    await tester.tap(find.text('Go'));

    await tester.pump();

    // Check that the action buttons list is scrollable.
    expect(actionScrollController.offset, 0.0);
    actionScrollController.jumpTo(100.0);
    expect(actionScrollController.offset, 100.0);
    actionScrollController.jumpTo(0.0);

    // Check that the action buttons are aligned vertically.
    expect(tester.getCenter(find.widgetWithText(CupertinoDialogAction, 'One')).dx, equals(400.0));
    expect(tester.getCenter(find.widgetWithText(CupertinoDialogAction, 'Two')).dx, equals(400.0));
    expect(tester.getCenter(find.widgetWithText(CupertinoDialogAction, 'Three')).dx, equals(400.0));
    expect(
      tester.getCenter(find.widgetWithText(CupertinoDialogAction, 'Chocolate Brownies')).dx,
      equals(400.0),
    );
    expect(
      tester.getCenter(find.widgetWithText(CupertinoDialogAction, 'Cancel')).dx,
      equals(400.0),
    );

    // Check that the action buttons are the correct heights.
    expect(tester.getSize(find.widgetWithText(CupertinoDialogAction, 'One')).height, equals(98.0));
    expect(tester.getSize(find.widgetWithText(CupertinoDialogAction, 'Two')).height, equals(98.0));
    expect(
      tester.getSize(find.widgetWithText(CupertinoDialogAction, 'Three')).height,
      equals(98.0),
    );
    expect(
      tester.getSize(find.widgetWithText(CupertinoDialogAction, 'Chocolate Brownies')).height,
      equals(248.0),
    );
    expect(
      tester.getSize(find.widgetWithText(CupertinoDialogAction, 'Cancel')).height,
      equals(148.0),
    );
  });

  testWidgets('Title Section is empty, Button section is not empty.', (WidgetTester tester) async {
    final actionScrollController = ScrollController();
    addTearDown(actionScrollController.dispose);
    await tester.pumpWidget(
      createAppWithButtonThatLaunchesDialog(
        dialogBuilder: (BuildContext context) {
          return MediaQuery.withNoTextScaling(
            child: CupertinoAlertDialog(
              actions: const <Widget>[
                CupertinoDialogAction(child: Text('One')),
                CupertinoDialogAction(child: Text('Two')),
              ],
              actionScrollController: actionScrollController,
            ),
          );
        },
      ),
    );

    await tester.tap(find.text('Go'));

    await tester.pump();

    // Check that the dialog size is the same as the actions section size. This
    // ensures that an empty content section doesn't accidentally render some
    // empty space in the dialog.
    final Finder contentSectionFinder = find.byElementPredicate((Element element) {
      return element.widget.runtimeType.toString() == '_CupertinoAlertActionSection';
    });

    final Finder modalBoundaryFinder = find.byType(ClipRSuperellipse);

    expect(tester.getSize(contentSectionFinder), tester.getSize(modalBoundaryFinder));

    // Check that the title/message section is not displayed
    expect(actionScrollController.offset, 0.0);
    expect(tester.getTopLeft(find.widgetWithText(CupertinoDialogAction, 'One')).dy, equals(270.75));

    // Check that the button's vertical size is the same.
    expect(
      tester.getSize(find.widgetWithText(CupertinoDialogAction, 'One')).height,
      equals(tester.getSize(find.widgetWithText(CupertinoDialogAction, 'Two')).height),
    );
  });

  testWidgets('Button section is empty, Title section is not empty.', (WidgetTester tester) async {
    final scrollController = ScrollController();
    addTearDown(scrollController.dispose);
    await tester.pumpWidget(
      createAppWithButtonThatLaunchesDialog(
        dialogBuilder: (BuildContext context) {
          return MediaQuery.withNoTextScaling(
            child: CupertinoAlertDialog(
              title: const Text('The title'),
              content: const Text('The content.'),
              scrollController: scrollController,
            ),
          );
        },
      ),
    );

    await tester.tap(find.text('Go'));

    await tester.pump();

    // Check that there's no button action section.
    expect(scrollController.offset, 0.0);
    expect(find.widgetWithText(CupertinoDialogAction, 'One'), findsNothing);

    // Check that the dialog size is the same as the content section size. This
    // ensures that an empty button section doesn't accidentally render some
    // empty space in the dialog.
    final Finder contentSectionFinder = find.byElementPredicate((Element element) {
      return element.widget.runtimeType.toString() == '_CupertinoAlertContentSection';
    });

    final Finder modalBoundaryFinder = find.byType(ClipRSuperellipse);

    expect(tester.getSize(contentSectionFinder), tester.getSize(modalBoundaryFinder));
  });

  testWidgets('Actions section height for 1 button is height of button.', (
    WidgetTester tester,
  ) async {
    final scrollController = ScrollController();
    addTearDown(scrollController.dispose);
    await tester.pumpWidget(
      createAppWithButtonThatLaunchesDialog(
        dialogBuilder: (BuildContext context) {
          return CupertinoAlertDialog(
            title: const Text('The Title'),
            content: const Text('The message'),
            actions: const <Widget>[CupertinoDialogAction(child: Text('OK'))],
            scrollController: scrollController,
          );
        },
      ),
    );

    await tester.tap(find.text('Go'));
    await tester.pump();

    final RenderBox okButtonBox = findActionButtonRenderBoxByTitle(tester, 'OK');
    final RenderBox actionsSectionBox = findScrollableActionsSectionRenderBox(tester);

    expect(okButtonBox.size.width, actionsSectionBox.size.width);
    expect(okButtonBox.size.height, actionsSectionBox.size.height);
  });

  testWidgets('Actions section height for 2 side-by-side buttons is height of tallest button.', (
    WidgetTester tester,
  ) async {
    final scrollController = ScrollController();
    addTearDown(scrollController.dispose);
    late double dividerWidth; // Will be set when the dialog builder runs. Needs a BuildContext.
    await tester.pumpWidget(
      createAppWithButtonThatLaunchesDialog(
        dialogBuilder: (BuildContext context) {
          dividerWidth = 0.3;
          return CupertinoAlertDialog(
            title: const Text('The Title'),
            content: const Text('The message'),
            actions: const <Widget>[
              CupertinoDialogAction(child: Text('OK')),
              CupertinoDialogAction(isDestructiveAction: true, child: Text('Cancel')),
            ],
            scrollController: scrollController,
          );
        },
      ),
    );

    await tester.tap(find.text('Go'));
    await tester.pump();

    final RenderBox okButtonBox = findActionButtonRenderBoxByTitle(tester, 'OK');
    final RenderBox cancelButtonBox = findActionButtonRenderBoxByTitle(tester, 'Cancel');
    final RenderBox actionsSectionBox = findScrollableActionsSectionRenderBox(tester);

    expect(okButtonBox.size.width, cancelButtonBox.size.width);

    expect(
      actionsSectionBox.size.width,
      okButtonBox.size.width + cancelButtonBox.size.width + dividerWidth,
    );

    expect(
      actionsSectionBox.size.height,
      max(okButtonBox.size.height, cancelButtonBox.size.height),
    );
  });

  testWidgets(
    'Actions section height for 2 stacked buttons with enough room is height of both buttons.',
    (WidgetTester tester) async {
      final scrollController = ScrollController();
      addTearDown(scrollController.dispose);
      const dividerThickness = 0.3;
      await tester.pumpWidget(
        createAppWithButtonThatLaunchesDialog(
          dialogBuilder: (BuildContext context) {
            return CupertinoAlertDialog(
              title: const Text('The Title'),
              content: const Text('The message'),
              actions: const <Widget>[
                CupertinoDialogAction(child: Text('OK')),
                CupertinoDialogAction(
                  isDestructiveAction: true,
                  child: Text('This is too long to fit'),
                ),
              ],
              scrollController: scrollController,
            );
          },
        ),
      );

      await tester.tap(find.text('Go'));
      await tester.pump();

      final RenderBox okButtonBox = findActionButtonRenderBoxByTitle(tester, 'OK');
      final RenderBox longButtonBox = findActionButtonRenderBoxByTitle(
        tester,
        'This is too long to fit',
      );
      final RenderBox actionsSectionBox = findScrollableActionsSectionRenderBox(tester);

      expect(okButtonBox.size.width, longButtonBox.size.width);

      expect(okButtonBox.size.width, actionsSectionBox.size.width);

      expect(
        okButtonBox.size.height + dividerThickness + longButtonBox.size.height,
        actionsSectionBox.size.height,
      );
    },
  );

  testWidgets(
    'Actions section height for 2 stacked buttons without enough room and regular font is 1.5 buttons tall.',
    (WidgetTester tester) async {
      final scrollController = ScrollController();
      addTearDown(scrollController.dispose);
      await tester.pumpWidget(
        createAppWithButtonThatLaunchesDialog(
          dialogBuilder: (BuildContext context) {
            return CupertinoAlertDialog(
              title: const Text('The Title'),
              content: Text('The message\n' * 40),
              actions: const <Widget>[
                CupertinoDialogAction(child: Text('OK')),
                CupertinoDialogAction(
                  isDestructiveAction: true,
                  child: Text('This is too long to fit'),
                ),
              ],
              scrollController: scrollController,
            );
          },
        ),
      );

      await tester.tap(find.text('Go'));
      await tester.pumpAndSettle();

      final RenderBox actionsSectionBox = findScrollableActionsSectionRenderBox(tester);

      expect(actionsSectionBox.size.height, 67.8);
    },
  );

  testWidgets(
    'Actions section height for 2 stacked buttons without enough room and large accessibility font is 50% of dialog height.',
    (WidgetTester tester) async {
      final scrollController = ScrollController();
      addTearDown(scrollController.dispose);
      await tester.pumpWidget(
        createAppWithButtonThatLaunchesDialog(
          dialogBuilder: (BuildContext context) {
            return MediaQuery.withClampedTextScaling(
              minScaleFactor: 3.0,
              maxScaleFactor: 3.0,
              child: CupertinoAlertDialog(
                title: const Text('The Title'),
                content: Text('The message\n' * 20),
                actions: const <Widget>[
                  CupertinoDialogAction(child: Text('This button is multi line')),
                  CupertinoDialogAction(
                    isDestructiveAction: true,
                    child: Text('This button is multi line'),
                  ),
                ],
                scrollController: scrollController,
              ),
            );
          },
        ),
      );

      await tester.tap(find.text('Go'));
      await tester.pumpAndSettle();

      final RenderBox actionsSectionBox = findScrollableActionsSectionRenderBox(tester);

      // The two multiline buttons with large text are taller than 50% of the
      // dialog height, but with the accessibility layout policy, the 2 buttons
      // should be in a scrollable area equal to half the dialog height.
      expect(actionsSectionBox.size.height, 280.0 - 24.0);
    },
  );

  testWidgets('Actions section height for 3 buttons without enough room is 1.5 buttons tall.', (
    WidgetTester tester,
  ) async {
    final scrollController = ScrollController();
    addTearDown(scrollController.dispose);
    await tester.pumpWidget(
      createAppWithButtonThatLaunchesDialog(
        dialogBuilder: (BuildContext context) {
          return CupertinoAlertDialog(
            title: const Text('The Title'),
            content: Text('The message\n' * 40),
            actions: const <Widget>[
              CupertinoDialogAction(child: Text('Option 1')),
              CupertinoDialogAction(child: Text('Option 2')),
              CupertinoDialogAction(child: Text('Option 3')),
            ],
            scrollController: scrollController,
          );
        },
      ),
    );

    await tester.tap(find.text('Go'));
    await tester.pump();
    await tester.pumpAndSettle();

    final RenderBox option1ButtonBox = findActionButtonRenderBoxByTitle(tester, 'Option 1');
    final RenderBox option2ButtonBox = findActionButtonRenderBoxByTitle(tester, 'Option 2');
    final RenderBox actionsSectionBox = findScrollableActionsSectionRenderBox(tester);

    expect(option1ButtonBox.size.width, option2ButtonBox.size.width);
    expect(option1ButtonBox.size.width, actionsSectionBox.size.width);

    // Expected Height = button 1 + divider + 1/2 button 2 = 67.80000000000001
    const expectedHeight = 67.80000000000001;
    expect(actionsSectionBox.size.height, moreOrLessEquals(expectedHeight));
  });

  testWidgets('Actions section correctly renders overscrolls', (WidgetTester tester) async {
    // Verifies that when the actions section overscrolls, the overscroll part
    // is correctly covered with background.
    final actionScrollController = ScrollController();
    addTearDown(actionScrollController.dispose);
    await tester.pumpWidget(
      createAppWithButtonThatLaunchesDialog(
        dialogBuilder: (BuildContext context) {
          return CupertinoAlertDialog(
            actions: List<Widget>.generate(
              12,
              (int i) => CupertinoDialogAction(onPressed: () {}, child: Text('Button ${'*' * i}')),
            ),
          );
        },
      ),
    );

    await tester.tap(find.text('Go'));
    await tester.pumpAndSettle();

    final TestGesture gesture = await tester.startGesture(tester.getCenter(find.text('Button *')));
    await tester.pumpAndSettle();
    // The button should be pressed now, since the scrolling gesture has not
    // taken over.
    await expectLater(
      find.byType(CupertinoAlertDialog),
      matchesGoldenFile('cupertinoAlertDialog.overscroll.0.png'),
    );
    // The dragging gesture must be dispatched in at least two segments.
    // After the first movement, the gesture is started, but the delta is still
    // zero. The second movement gives the delta.
    await gesture.moveBy(const Offset(0, 40));
    await tester.pumpAndSettle();
    await gesture.moveBy(const Offset(0, 100));
    // Test the top overscroll. Use `pump` not `pumpAndSettle` to verify the
    // rendering result of the immediate next frame.
    await tester.pump();
    await expectLater(
      find.byType(CupertinoAlertDialog),
      matchesGoldenFile('cupertinoAlertDialog.overscroll.1.png'),
    );

    await gesture.moveBy(const Offset(0, -300));
    // Test the bottom overscroll. Use `pump` not `pumpAndSettle` to verify the
    // rendering result of the immediate next frame.
    await tester.pump();
    await expectLater(
      find.byType(CupertinoAlertDialog),
      matchesGoldenFile('cupertinoAlertDialog.overscroll.2.png'),
    );
    await gesture.up();
  });

  testWidgets('Actions section correctly renders overscrolls with very far scrolls', (
    WidgetTester tester,
  ) async {
    // When the scroll is really far, the overscroll might be longer than the
    // actions section, causing overflow if not controlled.
    final actionScrollController = ScrollController();
    addTearDown(actionScrollController.dispose);
    await tester.pumpWidget(
      createAppWithButtonThatLaunchesDialog(
        dialogBuilder: (BuildContext context) {
          return CupertinoAlertDialog(
            content: Text('content' * 1000),
            actions: List<Widget>.generate(
              4,
              (int i) => CupertinoActionSheetAction(onPressed: () {}, child: Text('Button $i')),
            ),
          );
        },
      ),
    );

    await tester.tap(find.text('Go'));
    await tester.pumpAndSettle();

    final TestGesture gesture = await tester.startGesture(tester.getCenter(find.text('Button 0')));
    await tester.pumpAndSettle();
    await gesture.moveBy(const Offset(0, 40)); // A short drag to start the gesture.
    await tester.pumpAndSettle();
    // The drag is far enough to make the overscroll longer than the section.
    await gesture.moveBy(const Offset(0, 1000));
    await tester.pumpAndSettle();
    // The buttons should be out of the screen
    expect(
      tester.getTopLeft(find.text('Button 0')).dy,
      greaterThan(tester.getBottomLeft(find.byType(ClipRSuperellipse)).dy),
    );
    await expectLater(
      find.byType(CupertinoAlertDialog),
      matchesGoldenFile('cupertinoAlertDialog.long-overscroll.0.png'),
    );
  });

  testWidgets('ScaleTransition animation for showCupertinoDialog()', (WidgetTester tester) async {
    await tester.pumpWidget(
      CupertinoApp(
        home: Center(
          child: Builder(
            builder: (BuildContext context) {
              return CupertinoButton(
                onPressed: () {
                  showCupertinoDialog<void>(
                    context: context,
                    builder: (BuildContext context) {
                      return CupertinoAlertDialog(
                        title: const Text('The title'),
                        content: const Text('The content'),
                        actions: <Widget>[
                          const CupertinoDialogAction(child: Text('Cancel')),
                          CupertinoDialogAction(
                            isDestructiveAction: true,
                            onPressed: () {
                              Navigator.pop(context);
                            },
                            child: const Text('Delete'),
                          ),
                        ],
                      );
                    },
                  );
                },
                child: const Text('Go'),
              );
            },
          ),
        ),
      ),
    );

    await tester.tap(find.text('Go'));

    // Enter animation.
    await tester.pump();
    Transform transform = tester.widget(find.byType(Transform));
    expect(transform.transform[0], moreOrLessEquals(1.3, epsilon: 0.001));

    await tester.pump(const Duration(milliseconds: 50));
    transform = tester.widget(find.byType(Transform));
    expect(transform.transform[0], moreOrLessEquals(1.205, epsilon: 0.001));

    await tester.pump(const Duration(milliseconds: 50));
    transform = tester.widget(find.byType(Transform));
    expect(transform.transform[0], moreOrLessEquals(1.100, epsilon: 0.001));

    await tester.pump(const Duration(milliseconds: 50));
    transform = tester.widget(find.byType(Transform));
    expect(transform.transform[0], moreOrLessEquals(1.043, epsilon: 0.001));

    await tester.pump(const Duration(milliseconds: 50));
    transform = tester.widget(find.byType(Transform));
    expect(transform.transform[0], moreOrLessEquals(1.017, epsilon: 0.001));

    await tester.pump(const Duration(milliseconds: 50));
    transform = tester.widget(find.byType(Transform));
    expect(transform.transform[0], moreOrLessEquals(1.006, epsilon: 0.001));

    await tester.pump(const Duration(milliseconds: 50));
    transform = tester.widget(find.byType(Transform));
    expect(transform.transform[0], moreOrLessEquals(1.002, epsilon: 0.001));

    await tester.tap(find.text('Delete'));

    await tester.pump();
    await tester.pump(const Duration(milliseconds: 50));

    // No scaling on exit animation.
    expect(find.byType(Transform), findsNothing);
  });

  testWidgets('FadeTransition animation for showCupertinoDialog()', (WidgetTester tester) async {
    await tester.pumpWidget(
      CupertinoApp(
        home: Center(
          child: Builder(
            builder: (BuildContext context) {
              return CupertinoButton(
                onPressed: () {
                  showCupertinoDialog<void>(
                    context: context,
                    builder: (BuildContext context) {
                      return CupertinoAlertDialog(
                        title: const Text('The title'),
                        content: const Text('The content'),
                        actions: <Widget>[
                          const CupertinoDialogAction(child: Text('Cancel')),
                          CupertinoDialogAction(
                            isDestructiveAction: true,
                            onPressed: () {
                              Navigator.pop(context);
                            },
                            child: const Text('Delete'),
                          ),
                        ],
                      );
                    },
                  );
                },
                child: const Text('Go'),
              );
            },
          ),
        ),
      ),
    );

    await tester.tap(find.text('Go'));

    // Enter animation.
    await tester.pump();
    final Finder fadeTransitionFinder = find.ancestor(
      of: find.byType(CupertinoAlertDialog),
      matching: find.byType(FadeTransition),
    );
    FadeTransition transition = tester.firstWidget(fadeTransitionFinder);

    await tester.pump(const Duration(milliseconds: 50));
    transition = tester.firstWidget(fadeTransitionFinder);
    expect(transition.opacity.value, moreOrLessEquals(0.316, epsilon: 0.001));

    await tester.pump(const Duration(milliseconds: 50));
    transition = tester.firstWidget(fadeTransitionFinder);
    expect(transition.opacity.value, moreOrLessEquals(0.665, epsilon: 0.001));

    await tester.pump(const Duration(milliseconds: 50));
    transition = tester.firstWidget(fadeTransitionFinder);
    expect(transition.opacity.value, moreOrLessEquals(0.856, epsilon: 0.001));

    await tester.pump(const Duration(milliseconds: 50));
    transition = tester.firstWidget(fadeTransitionFinder);
    expect(transition.opacity.value, moreOrLessEquals(0.942, epsilon: 0.001));

    await tester.pump(const Duration(milliseconds: 50));
    transition = tester.firstWidget(fadeTransitionFinder);
    expect(transition.opacity.value, moreOrLessEquals(0.977, epsilon: 0.001));

    await tester.pump(const Duration(milliseconds: 50));
    transition = tester.firstWidget(fadeTransitionFinder);
    expect(transition.opacity.value, moreOrLessEquals(0.991, epsilon: 0.001));

    await tester.pump(const Duration(milliseconds: 50));
    transition = tester.firstWidget(fadeTransitionFinder);
    expect(transition.opacity.value, moreOrLessEquals(0.997, epsilon: 0.001));

    await tester.tap(find.text('Delete'));

    // Exit animation, look at reverse FadeTransition.
    await tester.pump(const Duration(milliseconds: 50));
    transition = tester.firstWidget(fadeTransitionFinder);
    expect(transition.opacity.value, moreOrLessEquals(0.997, epsilon: 0.001));

    await tester.pump(const Duration(milliseconds: 50));
    transition = tester.firstWidget(fadeTransitionFinder);
    expect(transition.opacity.value, moreOrLessEquals(0.681, epsilon: 0.001));

    await tester.pump(const Duration(milliseconds: 50));
    transition = tester.firstWidget(fadeTransitionFinder);
    expect(transition.opacity.value, moreOrLessEquals(0.333, epsilon: 0.001));

    await tester.pump(const Duration(milliseconds: 50));
    transition = tester.firstWidget(fadeTransitionFinder);
    expect(transition.opacity.value, moreOrLessEquals(0.143, epsilon: 0.001));

    await tester.pump(const Duration(milliseconds: 50));
    transition = tester.firstWidget(fadeTransitionFinder);
    expect(transition.opacity.value, moreOrLessEquals(0.057, epsilon: 0.001));

    await tester.pump(const Duration(milliseconds: 50));
    transition = tester.firstWidget(fadeTransitionFinder);
    expect(transition.opacity.value, moreOrLessEquals(0.022, epsilon: 0.001));
  });

  testWidgets('Actions are accessible by key', (WidgetTester tester) async {
    await tester.pumpWidget(
      createAppWithButtonThatLaunchesDialog(
        dialogBuilder: (BuildContext context) {
          return const CupertinoAlertDialog(
            title: Text('The Title'),
            content: Text('The message'),
            actions: <Widget>[
              CupertinoDialogAction(key: Key('option_1'), child: Text('Option 1')),
              CupertinoDialogAction(key: Key('option_2'), child: Text('Option 2')),
            ],
          );
        },
      ),
    );

    await tester.tap(find.text('Go'));
    await tester.pump();

    expect(find.byKey(const Key('option_1')), findsOneWidget);
    expect(find.byKey(const Key('option_2')), findsOneWidget);
    expect(find.byKey(const Key('option_3')), findsNothing);
  });

  testWidgets('Dialog widget insets by MediaQuery viewInsets', (WidgetTester tester) async {
    await tester.pumpWidget(
      const CupertinoApp(
        home: MediaQuery(
          data: MediaQueryData(),
          child: CupertinoAlertDialog(content: Placeholder(fallbackHeight: 200.0)),
        ),
      ),
    );

    final Rect placeholderRectWithoutInsets = tester.getRect(find.byType(Placeholder));

    await tester.pumpWidget(
      const CupertinoApp(
        home: MediaQuery(
          data: MediaQueryData(viewInsets: EdgeInsets.fromLTRB(40.0, 30.0, 20.0, 10.0)),
          child: CupertinoAlertDialog(content: Placeholder(fallbackHeight: 200.0)),
        ),
      ),
    );

    // no change yet because padding is animated
    expect(tester.getRect(find.byType(Placeholder)), placeholderRectWithoutInsets);

    await tester.pump(const Duration(seconds: 1));

    // once animation settles the dialog is padded by the new viewInsets
    expect(
      tester.getRect(find.byType(Placeholder)),
      placeholderRectWithoutInsets.translate(10, 10),
    );
  });

  testWidgets('showCupertinoDialog - custom barrierLabel', (WidgetTester tester) async {
    final semantics = SemanticsTester(tester);

    await tester.pumpWidget(
      CupertinoApp(
        home: Builder(
          builder: (BuildContext context) {
            return Center(
              child: CupertinoButton(
                child: const Text('X'),
                onPressed: () {
                  showCupertinoDialog<void>(
                    context: context,
                    barrierLabel: 'Custom label',
                    builder: (BuildContext context) {
                      return const CupertinoAlertDialog(
                        title: Text('Title'),
                        content: Text('Content'),
                        actions: <Widget>[
                          CupertinoDialogAction(child: Text('Yes')),
                          CupertinoDialogAction(child: Text('No')),
                        ],
                      );
                    },
                  );
                },
              ),
            );
          },
        ),
      ),
    );

    expect(
      semantics,
      isNot(
        includesNodeWith(label: 'Custom label', flags: <SemanticsFlag>[SemanticsFlag.namesRoute]),
      ),
    );
    semantics.dispose();
  });

  testWidgets('showCupertinoDialog - custom barrierColor', (WidgetTester tester) async {
    await tester.pumpWidget(
      CupertinoApp(
        home: Builder(
          builder: (BuildContext context) {
            return Center(
              child: Column(
                children: <Widget>[
                  CupertinoButton(
                    child: const Text('Custom BarrierColor'),
                    onPressed: () {
                      showCupertinoDialog<void>(
                        context: context,
                        barrierColor: Colors.red,
                        builder: (BuildContext context) {
                          return CupertinoAlertDialog(
                            title: const Text('Title'),
                            content: const Text('Content'),
                            actions: <Widget>[
                              const CupertinoDialogAction(child: Text('Yes')),
                              CupertinoDialogAction(
                                child: const Text('No'),
                                onPressed: () {
                                  Navigator.pop(context);
                                },
                              ),
                            ],
                          );
                        },
                      );
                    },
                  ),
                ],
              ),
            );
          },
        ),
      ),
    );

    await tester.tap(find.text('Custom BarrierColor'));
    await tester.pumpAndSettle();
    expect(tester.widget<ModalBarrier>(find.byType(ModalBarrier).last).color, equals(Colors.red));

    await tester.tap(find.text('No'));
    await tester.pumpAndSettle();
    expect(
      find.byWidgetPredicate(
        (Widget widget) => widget is ModalBarrier && widget.color == Colors.red,
      ),
      findsNothing,
    );
  });

  testWidgets('CupertinoDialogRoute is state restorable', (WidgetTester tester) async {
    await tester.pumpWidget(
      const CupertinoApp(restorationScopeId: 'app', home: _RestorableDialogTestWidget()),
    );

    expect(find.byType(CupertinoAlertDialog), findsNothing);

    await tester.tap(find.text('X'));
    await tester.pumpAndSettle();

    expect(find.byType(CupertinoAlertDialog), findsOneWidget);
    final TestRestorationData restorationData = await tester.getRestorationData();

    await tester.restartAndRestore();

    expect(find.byType(CupertinoAlertDialog), findsOneWidget);

    // Tap on the barrier.
    await tester.tapAt(const Offset(10.0, 10.0));
    await tester.pumpAndSettle();

    expect(find.byType(CupertinoAlertDialog), findsNothing);

    await tester.restoreFrom(restorationData);
    expect(find.byType(CupertinoAlertDialog), findsOneWidget);
  }, skip: isBrowser); // https://github.com/flutter/flutter/issues/33615

  testWidgets(
    'Conflicting scrollbars are not applied by ScrollBehavior to CupertinoAlertDialog',
    (WidgetTester tester) async {
      // Regression test for https://github.com/flutter/flutter/issues/83819
      final actionScrollController = ScrollController();
      addTearDown(actionScrollController.dispose);
      await tester.pumpWidget(
        createAppWithButtonThatLaunchesDialog(
          dialogBuilder: (BuildContext context) {
            return MediaQuery.withNoTextScaling(
              child: CupertinoAlertDialog(
                title: const Text('Test Title'),
                content: const Text('Test Content'),
                actions: const <Widget>[
                  CupertinoDialogAction(child: Text('One')),
                  CupertinoDialogAction(child: Text('Two')),
                ],
                actionScrollController: actionScrollController,
              ),
            );
          },
        ),
      );

      await tester.tap(find.text('Go'));
      await tester.pump();

      // The inherited ScrollBehavior should not apply Scrollbars since they are
      // already built in to the widget.
      expect(find.byType(Scrollbar), findsNothing);
      expect(find.byType(RawScrollbar), findsNothing);
      // Built in CupertinoScrollbars should only number 2: one for the actions,
      // one for the content.
      expect(find.byType(CupertinoScrollbar), findsNWidgets(2));
    },
    variant: TargetPlatformVariant.all(),
  );

  testWidgets('CupertinoAlertDialog scrollbars controllers should be different', (
    WidgetTester tester,
  ) async {
    // https://github.com/flutter/flutter/pull/81278
    await tester.pumpWidget(
      const CupertinoApp(
        home: MediaQuery(
          data: MediaQueryData(),
          child: CupertinoAlertDialog(
            actions: <Widget>[CupertinoDialogAction(child: Text('OK'))],
            content: Placeholder(fallbackHeight: 200.0),
          ),
        ),
      ),
    );

    final List<CupertinoScrollbar> scrollbars = find
        .descendant(
          of: find.byType(CupertinoAlertDialog),
          matching: find.byType(CupertinoScrollbar),
        )
        .evaluate()
        .map((Element e) => e.widget as CupertinoScrollbar)
        .toList();

    expect(scrollbars.length, 2);
    expect(scrollbars[0].controller != scrollbars[1].controller, isTrue);
  });

  group('showCupertinoDialog avoids overlapping display features', () {
    testWidgets('positioning using anchorPoint', (WidgetTester tester) async {
      await tester.pumpWidget(
        CupertinoApp(
          builder: (BuildContext context, Widget? child) {
            return MediaQuery(
              // Display has a vertical hinge down the middle
              data: const MediaQueryData(
                size: Size(800, 600),
                displayFeatures: <DisplayFeature>[
                  DisplayFeature(
                    bounds: Rect.fromLTRB(390, 0, 410, 600),
                    type: DisplayFeatureType.hinge,
                    state: DisplayFeatureState.unknown,
                  ),
                ],
              ),
              child: child!,
            );
          },
          home: const Center(child: Text('Test')),
        ),
      );

      final BuildContext context = tester.element(find.text('Test'));
      showCupertinoDialog<void>(
        context: context,
        builder: (BuildContext context) {
          return const Placeholder();
        },
        anchorPoint: const Offset(1000, 0),
      );
      await tester.pumpAndSettle();

      // Should take the right side of the screen
      expect(tester.getTopLeft(find.byType(Placeholder)), const Offset(410.0, 0.00));
      expect(tester.getBottomRight(find.byType(Placeholder)), const Offset(800.0, 600.0));
    });

    testWidgets('positioning using Directionality', (WidgetTester tester) async {
      await tester.pumpWidget(
        CupertinoApp(
          builder: (BuildContext context, Widget? child) {
            return MediaQuery(
              // Display has a vertical hinge down the middle
              data: const MediaQueryData(
                size: Size(800, 600),
                displayFeatures: <DisplayFeature>[
                  DisplayFeature(
                    bounds: Rect.fromLTRB(390, 0, 410, 600),
                    type: DisplayFeatureType.hinge,
                    state: DisplayFeatureState.unknown,
                  ),
                ],
              ),
              child: Directionality(textDirection: TextDirection.rtl, child: child!),
            );
          },
          home: const Center(child: Text('Test')),
        ),
      );

      final BuildContext context = tester.element(find.text('Test'));
      showCupertinoDialog<void>(
        context: context,
        builder: (BuildContext context) {
          return const Placeholder();
        },
      );
      await tester.pumpAndSettle();

      // Should take the right side of the screen
      expect(tester.getTopLeft(find.byType(Placeholder)), const Offset(410.0, 0.0));
      expect(tester.getBottomRight(find.byType(Placeholder)), const Offset(800.0, 600.0));
    });

    testWidgets('default positioning', (WidgetTester tester) async {
      await tester.pumpWidget(
        CupertinoApp(
          builder: (BuildContext context, Widget? child) {
            return MediaQuery(
              // Display has a vertical hinge down the middle
              data: const MediaQueryData(
                size: Size(800, 600),
                displayFeatures: <DisplayFeature>[
                  DisplayFeature(
                    bounds: Rect.fromLTRB(390, 0, 410, 600),
                    type: DisplayFeatureType.hinge,
                    state: DisplayFeatureState.unknown,
                  ),
                ],
              ),
              child: child!,
            );
          },
          home: const Center(child: Text('Test')),
        ),
      );

      final BuildContext context = tester.element(find.text('Test'));
      showCupertinoDialog<void>(
        context: context,
        builder: (BuildContext context) {
          return const Placeholder();
        },
      );
      await tester.pumpAndSettle();

      // By default it should place the dialog on the left screen
      expect(tester.getTopLeft(find.byType(Placeholder)), Offset.zero);
      expect(tester.getBottomRight(find.byType(Placeholder)), const Offset(390.0, 600.0));
    });
  });

  testWidgets('Hovering over Cupertino alert dialog action updates cursor to clickable on Web', (
    WidgetTester tester,
  ) async {
    await tester.pumpWidget(
      createAppWithButtonThatLaunchesDialog(
        dialogBuilder: (BuildContext context) {
          return MediaQuery.withClampedTextScaling(
            minScaleFactor: 3.0,
            maxScaleFactor: 3.0,
            child: RepaintBoundary(
              child: CupertinoAlertDialog(
                title: const Text('Title'),
                content: const Text('text'),
                actions: <Widget>[
                  CupertinoDialogAction(onPressed: () {}, child: const Text('NO')),
                  CupertinoDialogAction(onPressed: () {}, child: const Text('OK')),
                ],
              ),
            ),
          );
        },
      ),
    );

    await tester.tap(find.text('Go'));
    await tester.pumpAndSettle();

    final TestGesture gesture = await tester.createGesture(
      kind: PointerDeviceKind.mouse,
      pointer: 1,
    );
    await gesture.addPointer(location: const Offset(10, 10));
    await tester.pumpAndSettle();
    expect(
      RendererBinding.instance.mouseTracker.debugDeviceActiveCursor(1),
      SystemMouseCursors.basic,
    );

    final Offset dialogAction = tester.getCenter(find.text('OK'));
    await gesture.moveTo(dialogAction);
    await tester.pumpAndSettle();
    expect(
      RendererBinding.instance.mouseTracker.debugDeviceActiveCursor(1),
      kIsWeb ? SystemMouseCursors.click : SystemMouseCursors.basic,
    );
  });

  testWidgets('CupertinoAlertDialog divider spans full width and applies color', (
    WidgetTester tester,
  ) async {
    const kCupertinoDialogWidth = 270.0;
    const kDividerThickness = 0.3;
    const expectedSize = Size(kCupertinoDialogWidth, kDividerThickness);

    await tester.pumpWidget(
      CupertinoApp(
        home: MediaQuery(
          data: const MediaQueryData(platformBrightness: Brightness.dark),
          child: CupertinoAlertDialog(
            title: const Text('The Title'),
            content: const Text('Content'),
            actions: <Widget>[
              CupertinoDialogAction(
                isDefaultAction: true,
                onPressed: () {},
                child: const Text('Cancel'),
              ),
              const CupertinoDialogAction(child: Text('OK')),
            ],
          ),
        ),
      ),
    );

    final Finder decoratedBoxFinder = find.byType(DecoratedBox);

    expect(decoratedBoxFinder, findsAny, reason: 'There should exist at least one DecoratedBox');

    final Iterable<Element> elements = decoratedBoxFinder.evaluate().where((
      Element decoratedBoxElement,
    ) {
      final decoratedBox = decoratedBoxElement.widget as DecoratedBox;
      return (decoratedBox.decoration is BoxDecoration?) &&
          (decoratedBox.decoration as BoxDecoration?)?.color ==
              CupertinoDynamicColor.resolve(CupertinoColors.separator, decoratedBoxElement) &&
          tester.getSize(find.byWidget(decoratedBox)) == expectedSize;
    });

    expect(elements.length, 1, reason: 'No DecoratedBox matches the specified criteria.');
  });

  testWidgets('Check for Directionality', (WidgetTester tester) async {
    Future<void> pumpWidget({required bool isLTR}) async {
      await tester.pumpWidget(
        CupertinoApp(
          home: Directionality(
            textDirection: isLTR ? TextDirection.ltr : TextDirection.rtl,
            child: const CupertinoAlertDialog(
              actions: <CupertinoDialogAction>[
                CupertinoDialogAction(isDefaultAction: true, child: Text('No')),
                CupertinoDialogAction(child: Text('Yes')),
              ],
            ),
          ),
        ),
      );
    }

    await pumpWidget(isLTR: true);
    Offset yesButton = tester.getCenter(find.text('Yes'));
    Offset noButton = tester.getCenter(find.text('No'));
    expect(yesButton.dx > noButton.dx, true);
    await pumpWidget(isLTR: false);
    yesButton = tester.getCenter(find.text('Yes'));
    noButton = tester.getCenter(find.text('No'));
    expect(yesButton.dx > noButton.dx, false);
  });

  testWidgets('CupertinoDialogAction.mouseCursor can customize the mouse cursor', (
    WidgetTester tester,
  ) async {
    const SystemMouseCursor customCursor = SystemMouseCursors.grab;

    await tester.pumpWidget(
      CupertinoApp(
        home: Directionality(
          textDirection: TextDirection.ltr,
          child: CupertinoAlertDialog(
            actions: <CupertinoDialogAction>[
              CupertinoDialogAction(
                mouseCursor: customCursor,
                child: const Text('Yes'),
                onPressed: () {},
              ),
            ],
          ),
        ),
      ),
    );

    final TestGesture gesture = await tester.createGesture(
      kind: PointerDeviceKind.mouse,
      pointer: 1,
    );
    await gesture.addPointer(location: const Offset(10, 10));
    await tester.pumpAndSettle();
    expect(
      RendererBinding.instance.mouseTracker.debugDeviceActiveCursor(1),
      SystemMouseCursors.basic,
    );

    final Offset actionSheetAction = tester.getCenter(find.text('Yes'));
    await gesture.moveTo(actionSheetAction);
    await tester.pumpAndSettle();
    expect(RendererBinding.instance.mouseTracker.debugDeviceActiveCursor(1), customCursor);
  });

<<<<<<< HEAD
  testWidgets('CupertinoDialogAction does not crash at zero area', (WidgetTester tester) async {
    await tester.pumpWidget(
      const CupertinoApp(
        home: Center(
          child: SizedBox.shrink(child: CupertinoDialogAction(child: Text('X'))),
        ),
      ),
    );
    expect(tester.getSize(find.byType(CupertinoDialogAction)), Size.zero);
=======
  testWidgets('CupertinoActionSheetAction does not crash at zero area', (
    WidgetTester tester,
  ) async {
    tester.view.physicalSize = Size.zero;
    final focusNode = FocusNode();
    addTearDown(tester.view.reset);
    addTearDown(focusNode.dispose);
    await tester.pumpWidget(
      CupertinoApp(
        home: Center(
          child: CupertinoActionSheetAction(
            focusNode: focusNode,
            onPressed: () {},
            child: const Text('X'),
          ),
        ),
      ),
    );
    expect(tester.getSize(find.byType(CupertinoActionSheetAction)), Size.zero);
    focusNode.requestFocus();
    await tester.pumpAndSettle();
>>>>>>> 458dcfd7
  });

  testWidgets('CupertinoPopupSurface does not crash at zero area', (WidgetTester tester) async {
    await tester.pumpWidget(
      const CupertinoApp(
        home: Center(
          child: SizedBox.shrink(child: CupertinoPopupSurface(child: Text('X'))),
        ),
      ),
    );
    expect(tester.getSize(find.byType(CupertinoPopupSurface)), Size.zero);
  });

  testWidgets('CupertinoAlertDialog does not crash at zero area', (WidgetTester tester) async {
    await tester.pumpWidget(
      const CupertinoApp(
        home: Center(child: SizedBox.shrink(child: CupertinoAlertDialog())),
      ),
    );
    expect(tester.getSize(find.byType(CupertinoAlertDialog)), Size.zero);
  });
}

RenderBox findActionButtonRenderBoxByTitle(WidgetTester tester, String title) {
  final RenderObject buttonBox = tester.renderObject(
    find.widgetWithText(CupertinoDialogAction, title),
  );
  assert(buttonBox is RenderBox);
  return buttonBox as RenderBox;
}

RenderBox findScrollableActionsSectionRenderBox(WidgetTester tester) {
  final RenderObject actionsSection = tester.renderObject(
    find.byElementPredicate((Element element) {
      return element.widget.runtimeType.toString() == '_CupertinoAlertActionSection';
    }),
  );
  assert(actionsSection is RenderBox);
  return actionsSection as RenderBox;
}

Widget createAppWithButtonThatLaunchesDialog({required WidgetBuilder dialogBuilder}) {
  return CupertinoApp(
    home: Center(
      child: Builder(
        builder: (BuildContext context) {
          return CupertinoButton(
            onPressed: () {
              showCupertinoDialog<void>(context: context, builder: dialogBuilder);
            },
            child: const Text('Go'),
          );
        },
      ),
    ),
  );
}

Widget boilerplate(Widget child) {
  return Directionality(textDirection: TextDirection.ltr, child: child);
}

Widget createAppWithCenteredButton(Widget child) {
  return CupertinoApp(
    home: Center(child: CupertinoButton(onPressed: null, child: child)),
  );
}

@pragma('vm:entry-point')
class _RestorableDialogTestWidget extends StatelessWidget {
  const _RestorableDialogTestWidget();

  @pragma('vm:entry-point')
  static Route<Object?> _dialogBuilder(BuildContext context, Object? arguments) {
    return CupertinoDialogRoute<void>(
      context: context,
      builder: (BuildContext context) {
        return const CupertinoAlertDialog(
          title: Text('Title'),
          content: Text('Content'),
          actions: <Widget>[
            CupertinoDialogAction(child: Text('Yes')),
            CupertinoDialogAction(child: Text('No')),
          ],
        );
      },
    );
  }

  @override
  Widget build(BuildContext context) {
    return CupertinoPageScaffold(
      navigationBar: const CupertinoNavigationBar(middle: Text('Home')),
      child: Center(
        child: CupertinoButton(
          onPressed: () {
            Navigator.of(context).restorablePush(_dialogBuilder);
          },
          child: const Text('X'),
        ),
      ),
    );
  }
}

// Shows an app that has a button with text "Go", and clicking this button
// displays the `dialog` and hides the button.
//
// The `theme` will be applied to the app and determines the background.
class TestScaffoldApp extends StatefulWidget {
  const TestScaffoldApp({super.key, required this.theme, required this.dialog});

  final CupertinoThemeData theme;
  final Widget dialog;

  @override
  TestScaffoldAppState createState() => TestScaffoldAppState();
}

class TestScaffoldAppState extends State<TestScaffoldApp> {
  bool _pressedButton = false;

  @override
  Widget build(BuildContext context) {
    return CupertinoApp(
      // Hide the debug banner. Because this CupertinoApp is captured in golden
      // test as a whole. The debug banner contains tilted text, whose
      // anti-alias might cause false negative result.
      // https://github.com/flutter/flutter/pull/150442
      debugShowCheckedModeBanner: false,
      theme: widget.theme,
      home: Builder(
        builder: (BuildContext context) => CupertinoPageScaffold(
          child: Center(
            child: _pressedButton
                ? Container()
                : CupertinoButton(
                    onPressed: () {
                      setState(() {
                        _pressedButton = true;
                      });
                      showCupertinoDialog<void>(
                        context: context,
                        builder: (BuildContext context) {
                          return widget.dialog;
                        },
                      );
                    },
                    child: const Text('Go'),
                  ),
          ),
        ),
      ),
    );
  }
}

// Old-style action sheet buttons, which are implemented with
// `GestureDetector.onTap`.
class LegacyAction extends StatelessWidget {
  const LegacyAction({super.key, required this.onPressed, required this.child});

  final VoidCallback onPressed;
  final Widget child;

  @override
  Widget build(BuildContext context) {
    return GestureDetector(
      onTap: onPressed,
      behavior: HitTestBehavior.opaque,
      child: ConstrainedBox(
        constraints: const BoxConstraints(minHeight: 45),
        child: Container(
          alignment: AlignmentDirectional.center,
          padding: const EdgeInsets.symmetric(vertical: 16.0, horizontal: 10.0),
          child: child,
        ),
      ),
    );
  }
}<|MERGE_RESOLUTION|>--- conflicted
+++ resolved
@@ -2157,7 +2157,6 @@
     expect(RendererBinding.instance.mouseTracker.debugDeviceActiveCursor(1), customCursor);
   });
 
-<<<<<<< HEAD
   testWidgets('CupertinoDialogAction does not crash at zero area', (WidgetTester tester) async {
     await tester.pumpWidget(
       const CupertinoApp(
@@ -2167,7 +2166,8 @@
       ),
     );
     expect(tester.getSize(find.byType(CupertinoDialogAction)), Size.zero);
-=======
+  });
+
   testWidgets('CupertinoActionSheetAction does not crash at zero area', (
     WidgetTester tester,
   ) async {
@@ -2189,7 +2189,6 @@
     expect(tester.getSize(find.byType(CupertinoActionSheetAction)), Size.zero);
     focusNode.requestFocus();
     await tester.pumpAndSettle();
->>>>>>> 458dcfd7
   });
 
   testWidgets('CupertinoPopupSurface does not crash at zero area', (WidgetTester tester) async {
