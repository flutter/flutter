// Copyright 2014 The Flutter Authors. All rights reserved.
// Use of this source code is governed by a BSD-style license that can be
// found in the LICENSE file.

// This file is run as part of a reduced test set in CI on Mac and Windows
// machines.
@Tags(<String>['reduced-test-set'])
library;

import 'package:flutter/cupertino.dart';
import 'package:flutter/scheduler.dart';
import 'package:flutter_test/flutter_test.dart';

void main() {
  testWidgets('Activity indicator animate property works', (WidgetTester tester) async {
    await tester.pumpWidget(buildCupertinoActivityIndicator());
    expect(SchedulerBinding.instance.transientCallbackCount, equals(1));

    await tester.pumpWidget(buildCupertinoActivityIndicator(false));
    expect(SchedulerBinding.instance.transientCallbackCount, equals(0));

    await tester.pumpWidget(Container());

    await tester.pumpWidget(buildCupertinoActivityIndicator(false));
    expect(SchedulerBinding.instance.transientCallbackCount, equals(0));

    await tester.pumpWidget(buildCupertinoActivityIndicator());
    expect(SchedulerBinding.instance.transientCallbackCount, equals(1));
  });

  testWidgets('Activity indicator dark mode', (WidgetTester tester) async {
    final Key key = UniqueKey();
    await tester.pumpWidget(
      Center(
        child: MediaQuery(
          data: const MediaQueryData(),
          child: RepaintBoundary(
            key: key,
            child: const ColoredBox(
              color: CupertinoColors.white,
              child: CupertinoActivityIndicator(animating: false, radius: 35),
            ),
          ),
        ),
      ),
    );

    await expectLater(find.byKey(key), matchesGoldenFile('activityIndicator.paused.light.png'));

    await tester.pumpWidget(
      Center(
        child: MediaQuery(
          data: const MediaQueryData(platformBrightness: Brightness.dark),
          child: RepaintBoundary(
            key: key,
            child: const ColoredBox(
              color: CupertinoColors.black,
              child: CupertinoActivityIndicator(animating: false, radius: 35),
            ),
          ),
        ),
      ),
    );

    await expectLater(find.byKey(key), matchesGoldenFile('activityIndicator.paused.dark.png'));
  });

  testWidgets('Activity indicator 0% in progress', (WidgetTester tester) async {
    final Key key = UniqueKey();
    await tester.pumpWidget(
      Center(
        child: RepaintBoundary(
          key: key,
          child: const ColoredBox(
            color: CupertinoColors.white,
            child: CupertinoActivityIndicator.partiallyRevealed(progress: 0),
          ),
        ),
      ),
    );

    await expectLater(find.byKey(key), matchesGoldenFile('activityIndicator.inprogress.0.0.png'));
  });

  testWidgets('Activity indicator 30% in progress', (WidgetTester tester) async {
    final Key key = UniqueKey();
    await tester.pumpWidget(
      Center(
        child: RepaintBoundary(
          key: key,
          child: const ColoredBox(
            color: CupertinoColors.white,
            child: CupertinoActivityIndicator.partiallyRevealed(progress: 0.5),
          ),
        ),
      ),
    );

    await expectLater(find.byKey(key), matchesGoldenFile('activityIndicator.inprogress.0.3.png'));
  });

  testWidgets('Activity indicator 100% in progress', (WidgetTester tester) async {
    final Key key = UniqueKey();
    await tester.pumpWidget(
      Center(
        child: RepaintBoundary(
          key: key,
          child: const ColoredBox(
            color: CupertinoColors.white,
            child: CupertinoActivityIndicator.partiallyRevealed(),
          ),
        ),
      ),
    );

    await expectLater(find.byKey(key), matchesGoldenFile('activityIndicator.inprogress.1.0.png'));
  });

  // Regression test for https://github.com/flutter/flutter/issues/41345.
  testWidgets('has the correct corner radius', (WidgetTester tester) async {
    await tester.pumpWidget(const CupertinoActivityIndicator(animating: false, radius: 100));

    // An earlier implementation for the activity indicator started drawing
    // the ticks at 9 o'clock, however, in order to support partially revealed
    // indicator (https://github.com/flutter/flutter/issues/29159), the
    // first tick was changed to be at 12 o'clock.
    expect(
      find.byType(CupertinoActivityIndicator),
      paints..rrect(rrect: const RRect.fromLTRBXY(-10, -100 / 3, 10, -100, 10, 10)),
    );
  });

  testWidgets('Can specify color', (WidgetTester tester) async {
    final Key key = UniqueKey();
    const Color color = Color(0xFF5D3FD3);
    await tester.pumpWidget(
      Center(
        child: RepaintBoundary(
          key: key,
          child: const ColoredBox(
            color: CupertinoColors.white,
            child: CupertinoActivityIndicator(animating: false, color: color, radius: 100),
          ),
        ),
      ),
    );

    expect(
      find.byType(CupertinoActivityIndicator),
<<<<<<< HEAD
      paints..rsuperellipse(
        rsuperellipse: const RSuperellipse.fromLTRBXY(-10, -100 / 3, 10, -100, 10, 10),
        // The value of 47 comes from the alpha that is applied to the first
        // tick.
        color: color.withAlpha(47),
=======
      paints..rrect(
        rrect: const RRect.fromLTRBXY(-10, -100 / 3, 10, -100, 10, 10),
        color: const Color(0x935d3fd3),
>>>>>>> 0669195a
      ),
    );
  });
}

Widget buildCupertinoActivityIndicator([bool? animating]) {
  return MediaQuery(
    data: const MediaQueryData(),
    child: CupertinoActivityIndicator(animating: animating ?? true),
  );
}<|MERGE_RESOLUTION|>--- conflicted
+++ resolved
@@ -147,17 +147,11 @@
 
     expect(
       find.byType(CupertinoActivityIndicator),
-<<<<<<< HEAD
-      paints..rsuperellipse(
-        rsuperellipse: const RSuperellipse.fromLTRBXY(-10, -100 / 3, 10, -100, 10, 10),
+      paints..rrect(
+        rrect: const RRect.fromLTRBXY(-10, -100 / 3, 10, -100, 10, 10),
         // The value of 47 comes from the alpha that is applied to the first
         // tick.
         color: color.withAlpha(47),
-=======
-      paints..rrect(
-        rrect: const RRect.fromLTRBXY(-10, -100 / 3, 10, -100, 10, 10),
-        color: const Color(0x935d3fd3),
->>>>>>> 0669195a
       ),
     );
   });
