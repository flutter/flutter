// Copyright 2014 The Flutter Authors. All rights reserved.
// Use of this source code is governed by a BSD-style license that can be
// found in the LICENSE file.

// This file is run as part of a reduced test set in CI on Mac and Windows
// machines.
@Tags(<String>['reduced-test-set'])
library;

import 'package:flutter/cupertino.dart';
import 'package:flutter/scheduler.dart';
import 'package:flutter_test/flutter_test.dart';

void main() {
  testWidgets('Activity indicator animate property works', (WidgetTester tester) async {
    await tester.pumpWidget(buildCupertinoActivityIndicator());
    expect(SchedulerBinding.instance.transientCallbackCount, equals(1));

    await tester.pumpWidget(buildCupertinoActivityIndicator(false));
    expect(SchedulerBinding.instance.transientCallbackCount, equals(0));

    await tester.pumpWidget(Container());

    await tester.pumpWidget(buildCupertinoActivityIndicator(false));
    expect(SchedulerBinding.instance.transientCallbackCount, equals(0));

    await tester.pumpWidget(buildCupertinoActivityIndicator());
    expect(SchedulerBinding.instance.transientCallbackCount, equals(1));
  });

  testWidgets('Activity indicator dark mode', (WidgetTester tester) async {
    final Key key = UniqueKey();
    await tester.pumpWidget(
      Center(
        child: MediaQuery(
          data: const MediaQueryData(),
          child: RepaintBoundary(
            key: key,
            child: const ColoredBox(
              color: CupertinoColors.white,
              child: CupertinoActivityIndicator(animating: false, radius: 35),
            ),
          ),
        ),
      ),
    );

    await expectLater(find.byKey(key), matchesGoldenFile('activityIndicator.paused.light.png'));

    await tester.pumpWidget(
      Center(
        child: MediaQuery(
          data: const MediaQueryData(platformBrightness: Brightness.dark),
          child: RepaintBoundary(
            key: key,
            child: const ColoredBox(
              color: CupertinoColors.black,
              child: CupertinoActivityIndicator(animating: false, radius: 35),
            ),
          ),
        ),
      ),
    );

    await expectLater(find.byKey(key), matchesGoldenFile('activityIndicator.paused.dark.png'));
  });

  testWidgets('Activity indicator 0% in progress', (WidgetTester tester) async {
    final Key key = UniqueKey();
    await tester.pumpWidget(
      Center(
        child: RepaintBoundary(
          key: key,
          child: const ColoredBox(
            color: CupertinoColors.white,
            child: CupertinoActivityIndicator.partiallyRevealed(progress: 0),
          ),
        ),
      ),
    );

    await expectLater(find.byKey(key), matchesGoldenFile('activityIndicator.inprogress.0.0.png'));
  });

  testWidgets('Activity indicator 30% in progress', (WidgetTester tester) async {
    final Key key = UniqueKey();
    await tester.pumpWidget(
      Center(
        child: RepaintBoundary(
          key: key,
          child: const ColoredBox(
            color: CupertinoColors.white,
            child: CupertinoActivityIndicator.partiallyRevealed(progress: 0.5),
          ),
        ),
      ),
    );

    await expectLater(find.byKey(key), matchesGoldenFile('activityIndicator.inprogress.0.3.png'));
  });

  testWidgets('Activity indicator 100% in progress', (WidgetTester tester) async {
    final Key key = UniqueKey();
    await tester.pumpWidget(
      Center(
        child: RepaintBoundary(
          key: key,
          child: const ColoredBox(
            color: CupertinoColors.white,
            child: CupertinoActivityIndicator.partiallyRevealed(),
          ),
        ),
      ),
    );

    await expectLater(find.byKey(key), matchesGoldenFile('activityIndicator.inprogress.1.0.png'));
  });

  // Regression test for https://github.com/flutter/flutter/issues/41345.
  testWidgets('has the correct corner radius', (WidgetTester tester) async {
    await tester.pumpWidget(const CupertinoActivityIndicator(animating: false, radius: 100));

    // An earlier implementation for the activity indicator started drawing
    // the ticks at 9 o'clock, however, in order to support partially revealed
    // indicator (https://github.com/flutter/flutter/issues/29159), the
    // first tick was changed to be at 12 o'clock.
    expect(
      find.byType(CupertinoActivityIndicator),
      paints..rrect(rrect: const RRect.fromLTRBXY(-10, -100 / 3, 10, -100, 10, 10)),
    );
  });

  testWidgets('Can specify color', (WidgetTester tester) async {
    final Key key = UniqueKey();
    const Color color = Color(0xFF5D3FD3);
    await tester.pumpWidget(
      Center(
        child: RepaintBoundary(
          key: key,
          child: const ColoredBox(
            color: CupertinoColors.white,
            child: CupertinoActivityIndicator(animating: false, color: color, radius: 100),
          ),
        ),
      ),
    );

    expect(
      find.byType(CupertinoActivityIndicator),
      paints..rrect(
        rrect: const RRect.fromLTRBXY(-10, -100 / 3, 10, -100, 10, 10),
        // The value of 47 comes from the alpha that is applied to the first
        // tick.
        color: color.withAlpha(47),
      ),
    );
  });

  group('CupertinoLinearActivityIndicator', () {
    testWidgets('draws the linear activity indicator', (WidgetTester tester) async {
      await tester.pumpWidget(const Center(child: CupertinoLinearActivityIndicator(progress: 0.2)));

      expect(
        find.byType(CupertinoLinearActivityIndicator),
        paints
          ..rrect(
            color: CupertinoColors.systemFill,
            rrect: RRect.fromRectAndRadius(
              const Rect.fromLTWH(0.0, 0.0, 800, 4.5),
              const Radius.circular(2.25),
            ),
          )
          ..rrect(
            color: CupertinoColors.activeBlue,
            rrect: RRect.fromRectAndRadius(
              const Rect.fromLTWH(0.0, 0.0, 160, 4.5),
              const Radius.circular(2.25),
            ),
          ),
      );
    });

    testWidgets('draws the linear activity indicator with a custom height and color', (
      WidgetTester tester,
    ) async {
      await tester.pumpWidget(
        const Center(
          child: CupertinoLinearActivityIndicator(
            progress: 0.5,
            height: 10,
            color: CupertinoColors.activeGreen,
          ),
        ),
      );

      expect(
        find.byType(CupertinoLinearActivityIndicator),
        paints
          ..rrect(
            color: CupertinoColors.systemFill,
            rrect: RRect.fromRectAndRadius(
              const Rect.fromLTWH(0.0, 0.0, 800, 10),
              const Radius.circular(5),
            ),
          )
          ..rrect(
            color: CupertinoColors.activeGreen,
            rrect: RRect.fromRectAndRadius(
              const Rect.fromLTWH(0.0, 0.0, 400, 10),
              const Radius.circular(5),
            ),
          ),
      );
    });
  });

<<<<<<< HEAD
  testWidgets('CupertinoActivityIndicator does not crash at zero area', (
=======
  testWidgets('CupertinoLinearActivityIndicator does not crash at zero area', (
>>>>>>> 12b5c1cf
    WidgetTester tester,
  ) async {
    await tester.pumpWidget(
      const CupertinoApp(
<<<<<<< HEAD
        home: Center(child: SizedBox.shrink(child: CupertinoActivityIndicator())),
      ),
    );
    expect(tester.getSize(find.byType(CupertinoActivityIndicator)), Size.zero);
=======
        home: Center(
          child: SizedBox.shrink(child: CupertinoLinearActivityIndicator(progress: 0.5)),
        ),
      ),
    );
    expect(tester.getSize(find.byType(CupertinoLinearActivityIndicator)), Size.zero);
>>>>>>> 12b5c1cf
  });
}

Widget buildCupertinoActivityIndicator([bool? animating]) {
  return MediaQuery(
    data: const MediaQueryData(),
    child: CupertinoActivityIndicator(animating: animating ?? true),
  );
}<|MERGE_RESOLUTION|>--- conflicted
+++ resolved
@@ -214,28 +214,28 @@
     });
   });
 
-<<<<<<< HEAD
   testWidgets('CupertinoActivityIndicator does not crash at zero area', (
-=======
-  testWidgets('CupertinoLinearActivityIndicator does not crash at zero area', (
->>>>>>> 12b5c1cf
     WidgetTester tester,
   ) async {
     await tester.pumpWidget(
       const CupertinoApp(
-<<<<<<< HEAD
         home: Center(child: SizedBox.shrink(child: CupertinoActivityIndicator())),
       ),
     );
     expect(tester.getSize(find.byType(CupertinoActivityIndicator)), Size.zero);
-=======
+  });
+
+  testWidgets('CupertinoLinearActivityIndicator does not crash at zero area', (
+    WidgetTester tester,
+  ) async {
+    await tester.pumpWidget(
+      const CupertinoApp(
         home: Center(
           child: SizedBox.shrink(child: CupertinoLinearActivityIndicator(progress: 0.5)),
         ),
       ),
     );
     expect(tester.getSize(find.byType(CupertinoLinearActivityIndicator)), Size.zero);
->>>>>>> 12b5c1cf
   });
 }
 
