// Copyright 2014 The Flutter Authors. All rights reserved.
// Use of this source code is governed by a BSD-style license that can be
// found in the LICENSE file.

import 'dart:collection';

import 'package:flutter/gestures.dart';
import 'package:flutter/widgets.dart';
import 'package:flutter/cupertino.dart';
import 'package:flutter_test/flutter_test.dart';

import '../widgets/semantics_tester.dart';

dynamic getRenderSegmentedControl(WidgetTester tester) {
  return tester.allRenderObjects.firstWhere(
    (RenderObject currentObject) {
      return currentObject.toStringShort().contains('_RenderSegmentedControl');
    },
  );
}

Rect currentUnscaledThumbRect(WidgetTester tester, { bool useGlobalCoordinate = false }) {
  final dynamic renderSegmentedControl = getRenderSegmentedControl(tester);
  final Rect local = renderSegmentedControl.currentThumbRect as Rect;
  if (!useGlobalCoordinate)
    return local;

  final RenderBox segmentedControl = renderSegmentedControl as RenderBox;
  return local.shift(segmentedControl.localToGlobal(Offset.zero));
}

double currentThumbScale(WidgetTester tester) => getRenderSegmentedControl(tester).currentThumbScale as double;

Widget setupSimpleSegmentedControl() {
  const Map<int, Widget> children = <int, Widget>{
    0: Text('Child 1'),
    1: Text('Child 2'),
  };

  return boilerplate(
    builder: (BuildContext context) {
      return CupertinoSlidingSegmentedControl<int>(
        children: children,
        groupValue: groupValue,
        onValueChanged: defaultCallback,
      );
    },
  );
}

StateSetter? setState;
int? groupValue = 0;
void defaultCallback(int? newValue) {
  setState!(() { groupValue = newValue; });
}

Widget boilerplate({ required WidgetBuilder builder }) {
  return Directionality(
    textDirection: TextDirection.ltr,
    child: Center(
      child: StatefulBuilder(builder: (BuildContext context, StateSetter setter) {
        setState = setter;
        return builder(context);
      }),
    ),
  );
}

void main() {

  setUp(() {
    setState = null;
    groupValue = 0;
  });

  testWidgets('Need at least 2 children', (WidgetTester tester) async {
    final Map<int, Widget> children = <int, Widget>{};
    groupValue = null;
    try {
      await tester.pumpWidget(
        CupertinoSlidingSegmentedControl<int>(
          children: children,
          groupValue: groupValue,
          onValueChanged: defaultCallback,
        ),
      );
      fail('Should not be possible to create a segmented control with no children');
    } on AssertionError catch (e) {
      expect(e.toString(), contains('children.length'));
    }
    try {
      children[0] = const Text('Child 1');

      await tester.pumpWidget(
        CupertinoSlidingSegmentedControl<int>(
          children: children,
          groupValue: groupValue,
          onValueChanged: defaultCallback,
        ),
      );
      fail('Should not be possible to create a segmented control with just one child');
    } on AssertionError catch (e) {
      expect(e.toString(), contains('children.length'));
    }

    groupValue = -1;
    try {
      children[1] = const Text('Child 2');
      children[2] = const Text('Child 3');
      await tester.pumpWidget(
        CupertinoSlidingSegmentedControl<int>(
          children: children,
          groupValue: groupValue,
          onValueChanged: defaultCallback,
        ),
      );
      fail('Should not be possible to create a segmented control with a groupValue pointing to a non-existent child');
    } on AssertionError catch (e) {
      expect(e.toString(), contains('groupValue must be either null or one of the keys in the children map'));
    }
  });

  testWidgets('Padding works', (WidgetTester tester) async {
    const Key key = Key('Container');

    const Map<int, Widget> children = <int, Widget>{
      0: Text('Child 1'),
      1: Text('Child 2'),
    };

    Future<void> verifyPadding({ EdgeInsets? padding }) async {
      final EdgeInsets effectivePadding = padding ?? const EdgeInsets.symmetric(vertical: 2, horizontal: 3);
      final Rect segmentedControlRect = tester.getRect(find.byKey(key));

      expect(
          tester.getTopLeft(find.ancestor(of: find.byWidget(children[0]!), matching: find.byType(Opacity))),
          segmentedControlRect.topLeft + effectivePadding.topLeft,
      );
      expect(
        tester.getBottomLeft(find.ancestor(of: find.byWidget(children[0]!), matching: find.byType(Opacity))),
        segmentedControlRect.bottomLeft + effectivePadding.bottomLeft,
      );

      expect(
        tester.getTopRight(find.ancestor(of: find.byWidget(children[1]!), matching: find.byType(Opacity))),
        segmentedControlRect.topRight + effectivePadding.topRight,
      );
      expect(
        tester.getBottomRight(find.ancestor(of: find.byWidget(children[1]!), matching: find.byType(Opacity))),
        segmentedControlRect.bottomRight + effectivePadding.bottomRight,
      );
    }

    await tester.pumpWidget(
      boilerplate(
        builder: (BuildContext context) {
          return CupertinoSlidingSegmentedControl<int>(
            key: key,
            children: children,
            groupValue: groupValue,
            onValueChanged: defaultCallback,
          );
        },
      ),
    );

    // Default padding works.
    await verifyPadding();

    // Switch to Child 2 padding should remain the same.
    await tester.tap(find.text('Child 2'));
    await tester.pumpAndSettle();

    await verifyPadding();

    await tester.pumpWidget(
      boilerplate(
        builder: (BuildContext context) {
          return CupertinoSlidingSegmentedControl<int>(
            key: key,
            padding: const EdgeInsets.fromLTRB(1, 3, 5, 7),
            children: children,
            groupValue: groupValue,
            onValueChanged: defaultCallback,
          );
        },
      ),
    );

    // Custom padding works.
    await verifyPadding(padding: const EdgeInsets.fromLTRB(1, 3, 5, 7));

    // Switch back to Child 1 padding should remain the same.
    await tester.tap(find.text('Child 1'));
    await tester.pumpAndSettle();

    await verifyPadding(padding: const EdgeInsets.fromLTRB(1, 3, 5, 7));
  });

  testWidgets('Tap changes toggle state', (WidgetTester tester) async {
    const Map<int, Widget> children = <int, Widget>{
      0: Text('Child 1'),
      1: Text('Child 2'),
      2: Text('Child 3'),
    };

    await tester.pumpWidget(
      boilerplate(
        builder: (BuildContext context) {
          return CupertinoSlidingSegmentedControl<int>(
            key: const ValueKey<String>('Segmented Control'),
            children: children,
            groupValue: groupValue,
            onValueChanged: defaultCallback,
          );
        },
      ),
    );

    expect(groupValue, 0);

    await tester.tap(find.text('Child 2'));

    expect(groupValue, 1);

    // Tapping the currently selected item should not change groupValue.
    await tester.tap(find.text('Child 2'));

    expect(groupValue, 1);
  });

  testWidgets(
    'Segmented controls respect theme',
    (WidgetTester tester) async {
      const Map<int, Widget> children = <int, Widget>{
        0: Text('Child 1'),
        1: Icon(IconData(1)),
      };

      await tester.pumpWidget(
        CupertinoApp(
          theme: const CupertinoThemeData(brightness: Brightness.dark),
          home: boilerplate(
            builder: (BuildContext context) {
              return CupertinoSlidingSegmentedControl<int>(
                children: children,
                groupValue: groupValue,
                onValueChanged: defaultCallback,
              );
            },
          ),
        ),
      );

      DefaultTextStyle textStyle = tester.widget(find.widgetWithText(DefaultTextStyle, 'Child 1').first);

      expect(textStyle.style.fontWeight, FontWeight.w500);

      await tester.tap(find.byIcon(const IconData(1)));
      await tester.pump();
      await tester.pumpAndSettle();

      textStyle = tester.widget(find.widgetWithText(DefaultTextStyle, 'Child 1').first);

      expect(groupValue, 1);
      expect(textStyle.style.fontWeight, FontWeight.normal);
    },
  );

  testWidgets('SegmentedControl dark mode', (WidgetTester tester) async {
    const Map<int, Widget> children = <int, Widget>{
      0: Text('Child 1'),
      1: Icon(IconData(1)),
    };

    Brightness brightness = Brightness.light;
    late StateSetter setState;

    await tester.pumpWidget(
      StatefulBuilder(
        builder: (BuildContext context, StateSetter setter) {
          setState = setter;
          return MediaQuery(
            data: MediaQueryData(platformBrightness: brightness),
            child: boilerplate(
              builder: (BuildContext context) {
                return CupertinoSlidingSegmentedControl<int>(
                  children: children,
                  groupValue: groupValue,
                  onValueChanged: defaultCallback,
                  thumbColor: CupertinoColors.systemGreen,
                  backgroundColor: CupertinoColors.systemRed,
                );
              },
            ),
          );
        },
      ),
    );

    final BoxDecoration decoration = tester.widget<Container>(find.descendant(
      of: find.byType(UnconstrainedBox),
      matching: find.byType(Container),
    )).decoration! as BoxDecoration;

<<<<<<< HEAD
    expect(getRenderSegmentedControl(tester).cupertinoThumbColor.value, CupertinoColors.systemGreen.color.value);
    expect(decoration.color.value, CupertinoColors.systemRed.color.value);
=======
    expect(getRenderSegmentedControl(tester).thumbColor.value, CupertinoColors.systemGreen.color.value);
    expect(decoration.color!.value, CupertinoColors.systemRed.color.value);
>>>>>>> d9044a8a

    setState(() { brightness = Brightness.dark; });
    await tester.pump();

    final BoxDecoration decorationDark = tester.widget<Container>(find.descendant(
      of: find.byType(UnconstrainedBox),
      matching: find.byType(Container),
    )).decoration! as BoxDecoration;


<<<<<<< HEAD
    expect(getRenderSegmentedControl(tester).cupertinoThumbColor.value, CupertinoColors.systemGreen.darkColor.value);
    expect(decorationDark.color.value, CupertinoColors.systemRed.darkColor.value);
=======
    expect(getRenderSegmentedControl(tester).thumbColor.value, CupertinoColors.systemGreen.darkColor.value);
    expect(decorationDark.color!.value, CupertinoColors.systemRed.darkColor.value);
>>>>>>> d9044a8a
  });

  testWidgets(
    'Children can be non-Text or Icon widgets (in this case, '
        'a Container or Placeholder widget)',
    (WidgetTester tester) async {
      const Map<int, Widget> children = <int, Widget>{
        0: Text('Child 1'),
        1: SizedBox(width: 50, height: 50),
        2: Placeholder(),
      };

      await tester.pumpWidget(
        boilerplate(
          builder: (BuildContext context) {
            return CupertinoSlidingSegmentedControl<int>(
              children: children,
              groupValue: groupValue,
              onValueChanged: defaultCallback,
            );
          },
        ),
      );
    },
  );

  testWidgets('Passed in value is child initially selected', (WidgetTester tester) async {
    await tester.pumpWidget(setupSimpleSegmentedControl());

    expect(getRenderSegmentedControl(tester).highlightedIndex, 0);
  });

  testWidgets('Null input for value results in no child initially selected', (WidgetTester tester) async {
    const Map<int, Widget> children = <int, Widget>{
      0: Text('Child 1'),
      1: Text('Child 2'),
    };

    groupValue = null;
    await tester.pumpWidget(
      StatefulBuilder(
        builder: (BuildContext context, StateSetter setState) {
          return boilerplate(
            builder: (BuildContext context) {
              return CupertinoSlidingSegmentedControl<int>(
                children: children,
                groupValue: groupValue,
                onValueChanged: defaultCallback,
              );
            },
          );
        },
      ),
    );

    expect(getRenderSegmentedControl(tester).highlightedIndex, null);
  });

  testWidgets('Long press not-selected child interactions', (WidgetTester tester) async {
    const Map<int, Widget> children = <int, Widget>{
      0: Text('Child 1'),
      1: Text('Child 2'),
      2: Text('Child 3'),
      3: Text('Child 4'),
      4: Text('Child 5'),
    };

    // Child 3 is initially selected.
    groupValue = 2;

    await tester.pumpWidget(
      boilerplate(
        builder: (BuildContext context) {
          return CupertinoSlidingSegmentedControl<int>(
            children: children,
            groupValue: groupValue,
            onValueChanged: defaultCallback,
          );
        },
      ),
    );

    double getChildOpacityByName(String childName) {
      return tester.widget<Opacity>(
        find.ancestor(matching: find.byType(Opacity), of: find.text(childName)),
      ).opacity;
    }

    // Opacity 1 with no interaction.
    expect(getChildOpacityByName('Child 1'), 1);

    final Offset center = tester.getCenter(find.text('Child 1'));
    final TestGesture gesture = await tester.startGesture(center);
    await tester.pumpAndSettle();

    // Opacity drops to 0.2.
    expect(getChildOpacityByName('Child 1'), 0.2);

    // Move down slightly, slightly outside of the segmented control.
    await gesture.moveBy(const Offset(0, 50));
    await tester.pumpAndSettle();
    expect(getChildOpacityByName('Child 1'), 0.2);

    // Move further down and far away from the segmented control.
    await gesture.moveBy(const Offset(0, 200));
    await tester.pumpAndSettle();
    expect(getChildOpacityByName('Child 1'), 1);

    // Move to child 5.
    await gesture.moveTo(tester.getCenter(find.text('Child 5')));
    await tester.pumpAndSettle();
    expect(getChildOpacityByName('Child 1'), 1);
    expect(getChildOpacityByName('Child 5'), 0.2);

    // Move to child 2.
    await gesture.moveTo(tester.getCenter(find.text('Child 2')));
    await tester.pumpAndSettle();
    expect(getChildOpacityByName('Child 1'), 1);
    expect(getChildOpacityByName('Child 5'), 1);
    expect(getChildOpacityByName('Child 2'), 0.2);
  });

  testWidgets('Long press does not change the opacity of currently-selected child', (WidgetTester tester) async {
    double getChildOpacityByName(String childName) {
      return tester.widget<Opacity>(
        find.ancestor(matching: find.byType(Opacity), of: find.text(childName)),
      ).opacity;
    }

    await tester.pumpWidget(setupSimpleSegmentedControl());

    final Offset center = tester.getCenter(find.text('Child 1'));
    await tester.startGesture(center);
    await tester.pump();
    await tester.pumpAndSettle();

    expect(getChildOpacityByName('Child 1'), 1);
  });

  testWidgets('Height of segmented control is determined by tallest widget', (WidgetTester tester) async {
    final Map<int, Widget> children = <int, Widget>{
      0: Container(constraints: const BoxConstraints.tightFor(height: 100.0)),
      1: Container(constraints: const BoxConstraints.tightFor(height: 400.0)),
      2: Container(constraints: const BoxConstraints.tightFor(height: 200.0)),
    };

    await tester.pumpWidget(
      boilerplate(
        builder: (BuildContext context) {
          return CupertinoSlidingSegmentedControl<int>(
            key: const ValueKey<String>('Segmented Control'),
            children: children,
            groupValue: groupValue,
            onValueChanged: defaultCallback,
          );
        },
      ),
    );

    final RenderBox buttonBox = tester.renderObject(
      find.byKey(const ValueKey<String>('Segmented Control')),
    );

    expect(
      buttonBox.size.height,
      400.0 + 2 * 2, // 2 px padding on both sides.
    );
  });

  testWidgets('Width of each segmented control segment is determined by widest widget', (WidgetTester tester) async {
    final Map<int, Widget> children = <int, Widget>{
      0: Container(constraints: const BoxConstraints.tightFor(width: 50.0)),
      1: Container(constraints: const BoxConstraints.tightFor(width: 100.0)),
      2: Container(constraints: const BoxConstraints.tightFor(width: 200.0)),
    };

    await tester.pumpWidget(
      boilerplate(
        builder: (BuildContext context) {
          return CupertinoSlidingSegmentedControl<int>(
            key: const ValueKey<String>('Segmented Control'),
            children: children,
            groupValue: groupValue,
            onValueChanged: defaultCallback,
          );
        },
      ),
    );

    final RenderBox segmentedControl = tester.renderObject(
      find.byKey(const ValueKey<String>('Segmented Control')),
    );

    // Subtract the 8.0px for horizontal padding separator. Remaining width should be allocated
    // to each child equally.
    final double childWidth = (segmentedControl.size.width - 8) / 3;

    expect(childWidth, 200.0 + 9.25 * 2);
  });

  testWidgets('Width is finite in unbounded space', (WidgetTester tester) async {
    const Map<int, Widget> children = <int, Widget>{
      0: SizedBox(width: 50),
      1: SizedBox(width: 70),
    };

    await tester.pumpWidget(
      boilerplate(
        builder: (BuildContext context) {
          return Row(
            children: <Widget>[
              CupertinoSlidingSegmentedControl<int>(
                key: const ValueKey<String>('Segmented Control'),
                children: children,
                groupValue: groupValue,
                onValueChanged: defaultCallback,
              ),
            ],
          );
        },
      ),
    );

    final RenderBox segmentedControl = tester.renderObject(
      find.byKey(const ValueKey<String>('Segmented Control')),
    );

    expect(
      segmentedControl.size.width,
      70 * 2 + 9.25 * 4 + 3 * 2 + 1, // 2 children + 4 child padding + 2 outer padding + 1 separator
    );
  });

  testWidgets('Directionality test - RTL should reverse order of widgets', (WidgetTester tester) async {
    const Map<int, Widget> children = <int, Widget>{
      0: Text('Child 1'),
      1: Text('Child 2'),
    };

    await tester.pumpWidget(
      Directionality(
        textDirection: TextDirection.rtl,
        child: Center(
          child: StatefulBuilder(
            builder: (BuildContext context, StateSetter setter) {
              setState = setter;
              return CupertinoSlidingSegmentedControl<int>(
                children: children,
                groupValue: groupValue,
                onValueChanged: defaultCallback,
              );
            },
          ),
        ),
      ),
    );

    expect(tester.getTopRight(find.text('Child 1')).dx >
        tester.getTopRight(find.text('Child 2')).dx, isTrue);
  });

  testWidgets('Correct initial selection and toggling behavior - RTL', (WidgetTester tester) async {
    const Map<int, Widget> children = <int, Widget>{
      0: Text('Child 1'),
      1: Text('Child 2'),
    };
    await tester.pumpWidget(
      Directionality(
        textDirection: TextDirection.rtl,
        child: Center(
          child: StatefulBuilder(
            builder: (BuildContext context, StateSetter setter) {
              setState = setter;
              return CupertinoSlidingSegmentedControl<int>(
                children: children,
                groupValue: groupValue,
                onValueChanged: defaultCallback,
              );
            },
          ),
        ),
      ),
    );

    // highlightedIndex is 1 instead of 0 because of RTL.
    expect(getRenderSegmentedControl(tester).highlightedIndex, 1);

    await tester.tap(find.text('Child 2'));
    await tester.pump();

    expect(getRenderSegmentedControl(tester).highlightedIndex, 0);

    await tester.tap(find.text('Child 2'));
    await tester.pump();

    expect(getRenderSegmentedControl(tester).highlightedIndex, 0);
  });

  testWidgets('Segmented control semantics', (WidgetTester tester) async {
    final SemanticsTester semantics = SemanticsTester(tester);
    const Map<int, Widget> children = <int, Widget>{
      0: Text('Child 1'),
      1: Text('Child 2'),
    };

    await tester.pumpWidget(
      boilerplate(
        builder: (BuildContext context) {
          return CupertinoSlidingSegmentedControl<int>(
            children: children,
            groupValue: groupValue,
            onValueChanged: defaultCallback,
          );
        },
      ),
    );

    expect(
      semantics,
      hasSemantics(
        TestSemantics.root(
          children: <TestSemantics>[
            TestSemantics.rootChild(
              label: 'Child 1',
              flags: <SemanticsFlag>[
                SemanticsFlag.isButton,
                SemanticsFlag.isInMutuallyExclusiveGroup,
                SemanticsFlag.isSelected,
              ],
              actions: <SemanticsAction>[
                SemanticsAction.tap,
              ],
            ),
            TestSemantics.rootChild(
              label: 'Child 2',
              flags: <SemanticsFlag>[
                SemanticsFlag.isButton,
                SemanticsFlag.isInMutuallyExclusiveGroup,
              ],
              actions: <SemanticsAction>[
                SemanticsAction.tap,
              ],
            ),
          ],
        ),
        ignoreId: true,
        ignoreRect: true,
        ignoreTransform: true,
      ),
    );

    await tester.tap(find.text('Child 2'));
    await tester.pump();

    expect(
      semantics,
      hasSemantics(
        TestSemantics.root(
          children: <TestSemantics>[
            TestSemantics.rootChild(
              label: 'Child 1',
              flags: <SemanticsFlag>[
                SemanticsFlag.isButton,
                SemanticsFlag.isInMutuallyExclusiveGroup,
              ],
              actions: <SemanticsAction>[
                SemanticsAction.tap,
              ],
            ),
            TestSemantics.rootChild(
              label: 'Child 2',
              flags: <SemanticsFlag>[
                SemanticsFlag.isButton,
                SemanticsFlag.isInMutuallyExclusiveGroup,
                SemanticsFlag.isSelected,
              ],
              actions: <SemanticsAction>[
                SemanticsAction.tap,
              ],
            ),
          ],
        ),
        ignoreId: true,
        ignoreRect: true,
        ignoreTransform: true,
    ));

    semantics.dispose();
  });

  testWidgets('Non-centered taps work on smaller widgets', (WidgetTester tester) async {
    final Map<int, Widget> children = <int, Widget>{};
    children[0] = const Text('Child 1');
    children[1] = const SizedBox();

    await tester.pumpWidget(
      boilerplate(
        builder: (BuildContext context) {
          return CupertinoSlidingSegmentedControl<int>(
            key: const ValueKey<String>('Segmented Control'),
            children: children,
            groupValue: groupValue,
            onValueChanged: defaultCallback,
          );
        },
      ),
    );

    expect(groupValue, 0);

    final Offset centerOfTwo = tester.getCenter(find.byWidget(children[1]!));
    // Tap within the bounds of children[1], but not at the center.
    // children[1] is a SizedBox thus not hittable by itself.
    await tester.tapAt(centerOfTwo + const Offset(10, 0));

    expect(groupValue, 1);
  });

  testWidgets('Hit-tests report accurate local position in segments', (WidgetTester tester) async {
    final Map<int, Widget> children = <int, Widget>{};
    late TapDownDetails tapDownDetails;
    children[0] = GestureDetector(
      behavior: HitTestBehavior.opaque,
      onTapDown: (TapDownDetails details) { tapDownDetails = details; },
      child: const SizedBox(width: 200, height: 200),
    );
    children[1] = const Text('Child 2');

    await tester.pumpWidget(
      boilerplate(
        builder: (BuildContext context) {
          return CupertinoSlidingSegmentedControl<int>(
            key: const ValueKey<String>('Segmented Control'),
            children: children,
            groupValue: groupValue,
            onValueChanged: defaultCallback,
          );
        },
      ),
    );

    expect(groupValue, 0);

    final Offset segment0GlobalOffset = tester.getTopLeft(find.byWidget(children[0]!));
    await tester.tapAt(segment0GlobalOffset + const Offset(7, 11));

    expect(tapDownDetails.localPosition, const Offset(7, 11));
    expect(tapDownDetails.globalPosition, segment0GlobalOffset + const Offset(7, 11));
  });

  testWidgets('Thumb animation is correct when the selected segment changes', (WidgetTester tester) async {
    await tester.pumpWidget(setupSimpleSegmentedControl());

    final Rect initialRect = currentUnscaledThumbRect(tester, useGlobalCoordinate: true);
    expect(currentThumbScale(tester), 1);
    final TestGesture gesture = await tester.startGesture(tester.getCenter(find.text('Child 2')));
    await tester.pump();

    // Does not move until tapUp.
    expect(currentThumbScale(tester), 1);
    expect(currentUnscaledThumbRect(tester, useGlobalCoordinate: true), initialRect);

    // Tap up and the sliding animation should play.
    await gesture.up();
    await tester.pump();
    await tester.pump(const Duration(milliseconds: 10));

    expect(currentThumbScale(tester), 1);
    expect(
      currentUnscaledThumbRect(tester, useGlobalCoordinate: true).center.dx,
      greaterThan(initialRect.center.dx),
    );

    await tester.pumpAndSettle();

    expect(currentThumbScale(tester), 1);
    expect(
      currentUnscaledThumbRect(tester, useGlobalCoordinate: true).center,
      // We're using a critically damped spring so the value of the animation
      // controller will never reach 1.
      offsetMoreOrLessEquals(tester.getCenter(find.text('Child 2')), epsilon: 0.01),
    );

    // Press the currently selected widget.
    await gesture.down(tester.getCenter(find.text('Child 2')));
    await tester.pump();
    await tester.pump(const Duration(milliseconds: 10));

    // The thumb shrinks but does not moves towards left.
    expect(currentThumbScale(tester), lessThan(1));
    expect(
      currentUnscaledThumbRect(tester, useGlobalCoordinate: true).center,
      offsetMoreOrLessEquals(tester.getCenter(find.text('Child 2')), epsilon: 0.01),
    );

    await tester.pumpAndSettle();
    expect(currentThumbScale(tester), moreOrLessEquals(0.95, epsilon: 0.01));
    expect(
      currentUnscaledThumbRect(tester, useGlobalCoordinate: true).center,
      offsetMoreOrLessEquals(tester.getCenter(find.text('Child 2')), epsilon: 0.01),
    );

    // Drag to Child 1.
    await gesture.moveTo(tester.getCenter(find.text('Child 1')));
    await tester.pump();
    await tester.pump(const Duration(milliseconds: 10));

    // Moved slightly to the left
    expect(currentThumbScale(tester), moreOrLessEquals(0.95, epsilon: 0.01));
    expect(
      currentUnscaledThumbRect(tester, useGlobalCoordinate: true).center.dx,
      lessThan(tester.getCenter(find.text('Child 2')).dx),
    );

    await tester.pumpAndSettle();
    expect(currentThumbScale(tester), moreOrLessEquals(0.95, epsilon: 0.01));
    expect(
      currentUnscaledThumbRect(tester, useGlobalCoordinate: true).center,
      offsetMoreOrLessEquals(tester.getCenter(find.text('Child 1')), epsilon: 0.01),
    );

    await gesture.up();
    await tester.pump();
    await tester.pump(const Duration(milliseconds: 10));
    expect(currentThumbScale(tester), greaterThan(0.95));

    await tester.pumpAndSettle();
    expect(currentThumbScale(tester), moreOrLessEquals(1, epsilon: 0.01));
  });

  testWidgets('Transition is triggered while a transition is already occurring', (WidgetTester tester) async {
    const Map<int, Widget> children = <int, Widget>{
      0: Text('A'),
      1: Text('B'),
      2: Text('C'),
    };

    await tester.pumpWidget(
      boilerplate(
        builder: (BuildContext context) {
          return CupertinoSlidingSegmentedControl<int>(
            key: const ValueKey<String>('Segmented Control'),
            children: children,
            groupValue: groupValue,
            onValueChanged: defaultCallback,
          );
        },
      ),
    );

    await tester.tap(find.text('B'));
    await tester.pump();
    await tester.pump();
    await tester.pump(const Duration(milliseconds: 40));

    // Between A and B.
    final Rect initialThumbRect = currentUnscaledThumbRect(tester, useGlobalCoordinate: true);
    expect(initialThumbRect.center.dx, greaterThan(tester.getCenter(find.text('A')).dx));
    expect(initialThumbRect.center.dx, lessThan(tester.getCenter(find.text('B')).dx));

    // While A to B transition is occurring, press on C.
    await tester.tap(find.text('C'));
    await tester.pump();
    await tester.pump(const Duration(milliseconds: 40));

    final Rect secondThumbRect = currentUnscaledThumbRect(tester, useGlobalCoordinate: true);

    // Between the initial Rect and B.
    expect(secondThumbRect.center.dx, greaterThan(initialThumbRect.center.dx));
    expect(secondThumbRect.center.dx, lessThan(tester.getCenter(find.text('B')).dx));

    await tester.pump(const Duration(milliseconds: 500));

    // Eventually moves to C.
    expect(
      currentUnscaledThumbRect(tester, useGlobalCoordinate: true).center,
      offsetMoreOrLessEquals(tester.getCenter(find.text('C')), epsilon: 0.01),
    );
  });

  testWidgets('Insert segment while animation is running', (WidgetTester tester) async {
    final Map<int, Widget> children = SplayTreeMap<int, Widget>((int a, int b) => a - b);

    children[0] = const Text('A');
    children[2] = const Text('C');
    children[3] = const Text('D');

    await tester.pumpWidget(
      boilerplate(
        builder: (BuildContext context) {
          return CupertinoSlidingSegmentedControl<int>(
            key: const ValueKey<String>('Segmented Control'),
            children: children,
            groupValue: groupValue,
            onValueChanged: defaultCallback,
          );
        },
      ),
    );

    await tester.tap(find.text('D'));
    await tester.pump();
    await tester.pump(const Duration(milliseconds: 40));

    children[1] = const Text('B');
    await tester.pumpWidget(
      boilerplate(
        builder: (BuildContext context) {
          return CupertinoSlidingSegmentedControl<int>(
            key: const ValueKey<String>('Segmented Control'),
            children: children,
            groupValue: groupValue,
            onValueChanged: defaultCallback,
          );
        },
      ),
    );

    await tester.pumpAndSettle();
    // Eventually moves to D.
    expect(
      currentUnscaledThumbRect(tester, useGlobalCoordinate: true).center,
      offsetMoreOrLessEquals(tester.getCenter(find.text('D')), epsilon: 0.01),
    );
  });

  testWidgets('ScrollView + SlidingSegmentedControl interaction', (WidgetTester tester) async {
    const Map<int, Widget> children = <int, Widget>{
      0: Text('Child 1'),
      1: Text('Child 2'),
    };
    final ScrollController scrollController = ScrollController();

    await tester.pumpWidget(
      Directionality(
        textDirection: TextDirection.ltr,
        child: ListView(
          controller: scrollController,
          children: <Widget>[
            const SizedBox(height: 100),
            boilerplate(
              builder: (BuildContext context) {
                return CupertinoSlidingSegmentedControl<int>(
                  children: children,
                  groupValue: groupValue,
                  onValueChanged: defaultCallback,
                );
              },
            ),
            const SizedBox(height: 1000),
          ],
        ),
      ),
    );

    // Tapping still works.
    await tester.tap(find.text('Child 2'));
    await tester.pump();

    expect(groupValue, 1);

    // Vertical drag works for the scroll view.
    final TestGesture gesture = await tester.startGesture(tester.getCenter(find.text('Child 1')));
    // The first moveBy doesn't actually move the scrollable. It's there to make
    // sure VerticalDragGestureRecognizer wins the arena. This is due to
    // startBehavior being set to DragStartBehavior.start.
    await gesture.moveBy(const Offset(0, -100));
    await gesture.moveBy(const Offset(0, -100));
    await tester.pump();

    expect(scrollController.offset, 100);

    // Does not affect the segmented control.
    expect(groupValue, 1);

    await gesture.moveBy(const Offset(0, 100));
    await gesture.up();
    await tester.pump();

    expect(scrollController.offset, 0);
    expect(groupValue, 1);

    // Long press vertical drag is recognized by the segmented control.
    await gesture.down(tester.getCenter(find.text('Child 1')));
    await tester.pump(const Duration(milliseconds: 600));
    await gesture.moveBy(const Offset(0, -100));
    await gesture.moveBy(const Offset(0, -100));
    await tester.pump();

    // Should not scroll.
    expect(scrollController.offset, 0);
    expect(groupValue, 1);

    await gesture.moveBy(const Offset(0, 100));
    await gesture.moveBy(const Offset(0, 100));
    await gesture.up();
    await tester.pump();

    expect(scrollController.offset, 0);
    expect(groupValue, 0);

    // Horizontal drag is recognized by the segmentedControl.
    await gesture.down(tester.getCenter(find.text('Child 1')));
    await gesture.moveBy(const Offset(50, 0));
    await gesture.moveTo(tester.getCenter(find.text('Child 2')));
    await gesture.up();
    await tester.pump();

    expect(scrollController.offset, 0);
    expect(groupValue, 1);
  });
}<|MERGE_RESOLUTION|>--- conflicted
+++ resolved
@@ -303,13 +303,8 @@
       matching: find.byType(Container),
     )).decoration! as BoxDecoration;
 
-<<<<<<< HEAD
     expect(getRenderSegmentedControl(tester).cupertinoThumbColor.value, CupertinoColors.systemGreen.color.value);
-    expect(decoration.color.value, CupertinoColors.systemRed.color.value);
-=======
-    expect(getRenderSegmentedControl(tester).thumbColor.value, CupertinoColors.systemGreen.color.value);
     expect(decoration.color!.value, CupertinoColors.systemRed.color.value);
->>>>>>> d9044a8a
 
     setState(() { brightness = Brightness.dark; });
     await tester.pump();
@@ -320,13 +315,8 @@
     )).decoration! as BoxDecoration;
 
 
-<<<<<<< HEAD
     expect(getRenderSegmentedControl(tester).cupertinoThumbColor.value, CupertinoColors.systemGreen.darkColor.value);
-    expect(decorationDark.color.value, CupertinoColors.systemRed.darkColor.value);
-=======
-    expect(getRenderSegmentedControl(tester).thumbColor.value, CupertinoColors.systemGreen.darkColor.value);
     expect(decorationDark.color!.value, CupertinoColors.systemRed.darkColor.value);
->>>>>>> d9044a8a
   });
 
   testWidgets(
