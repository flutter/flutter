// Copyright 2014 The Flutter Authors. All rights reserved.
// Use of this source code is governed by a BSD-style license that can be
// found in the LICENSE file.

// reduced-test-set:
//   This file is run as part of a reduced test set in CI on Mac and Windows
//   machines.
@Tags(<String>['reduced-test-set'])
library;

import 'dart:math' as math;
import 'dart:ui';

import 'package:flutter/cupertino.dart';
import 'package:flutter/foundation.dart' show isSkwasm;
import 'package:flutter/material.dart';
import 'package:flutter/rendering.dart';
import 'package:flutter_test/flutter_test.dart';

import '../impeller_test_helpers.dart';

// TODO(yjbanov): on the web text rendered with perspective produces flaky goldens: https://github.com/flutter/flutter/issues/110785
final bool skipPerspectiveTextGoldens = isBrowser && isSkwasm;

// A number of the hit tests below say "warnIfMissed: false". This is because
// the way the CupertinoPicker works, the hits don't actually reach the labels,
// the scroll view intercepts them.

// scrolling by this offset will move the picker to the next item
const Offset _kRowOffset = Offset(0.0, -50.0);

void main() {
  group('Countdown timer picker', () {
    testWidgets('initialTimerDuration falls within limit', (WidgetTester tester) async {
      expect(() {
        CupertinoTimerPicker(
          onTimerDurationChanged: (_) {},
          initialTimerDuration: const Duration(days: 1),
        );
      }, throwsAssertionError);

      expect(() {
        CupertinoTimerPicker(
          onTimerDurationChanged: (_) {},
          initialTimerDuration: const Duration(seconds: -1),
        );
      }, throwsAssertionError);
    });

    testWidgets('minuteInterval is positive and is a factor of 60', (WidgetTester tester) async {
      expect(() {
        CupertinoTimerPicker(onTimerDurationChanged: (_) {}, minuteInterval: 0);
      }, throwsAssertionError);
      expect(() {
        CupertinoTimerPicker(onTimerDurationChanged: (_) {}, minuteInterval: -1);
      }, throwsAssertionError);
      expect(() {
        CupertinoTimerPicker(onTimerDurationChanged: (_) {}, minuteInterval: 7);
      }, throwsAssertionError);
    });

    testWidgets('secondInterval is positive and is a factor of 60', (WidgetTester tester) async {
      expect(() {
        CupertinoTimerPicker(onTimerDurationChanged: (_) {}, secondInterval: 0);
      }, throwsAssertionError);
      expect(() {
        CupertinoTimerPicker(onTimerDurationChanged: (_) {}, secondInterval: -1);
      }, throwsAssertionError);
      expect(() {
        CupertinoTimerPicker(onTimerDurationChanged: (_) {}, secondInterval: 7);
      }, throwsAssertionError);
    });

    testWidgets('background color default value', (WidgetTester tester) async {
      await tester.pumpWidget(
        CupertinoApp(home: CupertinoTimerPicker(onTimerDurationChanged: (_) {})),
      );

      final Iterable<CupertinoPicker> pickers = tester.allWidgets.whereType<CupertinoPicker>();
      expect(pickers.any((CupertinoPicker picker) => picker.backgroundColor != null), false);
    });

    testWidgets('background color can be null', (WidgetTester tester) async {
      await tester.pumpWidget(
        CupertinoApp(home: CupertinoTimerPicker(onTimerDurationChanged: (_) {})),
      );

      expect(tester.takeException(), isNull);
    });

    testWidgets('specified background color is applied', (WidgetTester tester) async {
      await tester.pumpWidget(
        CupertinoApp(
          home: CupertinoTimerPicker(
            onTimerDurationChanged: (_) {},
            backgroundColor: CupertinoColors.black,
          ),
        ),
      );

      final Iterable<CupertinoPicker> pickers = tester.allWidgets.whereType<CupertinoPicker>();
      expect(
        pickers.any((CupertinoPicker picker) => picker.backgroundColor != CupertinoColors.black),
        false,
      );
    });

    testWidgets('specified item extent value is applied', (WidgetTester tester) async {
      await tester.pumpWidget(
        CupertinoApp(home: CupertinoTimerPicker(itemExtent: 42, onTimerDurationChanged: (_) {})),
      );

      final Iterable<CupertinoPicker> pickers = tester.allWidgets.whereType<CupertinoPicker>();
      expect(pickers.any((CupertinoPicker picker) => picker.itemExtent != 42), false);
    });

    testWidgets('columns are ordered correctly when text direction is ltr', (
      WidgetTester tester,
    ) async {
      await tester.pumpWidget(
        CupertinoApp(
          home: CupertinoTimerPicker(
            onTimerDurationChanged: (_) {},
            initialTimerDuration: const Duration(hours: 12, minutes: 30, seconds: 59),
          ),
        ),
      );

      Offset lastOffset = tester.getTopLeft(find.text('12'));

      expect(tester.getTopLeft(find.text('hours')).dx > lastOffset.dx, true);
      lastOffset = tester.getTopLeft(find.text('hours'));

      expect(tester.getTopLeft(find.text('30')).dx > lastOffset.dx, true);
      lastOffset = tester.getTopLeft(find.text('30'));

      expect(tester.getTopLeft(find.text('min.')).dx > lastOffset.dx, true);
      lastOffset = tester.getTopLeft(find.text('min.'));

      expect(tester.getTopLeft(find.text('59')).dx > lastOffset.dx, true);
      lastOffset = tester.getTopLeft(find.text('59'));

      expect(tester.getTopLeft(find.text('sec.')).dx > lastOffset.dx, true);
    });

    testWidgets('columns are ordered correctly when text direction is rtl', (
      WidgetTester tester,
    ) async {
      await tester.pumpWidget(
        CupertinoApp(
          home: Directionality(
            textDirection: TextDirection.rtl,
            child: CupertinoTimerPicker(
              onTimerDurationChanged: (_) {},
              initialTimerDuration: const Duration(hours: 12, minutes: 30, seconds: 59),
            ),
          ),
        ),
      );

      Offset lastOffset = tester.getTopLeft(find.text('12'));

      expect(tester.getTopLeft(find.text('hours')).dx > lastOffset.dx, false);
      lastOffset = tester.getTopLeft(find.text('hours'));

      expect(tester.getTopLeft(find.text('30')).dx > lastOffset.dx, false);
      lastOffset = tester.getTopLeft(find.text('30'));

      expect(tester.getTopLeft(find.text('min.')).dx > lastOffset.dx, false);
      lastOffset = tester.getTopLeft(find.text('min.'));

      expect(tester.getTopLeft(find.text('59')).dx > lastOffset.dx, false);
      lastOffset = tester.getTopLeft(find.text('59'));

      expect(tester.getTopLeft(find.text('sec.')).dx > lastOffset.dx, false);
    });

    testWidgets('width of picker is consistent', (WidgetTester tester) async {
      await tester.pumpWidget(
        CupertinoApp(
          home: SizedBox(
            height: 400.0,
            width: 400.0,
            child: CupertinoTimerPicker(
              onTimerDurationChanged: (_) {},
              initialTimerDuration: const Duration(hours: 12, minutes: 30, seconds: 59),
            ),
          ),
        ),
      );

      // Distance between the first column and the last column.
      final double distance =
          tester.getCenter(find.text('sec.')).dx - tester.getCenter(find.text('12')).dx;

      await tester.pumpWidget(
        CupertinoApp(
          home: SizedBox(
            height: 400.0,
            width: 800.0,
            child: CupertinoTimerPicker(
              onTimerDurationChanged: (_) {},
              initialTimerDuration: const Duration(hours: 12, minutes: 30, seconds: 59),
            ),
          ),
        ),
      );

      // Distance between the first and the last column should be the same.
      expect(
        tester.getCenter(find.text('sec.')).dx - tester.getCenter(find.text('12')).dx,
        distance,
      );
    });
  });

  testWidgets('showDayOfWeek is only supported in date mode', (WidgetTester tester) async {
    expect(
      () => CupertinoDatePicker(
        mode: CupertinoDatePickerMode.date,
        onDateTimeChanged: (DateTime _) {},
        showDayOfWeek: true,
      ),
      returnsNormally,
    );

    expect(
      () => CupertinoDatePicker(
        mode: CupertinoDatePickerMode.time,
        onDateTimeChanged: (DateTime _) {},
        showDayOfWeek: true,
      ),
      throwsA(
        isA<AssertionError>().having(
          (AssertionError e) => e.message ?? 'Unknown error',
          'message',
          contains('showDayOfWeek is only supported in date mode'),
        ),
      ),
    );

    expect(
      () => CupertinoDatePicker(
        mode: CupertinoDatePickerMode.monthYear,
        onDateTimeChanged: (DateTime _) {},
        showDayOfWeek: true,
      ),
      throwsA(
        isA<AssertionError>().having(
          (AssertionError e) => e.message ?? 'Unknown error',
          'message',
          contains('showDayOfWeek is only supported in date mode'),
        ),
      ),
    );

    expect(
      () => CupertinoDatePicker(onDateTimeChanged: (DateTime _) {}, showDayOfWeek: true),
      throwsA(
        isA<AssertionError>().having(
          (AssertionError e) => e.message ?? 'Unknown error',
          'message',
          contains('showDayOfWeek is only supported in date mode'),
        ),
      ),
    );
  });

  testWidgets('picker honors minuteInterval and secondInterval', (WidgetTester tester) async {
    late Duration duration;
    await tester.pumpWidget(
      CupertinoApp(
        home: SizedBox(
          height: 400.0,
          width: 400.0,
          child: CupertinoTimerPicker(
            minuteInterval: 10,
            secondInterval: 12,
            initialTimerDuration: const Duration(hours: 10, minutes: 40, seconds: 48),
            onTimerDurationChanged: (Duration d) {
              duration = d;
            },
          ),
        ),
      ),
    );
    await tester.drag(find.text('40'), _kRowOffset, warnIfMissed: false); // see top of file
    await tester.pump();
    await tester.drag(find.text('48'), -_kRowOffset, warnIfMissed: false); // see top of file
    await tester.pump();
    await tester.pump(const Duration(milliseconds: 500));

    expect(duration, const Duration(hours: 10, minutes: 50, seconds: 36));
  });

  group('Date picker', () {
    testWidgets('initial date is set to default value', (WidgetTester tester) async {
      final CupertinoDatePicker picker = CupertinoDatePicker(onDateTimeChanged: (_) {});
      expect(picker.initialDateTime, isNotNull);
    });

    testWidgets('background color default value', (WidgetTester tester) async {
      await tester.pumpWidget(CupertinoApp(home: CupertinoDatePicker(onDateTimeChanged: (_) {})));

      final Iterable<CupertinoPicker> pickers = tester.allWidgets.whereType<CupertinoPicker>();
      expect(pickers.any((CupertinoPicker picker) => picker.backgroundColor != null), false);
    });

    testWidgets('background color can be null', (WidgetTester tester) async {
      await tester.pumpWidget(CupertinoApp(home: CupertinoDatePicker(onDateTimeChanged: (_) {})));

      expect(tester.takeException(), isNull);
    });

    testWidgets('specified background color is applied', (WidgetTester tester) async {
      await tester.pumpWidget(
        CupertinoApp(
          home: CupertinoDatePicker(
            onDateTimeChanged: (_) {},
            backgroundColor: CupertinoColors.black,
          ),
        ),
      );

      final Iterable<CupertinoPicker> pickers = tester.allWidgets.whereType<CupertinoPicker>();
      expect(
        pickers.any((CupertinoPicker picker) => picker.backgroundColor != CupertinoColors.black),
        false,
      );
    });

    testWidgets('specified item extent value is applied', (WidgetTester tester) async {
      await tester.pumpWidget(
        CupertinoApp(home: CupertinoDatePicker(itemExtent: 55, onDateTimeChanged: (_) {})),
      );

      final Iterable<CupertinoPicker> pickers = tester.allWidgets.whereType<CupertinoPicker>();
      expect(pickers.any((CupertinoPicker picker) => picker.itemExtent != 55), false);
    });

    testWidgets('initial date honors minuteInterval', (WidgetTester tester) async {
      late DateTime newDateTime;
      await tester.pumpWidget(
        CupertinoApp(
          home: Center(
            child: SizedBox(
              width: 400,
              height: 400,
              child: CupertinoDatePicker(
                onDateTimeChanged: (DateTime d) => newDateTime = d,
                initialDateTime: DateTime(2018, 10, 10, 10, 3),
                minuteInterval: 3,
              ),
            ),
          ),
        ),
      );

      // Drag the minute picker to the next slot (03 -> 06).
      // The `initialDateTime` and the `minuteInterval` values are specifically chosen
      // so that `find.text` finds exactly one widget.
      await tester.drag(find.text('03'), _kRowOffset, warnIfMissed: false); // see top of file
      await tester.pump();

      expect(newDateTime.minute, 6);
    });

    test('initial date honors minimumDate & maximumDate', () {
      expect(() {
        CupertinoDatePicker(
          onDateTimeChanged: (DateTime d) {},
          initialDateTime: DateTime(2018, 10, 10),
          minimumDate: DateTime(2018, 10, 11),
        );
      }, throwsAssertionError);

      expect(() {
        CupertinoDatePicker(
          onDateTimeChanged: (DateTime d) {},
          initialDateTime: DateTime(2018, 10, 10),
          maximumDate: DateTime(2018, 10, 9),
        );
      }, throwsAssertionError);
    });

    testWidgets('changing initialDateTime after first build does not do anything', (
      WidgetTester tester,
    ) async {
      late DateTime selectedDateTime;
      await tester.pumpWidget(
        CupertinoApp(
          home: Center(
            child: SizedBox(
              height: 400.0,
              width: 400.0,
              child: CupertinoDatePicker(
                onDateTimeChanged: (DateTime dateTime) => selectedDateTime = dateTime,
                initialDateTime: DateTime(2018, 1, 1, 10, 30),
              ),
            ),
          ),
        ),
      );

      await tester.drag(
        find.text('10'),
        const Offset(0.0, 32.0),
        pointer: 1,
        touchSlopY: 0,
        warnIfMissed: false,
      ); // see top of file
      await tester.pump();
      await tester.pump(const Duration(milliseconds: 500));

      expect(selectedDateTime, DateTime(2018, 1, 1, 9, 30));

      await tester.pumpWidget(
        CupertinoApp(
          home: Center(
            child: SizedBox(
              height: 400.0,
              width: 400.0,
              child: CupertinoDatePicker(
                onDateTimeChanged: (DateTime dateTime) => selectedDateTime = dateTime,
                // Change the initial date, but it shouldn't affect the present state.
                initialDateTime: DateTime(2016, 4, 5, 15),
              ),
            ),
          ),
        ),
      );

      await tester.drag(
        find.text('9'),
        const Offset(0.0, 32.0),
        pointer: 1,
        touchSlopY: 0,
        warnIfMissed: false,
      ); // see top of file
      await tester.pump();
      await tester.pump(const Duration(milliseconds: 500));

      // Moving up an hour is still based on the original initial date time.
      expect(selectedDateTime, DateTime(2018, 1, 1, 8, 30));
    });

    testWidgets('date picker has expected string', (WidgetTester tester) async {
      await tester.pumpWidget(
        CupertinoApp(
          home: Center(
            child: SizedBox(
              height: 400.0,
              width: 400.0,
              child: CupertinoDatePicker(
                mode: CupertinoDatePickerMode.date,
                onDateTimeChanged: (_) {},
                initialDateTime: DateTime(2018, 9, 15),
              ),
            ),
          ),
        ),
      );

      expect(find.text('September'), findsOneWidget);
      expect(find.text('9'), findsOneWidget);
      expect(find.text('2018'), findsOneWidget);
    });

    testWidgets('datetime picker has expected string', (WidgetTester tester) async {
      await tester.pumpWidget(
        CupertinoApp(
          home: Center(
            child: SizedBox(
              height: 400.0,
              width: 400.0,
              child: CupertinoDatePicker(
                onDateTimeChanged: (_) {},
                initialDateTime: DateTime(2018, 9, 15, 3, 14),
              ),
            ),
          ),
        ),
      );

      expect(find.text('Sat Sep 15'), findsOneWidget);
      expect(find.text('3'), findsOneWidget);
      expect(find.text('14'), findsOneWidget);
      expect(find.text('AM'), findsOneWidget);
    });

    testWidgets('monthYear picker has expected string', (WidgetTester tester) async {
      await tester.pumpWidget(
        CupertinoApp(
          home: Center(
            child: SizedBox(
              height: 400.0,
              width: 400.0,
              child: CupertinoDatePicker(
                mode: CupertinoDatePickerMode.monthYear,
                onDateTimeChanged: (_) {},
                initialDateTime: DateTime(2018, 9),
              ),
            ),
          ),
        ),
      );

      expect(find.text('September'), findsOneWidget);
      expect(find.text('2018'), findsOneWidget);
    });

    testWidgets('width of picker in date and time mode is consistent', (WidgetTester tester) async {
      await tester.pumpWidget(
        CupertinoApp(
          home: Directionality(
            textDirection: TextDirection.ltr,
            child: CupertinoDatePicker(
              onDateTimeChanged: (_) {},
              initialDateTime: DateTime(2018, 1, 1, 10, 30),
            ),
          ),
        ),
      );

      // Distance between the first column and the last column.
      final double distance =
          tester.getCenter(find.text('Mon Jan 1 ')).dx - tester.getCenter(find.text('AM')).dx;

      await tester.pumpWidget(
        CupertinoApp(
          home: Center(
            child: SizedBox(
              height: 400.0,
              width: 800.0,
              child: CupertinoDatePicker(
                onDateTimeChanged: (_) {},
                initialDateTime: DateTime(2018, 1, 1, 10, 30),
              ),
            ),
          ),
        ),
      );

      // Distance between the first and the last column should be the same.
      expect(
        tester.getCenter(find.text('Mon Jan 1 ')).dx - tester.getCenter(find.text('AM')).dx,
        distance,
      );
    });

    testWidgets('width of picker in date mode is consistent', (WidgetTester tester) async {
      await tester.pumpWidget(
        CupertinoApp(
          home: Center(
            child: SizedBox(
              height: 400.0,
              width: 400.0,
              child: CupertinoDatePicker(
                mode: CupertinoDatePickerMode.date,
                onDateTimeChanged: (_) {},
                initialDateTime: DateTime(2018, 1, 1, 10, 30),
              ),
            ),
          ),
        ),
      );

      // Distance between the first column and the last column.
      final double distance =
          tester.getCenter(find.text('January')).dx - tester.getCenter(find.text('2018')).dx;

      await tester.pumpWidget(
        CupertinoApp(
          home: Center(
            child: SizedBox(
              height: 400.0,
              width: 800.0,
              child: CupertinoDatePicker(
                mode: CupertinoDatePickerMode.date,
                onDateTimeChanged: (_) {},
                initialDateTime: DateTime(2018, 1, 1, 10, 30),
              ),
            ),
          ),
        ),
      );

      // Distance between the first and the last column should be the same.
      expect(
        tester.getCenter(find.text('January')).dx - tester.getCenter(find.text('2018')).dx,
        distance,
      );
    });

    testWidgets('width of picker in time mode is consistent', (WidgetTester tester) async {
      await tester.pumpWidget(
        CupertinoApp(
          home: Center(
            child: SizedBox(
              height: 400.0,
              width: 400.0,
              child: CupertinoDatePicker(
                mode: CupertinoDatePickerMode.time,
                onDateTimeChanged: (_) {},
                initialDateTime: DateTime(2018, 1, 1, 10, 30),
              ),
            ),
          ),
        ),
      );

      // Distance between the first column and the last column.
      final double distance =
          tester.getCenter(find.text('10')).dx - tester.getCenter(find.text('AM')).dx;

      await tester.pumpWidget(
        CupertinoApp(
          home: Center(
            child: SizedBox(
              height: 400.0,
              width: 800.0,
              child: CupertinoDatePicker(
                mode: CupertinoDatePickerMode.time,
                onDateTimeChanged: (_) {},
                initialDateTime: DateTime(2018, 1, 1, 10, 30),
              ),
            ),
          ),
        ),
      );

      // Distance between the first and the last column should be the same.
      expect(
        tester.getCenter(find.text('10')).dx - tester.getCenter(find.text('AM')).dx,
        moreOrLessEquals(distance),
      );
    });

    testWidgets('width of picker in monthYear mode is consistent', (WidgetTester tester) async {
      await tester.pumpWidget(
        CupertinoApp(
          home: Center(
            child: SizedBox(
              height: 400.0,
              width: 400.0,
              child: CupertinoDatePicker(
                mode: CupertinoDatePickerMode.monthYear,
                onDateTimeChanged: (_) {},
                initialDateTime: DateTime(2018),
              ),
            ),
          ),
        ),
      );

      // Distance between the first column and the last column.
      final double distance =
          tester.getCenter(find.text('January')).dx - tester.getCenter(find.text('2018')).dx;

      await tester.pumpWidget(
        CupertinoApp(
          home: Center(
            child: SizedBox(
              height: 400.0,
              width: 800.0,
              child: CupertinoDatePicker(
                mode: CupertinoDatePickerMode.monthYear,
                onDateTimeChanged: (_) {},
                initialDateTime: DateTime(2018),
              ),
            ),
          ),
        ),
      );

      // Distance between the first and the last column should be the same.
      expect(
        tester.getCenter(find.text('January')).dx - tester.getCenter(find.text('2018')).dx,
        distance,
      );
    });

    testWidgets('wheel does not bend outwards', (WidgetTester tester) async {
      final Widget dateWidget = CupertinoDatePicker(
        mode: CupertinoDatePickerMode.date,
        onDateTimeChanged: (_) {},
        initialDateTime: DateTime(2018, 1, 1, 10, 30),
      );

      const String centerMonth = 'January';
      const List<String> visibleMonthsExceptTheCenter = <String>[
        'September',
        'October',
        'November',
        'December',
        'February',
        'March',
        'April',
        'May',
      ];

      await tester.pumpWidget(
        CupertinoApp(
          home: CupertinoPageScaffold(
            child: Center(child: SizedBox(height: 200.0, width: 300.0, child: dateWidget)),
          ),
        ),
      );

      // The wheel does not bend outwards.
      for (final String month in visibleMonthsExceptTheCenter) {
        expect(
          tester.getBottomLeft(find.text(centerMonth)).dx,
          lessThan(tester.getBottomLeft(find.text(month)).dx),
        );
      }

      await tester.pumpWidget(
        CupertinoApp(
          home: CupertinoPageScaffold(
            child: Center(child: SizedBox(height: 200.0, width: 3000.0, child: dateWidget)),
          ),
        ),
      );

      // The wheel does not bend outwards at large widths.
      for (final String month in visibleMonthsExceptTheCenter) {
        expect(
          tester.getBottomLeft(find.text(centerMonth)).dx,
          lessThan(tester.getBottomLeft(find.text(month)).dx),
        );
      }
    });

    testWidgets('non-selectable dates are greyed out, '
        'when minimum date is unconstrained', (WidgetTester tester) async {
      final DateTime maximum = DateTime(2018, 6, 15);
      await tester.pumpWidget(
        CupertinoApp(
          home: Center(
            child: SizedBox(
              height: 400.0,
              width: 400.0,
              child: CupertinoDatePicker(
                mode: CupertinoDatePickerMode.date,
                maximumDate: maximum,
                onDateTimeChanged: (_) {},
                initialDateTime: DateTime(2018, 6, 15),
              ),
            ),
          ),
        ),
      );

      // unconstrained bounds are not affected.
      expect(
        tester.widget<Text>(find.text('14')).style!.color,
        isNot(isSameColorAs(CupertinoColors.inactiveGray.color)),
      );

      // the selected day is not affected.
      expect(
        tester.widget<Text>(find.text('15')).style!.color,
        isNot(isSameColorAs(CupertinoColors.inactiveGray.color)),
      );

      // out of bounds and should be greyed out.
      expect(
        tester.widget<Text>(find.text('16')).style!.color,
        isSameColorAs(CupertinoColors.inactiveGray.color),
      );
    });

    testWidgets('non-selectable dates are greyed out, '
        'when maximum date is unconstrained', (WidgetTester tester) async {
      final DateTime minimum = DateTime(2018, 6, 15);
      await tester.pumpWidget(
        CupertinoApp(
          home: Center(
            child: SizedBox(
              height: 400.0,
              width: 400.0,
              child: CupertinoDatePicker(
                mode: CupertinoDatePickerMode.date,
                minimumDate: minimum,
                onDateTimeChanged: (_) {},
                initialDateTime: DateTime(2018, 6, 15),
              ),
            ),
          ),
        ),
      );

      // out of bounds and should be greyed out.
      expect(
        tester.widget<Text>(find.text('14')).style!.color,
        isSameColorAs(CupertinoColors.inactiveGray.color),
      );

      // the selected day is not affected.
      expect(
        tester.widget<Text>(find.text('15')).style!.color,
        isNot(isSameColorAs(CupertinoColors.inactiveGray.color)),
      );

      // unconstrained bounds are not affected.
      expect(
        tester.widget<Text>(find.text('16')).style!.color,
        isNot(isSameColorAs(CupertinoColors.inactiveGray.color)),
      );
    });

    testWidgets('non-selectable dates are greyed out, '
        'months should be taken into account when greying out days', (WidgetTester tester) async {
      final DateTime minimum = DateTime(2018, 5, 15);
      final DateTime maximum = DateTime(2018, 7, 15);
      await tester.pumpWidget(
        CupertinoApp(
          home: Center(
            child: SizedBox(
              height: 400.0,
              width: 400.0,
              child: CupertinoDatePicker(
                mode: CupertinoDatePickerMode.date,
                minimumDate: minimum,
                maximumDate: maximum,
                onDateTimeChanged: (_) {},
                initialDateTime: DateTime(2018, 6, 15),
              ),
            ),
          ),
        ),
      );

      // days of a different min/max month are not affected.
      expect(
        tester.widget<Text>(find.text('14')).style!.color,
        isNot(isSameColorAs(CupertinoColors.inactiveGray.color)),
      );
      expect(
        tester.widget<Text>(find.text('16')).style!.color,
        isNot(isSameColorAs(CupertinoColors.inactiveGray.color)),
      );
    });

    testWidgets('non-selectable dates are greyed out, '
        'years should be taken into account when greying out days', (WidgetTester tester) async {
      final DateTime minimum = DateTime(2017, 6, 15);
      final DateTime maximum = DateTime(2019, 6, 15);
      await tester.pumpWidget(
        CupertinoApp(
          home: Center(
            child: SizedBox(
              height: 400.0,
              width: 400.0,
              child: CupertinoDatePicker(
                mode: CupertinoDatePickerMode.date,
                minimumDate: minimum,
                maximumDate: maximum,
                onDateTimeChanged: (_) {},
                initialDateTime: DateTime(2018, 6, 15),
              ),
            ),
          ),
        ),
      );

      // days of a different min/max year are not affected.
      expect(
        tester.widget<Text>(find.text('14')).style!.color,
        isNot(isSameColorAs(CupertinoColors.inactiveGray.color)),
      );
      expect(
        tester.widget<Text>(find.text('16')).style!.color,
        isNot(isSameColorAs(CupertinoColors.inactiveGray.color)),
      );
    });

    testWidgets('picker automatically scrolls away from invalid date on month change', (
      WidgetTester tester,
    ) async {
      late DateTime date;
      await tester.pumpWidget(
        CupertinoApp(
          home: Center(
            child: SizedBox(
              height: 400.0,
              width: 400.0,
              child: CupertinoDatePicker(
                mode: CupertinoDatePickerMode.date,
                onDateTimeChanged: (DateTime newDate) {
                  date = newDate;
                },
                initialDateTime: DateTime(2018, 3, 30),
              ),
            ),
          ),
        ),
      );

      await tester.drag(
        find.text('March'),
        const Offset(0, 32.0),
        touchSlopY: 0.0,
        warnIfMissed: false,
      ); // see top of file

      // Momentarily, the 2018 and the incorrect 30 of February is aligned.
      expect(tester.getTopLeft(find.text('2018')).dy, tester.getTopLeft(find.text('30')).dy);
      await tester.pump(); // Once to trigger the post frame animate call.
      await tester.pump(); // Once to start the DrivenScrollActivity.
      await tester.pump(const Duration(milliseconds: 500));

      expect(date, DateTime(2018, 2, 28));
      expect(tester.getTopLeft(find.text('2018')).dy, tester.getTopLeft(find.text('28')).dy);
    });

    testWidgets('date picker automatically scrolls away from invalid date, '
        "and onDateTimeChanged doesn't report these dates", (WidgetTester tester) async {
      late DateTime date;
      // 2016 is a leap year.
      final DateTime minimum = DateTime(2016, 2, 29);
      final DateTime maximum = DateTime(2018, 12, 31);
      await tester.pumpWidget(
        CupertinoApp(
          home: Center(
            child: SizedBox(
              height: 400.0,
              width: 400.0,
              child: CupertinoDatePicker(
                mode: CupertinoDatePickerMode.date,
                minimumDate: minimum,
                maximumDate: maximum,
                onDateTimeChanged: (DateTime newDate) {
                  date = newDate;
                  // Callback doesn't transiently go into invalid dates.
                  expect(newDate.isAtSameMomentAs(minimum) || newDate.isAfter(minimum), isTrue);
                  expect(newDate.isAtSameMomentAs(maximum) || newDate.isBefore(maximum), isTrue);
                },
                initialDateTime: DateTime(2017, 2, 28),
              ),
            ),
          ),
        ),
      );

      // 2017 has 28 days in Feb so 29 is greyed out.
      expect(
        tester.widget<Text>(find.text('29')).style!.color,
        isSameColorAs(CupertinoColors.inactiveGray.color),
      );

      await tester.drag(
        find.text('2017'),
        const Offset(0.0, 32.0),
        touchSlopY: 0.0,
        warnIfMissed: false,
      ); // see top of file
      await tester.pump();
      await tester.pumpAndSettle(); // Now the autoscrolling should happen.

      expect(date, DateTime(2016, 2, 29));

      // 2016 has 29 days in Feb so 29 is not greyed out.
      expect(
        tester.widget<Text>(find.text('29')).style!.color,
        isNot(isSameColorAs(CupertinoColors.inactiveGray.color)),
      );

      await tester.drag(
        find.text('2016'),
        const Offset(0.0, -32.0),
        touchSlopY: 0.0,
        warnIfMissed: false,
      ); // see top of file
      await tester.pump(); // Once to trigger the post frame animate call.
      await tester.pumpAndSettle();

      expect(date, DateTime(2017, 2, 28));

      expect(
        tester.widget<Text>(find.text('29')).style!.color,
        isSameColorAs(CupertinoColors.inactiveGray.color),
      );
    });

    testWidgets('dateTime picker automatically scrolls away from invalid date, '
        "and onDateTimeChanged doesn't report these dates", (WidgetTester tester) async {
      late DateTime date;
      final DateTime minimum = DateTime(2019, 11, 11, 3, 30);
      final DateTime maximum = DateTime(2019, 11, 11, 14, 59, 59);
      await tester.pumpWidget(
        CupertinoApp(
          home: Center(
            child: SizedBox(
              height: 400.0,
              width: 400.0,
              child: CupertinoDatePicker(
                minimumDate: minimum,
                maximumDate: maximum,
                onDateTimeChanged: (DateTime newDate) {
                  date = newDate;
                  // Callback doesn't transiently go into invalid dates.
                  expect(minimum.isAfter(newDate), isFalse);
                  expect(maximum.isBefore(newDate), isFalse);
                },
                initialDateTime: DateTime(2019, 11, 11, 4),
              ),
            ),
          ),
        ),
      );

      // 3:00 is valid but 2:00 should be invalid.
      expect(
        tester.widget<Text>(find.text('3')).style!.color,
        isNot(isSameColorAs(CupertinoColors.inactiveGray.color)),
      );

      expect(
        tester.widget<Text>(find.text('2')).style!.color,
        isSameColorAs(CupertinoColors.inactiveGray.color),
      );

      // 'PM' is greyed out.
      expect(
        tester.widget<Text>(find.text('PM')).style!.color,
        isSameColorAs(CupertinoColors.inactiveGray.color),
      );

      await tester.drag(
        find.text('AM'),
        const Offset(0.0, -32.0),
        touchSlopY: 0.0,
        warnIfMissed: false,
      ); // see top of file
      await tester.pump();
      await tester.pumpAndSettle(); // Now the autoscrolling should happen.

      expect(date, DateTime(2019, 11, 11, 14, 59));

      // 3'o clock and 'AM' are now greyed out.
      expect(
        tester.widget<Text>(find.text('AM')).style!.color,
        isSameColorAs(CupertinoColors.inactiveGray.color),
      );
      expect(
        tester.widget<Text>(find.text('3')).style!.color,
        isSameColorAs(CupertinoColors.inactiveGray.color),
      );

      await tester.drag(
        find.text('PM'),
        const Offset(0.0, 32.0),
        touchSlopY: 0.0,
        warnIfMissed: false,
      ); // see top of file
      await tester.pump(); // Once to trigger the post frame animate call.
      await tester.pumpAndSettle();

      // Returns to min date.
      expect(date, DateTime(2019, 11, 11, 3, 30));
    });

    testWidgets('time picker automatically scrolls away from invalid date, '
        "and onDateTimeChanged doesn't report these dates", (WidgetTester tester) async {
      late DateTime date;
      final DateTime minimum = DateTime(2019, 11, 11, 3, 30);
      final DateTime maximum = DateTime(2019, 11, 11, 14, 59, 59);
      await tester.pumpWidget(
        CupertinoApp(
          home: Center(
            child: SizedBox(
              height: 400.0,
              width: 400.0,
              child: CupertinoDatePicker(
                mode: CupertinoDatePickerMode.time,
                minimumDate: minimum,
                maximumDate: maximum,
                onDateTimeChanged: (DateTime newDate) {
                  date = newDate;
                  // Callback doesn't transiently go into invalid dates.
                  expect(minimum.isAfter(newDate), isFalse);
                  expect(maximum.isBefore(newDate), isFalse);
                },
                initialDateTime: DateTime(2019, 11, 11, 4),
              ),
            ),
          ),
        ),
      );

      // 3:00 is valid but 2:00 should be invalid.
      expect(
        tester.widget<Text>(find.text('3')).style!.color,
        isNot(isSameColorAs(CupertinoColors.inactiveGray.color)),
      );

      expect(
        tester.widget<Text>(find.text('2')).style!.color,
        isSameColorAs(CupertinoColors.inactiveGray.color),
      );

      // 'PM' is greyed out.
      expect(
        tester.widget<Text>(find.text('PM')).style!.color,
        isSameColorAs(CupertinoColors.inactiveGray.color),
      );

      await tester.drag(
        find.text('AM'),
        const Offset(0.0, -32.0),
        touchSlopY: 0.0,
        warnIfMissed: false,
      ); // see top of file
      await tester.pump();
      await tester.pumpAndSettle(); // Now the autoscrolling should happen.

      expect(date, DateTime(2019, 11, 11, 14, 59));

      // 3'o clock and 'AM' are now greyed out.
      expect(
        tester.widget<Text>(find.text('AM')).style!.color,
        isSameColorAs(CupertinoColors.inactiveGray.color),
      );
      expect(
        tester.widget<Text>(find.text('3')).style!.color,
        isSameColorAs(CupertinoColors.inactiveGray.color),
      );

      await tester.drag(
        find.text('PM'),
        const Offset(0.0, 32.0),
        touchSlopY: 0.0,
        warnIfMissed: false,
      ); // see top of file
      await tester.pump(); // Once to trigger the post frame animate call.
      await tester.pumpAndSettle();

      // Returns to min date.
      expect(date, DateTime(2019, 11, 11, 3, 30));
    });

    testWidgets('monthYear picker automatically scrolls away from invalid date, '
        "and onDateTimeChanged doesn't report these dates", (WidgetTester tester) async {
      late DateTime date;
      final DateTime minimum = DateTime(2016, 2);
      final DateTime maximum = DateTime(2018, 12);
      await tester.pumpWidget(
        CupertinoApp(
          home: Center(
            child: SizedBox(
              height: 400.0,
              width: 400.0,
              child: CupertinoDatePicker(
                mode: CupertinoDatePickerMode.monthYear,
                minimumDate: minimum,
                maximumDate: maximum,
                onDateTimeChanged: (DateTime newDate) {
                  date = newDate;
                  // Callback doesn't transiently go into invalid dates.
                  expect(newDate.isAtSameMomentAs(minimum) || newDate.isAfter(minimum), isTrue);
                  expect(newDate.isAtSameMomentAs(maximum) || newDate.isBefore(maximum), isTrue);
                },
                initialDateTime: DateTime(2017, 2),
              ),
            ),
          ),
        ),
      );

      await tester.drag(
        find.text('2017'),
        const Offset(0.0, 100.0),
        touchSlopY: 0.0,
        warnIfMissed: false,
      ); // see top of file
      await tester.pump();
      await tester.pumpAndSettle(); // Now the autoscrolling should happen.

      expect(date, DateTime(2016, 2));

      await tester.drag(
        find.text('2016'),
        const Offset(0.0, -100.0),
        touchSlopY: 0.0,
        warnIfMissed: false,
      ); // see top of file
      await tester.pump(); // Once to trigger the post frame animate call.
      await tester.pumpAndSettle();

      expect(date, DateTime(2018, 12));

      await tester.drag(
        find.text('2016'),
        const Offset(0.0, 32.0),
        touchSlopY: 0.0,
        warnIfMissed: false,
      ); // see top of file
      await tester.pump(); // Once to trigger the post frame animate call.
      await tester.pumpAndSettle();

      expect(date, DateTime(2017, 12));
    });

    testWidgets('picker automatically scrolls away from invalid date on day change', (
      WidgetTester tester,
    ) async {
      late DateTime date;
      await tester.pumpWidget(
        CupertinoApp(
          home: Center(
            child: SizedBox(
              height: 400.0,
              width: 400.0,
              child: CupertinoDatePicker(
                mode: CupertinoDatePickerMode.date,
                onDateTimeChanged: (DateTime newDate) {
                  date = newDate;
                },
                initialDateTime: DateTime(2018, 2, 27), // 2018 has 28 days in Feb.
              ),
            ),
          ),
        ),
      );

      await tester.drag(
        find.text('27'),
        const Offset(0.0, -32.0),
        pointer: 1,
        touchSlopY: 0.0,
        warnIfMissed: false,
      ); // see top of file
      await tester.pump();
      expect(date, DateTime(2018, 2, 28));

      await tester.drag(
        find.text('28'),
        const Offset(0.0, -32.0),
        pointer: 1,
        touchSlopY: 0.0,
        warnIfMissed: false,
      ); // see top of file
      await tester.pump(); // Once to trigger the post frame animate call.

      // Callback doesn't transiently go into invalid dates.
      expect(date, DateTime(2018, 2, 28));
      // Momentarily, the invalid 29th of Feb is dragged into the middle.
      expect(tester.getTopLeft(find.text('2018')).dy, tester.getTopLeft(find.text('29')).dy);

      await tester.pump(); // Once to start the DrivenScrollActivity.
      await tester.pump(const Duration(milliseconds: 500));

      expect(date, DateTime(2018, 2, 28));
      expect(tester.getTopLeft(find.text('2018')).dy, tester.getTopLeft(find.text('28')).dy);
    });

    testWidgets(
      'date picker should only take into account the date part of minimumDate and maximumDate',
      (WidgetTester tester) async {
        // Regression test for https://github.com/flutter/flutter/issues/49606.
        late DateTime date;
        final DateTime minDate = DateTime(2020, 1, 1, 12);
        await tester.pumpWidget(
          CupertinoApp(
            home: Center(
              child: SizedBox(
                height: 400.0,
                width: 400.0,
                child: CupertinoDatePicker(
                  mode: CupertinoDatePickerMode.date,
                  minimumDate: minDate,
                  onDateTimeChanged: (DateTime newDate) {
                    date = newDate;
                  },
                  initialDateTime: DateTime(2020, 1, 12),
                ),
              ),
            ),
          ),
        );

        // Scroll to 2019.
        await tester.drag(
          find.text('2020'),
          const Offset(0.0, 32.0),
          touchSlopY: 0.0,
          warnIfMissed: false,
        ); // see top of file
        await tester.pump();
        await tester.pumpAndSettle();
        expect(date.year, minDate.year);
        expect(date.month, minDate.month);
        expect(date.day, minDate.day);
      },
    );

    testWidgets(
      'date picker does not display previous day of minimumDate if it is set at midnight',
      (WidgetTester tester) async {
        // Regression test for https://github.com/flutter/flutter/issues/72932
        final DateTime minDate = DateTime(2019, 12, 31);
        await tester.pumpWidget(
          CupertinoApp(
            home: Center(
              child: SizedBox(
                height: 400.0,
                width: 400.0,
                child: CupertinoDatePicker(
                  minimumDate: minDate,
                  onDateTimeChanged: (DateTime newDate) {},
                  initialDateTime: minDate.add(const Duration(days: 1)),
                ),
              ),
            ),
          ),
        );

        expect(find.text('Mon Dec 30'), findsNothing);
      },
    );

    group('Picker handles initial noon/midnight times', () {
      testWidgets('midnight', (WidgetTester tester) async {
        late DateTime date;
        await tester.pumpWidget(
          CupertinoApp(
            home: Center(
              child: SizedBox(
                height: 400.0,
                width: 400.0,
                child: CupertinoDatePicker(
                  mode: CupertinoDatePickerMode.time,
                  onDateTimeChanged: (DateTime newDate) {
                    date = newDate;
                  },
                  initialDateTime: DateTime(2019, 1, 1, 0, 15),
                ),
              ),
            ),
          ),
        );

        // 0:15 -> 0:16
        await tester.drag(find.text('15'), _kRowOffset, warnIfMissed: false); // see top of file
        await tester.pump();
        await tester.pump(const Duration(milliseconds: 500));

        expect(date, DateTime(2019, 1, 1, 0, 16));
      });

      testWidgets('noon', (WidgetTester tester) async {
        late DateTime date;
        await tester.pumpWidget(
          CupertinoApp(
            home: Center(
              child: SizedBox(
                height: 400.0,
                width: 400.0,
                child: CupertinoDatePicker(
                  mode: CupertinoDatePickerMode.time,
                  onDateTimeChanged: (DateTime newDate) {
                    date = newDate;
                  },
                  initialDateTime: DateTime(2019, 1, 1, 12, 15),
                ),
              ),
            ),
          ),
        );

        // 12:15 -> 12:16
        await tester.drag(find.text('15'), _kRowOffset, warnIfMissed: false); // see top of file
        await tester.pump();
        await tester.pump(const Duration(milliseconds: 500));

        expect(date, DateTime(2019, 1, 1, 12, 16));
      });

      testWidgets('noon in 24 hour time', (WidgetTester tester) async {
        late DateTime date;
        await tester.pumpWidget(
          CupertinoApp(
            home: Center(
              child: SizedBox(
                height: 400.0,
                width: 400.0,
                child: CupertinoDatePicker(
                  use24hFormat: true,
                  mode: CupertinoDatePickerMode.time,
                  onDateTimeChanged: (DateTime newDate) {
                    date = newDate;
                  },
                  initialDateTime: DateTime(2019, 1, 1, 12, 25),
                ),
              ),
            ),
          ),
        );

        // 12:25 -> 12:26
        await tester.drag(find.text('25'), _kRowOffset, warnIfMissed: false); // see top of file
        await tester.pump();
        await tester.pump(const Duration(milliseconds: 500));

        expect(date, DateTime(2019, 1, 1, 12, 26));
      });
    });

    testWidgets('picker persists am/pm value when scrolling hours', (WidgetTester tester) async {
      late DateTime date;
      await tester.pumpWidget(
        CupertinoApp(
          home: Center(
            child: SizedBox(
              height: 400.0,
              width: 400.0,
              child: CupertinoDatePicker(
                mode: CupertinoDatePickerMode.time,
                onDateTimeChanged: (DateTime newDate) {
                  date = newDate;
                },
                initialDateTime: DateTime(2019, 1, 1, 3),
              ),
            ),
          ),
        ),
      );

      // 3:00 -> 15:00
      await tester.drag(find.text('AM'), _kRowOffset, warnIfMissed: false); // see top of file
      await tester.pump();
      await tester.pump(const Duration(milliseconds: 500));

      expect(date, DateTime(2019, 1, 1, 15));

      // 15:00 -> 16:00
      await tester.drag(find.text('3'), _kRowOffset, warnIfMissed: false); // see top of file
      await tester.pump();
      await tester.pump(const Duration(milliseconds: 500));

      expect(date, DateTime(2019, 1, 1, 16));

      // 16:00 -> 4:00
      await tester.drag(find.text('PM'), -_kRowOffset, warnIfMissed: false); // see top of file
      await tester.pump();
      await tester.pump(const Duration(milliseconds: 500));

      expect(date, DateTime(2019, 1, 1, 4));

      // 4:00 -> 3:00
      await tester.drag(find.text('4'), -_kRowOffset, warnIfMissed: false); // see top of file
      await tester.pump();
      await tester.pump(const Duration(milliseconds: 500));

      expect(date, DateTime(2019, 1, 1, 3));
    });

    testWidgets(
      'picker automatically scrolls the am/pm column when the hour column changes enough',
      (WidgetTester tester) async {
        late DateTime date;
        await tester.pumpWidget(
          CupertinoApp(
            home: Center(
              child: SizedBox(
                height: 400.0,
                width: 400.0,
                child: CupertinoDatePicker(
                  mode: CupertinoDatePickerMode.time,
                  onDateTimeChanged: (DateTime newDate) {
                    date = newDate;
                  },
                  initialDateTime: DateTime(2018, 1, 1, 11, 59),
                ),
              ),
            ),
          ),
        );

        const Offset deltaOffset = Offset(0.0, -18.0);

        // 11:59 -> 12:59
        await tester.drag(find.text('11'), _kRowOffset, warnIfMissed: false); // see top of file
        await tester.pump();
        await tester.pump(const Duration(milliseconds: 500));

        expect(date, DateTime(2018, 1, 1, 12, 59));

        // 12:59 -> 11:59
        await tester.drag(find.text('12'), -_kRowOffset, warnIfMissed: false); // see top of file
        await tester.pump();
        await tester.pump(const Duration(milliseconds: 500));

        expect(date, DateTime(2018, 1, 1, 11, 59));

        // 11:59 -> 9:59
        await tester.drag(
          find.text('11'),
          -((_kRowOffset - deltaOffset) * 2 + deltaOffset),
          warnIfMissed: false,
        ); // see top of file
        await tester.pump();
        await tester.pump(const Duration(milliseconds: 500));

        expect(date, DateTime(2018, 1, 1, 9, 59));

        // 9:59 -> 15:59
        await tester.drag(
          find.text('9'),
          (_kRowOffset - deltaOffset) * 6 + deltaOffset,
          warnIfMissed: false,
        ); // see top of file
        await tester.pump();
        await tester.pump(const Duration(milliseconds: 500));

        expect(date, DateTime(2018, 1, 1, 15, 59));
      },
    );

    testWidgets('date picker given too narrow space horizontally shows message', (
      WidgetTester tester,
    ) async {
      await tester.pumpWidget(
        CupertinoApp(
          home: Center(
            child: SizedBox(
              // This is too small to draw the picker out fully.
              width: 100,
              child: CupertinoDatePicker(
                initialDateTime: DateTime(2019, 1, 1, 4),
                onDateTimeChanged: (_) {},
              ),
            ),
          ),
        ),
      );

      final dynamic exception = tester.takeException();
      expect(exception, isFlutterError);
      expect(
        exception.toString(),
        contains('Insufficient horizontal space to render the CupertinoDatePicker'),
      );
    });

    testWidgets('DatePicker golden tests', (WidgetTester tester) async {
      Widget buildApp(CupertinoDatePickerMode mode) {
        return CupertinoApp(
          home: Center(
            child: SizedBox(
              width: 500,
              height: 400,
              child: RepaintBoundary(
                child: CupertinoDatePicker(
                  key: ValueKey<CupertinoDatePickerMode>(mode),
                  mode: mode,
                  initialDateTime: DateTime(2019, 1, 1, 4, 12, 30),
                  onDateTimeChanged: (_) {},
                ),
              ),
            ),
          ),
        );
      }

      await tester.pumpWidget(buildApp(CupertinoDatePickerMode.time));
      if (!skipPerspectiveTextGoldens) {
        await expectLater(
          find.byType(CupertinoDatePicker),
          matchesGoldenFile('date_picker_test.time.initial.png'),
        );
      }

      await tester.pumpWidget(buildApp(CupertinoDatePickerMode.date));
      if (!skipPerspectiveTextGoldens) {
        await expectLater(
          find.byType(CupertinoDatePicker),
          matchesGoldenFile('date_picker_test.date.initial.png'),
        );
      }

      await tester.pumpWidget(buildApp(CupertinoDatePickerMode.monthYear));
      if (!skipPerspectiveTextGoldens) {
        await expectLater(
          find.byType(CupertinoDatePicker),
          matchesGoldenFile('date_picker_test.monthyear.initial.png'),
        );
      }

      await tester.pumpWidget(buildApp(CupertinoDatePickerMode.dateAndTime));
      if (!skipPerspectiveTextGoldens) {
        await expectLater(
          find.byType(CupertinoDatePicker),
          matchesGoldenFile('date_picker_test.datetime.initial.png'),
        );
      }

      // Slightly drag the hour component to make the current hour off-center.
      await tester.drag(
        find.text('4'),
        Offset(0, _kRowOffset.dy / 2),
        warnIfMissed: false,
      ); // see top of file
      await tester.pump();

      if (!skipPerspectiveTextGoldens) {
        await expectLater(
          find.byType(CupertinoDatePicker),
          matchesGoldenFile('date_picker_test.datetime.drag.png'),
        );
      }
    }, skip: impellerEnabled); // https://github.com/flutter/flutter/issues/143616

    testWidgets('DatePicker displays the date in correct order', (WidgetTester tester) async {
      await tester.pumpWidget(
        CupertinoApp(
          home: Center(
            child: SizedBox(
              height: 400.0,
              width: 400.0,
              child: CupertinoDatePicker(
                dateOrder: DatePickerDateOrder.ydm,
                mode: CupertinoDatePickerMode.date,
                onDateTimeChanged: (DateTime newDate) {},
                initialDateTime: DateTime(2018, 1, 14, 10, 30),
              ),
            ),
          ),
        ),
      );

      expect(
        tester.getTopLeft(find.text('2018')).dx,
        lessThan(tester.getTopLeft(find.text('14')).dx),
      );

      expect(
        tester.getTopLeft(find.text('14')).dx,
        lessThan(tester.getTopLeft(find.text('January')).dx),
      );
    });

    testWidgets('monthYear DatePicker displays the date in correct order', (
      WidgetTester tester,
    ) async {
      Widget buildApp(DatePickerDateOrder order) {
        return CupertinoApp(
          home: Center(
            child: SizedBox(
              height: 400.0,
              width: 400.0,
              child: CupertinoDatePicker(
                key: ValueKey<DatePickerDateOrder>(order),
                dateOrder: order,
                mode: CupertinoDatePickerMode.monthYear,
                onDateTimeChanged: (DateTime newDate) {},
                initialDateTime: DateTime(2018, 1, 14, 10, 30),
              ),
            ),
          ),
        );
      }

      await tester.pumpWidget(buildApp(DatePickerDateOrder.dmy));
      expect(
        tester.getTopLeft(find.text('January')).dx,
        lessThan(tester.getTopLeft(find.text('2018')).dx),
      );

      await tester.pumpWidget(buildApp(DatePickerDateOrder.mdy));
      expect(
        tester.getTopLeft(find.text('January')).dx,
        lessThan(tester.getTopLeft(find.text('2018')).dx),
      );

      await tester.pumpWidget(buildApp(DatePickerDateOrder.ydm));
      expect(
        tester.getTopLeft(find.text('2018')).dx,
        lessThan(tester.getTopLeft(find.text('January')).dx),
      );

      await tester.pumpWidget(buildApp(DatePickerDateOrder.ymd));
      expect(
        tester.getTopLeft(find.text('2018')).dx,
        lessThan(tester.getTopLeft(find.text('January')).dx),
      );
    });

    testWidgets('DatePicker displays hours and minutes correctly in RTL', (
      WidgetTester tester,
    ) async {
      await tester.pumpWidget(
        CupertinoApp(
          home: Directionality(
            textDirection: TextDirection.rtl,
            child: Center(
              child: SizedBox(
                width: 500,
                height: 400,
                child: CupertinoDatePicker(
                  initialDateTime: DateTime(2019, 1, 1, 4),
                  onDateTimeChanged: (_) {},
                ),
              ),
            ),
          ),
        ),
      );

      final double hourLeft = tester.getTopLeft(find.text('4')).dx;
      final double minuteLeft = tester.getTopLeft(find.text('00')).dx;
      expect(hourLeft, lessThan(minuteLeft));
    });
  });

  testWidgets('TimerPicker golden tests', (WidgetTester tester) async {
    await tester.pumpWidget(
      CupertinoApp(
        // Also check if the picker respects the theme.
        theme: const CupertinoThemeData(
          textTheme: CupertinoTextThemeData(
            pickerTextStyle: TextStyle(color: Color(0xFF663311), fontSize: 21),
          ),
        ),
        home: Center(
          child: SizedBox(
            width: 320,
            height: 216,
            child: RepaintBoundary(
              child: CupertinoTimerPicker(
                mode: CupertinoTimerPickerMode.hm,
                initialTimerDuration: const Duration(hours: 23, minutes: 59),
                onTimerDurationChanged: (_) {},
              ),
            ),
          ),
        ),
      ),
    );

    if (!skipPerspectiveTextGoldens) {
      await expectLater(
        find.byType(CupertinoTimerPicker),
        matchesGoldenFile('timer_picker_test.datetime.initial.png'),
      );
    }

    // Slightly drag the minute component to make the current minute off-center.
    await tester.drag(
      find.text('59'),
      Offset(0, _kRowOffset.dy / 2),
      warnIfMissed: false,
    ); // see top of file
    await tester.pump();

    if (!skipPerspectiveTextGoldens) {
      await expectLater(
        find.byType(CupertinoTimerPicker),
        matchesGoldenFile('timer_picker_test.datetime.drag.png'),
      );
    }
  }, skip: impellerEnabled); // https://github.com/flutter/flutter/issues/143616

  testWidgets('TimerPicker only changes hour label after scrolling stops', (
    WidgetTester tester,
  ) async {
    Duration? duration;
    await tester.pumpWidget(
      CupertinoApp(
        home: Center(
          child: SizedBox(
            width: 320,
            height: 216,
            child: CupertinoTimerPicker(
              mode: CupertinoTimerPickerMode.hm,
              initialTimerDuration: const Duration(hours: 2, minutes: 30),
              onTimerDurationChanged: (Duration d) {
                duration = d;
              },
            ),
          ),
        ),
      ),
    );

    expect(duration, isNull);
    expect(find.text('hour'), findsNothing);
    expect(find.text('hours'), findsOneWidget);

    await tester.drag(
      find.text('2'),
      Offset(0, -_kRowOffset.dy),
      warnIfMissed: false,
    ); // see top of file
    // Duration should change but not the label.
    expect(duration!.inHours, 1);
    expect(find.text('hour'), findsNothing);
    expect(find.text('hours'), findsOneWidget);
    await tester.pumpAndSettle();

    // Now the label should change.
    expect(duration!.inHours, 1);
    expect(find.text('hours'), findsNothing);
    expect(find.text('hour'), findsOneWidget);
  });

  testWidgets('TimerPicker has intrinsic width and height', (WidgetTester tester) async {
    const Key key = Key('key');

    await tester.pumpWidget(
      CupertinoApp(
        home: CupertinoTimerPicker(
          key: key,
          mode: CupertinoTimerPickerMode.hm,
          initialTimerDuration: const Duration(hours: 2, minutes: 30),
          onTimerDurationChanged: (Duration d) {},
        ),
      ),
    );

    expect(
      tester.getSize(find.descendant(of: find.byKey(key), matching: find.byType(Row))),
      const Size(320, 216),
    );

    // Different modes shouldn't share state.
    await tester.pumpWidget(const Placeholder());
    await tester.pumpWidget(
      CupertinoApp(
        home: CupertinoTimerPicker(
          key: key,
          mode: CupertinoTimerPickerMode.ms,
          initialTimerDuration: const Duration(minutes: 30, seconds: 3),
          onTimerDurationChanged: (Duration d) {},
        ),
      ),
    );

    expect(
      tester.getSize(find.descendant(of: find.byKey(key), matching: find.byType(Row))),
      const Size(320, 216),
    );

    // Different modes shouldn't share state.
    await tester.pumpWidget(const Placeholder());
    await tester.pumpWidget(
      CupertinoApp(
        home: CupertinoTimerPicker(
          key: key,
          initialTimerDuration: const Duration(hours: 5, minutes: 17, seconds: 19),
          onTimerDurationChanged: (Duration d) {},
        ),
      ),
    );

    expect(
      tester.getSize(find.descendant(of: find.byKey(key), matching: find.byType(Row))),
      const Size(342, 216),
    );
  });

  testWidgets('scrollController can be removed or added', (WidgetTester tester) async {
    final SemanticsHandle handle = tester.ensureSemantics();
    late int lastSelectedItem;
    void onSelectedItemChanged(int index) {
      lastSelectedItem = index;
    }

    final FixedExtentScrollController scrollController1 = FixedExtentScrollController();
    addTearDown(scrollController1.dispose);
    await tester.pumpWidget(
      _buildPicker(controller: scrollController1, onSelectedItemChanged: onSelectedItemChanged),
    );

    tester.binding.pipelineOwner.semanticsOwner!.performAction(1, SemanticsAction.increase);
    await tester.pumpAndSettle();
    expect(lastSelectedItem, 1);

    await tester.pumpWidget(_buildPicker(onSelectedItemChanged: onSelectedItemChanged));

    tester.binding.pipelineOwner.semanticsOwner!.performAction(1, SemanticsAction.increase);
    await tester.pumpAndSettle();
    expect(lastSelectedItem, 2);

    final FixedExtentScrollController scrollController2 = FixedExtentScrollController();
    addTearDown(scrollController2.dispose);
    await tester.pumpWidget(
      _buildPicker(controller: scrollController2, onSelectedItemChanged: onSelectedItemChanged),
    );

    tester.binding.pipelineOwner.semanticsOwner!.performAction(1, SemanticsAction.increase);
    await tester.pumpAndSettle();
    expect(lastSelectedItem, 3);

    handle.dispose();
  });

  testWidgets('CupertinoDataPicker does not provide invalid MediaQuery', (
    WidgetTester tester,
  ) async {
    // Regression test for https://github.com/flutter/flutter/issues/47989.
    Brightness brightness = Brightness.light;
    late StateSetter setState;

    await tester.pumpWidget(
      CupertinoApp(
        theme: const CupertinoThemeData(
          textTheme: CupertinoTextThemeData(
            dateTimePickerTextStyle: TextStyle(
              color: CupertinoDynamicColor.withBrightness(
                color: Color(0xFFFFFFFF),
                darkColor: Color(0xFF000000),
              ),
            ),
          ),
        ),
        home: StatefulBuilder(
          builder: (BuildContext context, StateSetter stateSetter) {
            setState = stateSetter;
            return MediaQuery(
              data: MediaQuery.of(context).copyWith(platformBrightness: brightness),
              child: CupertinoDatePicker(
                initialDateTime: DateTime(2019),
                mode: CupertinoDatePickerMode.date,
                onDateTimeChanged: (DateTime date) {},
              ),
            );
          },
        ),
      ),
    );

    expect(
      tester.widget<Text>(find.text('2019')).style!.color,
      isSameColorAs(const Color(0xFFFFFFFF)),
    );

    setState(() {
      brightness = Brightness.dark;
    });
    await tester.pump();

    expect(
      tester.widget<Text>(find.text('2019')).style!.color,
      isSameColorAs(const Color(0xFF000000)),
    );
  });

  testWidgets('picker exports semantics', (WidgetTester tester) async {
    final SemanticsHandle handle = tester.ensureSemantics();
    debugResetSemanticsIdCounter();
    int? lastSelectedItem;
    await tester.pumpWidget(
      _buildPicker(
        onSelectedItemChanged: (int index) {
          lastSelectedItem = index;
        },
      ),
    );

    expect(
      tester.getSemantics(find.byType(CupertinoPicker)),
      matchesSemantics(
        children: <Matcher>[
          matchesSemantics(
            hasIncreaseAction: true,
            increasedValue: '1',
            value: '0',
            textDirection: TextDirection.ltr,
          ),
        ],
      ),
    );

    tester.binding.pipelineOwner.semanticsOwner!.performAction(1, SemanticsAction.increase);
    await tester.pumpAndSettle();

    expect(
      tester.getSemantics(find.byType(CupertinoPicker)),
      matchesSemantics(
        children: <Matcher>[
          matchesSemantics(
            hasIncreaseAction: true,
            hasDecreaseAction: true,
            increasedValue: '2',
            decreasedValue: '0',
            value: '1',
            textDirection: TextDirection.ltr,
          ),
        ],
      ),
    );
    expect(lastSelectedItem, 1);
    handle.dispose();
  });

  // Regression test for https://github.com/flutter/flutter/issues/98567
  testWidgets('picker semantics action test', (WidgetTester tester) async {
    final SemanticsHandle handle = tester.ensureSemantics();
    debugResetSemanticsIdCounter();
    final DateTime initialDate = DateTime(2018, 6, 8);
    late DateTime? date;
    await tester.pumpWidget(
      CupertinoApp(
        home: Center(
          child: SizedBox(
            height: 400.0,
            width: 400.0,
            child: CupertinoDatePicker(
              onDateTimeChanged: (DateTime newDate) => date = newDate,
              initialDateTime: initialDate,
              maximumDate: initialDate.add(const Duration(days: 2)),
              minimumDate: initialDate.subtract(const Duration(days: 2)),
            ),
          ),
        ),
      ),
    );

    tester.binding.pipelineOwner.semanticsOwner!.performAction(4, SemanticsAction.decrease);
    await tester.pumpAndSettle();

    expect(date, DateTime(2018, 6, 7));

    handle.dispose();
  });

  testWidgets('DatePicker adapts to MaterialApp dark mode', (WidgetTester tester) async {
    Widget buildDatePicker(Brightness brightness) {
      return MaterialApp(
        theme: ThemeData(brightness: brightness),
        home: CupertinoDatePicker(
          mode: CupertinoDatePickerMode.date,
          onDateTimeChanged: (DateTime neData) {},
          initialDateTime: DateTime(2018, 10, 10),
        ),
      );
    }

    // CupertinoDatePicker with light theme.
    await tester.pumpWidget(buildDatePicker(Brightness.light));
    RenderParagraph paragraph = tester.renderObject(find.text('October').first);
    expect(paragraph.text.style!.color, CupertinoColors.label);
    // Text style should not return unresolved color.
    expect(paragraph.text.style!.color.toString().contains('UNRESOLVED'), isFalse);

    // CupertinoDatePicker with dark theme.
    await tester.pumpWidget(buildDatePicker(Brightness.dark));
    paragraph = tester.renderObject(find.text('October').first);
    expect(paragraph.text.style!.color, CupertinoColors.label);
    // Text style should not return unresolved color.
    expect(paragraph.text.style!.color.toString().contains('UNRESOLVED'), isFalse);
  });

  testWidgets('TimerPicker adapts to MaterialApp dark mode', (WidgetTester tester) async {
    Widget buildTimerPicker(Brightness brightness) {
      return MaterialApp(
        theme: ThemeData(brightness: brightness),
        home: CupertinoTimerPicker(
          mode: CupertinoTimerPickerMode.hm,
          onTimerDurationChanged: (Duration newDuration) {},
          initialTimerDuration: const Duration(hours: 12, minutes: 30, seconds: 59),
        ),
      );
    }

    // CupertinoTimerPicker with light theme.
    await tester.pumpWidget(buildTimerPicker(Brightness.light));
    RenderParagraph paragraph = tester.renderObject(find.text('hours'));
    expect(paragraph.text.style!.color, CupertinoColors.label);
    // Text style should not return unresolved color.
    expect(paragraph.text.style!.color.toString().contains('UNRESOLVED'), isFalse);

    // CupertinoTimerPicker with light theme.
    await tester.pumpWidget(buildTimerPicker(Brightness.dark));
    paragraph = tester.renderObject(find.text('hours'));
    expect(paragraph.text.style!.color, CupertinoColors.label);
    // Text style should not return unresolved color.
    expect(paragraph.text.style!.color.toString().contains('UNRESOLVED'), isFalse);
  });

  testWidgets('TimerPicker minDate - maxDate with minuteInterval', (WidgetTester tester) async {
    late DateTime date;
    final DateTime minimum = DateTime(2022, 6, 14, 3, 31);
    final DateTime initial = DateTime(2022, 6, 14, 3, 40);
    final DateTime maximum = DateTime(2022, 6, 14, 3, 49);
    await tester.pumpWidget(
      CupertinoApp(
        home: Center(
          child: SizedBox(
            height: 400.0,
            width: 400.0,
            child: CupertinoDatePicker(
              initialDateTime: initial,
              minimumDate: minimum,
              maximumDate: maximum,
              minuteInterval: 5,
              use24hFormat: true,
              onDateTimeChanged: (DateTime newDate) {
                date = newDate;
              },
            ),
          ),
        ),
      ),
    );

    // Drag picker minutes to min date
    await tester.drag(
      find.text('40'),
      const Offset(0.0, 32.0),
      touchSlopY: 0.0,
      warnIfMissed: false,
    );
    await tester.pumpAndSettle();

    // Returns to min date.
    expect(date, DateTime(2022, 6, 14, 3, 35));

    // Drag picker minutes to max date
    await tester.drag(
      find.text('50'),
      const Offset(0.0, -64.0),
      touchSlopY: 0.0,
      warnIfMissed: false,
    );
    await tester.pumpAndSettle();

    // Returns to max date.
    expect(date, DateTime(2022, 6, 14, 3, 45));
  });

  testWidgets('date picker has expected day of week', (WidgetTester tester) async {
    await tester.pumpWidget(
      CupertinoApp(
        home: Center(
          child: SizedBox(
            height: 400.0,
            width: 400.0,
            child: CupertinoDatePicker(
              mode: CupertinoDatePickerMode.date,
              onDateTimeChanged: (_) {},
              initialDateTime: DateTime(2018, 9, 15),
              showDayOfWeek: true,
            ),
          ),
        ),
      ),
    );

    expect(find.text('September'), findsOneWidget);
    expect(find.textContaining('Sat').last, findsOneWidget);
    expect(find.textContaining('15').last, findsOneWidget);
    expect(find.text('2018'), findsOneWidget);
  });

  testWidgets('CupertinoDatePicker selectionOverlayBuilder with monthYear mode', (
    WidgetTester tester,
  ) async {
    final Widget selectionOverlay = Container(color: const Color(0x12345678));

    // For mode = CupertinoDatePickerMode.monthYear
    await tester.pumpWidget(
      CupertinoApp(
        home: Center(
          child: CupertinoDatePicker(
            mode: CupertinoDatePickerMode.monthYear,
            onDateTimeChanged: (DateTime date) {},
            initialDateTime: DateTime(2018, 9, 15),
            selectionOverlayBuilder: (
              BuildContext context, {
              required int selectedIndex,
              required int columnCount,
            }) {
              return selectionOverlay;
            },
          ),
        ),
      ),
    );

    // Find the selection overlay.
    expect(find.byWidget(selectionOverlay), findsExactly(2));
  });

  testWidgets('CupertinoDatePicker selectionOverlayBuilder with date mode', (
    WidgetTester tester,
  ) async {
    final Widget selectionOverlay = Container(color: const Color(0x12345678));

    // For mode = CupertinoDatePickerMode.date
    await tester.pumpWidget(
      CupertinoApp(
        home: Center(
          child: CupertinoDatePicker(
            mode: CupertinoDatePickerMode.date,
            onDateTimeChanged: (DateTime date) {},
            initialDateTime: DateTime(2018, 9, 15),
            selectionOverlayBuilder: (
              BuildContext context, {
              required int selectedIndex,
              required int columnCount,
            }) {
              return selectionOverlay;
            },
          ),
        ),
      ),
    );

    // Find the selection overlay.
    expect(find.byWidget(selectionOverlay), findsExactly(3));
  });

  testWidgets('CupertinoDatePicker selectionOverlayBuilder with time mode', (
    WidgetTester tester,
  ) async {
    final Widget selectionOverlay = Container(color: const Color(0x12345678));

    // For mode = CupertinoDatePickerMode.time
    await tester.pumpWidget(
      CupertinoApp(
        home: Center(
          child: CupertinoDatePicker(
            mode: CupertinoDatePickerMode.time,
            onDateTimeChanged: (DateTime date) {},
            initialDateTime: DateTime(2018, 9, 15),
            selectionOverlayBuilder: (
              BuildContext context, {
              required int selectedIndex,
              required int columnCount,
            }) {
              return selectionOverlay;
            },
          ),
        ),
      ),
    );

    // Find the selection overlay.
    expect(find.byWidget(selectionOverlay), findsExactly(3));
  });

  testWidgets('CupertinoDatePicker selectionOverlayBuilder with dateAndTime mode', (
    WidgetTester tester,
  ) async {
    final Widget selectionOverlay = Container(color: const Color(0x12345678));

    // For mode = CupertinoDatePickerMode.dateAndTime
    await tester.pumpWidget(
      CupertinoApp(
        home: Center(
          child: CupertinoDatePicker(
            onDateTimeChanged: (DateTime date) {},
            initialDateTime: DateTime(2018, 9, 15),
            selectionOverlayBuilder: (
              BuildContext context, {
              required int selectedIndex,
              required int columnCount,
            }) {
              return selectionOverlay;
            },
          ),
        ),
      ),
    );

    // Find the selection overlay.
    expect(find.byWidget(selectionOverlay), findsExactly(4));
  });

  testWidgets('CupertinoTimerPicker selectionOverlayBuilder with hms mode', (
    WidgetTester tester,
  ) async {
    final Widget selectionOverlay = Container(color: const Color(0x12345678));

    // For mode = CupertinoTimerPickerMode.hms
    await tester.pumpWidget(
      CupertinoApp(
        home: Center(
          child: CupertinoTimerPicker(
            onTimerDurationChanged: (Duration duration) {},
            initialTimerDuration: const Duration(hours: 1, minutes: 1, seconds: 1),
            selectionOverlayBuilder: (
              BuildContext context, {
              required int selectedIndex,
              required int columnCount,
            }) {
              return selectionOverlay;
            },
          ),
        ),
      ),
    );

    // Find the selection overlay.
    expect(find.byWidget(selectionOverlay), findsExactly(3));
  });

  testWidgets('CupertinoTimerPicker selectionOverlayBuilder with ms mode', (
    WidgetTester tester,
  ) async {
    final Widget selectionOverlay = Container(color: const Color(0x12345678));

    // For mode = CupertinoTimerPickerMode.ms
    await tester.pumpWidget(
      CupertinoApp(
        home: Center(
          child: CupertinoTimerPicker(
            onTimerDurationChanged: (Duration duration) {},
            mode: CupertinoTimerPickerMode.ms,
            initialTimerDuration: const Duration(hours: 1, minutes: 1, seconds: 1),
            selectionOverlayBuilder: (
              BuildContext context, {
              required int selectedIndex,
              required int columnCount,
            }) {
              return selectionOverlay;
            },
          ),
        ),
      ),
    );

    // Find the selection overlay.
    expect(find.byWidget(selectionOverlay), findsExactly(2));
  });

  testWidgets('CupertinoTimerPicker selectionOverlayBuilder with hm mode', (
    WidgetTester tester,
  ) async {
    final Widget selectionOverlay = Container(color: const Color(0x12345678));

    // For mode = CupertinoTimerPickerMode.hm
    await tester.pumpWidget(
      CupertinoApp(
        home: Center(
          child: CupertinoTimerPicker(
            onTimerDurationChanged: (Duration duration) {},
            mode: CupertinoTimerPickerMode.hm,
            initialTimerDuration: const Duration(hours: 1, minutes: 1, seconds: 1),
            selectionOverlayBuilder: (
              BuildContext context, {
              required int selectedIndex,
              required int columnCount,
            }) {
              return selectionOverlay;
            },
          ),
        ),
      ),
    );

    // Find the selection overlay.
    expect(find.byWidget(selectionOverlay), findsExactly(2));
  });

  testWidgets('CupertinoDatePicker selectionOverlayBuilder returns null', (
    WidgetTester tester,
  ) async {
    await tester.pumpWidget(
      CupertinoApp(
        home: Center(
          child: CupertinoDatePicker(
            onDateTimeChanged: (DateTime date) {},
            initialDateTime: DateTime(2018, 9, 15),
            selectionOverlayBuilder: (
              BuildContext context, {
              required int selectedIndex,
              required int columnCount,
            }) {
              return null;
            },
          ),
        ),
      ),
    );

    expect(find.byType(CupertinoPicker), isNot(paints..rrect()));
  });

  testWidgets('CupertinoTimerPicker selectionOverlayBuilder returns null', (
    WidgetTester tester,
  ) async {
    await tester.pumpWidget(
      CupertinoApp(
        home: Center(
          child: CupertinoTimerPicker(
            onTimerDurationChanged: (Duration duration) {},
            mode: CupertinoTimerPickerMode.hm,
            initialTimerDuration: const Duration(hours: 1, minutes: 1, seconds: 1),
            selectionOverlayBuilder: (
              BuildContext context, {
              required int selectedIndex,
              required int columnCount,
            }) {
              return null;
            },
          ),
        ),
      ),
    );

    expect(find.byType(CupertinoPicker), isNot(paints..rrect()));
  });

  testWidgets('CupertinoTimerPicker selectionOverlayBuilder is explicitly passed null', (
    WidgetTester tester,
  ) async {
    await tester.pumpWidget(
      CupertinoApp(
        home: Center(
          child: CupertinoTimerPicker(
            onTimerDurationChanged: (Duration duration) {},
            mode: CupertinoTimerPickerMode.hm,
            initialTimerDuration: const Duration(hours: 1, minutes: 1, seconds: 1),
          ),
        ),
      ),
    );

    expect(find.byType(CupertinoPickerDefaultSelectionOverlay), findsExactly(2));
  });

  testWidgets('CupertinoDatePicker selectionOverlayBuilder is explicitly passed null', (
    WidgetTester tester,
  ) async {
    await tester.pumpWidget(
      CupertinoApp(
        home: Center(
          child: CupertinoDatePicker(
            onDateTimeChanged: (DateTime date) {},
            initialDateTime: DateTime(2018, 9, 15),
          ),
        ),
      ),
    );

    expect(find.byType(CupertinoPickerDefaultSelectionOverlay), findsExactly(4));
  });

  testWidgets('CupertinoDatePicker accommodates widest text using table codepoints', (
    WidgetTester tester,
  ) async {
    // |---------|
    // |  0x2002 | // EN SPACE - 1/2 Advance
    // |  0x2005 | // FOUR-PER-EM SPACE - 1/4 Advance
    // |---------|
    final List<String> testWords = <String>[
      '\u2002' * 10, // Output: 10 * 1/2 = 5
      '\u2005' * 20, // Output: 20 * 1/4 = 5
    ];

    await tester.pumpWidget(
      CupertinoApp(
        home: Center(
          child: CupertinoDatePicker(
            onDateTimeChanged: (DateTime date) {},
            initialDateTime: DateTime(2018, 9, 15),
          ),
        ),
      ),
    );

    final BuildContext context = tester.element(find.byType(CupertinoDatePicker));

    const TextStyle textStyle = TextStyle(
      fontSize: 21,
      letterSpacing: 0.4,
      fontWeight: FontWeight.normal,
      color: CupertinoColors.label,
    );

    final List<double> widths =
        testWords.map((String word) => getColumnWidth(word, textStyle, context)).toList();

    final double largestWidth = widths.reduce(math.max);

    final double testWidth = CupertinoDatePicker.getColumnWidth(
      texts: testWords,
      context: context,
      textStyle: textStyle,
    );

    expect(testWidth, equals(largestWidth));
    expect(widths.indexOf(largestWidth), equals(1));
  }, skip: isBrowser); // https://github.com/flutter/flutter/issues/39998

  testWidgets('showTimeSeperator is only supported in time or dateAndTime mode', (
    WidgetTester tester,
  ) async {
    expect(
      () => CupertinoDatePicker(
        mode: CupertinoDatePickerMode.time,
        onDateTimeChanged: (DateTime _) {},
        showTimeSeperator: true,
      ),
      returnsNormally,
    );

    expect(
      () => CupertinoDatePicker(
        mode: CupertinoDatePickerMode.dateAndTime,
        onDateTimeChanged: (DateTime _) {},
        showTimeSeperator: true,
      ),
      returnsNormally,
    );

    expect(
      () => CupertinoDatePicker(
        mode: CupertinoDatePickerMode.date,
        onDateTimeChanged: (DateTime _) {},
        showTimeSeperator: true,
      ),
      throwsA(
        isA<AssertionError>().having(
          (AssertionError e) => e.message ?? 'Unknown error',
          'message',
          contains('showTimeSeperator is only supported in time or dateAndTime modes'),
        ),
      ),
    );

    expect(
<<<<<<< HEAD
      () => CupertinoDatePicker(onDateTimeChanged: (DateTime _) {}, showTimeSeperator: true),
      throwsA(
        isA<AssertionError>().having(
          (AssertionError e) => e.message ?? 'Unknown error',
          'message',
          contains('showTimeSeperator is only supported in time or dateAndTime modes'),
        ),
      ),
    );
=======
      () => CupertinoDatePicker(onDateTimeChanged: (DateTime _) {}),
      returnsNormally,
    );
    
    // Regression test for https://github.com/flutter/flutter/issues/161773
    testWidgets('CupertinoDatePicker date value baseline alignment', (WidgetTester tester) async {
      await tester.pumpWidget(
        CupertinoApp(
          home: Center(
            child: SizedBox(
              width: 400,
              height: 400,
              child: CupertinoDatePicker(
                mode: CupertinoDatePickerMode.date,
                onDateTimeChanged: (_) {},
                initialDateTime: DateTime(2025, 2, 14),
              ),
            ),
          ),
        ),
      );

      Offset lastOffset = tester.getTopLeft(find.text('November'));
      expect(tester.getTopLeft(find.text('11')).dy, lastOffset.dy);

      lastOffset = tester.getTopLeft(find.text('11'));
      expect(tester.getTopLeft(find.text('2022')).dy, lastOffset.dy);
>>>>>>> 13765120
  });
}

Widget _buildPicker({
  FixedExtentScrollController? controller,
  required ValueChanged<int> onSelectedItemChanged,
}) {
  return Directionality(
    textDirection: TextDirection.ltr,
    child: CupertinoPicker(
      scrollController: controller,
      itemExtent: 100.0,
      onSelectedItemChanged: onSelectedItemChanged,
      children: List<Widget>.generate(100, (int index) {
        return Center(child: SizedBox(width: 400.0, height: 100.0, child: Text(index.toString())));
      }),
    ),
  );
}

double getColumnWidth(String text, TextStyle textStyle, BuildContext context) {
  return TextPainter.computeMaxIntrinsicWidth(
    text: TextSpan(text: text, style: textStyle),
    textDirection: Directionality.of(context),
  );
}<|MERGE_RESOLUTION|>--- conflicted
+++ resolved
@@ -2525,21 +2525,10 @@
     );
 
     expect(
-<<<<<<< HEAD
-      () => CupertinoDatePicker(onDateTimeChanged: (DateTime _) {}, showTimeSeperator: true),
-      throwsA(
-        isA<AssertionError>().having(
-          (AssertionError e) => e.message ?? 'Unknown error',
-          'message',
-          contains('showTimeSeperator is only supported in time or dateAndTime modes'),
-        ),
-      ),
-    );
-=======
       () => CupertinoDatePicker(onDateTimeChanged: (DateTime _) {}),
       returnsNormally,
     );
-    
+
     // Regression test for https://github.com/flutter/flutter/issues/161773
     testWidgets('CupertinoDatePicker date value baseline alignment', (WidgetTester tester) async {
       await tester.pumpWidget(
@@ -2563,7 +2552,6 @@
 
       lastOffset = tester.getTopLeft(find.text('11'));
       expect(tester.getTopLeft(find.text('2022')).dy, lastOffset.dy);
->>>>>>> 13765120
   });
 }
 
