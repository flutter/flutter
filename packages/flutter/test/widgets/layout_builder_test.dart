--- conflicted
+++ resolved
@@ -851,14 +851,8 @@
     expect(mostRecentOffset, const Offset(60, 60));
   });
 
-<<<<<<< HEAD
-  testWidgets('LayoutBuilder in a subtree that skips layout does not rebuild during the initial treewalk', (WidgetTester tester) async {
-    final LayoutBuilder layoutBuilder = LayoutBuilder(builder: (BuildContext context, BoxConstraints constraints) => const Placeholder());
-    final OverlayEntry overlayEntry1 = OverlayEntry(maintainState: true, builder: (BuildContext context) => layoutBuilder);
-=======
   testWidgets('LayoutBuilder in a subtree that skips layout does not throw during the initial treewalk', (WidgetTester tester) async {
     final OverlayEntry overlayEntry1 = OverlayEntry(maintainState: true, builder: (BuildContext context) => LayoutBuilder(builder: (BuildContext context, BoxConstraints constraints) => const Placeholder()));
->>>>>>> 6966a2ee
     // OverlayEntry2 obstructs OverlayEntry1 and forces it to skip layout.
     final OverlayEntry overlayEntry2 = OverlayEntry(opaque: true, canSizeOverlay: true, builder: (BuildContext context) => Container());
     addTearDown(() => overlayEntry1..remove()..dispose());
@@ -870,8 +864,28 @@
         child: UnconstrainedBox(child: Overlay(initialEntries: <OverlayEntry>[overlayEntry1, overlayEntry2])),
       ),
     );
-
-<<<<<<< HEAD
+    WidgetsBinding.instance.buildOwner!.reassemble(WidgetsBinding.instance.rootElement!);
+    await tester.pump();
+    WidgetsBinding.instance.buildOwner!.reassemble(WidgetsBinding.instance.rootElement!);
+    await tester.pump();
+    expect(tester.takeException(), isNull);
+  });
+
+  testWidgets('LayoutBuilder in a subtree that skips layout does not rebuild during the initial treewalk', (WidgetTester tester) async {
+    final LayoutBuilder layoutBuilder = LayoutBuilder(builder: (BuildContext context, BoxConstraints constraints) => const Placeholder());
+    final OverlayEntry overlayEntry1 = OverlayEntry(maintainState: true, builder: (BuildContext context) => layoutBuilder);
+    // OverlayEntry2 obstructs OverlayEntry1 and forces it to skip layout.
+    final OverlayEntry overlayEntry2 = OverlayEntry(opaque: true, canSizeOverlay: true, builder: (BuildContext context) => Container());
+    addTearDown(() => overlayEntry1..remove()..dispose());
+    addTearDown(() => overlayEntry2..remove()..dispose());
+    await tester.pumpWidget(
+      Directionality(
+        textDirection: TextDirection.ltr,
+        // The UnconstrainedBox makes sure the OverlayEntries are not relayout boundaries.
+        child: UnconstrainedBox(child: Overlay(initialEntries: <OverlayEntry>[overlayEntry1, overlayEntry2])),
+      ),
+    );
+
     final Element layoutBuilderElement = tester.element(find.byWidget(layoutBuilder, skipOffstage: false));
     layoutBuilderElement.markNeedsBuild();
     await tester.pump();
@@ -901,13 +915,6 @@
     expect(layoutBuilderElement.dirty, isTrue);
     await tester.pump();
     expect(layoutBuilderElement.dirty, isFalse);
-=======
-    WidgetsBinding.instance.buildOwner!.reassemble(WidgetsBinding.instance.rootElement!);
-    await tester.pump();
-    WidgetsBinding.instance.buildOwner!.reassemble(WidgetsBinding.instance.rootElement!);
-    await tester.pump();
-    expect(tester.takeException(), isNull);
->>>>>>> 6966a2ee
   });
 }
 
