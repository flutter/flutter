// Copyright 2014 The Flutter Authors. All rights reserved.
// Use of this source code is governed by a BSD-style license that can be
// found in the LICENSE file.

import 'package:flutter/gestures.dart';
import 'package:flutter/material.dart';
import 'package:flutter_test/flutter_test.dart';

void main() {
  testWidgets('negative itemCount should assert', (WidgetTester tester) async {
    final List<int> items = <int>[1, 2, 3];
    await tester.pumpWidget(MaterialApp(
      home: StatefulBuilder(
        builder: (BuildContext outerContext, StateSetter setState) {
          return CustomScrollView(
            slivers: <Widget>[
              SliverReorderableList(
                itemCount: -1,
                onReorder: (int fromIndex, int toIndex) {
                  setState(() {
                    if (toIndex > fromIndex) {
                      toIndex -= 1;
                    }
                    items.insert(toIndex, items.removeAt(fromIndex));
                  });
                },
                itemBuilder: (BuildContext context, int index) {
                  return SizedBox(
                    height: 100,
                    child: Text('item ${items[index]}'),
                  );
                },
              ),
            ],
          );
        },
      ),
    ));
    expect(tester.takeException(), isA<AssertionError>());
  });

  testWidgets('zero itemCount should not build widget', (WidgetTester tester) async {
    final List<int> items = <int>[1, 2, 3];
    await tester.pumpWidget(MaterialApp(
      home: StatefulBuilder(
        builder: (BuildContext outerContext, StateSetter setState) {
          return CustomScrollView(
            slivers: <Widget>[
              SliverFixedExtentList(
                itemExtent: 50.0,
                delegate: SliverChildListDelegate(<Widget>[
                  const Text('before'),
                ]),
              ),
              SliverReorderableList(
                itemCount: 0,
                onReorder: (int fromIndex, int toIndex) {
                  setState(() {
                    if (toIndex > fromIndex) {
                      toIndex -= 1;
                    }
                    items.insert(toIndex, items.removeAt(fromIndex));
                  });
                },
                itemBuilder: (BuildContext context, int index) {
                  return SizedBox(
                    height: 100,
                    child: Text('item ${items[index]}'),
                  );
                },
              ),
              SliverFixedExtentList(
                itemExtent: 50.0,
                delegate: SliverChildListDelegate(<Widget>[
                  const Text('after'),
                ]),
              ),
            ],
          );
        },
      ),
    ));

    expect(find.text('before'), findsOneWidget);
    expect(find.byType(SliverReorderableList), findsNothing);
    expect(find.text('after'), findsOneWidget);
  });

  testWidgets('SliverReorderableList, drag and drop, fixed height items', (WidgetTester tester) async {
    final List<int> items = List<int>.generate(8, (int index) => index);

    Future<void> pressDragRelease(Offset start, Offset delta) async {
      final TestGesture drag = await tester.startGesture(start);
      await tester.pump(kPressTimeout);
      await drag.moveBy(delta);
      await tester.pump(kPressTimeout);
      await drag.up();
      await tester.pumpAndSettle();
    }

    void check({ List<int> visible = const <int>[], List<int> hidden = const <int>[] }) {
      for (final int i in visible) {
        expect(find.text('item $i'), findsOneWidget);
      }
      for (final int i in hidden) {
        expect(find.text('item $i'), findsNothing);
      }
    }

    // The SliverReorderableList is 800x600, 8 items, each item is 800x100 with
    // an "item $index" text widget at the item's origin.  Drags are initiated by
    // a simple press on the text widget.
    await tester.pumpWidget(TestList(items: items));
    check(visible: <int>[0, 1, 2, 3, 4, 5], hidden: <int>[6, 7]);

    // Drag item 0 downwards less than halfway and let it snap back. List
    // should remain as it is.
    await pressDragRelease(const Offset(12, 50), const Offset(12, 60));
    check(visible: <int>[0, 1, 2, 3, 4, 5], hidden: <int>[6, 7]);
    expect(tester.getTopLeft(find.text('item 0')), Offset.zero);
    expect(tester.getTopLeft(find.text('item 1')), const Offset(0, 100));
    expect(items, orderedEquals(<int>[0, 1, 2, 3, 4, 5, 6, 7]));

    // Drag item 0 downwards more than halfway to displace item 1.
    await pressDragRelease(tester.getCenter(find.text('item 0')), const Offset(0, 151));
    check(visible: <int>[0, 1, 2, 3, 4, 5], hidden: <int>[6, 7]);
    expect(tester.getTopLeft(find.text('item 1')), Offset.zero);
    expect(tester.getTopLeft(find.text('item 0')), const Offset(0, 100));
    expect(items, orderedEquals(<int>[1, 0, 2, 3, 4, 5, 6, 7]));

    // Drag item 0 back to where it was.
    await pressDragRelease(tester.getCenter(find.text('item 0')), const Offset(0, -51));
    check(visible: <int>[0, 1, 2, 3, 4, 5], hidden: <int>[6, 7]);
    expect(tester.getTopLeft(find.text('item 0')), Offset.zero);
    expect(tester.getTopLeft(find.text('item 1')), const Offset(0, 100));
    expect(items, orderedEquals(<int>[0, 1, 2, 3, 4, 5, 6, 7]));

    // Drag item 1 to item 3
    await pressDragRelease(tester.getCenter(find.text('item 1')), const Offset(0, 251));
    check(visible: <int>[0, 1, 2, 3, 4, 5], hidden: <int>[6, 7]);
    expect(tester.getTopLeft(find.text('item 0')), Offset.zero);
    expect(tester.getTopLeft(find.text('item 1')), const Offset(0, 300));
    expect(tester.getTopLeft(find.text('item 3')), const Offset(0, 200));
    expect(items, orderedEquals(<int>[0, 2, 3, 1, 4, 5, 6, 7]));

    // Drag item 1 back to where it was
    await pressDragRelease(tester.getCenter(find.text('item 1')), const Offset(0, -200));
    check(visible: <int>[0, 1, 2, 3, 4, 5], hidden: <int>[6, 7]);
    expect(tester.getTopLeft(find.text('item 0')), Offset.zero);
    expect(tester.getTopLeft(find.text('item 1')), const Offset(0, 100));
    expect(tester.getTopLeft(find.text('item 3')), const Offset(0, 300));
    expect(items, orderedEquals(<int>[0, 1, 2, 3, 4, 5, 6, 7]));
  });

  testWidgets('SliverReorderableList, items inherit DefaultTextStyle, IconTheme', (WidgetTester tester) async {
    const Color textColor = Color(0xffffffff);
    const Color iconColor = Color(0xff0000ff);

    TextStyle getIconStyle() {
      return tester.widget<RichText>(
        find.descendant(
          of: find.byType(Icon),
          matching: find.byType(RichText),
        ),
      ).text.style!;
    }

    TextStyle getTextStyle() {
      return tester.widget<RichText>(
        find.descendant(
          of: find.text('item 0'),
          matching: find.byType(RichText),
        ),
      ).text.style!;
    }

    // This SliverReorderableList has just one item: "item 0".
    await tester.pumpWidget(
      TestList(
        items: List<int>.from(<int>[0]),
        textColor: textColor,
        iconColor: iconColor,
      ),
    );
    expect(tester.getTopLeft(find.text('item 0')), Offset.zero);
    expect(getIconStyle().color, iconColor);
    expect(getTextStyle().color, textColor);

    // Dragging item 0 causes it to be reparented in the overlay. The item
    // should still inherit the IconTheme and DefaultTextStyle because they are
    // InheritedThemes.
    final TestGesture drag = await tester.startGesture(tester.getCenter(find.text('item 0')));
    await tester.pump(kPressTimeout);
    await drag.moveBy(const Offset(0, 50));
    await tester.pump(kPressTimeout);
    expect(tester.getTopLeft(find.text('item 0')), const Offset(0, 50));
    expect(getIconStyle().color, iconColor);
    expect(getTextStyle().color, textColor);

    // Drag is complete, item 0 returns to where it was.
    await drag.up();
    await tester.pumpAndSettle();
    expect(tester.getTopLeft(find.text('item 0')), Offset.zero);
    expect(getIconStyle().color, iconColor);
    expect(getTextStyle().color, textColor);
  });

  testWidgets('SliverReorderableList - custom proxyDecorator', (WidgetTester tester) async {
    const ValueKey<String> fadeTransitionKey = ValueKey<String>('reordered-fade');

    await tester.pumpWidget(
      TestList(
        items: List<int>.from(<int>[0, 1, 2, 3]),
        proxyDecorator: (
            Widget child,
            int index,
            Animation<double> animation,
            ) {
          return AnimatedBuilder(
            animation: animation,
            builder: (BuildContext context, Widget? child) {
              final Tween<double> fadeValues = Tween<double>(begin: 1.0, end: 0.5);
              final Animation<double> fadeAnimation = animation.drive(fadeValues);
              return FadeTransition(
                key: fadeTransitionKey,
                opacity: fadeAnimation,
                child: child,
              );
            },
            child: child,
          );
        },
      ),
    );

    Finder getItemFadeTransition() => find.byKey(fadeTransitionKey);

    expect(getItemFadeTransition(), findsNothing);

    // Start gesture on first item
    final TestGesture drag = await tester.startGesture(tester.getCenter(find.text('item 0')));
    await tester.pump(kPressTimeout);

    // Drag enough for transition animation defined in proxyDecorator to start.
    await drag.moveBy(const Offset(0, 50));
    await tester.pump();

    // At the start, opacity should be at 1.0.
    expect(getItemFadeTransition(), findsOneWidget);
    FadeTransition fadeTransition = tester.widget(getItemFadeTransition());
    expect(fadeTransition.opacity.value, 1.0);

    // Let animation run halfway.
    await tester.pump(const Duration(milliseconds: 125));
    fadeTransition = tester.widget(getItemFadeTransition());
    expect(fadeTransition.opacity.value, greaterThan(0.5));
    expect(fadeTransition.opacity.value, lessThan(1.0));

    // Allow animation to run to the end.
    await tester.pumpAndSettle();
    expect(find.byKey(fadeTransitionKey), findsOneWidget);
    fadeTransition = tester.widget(getItemFadeTransition());
    expect(fadeTransition.opacity.value, 0.5);

    // Finish reordering.
    await drag.up();
    await tester.pumpAndSettle();
    expect(getItemFadeTransition(), findsNothing);
  });

<<<<<<< HEAD
  group('$ReorderableDragStartListener', () {
    testWidgets('It should allow the item to be dragged when draggable is true', (WidgetTester tester) async {
      const int itemCount = 5;
      int onReorderCallCount = 0;
      final List<int> items = List<int>.generate(itemCount, (int index) => index);

      void handleReorder(int fromIndex, int toIndex) {
        onReorderCallCount += 1;
        if (toIndex > fromIndex) {
          toIndex -= 1;
        }
        items.insert(toIndex, items.removeAt(fromIndex));
      }
      // The list has five elements of height 100
      await tester.pumpWidget(
        MaterialApp(
          home: ReorderableListView.builder(
            itemCount: itemCount,
            itemBuilder: (_, int index) {
              return SizedBox(
                key: ValueKey<int>(items[index]),
                height: 100,
                child: ReorderableDragStartListener(
                  child: Text('item ${items[index]}'),
                  index: index,
                ),
              );
            },
            onReorder: handleReorder,
            buildDefaultDragHandles: false,
          ),
        ),
      );

      // Start gesture on first item
      final TestGesture drag = await tester.startGesture(tester.getCenter(find.text('item 0')));
      await tester.pump(kPressTimeout);

      // Drag enough to move down the first item
      await drag.moveBy(const Offset(0, 150));
      await tester.pump();
      await drag.up();
      await tester.pumpAndSettle();

      expect(onReorderCallCount, 1);
      expect(items, orderedEquals(<int>[1, 0, 2, 3, 4]));
    });

    testWidgets('It should allow the item to be dragged when draggable is true', (WidgetTester tester) async {
      const int itemCount = 5;
      int onReorderCallCount = 0;
      final List<int> items = List<int>.generate(itemCount, (int index) => index);

      void handleReorder(int fromIndex, int toIndex) {
        onReorderCallCount += 1;
        if (toIndex > fromIndex) {
          toIndex -= 1;
        }
        items.insert(toIndex, items.removeAt(fromIndex));
      }
      // The list has five elements of height 100
      await tester.pumpWidget(
        MaterialApp(
          home: ReorderableListView.builder(
            itemCount: itemCount,
            itemBuilder: (_, int index) {
              return SizedBox(
                key: ValueKey<int>(items[index]),
                height: 100,
                child: ReorderableDragStartListener(
                  child: Text('item ${items[index]}'),
                  index: index,
                  draggable: false,
                ),
              );
            },
            onReorder: handleReorder,
            buildDefaultDragHandles: false,
          ),
        ),
      );

      // Start gesture on first item
      final TestGesture drag = await tester.startGesture(tester.getCenter(find.text('item 0')));
      await tester.pump(kPressTimeout);

      // Drag enough to move down the first item
      await drag.moveBy(const Offset(0, 150));
      await tester.pump();
      await drag.up();
      await tester.pumpAndSettle();

      expect(onReorderCallCount, 0);
      expect(items, orderedEquals(<int>[0, 1, 2, 3, 4]));
    });
=======
  testWidgets('if itemExtent is non-null, children have same extent in the scroll direction', (WidgetTester tester) async {
    final List<int> numbers = <int>[0,1,2];

    await tester.pumpWidget(
      MaterialApp(
        home: Scaffold(
          body: StatefulBuilder(
            builder: (BuildContext context, StateSetter setState) {
              return ReorderableList(
                itemBuilder: (BuildContext context, int index) {
                  return SizedBox(
                    key: ValueKey<int>(numbers[index]),
                    // children with different heights
                    height: 20 + numbers[index] * 10,
                    child: ReorderableDragStartListener(
                      index: index,
                      child: Text(numbers[index].toString()),
                    )
                  );
                },
                itemCount: numbers.length,
                itemExtent: 30,
                onReorder: (int fromIndex, int toIndex) {
                  if (fromIndex < toIndex) {
                    toIndex--;
                  }
                  final int value = numbers.removeAt(fromIndex);
                  numbers.insert(toIndex, value);
                },
              );
            },
          ),
        ),
      )
    );

    final double item0Height = tester.getSize(find.text('0').hitTestable()).height;
    final double item1Height = tester.getSize(find.text('1').hitTestable()).height;
    final double item2Height = tester.getSize(find.text('2').hitTestable()).height;

    expect(item0Height, 30.0);
    expect(item1Height, 30.0);
    expect(item2Height, 30.0);
>>>>>>> a3bcaf22
  });
}

class TestList extends StatefulWidget {
  const TestList({
    Key? key,
    this.textColor,
    this.iconColor,
    this.proxyDecorator,
    required this.items,
  }) : super(key: key);

  final List<int> items;
  final Color? textColor;
  final Color? iconColor;
  final ReorderItemProxyDecorator? proxyDecorator;

  @override
  _TestListState createState() => _TestListState();
}

class _TestListState extends State<TestList> {
  @override
  Widget build(BuildContext context) {
    return MaterialApp(
      home: Scaffold(
        body: DefaultTextStyle(
          style: TextStyle(color: widget.textColor),
          child: IconTheme(
            data: IconThemeData(color: widget.iconColor),
            child: StatefulBuilder(
              builder: (BuildContext outerContext, StateSetter setState) {
                final List<int> items = widget.items;
                return CustomScrollView(
                  slivers: <Widget>[
                    SliverReorderableList(
                      itemBuilder: (BuildContext context, int index) {
                        return Container(
                          key: ValueKey<int>(items[index]),
                          height: 100,
                          color: items[index].isOdd ? Colors.red : Colors.green,
                          child: ReorderableDragStartListener(
                            child: Row(
                              crossAxisAlignment: CrossAxisAlignment.start,
                              children: <Widget>[
                                Text('item ${items[index]}'),
                                const Icon(Icons.drag_handle),
                              ],
                            ),
                            index: index,
                          ),
                        );
                      },
                      itemCount: items.length,
                      onReorder: (int fromIndex, int toIndex) {
                        setState(() {
                          if (toIndex > fromIndex) {
                            toIndex -= 1;
                          }
                          items.insert(toIndex, items.removeAt(fromIndex));
                        });
                      },
                      proxyDecorator: widget.proxyDecorator,
                    ),
                  ],
                );
              },
            ),
          ),
        ),
      ),
    );
  }
}<|MERGE_RESOLUTION|>--- conflicted
+++ resolved
@@ -268,7 +268,52 @@
     expect(getItemFadeTransition(), findsNothing);
   });
 
-<<<<<<< HEAD
+testWidgets('if itemExtent is non-null, children have same extent in the scroll direction', (WidgetTester tester) async {
+    final List<int> numbers = <int>[0,1,2];
+
+    await tester.pumpWidget(
+      MaterialApp(
+        home: Scaffold(
+          body: StatefulBuilder(
+            builder: (BuildContext context, StateSetter setState) {
+              return ReorderableList(
+                itemBuilder: (BuildContext context, int index) {
+                  return SizedBox(
+                    key: ValueKey<int>(numbers[index]),
+                    // children with different heights
+                    height: 20 + numbers[index] * 10,
+                    child: ReorderableDragStartListener(
+                      index: index,
+                      child: Text(numbers[index].toString()),
+                    )
+                  );
+                },
+                itemCount: numbers.length,
+                itemExtent: 30,
+                onReorder: (int fromIndex, int toIndex) {
+                  if (fromIndex < toIndex) {
+                    toIndex--;
+                  }
+                  final int value = numbers.removeAt(fromIndex);
+                  numbers.insert(toIndex, value);
+                },
+              );
+            },
+          ),
+        ),
+      )
+    );
+
+    final double item0Height = tester.getSize(find.text('0').hitTestable()).height;
+    final double item1Height = tester.getSize(find.text('1').hitTestable()).height;
+    final double item2Height = tester.getSize(find.text('2').hitTestable()).height;
+
+    expect(item0Height, 30.0);
+    expect(item1Height, 30.0);
+    expect(item2Height, 30.0);
+  });
+
+
   group('$ReorderableDragStartListener', () {
     testWidgets('It should allow the item to be dragged when draggable is true', (WidgetTester tester) async {
       const int itemCount = 5;
@@ -364,51 +409,6 @@
       expect(onReorderCallCount, 0);
       expect(items, orderedEquals(<int>[0, 1, 2, 3, 4]));
     });
-=======
-  testWidgets('if itemExtent is non-null, children have same extent in the scroll direction', (WidgetTester tester) async {
-    final List<int> numbers = <int>[0,1,2];
-
-    await tester.pumpWidget(
-      MaterialApp(
-        home: Scaffold(
-          body: StatefulBuilder(
-            builder: (BuildContext context, StateSetter setState) {
-              return ReorderableList(
-                itemBuilder: (BuildContext context, int index) {
-                  return SizedBox(
-                    key: ValueKey<int>(numbers[index]),
-                    // children with different heights
-                    height: 20 + numbers[index] * 10,
-                    child: ReorderableDragStartListener(
-                      index: index,
-                      child: Text(numbers[index].toString()),
-                    )
-                  );
-                },
-                itemCount: numbers.length,
-                itemExtent: 30,
-                onReorder: (int fromIndex, int toIndex) {
-                  if (fromIndex < toIndex) {
-                    toIndex--;
-                  }
-                  final int value = numbers.removeAt(fromIndex);
-                  numbers.insert(toIndex, value);
-                },
-              );
-            },
-          ),
-        ),
-      )
-    );
-
-    final double item0Height = tester.getSize(find.text('0').hitTestable()).height;
-    final double item1Height = tester.getSize(find.text('1').hitTestable()).height;
-    final double item2Height = tester.getSize(find.text('2').hitTestable()).height;
-
-    expect(item0Height, 30.0);
-    expect(item1Height, 30.0);
-    expect(item2Height, 30.0);
->>>>>>> a3bcaf22
   });
 }
 
