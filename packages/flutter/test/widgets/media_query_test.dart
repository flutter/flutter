--- conflicted
+++ resolved
@@ -180,67 +180,7 @@
     expect(data.devicePixelRatio, tester.view.devicePixelRatio);
     expect(data.textScaler, TextScaler.linear(platformData.textScaleFactor));
     expect(data.platformBrightness, platformData.platformBrightness);
-<<<<<<< HEAD
-    expect(data.padding, EdgeInsets.fromViewPadding(tester.view.padding, tester.view.devicePixelRatio));
-    expect(data.viewPadding, EdgeInsets.fromViewPadding(tester.view.viewPadding, tester.view.devicePixelRatio));
-    expect(data.viewInsets, EdgeInsets.fromViewPadding(tester.view.viewInsets, tester.view.devicePixelRatio));
-    expect(data.systemGestureInsets, EdgeInsets.fromViewPadding(tester.view.systemGestureInsets, tester.view.devicePixelRatio));
-    expect(data.accessibleNavigation, platformData.accessibleNavigation);
-    expect(data.invertColors, platformData.invertColors);
-    expect(data.disableAnimations, platformData.disableAnimations);
-    expect(data.boldText, platformData.boldText);
-    expect(data.highContrast, platformData.highContrast);
-    expect(data.onOffSwitchLabels, platformData.onOffSwitchLabels);
-    expect(data.alwaysUse24HourFormat, platformData.alwaysUse24HourFormat);
-    expect(data.navigationMode, platformData.navigationMode);
-    expect(data.gestureSettings, DeviceGestureSettings.fromView(tester.view));
-    expect(data.displayFeatures, tester.view.displayFeatures);
-  });
-
-  testWidgets('MediaQueryData.fromView uses data from platformDispatcher if no platformData is provided', (WidgetTester tester) async {
-    tester.platformDispatcher
-      ..textScaleFactorTestValue = 123
-      ..platformBrightnessTestValue = Brightness.dark
-      ..accessibilityFeaturesTestValue = FakeAccessibilityFeatures.allOn;
-    addTearDown(() => tester.platformDispatcher.clearAllTestValues());
-
-    final MediaQueryData data = MediaQueryData.fromView(tester.view);
-    expect(data, hasOneLineDescription);
-    expect(data.hashCode, data.copyWith().hashCode);
-    expect(data.size, tester.view.physicalSize / tester.view.devicePixelRatio);
-    expect(data.devicePixelRatio, tester.view.devicePixelRatio);
-    expect(data.textScaler.scale(100), 123 * 100);
-    expect(data.textScaler.toString(), contains('SystemTextScaler'));
-    expect(data.platformBrightness, tester.platformDispatcher.platformBrightness);
-    expect(data.padding, EdgeInsets.fromViewPadding(tester.view.padding, tester.view.devicePixelRatio));
-    expect(data.viewPadding, EdgeInsets.fromViewPadding(tester.view.viewPadding, tester.view.devicePixelRatio));
-    expect(data.viewInsets, EdgeInsets.fromViewPadding(tester.view.viewInsets, tester.view.devicePixelRatio));
-    expect(data.systemGestureInsets, EdgeInsets.fromViewPadding(tester.view.systemGestureInsets, tester.view.devicePixelRatio));
-    expect(data.accessibleNavigation, tester.platformDispatcher.accessibilityFeatures.accessibleNavigation);
-    expect(data.invertColors, tester.platformDispatcher.accessibilityFeatures.invertColors);
-    expect(data.disableAnimations, tester.platformDispatcher.accessibilityFeatures.disableAnimations);
-    expect(data.boldText, tester.platformDispatcher.accessibilityFeatures.boldText);
-    expect(data.highContrast, tester.platformDispatcher.accessibilityFeatures.highContrast);
-    expect(data.onOffSwitchLabels, tester.platformDispatcher.accessibilityFeatures.onOffSwitchLabels);
-    expect(data.alwaysUse24HourFormat, tester.platformDispatcher.alwaysUse24HourFormat);
-    expect(data.navigationMode, NavigationMode.traditional);
-    expect(data.gestureSettings, DeviceGestureSettings.fromView(tester.view));
-    expect(data.displayFeatures, tester.view.displayFeatures);
-  });
-
-  testWidgets('MediaQuery.fromView injects a new MediaQuery with data from view, preserving platform-specific data', (WidgetTester tester) async {
-    const MediaQueryData platformData = MediaQueryData(
-      textScaler: TextScaler.linear(1234),
-      platformBrightness: Brightness.dark,
-      accessibleNavigation: true,
-      invertColors: true,
-      disableAnimations: true,
-      boldText: true,
-      highContrast: true,
-      onOffSwitchLabels: true,
-      alwaysUse24HourFormat: true,
-      navigationMode: NavigationMode.directional,
-=======
+
     expect(
       data.padding,
       EdgeInsets.fromViewPadding(tester.view.padding, tester.view.devicePixelRatio),
@@ -256,7 +196,6 @@
     expect(
       data.systemGestureInsets,
       EdgeInsets.fromViewPadding(tester.view.systemGestureInsets, tester.view.devicePixelRatio),
->>>>>>> 80d0a8b8
     );
     expect(data.accessibleNavigation, platformData.accessibleNavigation);
     expect(data.invertColors, platformData.invertColors);
@@ -413,36 +352,6 @@
                   data = MediaQuery.of(context);
                   return View(view: tester.view, child: const SizedBox());
                 },
-<<<<<<< HEAD
-              )
-          );
-        },
-      ),
-    );
-
-    expect(outerData, isNull);
-    expect(data.size, tester.view.physicalSize / tester.view.devicePixelRatio);
-    expect(data.devicePixelRatio, tester.view.devicePixelRatio);
-    expect(data.textScaler.scale(10), 10 * tester.platformDispatcher.textScaleFactor);
-    expect(data.platformBrightness, tester.platformDispatcher.platformBrightness);
-    expect(data.padding, EdgeInsets.fromViewPadding(tester.view.padding, tester.view.devicePixelRatio));
-    expect(data.viewPadding, EdgeInsets.fromViewPadding(tester.view.viewPadding, tester.view.devicePixelRatio));
-    expect(data.viewInsets, EdgeInsets.fromViewPadding(tester.view.viewInsets, tester.view.devicePixelRatio));
-    expect(data.systemGestureInsets, EdgeInsets.fromViewPadding(tester.view.systemGestureInsets, tester.view.devicePixelRatio));
-    expect(data.accessibleNavigation, tester.platformDispatcher.accessibilityFeatures.accessibleNavigation);
-    expect(data.invertColors, tester.platformDispatcher.accessibilityFeatures.invertColors);
-    expect(data.disableAnimations, tester.platformDispatcher.accessibilityFeatures.disableAnimations);
-    expect(data.boldText, tester.platformDispatcher.accessibilityFeatures.boldText);
-    expect(data.highContrast, tester.platformDispatcher.accessibilityFeatures.highContrast);
-    expect(data.onOffSwitchLabels, tester.platformDispatcher.accessibilityFeatures.onOffSwitchLabels);
-    expect(data.alwaysUse24HourFormat, tester.platformDispatcher.alwaysUse24HourFormat);
-    expect(data.navigationMode, NavigationMode.traditional);
-    expect(data.gestureSettings, DeviceGestureSettings.fromView(tester.view));
-    expect(data.displayFeatures, tester.view.displayFeatures);
-  });
-
-  testWidgets('MediaQuery.fromView updates on notifications (no parent data)', (WidgetTester tester) async {
-=======
               ),
             );
           },
@@ -495,7 +404,6 @@
   testWidgets('MediaQuery.fromView updates on notifications (no parent data)', (
     WidgetTester tester,
   ) async {
->>>>>>> 80d0a8b8
     addTearDown(() => tester.platformDispatcher.clearAllTestValues());
     addTearDown(() => tester.view.reset());
 
@@ -1318,19 +1226,18 @@
     expect(mediaQueryOutside, isNot(mediaQueryInside));
   });
 
-<<<<<<< HEAD
   testWidgets('MediaQuery.fromView creates a SystemTextScaler', (WidgetTester tester) async {
     addTearDown(() => tester.platformDispatcher.clearAllTestValues());
     tester.platformDispatcher.textScaleFactorTestValue = 123;
-    expect(MediaQueryData.fromView(tester.view).textScaler.toString(), contains('SystemTextScaler'));
-  });
-
-  testWidgets('MediaQueryData.fromWindow is created using window values', (WidgetTester tester) async {
-=======
+    expect(
+      MediaQueryData.fromView(tester.view).textScaler.toString(),
+      contains('SystemTextScaler'),
+    );
+  });
+
   testWidgets('MediaQueryData.fromWindow is created using window values', (
     WidgetTester tester,
   ) async {
->>>>>>> 80d0a8b8
     final MediaQueryData windowData = MediaQueryData.fromWindow(tester.view);
     late MediaQueryData fromWindowData;
 
