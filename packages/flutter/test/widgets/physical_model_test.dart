// Copyright 2014 The Flutter Authors. All rights reserved.
// Use of this source code is governed by a BSD-style license that can be
// found in the LICENSE file.

<<<<<<< HEAD
// This file is run as part of a reduced test set in CI on Mac and Windows
// machines.
@Tags(<String>['reduced-test-set'])

import 'dart:math' as math show pi;

=======
>>>>>>> 5f792ba1
import 'package:flutter/material.dart';
import 'package:flutter/rendering.dart';
import 'package:flutter_test/flutter_test.dart';

void main() {
  testWidgets('PhysicalModel updates clipBehavior in updateRenderObject', (WidgetTester tester) async {
    await tester.pumpWidget(
      const MaterialApp(home: PhysicalModel(color: Colors.red)),
    );

    final RenderPhysicalModel renderPhysicalModel = tester.allRenderObjects.whereType<RenderPhysicalModel>().first;

    expect(renderPhysicalModel.clipBehavior, equals(Clip.none));

    await tester.pumpWidget(
      const MaterialApp(home: PhysicalModel(clipBehavior: Clip.antiAlias, color: Colors.red)),
    );

    expect(renderPhysicalModel.clipBehavior, equals(Clip.antiAlias));
  });

  testWidgets('PhysicalShape updates clipBehavior in updateRenderObject', (WidgetTester tester) async {
    await tester.pumpWidget(
      const MaterialApp(home: PhysicalShape(color: Colors.red, clipper: ShapeBorderClipper(shape: CircleBorder()))),
    );

    final RenderPhysicalShape renderPhysicalShape = tester.allRenderObjects.whereType<RenderPhysicalShape>().first;

    expect(renderPhysicalShape.clipBehavior, equals(Clip.none));

    await tester.pumpWidget(
      const MaterialApp(home: PhysicalShape(clipBehavior: Clip.antiAlias, color: Colors.red, clipper: ShapeBorderClipper(shape: CircleBorder()))),
    );

    expect(renderPhysicalShape.clipBehavior, equals(Clip.antiAlias));
  });

  testWidgets('PhysicalModel - creates a physical model layer when it needs compositing', (WidgetTester tester) async {
    debugDisableShadows = false;
    await tester.pumpWidget(
      MaterialApp(
        home: PhysicalModel(
          shape: BoxShape.rectangle,
          color: Colors.grey,
          shadowColor: Colors.red,
          elevation: 1.0,
          child: Material(child: TextField(controller: TextEditingController())),
        ),
      ),
    );
    await tester.pump();

    final RenderPhysicalModel renderPhysicalModel = tester.allRenderObjects.whereType<RenderPhysicalModel>().first;
    expect(renderPhysicalModel.needsCompositing, true);

    final PhysicalModelLayer physicalModelLayer = tester.layers.whereType<PhysicalModelLayer>().first;
    expect(physicalModelLayer.shadowColor, Colors.red);
    expect(physicalModelLayer.color, Colors.grey);
    expect(physicalModelLayer.elevation, 1.0);
    debugDisableShadows = true;
  });

  testWidgets('PhysicalModel - clips when overflows and elevation is 0', (WidgetTester tester) async {
    const Key key = Key('test');
    await tester.pumpWidget(
      MediaQuery(
        key: key,
        data: const MediaQueryData(devicePixelRatio: 1.0),
        child: Directionality(
          textDirection: TextDirection.ltr,
          child: Padding(
            padding: const EdgeInsets.all(50),
            child: Row(
              children: const <Widget>[
                Material(child: Text('A long long long long long long long string')),
                Material(child: Text('A long long long long long long long string')),
                Material(child: Text('A long long long long long long long string')),
                Material(child: Text('A long long long long long long long string')),
              ],
            ),
          ),
        ),
      ),
    );

    final dynamic exception = tester.takeException();
    expect(exception, isFlutterError);
    // ignore: avoid_dynamic_calls
    expect(exception.diagnostics.first.level, DiagnosticLevel.summary);
    // ignore: avoid_dynamic_calls
    expect(exception.diagnostics.first.toString(), startsWith('A RenderFlex overflowed by '));
    await expectLater(
      find.byKey(key),
      matchesGoldenFile('physical_model_overflow.png'),
    );
  });
}<|MERGE_RESOLUTION|>--- conflicted
+++ resolved
@@ -2,15 +2,10 @@
 // Use of this source code is governed by a BSD-style license that can be
 // found in the LICENSE file.
 
-<<<<<<< HEAD
 // This file is run as part of a reduced test set in CI on Mac and Windows
 // machines.
 @Tags(<String>['reduced-test-set'])
 
-import 'dart:math' as math show pi;
-
-=======
->>>>>>> 5f792ba1
 import 'package:flutter/material.dart';
 import 'package:flutter/rendering.dart';
 import 'package:flutter_test/flutter_test.dart';
