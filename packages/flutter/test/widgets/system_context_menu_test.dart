// Copyright 2014 The Flutter Authors. All rights reserved.
// Use of this source code is governed by a BSD-style license that can be
// found in the LICENSE file.

import 'package:flutter/foundation.dart';
import 'package:flutter/material.dart';
import 'package:flutter/services.dart';
import 'package:flutter_test/flutter_test.dart';
import 'package:leak_tracker_flutter_testing/leak_tracker_flutter_testing.dart';

import '../system_context_menu_utils.dart';

void main() {
  final TestWidgetsFlutterBinding binding = TestWidgetsFlutterBinding.ensureInitialized();

  testWidgets(
    'asserts when built on an unsupported device',
    (WidgetTester tester) async {
      final TextEditingController controller = TextEditingController(text: 'one two three');
      addTearDown(controller.dispose);
      await tester.pumpWidget(
        // By default, MediaQueryData.supportsShowingSystemContextMenu is false.
        MaterialApp(
          home: Scaffold(
            body: Center(
              child: TextField(
                controller: controller,
                contextMenuBuilder: (BuildContext context, EditableTextState editableTextState) {
                  return SystemContextMenu.editableText(editableTextState: editableTextState);
                },
              ),
            ),
          ),
        ),
      );

      await tester.tap(find.byType(TextField));
      final EditableTextState state = tester.state<EditableTextState>(find.byType(EditableText));
      expect(state.showToolbar(), true);
      await tester.pump();

      expect(tester.takeException(), isAssertionError);
    },
    skip: kIsWeb, // [intended]
    variant: TargetPlatformVariant.all(),
  );

  testWidgets(
    'asserts when built on web',
    (WidgetTester tester) async {
      // Disable the browser context menu so that contextMenuBuilder will be used.
      TestDefaultBinaryMessengerBinding.instance.defaultBinaryMessenger.setMockMethodCallHandler(
        SystemChannels.contextMenu,
        (MethodCall call) {
          // Just complete successfully, so that BrowserContextMenu thinks that
          // the engine successfully received its call.
          return Future<void>.value();
        },
      );
      await BrowserContextMenu.disableContextMenu();
      addTearDown(() async {
        await BrowserContextMenu.enableContextMenu();
        TestDefaultBinaryMessengerBinding.instance.defaultBinaryMessenger.setMockMethodCallHandler(
          SystemChannels.contextMenu,
          null,
        );
      });

      final TextEditingController controller = TextEditingController(text: 'one two three');
      addTearDown(controller.dispose);
      await tester.pumpWidget(
        // By default, MediaQueryData.supportsShowingSystemContextMenu is false.
        MaterialApp(
          home: Scaffold(
            body: Center(
              child: TextField(
                controller: controller,
                contextMenuBuilder: (BuildContext context, EditableTextState editableTextState) {
                  return SystemContextMenu.editableText(editableTextState: editableTextState);
                },
              ),
            ),
          ),
        ),
      );

      await tester.tap(find.byType(TextField));
      final EditableTextState state = tester.state<EditableTextState>(find.byType(EditableText));
      expect(state.showToolbar(), true);
      await tester.pump();

      expect(tester.takeException(), isAssertionError);
    },
    skip: !kIsWeb, // [intended]
    variant: TargetPlatformVariant.only(TargetPlatform.iOS),
  );

  testWidgets(
    'can be shown and hidden like a normal context menu',
    (WidgetTester tester) async {
      final TextEditingController controller = TextEditingController(text: 'one two three');
      addTearDown(controller.dispose);
      await tester.pumpWidget(
        Builder(
          builder: (BuildContext context) {
            final MediaQueryData mediaQueryData = MediaQuery.of(context);
            return MediaQuery(
              data: mediaQueryData.copyWith(supportsShowingSystemContextMenu: true),
              child: MaterialApp(
                home: Scaffold(
                  body: Center(
                    child: TextField(
                      controller: controller,
                      contextMenuBuilder: (
                        BuildContext context,
                        EditableTextState editableTextState,
                      ) {
                        return SystemContextMenu.editableText(editableTextState: editableTextState);
                      },
                    ),
                  ),
                ),
              ),
            );
          },
        ),
      );

      expect(find.byType(SystemContextMenu), findsNothing);

      await tester.tap(find.byType(TextField));
      final EditableTextState state = tester.state<EditableTextState>(find.byType(EditableText));
      expect(state.showToolbar(), true);
      await tester.pump();
      expect(find.byType(SystemContextMenu), findsOneWidget);

      state.hideToolbar();
      await tester.pump();
      expect(find.byType(SystemContextMenu), findsNothing);
    },
    skip: kIsWeb, // [intended]
    variant: TargetPlatformVariant.only(TargetPlatform.iOS),
  );

<<<<<<< HEAD
  testWidgets('can customize the menu items', (WidgetTester tester) async {
    final List<List<SystemContextMenuItemData>> itemsReceived = <List<SystemContextMenuItemData>>[];
    TestDefaultBinaryMessengerBinding.instance.defaultBinaryMessenger
      .setMockMethodCallHandler(SystemChannels.platform, (MethodCall methodCall) async {
        switch (methodCall.method) {
          case 'ContextMenu.showSystemContextMenu':
            final Map<String, dynamic> arguments = methodCall.arguments as Map<String, dynamic>;
            final List<dynamic> untypedItems = arguments['items'] as List<dynamic>;
            final List<SystemContextMenuItemData> lastItems = untypedItems.map((dynamic value) {
              final Map<String, dynamic> itemJson = value as Map<String, dynamic>;
              return systemContextMenuItemDataFromJson(itemJson);
            }).toList();
            itemsReceived.add(lastItems);
        }
        return;
      });
    addTearDown(() {
      TestDefaultBinaryMessengerBinding.instance.defaultBinaryMessenger
          .setMockMethodCallHandler(SystemChannels.platform, null);
    });

    const List<SystemContextMenuItem> items1 = <SystemContextMenuItem>[
      SystemContextMenuItemCopy(),
      SystemContextMenuItemShare(title: 'My Share Title'),
    ];
    final TextEditingController controller = TextEditingController(
      text: 'one two three',
    );
    addTearDown(controller.dispose);
    await tester.pumpWidget(
      Builder(
        builder: (BuildContext context) {
          final MediaQueryData mediaQueryData = MediaQuery.of(context);
          return MediaQuery(
            data: mediaQueryData.copyWith(
              supportsShowingSystemContextMenu: true,
            ),
            child: MaterialApp(
              home: Scaffold(
                body: Center(
                  child: TextField(
                    controller: controller,
                    contextMenuBuilder: (BuildContext context, EditableTextState editableTextState) {
                      return SystemContextMenu.editableText(
                        editableTextState: editableTextState,
                        items: items1,
                      );
                    },
                  ),
                ),
              ),
            ),
          );
        },
      ),
    );

    expect(find.byType(SystemContextMenu), findsNothing);
    expect(itemsReceived, hasLength(0));

    await tester.tap(find.byType(TextField));
    final EditableTextState state = tester.state<EditableTextState>(find.byType(EditableText));
    expect(state.showToolbar(), true);
    await tester.pump();
    expect(find.byType(SystemContextMenu), findsOneWidget);

    expect(itemsReceived, hasLength(1));
    expect(itemsReceived.last, hasLength(items1.length));
    expect(itemsReceived.last[0], equals(const SystemContextMenuItemDataCopy()));
    expect(itemsReceived.last[1], equals(const SystemContextMenuItemDataShare(title: 'My Share Title')));

    state.hideToolbar();
    await tester.pump();
    expect(find.byType(SystemContextMenu), findsNothing);
  },
    skip: kIsWeb, // [intended]
    variant: TargetPlatformVariant.only(TargetPlatform.iOS),
  );

  testWidgets('can be updated.', (WidgetTester tester) async {
    final List<Map<String, double>> targetRects = <Map<String, double>>[];
    TestDefaultBinaryMessengerBinding.instance.defaultBinaryMessenger
      .setMockMethodCallHandler(SystemChannels.platform, (MethodCall methodCall) async {
        if (methodCall.method == 'ContextMenu.showSystemContextMenu') {
          final Map<String, dynamic> arguments = methodCall.arguments as Map<String, dynamic>;
          final Map<String, dynamic> untypedTargetRect = arguments['targetRect'] as Map<String, dynamic>;
          final Map<String, double> lastTargetRect = untypedTargetRect.map((String key, dynamic value) {
            return MapEntry<String, double>(key, value as double);
          });
          targetRects.add(lastTargetRect);
        }
        return;
=======
  testWidgets(
    'can be updated.',
    (WidgetTester tester) async {
      final List<Map<String, double>> targetRects = <Map<String, double>>[];
      TestDefaultBinaryMessengerBinding.instance.defaultBinaryMessenger.setMockMethodCallHandler(
        SystemChannels.platform,
        (MethodCall methodCall) async {
          if (methodCall.method == 'ContextMenu.showSystemContextMenu') {
            final Map<String, dynamic> arguments = methodCall.arguments as Map<String, dynamic>;
            final Map<String, dynamic> untypedTargetRect =
                arguments['targetRect'] as Map<String, dynamic>;
            final Map<String, double> lastTargetRect = untypedTargetRect.map((
              String key,
              dynamic value,
            ) {
              return MapEntry<String, double>(key, value as double);
            });
            targetRects.add(lastTargetRect);
          }
          return;
        },
      );
      addTearDown(() {
        TestDefaultBinaryMessengerBinding.instance.defaultBinaryMessenger.setMockMethodCallHandler(
          SystemChannels.platform,
          null,
        );
>>>>>>> 27ba2f27
      });

      final TextEditingController controller = TextEditingController(text: 'one two three');
      addTearDown(controller.dispose);
      await tester.pumpWidget(
        Builder(
          builder: (BuildContext context) {
            final MediaQueryData mediaQueryData = MediaQuery.of(context);
            return MediaQuery(
              data: mediaQueryData.copyWith(supportsShowingSystemContextMenu: true),
              child: MaterialApp(
                home: Scaffold(
                  body: Center(
                    child: TextField(
                      controller: controller,
                      contextMenuBuilder: (
                        BuildContext context,
                        EditableTextState editableTextState,
                      ) {
                        return SystemContextMenu.editableText(editableTextState: editableTextState);
                      },
                    ),
                  ),
                ),
              ),
            );
          },
        ),
      );

      expect(targetRects, isEmpty);

      await tester.tap(find.byType(TextField));
      final EditableTextState state = tester.state<EditableTextState>(find.byType(EditableText));
      expect(state.showToolbar(), true);
      await tester.pump();

      expect(targetRects, hasLength(1));
      expect(targetRects.last, containsPair('width', 0.0));

      controller.selection = const TextSelection(baseOffset: 4, extentOffset: 7);
      await tester.pumpAndSettle();

      expect(targetRects, hasLength(2));
      expect(targetRects.last['width'], greaterThan(0.0));
    },
    skip: kIsWeb, // [intended]
    variant: TargetPlatformVariant.only(TargetPlatform.iOS),
  );

  testWidgets(
    'can be rebuilt',
    (WidgetTester tester) async {
      final TextEditingController controller = TextEditingController(text: 'one two three');
      addTearDown(controller.dispose);
      late StateSetter setState;
      await tester.pumpWidget(
        Builder(
          builder: (BuildContext context) {
            final MediaQueryData mediaQueryData = MediaQuery.of(context);
            return MediaQuery(
              data: mediaQueryData.copyWith(supportsShowingSystemContextMenu: true),
              child: MaterialApp(
                home: Scaffold(
                  body: Center(
                    child: StatefulBuilder(
                      builder: (BuildContext context, StateSetter localSetState) {
                        setState = localSetState;
                        return TextField(
                          controller: controller,
                          contextMenuBuilder: (
                            BuildContext context,
                            EditableTextState editableTextState,
                          ) {
                            return SystemContextMenu.editableText(
                              editableTextState: editableTextState,
                            );
                          },
                        );
                      },
                    ),
                  ),
                ),
              ),
            );
          },
        ),
      );

      await tester.tap(find.byType(TextField));
      final EditableTextState state = tester.state<EditableTextState>(find.byType(EditableText));
      expect(state.showToolbar(), true);
      await tester.pump();

      setState(() {});
      await tester.pumpAndSettle();

      expect(tester.takeException(), isNull);
    },
    skip: kIsWeb, // [intended]
    variant: TargetPlatformVariant.only(TargetPlatform.iOS),
  );

  testWidgets(
    'can handle multiple instances',
    (WidgetTester tester) async {
      final TextEditingController controller1 = TextEditingController(text: 'one two three');
      addTearDown(controller1.dispose);
      final TextEditingController controller2 = TextEditingController(text: 'four five six');
      addTearDown(controller2.dispose);
      final GlobalKey field1Key = GlobalKey();
      final GlobalKey field2Key = GlobalKey();
      final GlobalKey menu1Key = GlobalKey();
      final GlobalKey menu2Key = GlobalKey();
      await tester.pumpWidget(
        Builder(
          builder: (BuildContext context) {
            final MediaQueryData mediaQueryData = MediaQuery.of(context);
            return MediaQuery(
              data: mediaQueryData.copyWith(supportsShowingSystemContextMenu: true),
              child: MaterialApp(
                home: Scaffold(
                  body: Center(
                    child: Column(
                      children: <Widget>[
                        TextField(
                          key: field1Key,
                          controller: controller1,
                          contextMenuBuilder: (
                            BuildContext context,
                            EditableTextState editableTextState,
                          ) {
                            return SystemContextMenu.editableText(
                              key: menu1Key,
                              editableTextState: editableTextState,
                            );
                          },
                        ),
                        TextField(
                          key: field2Key,
                          controller: controller2,
                          contextMenuBuilder: (
                            BuildContext context,
                            EditableTextState editableTextState,
                          ) {
                            return SystemContextMenu.editableText(
                              key: menu2Key,
                              editableTextState: editableTextState,
                            );
                          },
                        ),
                      ],
                    ),
                  ),
                ),
              ),
            );
          },
        ),
      );

      expect(find.byType(SystemContextMenu), findsNothing);

      await tester.tap(find.byKey(field1Key));
      final EditableTextState state1 = tester.state<EditableTextState>(
        find.descendant(of: find.byKey(field1Key), matching: find.byType(EditableText)),
      );
      expect(state1.showToolbar(), true);
      await tester.pump();
      expect(find.byKey(menu1Key), findsOneWidget);
      expect(find.byKey(menu2Key), findsNothing);

      // In a real app, this message is sent by iOS when the user taps anywhere
      // outside of the system context menu.
      final ByteData? messageBytes = const JSONMessageCodec().encodeMessage(<String, dynamic>{
        'method': 'ContextMenu.onDismissSystemContextMenu',
      });
      await binding.defaultBinaryMessenger.handlePlatformMessage(
        'flutter/platform',
        messageBytes,
        (ByteData? data) {},
      );
      await tester.pump();
      expect(find.byType(SystemContextMenu), findsNothing);

      await tester.tap(find.byKey(field2Key));
      final EditableTextState state2 = tester.state<EditableTextState>(
        find.descendant(of: find.byKey(field2Key), matching: find.byType(EditableText)),
      );
      expect(state2.showToolbar(), true);
      await tester.pump();
      expect(find.byKey(menu1Key), findsNothing);
      expect(find.byKey(menu2Key), findsOneWidget);
    },
    skip: kIsWeb, // [intended]
    variant: TargetPlatformVariant.only(TargetPlatform.iOS),
  );

  testWidgets(
    'asserts when built with no text input connection',
    experimentalLeakTesting:
        LeakTesting.settings.withIgnoredAll(), // leaking by design because of exception
    (WidgetTester tester) async {
      SystemContextMenu? systemContextMenu;
      late StateSetter setState;
      await tester.pumpWidget(
        Builder(
          builder: (BuildContext context) {
            final MediaQueryData mediaQueryData = MediaQuery.of(context);
            return MediaQuery(
              data: mediaQueryData.copyWith(supportsShowingSystemContextMenu: true),
              child: MaterialApp(
                home: Scaffold(
                  body: StatefulBuilder(
                    builder: (BuildContext context, StateSetter localSetState) {
                      setState = localSetState;
                      return Column(
                        children: <Widget>[
                          const TextField(),
                          if (systemContextMenu != null) systemContextMenu!,
                        ],
                      );
                    },
                  ),
                ),
              ),
            );
          },
        ),
      );

      // No SystemContextMenu yet, so no assertion error.
      expect(tester.takeException(), isNull);

      // Add the SystemContextMenu and receive an assertion since there is no
      // active text input connection.
      setState(() {
        final EditableTextState state = tester.state<EditableTextState>(find.byType(EditableText));
        systemContextMenu = SystemContextMenu.editableText(editableTextState: state);
      });

      final FlutterExceptionHandler? oldHandler = FlutterError.onError;
      dynamic exception;
      FlutterError.onError = (FlutterErrorDetails details) {
        exception ??= details.exception;
      };
      addTearDown(() {
        FlutterError.onError = oldHandler;
      });

      await tester.pump();
      expect(exception, isAssertionError);
      expect(exception.toString(), contains('only be shown for an active text input connection'));
    },
    skip: kIsWeb, // [intended]
    variant: TargetPlatformVariant.only(TargetPlatform.iOS),
  );

  testWidgets(
    'does not assert when built with an active text input connection',
    (WidgetTester tester) async {
      SystemContextMenu? systemContextMenu;
      late StateSetter setState;
      await tester.pumpWidget(
        Builder(
          builder: (BuildContext context) {
            final MediaQueryData mediaQueryData = MediaQuery.of(context);
            return MediaQuery(
              data: mediaQueryData.copyWith(supportsShowingSystemContextMenu: true),
              child: MaterialApp(
                home: Scaffold(
                  body: StatefulBuilder(
                    builder: (BuildContext context, StateSetter localSetState) {
                      setState = localSetState;
                      return Column(
                        children: <Widget>[
                          const TextField(),
                          if (systemContextMenu != null) systemContextMenu!,
                        ],
                      );
                    },
                  ),
                ),
              ),
            );
          },
        ),
      );

      // No SystemContextMenu yet, so no assertion error.
      expect(tester.takeException(), isNull);

      // Tap the field to open a text input connection.
      await tester.tap(find.byType(TextField));
      await tester.pump();

      // Add the SystemContextMenu and expect no error.
      setState(() {
        final EditableTextState state = tester.state<EditableTextState>(find.byType(EditableText));
        systemContextMenu = SystemContextMenu.editableText(editableTextState: state);
      });

      final FlutterExceptionHandler? oldHandler = FlutterError.onError;
      dynamic exception;
      FlutterError.onError = (FlutterErrorDetails details) {
        exception ??= details.exception;
      };
      addTearDown(() {
        FlutterError.onError = oldHandler;
      });

      await tester.pump();
      expect(exception, isNull);
    },
    skip: kIsWeb, // [intended]
    variant: TargetPlatformVariant.only(TargetPlatform.iOS),
  );
}<|MERGE_RESOLUTION|>--- conflicted
+++ resolved
@@ -142,7 +142,6 @@
     variant: TargetPlatformVariant.only(TargetPlatform.iOS),
   );
 
-<<<<<<< HEAD
   testWidgets('can customize the menu items', (WidgetTester tester) async {
     final List<List<SystemContextMenuItemData>> itemsReceived = <List<SystemContextMenuItemData>>[];
     TestDefaultBinaryMessengerBinding.instance.defaultBinaryMessenger
@@ -222,20 +221,6 @@
     variant: TargetPlatformVariant.only(TargetPlatform.iOS),
   );
 
-  testWidgets('can be updated.', (WidgetTester tester) async {
-    final List<Map<String, double>> targetRects = <Map<String, double>>[];
-    TestDefaultBinaryMessengerBinding.instance.defaultBinaryMessenger
-      .setMockMethodCallHandler(SystemChannels.platform, (MethodCall methodCall) async {
-        if (methodCall.method == 'ContextMenu.showSystemContextMenu') {
-          final Map<String, dynamic> arguments = methodCall.arguments as Map<String, dynamic>;
-          final Map<String, dynamic> untypedTargetRect = arguments['targetRect'] as Map<String, dynamic>;
-          final Map<String, double> lastTargetRect = untypedTargetRect.map((String key, dynamic value) {
-            return MapEntry<String, double>(key, value as double);
-          });
-          targetRects.add(lastTargetRect);
-        }
-        return;
-=======
   testWidgets(
     'can be updated.',
     (WidgetTester tester) async {
@@ -263,7 +248,6 @@
           SystemChannels.platform,
           null,
         );
->>>>>>> 27ba2f27
       });
 
       final TextEditingController controller = TextEditingController(text: 'one two three');
