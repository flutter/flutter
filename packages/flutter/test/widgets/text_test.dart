// Copyright 2014 The Flutter Authors. All rights reserved.
// Use of this source code is governed by a BSD-style license that can be
// found in the LICENSE file.

import 'dart:ui' as ui;

import 'package:flutter/foundation.dart';
import 'package:flutter/gestures.dart';
import 'package:flutter/material.dart';
import 'package:flutter/rendering.dart';
import 'package:flutter_test/flutter_test.dart';
import 'package:leak_tracker_flutter_testing/leak_tracker_flutter_testing.dart';

import 'semantics_tester.dart';

void main() {
  testWidgetsWithLeakTracking('Text respects media query', (WidgetTester tester) async {
    await tester.pumpWidget(const MediaQuery(
      data: MediaQueryData(textScaleFactor: 1.3),
      child: Center(
        child: Text('Hello', textDirection: TextDirection.ltr),
      ),
    ));

    RichText text = tester.firstWidget(find.byType(RichText));
    expect(text, isNotNull);
    expect(text.textScaler, const TextScaler.linear(1.3));

    await tester.pumpWidget(const Center(
      child: Text('Hello', textDirection: TextDirection.ltr),
    ));

    text = tester.firstWidget(find.byType(RichText));
    expect(text, isNotNull);
    expect(text.textScaler, TextScaler.noScaling);
  });

  testWidgetsWithLeakTracking('Text respects textScaleFactor with default font size', (WidgetTester tester) async {
    await tester.pumpWidget(
      const Center(child: Text('Hello', textDirection: TextDirection.ltr)),
    );

    RichText text = tester.firstWidget(find.byType(RichText));
    expect(text, isNotNull);
    expect(text.textScaler, TextScaler.noScaling);
    final Size baseSize = tester.getSize(find.byType(RichText));
    expect(baseSize.width, equals(70.0));
    expect(baseSize.height, equals(14.0));

    await tester.pumpWidget(const Center(
      child: Text(
        'Hello',
        textScaleFactor: 1.5,
        textDirection: TextDirection.ltr,
      ),
    ));

    text = tester.firstWidget(find.byType(RichText));
    expect(text, isNotNull);
    expect(text.textScaler, const TextScaler.linear(1.5));
    final Size largeSize = tester.getSize(find.byType(RichText));
    expect(largeSize.width, 105.0);
    expect(largeSize.height, equals(21.0));
  });

  testWidgetsWithLeakTracking('Text respects textScaleFactor with explicit font size', (WidgetTester tester) async {
    await tester.pumpWidget(const Center(
      child: Text(
        'Hello',
        style: TextStyle(fontSize: 20.0),
        textDirection: TextDirection.ltr,
      ),
    ));

    RichText text = tester.firstWidget(find.byType(RichText));
    expect(text, isNotNull);
    expect(text.textScaler, TextScaler.noScaling);
    final Size baseSize = tester.getSize(find.byType(RichText));
    expect(baseSize.width, equals(100.0));
    expect(baseSize.height, equals(20.0));

    await tester.pumpWidget(const Center(
      child: Text(
        'Hello',
        style: TextStyle(fontSize: 20.0),
        textScaleFactor: 1.3,
        textDirection: TextDirection.ltr,
      ),
    ));

    text = tester.firstWidget(find.byType(RichText));
    expect(text, isNotNull);
    expect(text.textScaler, const TextScaler.linear(1.3));
    final Size largeSize = tester.getSize(find.byType(RichText));
    expect(largeSize.width, 130.0);
    expect(largeSize.height, equals(26.0));
  });

  testWidgets("Text throws a nice error message if there's no Directionality", (WidgetTester tester) async {
    await tester.pumpWidget(const Text('Hello'));
    final String message = tester.takeException().toString();
    expect(message, contains('Directionality'));
    expect(message, contains(' Text '));
  });

  testWidgetsWithLeakTracking('Text can be created from TextSpans and uses defaultTextStyle', (WidgetTester tester) async {
    await tester.pumpWidget(
      const DefaultTextStyle(
        style: TextStyle(
          fontSize: 20.0,
        ),
        child: Text.rich(
          TextSpan(
            text: 'Hello',
            children: <TextSpan>[
              TextSpan(
                text: ' beautiful ',
                style: TextStyle(fontStyle: FontStyle.italic),
              ),
              TextSpan(
                text: 'world',
                style: TextStyle(fontWeight: FontWeight.bold),
              ),
            ],
          ),
          textDirection: TextDirection.ltr,
        ),
      ),
    );

    final RichText text = tester.firstWidget(find.byType(RichText));
    expect(text, isNotNull);
    expect(text.text.style!.fontSize, 20.0);
  });

  testWidgetsWithLeakTracking('inline widgets works with ellipsis', (WidgetTester tester) async {
    // Regression test for https://github.com/flutter/flutter/issues/35869
    const TextStyle textStyle = TextStyle();
    await tester.pumpWidget(
      Text.rich(
        TextSpan(
          children: <InlineSpan>[
            const TextSpan(
              text: 'a very very very very very very very very very very long line',
            ),
            WidgetSpan(
              child: SizedBox(
                width: 20,
                height: 40,
                child: Card(
                  child: RichText(
                    text: const TextSpan(text: 'widget should be truncated'),
                    textDirection: TextDirection.rtl,
                  ),
                ),
              ),
            ),
          ],
          style: textStyle,
        ),
        textDirection: TextDirection.ltr,
        maxLines: 1,
        overflow: TextOverflow.ellipsis,
      ),
    );
    expect(tester.takeException(), null);
  });

  testWidgetsWithLeakTracking('inline widgets hitTest works with ellipsis', (WidgetTester tester) async {
    // Regression test for https://github.com/flutter/flutter/issues/68559
    const TextStyle textStyle = TextStyle();
    await tester.pumpWidget(
      Text.rich(
        TextSpan(
          children: <InlineSpan>[
            const TextSpan(
              text: 'a very very very very very very very very very very long line',
            ),
            WidgetSpan(
              child: SizedBox(
                width: 20,
                height: 40,
                child: Card(
                  child: RichText(
                    text: const TextSpan(text: 'widget should be truncated'),
                    textDirection: TextDirection.rtl,
                  ),
                ),
              ),
            ),
          ],
          style: textStyle,
        ),
        textDirection: TextDirection.ltr,
        maxLines: 1,
        overflow: TextOverflow.ellipsis,
      ),
    );

    await tester.tap(find.byType(Text));

    expect(tester.takeException(), null);
  });

  testWidgetsWithLeakTracking('inline widgets works with textScaleFactor', (WidgetTester tester) async {
    // Regression test for https://github.com/flutter/flutter/issues/59316
    final UniqueKey key = UniqueKey();
    double textScaleFactor = 1.0;
    await tester.pumpWidget(
      MaterialApp(
        theme: ThemeData(useMaterial3: false),
        home: Scaffold(
          appBar: AppBar(title: const Text('title')),
          body: Center(
            child: Text.rich(
              TextSpan(
                children: <InlineSpan>[
                  WidgetSpan(
                    child: RichText(
                      text: const TextSpan(text: 'widget should be truncated'),
                      textDirection: TextDirection.ltr,
                    ),
                  ),
                ],
              ),
              key: key,
              textDirection: TextDirection.ltr,
              textScaleFactor: textScaleFactor,
            ),
          ),
        ),
      ),
    );
    RenderBox renderText = tester.renderObject(find.byKey(key));
    final double singleLineHeight = renderText.size.height;
    // Now, increases the text scale factor by 5 times.
    textScaleFactor = textScaleFactor * 5;
    await tester.pumpWidget(
      MaterialApp(
        theme: ThemeData(useMaterial3: false),
        home: Scaffold(
          appBar: AppBar(title: const Text('title')),
          body: Center(
            child: Text.rich(
              TextSpan(
                children: <InlineSpan>[
                  WidgetSpan(
                    child: RichText(
                      text: const TextSpan(text: 'widget should be truncated'),
                      textDirection: TextDirection.ltr,
                    ),
                  ),
                ],
              ),
              key: key,
              textDirection: TextDirection.ltr,
              textScaleFactor: textScaleFactor,
            ),
          ),
        ),
      ),
    );

    renderText = tester.renderObject(find.byKey(key));
    // The RichText in the widget span should wrap into three lines.
    expect(renderText.size.height, singleLineHeight * textScaleFactor * 3);
  });

<<<<<<< HEAD
  testWidgets("Inline widgets' scaled sizes are constrained", (WidgetTester tester) async {
=======
  testWidgetsWithLeakTracking("Inline widgets' scaled sizes are constrained", (WidgetTester tester) async {
>>>>>>> cd2c08ee
    // Regression test for https://github.com/flutter/flutter/issues/130588
    await tester.pumpWidget(
      const Directionality(
        textDirection: TextDirection.ltr,
        child: Center(
          child: SizedBox(
            width: 502.5454545454545,
            child: Text.rich(WidgetSpan(child: Row()), textScaleFactor: 0.95),
          ),
        ),
      ),
    );

    expect(tester.takeException(), isNull);
  });

<<<<<<< HEAD
  testWidgets('semanticsLabel can override text label', (WidgetTester tester) async {
=======
  testWidgetsWithLeakTracking('semanticsLabel can override text label', (WidgetTester tester) async {
>>>>>>> cd2c08ee
    final SemanticsTester semantics = SemanticsTester(tester);
    await tester.pumpWidget(
      const Text(
        r'$$',
        semanticsLabel: 'Double dollars',
        textDirection: TextDirection.ltr,
      ),
    );
    final TestSemantics expectedSemantics = TestSemantics.root(
      children: <TestSemantics>[
        TestSemantics.rootChild(
          label: 'Double dollars',
          textDirection: TextDirection.ltr,
        ),
      ],
    );
    expect(
      semantics,
      hasSemantics(
        expectedSemantics,
        ignoreTransform: true,
        ignoreId: true,
        ignoreRect: true,
      ),
    );

    await tester.pumpWidget(
      const Directionality(
        textDirection: TextDirection.ltr,
        child: Text(r'$$', semanticsLabel: 'Double dollars'),
      ),
    );

    expect(
      semantics,
      hasSemantics(
        expectedSemantics,
        ignoreTransform: true,
        ignoreId: true,
        ignoreRect: true,
      ),
    );
    semantics.dispose();
  });

  testWidgetsWithLeakTracking('semantics label is in order when uses widget span', (WidgetTester tester) async {
    await tester.pumpWidget(
      Directionality(
        textDirection: TextDirection.ltr,
        child: Text.rich(
          TextSpan(
            children: <InlineSpan>[
              const TextSpan(text: 'before '),
              WidgetSpan(
                alignment: PlaceholderAlignment.baseline,
                baseline: TextBaseline.alphabetic,
                child: Semantics(label: 'foo'),
              ),
              const TextSpan(text: ' after'),
            ],
          ),
        ),
      ),
    );
    expect(
      tester.getSemantics(find.byType(Text)),
      matchesSemantics(label: 'before \nfoo\n after'),
    );

    // If the Paragraph is not dirty it should use the cache correctly.
    final RenderObject parent = tester.renderObject<RenderObject>(find.byType(Directionality));
    parent.markNeedsSemanticsUpdate();
    await tester.pumpAndSettle();

    expect(
      tester.getSemantics(find.byType(Text)),
      matchesSemantics(label: 'before \nfoo\n after'),
    );
  });

  testWidgetsWithLeakTracking('semantics can handle some widget spans without semantics', (WidgetTester tester) async {
    await tester.pumpWidget(
      Directionality(
        textDirection: TextDirection.ltr,
        child: Text.rich(
          TextSpan(
            children: <InlineSpan>[
              const TextSpan(text: 'before '),
              const WidgetSpan(
                alignment: PlaceholderAlignment.baseline,
                baseline: TextBaseline.alphabetic,
                child: SizedBox(width: 10.0),
              ),
              const TextSpan(text: ' mid'),
              WidgetSpan(
                alignment: PlaceholderAlignment.baseline,
                baseline: TextBaseline.alphabetic,
                child: Semantics(label: 'foo'),
              ),
              const TextSpan(text: ' after'),
              const WidgetSpan(
                alignment: PlaceholderAlignment.baseline,
                baseline: TextBaseline.alphabetic,
                child: SizedBox(width: 10.0),
              ),
            ],
          ),
        ),
      ),
    );
    expect(tester.getSemantics(find.byType(Text)),
        matchesSemantics(label: 'before \n mid\nfoo\n after'));

    // If the Paragraph is not dirty it should use the cache correctly.
    final RenderObject parent = tester.renderObject<RenderObject>(find.byType(Directionality));
    parent.markNeedsSemanticsUpdate();
    await tester.pumpAndSettle();

    expect(tester.getSemantics(find.byType(Text)),
        matchesSemantics(label: 'before \n mid\nfoo\n after'));
  });

  testWidgetsWithLeakTracking('semantics can handle all widget spans without semantics', (WidgetTester tester) async {
    await tester.pumpWidget(
      const Directionality(
        textDirection: TextDirection.ltr,
        child: Text.rich(
          TextSpan(
            children: <InlineSpan>[
              TextSpan(text: 'before '),
              WidgetSpan(
                alignment: PlaceholderAlignment.baseline,
                baseline: TextBaseline.alphabetic,
                child: SizedBox(width: 10.0),
              ),
              TextSpan(text: ' mid'),
              WidgetSpan(
                alignment: PlaceholderAlignment.baseline,
                baseline: TextBaseline.alphabetic,
                child: SizedBox(width: 10.0),
              ),
              TextSpan(text: ' after'),
              WidgetSpan(
                alignment: PlaceholderAlignment.baseline,
                baseline: TextBaseline.alphabetic,
                child: SizedBox(width: 10.0),
              ),
            ],
          ),
        ),
      ),
    );
    expect(tester.getSemantics(find.byType(Text)),
        matchesSemantics(label: 'before \n mid\n after'));

    // If the Paragraph is not dirty it should use the cache correctly.
    final RenderObject parent = tester.renderObject<RenderObject>(find.byType(Directionality));
    parent.markNeedsSemanticsUpdate();
    await tester.pumpAndSettle();

    expect(tester.getSemantics(find.byType(Text)),
        matchesSemantics(label: 'before \n mid\n after'));
  });

  testWidgetsWithLeakTracking('semantics can handle widget spans with explicit semantics node', (WidgetTester tester) async {
    await tester.pumpWidget(
      Directionality(
        textDirection: TextDirection.ltr,
        child: Text.rich(
          TextSpan(
            children: <InlineSpan>[
              const TextSpan(text: 'before '),
              WidgetSpan(
                alignment: PlaceholderAlignment.baseline,
                baseline: TextBaseline.alphabetic,
                child: Semantics(label: 'inner', container: true),
              ),
              const TextSpan(text: ' after'),
            ],
          ),
        ),
      ),
    );
    expect(
      tester.getSemantics(find.byType(Text)),
      matchesSemantics(label: 'before \n after', children: <Matcher>[matchesSemantics(label: 'inner')]),
    );

    // If the Paragraph is not dirty it should use the cache correctly.
    final RenderObject parent = tester.renderObject<RenderObject>(find.byType(Directionality));
    parent.markNeedsSemanticsUpdate();
    await tester.pumpAndSettle();

    expect(
      tester.getSemantics(find.byType(Text)),
      matchesSemantics(label: 'before \n after', children: <Matcher>[matchesSemantics(label: 'inner')]),
    );
  });

  testWidgetsWithLeakTracking('semanticsLabel can be shorter than text', (WidgetTester tester) async {
    final SemanticsTester semantics = SemanticsTester(tester);
    await tester.pumpWidget(Directionality(
      textDirection: TextDirection.ltr,
      child: RichText(
        text: TextSpan(
          children: <InlineSpan>[
            const TextSpan(
              text: 'Some Text',
              semanticsLabel: '',
            ),
            TextSpan(
              text: 'Clickable',
              recognizer: TapGestureRecognizer()..onTap = () { },
            ),
          ],
        ),
      ),
    ));
    final TestSemantics expectedSemantics = TestSemantics.root(
      children: <TestSemantics>[
        TestSemantics(
          children: <TestSemantics>[
            TestSemantics(
              textDirection: TextDirection.ltr,
            ),
            TestSemantics(
              label: 'Clickable',
              actions: <SemanticsAction>[SemanticsAction.tap],
              flags: <SemanticsFlag>[SemanticsFlag.isLink],
              textDirection: TextDirection.ltr,
            ),
          ],
        ),
      ],
    );
    expect(
      semantics,
      hasSemantics(
        expectedSemantics,
        ignoreTransform: true,
        ignoreId: true,
        ignoreRect: true,
      ),
    );
    semantics.dispose();
  });

  testWidgetsWithLeakTracking('recognizers split semantic node', (WidgetTester tester) async {
    final SemanticsTester semantics = SemanticsTester(tester);
    const TextStyle textStyle = TextStyle();
    await tester.pumpWidget(
      Text.rich(
        TextSpan(
          children: <TextSpan>[
            const TextSpan(text: 'hello '),
            TextSpan(
              text: 'world',
              recognizer: TapGestureRecognizer()..onTap = () { },
            ),
            const TextSpan(text: ' this is a '),
            const TextSpan(text: 'cat-astrophe'),
          ],
          style: textStyle,
        ),
        textDirection: TextDirection.ltr,
      ),
    );
    final TestSemantics expectedSemantics = TestSemantics.root(
      children: <TestSemantics>[
        TestSemantics.rootChild(
          children: <TestSemantics>[
            TestSemantics(
              label: 'hello ',
              textDirection: TextDirection.ltr,
            ),
            TestSemantics(
              label: 'world',
              textDirection: TextDirection.ltr,
              actions: <SemanticsAction>[SemanticsAction.tap],
              flags: <SemanticsFlag>[SemanticsFlag.isLink],
            ),
            TestSemantics(
              label: ' this is a cat-astrophe',
              textDirection: TextDirection.ltr,
            ),
          ],
        ),
      ],
    );
    expect(
      semantics,
      hasSemantics(
        expectedSemantics,
        ignoreTransform: true,
        ignoreId: true,
        ignoreRect: true,
      ),
    );
    semantics.dispose();
  });

  testWidgetsWithLeakTracking('semantic nodes of offscreen recognizers are marked hidden', (WidgetTester tester) async {
    // Regression test for https://github.com/flutter/flutter/issues/100395.
    final SemanticsTester semantics = SemanticsTester(tester);
    const TextStyle textStyle = TextStyle(fontSize: 200);
    const String onScreenText = 'onscreen\n\n\n\n\n\n\n\n\n\n\n\n\n\n\n\n\n';
    const String offScreenText = 'off screen';
    final ScrollController controller = ScrollController();
    addTearDown(controller.dispose);
    await tester.pumpWidget(
      SingleChildScrollView(
        controller: controller,
        child: Text.rich(
          TextSpan(
            children: <TextSpan>[
              const TextSpan(text: onScreenText),
              TextSpan(
                text: offScreenText,
                recognizer: TapGestureRecognizer()..onTap = () { },
              ),
            ],
            style: textStyle,
          ),
          textDirection: TextDirection.ltr,
        ),
      ),
    );

    final TestSemantics expectedSemantics = TestSemantics.root(
      children: <TestSemantics>[
        TestSemantics(
          flags: <SemanticsFlag>[SemanticsFlag.hasImplicitScrolling],
          actions: <SemanticsAction>[SemanticsAction.scrollUp],
          children: <TestSemantics>[
            TestSemantics(
              children: <TestSemantics>[
                TestSemantics(
                  label: onScreenText,
                  textDirection: TextDirection.ltr,
                ),
                TestSemantics(
                  label: offScreenText,
                  textDirection: TextDirection.ltr,
                  actions: <SemanticsAction>[SemanticsAction.tap],
                  flags: <SemanticsFlag>[SemanticsFlag.isLink, SemanticsFlag.isHidden],
                ),
              ],
            ),
          ],
        ),
      ],
    );
    expect(
      semantics,
      hasSemantics(
        expectedSemantics,
        ignoreTransform: true,
        ignoreId: true,
        ignoreRect: true,
      ),
    );

    // Test show on screen.
    expect(controller.offset, 0.0);
    tester.binding.pipelineOwner.semanticsOwner!.performAction(4, SemanticsAction.showOnScreen);
    await tester.pumpAndSettle();
    expect(controller.offset != 0.0, isTrue);

    semantics.dispose();
  });

  testWidgetsWithLeakTracking('recognizers split semantic node when TextSpan overflows', (WidgetTester tester) async {
    final SemanticsTester semantics = SemanticsTester(tester);
    const TextStyle textStyle = TextStyle();
    await tester.pumpWidget(
      SizedBox(
        height: 10,
        child: Text.rich(
          TextSpan(
            children: <TextSpan>[
              const TextSpan(text: '\n\n\n\n\n\n\n\n\n\n\n\n\n\n\n\n\n'),
              TextSpan(
                text: 'world',
                recognizer: TapGestureRecognizer()..onTap = () { },
              ),
            ],
            style: textStyle,
          ),
          textDirection: TextDirection.ltr,
        ),
      ),
    );
    final TestSemantics expectedSemantics = TestSemantics.root(
      children: <TestSemantics>[
        TestSemantics.rootChild(
          children: <TestSemantics>[
            TestSemantics(
              label: '\n\n\n\n\n\n\n\n\n\n\n\n\n\n\n\n\n',
              textDirection: TextDirection.ltr,
            ),
            TestSemantics(
              label: 'world',
              textDirection: TextDirection.ltr,
              actions: <SemanticsAction>[SemanticsAction.tap],
              flags: <SemanticsFlag>[SemanticsFlag.isLink],
            ),
          ],
        ),
      ],
    );
    expect(
      semantics,
      hasSemantics(
        expectedSemantics,
        ignoreTransform: true,
        ignoreId: true,
        ignoreRect: true,
      ),
    );
    semantics.dispose();
  });

  testWidgetsWithLeakTracking('recognizers split semantic nodes with text span labels', (WidgetTester tester) async {
    final SemanticsTester semantics = SemanticsTester(tester);
    const TextStyle textStyle = TextStyle();
    await tester.pumpWidget(
      Text.rich(
        TextSpan(
          children: <TextSpan>[
            const TextSpan(text: 'hello '),
            TextSpan(
              text: 'world',
              recognizer: TapGestureRecognizer()..onTap = () { },
            ),
            const TextSpan(text: ' this is a '),
            const TextSpan(
              text: 'cat-astrophe',
              semanticsLabel: 'regrettable event',
            ),
          ],
          style: textStyle,
        ),
        textDirection: TextDirection.ltr,
      ),
    );
    final TestSemantics expectedSemantics = TestSemantics.root(
      children: <TestSemantics>[
        TestSemantics.rootChild(
          children: <TestSemantics>[
            TestSemantics(
              label: 'hello ',
              textDirection: TextDirection.ltr,
            ),
            TestSemantics(
              label: 'world',
              textDirection: TextDirection.ltr,
              actions: <SemanticsAction>[SemanticsAction.tap],
              flags: <SemanticsFlag>[SemanticsFlag.isLink],
            ),
            TestSemantics(
              label: ' this is a regrettable event',
              textDirection: TextDirection.ltr,
            ),
          ],
        ),
      ],
    );
    expect(
      semantics,
      hasSemantics(
        expectedSemantics,
        ignoreTransform: true,
        ignoreId: true,
        ignoreRect: true,
      ),
    );
    semantics.dispose();
  });


  testWidgetsWithLeakTracking('recognizers split semantic node - bidi', (WidgetTester tester) async {
    final SemanticsTester semantics = SemanticsTester(tester);
    const TextStyle textStyle = TextStyle();
    await tester.pumpWidget(
      RichText(
        text: TextSpan(
          style: textStyle,
          children: <TextSpan>[
            const TextSpan(text: 'hello world${Unicode.RLE}${Unicode.RLO} '),
            TextSpan(
              text: 'BOY',
              recognizer: LongPressGestureRecognizer()..onLongPress = () { },
            ),
            const TextSpan(text: ' HOW DO${Unicode.PDF} you ${Unicode.RLO} DO '),
            TextSpan(
              text: 'SIR',
              recognizer: TapGestureRecognizer()..onTap = () { },
            ),
            const TextSpan(text: '${Unicode.PDF}${Unicode.PDF} good bye'),
          ],
        ),
        textDirection: TextDirection.ltr,
      ),
    );
    // The expected visual order of the text is:
    //   hello world RIS OD you OD WOH YOB good bye
    // There are five unique text areas, they are, in visual order but
    // showing the logical text:
    //   [hello world][SIR][HOW DO you DO][BOY][good bye]
    // The direction of each varies based on the first bit of that area.
    // The presence of the bidi formatting characters in the text is a
    // bit dubious, but that's what we do currently, and it's not really
    // clear what the perfect behavior would be...
    final TestSemantics expectedSemantics = TestSemantics.root(
      children: <TestSemantics>[
        TestSemantics.rootChild(
          rect: const Rect.fromLTRB(0.0, 0.0, 800.0, 600.0),
          children: <TestSemantics>[
            TestSemantics(
              rect: const Rect.fromLTRB(-4.0, -4.0, 480.0, 18.0),
              label: 'hello world${Unicode.RLE}${Unicode.RLO} ',
              textDirection: TextDirection.ltr,
            ),
            TestSemantics(
              rect: const Rect.fromLTRB(416.0, -4.0, 466.0, 18.0),
              label: 'BOY',
              textDirection: TextDirection.rtl,
              actions: <SemanticsAction>[SemanticsAction.longPress],
            ),
            TestSemantics(
              rect: const Rect.fromLTRB(192.0, -4.0, 424.0, 18.0),
              label: ' HOW DO${Unicode.PDF} you ${Unicode.RLO} DO ',
              textDirection: TextDirection.rtl,
            ),
            TestSemantics(
              rect: const Rect.fromLTRB(150.0, -4.0, 200.0, 18.0),
              label: 'SIR',
              textDirection: TextDirection.rtl,
              actions: <SemanticsAction>[SemanticsAction.tap],
              flags: <SemanticsFlag>[SemanticsFlag.isLink],
            ),
            TestSemantics(
              rect: const Rect.fromLTRB(472.0, -4.0, 606.0, 18.0),
              label: '${Unicode.PDF}${Unicode.PDF} good bye',
              textDirection: TextDirection.rtl,
            ),
          ],
        ),
      ],
    );
    expect(
      semantics,
      hasSemantics(
        expectedSemantics,
        ignoreTransform: true,
        ignoreId: true,
      ),
    );
    semantics.dispose();
  }, skip: isBrowser); // https://github.com/flutter/flutter/issues/62945

  testWidgetsWithLeakTracking('TapGesture recognizers contribute link semantics', (WidgetTester tester) async {
    final SemanticsTester semantics = SemanticsTester(tester);
    const TextStyle textStyle = TextStyle();
    await tester.pumpWidget(
      Text.rich(
        TextSpan(
          children: <TextSpan>[
            TextSpan(
              text: 'click me',
              recognizer: TapGestureRecognizer()..onTap = () { },
            ),
          ],
          style: textStyle,
        ),
        textDirection: TextDirection.ltr,
      ),
    );
    final TestSemantics expectedSemantics = TestSemantics.root(
      children: <TestSemantics>[
        TestSemantics.rootChild(
          children: <TestSemantics>[
            TestSemantics(
              label: 'click me',
              textDirection: TextDirection.ltr,
              actions: <SemanticsAction>[SemanticsAction.tap],
              flags: <SemanticsFlag>[SemanticsFlag.isLink],
            ),
          ],
        ),
      ],
    );
    expect(semantics, hasSemantics(
      expectedSemantics,
      ignoreTransform: true,
      ignoreId: true,
      ignoreRect: true,
    ));
    semantics.dispose();
  });

  testWidgetsWithLeakTracking('inline widgets generate semantic nodes', (WidgetTester tester) async {
    final SemanticsTester semantics = SemanticsTester(tester);
    const TextStyle textStyle = TextStyle();
    await tester.pumpWidget(
      Text.rich(
        TextSpan(
          children: <InlineSpan>[
            const TextSpan(text: 'a '),
            TextSpan(
              text: 'pebble',
              recognizer: TapGestureRecognizer()..onTap = () { },
            ),
            const TextSpan(text: ' in the '),
            WidgetSpan(
              child: SizedBox(
                width: 20,
                height: 40,
                child: Card(
                  child: RichText(
                    text: const TextSpan(text: 'INTERRUPTION'),
                    textDirection: TextDirection.rtl,
                  ),
                ),
              ),
            ),
            const TextSpan(text: 'sky'),
          ],
          style: textStyle,
        ),
        textDirection: TextDirection.ltr,
      ),
    );
    final TestSemantics expectedSemantics = TestSemantics.root(
      children: <TestSemantics>[
        TestSemantics.rootChild(
          children: <TestSemantics>[
            TestSemantics(
              label: 'a ',
              textDirection: TextDirection.ltr,
            ),
            TestSemantics(
              label: 'pebble',
              textDirection: TextDirection.ltr,
              actions: <SemanticsAction>[SemanticsAction.tap],
              flags: <SemanticsFlag>[SemanticsFlag.isLink],
            ),
            TestSemantics(
              label: ' in the ',
              textDirection: TextDirection.ltr,
            ),
            TestSemantics(
              label: 'INTERRUPTION',
              textDirection: TextDirection.rtl,
            ),
            TestSemantics(
              label: 'sky',
              textDirection: TextDirection.ltr,
            ),
          ],
        ),
      ],
    );
    expect(
      semantics,
      hasSemantics(
        expectedSemantics,
        ignoreTransform: true,
        ignoreId: true,
        ignoreRect: true,
      ),
    );
    semantics.dispose();
  }, skip: isBrowser); // https://github.com/flutter/flutter/issues/62945

  testWidgetsWithLeakTracking('inline widgets semantic nodes scale', (WidgetTester tester) async {
    final SemanticsTester semantics = SemanticsTester(tester);
    const TextStyle textStyle = TextStyle();
    await tester.pumpWidget(
      Text.rich(
        TextSpan(
          children: <InlineSpan>[
            const TextSpan(text: 'a '),
            TextSpan(
              text: 'pebble',
              recognizer: TapGestureRecognizer()..onTap = () { },
            ),
            const TextSpan(text: ' in the '),
            WidgetSpan(
              child: SizedBox(
                width: 20,
                height: 40,
                child: Card(
                  child: RichText(
                    text: const TextSpan(text: 'INTERRUPTION'),
                    textDirection: TextDirection.rtl,
                  ),
                ),
              ),
            ),
            const TextSpan(text: 'sky'),
          ],
          style: textStyle,
        ),
        textDirection: TextDirection.ltr,
        textScaleFactor: 2,
      ),
    );
    final TestSemantics expectedSemantics = TestSemantics.root(
      children: <TestSemantics>[
        TestSemantics.rootChild(
          rect: const Rect.fromLTRB(0.0, 0.0, 800.0, 600.0),
          children: <TestSemantics>[
            TestSemantics(
              label: 'a ',
              textDirection: TextDirection.ltr,
              rect: const Rect.fromLTRB(-4.0, 48.0, 60.0, 84.0),
            ),
            TestSemantics(
              label: 'pebble',
              textDirection: TextDirection.ltr,
              actions: <SemanticsAction>[SemanticsAction.tap],
              flags: <SemanticsFlag>[SemanticsFlag.isLink],
              rect: const Rect.fromLTRB(52.0, 48.0, 228.0, 84.0),
            ),
            TestSemantics(
              label: ' in the ',
              textDirection: TextDirection.ltr,
              rect: const Rect.fromLTRB(220.0, 48.0, 452.0, 84.0),
            ),
            TestSemantics(
              label: 'INTERRUPTION',
              textDirection: TextDirection.rtl,
              rect: const Rect.fromLTRB(0.0, 0.0, 20.0, 40.0),
            ),
            TestSemantics(
              label: 'sky',
              textDirection: TextDirection.ltr,
              rect: const Rect.fromLTRB(484.0, 48.0, 576.0, 84.0),
            ),
          ],
        ),
      ],
    );
    expect(
      semantics,
      hasSemantics(
        expectedSemantics,
        ignoreTransform: true,
        ignoreId: true,
      ),
    );
    semantics.dispose();
  }, skip: isBrowser); // https://github.com/flutter/flutter/issues/62945

  testWidgetsWithLeakTracking('receives fontFamilyFallback and package from root ThemeData', (WidgetTester tester) async {
    const String fontFamily = 'fontFamily';
    const String package = 'package_name';
    final List<String> fontFamilyFallback = <String>['font', 'family', 'fallback'];
    await tester.pumpWidget(
      MaterialApp(
        theme: ThemeData(
          fontFamily: fontFamily,
          fontFamilyFallback: fontFamilyFallback,
          package: package,
          primarySwatch: Colors.blue,
        ),
        home: const Scaffold(
          body: Center(
            child: Text(
              'foo',
            ),
          ),
        ),
      ),
    );

    expect(find.byType(RichText), findsOneWidget);
    final RichText richText = tester.widget(find.byType(RichText));
    final InlineSpan text = richText.text;
    final TextStyle? style = text.style;
    expect(style?.fontFamily, equals('packages/$package/$fontFamily'));
    for (int i = 0; i < fontFamilyFallback.length; i++) {
      final String fallback = fontFamilyFallback[i];
      expect(style?.fontFamilyFallback?[i], equals('packages/$package/$fallback'));
    }
  });

  testWidgetsWithLeakTracking('Overflow is clipping correctly - short text with overflow: clip', (WidgetTester tester) async {
    await _pumpTextWidget(
      tester: tester,
      overflow: TextOverflow.clip,
      text: 'Hi',
    );

    expect(find.byType(Text), isNot(paints..clipRect()));
  });

  testWidgetsWithLeakTracking('Overflow is clipping correctly - long text with overflow: ellipsis', (WidgetTester tester) async {
    await _pumpTextWidget(
      tester: tester,
      overflow: TextOverflow.ellipsis,
      text: 'a long long long long text, should be clip',
    );

    expect(
      find.byType(Text),
      paints..clipRect(rect: const Rect.fromLTWH(0, 0, 50, 50)),
    );
  }, skip: isBrowser); // https://github.com/flutter/flutter/issues/87878

  testWidgetsWithLeakTracking('Overflow is clipping correctly - short text with overflow: ellipsis', (WidgetTester tester) async {
    await _pumpTextWidget(
      tester: tester,
      overflow: TextOverflow.ellipsis,
      text: 'Hi',
    );

    expect(find.byType(Text), isNot(paints..clipRect()));
  });

  testWidgetsWithLeakTracking('Overflow is clipping correctly - long text with overflow: fade', (WidgetTester tester) async {
    await _pumpTextWidget(
      tester: tester,
      overflow: TextOverflow.fade,
      text: 'a long long long long text, should be clip',
    );

    expect(
      find.byType(Text),
      paints..clipRect(rect: const Rect.fromLTWH(0, 0, 50, 50)),
    );
  });

  testWidgetsWithLeakTracking('Overflow is clipping correctly - short text with overflow: fade', (WidgetTester tester) async {
    await _pumpTextWidget(
      tester: tester,
      overflow: TextOverflow.fade,
      text: 'Hi',
    );

    expect(find.byType(Text), isNot(paints..clipRect()));
  });

  testWidgetsWithLeakTracking('Overflow is clipping correctly - long text with overflow: visible', (WidgetTester tester) async {
    await _pumpTextWidget(
      tester: tester,
      overflow: TextOverflow.visible,
      text: 'a long long long long text, should be clip',
    );

    expect(find.byType(Text), isNot(paints..clipRect()));
  });

  testWidgetsWithLeakTracking('Overflow is clipping correctly - short text with overflow: visible', (WidgetTester tester) async {
    await _pumpTextWidget(
      tester: tester,
      overflow: TextOverflow.visible,
      text: 'Hi',
    );

    expect(find.byType(Text), isNot(paints..clipRect()));
  });

  testWidgetsWithLeakTracking('textWidthBasis affects the width of a Text widget', (WidgetTester tester) async {
    Future<void> createText(TextWidthBasis textWidthBasis) {
      return tester.pumpWidget(
        MaterialApp(
          theme: ThemeData(useMaterial3: false),
          home: Scaffold(
            body: Center(
              // Each word takes up more than a half of a line. Together they
              // wrap onto two lines, but leave a lot of extra space.
              child: Text(
                'twowordsthateachtakeupmorethanhalfof alineoftextsothattheywrapwithlotsofextraspace',
                textDirection: TextDirection.ltr,
                textWidthBasis: textWidthBasis,
              ),
            ),
          ),
        ),
      );
    }

    const double fontHeight = 14.0;
    const double screenWidth = 800.0;

    // When textWidthBasis is parent, takes up full screen width.
    await createText(TextWidthBasis.parent);
    final Size textSizeParent = tester.getSize(find.byType(Text));
    expect(textSizeParent.width, equals(screenWidth));
    expect(textSizeParent.height, equals(fontHeight * 2));

    // When textWidthBasis is longestLine, sets the width to as small as
    // possible for the two lines.
    await createText(TextWidthBasis.longestLine);
    final Size textSizeLongestLine = tester.getSize(find.byType(Text));
    expect(textSizeLongestLine.width, equals(630.0));
    expect(textSizeLongestLine.height, equals(fontHeight * 2));
  }, skip: isBrowser); // https://github.com/flutter/flutter/issues/44020

  testWidgetsWithLeakTracking('textWidthBasis with textAlign still obeys parent alignment', (WidgetTester tester) async {
    await tester.pumpWidget(
      const MaterialApp(
        home: Scaffold(
          body: Center(
            child: Column(
              mainAxisSize: MainAxisSize.min,
              crossAxisAlignment: CrossAxisAlignment.start,
              children: <Widget>[
                Text(
                  'LEFT ALIGNED, PARENT',
                  textAlign: TextAlign.left,
                  textWidthBasis: TextWidthBasis.parent,
                ),
                Text(
                  'RIGHT ALIGNED, PARENT',
                  textAlign: TextAlign.right,
                  textWidthBasis: TextWidthBasis.parent,
                ),
                Text(
                  'LEFT ALIGNED, LONGEST LINE',
                  textAlign: TextAlign.left,
                  textWidthBasis: TextWidthBasis.longestLine,
                ),
                Text(
                  'RIGHT ALIGNED, LONGEST LINE',
                  textAlign: TextAlign.right,
                  textWidthBasis: TextWidthBasis.longestLine,
                ),
              ],
            ),
          ),
        ),
      ),
    );

    // All Texts have the same horizontal alignment.
    final double offsetX = tester.getTopLeft(find.text('LEFT ALIGNED, PARENT')).dx;
    expect(tester.getTopLeft(find.text('RIGHT ALIGNED, PARENT')).dx, equals(offsetX));
    expect(tester.getTopLeft(find.text('LEFT ALIGNED, LONGEST LINE')).dx, equals(offsetX));
    expect(tester.getTopLeft(find.text('RIGHT ALIGNED, LONGEST LINE')).dx, equals(offsetX));

    // All Texts are less than or equal to the width of the Column.
    final double width = tester.getSize(find.byType(Column)).width;
    expect(tester.getSize(find.text('LEFT ALIGNED, PARENT')).width, lessThan(width));
    expect(tester.getSize(find.text('RIGHT ALIGNED, PARENT')).width, lessThan(width));
    expect(tester.getSize(find.text('LEFT ALIGNED, LONGEST LINE')).width, lessThan(width));
    expect(tester.getSize(find.text('RIGHT ALIGNED, LONGEST LINE')).width, equals(width));
  }, skip: isBrowser); // https://github.com/flutter/flutter/issues/44020

  testWidgetsWithLeakTracking(
    'textWidthBasis.longestLine confines the width of the paragraph '
    'when given loose constraints',
    (WidgetTester tester) async {
      // Regression test for https://github.com/flutter/flutter/issues/62550.
      await tester.pumpWidget(
          Center(
            child: SizedBox(
              width: 400,
              child: Center(
                child: RichText(
                  // 400 is not wide enough for this string. The part after the
                  // whitespace is going to be broken into a 2nd line.
                  text: const TextSpan(text: 'fwefwefwewfefewfwe fwfwfwefweabcdefghijklmnopqrstuvwxyz'),
                  textWidthBasis: TextWidthBasis.longestLine,
                  textDirection: TextDirection.rtl,
                ),
              ),
            ),
          ),
        );

      expect(find.byType(RichText), paints..something((Symbol method, List<dynamic> arguments) {
        if (method != #drawParagraph) {
          return false;
        }
        final ui.Paragraph paragraph = arguments[0] as ui.Paragraph;
        final Offset offset = arguments[1] as Offset;
        final List<ui.LineMetrics> lines = paragraph.computeLineMetrics();
        for (final ui.LineMetrics line in lines) {
          if (line.left + offset.dx + line.width >= 400) {
            throw 'line $line is greater than the max width constraints';
          }
        }
        return true;
      }));
    },
    skip: isBrowser, // https://github.com/flutter/flutter/issues/44020
  );

  testWidgetsWithLeakTracking('Paragraph.getBoxesForRange returns nothing when selection range is zero length', (WidgetTester tester) async {
    final ui.ParagraphBuilder builder = ui.ParagraphBuilder(ui.ParagraphStyle());
    builder.addText('hello');
    final ui.Paragraph paragraph = builder.build();
    paragraph.layout(const ui.ParagraphConstraints(width: 1000));
    expect(paragraph.getBoxesForRange(2, 2), isEmpty);
    paragraph.dispose();
  });

  // Regression test for https://github.com/flutter/flutter/issues/65818
  testWidgetsWithLeakTracking('WidgetSpans with no semantic information are elided from semantics', (WidgetTester tester) async {
    final SemanticsTester semantics = SemanticsTester(tester);
    // Without the fix for this bug the pump widget will throw a RangeError.
    await tester.pumpWidget(
      RichText(
        textDirection: TextDirection.ltr,
        text: TextSpan(children: <InlineSpan>[
          const WidgetSpan(child: SizedBox.shrink()),
          TextSpan(
            text: 'HELLO',
            style: const TextStyle(color: Colors.black),
            recognizer: TapGestureRecognizer()..onTap = () {},
          ),
        ]),
      ),
    );

    expect(semantics, hasSemantics(TestSemantics.root(
      children: <TestSemantics>[
        TestSemantics(
          id: 1,
          rect: const Rect.fromLTRB(0.0, 0.0, 800.0, 600.0),
          transform: Matrix4(
            3.0,0.0,0.0,0.0,
            0.0,3.0,0.0,0.0,
            0.0,0.0,1.0,0.0,
            0.0,0.0,0.0,1.0,
          ),
          children: <TestSemantics>[
            TestSemantics(
              rect: const Rect.fromLTRB(-4.0, -4.0, 74.0, 18.0),
              id: 2,
              label: 'HELLO',
              actions: <SemanticsAction>[
                SemanticsAction.tap,
              ],
              flags: <SemanticsFlag>[
                SemanticsFlag.isLink,
              ],
            ),
          ],
        ),
      ],
    )));
    semantics.dispose();
  }, skip: isBrowser); // https://github.com/flutter/flutter/issues/87877

  // Regression test for https://github.com/flutter/flutter/issues/69787
  testWidgetsWithLeakTracking('WidgetSpans with no semantic information are elided from semantics - case 2', (WidgetTester tester) async {
    final SemanticsTester semantics = SemanticsTester(tester);
    await tester.pumpWidget(
      Directionality(
        textDirection: TextDirection.ltr,
        child: RichText(
          text: TextSpan(children: <InlineSpan>[
            const WidgetSpan(child: SizedBox.shrink()),
            const WidgetSpan(child: Text('included')),
            TextSpan(
              text: 'HELLO',
              style: const TextStyle(color: Colors.black),
              recognizer: TapGestureRecognizer()..onTap = () {},
            ),
            const WidgetSpan(child: Text('included2')),
          ]),
        ),
      ),
    );

    expect(
      semantics,
      hasSemantics(
        TestSemantics.root(
          children: <TestSemantics>[
            TestSemantics(
              children: <TestSemantics>[
                TestSemantics(label: 'included'),
                TestSemantics(
                  label: 'HELLO',
                  actions: <SemanticsAction>[
                    SemanticsAction.tap,
                  ],
                  flags: <SemanticsFlag>[
                    SemanticsFlag.isLink,
                  ],
                ),
                TestSemantics(label: 'included2'),
              ],
            ),
          ],
        ),
        ignoreId: true,
        ignoreRect: true,
        ignoreTransform: true,
      ),
    );
    semantics.dispose();
  }, skip: isBrowser); // https://github.com/flutter/flutter/issues/87877

  // Regression test for https://github.com/flutter/flutter/issues/69787
  testWidgetsWithLeakTracking('WidgetSpans with no semantic information are elided from semantics - case 3', (WidgetTester tester) async {
    final SemanticsTester semantics = SemanticsTester(tester);
    await tester.pumpWidget(
      Directionality(
        textDirection: TextDirection.ltr,
        child: RichText(
          text: TextSpan(children: <InlineSpan>[
            const WidgetSpan(child: SizedBox.shrink()),
            WidgetSpan(
              child: Row(
                children: <Widget>[
                  Semantics(
                    container: true,
                    child: const Text('foo'),
                  ),
                  Semantics(
                    container: true,
                    child: const Text('bar'),
                  ),
                ],
              ),
            ),
            TextSpan(
              text: 'HELLO',
              style: const TextStyle(color: Colors.black),
              recognizer: TapGestureRecognizer()..onTap = () {},
            ),
          ]),
        ),
      ),
    );

    expect(
      semantics,
      hasSemantics(
        TestSemantics.root(
          children: <TestSemantics>[
            TestSemantics(
              children: <TestSemantics>[
                TestSemantics(label: 'foo'),
                TestSemantics(label: 'bar'),
                TestSemantics(
                  label: 'HELLO',
                  actions: <SemanticsAction>[
                    SemanticsAction.tap,
                  ],
                  flags: <SemanticsFlag>[
                    SemanticsFlag.isLink,
                  ],
                ),
              ],
            ),
          ],
        ),
        ignoreId: true,
        ignoreRect: true,
        ignoreTransform: true,
      ),
    );
    semantics.dispose();
  }, skip: isBrowser); // https://github.com/flutter/flutter/issues/87877

  // Regression test for https://github.com/flutter/flutter/issues/69787
  testWidgetsWithLeakTracking('WidgetSpans with no semantic information are elided from semantics - case 4', (WidgetTester tester) async {
    final SemanticsTester semantics = SemanticsTester(tester);
    await tester.pumpWidget(
      Directionality(
        textDirection: TextDirection.ltr,
        child: Center(
          child: ClipRect(
            child: Container(
              color: Colors.green,
              height: 100,
              width: 100,
              child: OverflowBox(
                alignment: Alignment.topLeft,
                maxWidth: double.infinity,
                child: RichText(
                  text: TextSpan(
                    children: <InlineSpan>[
                      const WidgetSpan(
                        child: Icon(
                          Icons.edit,
                          size: 16,
                          semanticLabel: 'not clipped',
                        ),
                      ),
                      TextSpan(
                        text: 'next WS is clipped',
                        recognizer: TapGestureRecognizer()..onTap = () { },
                      ),
                      const WidgetSpan(
                        child: Icon(
                          Icons.edit,
                          size: 16,
                          semanticLabel: 'clipped',
                        ),
                      ),
                    ],
                  ),
                ),
              ),
            ),
          ),
        ),
      ),
    );

    expect(
      semantics,
      hasSemantics(
        TestSemantics.root(
          children: <TestSemantics>[
            TestSemantics(
              children: <TestSemantics>[
                TestSemantics(label: 'not clipped'),
                TestSemantics(
                  label: 'next WS is clipped',
                  flags: <SemanticsFlag>[SemanticsFlag.isLink],
                  actions: <SemanticsAction>[SemanticsAction.tap],
                ),
              ],
            ),
          ],
        ),
        ignoreId: true,
        ignoreRect: true,
        ignoreTransform: true,
      ),
    );
    semantics.dispose();
  }, skip: isBrowser); // https://github.com/flutter/flutter/issues/87877

  testWidgetsWithLeakTracking('RenderParagraph intrinsic width', (WidgetTester tester) async {
    await tester.pumpWidget(
      Directionality(
        textDirection: TextDirection.ltr,
        child: Center(
          child: SizedBox(
            height: 100,
            child: IntrinsicWidth(
              child: RichText(
                text: const TextSpan(
                  style: TextStyle(fontSize: 16, height: 1),
                  children: <InlineSpan>[
                    TextSpan(text: 'S '),
                    WidgetSpan(
                      alignment: PlaceholderAlignment.top,
                      child: Wrap(
                        direction: Axis.vertical,
                        children: <Widget>[
                          SizedBox(width: 200, height: 100),
                          SizedBox(width: 200, height: 30),
                        ],
                      ),
                    ),
                    TextSpan(text: ' E'),
                  ],
                ),
              ),
            ),
          ),
        ),
      ),
    );

    expect(tester.getSize(find.byType(RichText)).width, 200 + 4 * 16.0);
    final RenderParagraph paragraph = tester.renderObject<RenderParagraph>(find.byType(RichText));
    // The inline spans are rendered on one (horizontal) line, the sum of the widths is the max intrinsic width.
    expect(paragraph.getMaxIntrinsicWidth(0.0), 200 + 4 * 16.0);
    // The inline spans are rendered in one vertical run, the widest one determines the min intrinsic width.
    expect(paragraph.getMinIntrinsicWidth(0.0), 200);
  });

  testWidgetsWithLeakTracking('can compute intrinsic width and height for widget span with text scaling', (WidgetTester tester) async {
    // Regression test for https://github.com/flutter/flutter/issues/59316
    const Key textKey = Key('RichText');
    Widget textWithNestedInlineSpans({ required double textScaleFactor, required double screenWidth }) {
      return Directionality(
        textDirection: TextDirection.ltr,
        child: Center(
          child: OverflowBox(
            alignment: Alignment.topLeft,
            maxWidth: screenWidth,
            child: RichText(
              key: textKey,
              textScaleFactor: textScaleFactor,
              text: const TextSpan(children: <InlineSpan>[
                WidgetSpan(child: Text('one two')),
              ]),
            ),
          ),
        ),
      );
    }
    // The render object is going to be reused across widget tree rebuilds.
    late final RenderParagraph outerParagraph = tester.renderObject(find.byKey(textKey));

    await tester.pumpWidget(textWithNestedInlineSpans(textScaleFactor: 1.0, screenWidth: 100.0));
    expect(
      outerParagraph.getMaxIntrinsicHeight(100.0),
      14.0,
      reason: 'singleLineHeight = 14.0',
    );

    await tester.pumpWidget(textWithNestedInlineSpans(textScaleFactor: 2.0, screenWidth: 100.0));
    expect(
      outerParagraph.getMinIntrinsicHeight(100.0),
      14.0 * 2.0 * 2,
      reason: 'intrinsicHeight = singleLineHeight * textScaleFactor * two lines.',
    );

    await tester.pumpWidget(textWithNestedInlineSpans(textScaleFactor: 1.0, screenWidth: 1000.0));
    expect(
      outerParagraph.getMaxIntrinsicWidth(1000.0),
      14.0 * 7,
      reason: 'intrinsic width = 14.0 * 7',
    );

    await tester.pumpWidget(textWithNestedInlineSpans(textScaleFactor: 2.0, screenWidth: 1000.0));
    expect(
      outerParagraph.getMaxIntrinsicWidth(1000.0),
      14.0 * 2.0 * 7,
      reason: 'intrinsic width = glyph advance * textScaleFactor * num of glyphs',
    );
  });

  testWidgetsWithLeakTracking('Text uses TextStyle.overflow', (WidgetTester tester) async {
    const TextOverflow overflow = TextOverflow.fade;

    await tester.pumpWidget(const Text(
      'Hello World',
      textDirection: TextDirection.ltr,
      style: TextStyle(overflow: overflow),
    ));

    final RichText richText = tester.firstWidget(find.byType(RichText));

    expect(richText.overflow, overflow);
    expect(richText.text.style!.overflow, overflow);
  });

  testWidgetsWithLeakTracking(
    'Text can be hit-tested without layout or paint being called in a frame',
    (WidgetTester tester) async {
      // Regression test for https://github.com/flutter/flutter/issues/85108.
      await tester.pumpWidget(
        const Opacity(
          opacity: 1.0,
          child: Text(
            'Hello World',
            textDirection: TextDirection.ltr,
            style: TextStyle(color: Color(0xFF123456)),
          ),
        ),
      );

      // The color changed and the opacity is set to 0:
      //  * 0 opacity will prevent RenderParagraph.paint from being called.
      //  * Only changing the color will prevent RenderParagraph.performLayout
      //    from being called.
      //  The underlying TextPainter should not evict its layout cache in this
      //  case, for hit-testing.
      await tester.pumpWidget(
        const Opacity(
          opacity: 0.0,
          child: Text(
            'Hello World',
            textDirection: TextDirection.ltr,
            style: TextStyle(color: Color(0x87654321)),
          ),
        ),
      );

      await tester.tap(find.text('Hello World'));
      expect(tester.takeException(), isNull);
  });

  testWidgetsWithLeakTracking('Mouse hovering over selectable Text uses SystemMouseCursor.text', (WidgetTester tester) async {
    await tester.pumpWidget(const MaterialApp(
      home: SelectionArea(
        child: Text('Flutter'),
      ),
    ));

    final TestGesture gesture = await tester.createGesture(kind: PointerDeviceKind.mouse, pointer: 1);
    await gesture.addPointer(location: tester.getCenter(find.byType(Text)));

    await tester.pump();

    expect(RendererBinding.instance.mouseTracker.debugDeviceActiveCursor(1), SystemMouseCursors.text);
  });

  testWidgetsWithLeakTracking('Mouse hovering over selectable Text uses default selection style mouse cursor', (WidgetTester tester) async {
    await tester.pumpWidget(MaterialApp(
      home: SelectionArea(
        child: DefaultSelectionStyle.merge(
          mouseCursor: SystemMouseCursors.click,
          child: const Text('Flutter'),
        ),
      ),
    ));

    final TestGesture gesture = await tester.createGesture(kind: PointerDeviceKind.mouse, pointer: 1);
    await gesture.addPointer(location: tester.getCenter(find.byType(Text)));

    await tester.pump();

    expect(RendererBinding.instance.mouseTracker.debugDeviceActiveCursor(1), SystemMouseCursors.click);
  });
}

Future<void> _pumpTextWidget({
  required WidgetTester tester,
  required String text,
  required TextOverflow overflow,
}) {
  return tester.pumpWidget(
    Directionality(
      textDirection: TextDirection.ltr,
      child: Center(
        child: SizedBox(
          width: 50.0,
          height: 50.0,
          child: Text(
            text,
            overflow: overflow,
          ),
        ),
      ),
    ),
  );
}<|MERGE_RESOLUTION|>--- conflicted
+++ resolved
@@ -266,11 +266,7 @@
     expect(renderText.size.height, singleLineHeight * textScaleFactor * 3);
   });
 
-<<<<<<< HEAD
   testWidgets("Inline widgets' scaled sizes are constrained", (WidgetTester tester) async {
-=======
-  testWidgetsWithLeakTracking("Inline widgets' scaled sizes are constrained", (WidgetTester tester) async {
->>>>>>> cd2c08ee
     // Regression test for https://github.com/flutter/flutter/issues/130588
     await tester.pumpWidget(
       const Directionality(
@@ -287,11 +283,7 @@
     expect(tester.takeException(), isNull);
   });
 
-<<<<<<< HEAD
   testWidgets('semanticsLabel can override text label', (WidgetTester tester) async {
-=======
-  testWidgetsWithLeakTracking('semanticsLabel can override text label', (WidgetTester tester) async {
->>>>>>> cd2c08ee
     final SemanticsTester semantics = SemanticsTester(tester);
     await tester.pumpWidget(
       const Text(
