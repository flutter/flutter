// Copyright 2014 The Flutter Authors. All rights reserved.
// Use of this source code is governed by a BSD-style license that can be
// found in the LICENSE file.

import 'package:flutter/src/foundation/diagnostics.dart';
import 'package:flutter/widgets.dart';
import 'package:flutter_test/flutter_test.dart';

void main() {
  // Regression test for https://github.com/flutter/flutter/issues/100451
  testWidgets('SliverAnimatedList.builder respects findChildIndexCallback', (
    WidgetTester tester,
  ) async {
    bool finderCalled = false;
    int itemCount = 7;
    late StateSetter stateSetter;

    await tester.pumpWidget(
      Directionality(
        textDirection: TextDirection.ltr,
        child: StatefulBuilder(
          builder: (BuildContext context, StateSetter setState) {
            stateSetter = setState;
            return CustomScrollView(
              slivers: <Widget>[
                SliverAnimatedList(
                  initialItemCount: itemCount,
                  itemBuilder:
                      (BuildContext context, int index, Animation<double> animation) =>
                          Container(key: Key('$index'), height: 2000.0),
                  findChildIndexCallback: (Key key) {
                    finderCalled = true;
                    return null;
                  },
                ),
              ],
            );
          },
        ),
      ),
    );
    expect(finderCalled, false);

    // Trigger update.
    stateSetter(() => itemCount = 77);
    await tester.pump();

    expect(finderCalled, true);
  });

  testWidgets('AnimatedList', (WidgetTester tester) async {
    Widget builder(BuildContext context, int index, Animation<double> animation) {
      return SizedBox(height: 100.0, child: Center(child: Text('item $index')));
    }

    final GlobalKey<AnimatedListState> listKey = GlobalKey<AnimatedListState>();

    await tester.pumpWidget(
      Directionality(
        textDirection: TextDirection.ltr,
        child: AnimatedList(key: listKey, initialItemCount: 2, itemBuilder: builder),
      ),
    );

    expect(
      find.byWidgetPredicate((Widget widget) {
        return widget is SliverAnimatedList &&
            widget.initialItemCount == 2 &&
            widget.itemBuilder == builder;
      }),
      findsOneWidget,
    );

    listKey.currentState!.insertItem(0);
    await tester.pump();
    expect(find.text('item 2'), findsOneWidget);

    listKey.currentState!.removeItem(2, (BuildContext context, Animation<double> animation) {
      return const SizedBox(height: 100.0, child: Center(child: Text('removing item')));
    }, duration: const Duration(milliseconds: 100));

    await tester.pump();
    expect(find.text('removing item'), findsOneWidget);
    expect(find.text('item 2'), findsNothing);

    await tester.pumpAndSettle();
    expect(find.text('removing item'), findsNothing);

    // Test for insertAllItems
    listKey.currentState!.insertAllItems(0, 2);
    await tester.pump();
    expect(find.text('item 2'), findsOneWidget);
    expect(find.text('item 3'), findsOneWidget);

    // Test for removeAllItems
    listKey.currentState!.removeAllItems((BuildContext context, Animation<double> animation) {
      return const SizedBox(height: 100.0, child: Center(child: Text('removing item')));
    }, duration: const Duration(milliseconds: 100));

    await tester.pump();
    expect(find.text('removing item'), findsWidgets);
    expect(find.text('item 0'), findsNothing);
    expect(find.text('item 1'), findsNothing);
    expect(find.text('item 2'), findsNothing);
    expect(find.text('item 3'), findsNothing);

    await tester.pumpAndSettle();
    expect(find.text('removing item'), findsNothing);
  });

  group('SliverAnimatedList', () {
    testWidgets('initialItemCount', (WidgetTester tester) async {
      final Map<int, Animation<double>> animations = <int, Animation<double>>{};

      await tester.pumpWidget(
        Directionality(
          textDirection: TextDirection.ltr,
          child: CustomScrollView(
            slivers: <Widget>[
              SliverAnimatedList(
                initialItemCount: 2,
                itemBuilder: (BuildContext context, int index, Animation<double> animation) {
                  animations[index] = animation;
                  return SizedBox(height: 100.0, child: Center(child: Text('item $index')));
                },
              ),
            ],
          ),
        ),
      );

      expect(find.text('item 0'), findsOneWidget);
      expect(find.text('item 1'), findsOneWidget);
      expect(animations.containsKey(0), true);
      expect(animations.containsKey(1), true);
      expect(animations[0]!.value, 1.0);
      expect(animations[1]!.value, 1.0);
    });

    testWidgets('insert', (WidgetTester tester) async {
      final GlobalKey<SliverAnimatedListState> listKey = GlobalKey<SliverAnimatedListState>();

      await tester.pumpWidget(
        Directionality(
          textDirection: TextDirection.ltr,
          child: CustomScrollView(
            slivers: <Widget>[
              SliverAnimatedList(
                key: listKey,
                itemBuilder: (BuildContext context, int index, Animation<double> animation) {
                  return SizeTransition(
                    key: ValueKey<int>(index),
                    sizeFactor: animation,
                    child: SizedBox(height: 100.0, child: Center(child: Text('item $index'))),
                  );
                },
              ),
            ],
          ),
        ),
      );

      double itemHeight(int index) =>
          tester.getSize(find.byKey(ValueKey<int>(index), skipOffstage: false)).height;
      double itemTop(int index) =>
          tester.getTopLeft(find.byKey(ValueKey<int>(index), skipOffstage: false)).dy;
      double itemBottom(int index) =>
          tester.getBottomLeft(find.byKey(ValueKey<int>(index), skipOffstage: false)).dy;

      listKey.currentState!.insertItem(0, duration: const Duration(milliseconds: 100));
      await tester.pump();

      // Newly inserted item 0's height should animate from 0 to 100
      expect(itemHeight(0), 0.0);
      await tester.pump(const Duration(milliseconds: 50));
      expect(itemHeight(0), 50.0);
      await tester.pump(const Duration(milliseconds: 50));
      expect(itemHeight(0), 100.0);

      // The list now contains one fully expanded item at the top:
      expect(find.text('item 0'), findsOneWidget);
      expect(itemTop(0), 0.0);
      expect(itemBottom(0), 100.0);

      listKey.currentState!.insertItem(0, duration: const Duration(milliseconds: 100));
      listKey.currentState!.insertItem(0, duration: const Duration(milliseconds: 100));
      await tester.pump();

      // The height of the newly inserted items at index 0 and 1 should animate
      // from 0 to 100.
      // The height of the original item, now at index 2, should remain 100.
      expect(itemHeight(0), 0.0);
      expect(itemHeight(1), 0.0);
      expect(itemHeight(2), 100.0);
      await tester.pump(const Duration(milliseconds: 50));
      expect(itemHeight(0), 50.0);
      expect(itemHeight(1), 50.0);
      expect(itemHeight(2), 100.0);
      await tester.pump(const Duration(milliseconds: 50));
      expect(itemHeight(0), 100.0);
      expect(itemHeight(1), 100.0);
      expect(itemHeight(2), 100.0);

      // The newly inserted "item 1" and "item 2" appear above "item 0"
      expect(find.text('item 0'), findsOneWidget);
      expect(find.text('item 1'), findsOneWidget);
      expect(find.text('item 2'), findsOneWidget);
      expect(itemTop(0), 0.0);
      expect(itemBottom(0), 100.0);
      expect(itemTop(1), 100.0);
      expect(itemBottom(1), 200.0);
      expect(itemTop(2), 200.0);
      expect(itemBottom(2), 300.0);
    });

    // Test for insertAllItems with SliverAnimatedList
    testWidgets('insertAll', (WidgetTester tester) async {
      final GlobalKey<SliverAnimatedListState> listKey = GlobalKey<SliverAnimatedListState>();

      await tester.pumpWidget(
        Directionality(
          textDirection: TextDirection.ltr,
          child: CustomScrollView(
            slivers: <Widget>[
              SliverAnimatedList(
                key: listKey,
                itemBuilder: (BuildContext context, int index, Animation<double> animation) {
                  return SizeTransition(
                    key: ValueKey<int>(index),
                    sizeFactor: animation,
                    child: SizedBox(height: 100.0, child: Center(child: Text('item $index'))),
                  );
                },
              ),
            ],
          ),
        ),
      );

      double itemHeight(int index) =>
          tester.getSize(find.byKey(ValueKey<int>(index), skipOffstage: false)).height;
      double itemTop(int index) =>
          tester.getTopLeft(find.byKey(ValueKey<int>(index), skipOffstage: false)).dy;
      double itemBottom(int index) =>
          tester.getBottomLeft(find.byKey(ValueKey<int>(index), skipOffstage: false)).dy;

      listKey.currentState!.insertAllItems(0, 2, duration: const Duration(milliseconds: 100));
      await tester.pump();

      // Newly inserted item 0 & 1's height should animate from 0 to 100
      expect(itemHeight(0), 0.0);
      expect(itemHeight(1), 0.0);
      await tester.pump(const Duration(milliseconds: 50));
      expect(itemHeight(0), 50.0);
      expect(itemHeight(1), 50.0);
      await tester.pump(const Duration(milliseconds: 50));
      expect(itemHeight(0), 100.0);
      expect(itemHeight(1), 100.0);

      // The list now contains two fully expanded items at the top:
      expect(find.text('item 0'), findsOneWidget);
      expect(find.text('item 1'), findsOneWidget);
      expect(itemTop(0), 0.0);
      expect(itemBottom(0), 100.0);
      expect(itemTop(1), 100.0);
      expect(itemBottom(1), 200.0);
    });

    // Test for removeAllItems with SliverAnimatedList
    testWidgets('remove', (WidgetTester tester) async {
      final GlobalKey<SliverAnimatedListState> listKey = GlobalKey<SliverAnimatedListState>();
      final List<int> items = <int>[0, 1, 2];

      Widget buildItem(BuildContext context, int item, Animation<double> animation) {
        return SizeTransition(
          key: ValueKey<int>(item),
          sizeFactor: animation,
          child: SizedBox(
            height: 100.0,
            child: Center(child: Text('item $item', textDirection: TextDirection.ltr)),
          ),
        );
      }

      await tester.pumpWidget(
        Directionality(
          textDirection: TextDirection.ltr,
          child: CustomScrollView(
            slivers: <Widget>[
              SliverAnimatedList(
                key: listKey,
                initialItemCount: 3,
                itemBuilder: (BuildContext context, int index, Animation<double> animation) {
                  return buildItem(context, items[index], animation);
                },
              ),
            ],
          ),
        ),
      );

      double itemTop(int index) => tester.getTopLeft(find.byKey(ValueKey<int>(index))).dy;
      double itemBottom(int index) => tester.getBottomLeft(find.byKey(ValueKey<int>(index))).dy;

      expect(find.text('item 0'), findsOneWidget);
      expect(find.text('item 1'), findsOneWidget);
      expect(find.text('item 2'), findsOneWidget);

      items.removeAt(0);
      listKey.currentState!.removeItem(
        0,
        (BuildContext context, Animation<double> animation) => buildItem(context, 0, animation),
        duration: const Duration(milliseconds: 100),
      );

      // Items 0, 1, 2 at 0, 100, 200. All heights 100.
      expect(itemTop(0), 0.0);
      expect(itemBottom(0), 100.0);
      expect(itemTop(1), 100.0);
      expect(itemBottom(1), 200.0);
      expect(itemTop(2), 200.0);
      expect(itemBottom(2), 300.0);

      // Newly removed item 0's height should animate from 100 to 0 over 100ms

      // Items 0, 1, 2 at 0, 50, 150. Item 0's height is 50.
      await tester.pump();
      await tester.pump(const Duration(milliseconds: 50));
      expect(itemTop(0), 0.0);
      expect(itemBottom(0), 50.0);
      expect(itemTop(1), 50.0);
      expect(itemBottom(1), 150.0);
      expect(itemTop(2), 150.0);
      expect(itemBottom(2), 250.0);

      // Items 1, 2 at 0, 100.
      await tester.pumpAndSettle();
      expect(itemTop(1), 0.0);
      expect(itemBottom(1), 100.0);
      expect(itemTop(2), 100.0);
      expect(itemBottom(2), 200.0);
    });

    // Test for removeAllItems with SliverAnimatedList
    testWidgets('removeAll', (WidgetTester tester) async {
      final GlobalKey<SliverAnimatedListState> listKey = GlobalKey<SliverAnimatedListState>();
      final List<int> items = <int>[0, 1, 2];

      Widget buildItem(BuildContext context, int item, Animation<double> animation) {
        return SizeTransition(
          key: ValueKey<int>(item),
          sizeFactor: animation,
          child: SizedBox(
            height: 100.0,
            child: Center(child: Text('item $item', textDirection: TextDirection.ltr)),
          ),
        );
      }

      await tester.pumpWidget(
        Directionality(
          textDirection: TextDirection.ltr,
          child: CustomScrollView(
            slivers: <Widget>[
              SliverAnimatedList(
                key: listKey,
                initialItemCount: 3,
                itemBuilder: (BuildContext context, int index, Animation<double> animation) {
                  return buildItem(context, items[index], animation);
                },
              ),
            ],
          ),
        ),
      );

      expect(find.text('item 0'), findsOneWidget);
      expect(find.text('item 1'), findsOneWidget);
      expect(find.text('item 2'), findsOneWidget);

      items.clear();
      listKey.currentState!.removeAllItems(
        (BuildContext context, Animation<double> animation) => buildItem(context, 0, animation),
        duration: const Duration(milliseconds: 100),
      );

      await tester.pumpAndSettle();

      expect(find.text('item 0'), findsNothing);
      expect(find.text('item 1'), findsNothing);
      expect(find.text('item 2'), findsNothing);
    });

    testWidgets('works in combination with other slivers', (WidgetTester tester) async {
      final GlobalKey<SliverAnimatedListState> listKey = GlobalKey<SliverAnimatedListState>();

      await tester.pumpWidget(
        Directionality(
          textDirection: TextDirection.ltr,
          child: CustomScrollView(
            slivers: <Widget>[
              SliverList(
                delegate: SliverChildListDelegate(<Widget>[
                  const SizedBox(height: 100),
                  const SizedBox(height: 100),
                ]),
              ),
              SliverAnimatedList(
                key: listKey,
                initialItemCount: 3,
                itemBuilder: (BuildContext context, int index, Animation<double> animation) {
                  return SizedBox(height: 100, child: Text('item $index'));
                },
              ),
            ],
          ),
        ),
      );

      expect(tester.getTopLeft(find.text('item 0')).dy, 200);
      expect(tester.getTopLeft(find.text('item 1')).dy, 300);

      listKey.currentState!.insertItem(3);
      await tester.pumpAndSettle();
      expect(tester.getTopLeft(find.text('item 3')).dy, 500);

      listKey.currentState!.removeItem(0, (BuildContext context, Animation<double> animation) {
        return SizeTransition(
          sizeFactor: animation,
          key: const ObjectKey('removing'),
          child: const SizedBox(height: 100, child: Text('removing')),
        );
      }, duration: const Duration(seconds: 1));

      await tester.pump();
      expect(find.text('item 3'), findsNothing);

      await tester.pump(const Duration(milliseconds: 500));
      expect(tester.getSize(find.byKey(const ObjectKey('removing'))).height, 50);
      expect(tester.getTopLeft(find.text('item 0')).dy, 250);

      await tester.pumpAndSettle();
      expect(find.text('removing'), findsNothing);
      expect(tester.getTopLeft(find.text('item 0')).dy, 200);
    });

    testWidgets(
      'passes correctly derived index of findChildIndexCallback to the inner SliverChildBuilderDelegate',
      (WidgetTester tester) async {
        final List<int> items = <int>[0, 1, 2, 3];
        final GlobalKey<SliverAnimatedListState> listKey = GlobalKey<SliverAnimatedListState>();

        await tester.pumpWidget(
          Directionality(
            textDirection: TextDirection.ltr,
            child: CustomScrollView(
              slivers: <Widget>[
                SliverAnimatedList(
                  key: listKey,
                  initialItemCount: items.length,
                  itemBuilder: (BuildContext context, int index, Animation<double> animation) {
                    return _StatefulListItem(key: ValueKey<int>(items[index]), index: index);
                  },
                  findChildIndexCallback: (Key key) {
                    final int index = items.indexOf((key as ValueKey<int>).value);
                    return index == -1 ? null : index;
                  },
                ),
              ],
            ),
          ),
        );

        // get all list entries in order
        final List<Text> listEntries =
            find.byType(Text).evaluate().map((Element e) => e.widget as Text).toList();

        // check that the list is rendered in the correct order
        expect(listEntries[0].data, equals('item 0'));
        expect(listEntries[1].data, equals('item 1'));
        expect(listEntries[2].data, equals('item 2'));
        expect(listEntries[3].data, equals('item 3'));

        // delete one item
        listKey.currentState?.removeItem(0, (BuildContext context, Animation<double> animation) {
          return Container();
        });

        // delete from list
        items.removeAt(0);

        // reorder list
        items.insert(0, items.removeLast());

        // render with new list order
        await tester.pumpAndSettle();

        // get all list entries in order
        final List<Text> reorderedListEntries =
            find.byType(Text).evaluate().map((Element e) => e.widget as Text).toList();

<<<<<<< HEAD
      // check that the stateful items of the list are rendered in the order provided by findChildIndexCallback
      expect(reorderedListEntries[0].data, equals('item 3'));
      expect(reorderedListEntries[1].data, equals('item 1'));
      expect(reorderedListEntries[2].data, equals('item 2'));
    });

    testWidgets('SliverAnimatedList correctly handles insertion and removal of items with duplicate keys', (WidgetTester tester) async {
      final List<String> items = <String>['0'];
      final GlobalKey<SliverAnimatedListState> listKey = GlobalKey<SliverAnimatedListState>();

      await tester.pumpWidget(
        Directionality(
          textDirection: TextDirection.ltr,
          child: CustomScrollView(
            slivers: <Widget>[
              SliverAnimatedList(
                key: listKey,
                initialItemCount: items.length,
                itemBuilder: (BuildContext context, int index, Animation<double> animation) {
                  return SlideTransition(
                    key: ValueKey<String>(items[index]),
                    position: Tween<Offset>(
                      begin: const Offset(1, 0),
                      end: Offset.zero,
                    ).animate(animation),
                    child: Text(items[index]),
                  );
                },
                findChildIndexCallback: (Key key) {
                  final int index = items.indexOf((key as ValueKey<String>).value);
                  return index == -1 ? null : index;
                },
              ),
            ],
          ),
        ),
      );

      // Get all list entries in order.
      final List<Text> listEntries = find.byType(Text).evaluate().map((Element e) => e.widget as Text).toList();
      expect(listEntries[0].data, equals('0'));

      items.insert(0, '1');
      listKey.currentState?.insertItem(0, duration: const Duration(milliseconds: 100));
      await tester.pumpAndSettle();

      items.insert(0, '1');
      listKey.currentState?.insertItem(0, duration: const Duration(milliseconds: 100));
      await tester.pumpAndSettle();

      items.insert(0, '1');
      listKey.currentState?.insertItem(0, duration: const Duration(milliseconds: 100));
      await tester.pumpAndSettle();

      final List<Text> updatedListEntries = find.byType(Text).evaluate().map((Element e) => e.widget as Text).toList();
      expect(updatedListEntries[0].data, equals('1'));
      expect(updatedListEntries[1].data, equals('1'));
      expect(updatedListEntries[2].data, equals('1'));
      expect(updatedListEntries[3].data, equals('0'));

      // Remove the first item.
      items.removeAt(0);
      listKey.currentState?.removeItem(0, (BuildContext context, Animation<double> animation) {
        return const SizedBox.shrink();
      }, duration: const Duration(milliseconds: 100));
      await tester.pumpAndSettle();

      final List<Text> finalListEntries = find.byType(Text).evaluate().map((Element e) => e.widget as Text).toList();
      expect(finalListEntries.length, 3);
      expect(finalListEntries[0].data, equals('1'));
      expect(finalListEntries[1].data, equals('1'));
      expect(finalListEntries[2].data, equals('0'));
    });
=======
        // check that the stateful items of the list are rendered in the order provided by findChildIndexCallback
        expect(reorderedListEntries[0].data, equals('item 3'));
        expect(reorderedListEntries[1].data, equals('item 1'));
        expect(reorderedListEntries[2].data, equals('item 2'));
      },
    );
>>>>>>> b4a81cb6
  });

  testWidgets(
    'AnimatedList.of() and maybeOf called with a context that does not contain AnimatedList',
    (WidgetTester tester) async {
      final GlobalKey key = GlobalKey();
      await tester.pumpWidget(Container(key: key));
      late FlutterError error;
      expect(AnimatedList.maybeOf(key.currentContext!), isNull);
      try {
        AnimatedList.of(key.currentContext!);
      } on FlutterError catch (e) {
        error = e;
      }
      expect(error.diagnostics.length, 4);
      expect(error.diagnostics[2].level, DiagnosticLevel.hint);
      expect(
        error.diagnostics[2].toStringDeep(),
        equalsIgnoringHashCodes(
          'This can happen when the context provided is from the same\n'
          'StatefulWidget that built the AnimatedList. Please see the\n'
          'AnimatedList documentation for examples of how to refer to an\n'
          'AnimatedListState object:\n'
          '  https://api.flutter.dev/flutter/widgets/AnimatedListState-class.html\n',
        ),
      );
      expect(error.diagnostics[3], isA<DiagnosticsProperty<Element>>());
      expect(
        error.toStringDeep(),
        equalsIgnoringHashCodes(
          'FlutterError\n'
          '   AnimatedList.of() called with a context that does not contain an\n'
          '   AnimatedList.\n'
          '   No AnimatedList ancestor could be found starting from the context\n'
          '   that was passed to AnimatedList.of().\n'
          '   This can happen when the context provided is from the same\n'
          '   StatefulWidget that built the AnimatedList. Please see the\n'
          '   AnimatedList documentation for examples of how to refer to an\n'
          '   AnimatedListState object:\n'
          '     https://api.flutter.dev/flutter/widgets/AnimatedListState-class.html\n'
          '   The context used was:\n'
          '     Container-[GlobalKey#32cc6]\n',
        ),
      );
    },
  );

  testWidgets('AnimatedList.clipBehavior is forwarded to its inner CustomScrollView', (
    WidgetTester tester,
  ) async {
    const Clip clipBehavior = Clip.none;

    await tester.pumpWidget(
      Directionality(
        textDirection: TextDirection.ltr,
        child: AnimatedList(
          initialItemCount: 2,
          clipBehavior: clipBehavior,
          itemBuilder: (BuildContext context, int index, Animation<double> _) {
            return SizedBox(height: 100.0, child: Center(child: Text('item $index')));
          },
        ),
      ),
    );

    expect(
      tester.widget<CustomScrollView>(find.byType(CustomScrollView)).clipBehavior,
      clipBehavior,
    );
  });

  testWidgets('AnimatedList.shrinkwrap is forwarded to its inner CustomScrollView', (
    WidgetTester tester,
  ) async {
    // Regression test for https://github.com/flutter/flutter/issues/115040
    final ScrollController controller = ScrollController();

    addTearDown(controller.dispose);

    await tester.pumpWidget(
      Directionality(
        textDirection: TextDirection.ltr,
        child: AnimatedList(
          controller: controller,
          initialItemCount: 2,
          shrinkWrap: true,
          itemBuilder: (BuildContext context, int index, Animation<double> _) {
            return SizedBox(height: 100.0, child: Center(child: Text('Item $index')));
          },
        ),
      ),
    );

    expect(tester.widget<CustomScrollView>(find.byType(CustomScrollView)).shrinkWrap, true);
  });

  testWidgets('AnimatedList applies MediaQuery padding', (WidgetTester tester) async {
    const EdgeInsets padding = EdgeInsets.all(30.0);
    EdgeInsets? innerMediaQueryPadding;
    await tester.pumpWidget(
      Directionality(
        textDirection: TextDirection.ltr,
        child: MediaQuery(
          data: const MediaQueryData(padding: EdgeInsets.all(30.0)),
          child: AnimatedList(
            initialItemCount: 3,
            itemBuilder: (BuildContext context, int index, Animation<double> animation) {
              innerMediaQueryPadding = MediaQuery.paddingOf(context);
              return const Placeholder();
            },
          ),
        ),
      ),
    );
    final Offset topLeft = tester.getTopLeft(find.byType(Placeholder).first);
    // Automatically apply the top padding into sliver.
    expect(topLeft, Offset(0.0, padding.top));

    // Scroll to the bottom.
    await tester.drag(find.byType(AnimatedList), const Offset(0.0, -1000.0));
    await tester.pumpAndSettle();

    final Offset bottomLeft = tester.getBottomLeft(find.byType(Placeholder).last);
    // Automatically apply the bottom padding into sliver.
    expect(bottomLeft, Offset(0.0, 600.0 - padding.bottom));

    // Verify that the left/right padding is not applied.
    expect(innerMediaQueryPadding, const EdgeInsets.symmetric(horizontal: 30.0));
  });

  testWidgets('AnimatedList.separated', (WidgetTester tester) async {
    tester.view.physicalSize = const Size(600, 1800);
    tester.view.devicePixelRatio = 1.0;
    addTearDown(tester.view.reset);

    Widget builder(BuildContext context, int index, Animation<double> animation) {
      return SizedBox(height: 100.0, child: Center(child: Text('item $index')));
    }

    Widget separatorBuilder(BuildContext context, int index, Animation<double> animation) {
      return SizedBox(height: 100.0, child: Center(child: Text('separator after item $index')));
    }

    Widget itemRemovalBuilder(BuildContext context, int? index, Animation<double> animation) {
      final String text = index != null ? 'removing item $index' : 'removing item';
      return SizedBox(height: 100.0, child: Center(child: Text(text)));
    }

    // Helper function to wrap itemRemovalBuilder with index
    // to allow testing removal of an item at the expected index.
    // Null index is necessary for removeAllItems.
    AnimatedRemovedItemBuilder itemRemovalBuilderWrapper({int? index}) {
      return (BuildContext context, Animation<double> animation) {
        return itemRemovalBuilder(context, index, animation);
      };
    }

    Widget separatorRemovalBuilder(BuildContext context, int index, Animation<double> animation) {
      return SizedBox(
        height: 100.0,
        child: Center(child: Text('removing separator after item $index')),
      );
    }

    List<Text> getItemsSeparatorsTexts(WidgetTester tester) {
      final Finder itemsSeparators = find.descendant(
        of: find.byType(SliverAnimatedList),
        matching: find.byType(Text),
      );
      return itemsSeparators.allCandidates.map((Element e) => e.widget).whereType<Text>().toList();
    }

    final GlobalKey<AnimatedListState> listKey = GlobalKey<AnimatedListState>();

    await tester.pumpWidget(
      Directionality(
        textDirection: TextDirection.ltr,
        child: AnimatedList.separated(
          key: listKey,
          initialItemCount: 2,
          itemBuilder: builder,
          separatorBuilder: separatorBuilder,
          removedSeparatorBuilder: separatorRemovalBuilder,
        ),
      ),
    );

    final Finder sliverAnimatedList = find.byType(SliverAnimatedList);
    expect(sliverAnimatedList, findsOneWidget);
    expect(
      (sliverAnimatedList.evaluate().first.widget as SliverAnimatedList).initialItemCount,
      3,
    ); // 2 items + 1 separator

    List<Text> itemsSeparatorsTexts;

    itemsSeparatorsTexts = getItemsSeparatorsTexts(tester);

    expect(itemsSeparatorsTexts.length, 3);
    expect(itemsSeparatorsTexts[0].data, 'item 0');
    expect(itemsSeparatorsTexts[1].data, 'separator after item 0');
    expect(itemsSeparatorsTexts[2].data, 'item 1');

    await tester.pumpAndSettle();

    // Begin testing

    // insertItem - Insert at beginning of list
    listKey.currentState!.insertItem(0);
    await tester.pump();

    itemsSeparatorsTexts = getItemsSeparatorsTexts(tester);

    expect(itemsSeparatorsTexts.length, 5);
    expect(itemsSeparatorsTexts[0].data, 'item 0');
    expect(itemsSeparatorsTexts[1].data, 'separator after item 0');
    expect(itemsSeparatorsTexts[2].data, 'item 1');
    expect(itemsSeparatorsTexts[3].data, 'separator after item 1');
    expect(itemsSeparatorsTexts[4].data, 'item 2');

    await tester.pumpAndSettle();

    // insertItem - Insert at end of list
    listKey.currentState!.insertItem(3);
    await tester.pump();

    itemsSeparatorsTexts = getItemsSeparatorsTexts(tester);

    expect(itemsSeparatorsTexts.length, 7);
    expect(itemsSeparatorsTexts[0].data, 'item 0');
    expect(itemsSeparatorsTexts[1].data, 'separator after item 0');
    expect(itemsSeparatorsTexts[2].data, 'item 1');
    expect(itemsSeparatorsTexts[3].data, 'separator after item 1');
    expect(itemsSeparatorsTexts[4].data, 'item 2');
    expect(itemsSeparatorsTexts[5].data, 'separator after item 2');
    expect(itemsSeparatorsTexts[6].data, 'item 3');

    await tester.pumpAndSettle();

    // insertItem - Insert in middle of list
    listKey.currentState!.insertItem(2);
    await tester.pump();

    itemsSeparatorsTexts = getItemsSeparatorsTexts(tester);

    expect(itemsSeparatorsTexts.length, 9);
    expect(itemsSeparatorsTexts[0].data, 'item 0');
    expect(itemsSeparatorsTexts[1].data, 'separator after item 0');
    expect(itemsSeparatorsTexts[2].data, 'item 1');
    expect(itemsSeparatorsTexts[3].data, 'separator after item 1');
    expect(itemsSeparatorsTexts[4].data, 'item 2');
    expect(itemsSeparatorsTexts[5].data, 'separator after item 2');
    expect(itemsSeparatorsTexts[6].data, 'item 3');
    expect(itemsSeparatorsTexts[7].data, 'separator after item 3');
    expect(itemsSeparatorsTexts[8].data, 'item 4');

    await tester.pumpAndSettle();

    // insertItem - Insert at negative index
    expect(() => listKey.currentState!.insertItem(-1), throwsAssertionError);

    // insertItem - Insert at index greater than itemCount
    expect(() => listKey.currentState!.insertItem(42), throwsAssertionError);

    // removeItem - Remove at beginning of list
    listKey.currentState!.removeItem(
      0,
      itemRemovalBuilderWrapper(index: 0),
      duration: const Duration(milliseconds: 100),
    );
    await tester.pump();

    itemsSeparatorsTexts = getItemsSeparatorsTexts(tester);

    expect(itemsSeparatorsTexts.length, 9);
    expect(itemsSeparatorsTexts[0].data, 'removing item 0');
    expect(itemsSeparatorsTexts[1].data, 'removing separator after item 0');
    expect(itemsSeparatorsTexts[2].data, 'item 0');
    expect(itemsSeparatorsTexts[3].data, 'separator after item 0');
    expect(itemsSeparatorsTexts[4].data, 'item 1');
    expect(itemsSeparatorsTexts[5].data, 'separator after item 1');
    expect(itemsSeparatorsTexts[6].data, 'item 2');
    expect(itemsSeparatorsTexts[7].data, 'separator after item 2');
    expect(itemsSeparatorsTexts[8].data, 'item 3');

    await tester.pumpAndSettle();

    itemsSeparatorsTexts = getItemsSeparatorsTexts(tester);

    expect(itemsSeparatorsTexts.length, 7);
    expect(itemsSeparatorsTexts[0].data, 'item 0');
    expect(itemsSeparatorsTexts[1].data, 'separator after item 0');
    expect(itemsSeparatorsTexts[2].data, 'item 1');
    expect(itemsSeparatorsTexts[3].data, 'separator after item 1');
    expect(itemsSeparatorsTexts[4].data, 'item 2');
    expect(itemsSeparatorsTexts[5].data, 'separator after item 2');
    expect(itemsSeparatorsTexts[6].data, 'item 3');

    // removeItem - Remove at end of list
    listKey.currentState!.removeItem(
      3,
      itemRemovalBuilderWrapper(index: 3),
      duration: const Duration(milliseconds: 100),
    );

    await tester.pump();

    itemsSeparatorsTexts = getItemsSeparatorsTexts(tester);

    expect(itemsSeparatorsTexts.length, 7);
    expect(itemsSeparatorsTexts[0].data, 'item 0');
    expect(itemsSeparatorsTexts[1].data, 'separator after item 0');
    expect(itemsSeparatorsTexts[2].data, 'item 1');
    expect(itemsSeparatorsTexts[3].data, 'separator after item 1');
    expect(itemsSeparatorsTexts[4].data, 'item 2');
    expect(itemsSeparatorsTexts[5].data, 'removing separator after item 2');
    expect(itemsSeparatorsTexts[6].data, 'removing item 3');

    await tester.pumpAndSettle();

    // removeItem - Remove in middle of list
    listKey.currentState!.removeItem(
      1,
      itemRemovalBuilderWrapper(index: 1),
      duration: const Duration(milliseconds: 100),
    );

    await tester.pump();

    itemsSeparatorsTexts = getItemsSeparatorsTexts(tester);

    expect(itemsSeparatorsTexts.length, 5);
    expect(itemsSeparatorsTexts[0].data, 'item 0');
    expect(itemsSeparatorsTexts[1].data, 'separator after item 0');
    expect(itemsSeparatorsTexts[2].data, 'removing item 1');
    expect(itemsSeparatorsTexts[3].data, 'removing separator after item 1');
    expect(itemsSeparatorsTexts[4].data, 'item 1');

    await tester.pumpAndSettle();

    itemsSeparatorsTexts = getItemsSeparatorsTexts(tester);

    expect(itemsSeparatorsTexts.length, 3);
    expect(itemsSeparatorsTexts[0].data, 'item 0');
    expect(itemsSeparatorsTexts[1].data, 'separator after item 0');
    expect(itemsSeparatorsTexts[2].data, 'item 1');

    // removeItem - Remove at negative index
    expect(
      () => listKey.currentState!.removeItem(
        -1,
        itemRemovalBuilderWrapper(index: -1),
        duration: const Duration(milliseconds: 100),
      ),
      throwsAssertionError,
    );

    // removeItem - Remove at index greater than itemCount
    expect(
      () => listKey.currentState!.removeItem(
        42,
        itemRemovalBuilderWrapper(index: 42),
        duration: const Duration(milliseconds: 100),
      ),
      throwsAssertionError,
    );

    // insertAllItems - Insert no items
    listKey.currentState!.insertAllItems(0, 0);
    await tester.pump();

    itemsSeparatorsTexts = getItemsSeparatorsTexts(tester);

    expect(itemsSeparatorsTexts.length, 3);
    expect(itemsSeparatorsTexts[0].data, 'item 0');
    expect(itemsSeparatorsTexts[1].data, 'separator after item 0');
    expect(itemsSeparatorsTexts[2].data, 'item 1');

    await tester.pumpAndSettle();

    // insertAllItems - Insert negative number of items
    listKey.currentState!.insertAllItems(0, -1);
    await tester.pump();

    itemsSeparatorsTexts = getItemsSeparatorsTexts(tester);

    expect(itemsSeparatorsTexts.length, 3);
    expect(itemsSeparatorsTexts[0].data, 'item 0');
    expect(itemsSeparatorsTexts[1].data, 'separator after item 0');
    expect(itemsSeparatorsTexts[2].data, 'item 1');

    await tester.pumpAndSettle();

    // insertAllItems - Insert at beginning of list
    listKey.currentState!.insertAllItems(0, 2);
    await tester.pump();

    itemsSeparatorsTexts = getItemsSeparatorsTexts(tester);

    expect(itemsSeparatorsTexts.length, 7);
    expect(itemsSeparatorsTexts[0].data, 'item 0');
    expect(itemsSeparatorsTexts[1].data, 'separator after item 0');
    expect(itemsSeparatorsTexts[2].data, 'item 1');
    expect(itemsSeparatorsTexts[3].data, 'separator after item 1');
    expect(itemsSeparatorsTexts[4].data, 'item 2');
    expect(itemsSeparatorsTexts[5].data, 'separator after item 2');
    expect(itemsSeparatorsTexts[6].data, 'item 3');

    await tester.pumpAndSettle();

    // insertAllItems - Insert at end of list
    listKey.currentState!.insertAllItems(4, 2);
    await tester.pump();

    itemsSeparatorsTexts = getItemsSeparatorsTexts(tester);

    expect(itemsSeparatorsTexts.length, 11);
    expect(itemsSeparatorsTexts[0].data, 'item 0');
    expect(itemsSeparatorsTexts[1].data, 'separator after item 0');
    expect(itemsSeparatorsTexts[2].data, 'item 1');
    expect(itemsSeparatorsTexts[3].data, 'separator after item 1');
    expect(itemsSeparatorsTexts[4].data, 'item 2');
    expect(itemsSeparatorsTexts[5].data, 'separator after item 2');
    expect(itemsSeparatorsTexts[6].data, 'item 3');
    expect(itemsSeparatorsTexts[7].data, 'separator after item 3');
    expect(itemsSeparatorsTexts[8].data, 'item 4');
    expect(itemsSeparatorsTexts[9].data, 'separator after item 4');
    expect(itemsSeparatorsTexts[10].data, 'item 5');

    await tester.pumpAndSettle();

    // insertAllItems - Insert in middle of list
    listKey.currentState!.insertAllItems(3, 2);
    await tester.pump();

    itemsSeparatorsTexts = getItemsSeparatorsTexts(tester);

    expect(itemsSeparatorsTexts.length, 15);
    expect(itemsSeparatorsTexts[0].data, 'item 0');
    expect(itemsSeparatorsTexts[1].data, 'separator after item 0');
    expect(itemsSeparatorsTexts[2].data, 'item 1');
    expect(itemsSeparatorsTexts[3].data, 'separator after item 1');
    expect(itemsSeparatorsTexts[4].data, 'item 2');
    expect(itemsSeparatorsTexts[5].data, 'separator after item 2');
    expect(itemsSeparatorsTexts[6].data, 'item 3');
    expect(itemsSeparatorsTexts[7].data, 'separator after item 3');
    expect(itemsSeparatorsTexts[8].data, 'item 4');
    expect(itemsSeparatorsTexts[9].data, 'separator after item 4');
    expect(itemsSeparatorsTexts[10].data, 'item 5');
    expect(itemsSeparatorsTexts[11].data, 'separator after item 5');
    expect(itemsSeparatorsTexts[12].data, 'item 6');
    expect(itemsSeparatorsTexts[13].data, 'separator after item 6');
    expect(itemsSeparatorsTexts[14].data, 'item 7');

    await tester.pumpAndSettle();

    // insertAllItems - Insert at negative index
    expect(() => listKey.currentState!.insertAllItems(-1, 2), throwsAssertionError);

    // insertAllItems - Insert at index greater than itemCount
    expect(() => listKey.currentState!.insertAllItems(42, 2), throwsAssertionError);

    // removeAllItems - Remove all items from list with multiple items
    listKey.currentState!.removeAllItems(
      itemRemovalBuilderWrapper(),
      duration: const Duration(milliseconds: 100),
    );

    await tester.pump();

    itemsSeparatorsTexts = getItemsSeparatorsTexts(tester);

    expect(itemsSeparatorsTexts.length, 15);
    expect(itemsSeparatorsTexts[0].data, 'removing item');
    expect(itemsSeparatorsTexts[1].data, 'removing separator after item 0');
    expect(itemsSeparatorsTexts[2].data, 'removing item');
    expect(itemsSeparatorsTexts[3].data, 'removing separator after item 1');
    expect(itemsSeparatorsTexts[4].data, 'removing item');
    expect(itemsSeparatorsTexts[5].data, 'removing separator after item 2');
    expect(itemsSeparatorsTexts[6].data, 'removing item');
    expect(itemsSeparatorsTexts[7].data, 'removing separator after item 3');
    expect(itemsSeparatorsTexts[8].data, 'removing item');
    expect(itemsSeparatorsTexts[9].data, 'removing separator after item 4');
    expect(itemsSeparatorsTexts[10].data, 'removing item');
    expect(itemsSeparatorsTexts[11].data, 'removing separator after item 5');
    expect(itemsSeparatorsTexts[12].data, 'removing item');
    expect(itemsSeparatorsTexts[13].data, 'removing separator after item 6');
    expect(itemsSeparatorsTexts[14].data, 'removing item');

    await tester.pumpAndSettle();

    // removeItem - Remove from empty list
    expect(
      () => listKey.currentState!.removeItem(
        0,
        itemRemovalBuilderWrapper(index: 0),
        duration: const Duration(milliseconds: 100),
      ),
      throwsAssertionError,
    );

    // removeItem - Remove item from list with single item
    // Prepare
    listKey.currentState!.insertItem(0);

    await tester.pumpAndSettle();

    itemsSeparatorsTexts = getItemsSeparatorsTexts(tester);

    expect(itemsSeparatorsTexts.length, 1);
    expect(itemsSeparatorsTexts[0].data, 'item 0');

    // Test
    listKey.currentState!.removeItem(
      0,
      itemRemovalBuilderWrapper(index: 0),
      duration: const Duration(milliseconds: 100),
    );

    await tester.pump();

    itemsSeparatorsTexts = getItemsSeparatorsTexts(tester);

    expect(itemsSeparatorsTexts.length, 1);
    expect(itemsSeparatorsTexts[0].data, 'removing item 0');

    await tester.pumpAndSettle();

    itemsSeparatorsTexts = getItemsSeparatorsTexts(tester);

    expect(itemsSeparatorsTexts.length, 0);

    // removeAllItems - Remove all items from empty list
    listKey.currentState!.removeAllItems(
      itemRemovalBuilderWrapper(),
      duration: const Duration(milliseconds: 100),
    );

    await tester.pump();

    itemsSeparatorsTexts = getItemsSeparatorsTexts(tester);

    expect(itemsSeparatorsTexts.length, 0);

    await tester.pumpAndSettle();

    // removeAllItems - Remove all items from list with single item
    // Prepare
    listKey.currentState!.insertItem(0);
    await tester.pumpAndSettle();

    itemsSeparatorsTexts = getItemsSeparatorsTexts(tester);

    expect(itemsSeparatorsTexts.length, 1);
    expect(itemsSeparatorsTexts[0].data, 'item 0');

    // Test
    listKey.currentState!.removeAllItems(
      itemRemovalBuilderWrapper(),
      duration: const Duration(milliseconds: 100),
    );

    await tester.pump();

    itemsSeparatorsTexts = getItemsSeparatorsTexts(tester);

    expect(itemsSeparatorsTexts.length, 1);
    expect(itemsSeparatorsTexts[0].data, 'removing item');

    await tester.pumpAndSettle();

    itemsSeparatorsTexts = getItemsSeparatorsTexts(tester);

    expect(itemsSeparatorsTexts.length, 0);

    // insertAllItems - Insert into empty list
    listKey.currentState!.insertAllItems(0, 2);
    await tester.pump();

    itemsSeparatorsTexts = getItemsSeparatorsTexts(tester);

    expect(itemsSeparatorsTexts.length, 3);
    expect(itemsSeparatorsTexts[0].data, 'item 0');
    expect(itemsSeparatorsTexts[1].data, 'separator after item 0');
    expect(itemsSeparatorsTexts[2].data, 'item 1');
  });
}

class _StatefulListItem extends StatefulWidget {
  const _StatefulListItem({super.key, required this.index});

  final int index;

  @override
  _StatefulListItemState createState() => _StatefulListItemState();
}

class _StatefulListItemState extends State<_StatefulListItem> {
  late final int number = widget.index;

  @override
  Widget build(BuildContext context) {
    return Text('item $number');
  }
}<|MERGE_RESOLUTION|>--- conflicted
+++ resolved
@@ -499,12 +499,12 @@
         final List<Text> reorderedListEntries =
             find.byType(Text).evaluate().map((Element e) => e.widget as Text).toList();
 
-<<<<<<< HEAD
-      // check that the stateful items of the list are rendered in the order provided by findChildIndexCallback
-      expect(reorderedListEntries[0].data, equals('item 3'));
-      expect(reorderedListEntries[1].data, equals('item 1'));
-      expect(reorderedListEntries[2].data, equals('item 2'));
-    });
+        // check that the stateful items of the list are rendered in the order provided by findChildIndexCallback
+        expect(reorderedListEntries[0].data, equals('item 3'));
+        expect(reorderedListEntries[1].data, equals('item 1'));
+        expect(reorderedListEntries[2].data, equals('item 2'));
+      },
+    );
 
     testWidgets('SliverAnimatedList correctly handles insertion and removal of items with duplicate keys', (WidgetTester tester) async {
       final List<String> items = <String>['0'];
@@ -573,14 +573,6 @@
       expect(finalListEntries[1].data, equals('1'));
       expect(finalListEntries[2].data, equals('0'));
     });
-=======
-        // check that the stateful items of the list are rendered in the order provided by findChildIndexCallback
-        expect(reorderedListEntries[0].data, equals('item 3'));
-        expect(reorderedListEntries[1].data, equals('item 1'));
-        expect(reorderedListEntries[2].data, equals('item 2'));
-      },
-    );
->>>>>>> b4a81cb6
   });
 
   testWidgets(
