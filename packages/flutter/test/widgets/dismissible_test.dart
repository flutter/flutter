--- conflicted
+++ resolved
@@ -733,7 +733,6 @@
     expect(confirmDismissDirection, DismissDirection.endToStart);
   });
 
-<<<<<<< HEAD
   testWidgets('Dismissible with a null direction does not get dismissed', (WidgetTester tester) async {
     dismissDirection = null;
 
@@ -747,12 +746,16 @@
   });
 
   testWidgets('Dismissible cannot have a null child and direction', (WidgetTester tester) async {
-    expect(() => Dismissible(
-      key: const ObjectKey(0),
-      child: null,
-      direction: null,
-    ), throwsAssertionError);
-=======
+    expect(
+      () => Dismissible(
+        key: const ObjectKey(0),
+        child: null,
+        direction: null,
+      ),
+      throwsAssertionError,
+    );
+  });
+  
   testWidgets('setState that does not remove the Dismissible from tree should throws Error', (WidgetTester tester) async {
     scrollDirection = Axis.vertical;
     dismissDirection = DismissDirection.horizontal;
@@ -815,6 +818,5 @@
       '   remove the Dismissible widget from the application once that\n'
       '   handler has fired.\n',
     );
->>>>>>> 1be332eb
   });
 }