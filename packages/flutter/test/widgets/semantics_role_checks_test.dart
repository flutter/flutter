--- conflicted
+++ resolved
@@ -299,8 +299,6 @@
       expect(tester.takeException(), isNull);
     });
   });
-<<<<<<< HEAD
-=======
 
   group('alert and status', () {
     testWidgets('failure case, alert and live region', (WidgetTester tester) async {
@@ -410,5 +408,4 @@
       expect(tester.takeException(), isNull);
     });
   });
->>>>>>> a79e7a98
 }