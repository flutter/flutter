// Copyright 2014 The Flutter Authors. All rights reserved.
// Use of this source code is governed by a BSD-style license that can be
// found in the LICENSE file.

// @dart = 2.8

import 'package:flutter/material.dart';
import 'package:flutter_test/flutter_test.dart';
import 'package:flutter/widgets.dart';

import '../flutter_test_alternative.dart' show Fake;
import '../rendering/mock_canvas.dart';

void main() {
  testWidgets('Container control test', (WidgetTester tester) async {
    final Container container = Container(
      alignment: Alignment.bottomRight,
      padding: const EdgeInsets.all(7.0),
      // uses color, not decoration:
      color: const Color(0xFF00FF00),
      foregroundDecoration: const BoxDecoration(color: Color(0x7F0000FF)),
      width: 53.0,
      height: 76.0,
      constraints: const BoxConstraints(
        minWidth: 50.0,
        maxWidth: 55.0,
        minHeight: 78.0,
        maxHeight: 82.0,
      ),
      margin: const EdgeInsets.all(5.0),
      child: const SizedBox(
        width: 25.0,
        height: 33.0,
        child: DecoratedBox(
          // uses decoration, not color:
          decoration: BoxDecoration(color: Color(0xFFFFFF00)),
        ),
      ),
    );

    expect(container, hasOneLineDescription);

    await tester.pumpWidget(Align(
      alignment: Alignment.topLeft,
      child: container,
    ));

    final RenderBox box = tester.renderObject(find.byType(Container));
    expect(box, isNotNull);

    expect(box, paints
      ..rect(rect: const Rect.fromLTWH(5.0, 5.0, 53.0, 78.0), color: const Color(0xFF00FF00))
      ..rect(rect: const Rect.fromLTWH(26.0, 43.0, 25.0, 33.0), color: const Color(0xFFFFFF00))
      ..rect(rect: const Rect.fromLTWH(5.0, 5.0, 53.0, 78.0), color: const Color(0x7F0000FF)),
    );

    expect(box, hasAGoodToStringDeep);
    expect(
      box.toStringDeep(minLevel: DiagnosticLevel.info),
      equalsIgnoringHashCodes(
        'RenderPadding#00000 relayoutBoundary=up1\n'
        ' │ parentData: offset=Offset(0.0, 0.0) (can use size)\n'
        ' │ constraints: BoxConstraints(0.0<=w<=800.0, 0.0<=h<=600.0)\n'
        ' │ size: Size(63.0, 88.0)\n'
        ' │ padding: EdgeInsets.all(5.0)\n'
        ' │\n'
        ' └─child: RenderConstrainedBox#00000 relayoutBoundary=up2\n'
        '   │ parentData: offset=Offset(5.0, 5.0) (can use size)\n'
        '   │ constraints: BoxConstraints(0.0<=w<=790.0, 0.0<=h<=590.0)\n'
        '   │ size: Size(53.0, 78.0)\n'
        '   │ additionalConstraints: BoxConstraints(w=53.0, h=78.0)\n'
        '   │\n'
        '   └─child: RenderDecoratedBox#00000\n'
        '     │ parentData: <none> (can use size)\n'
        '     │ constraints: BoxConstraints(w=53.0, h=78.0)\n'
        '     │ size: Size(53.0, 78.0)\n'
        '     │ decoration: BoxDecoration:\n'
        '     │   color: Color(0x7f0000ff)\n'
        '     │ configuration: ImageConfiguration(bundle:\n'
        '     │   PlatformAssetBundle#00000(), devicePixelRatio: 1.0, platform:\n'
        '     │   android)\n'
        '     │\n'
        '     └─child: _RenderColoredBox#00000\n'
        '       │ parentData: <none> (can use size)\n'
        '       │ constraints: BoxConstraints(w=53.0, h=78.0)\n'
        '       │ size: Size(53.0, 78.0)\n'
        '       │ behavior: opaque\n'
        '       │\n'
        '       └─child: RenderPadding#00000\n'
        '         │ parentData: <none> (can use size)\n'
        '         │ constraints: BoxConstraints(w=53.0, h=78.0)\n'
        '         │ size: Size(53.0, 78.0)\n'
        '         │ padding: EdgeInsets.all(7.0)\n'
        '         │\n'
        '         └─child: RenderPositionedBox#00000\n'
        '           │ parentData: offset=Offset(7.0, 7.0) (can use size)\n'
        '           │ constraints: BoxConstraints(w=39.0, h=64.0)\n'
        '           │ size: Size(39.0, 64.0)\n'
        '           │ alignment: bottomRight\n'
        '           │ widthFactor: expand\n'
        '           │ heightFactor: expand\n'
        '           │\n'
        '           └─child: RenderConstrainedBox#00000 relayoutBoundary=up1\n'
        '             │ parentData: offset=Offset(14.0, 31.0) (can use size)\n'
        '             │ constraints: BoxConstraints(0.0<=w<=39.0, 0.0<=h<=64.0)\n'
        '             │ size: Size(25.0, 33.0)\n'
        '             │ additionalConstraints: BoxConstraints(w=25.0, h=33.0)\n'
        '             │\n'
        '             └─child: RenderDecoratedBox#00000\n'
        '                 parentData: <none> (can use size)\n'
        '                 constraints: BoxConstraints(w=25.0, h=33.0)\n'
        '                 size: Size(25.0, 33.0)\n'
        '                 decoration: BoxDecoration:\n'
        '                   color: Color(0xffffff00)\n'
        '                 configuration: ImageConfiguration(bundle:\n'
        '                   PlatformAssetBundle#00000(), devicePixelRatio: 1.0, platform:\n'
        '                   android)\n',
      ),
    );

    expect(
      box.toStringDeep(minLevel: DiagnosticLevel.debug),
      equalsIgnoringHashCodes(
        'RenderPadding#00000 relayoutBoundary=up1\n'
        ' │ creator: Padding ← Container ← Align ← [root]\n'
        ' │ parentData: offset=Offset(0.0, 0.0) (can use size)\n'
        ' │ constraints: BoxConstraints(0.0<=w<=800.0, 0.0<=h<=600.0)\n'
        ' │ size: Size(63.0, 88.0)\n'
        ' │ padding: EdgeInsets.all(5.0)\n'
        ' │\n'
        ' └─child: RenderConstrainedBox#00000 relayoutBoundary=up2\n'
        '   │ creator: ConstrainedBox ← Padding ← Container ← Align ← [root]\n'
        '   │ parentData: offset=Offset(5.0, 5.0) (can use size)\n'
        '   │ constraints: BoxConstraints(0.0<=w<=790.0, 0.0<=h<=590.0)\n'
        '   │ size: Size(53.0, 78.0)\n'
        '   │ additionalConstraints: BoxConstraints(w=53.0, h=78.0)\n'
        '   │\n'
        '   └─child: RenderDecoratedBox#00000\n'
        '     │ creator: DecoratedBox ← ConstrainedBox ← Padding ← Container ←\n'
        '     │   Align ← [root]\n'
        '     │ parentData: <none> (can use size)\n'
        '     │ constraints: BoxConstraints(w=53.0, h=78.0)\n'
        '     │ size: Size(53.0, 78.0)\n'
        '     │ decoration: BoxDecoration:\n'
        '     │   color: Color(0x7f0000ff)\n'
        '     │ configuration: ImageConfiguration(bundle:\n'
        '     │   PlatformAssetBundle#00000(), devicePixelRatio: 1.0, platform:\n'
        '     │   android)\n'
        '     │\n'
        '     └─child: _RenderColoredBox#00000\n'
        '       │ creator: ColoredBox ← DecoratedBox ← ConstrainedBox ← Padding ←\n'
        '       │   Container ← Align ← [root]\n'
        '       │ parentData: <none> (can use size)\n'
        '       │ constraints: BoxConstraints(w=53.0, h=78.0)\n'
        '       │ size: Size(53.0, 78.0)\n'
        '       │ behavior: opaque\n'
        '       │\n'
        '       └─child: RenderPadding#00000\n'
        '         │ creator: Padding ← ColoredBox ← DecoratedBox ← ConstrainedBox ←\n'
        '         │   Padding ← Container ← Align ← [root]\n'
        '         │ parentData: <none> (can use size)\n'
        '         │ constraints: BoxConstraints(w=53.0, h=78.0)\n'
        '         │ size: Size(53.0, 78.0)\n'
        '         │ padding: EdgeInsets.all(7.0)\n'
        '         │\n'
        '         └─child: RenderPositionedBox#00000\n'
        '           │ creator: Align ← Padding ← ColoredBox ← DecoratedBox ←\n'
        '           │   ConstrainedBox ← Padding ← Container ← Align ← [root]\n'
        '           │ parentData: offset=Offset(7.0, 7.0) (can use size)\n'
        '           │ constraints: BoxConstraints(w=39.0, h=64.0)\n'
        '           │ size: Size(39.0, 64.0)\n'
        '           │ alignment: bottomRight\n'
        '           │ widthFactor: expand\n'
        '           │ heightFactor: expand\n'
        '           │\n'
        '           └─child: RenderConstrainedBox#00000 relayoutBoundary=up1\n'
        '             │ creator: SizedBox ← Align ← Padding ← ColoredBox ← DecoratedBox ←\n'
        '             │   ConstrainedBox ← Padding ← Container ← Align ← [root]\n'
        '             │ parentData: offset=Offset(14.0, 31.0) (can use size)\n'
        '             │ constraints: BoxConstraints(0.0<=w<=39.0, 0.0<=h<=64.0)\n'
        '             │ size: Size(25.0, 33.0)\n'
        '             │ additionalConstraints: BoxConstraints(w=25.0, h=33.0)\n'
        '             │\n'
        '             └─child: RenderDecoratedBox#00000\n'
        '                 creator: DecoratedBox ← SizedBox ← Align ← Padding ← ColoredBox ←\n'
        '                   DecoratedBox ← ConstrainedBox ← Padding ← Container ← Align ←\n'
        '                   [root]\n'
        '                 parentData: <none> (can use size)\n'
        '                 constraints: BoxConstraints(w=25.0, h=33.0)\n'
        '                 size: Size(25.0, 33.0)\n'
        '                 decoration: BoxDecoration:\n'
        '                   color: Color(0xffffff00)\n'
        '                 configuration: ImageConfiguration(bundle:\n'
        '                   PlatformAssetBundle#00000(), devicePixelRatio: 1.0, platform:\n'
        '                   android)\n'
      ),
    );

    expect(
      box.toStringDeep(minLevel: DiagnosticLevel.fine),
      equalsIgnoringHashCodes(
        'RenderPadding#00000 relayoutBoundary=up1\n'
        ' │ creator: Padding ← Container ← Align ← [root]\n'
        ' │ parentData: offset=Offset(0.0, 0.0) (can use size)\n'
        ' │ constraints: BoxConstraints(0.0<=w<=800.0, 0.0<=h<=600.0)\n'
        ' │ layer: null\n'
        ' │ semantics node: null\n'
        ' │ size: Size(63.0, 88.0)\n'
        ' │ padding: EdgeInsets.all(5.0)\n'
        ' │ textDirection: null\n'
        ' │\n'
        ' └─child: RenderConstrainedBox#00000 relayoutBoundary=up2\n'
        '   │ creator: ConstrainedBox ← Padding ← Container ← Align ← [root]\n'
        '   │ parentData: offset=Offset(5.0, 5.0) (can use size)\n'
        '   │ constraints: BoxConstraints(0.0<=w<=790.0, 0.0<=h<=590.0)\n'
        '   │ layer: null\n'
        '   │ semantics node: null\n'
        '   │ size: Size(53.0, 78.0)\n'
        '   │ additionalConstraints: BoxConstraints(w=53.0, h=78.0)\n'
        '   │\n'
        '   └─child: RenderDecoratedBox#00000\n'
        '     │ creator: DecoratedBox ← ConstrainedBox ← Padding ← Container ←\n'
        '     │   Align ← [root]\n'
        '     │ parentData: <none> (can use size)\n'
        '     │ constraints: BoxConstraints(w=53.0, h=78.0)\n'
        '     │ layer: null\n'
        '     │ semantics node: null\n'
        '     │ size: Size(53.0, 78.0)\n'
        '     │ decoration: BoxDecoration:\n'
        '     │   color: Color(0x7f0000ff)\n'
        '     │   image: null\n'
        '     │   border: null\n'
        '     │   borderRadius: null\n'
        '     │   boxShadow: null\n'
        '     │   gradient: null\n'
        '     │   shape: rectangle\n'
        '     │ configuration: ImageConfiguration(bundle:\n'
        '     │   PlatformAssetBundle#00000(), devicePixelRatio: 1.0, platform:\n'
        '     │   android)\n'
        '     │\n'
        '     └─child: _RenderColoredBox#00000\n'
        '       │ creator: ColoredBox ← DecoratedBox ← ConstrainedBox ← Padding ←\n'
        '       │   Container ← Align ← [root]\n'
        '       │ parentData: <none> (can use size)\n'
        '       │ constraints: BoxConstraints(w=53.0, h=78.0)\n'
        '       │ layer: null\n'
        '       │ semantics node: null\n'
        '       │ size: Size(53.0, 78.0)\n'
        '       │ behavior: opaque\n'
        '       │\n'
        '       └─child: RenderPadding#00000\n'
        '         │ creator: Padding ← ColoredBox ← DecoratedBox ← ConstrainedBox ←\n'
        '         │   Padding ← Container ← Align ← [root]\n'
        '         │ parentData: <none> (can use size)\n'
        '         │ constraints: BoxConstraints(w=53.0, h=78.0)\n'
        '         │ layer: null\n'
        '         │ semantics node: null\n'
        '         │ size: Size(53.0, 78.0)\n'
        '         │ padding: EdgeInsets.all(7.0)\n'
        '         │ textDirection: null\n'
        '         │\n'
        '         └─child: RenderPositionedBox#00000\n'
        '           │ creator: Align ← Padding ← ColoredBox ← DecoratedBox ←\n'
        '           │   ConstrainedBox ← Padding ← Container ← Align ← [root]\n'
        '           │ parentData: offset=Offset(7.0, 7.0) (can use size)\n'
        '           │ constraints: BoxConstraints(w=39.0, h=64.0)\n'
        '           │ layer: null\n'
        '           │ semantics node: null\n'
        '           │ size: Size(39.0, 64.0)\n'
        '           │ alignment: bottomRight\n'
        '           │ textDirection: null\n'
        '           │ widthFactor: expand\n'
        '           │ heightFactor: expand\n'
        '           │\n'
        '           └─child: RenderConstrainedBox#00000 relayoutBoundary=up1\n'
        '             │ creator: SizedBox ← Align ← Padding ← ColoredBox ← DecoratedBox ←\n'
        '             │   ConstrainedBox ← Padding ← Container ← Align ← [root]\n'
        '             │ parentData: offset=Offset(14.0, 31.0) (can use size)\n'
        '             │ constraints: BoxConstraints(0.0<=w<=39.0, 0.0<=h<=64.0)\n'
        '             │ layer: null\n'
        '             │ semantics node: null\n'
        '             │ size: Size(25.0, 33.0)\n'
        '             │ additionalConstraints: BoxConstraints(w=25.0, h=33.0)\n'
        '             │\n'
        '             └─child: RenderDecoratedBox#00000\n'
        '                 creator: DecoratedBox ← SizedBox ← Align ← Padding ← ColoredBox ←\n'
        '                   DecoratedBox ← ConstrainedBox ← Padding ← Container ← Align ←\n'
        '                   [root]\n'
        '                 parentData: <none> (can use size)\n'
        '                 constraints: BoxConstraints(w=25.0, h=33.0)\n'
        '                 layer: null\n'
        '                 semantics node: null\n'
        '                 size: Size(25.0, 33.0)\n'
        '                 decoration: BoxDecoration:\n'
        '                   color: Color(0xffffff00)\n'
        '                   image: null\n'
        '                   border: null\n'
        '                   borderRadius: null\n'
        '                   boxShadow: null\n'
        '                   gradient: null\n'
        '                   shape: rectangle\n'
        '                 configuration: ImageConfiguration(bundle:\n'
        '                   PlatformAssetBundle#00000(), devicePixelRatio: 1.0, platform:\n'
        '                   android)\n'
      ),
    );

    expect(
      box.toStringDeep(minLevel: DiagnosticLevel.hidden),
      equalsIgnoringHashCodes(
        'RenderPadding#00000 relayoutBoundary=up1\n'
        ' │ needsCompositing: false\n'
        ' │ creator: Padding ← Container ← Align ← [root]\n'
        ' │ parentData: offset=Offset(0.0, 0.0) (can use size)\n'
        ' │ constraints: BoxConstraints(0.0<=w<=800.0, 0.0<=h<=600.0)\n'
        ' │ layer: null\n'
        ' │ semantics node: null\n'
        ' │ isBlockingSemanticsOfPreviouslyPaintedNodes: false\n'
        ' │ isSemanticBoundary: false\n'
        ' │ size: Size(63.0, 88.0)\n'
        ' │ padding: EdgeInsets.all(5.0)\n'
        ' │ textDirection: null\n'
        ' │\n'
        ' └─child: RenderConstrainedBox#00000 relayoutBoundary=up2\n'
        '   │ needsCompositing: false\n'
        '   │ creator: ConstrainedBox ← Padding ← Container ← Align ← [root]\n'
        '   │ parentData: offset=Offset(5.0, 5.0) (can use size)\n'
        '   │ constraints: BoxConstraints(0.0<=w<=790.0, 0.0<=h<=590.0)\n'
        '   │ layer: null\n'
        '   │ semantics node: null\n'
        '   │ isBlockingSemanticsOfPreviouslyPaintedNodes: false\n'
        '   │ isSemanticBoundary: false\n'
        '   │ size: Size(53.0, 78.0)\n'
        '   │ additionalConstraints: BoxConstraints(w=53.0, h=78.0)\n'
        '   │\n'
        '   └─child: RenderDecoratedBox#00000\n'
        '     │ needsCompositing: false\n'
        '     │ creator: DecoratedBox ← ConstrainedBox ← Padding ← Container ←\n'
        '     │   Align ← [root]\n'
        '     │ parentData: <none> (can use size)\n'
        '     │ constraints: BoxConstraints(w=53.0, h=78.0)\n'
        '     │ layer: null\n'
        '     │ semantics node: null\n'
        '     │ isBlockingSemanticsOfPreviouslyPaintedNodes: false\n'
        '     │ isSemanticBoundary: false\n'
        '     │ size: Size(53.0, 78.0)\n'
        '     │ decoration: BoxDecoration:\n'
        '     │   color: Color(0x7f0000ff)\n'
        '     │   image: null\n'
        '     │   border: null\n'
        '     │   borderRadius: null\n'
        '     │   boxShadow: null\n'
        '     │   gradient: null\n'
        '     │   shape: rectangle\n'
        '     │ configuration: ImageConfiguration(bundle:\n'
        '     │   PlatformAssetBundle#00000(), devicePixelRatio: 1.0, platform:\n'
        '     │   android)\n'
        '     │\n'
        '     └─child: _RenderColoredBox#00000\n'
        '       │ needsCompositing: false\n'
        '       │ creator: ColoredBox ← DecoratedBox ← ConstrainedBox ← Padding ←\n'
        '       │   Container ← Align ← [root]\n'
        '       │ parentData: <none> (can use size)\n'
        '       │ constraints: BoxConstraints(w=53.0, h=78.0)\n'
        '       │ layer: null\n'
        '       │ semantics node: null\n'
        '       │ isBlockingSemanticsOfPreviouslyPaintedNodes: false\n'
        '       │ isSemanticBoundary: false\n'
        '       │ size: Size(53.0, 78.0)\n'
        '       │ behavior: opaque\n'
        '       │\n'
        '       └─child: RenderPadding#00000\n'
        '         │ needsCompositing: false\n'
        '         │ creator: Padding ← ColoredBox ← DecoratedBox ← ConstrainedBox ←\n'
        '         │   Padding ← Container ← Align ← [root]\n'
        '         │ parentData: <none> (can use size)\n'
        '         │ constraints: BoxConstraints(w=53.0, h=78.0)\n'
        '         │ layer: null\n'
        '         │ semantics node: null\n'
        '         │ isBlockingSemanticsOfPreviouslyPaintedNodes: false\n'
        '         │ isSemanticBoundary: false\n'
        '         │ size: Size(53.0, 78.0)\n'
        '         │ padding: EdgeInsets.all(7.0)\n'
        '         │ textDirection: null\n'
        '         │\n'
        '         └─child: RenderPositionedBox#00000\n'
        '           │ needsCompositing: false\n'
        '           │ creator: Align ← Padding ← ColoredBox ← DecoratedBox ←\n'
        '           │   ConstrainedBox ← Padding ← Container ← Align ← [root]\n'
        '           │ parentData: offset=Offset(7.0, 7.0) (can use size)\n'
        '           │ constraints: BoxConstraints(w=39.0, h=64.0)\n'
        '           │ layer: null\n'
        '           │ semantics node: null\n'
        '           │ isBlockingSemanticsOfPreviouslyPaintedNodes: false\n'
        '           │ isSemanticBoundary: false\n'
        '           │ size: Size(39.0, 64.0)\n'
        '           │ alignment: bottomRight\n'
        '           │ textDirection: null\n'
        '           │ widthFactor: expand\n'
        '           │ heightFactor: expand\n'
        '           │\n'
        '           └─child: RenderConstrainedBox#00000 relayoutBoundary=up1\n'
        '             │ needsCompositing: false\n'
        '             │ creator: SizedBox ← Align ← Padding ← ColoredBox ← DecoratedBox ←\n'
        '             │   ConstrainedBox ← Padding ← Container ← Align ← [root]\n'
        '             │ parentData: offset=Offset(14.0, 31.0) (can use size)\n'
        '             │ constraints: BoxConstraints(0.0<=w<=39.0, 0.0<=h<=64.0)\n'
        '             │ layer: null\n'
        '             │ semantics node: null\n'
        '             │ isBlockingSemanticsOfPreviouslyPaintedNodes: false\n'
        '             │ isSemanticBoundary: false\n'
        '             │ size: Size(25.0, 33.0)\n'
        '             │ additionalConstraints: BoxConstraints(w=25.0, h=33.0)\n'
        '             │\n'
        '             └─child: RenderDecoratedBox#00000\n'
        '                 needsCompositing: false\n'
        '                 creator: DecoratedBox ← SizedBox ← Align ← Padding ← ColoredBox ←\n'
        '                   DecoratedBox ← ConstrainedBox ← Padding ← Container ← Align ←\n'
        '                   [root]\n'
        '                 parentData: <none> (can use size)\n'
        '                 constraints: BoxConstraints(w=25.0, h=33.0)\n'
        '                 layer: null\n'
        '                 semantics node: null\n'
        '                 isBlockingSemanticsOfPreviouslyPaintedNodes: false\n'
        '                 isSemanticBoundary: false\n'
        '                 size: Size(25.0, 33.0)\n'
        '                 decoration: BoxDecoration:\n'
        '                   color: Color(0xffffff00)\n'
        '                   image: null\n'
        '                   border: null\n'
        '                   borderRadius: null\n'
        '                   boxShadow: null\n'
        '                   gradient: null\n'
        '                   shape: rectangle\n'
        '                 configuration: ImageConfiguration(bundle:\n'
        '                   PlatformAssetBundle#00000(), devicePixelRatio: 1.0, platform:\n'
        '                   android)\n',
      ),
    );

    final RenderBox decoratedBox = tester.renderObject(find.byType(DecoratedBox).last);
    final PaintingContext context = _MockPaintingContext();
    FlutterError error;
    try {
      decoratedBox.paint(context, const Offset(0, 0));
    } on FlutterError catch (e) {
      error = e;
    }
    expect(error, isNotNull);
    expect(
      error.toStringDeep(),
      'FlutterError\n'
      '   BoxDecoration painter had mismatching save and restore calls.\n'
      '   Before painting the decoration, the canvas save count was 0.\n'
      '   After painting it, the canvas save count was 2. Every call to\n'
      '   save() or saveLayer() must be matched by a call to restore().\n'
      '   The decoration was:\n'
      '     BoxDecoration(color: Color(0xffffff00))\n'
      '   The painter was:\n'
      '     BoxPainter for BoxDecoration(color: Color(0xffffff00))\n'
    );
  });

  testWidgets('Can be placed in an infinite box', (WidgetTester tester) async {
    await tester.pumpWidget(
      Directionality(
        textDirection: TextDirection.ltr,
        child: ListView(children: <Widget>[Container()]),
      ),
    );
  });

  testWidgets('giving clipBehaviour Clip.None, will not add a ClipPath to the tree', (WidgetTester tester) async {
    await tester.pumpWidget(Container(
      clipBehavior: Clip.none,
      decoration: BoxDecoration(
        borderRadius: BorderRadius.circular(1),
      ),
      child: const SizedBox(),
    ));

    expect(
      find.byType(ClipPath),
      findsNothing,
    );
  });

  testWidgets('giving clipBehaviour not a Clip.None, will add a ClipPath to the tree', (WidgetTester tester) async {
    final Container container = Container(
      clipBehavior: Clip.hardEdge,
      decoration: BoxDecoration(
        borderRadius: BorderRadius.circular(1),
      ),
      child: const SizedBox(),
    );

    await tester.pumpWidget(container);

    expect(
      find.byType(ClipPath),
      findsOneWidget,
    );
  });

  testWidgets('getClipPath() works for lots of kinds of decorations', (WidgetTester tester) async {
    Future<void> test(Decoration decoration) async {
      await tester.pumpWidget(
        Directionality(
          textDirection: TextDirection.rtl,
          child: Center(
            child: SizedBox(
              width: 100.0,
              height: 100.0,
              child: RepaintBoundary(
                child: Container(
                  clipBehavior: Clip.hardEdge,
                  decoration: decoration,
                  child: ColoredBox(
                    color: Colors.yellow.withOpacity(0.5),
                  ),
                ),
              ),
            ),
          ),
        ),
      );
      await expectLater(find.byType(Container), matchesGoldenFile('container_test.getClipPath.${decoration.runtimeType}.png'));
    }
    await test(const BoxDecoration());
    await test(const UnderlineTabIndicator());
    await test(const ShapeDecoration(shape: StadiumBorder()));
    await test(const FlutterLogoDecoration());
  });

  testWidgets('Container is hittable only when having decorations', (WidgetTester tester) async {
    bool tapped = false;
    await tester.pumpWidget(GestureDetector(
      onTap: () { tapped = true; },
      child: Container(
        decoration: const BoxDecoration(color: Colors.black),
      ),
    ));

    await tester.tap(find.byType(Container));
    expect(tapped, true);
    tapped = false;

    await tester.pumpWidget(GestureDetector(
      onTap: () { tapped = true; },
      child: Container(
        foregroundDecoration: const BoxDecoration(color: Colors.black),
      ),
    ));

    await tester.tap(find.byType(Container));
    expect(tapped, true);
    tapped = false;

    await tester.pumpWidget(GestureDetector(
      onTap: () { tapped = true; },
      child: Container(
        color: Colors.black,
      ),
    ));

    await tester.tap(find.byType(Container));
    expect(tapped, true);
    tapped = false;

    // Everything but color or decorations
    await tester.pumpWidget(GestureDetector(
      onTap: () { tapped = true; },
      child: Center(
        child: Container(
          alignment: Alignment.bottomRight,
          padding: const EdgeInsets.all(2),
          width: 50,
          height: 50,
          margin: const EdgeInsets.all(2),
          transform: Matrix4.rotationZ(1),
        ),
      ),
    ));

    await tester.tap(find.byType(Container));
    expect(tapped, false);
  });

<<<<<<< HEAD
    testWidgets('Container transformAlignment', (WidgetTester tester) async {
=======
  testWidgets('Container transformAlignment', (WidgetTester tester) async {
>>>>>>> 6857cc79
    bool didReceiveTap = false;
    await tester.pumpWidget(
      Directionality(
        textDirection: TextDirection.ltr,
        child: Stack(
          children: <Widget>[
            Positioned(
              top: 100.0,
              left: 100.0,
              child: Container(
                width: 100.0,
                height: 100.0,
                color: const Color(0xFF0000FF),
              ),
            ),
            Positioned(
              top: 100.0,
              left: 100.0,
              child: Container(
                width: 100.0,
                height: 100.0,
                transform: Matrix4.diagonal3Values(0.5, 0.5, 1.0),
                transformAlignment: const Alignment(1.0, 0.0),
                child: GestureDetector(
                  onTap: () {
                    didReceiveTap = true;
                  },
                  child: Container(
                    color: const Color(0xFF00FFFF),
                  ),
                ),
              ),
            ),
          ],
        ),
      ),
    );

    expect(didReceiveTap, isFalse);
    await tester.tapAt(const Offset(110.0, 110.0));
    expect(didReceiveTap, isFalse);
    await tester.tapAt(const Offset(190.0, 150.0));
    expect(didReceiveTap, isTrue);
  });

  testWidgets('using clipBehaviour and shadow, should not clip the shadow', (WidgetTester tester) async {
    final Container container = Container(
      clipBehavior: Clip.hardEdge,
      decoration: BoxDecoration(
          borderRadius: BorderRadius.circular(30),
          color: Colors.red,
          boxShadow: const <BoxShadow>[
            BoxShadow(
              color: Colors.blue,
              offset: Offset.zero,
              spreadRadius: 10,
              blurRadius: 20.0,
            ),
          ]),
      child: const SizedBox(width: 50, height: 50),
    );

    await tester.pumpWidget(
      RepaintBoundary(
        child: Padding(
          padding: const EdgeInsets.all(30.0),
          child: container,
      )),
    );

    await expectLater(
      find.byType(RepaintBoundary),
      matchesGoldenFile('container.clipBehaviour.with.shadow.png'),
    );
  });
}

class _MockPaintingContext extends Fake implements PaintingContext {
  @override
  final Canvas canvas = _MockCanvas();
}

class _MockCanvas extends Fake implements Canvas {
  int saveCount = 0;

  @override
  int getSaveCount() {
    return saveCount++;
  }

  @override
  void drawRect(Rect rect, Paint paint) { }
}<|MERGE_RESOLUTION|>--- conflicted
+++ resolved
@@ -586,12 +586,9 @@
     expect(tapped, false);
   });
 
-<<<<<<< HEAD
-    testWidgets('Container transformAlignment', (WidgetTester tester) async {
-=======
   testWidgets('Container transformAlignment', (WidgetTester tester) async {
->>>>>>> 6857cc79
-    bool didReceiveTap = false;
+    final Key key = UniqueKey();
+
     await tester.pumpWidget(
       Directionality(
         textDirection: TextDirection.ltr,
@@ -612,15 +609,11 @@
               child: Container(
                 width: 100.0,
                 height: 100.0,
+                key: key,
                 transform: Matrix4.diagonal3Values(0.5, 0.5, 1.0),
                 transformAlignment: const Alignment(1.0, 0.0),
-                child: GestureDetector(
-                  onTap: () {
-                    didReceiveTap = true;
-                  },
-                  child: Container(
-                    color: const Color(0xFF00FFFF),
-                  ),
+                child: Container(
+                  color: const Color(0xFF00FFFF),
                 ),
               ),
             ),
@@ -629,11 +622,9 @@
       ),
     );
 
-    expect(didReceiveTap, isFalse);
-    await tester.tapAt(const Offset(110.0, 110.0));
-    expect(didReceiveTap, isFalse);
-    await tester.tapAt(const Offset(190.0, 150.0));
-    expect(didReceiveTap, isTrue);
+    final RenderBox box = tester.renderObject(find.byKey(key));
+    expect(box.size, equals(const Size(100, 100)));
+    expect(box.localToGlobal(Offset.zero), equals(const Offset(100, 100)));
   });
 
   testWidgets('using clipBehaviour and shadow, should not clip the shadow', (WidgetTester tester) async {
