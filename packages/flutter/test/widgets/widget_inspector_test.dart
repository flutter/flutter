// Copyright 2014 The Flutter Authors. All rights reserved.
// Use of this source code is governed by a BSD-style license that can be
// found in the LICENSE file.

// This file is run as part of a reduced test set in CI on Mac and Windows
// machines.
@Tags(<String>['reduced-test-set'])

@TestOn('!chrome')

// TODO(gspencergoog): Remove this tag once this test's state leaks/test
// dependencies have been fixed.
// https://github.com/flutter/flutter/issues/85160
// Fails with "flutter test --test-randomize-ordering-seed=456"
@Tags(<String>['no-shuffle'])

import 'dart:async';
import 'dart:convert';
import 'dart:math';
import 'dart:ui' as ui;

import 'package:flutter/foundation.dart';
import 'package:flutter/gestures.dart' show DragStartBehavior;
import 'package:flutter/material.dart';
import 'package:flutter/rendering.dart';
import 'package:flutter_test/flutter_test.dart';

import 'widget_inspector_test_utils.dart';

// Start of block of code where widget creation location line numbers and
// columns will impact whether tests pass.

class ClockDemo extends StatefulWidget {
  const ClockDemo({ Key? key }) : super(key: key);
  @override
  State<ClockDemo> createState() => _ClockDemoState();
}

class _ClockDemoState extends State<ClockDemo> {
  @override
  Widget build(BuildContext context) {
    return Directionality(
      textDirection: TextDirection.ltr,
      child: Column(
        mainAxisAlignment: MainAxisAlignment.center,
        children: <Widget>[
          const Text('World Clock'),
          makeClock('Local', DateTime.now().timeZoneOffset.inHours),
          makeClock('UTC', 0),
          makeClock('New York, NY', -4),
          makeClock('Chicago, IL', -5),
          makeClock('Denver, CO', -6),
          makeClock('Los Angeles, CA', -7),
        ],
      ),
    );
  }

  Widget makeClock(String label, int utcOffset) {
    return Stack(
      children: <Widget>[
        const Icon(Icons.watch),
        Text(label),
        ClockText(utcOffset: utcOffset),
      ],
    );
  }
}

class ClockText extends StatefulWidget {
  const ClockText({
    Key? key,
    this.utcOffset = 0,
  }) : super(key: key);

  final int utcOffset;

  @override
  State<ClockText> createState() => _ClockTextState();
}

class _ClockTextState extends State<ClockText> {
  DateTime? currentTime = DateTime.now();

  void updateTime() {
    setState(() {
      currentTime = DateTime.now();
    });
  }

  void stopClock() {
    setState(() {
      currentTime = null;
    });
  }

  @override
  Widget build(BuildContext context) {
    if (currentTime == null) {
      return const Text('stopped');
    }
    return Text(
      currentTime!
          .toUtc()
          .add(Duration(hours: widget.utcOffset))
          .toIso8601String(),
    );
  }
}

// End of block of code where widget creation location line numbers and
// columns will impact whether tests pass.

// Class to enable building trees of nodes with cycles between properties of
// nodes and the properties of those properties.
// This exposed a bug in code serializing DiagnosticsNode objects that did not
// handle these sorts of cycles robustly.
class CyclicDiagnostic extends DiagnosticableTree {
  CyclicDiagnostic(this.name);

  // Field used to create cyclic relationships.
  CyclicDiagnostic? related;
  final List<DiagnosticsNode> children = <DiagnosticsNode>[];

  final String name;

  @override
  String toStringShort() => '${objectRuntimeType(this, 'CyclicDiagnostic')}-$name';

  // We have to override toString to avoid the toString call itself triggering a
  // stack overflow.
  @override
  String toString({ DiagnosticLevel minLevel = DiagnosticLevel.info }) {
    return toStringShort();
  }

  @override
  void debugFillProperties(DiagnosticPropertiesBuilder properties) {
    super.debugFillProperties(properties);
    properties.add(DiagnosticsProperty<CyclicDiagnostic>('related', related));
  }

  @override
  List<DiagnosticsNode> debugDescribeChildren() => children;
}

class _CreationLocation {
  _CreationLocation({
    required this.id,
    required this.file,
    required this.line,
    required this.column,
    required this.name,
  });

  final int id;
  final String file;
  final int line;
  final int column;
  String? name;
}

typedef InspectorServiceExtensionCallback = FutureOr<Map<String, Object>> Function(Map<String, String> parameters);

class RenderRepaintBoundaryWithDebugPaint extends RenderRepaintBoundary {
  @override
  void debugPaintSize(PaintingContext context, Offset offset) {
    super.debugPaintSize(context, offset);
    assert(() {
      // Draw some debug paint UI interleaving creating layers and drawing
      // directly to the context's canvas.
      final Paint paint = Paint()
        ..style = PaintingStyle.stroke
        ..strokeWidth = 1.0
        ..color = Colors.red;
      {
        final PictureLayer pictureLayer = PictureLayer(Offset.zero & size);
        final ui.PictureRecorder recorder = ui.PictureRecorder();
        final Canvas pictureCanvas = Canvas(recorder);
        pictureCanvas.drawCircle(Offset.zero, 20.0, paint);
        pictureLayer.picture = recorder.endRecording();
        context.addLayer(
          OffsetLayer()
            ..offset = offset
            ..append(pictureLayer),
        );
      }
      context.canvas.drawLine(
        offset,
        offset.translate(size.width, size.height),
        paint,
      );
      {
        final PictureLayer pictureLayer = PictureLayer(Offset.zero & size);
        final ui.PictureRecorder recorder = ui.PictureRecorder();
        final Canvas pictureCanvas = Canvas(recorder);
        pictureCanvas.drawCircle(const Offset(20.0, 20.0), 20.0, paint);
        pictureLayer.picture = recorder.endRecording();
        context.addLayer(
          OffsetLayer()
            ..offset = offset
            ..append(pictureLayer),
        );
      }
      paint.color = Colors.blue;
      context.canvas.drawLine(
        offset,
        offset.translate(size.width * 0.5, size.height * 0.5),
        paint,
      );
      return true;
    }());
  }
}

class RepaintBoundaryWithDebugPaint extends RepaintBoundary {
  /// Creates a widget that isolates repaints.
  const RepaintBoundaryWithDebugPaint({
    Key? key,
    Widget? child,
  }) : super(key: key, child: child);

  @override
  RenderRepaintBoundary createRenderObject(BuildContext context) {
    return RenderRepaintBoundaryWithDebugPaint();
  }
}

int getChildLayerCount(OffsetLayer layer) {
  Layer? child = layer.firstChild;
  int count = 0;
  while (child != null) {
    count++;
    child = child.nextSibling;
  }
  return count;
}

void main() {
  _TestWidgetInspectorService.runTests();
}

class _TestWidgetInspectorService extends TestWidgetInspectorService {
  // These tests need access to protected members of WidgetInspectorService.
  static void runTests() {
    final TestWidgetInspectorService service = TestWidgetInspectorService();
    WidgetInspectorService.instance = service;

    tearDown(() {
      service.resetAllState();
    });

    testWidgets('WidgetInspector smoke test', (WidgetTester tester) async {
      // This is a smoke test to verify that adding the inspector doesn't crash.
      await tester.pumpWidget(
        Directionality(
          textDirection: TextDirection.ltr,
          child: Stack(
            children: const <Widget>[
              Text('a', textDirection: TextDirection.ltr),
              Text('b', textDirection: TextDirection.ltr),
              Text('c', textDirection: TextDirection.ltr),
            ],
          ),
        ),
      );

      await tester.pumpWidget(
        Directionality(
          textDirection: TextDirection.ltr,
          child: WidgetInspector(
            selectButtonBuilder: null,
            child: Stack(
              children: const <Widget>[
                Text('a', textDirection: TextDirection.ltr),
                Text('b', textDirection: TextDirection.ltr),
                Text('c', textDirection: TextDirection.ltr),
              ],
            ),
          ),
        ),
      );

      expect(true, isTrue); // Expect that we reach here without crashing.
    });

    testWidgets('WidgetInspector interaction test', (WidgetTester tester) async {
      final List<String> log = <String>[];
      final GlobalKey selectButtonKey = GlobalKey();
      final GlobalKey inspectorKey = GlobalKey();
      final GlobalKey topButtonKey = GlobalKey();

      Widget selectButtonBuilder(BuildContext context, VoidCallback onPressed) {
        return Material(child: ElevatedButton(onPressed: onPressed, key: selectButtonKey, child: null));
      }
      // State type is private, hence using dynamic.
      dynamic getInspectorState() => inspectorKey.currentState;
      String paragraphText(RenderParagraph paragraph) {
        final TextSpan textSpan = paragraph.text as TextSpan;
        return textSpan.text!;
      }

      await tester.pumpWidget(
        Directionality(
          textDirection: TextDirection.ltr,
          child: WidgetInspector(
            key: inspectorKey,
            selectButtonBuilder: selectButtonBuilder,
            child: Material(
              child: ListView(
                children: <Widget>[
                  ElevatedButton(
                    key: topButtonKey,
                    onPressed: () {
                      log.add('top');
                    },
                    child: const Text('TOP'),
                  ),
                  ElevatedButton(
                    onPressed: () {
                      log.add('bottom');
                    },
                    child: const Text('BOTTOM'),
                  ),
                ],
              ),
            ),
          ),
        ),
      );

      expect(getInspectorState().selection.current, isNull); // ignore: avoid_dynamic_calls
      await tester.tap(find.text('TOP'), warnIfMissed: false);
      await tester.pump();
      // Tap intercepted by the inspector
      expect(log, equals(<String>[]));
      // ignore: avoid_dynamic_calls
      final InspectorSelection selection = getInspectorState().selection as InspectorSelection;
      expect(paragraphText(selection.current! as RenderParagraph), equals('TOP'));
      final RenderObject topButton = find.byKey(topButtonKey).evaluate().first.renderObject!;
      expect(selection.candidates, contains(topButton));

      await tester.tap(find.text('TOP'));
      expect(log, equals(<String>['top']));
      log.clear();

      await tester.tap(find.text('BOTTOM'));
      expect(log, equals(<String>['bottom']));
      log.clear();
      // Ensure the inspector selection has not changed to bottom.
      // ignore: avoid_dynamic_calls
      expect(paragraphText(getInspectorState().selection.current as RenderParagraph), equals('TOP'));

      await tester.tap(find.byKey(selectButtonKey));
      await tester.pump();

      // We are now back in select mode so tapping the bottom button will have
      // not trigger a click but will cause it to be selected.
      await tester.tap(find.text('BOTTOM'), warnIfMissed: false);
      expect(log, equals(<String>[]));
      log.clear();
      // ignore: avoid_dynamic_calls
      expect(paragraphText(getInspectorState().selection.current as RenderParagraph), equals('BOTTOM'));
    });

    testWidgets('WidgetInspector non-invertible transform regression test', (WidgetTester tester) async {
      await tester.pumpWidget(
        Directionality(
          textDirection: TextDirection.ltr,
          child: WidgetInspector(
            selectButtonBuilder: null,
            child: Transform(
              transform: Matrix4.identity()..scale(0.0),
              child: Stack(
                children: const <Widget>[
                  Text('a', textDirection: TextDirection.ltr),
                  Text('b', textDirection: TextDirection.ltr),
                  Text('c', textDirection: TextDirection.ltr),
                ],
              ),
            ),
          ),
        ),
      );

      await tester.tap(find.byType(Transform), warnIfMissed: false);

      expect(true, isTrue); // Expect that we reach here without crashing.
    });

    testWidgets('WidgetInspector scroll test', (WidgetTester tester) async {
      final Key childKey = UniqueKey();
      final GlobalKey selectButtonKey = GlobalKey();
      final GlobalKey inspectorKey = GlobalKey();

      Widget selectButtonBuilder(BuildContext context, VoidCallback onPressed) {
        return Material(child: ElevatedButton(onPressed: onPressed, key: selectButtonKey, child: null));
      }
      // State type is private, hence using dynamic.
      dynamic getInspectorState() => inspectorKey.currentState;

      await tester.pumpWidget(
        Directionality(
          textDirection: TextDirection.ltr,
          child: WidgetInspector(
            key: inspectorKey,
            selectButtonBuilder: selectButtonBuilder,
            child: ListView(
              dragStartBehavior: DragStartBehavior.down,
              children: <Widget>[
                Container(
                  key: childKey,
                  height: 5000.0,
                ),
              ],
            ),
          ),
        ),
      );
      expect(tester.getTopLeft(find.byKey(childKey)).dy, equals(0.0));

      await tester.fling(find.byType(ListView), const Offset(0.0, -200.0), 200.0, warnIfMissed: false);
      await tester.pump();

      // Fling does nothing as are in inspect mode.
      expect(tester.getTopLeft(find.byKey(childKey)).dy, equals(0.0));

      await tester.fling(find.byType(ListView), const Offset(200.0, 0.0), 200.0, warnIfMissed: false);
      await tester.pump();

      // Fling still does nothing as are in inspect mode.
      expect(tester.getTopLeft(find.byKey(childKey)).dy, equals(0.0));

      await tester.tap(find.byType(ListView), warnIfMissed: false);
      await tester.pump();
      expect(getInspectorState().selection.current, isNotNull); // ignore: avoid_dynamic_calls

      // Now out of inspect mode due to the click.
      await tester.fling(find.byType(ListView), const Offset(0.0, -200.0), 200.0);
      await tester.pump();

      expect(tester.getTopLeft(find.byKey(childKey)).dy, equals(-200.0));

      await tester.fling(find.byType(ListView), const Offset(0.0, 200.0), 200.0);
      await tester.pump();

      expect(tester.getTopLeft(find.byKey(childKey)).dy, equals(0.0));
    });

    testWidgets('WidgetInspector long press', (WidgetTester tester) async {
      bool didLongPress = false;

      await tester.pumpWidget(
        Directionality(
          textDirection: TextDirection.ltr,
          child: WidgetInspector(
            selectButtonBuilder: null,
            child: GestureDetector(
              onLongPress: () {
                expect(didLongPress, isFalse);
                didLongPress = true;
              },
              child: const Text('target', textDirection: TextDirection.ltr),
            ),
          ),
        ),
      );

      await tester.longPress(find.text('target'), warnIfMissed: false);
      // The inspector will swallow the long press.
      expect(didLongPress, isFalse);
    });

    testWidgets('WidgetInspector offstage', (WidgetTester tester) async {
      final GlobalKey inspectorKey = GlobalKey();
      final GlobalKey clickTarget = GlobalKey();

      Widget createSubtree({ double? width, Key? key }) {
        return Stack(
          children: <Widget>[
            Positioned(
              key: key,
              left: 0.0,
              top: 0.0,
              width: width,
              height: 100.0,
              child: Text(width.toString(), textDirection: TextDirection.ltr),
            ),
          ],
        );
      }
      await tester.pumpWidget(
        Directionality(
          textDirection: TextDirection.ltr,
          child: WidgetInspector(
            key: inspectorKey,
            selectButtonBuilder: null,
            child: Overlay(
              initialEntries: <OverlayEntry>[
                OverlayEntry(
                  opaque: false,
                  maintainState: true,
                  builder: (BuildContext _) => createSubtree(width: 94.0),
                ),
                OverlayEntry(
                  opaque: true,
                  maintainState: true,
                  builder: (BuildContext _) => createSubtree(width: 95.0),
                ),
                OverlayEntry(
                  opaque: false,
                  maintainState: true,
                  builder: (BuildContext _) => createSubtree(width: 96.0, key: clickTarget),
                ),
              ],
            ),
          ),
        ),
      );

      await tester.longPress(find.byKey(clickTarget), warnIfMissed: false);
      // State type is private, hence using dynamic.
      final dynamic inspectorState = inspectorKey.currentState;
      // The object with width 95.0 wins over the object with width 94.0 because
      // the subtree with width 94.0 is offstage.
      // ignore: avoid_dynamic_calls
      expect(inspectorState.selection.current.semanticBounds.width, equals(95.0));

      // Exactly 2 out of the 3 text elements should be in the candidate list of
      // objects to select as only 2 are onstage.
      // ignore: avoid_dynamic_calls
      expect(inspectorState.selection.candidates.where((RenderObject object) => object is RenderParagraph).length, equals(2));
    });

    testWidgets('WidgetInspector with Transform above', (WidgetTester tester) async {
      final GlobalKey childKey = GlobalKey();
      final GlobalKey repaintBoundaryKey = GlobalKey();

      final Matrix4 mainTransform = Matrix4.identity()
          ..translate(50.0, 30.0)
          ..scale(0.8, 0.8)
          ..translate(100.0, 50.0);

      await tester.pumpWidget(
        RepaintBoundary(
          key: repaintBoundaryKey,
          child: Container(
            color: Colors.grey,
            child: Transform(
              transform: mainTransform,
              child: Directionality(
                textDirection: TextDirection.ltr,
                child: WidgetInspector(
                  selectButtonBuilder: null,
                  child: Container(
                    color: Colors.white,
                    child: Center(
                      child: Container(
                        key: childKey,
                        height: 100.0,
                        width: 50.0,
                        color: Colors.red,
                      ),
                    ),
                  ),
                ),
              ),
            ),
          ),
        ),
      );

      await tester.tap(find.byKey(childKey), warnIfMissed: false);
      await tester.pump();

      await expectLater(
        find.byKey(repaintBoundaryKey),
        matchesGoldenFile('inspector.overlay_positioning_with_transform.png'),
      );
    });

    testWidgets('Multiple widget inspectors', (WidgetTester tester) async {
      // This test verifies that interacting with different inspectors
      // works correctly. This use case may be an app that displays multiple
      // apps inside (i.e. a storyboard).
      final GlobalKey selectButton1Key = GlobalKey();
      final GlobalKey selectButton2Key = GlobalKey();

      final GlobalKey inspector1Key = GlobalKey();
      final GlobalKey inspector2Key = GlobalKey();

      final GlobalKey child1Key = GlobalKey();
      final GlobalKey child2Key = GlobalKey();

      InspectorSelectButtonBuilder selectButtonBuilder(Key key) {
        return (BuildContext context, VoidCallback onPressed) {
          return Material(child: ElevatedButton(onPressed: onPressed, key: key, child: null));
        };
      }

      // State type is private, hence using dynamic.
      // The inspector state is static, so it's enough with reading one of them.
      dynamic getInspectorState() => inspector1Key.currentState;
      String paragraphText(RenderParagraph paragraph) {
        final TextSpan textSpan = paragraph.text as TextSpan;
        return textSpan.text!;
      }

      await tester.pumpWidget(
        Directionality(
          textDirection: TextDirection.ltr,
          child: Row(
            children: <Widget>[
              Flexible(
                child: WidgetInspector(
                  key: inspector1Key,
                  selectButtonBuilder: selectButtonBuilder(selectButton1Key),
                  child: Container(
                    key: child1Key,
                    child: const Text('Child 1'),
                  ),
                ),
              ),
              Flexible(
                child: WidgetInspector(
                  key: inspector2Key,
                  selectButtonBuilder: selectButtonBuilder(selectButton2Key),
                  child: Container(
                    key: child2Key,
                    child: const Text('Child 2'),
                  ),
                ),
              ),
            ],
          ),
        ),
      );

      // ignore: avoid_dynamic_calls
      final InspectorSelection selection = getInspectorState().selection as InspectorSelection;
      // The selection is static, so it may be initialized from previous tests.
      selection.clear();

      await tester.tap(find.text('Child 1'), warnIfMissed: false);
      await tester.pump();
      expect(paragraphText(selection.current! as RenderParagraph), equals('Child 1'));

      await tester.tap(find.text('Child 2'), warnIfMissed: false);
      await tester.pump();
      expect(paragraphText(selection.current! as RenderParagraph), equals('Child 2'));
    });

    test('WidgetInspectorService null id', () {
      service.disposeAllGroups();
      expect(service.toObject(null), isNull);
      expect(service.toId(null, 'test-group'), isNull);
    });

    test('WidgetInspectorService dispose group', () {
      service.disposeAllGroups();
      final Object a = Object();
      const String group1 = 'group-1';
      const String group2 = 'group-2';
      const String group3 = 'group-3';
      final String? aId = service.toId(a, group1);
      expect(service.toId(a, group2), equals(aId));
      expect(service.toId(a, group3), equals(aId));
      service.disposeGroup(group1);
      service.disposeGroup(group2);
      expect(service.toObject(aId), equals(a));
      service.disposeGroup(group3);
      expect(() => service.toObject(aId), throwsFlutterError);
    });

    test('WidgetInspectorService dispose id', () {
      service.disposeAllGroups();
      final Object a = Object();
      final Object b = Object();
      const String group1 = 'group-1';
      const String group2 = 'group-2';
      final String? aId = service.toId(a, group1);
      final String? bId = service.toId(b, group1);
      expect(service.toId(a, group2), equals(aId));
      service.disposeId(bId, group1);
      expect(() => service.toObject(bId), throwsFlutterError);
      service.disposeId(aId, group1);
      expect(service.toObject(aId), equals(a));
      service.disposeId(aId, group2);
      expect(() => service.toObject(aId), throwsFlutterError);
    });

    test('WidgetInspectorService toObjectForSourceLocation', () {
      const String group = 'test-group';
      const Text widget = Text('a', textDirection: TextDirection.ltr);
      service.disposeAllGroups();
      final String id = service.toId(widget, group)!;
      expect(service.toObjectForSourceLocation(id), equals(widget));
      final Element element = widget.createElement();
      final String elementId = service.toId(element, group)!;
      expect(service.toObjectForSourceLocation(elementId), equals(widget));
      expect(element, isNot(equals(widget)));
      service.disposeGroup(group);
      expect(() => service.toObjectForSourceLocation(elementId), throwsFlutterError);
    });

    test('WidgetInspectorService object id test', () {
      const Text a = Text('a', textDirection: TextDirection.ltr);
      const Text b = Text('b', textDirection: TextDirection.ltr);
      const Text c = Text('c', textDirection: TextDirection.ltr);
      const Text d = Text('d', textDirection: TextDirection.ltr);

      const String group1 = 'group-1';
      const String group2 = 'group-2';
      const String group3 = 'group-3';
      service.disposeAllGroups();

      final String? aId = service.toId(a, group1);
      final String? bId = service.toId(b, group2);
      final String? cId = service.toId(c, group3);
      final String? dId = service.toId(d, group1);
      // Make sure we get a consistent id if we add the object to a group multiple
      // times.
      expect(aId, equals(service.toId(a, group1)));
      expect(service.toObject(aId), equals(a));
      expect(service.toObject(aId), isNot(equals(b)));
      expect(service.toObject(bId), equals(b));
      expect(service.toObject(cId), equals(c));
      expect(service.toObject(dId), equals(d));
      // Make sure we get a consistent id even if we add the object to a different
      // group.
      expect(aId, equals(service.toId(a, group3)));
      expect(aId, isNot(equals(bId)));
      expect(aId, isNot(equals(cId)));

      service.disposeGroup(group3);
    });

    testWidgets('WidgetInspectorService maybeSetSelection', (WidgetTester tester) async {
      await tester.pumpWidget(
        Directionality(
          textDirection: TextDirection.ltr,
          child: Stack(
            children: const <Widget>[
              Text('a', textDirection: TextDirection.ltr),
              Text('b', textDirection: TextDirection.ltr),
              Text('c', textDirection: TextDirection.ltr),
            ],
          ),
        ),
      );
      final Element elementA = find.text('a').evaluate().first;
      final Element elementB = find.text('b').evaluate().first;

      service.disposeAllGroups();
      service.selection.clear();
      int selectionChangedCount = 0;
      service.selectionChangedCallback = () => selectionChangedCount++;
      service.setSelection('invalid selection');
      expect(selectionChangedCount, equals(0));
      expect(service.selection.currentElement, isNull);
      service.setSelection(elementA);
      expect(selectionChangedCount, equals(1));
      expect(service.selection.currentElement, equals(elementA));
      expect(service.selection.current, equals(elementA.renderObject));

      service.setSelection(elementB.renderObject);
      expect(selectionChangedCount, equals(2));
      expect(service.selection.current, equals(elementB.renderObject));
      expect(service.selection.currentElement, equals((elementB.renderObject!.debugCreator! as DebugCreator).element));

      service.setSelection('invalid selection');
      expect(selectionChangedCount, equals(2));
      expect(service.selection.current, equals(elementB.renderObject));

      service.setSelectionById(service.toId(elementA, 'my-group'));
      expect(selectionChangedCount, equals(3));
      expect(service.selection.currentElement, equals(elementA));
      expect(service.selection.current, equals(elementA.renderObject));

      service.setSelectionById(service.toId(elementA, 'my-group'));
      expect(selectionChangedCount, equals(3));
      expect(service.selection.currentElement, equals(elementA));
    });

    testWidgets('WidgetInspectorService defunct selection regression test', (WidgetTester tester) async {
      await tester.pumpWidget(
        Directionality(
          textDirection: TextDirection.ltr,
          child: Stack(
            children: const <Widget>[
              Text('a', textDirection: TextDirection.ltr),
            ],
          ),
        ),
      );
      final Element elementA = find.text('a').evaluate().first;

      service.setSelection(elementA);
      expect(service.selection.currentElement, equals(elementA));
      expect(service.selection.current, equals(elementA.renderObject));

      await tester.pumpWidget(
        const SizedBox(
          child: Text('b', textDirection: TextDirection.ltr),
        ),
      );
      // Selection is now empty as the element is defunct.
      expect(service.selection.currentElement, equals(null));
      expect(service.selection.current, equals(null));

      // Verify that getting the debug creation location of the defunct element
      // does not crash.
      expect(debugIsLocalCreationLocation(elementA), isFalse);

      // Verify that generating json for a defunct element does not crash.
      expect(
        elementA.toDiagnosticsNode().toJsonMap(
          InspectorSerializationDelegate(
            service: service,
            summaryTree: false,
            includeProperties: true,
            addAdditionalPropertiesCallback: null,
          ),
        ),
        isNotNull,
      );

      final Element elementB = find.text('b').evaluate().first;
      service.setSelection(elementB);
      expect(service.selection.currentElement, equals(elementB));
      expect(service.selection.current, equals(elementB.renderObject));

      // Set selection back to a defunct element.
      service.setSelection(elementA);

      expect(service.selection.currentElement, equals(null));
      expect(service.selection.current, equals(null));
    });

    testWidgets('WidgetInspectorService getParentChain', (WidgetTester tester) async {
      const String group = 'test-group';

      await tester.pumpWidget(
        Directionality(
          textDirection: TextDirection.ltr,
          child: Stack(
            children: const <Widget>[
              Text('a', textDirection: TextDirection.ltr),
              Text('b', textDirection: TextDirection.ltr),
              Text('c', textDirection: TextDirection.ltr),
            ],
          ),
        ),
      );

      service.disposeAllGroups();
      final Element elementB = find.text('b').evaluate().first;
      final String bId = service.toId(elementB, group)!;
      final Object? jsonList = json.decode(service.getParentChain(bId, group));
      expect(jsonList, isList);
      final List<Object?> chainElements = jsonList! as List<Object?>;
      final List<Element> expectedChain = elementB.debugGetDiagnosticChain().reversed.toList();
      // Sanity check that the chain goes back to the root.
      expect(expectedChain.first, tester.binding.renderViewElement);

      expect(chainElements.length, equals(expectedChain.length));
      for (int i = 0; i < expectedChain.length; i += 1) {
        expect(chainElements[i], isMap);
        final Map<String, Object?> chainNode = chainElements[i]! as Map<String, Object?>;
        final Element element = expectedChain[i];
        expect(chainNode['node'], isMap);
        final Map<String, Object?> jsonNode = chainNode['node']! as Map<String, Object?>;
        expect(service.toObject(jsonNode['valueId']! as String), equals(element));
        expect(service.toObject(jsonNode['objectId']! as String), isA<DiagnosticsNode>());

        expect(chainNode['children'], isList);
        final List<Object?> jsonChildren = chainNode['children']! as List<Object?>;
        final List<Element> childrenElements = <Element>[];
        element.visitChildren(childrenElements.add);
        expect(jsonChildren.length, equals(childrenElements.length));
        if (i + 1 == expectedChain.length) {
          expect(chainNode['childIndex'], isNull);
        } else {
          expect(chainNode['childIndex'], equals(childrenElements.indexOf(expectedChain[i+1])));
        }
        for (int j = 0; j < childrenElements.length; j += 1) {
          expect(jsonChildren[j], isMap);
          final Map<String, Object?> childJson = jsonChildren[j]! as Map<String, Object?>;
          expect(service.toObject(childJson['valueId']! as String), equals(childrenElements[j]));
          expect(service.toObject(childJson['objectId']! as String), isA<DiagnosticsNode>());
        }
      }
    });

    test('WidgetInspectorService getProperties', () {
      final DiagnosticsNode diagnostic = const Text('a', textDirection: TextDirection.ltr).toDiagnosticsNode();
      const String group = 'group';
      service.disposeAllGroups();
      final String id = service.toId(diagnostic, group)!;
      final List<Object?> propertiesJson = json.decode(service.getProperties(id, group)) as List<Object?>;
      final List<DiagnosticsNode> properties = diagnostic.getProperties();
      expect(properties, isNotEmpty);
      expect(propertiesJson.length, equals(properties.length));
      for (int i = 0; i < propertiesJson.length; ++i) {
        final Map<String, Object?> propertyJson = propertiesJson[i]! as Map<String, Object?>;
        expect(service.toObject(propertyJson['valueId'] as String?), equals(properties[i].value));
        expect(service.toObject(propertyJson['objectId']! as String), isA<DiagnosticsNode>());
      }
    });

    testWidgets('WidgetInspectorService getChildren', (WidgetTester tester) async {
      const String group = 'test-group';

      await tester.pumpWidget(
        Directionality(
          textDirection: TextDirection.ltr,
          child: Stack(
            children: const <Widget>[
              Text('a', textDirection: TextDirection.ltr),
              Text('b', textDirection: TextDirection.ltr),
              Text('c', textDirection: TextDirection.ltr),
            ],
          ),
        ),
      );
      final DiagnosticsNode diagnostic = find.byType(Stack).evaluate().first.toDiagnosticsNode();
      service.disposeAllGroups();
      final String id = service.toId(diagnostic, group)!;
      final List<Object?> propertiesJson = json.decode(service.getChildren(id, group)) as List<Object?>;
      final List<DiagnosticsNode> children = diagnostic.getChildren();
      expect(children.length, equals(3));
      expect(propertiesJson.length, equals(children.length));
      for (int i = 0; i < propertiesJson.length; ++i) {
        final Map<String, Object?> propertyJson = propertiesJson[i]! as Map<String, Object?>;
        expect(service.toObject(propertyJson['valueId']! as String), equals(children[i].value));
        expect(service.toObject(propertyJson['objectId']! as String), isA<DiagnosticsNode>());
      }
    });

    testWidgets('WidgetInspectorService creationLocation', (WidgetTester tester) async {
      await tester.pumpWidget(
        Directionality(
          textDirection: TextDirection.ltr,
          child: Stack(
            children: const <Widget>[
              Text('a'),
              Text('b', textDirection: TextDirection.ltr),
              Text('c', textDirection: TextDirection.ltr),
            ],
          ),
        ),
      );
      final Element elementA = find.text('a').evaluate().first;
      final Element elementB = find.text('b').evaluate().first;

      service.disposeAllGroups();
      service.setPubRootDirectories(<String>[]);
      service.setSelection(elementA, 'my-group');
      final Map<String, Object?> jsonA = json.decode(service.getSelectedWidget(null, 'my-group')) as Map<String, Object?>;
      final Map<String, Object?> creationLocationA = jsonA['creationLocation']! as Map<String, Object?>;
      expect(creationLocationA, isNotNull);
      final String fileA = creationLocationA['file']! as String;
      final int lineA = creationLocationA['line']! as int;
      final int columnA = creationLocationA['column']! as int;
      final String nameA = creationLocationA['name']! as String;
      expect(nameA, equals('Text'));

      service.setSelection(elementB, 'my-group');
      final Map<String, Object?> jsonB = json.decode(service.getSelectedWidget(null, 'my-group')) as Map<String, Object?>;
      final Map<String, Object?> creationLocationB = jsonB['creationLocation']! as Map<String, Object?>;
      expect(creationLocationB, isNotNull);
      final String fileB = creationLocationB['file']! as String;
      final int lineB = creationLocationB['line']! as int;
      final int columnB = creationLocationB['column']! as int;
      final String? nameB = creationLocationB['name'] as String?;
      expect(nameB, equals('Text'));
      expect(fileA, endsWith('widget_inspector_test.dart'));
      expect(fileA, equals(fileB));
      // We don't hardcode the actual lines the widgets are created on as that
      // would make this test fragile.
      expect(lineA + 1, equals(lineB));
      // Column numbers are more stable than line numbers.
      expect(columnA, equals(15));
      expect(columnA, equals(columnB));
    }, skip: !WidgetInspectorService.instance.isWidgetCreationTracked()); // Test requires --track-widget-creation flag.

    testWidgets('test transformDebugCreator will re-order if after stack trace', (WidgetTester tester) async {
      final bool widgetTracked = WidgetInspectorService.instance.isWidgetCreationTracked();
      await tester.pumpWidget(
        Directionality(
          textDirection: TextDirection.ltr,
          child: Stack(
            children: const <Widget>[
              Text('a'),
              Text('b', textDirection: TextDirection.ltr),
              Text('c', textDirection: TextDirection.ltr),
            ],
          ),
        ),
      );
      final Element elementA = find.text('a').evaluate().first;
      service.setSelection(elementA, 'my-group');
      late String pubRootTest;
      if (widgetTracked) {
        final Map<String, Object?> jsonObject = json.decode(
          service.getSelectedWidget(null, 'my-group'),
        ) as Map<String, Object?>;
        final Map<String, Object?> creationLocation = jsonObject['creationLocation']! as Map<String, Object?>;
        expect(creationLocation, isNotNull);
        final String fileA = creationLocation['file']! as String;
        expect(fileA, endsWith('widget_inspector_test.dart'));
        expect(jsonObject, isNot(contains('createdByLocalProject')));
        final List<String> segments = Uri
          .parse(fileA)
          .pathSegments;
        // Strip a couple subdirectories away to generate a plausible pub root
        // directory.
        pubRootTest = '/${segments.take(segments.length - 2).join('/')}';
        service.setPubRootDirectories(<String>[pubRootTest]);
      }
      final DiagnosticPropertiesBuilder builder = DiagnosticPropertiesBuilder();
      builder.add(StringProperty('dummy1', 'value'));
      builder.add(StringProperty('dummy2', 'value'));
      builder.add(DiagnosticsStackTrace('When the exception was thrown, this was the stack', null));
      builder.add(DiagnosticsDebugCreator(DebugCreator(elementA)));

      final List<DiagnosticsNode> nodes = List<DiagnosticsNode>.from(debugTransformDebugCreator(builder.properties));
      expect(nodes.length, 5);
      expect(nodes[0].runtimeType, StringProperty);
      expect(nodes[0].name, 'dummy1');
      expect(nodes[1].runtimeType, StringProperty);
      expect(nodes[1].name, 'dummy2');
      // transformed node should come in front of stack trace.
      if (widgetTracked) {
        expect(nodes[2].runtimeType, DiagnosticsBlock);
        final DiagnosticsBlock node = nodes[2] as DiagnosticsBlock;
        final List<DiagnosticsNode> children = node.getChildren();
        expect(children.length, 1);
        final ErrorDescription child = children[0] as ErrorDescription;
        expect(child.valueToString(), contains(Uri.parse(pubRootTest).path));
      } else {
        expect(nodes[2].runtimeType, ErrorDescription);
        final ErrorDescription node = nodes[2] as ErrorDescription;
        expect(node.valueToString().startsWith('Widget creation tracking is currently disabled.'), true);
      }
      expect(nodes[3].runtimeType, ErrorSpacer);
      expect(nodes[4].runtimeType, DiagnosticsStackTrace);
    });

    testWidgets('test transformDebugCreator will not re-order if before stack trace', (WidgetTester tester) async {
      final bool widgetTracked = WidgetInspectorService.instance.isWidgetCreationTracked();
      await tester.pumpWidget(
        Directionality(
          textDirection: TextDirection.ltr,
          child: Stack(
            children: const <Widget>[
              Text('a'),
              Text('b', textDirection: TextDirection.ltr),
              Text('c', textDirection: TextDirection.ltr),
            ],
          ),
        ),
      );
      final Element elementA = find.text('a').evaluate().first;
      late String pubRootTest;
      if (widgetTracked) {
        final Map<String, Object?> jsonObject = json.decode(
          service.getSelectedWidget(null, 'my-group'),
        ) as Map<String, Object?>;
        final Map<String, Object?> creationLocation = jsonObject['creationLocation']! as Map<String, Object?>;
        expect(creationLocation, isNotNull);
        final String fileA = creationLocation['file']! as String;
        expect(fileA, endsWith('widget_inspector_test.dart'));
        expect(jsonObject, isNot(contains('createdByLocalProject')));
        final List<String> segments = Uri
          .parse(fileA)
          .pathSegments;
        // Strip a couple subdirectories away to generate a plausible pub root
        // directory.
        pubRootTest = '/${segments.take(segments.length - 2).join('/')}';
        service.setPubRootDirectories(<String>[pubRootTest]);
      }
      final DiagnosticPropertiesBuilder builder = DiagnosticPropertiesBuilder();
      builder.add(StringProperty('dummy1', 'value'));
      builder.add(DiagnosticsDebugCreator(DebugCreator(elementA)));
      builder.add(StringProperty('dummy2', 'value'));
      builder.add(DiagnosticsStackTrace('When the exception was thrown, this was the stack', null));

      final List<DiagnosticsNode> nodes = List<DiagnosticsNode>.from(debugTransformDebugCreator(builder.properties));
      expect(nodes.length, 5);
      expect(nodes[0].runtimeType, StringProperty);
      expect(nodes[0].name, 'dummy1');
      // transformed node stays at original place.
      if (widgetTracked) {
        expect(nodes[1].runtimeType, DiagnosticsBlock);
        final DiagnosticsBlock node = nodes[1] as DiagnosticsBlock;
        final List<DiagnosticsNode> children = node.getChildren();
        expect(children.length, 1);
        final ErrorDescription child = children[0] as ErrorDescription;
        expect(child.valueToString(), contains(Uri.parse(pubRootTest).path));
      } else {
        expect(nodes[1].runtimeType, ErrorDescription);
        final ErrorDescription node = nodes[1] as ErrorDescription;
        expect(node.valueToString().startsWith('Widget creation tracking is currently disabled.'), true);
      }
      expect(nodes[2].runtimeType, ErrorSpacer);
      expect(nodes[3].runtimeType, StringProperty);
      expect(nodes[3].name, 'dummy2');
      expect(nodes[4].runtimeType, DiagnosticsStackTrace);
    }, skip: WidgetInspectorService.instance.isWidgetCreationTracked()); // Test requires --no-track-widget-creation flag.

    testWidgets('test transformDebugCreator will add DevToolsDeepLinkProperty for overflow errors', (WidgetTester tester) async {
      activeDevToolsServerAddress = 'http://127.0.0.1:9100';
      connectedVmServiceUri = 'http://127.0.0.1:55269/798ay5al_FM=/';

      setupDefaultPubRootDirectory(service);

      await tester.pumpWidget(
        Directionality(
          textDirection: TextDirection.ltr,
          child: Stack(
            children: const <Widget>[
              Text('a'),
              Text('b', textDirection: TextDirection.ltr),
              Text('c', textDirection: TextDirection.ltr),
            ],
          ),
        ),
      );
      final Element elementA = find.text('a').evaluate().first;

      final DiagnosticPropertiesBuilder builder = DiagnosticPropertiesBuilder();
      builder.add(ErrorSummary('A RenderFlex overflowed by 273 pixels on the bottom'));
      builder.add(DiagnosticsDebugCreator(DebugCreator(elementA)));
      builder.add(StringProperty('dummy2', 'value'));

      final List<DiagnosticsNode> nodes = List<DiagnosticsNode>.from(debugTransformDebugCreator(builder.properties));
      expect(nodes.length, 6);
      expect(nodes[0].runtimeType, ErrorSummary);
      expect(nodes[1].runtimeType, DiagnosticsBlock);
      expect(nodes[2].runtimeType, ErrorSpacer);
      expect(nodes[3].runtimeType, DevToolsDeepLinkProperty);
      expect(nodes[4].runtimeType, ErrorSpacer);
      expect(nodes[5].runtimeType, StringProperty);
    }, skip: !WidgetInspectorService.instance.isWidgetCreationTracked());

    testWidgets('test transformDebugCreator will not add DevToolsDeepLinkProperty for non-overflow errors', (WidgetTester tester) async {
      activeDevToolsServerAddress = 'http://127.0.0.1:9100';
      connectedVmServiceUri = 'http://127.0.0.1:55269/798ay5al_FM=/';
      setupDefaultPubRootDirectory(service);

      await tester.pumpWidget(
        Directionality(
          textDirection: TextDirection.ltr,
          child: Stack(
            children: const <Widget>[
              Text('a'),
              Text('b', textDirection: TextDirection.ltr),
              Text('c', textDirection: TextDirection.ltr),
            ],
          ),
        ),
      );
      final Element elementA = find.text('a').evaluate().first;

      final DiagnosticPropertiesBuilder builder = DiagnosticPropertiesBuilder();
      builder.add(ErrorSummary('some other error'));
      builder.add(DiagnosticsDebugCreator(DebugCreator(elementA)));
      builder.add(StringProperty('dummy2', 'value'));

      final List<DiagnosticsNode> nodes = List<DiagnosticsNode>.from(debugTransformDebugCreator(builder.properties));
      expect(nodes.length, 4);
      expect(nodes[0].runtimeType, ErrorSummary);
      expect(nodes[1].runtimeType, DiagnosticsBlock);
      expect(nodes[2].runtimeType, ErrorSpacer);
      expect(nodes[3].runtimeType, StringProperty);
    }, skip: !WidgetInspectorService.instance.isWidgetCreationTracked());

    testWidgets('test transformDebugCreator will not add DevToolsDeepLinkProperty if devtoolsServerAddress is unavailable', (WidgetTester tester) async {
      activeDevToolsServerAddress = null;
      connectedVmServiceUri = 'http://127.0.0.1:55269/798ay5al_FM=/';
      setupDefaultPubRootDirectory(service);

      await tester.pumpWidget(
        Directionality(
          textDirection: TextDirection.ltr,
          child: Stack(
            children: const <Widget>[
              Text('a'),
              Text('b', textDirection: TextDirection.ltr),
              Text('c', textDirection: TextDirection.ltr),
            ],
          ),
        ),
      );
      final Element elementA = find.text('a').evaluate().first;

      final DiagnosticPropertiesBuilder builder = DiagnosticPropertiesBuilder();
      builder.add(ErrorSummary('A RenderFlex overflowed by 273 pixels on the bottom'));
      builder.add(DiagnosticsDebugCreator(DebugCreator(elementA)));
      builder.add(StringProperty('dummy2', 'value'));

      final List<DiagnosticsNode> nodes = List<DiagnosticsNode>.from(debugTransformDebugCreator(builder.properties));
      expect(nodes.length, 4);
      expect(nodes[0].runtimeType, ErrorSummary);
      expect(nodes[1].runtimeType, DiagnosticsBlock);
      expect(nodes[2].runtimeType, ErrorSpacer);
      expect(nodes[3].runtimeType, StringProperty);
    }, skip: !WidgetInspectorService.instance.isWidgetCreationTracked());

    testWidgets('WidgetInspectorService setPubRootDirectories', (WidgetTester tester) async {
      await tester.pumpWidget(
        Directionality(
          textDirection: TextDirection.ltr,
          child: Stack(
            children: const <Widget>[
              Text('a'),
              Text('b', textDirection: TextDirection.ltr),
              Text('c', textDirection: TextDirection.ltr),
            ],
          ),
        ),
      );
      final Element elementA = find.text('a').evaluate().first;

      service.disposeAllGroups();
      service.setPubRootDirectories(<String>[]);
      service.setSelection(elementA, 'my-group');
      Map<String, Object?> jsonObject = json.decode(service.getSelectedWidget(null, 'my-group')) as Map<String, Object?>;
      Map<String, Object?> creationLocation = jsonObject['creationLocation']! as Map<String, Object?>;
      expect(creationLocation, isNotNull);
      final String fileA = creationLocation['file']! as String;
      expect(fileA, endsWith('widget_inspector_test.dart'));
      expect(jsonObject, isNot(contains('createdByLocalProject')));
      final List<String> segments = Uri.parse(fileA).pathSegments;
      // Strip a couple subdirectories away to generate a plausible pub root
      // directory.
      final String pubRootTest = '/${segments.take(segments.length - 2).join('/')}';
      service.setPubRootDirectories(<String>[pubRootTest]);

      service.setSelection(elementA, 'my-group');
      expect(json.decode(service.getSelectedWidget(null, 'my-group')), contains('createdByLocalProject'));

      service.setPubRootDirectories(<String>['/invalid/$pubRootTest']);
      expect(json.decode(service.getSelectedWidget(null, 'my-group')), isNot(contains('createdByLocalProject')));

      service.setPubRootDirectories(<String>['file://$pubRootTest']);
      expect(json.decode(service.getSelectedWidget(null, 'my-group')), contains('createdByLocalProject'));

      service.setPubRootDirectories(<String>['$pubRootTest/different']);
      expect(json.decode(service.getSelectedWidget(null, 'my-group')), isNot(contains('createdByLocalProject')));

      service.setPubRootDirectories(<String>[
        '/invalid/$pubRootTest',
        pubRootTest,
      ]);
      expect(json.decode(service.getSelectedWidget(null, 'my-group')), contains('createdByLocalProject'));

      // The RichText child of the Text widget is created by the core framework
      // not the current package.
      final Element richText = find.descendant(
        of: find.text('a'),
        matching: find.byType(RichText),
      ).evaluate().first;
      service.setSelection(richText, 'my-group');
      service.setPubRootDirectories(<String>[pubRootTest]);
      jsonObject = json.decode(service.getSelectedWidget(null, 'my-group')) as Map<String, Object?>;
      expect(jsonObject, isNot(contains('createdByLocalProject')));
      creationLocation = jsonObject['creationLocation']! as Map<String, Object?>;
      expect(creationLocation, isNotNull);
      // This RichText widget is created by the build method of the Text widget
      // thus the creation location is in text.dart not basic.dart
      final List<String> pathSegmentsFramework = Uri.parse(creationLocation['file']! as String).pathSegments;
      expect(pathSegmentsFramework.join('/'), endsWith('/flutter/lib/src/widgets/text.dart'));

      // Strip off /src/widgets/text.dart.
      final String pubRootFramework = '/${pathSegmentsFramework.take(pathSegmentsFramework.length - 3).join('/')}';
      service.setPubRootDirectories(<String>[pubRootFramework]);
      expect(json.decode(service.getSelectedWidget(null, 'my-group')), contains('createdByLocalProject'));
      service.setSelection(elementA, 'my-group');
      expect(json.decode(service.getSelectedWidget(null, 'my-group')), isNot(contains('createdByLocalProject')));

      service.setPubRootDirectories(<String>[pubRootFramework, pubRootTest]);
      service.setSelection(elementA, 'my-group');
      expect(json.decode(service.getSelectedWidget(null, 'my-group')), contains('createdByLocalProject'));
      service.setSelection(richText, 'my-group');
      expect(json.decode(service.getSelectedWidget(null, 'my-group')), contains('createdByLocalProject'));
    }, skip: !WidgetInspectorService.instance.isWidgetCreationTracked() || isBrowser); // Test requires --track-widget-creation flag.

    test('ext.flutter.inspector.disposeGroup', () async {
      final Object a = Object();
      const String group1 = 'group-1';
      const String group2 = 'group-2';
      const String group3 = 'group-3';
      final String? aId = service.toId(a, group1);
      expect(service.toId(a, group2), equals(aId));
      expect(service.toId(a, group3), equals(aId));
      await service.testExtension('disposeGroup', <String, String>{'objectGroup': group1});
      await service.testExtension('disposeGroup', <String, String>{'objectGroup': group2});
      expect(service.toObject(aId), equals(a));
      await service.testExtension('disposeGroup', <String, String>{'objectGroup': group3});
      expect(() => service.toObject(aId), throwsFlutterError);
    });

    test('ext.flutter.inspector.disposeId', () async {
      final Object a = Object();
      final Object b = Object();
      const String group1 = 'group-1';
      const String group2 = 'group-2';
      final String aId = service.toId(a, group1)!;
      final String bId = service.toId(b, group1)!;
      expect(service.toId(a, group2), equals(aId));
      await service.testExtension('disposeId', <String, String>{'arg': bId, 'objectGroup': group1});
      expect(() => service.toObject(bId), throwsFlutterError);
      await service.testExtension('disposeId', <String, String>{'arg': aId, 'objectGroup': group1});
      expect(service.toObject(aId), equals(a));
      await service.testExtension('disposeId', <String, String>{'arg': aId, 'objectGroup': group2});
      expect(() => service.toObject(aId), throwsFlutterError);
    });

    testWidgets('ext.flutter.inspector.setSelection', (WidgetTester tester) async {
      await tester.pumpWidget(
        Directionality(
          textDirection: TextDirection.ltr,
          child: Stack(
            children: const <Widget>[
              Text('a', textDirection: TextDirection.ltr),
              Text('b', textDirection: TextDirection.ltr),
              Text('c', textDirection: TextDirection.ltr),
            ],
          ),
        ),
      );
      final Element elementA = find.text('a').evaluate().first;
      final Element elementB = find.text('b').evaluate().first;

      service.disposeAllGroups();
      service.selection.clear();
      int selectionChangedCount = 0;
      service.selectionChangedCallback = () => selectionChangedCount++;
      service.setSelection('invalid selection');
      expect(selectionChangedCount, equals(0));
      expect(service.selection.currentElement, isNull);
      service.setSelection(elementA);
      expect(selectionChangedCount, equals(1));
      expect(service.selection.currentElement, equals(elementA));
      expect(service.selection.current, equals(elementA.renderObject));

      service.setSelection(elementB.renderObject);
      expect(selectionChangedCount, equals(2));
      expect(service.selection.current, equals(elementB.renderObject));
      expect(service.selection.currentElement, equals((elementB.renderObject!.debugCreator! as DebugCreator).element));

      service.setSelection('invalid selection');
      expect(selectionChangedCount, equals(2));
      expect(service.selection.current, equals(elementB.renderObject));

      await service.testExtension('setSelectionById', <String, String>{'arg': service.toId(elementA, 'my-group')!, 'objectGroup': 'my-group'});
      expect(selectionChangedCount, equals(3));
      expect(service.selection.currentElement, equals(elementA));
      expect(service.selection.current, equals(elementA.renderObject));

      service.setSelectionById(service.toId(elementA, 'my-group'));
      expect(selectionChangedCount, equals(3));
      expect(service.selection.currentElement, equals(elementA));
    });

    testWidgets('ext.flutter.inspector.getParentChain', (WidgetTester tester) async {
      const String group = 'test-group';

      await tester.pumpWidget(
        Directionality(
          textDirection: TextDirection.ltr,
          child: Stack(
            children: const <Widget>[
              Text('a', textDirection: TextDirection.ltr),
              Text('b', textDirection: TextDirection.ltr),
              Text('c', textDirection: TextDirection.ltr),
            ],
          ),
        ),
      );

      final Element elementB = find.text('b').evaluate().first;
      final String bId = service.toId(elementB, group)!;
      final Object? jsonList = await service.testExtension('getParentChain', <String, String>{'arg': bId, 'objectGroup': group});
      expect(jsonList, isList);
      final List<Object?> chainElements = jsonList! as List<Object?>;
      final List<Element> expectedChain = elementB.debugGetDiagnosticChain().reversed.toList();
      // Sanity check that the chain goes back to the root.
      expect(expectedChain.first, tester.binding.renderViewElement);

      expect(chainElements.length, equals(expectedChain.length));
      for (int i = 0; i < expectedChain.length; i += 1) {
        expect(chainElements[i], isMap);
        final Map<String, Object?> chainNode = chainElements[i]! as Map<String, Object?>;
        final Element element = expectedChain[i];
        expect(chainNode['node'], isMap);
        final Map<String, Object?> jsonNode = chainNode['node']! as Map<String, Object?>;
        expect(service.toObject(jsonNode['valueId']! as String), equals(element));
        expect(service.toObject(jsonNode['objectId']! as String), isA<DiagnosticsNode>());

        expect(chainNode['children'], isList);
        final List<Object?> jsonChildren = chainNode['children']! as List<Object?>;
        final List<Element> childrenElements = <Element>[];
        element.visitChildren(childrenElements.add);
        expect(jsonChildren.length, equals(childrenElements.length));
        if (i + 1 == expectedChain.length) {
          expect(chainNode['childIndex'], isNull);
        } else {
          expect(chainNode['childIndex'], equals(childrenElements.indexOf(expectedChain[i+1])));
        }
        for (int j = 0; j < childrenElements.length; j += 1) {
          expect(jsonChildren[j], isMap);
          final Map<String, Object?> childJson = jsonChildren[j]! as Map<String, Object?>;
          expect(service.toObject(childJson['valueId']! as String), equals(childrenElements[j]));
          expect(service.toObject(childJson['objectId']! as String), isA<DiagnosticsNode>());
        }
      }
    });

    test('ext.flutter.inspector.getProperties', () async {
      final DiagnosticsNode diagnostic = const Text('a', textDirection: TextDirection.ltr).toDiagnosticsNode();
      const String group = 'group';
      final String id = service.toId(diagnostic, group)!;
      final List<Object?> propertiesJson = (await service.testExtension('getProperties', <String, String>{'arg': id, 'objectGroup': group}))! as List<Object?>;
      final List<DiagnosticsNode> properties = diagnostic.getProperties();
      expect(properties, isNotEmpty);
      expect(propertiesJson.length, equals(properties.length));
      for (int i = 0; i < propertiesJson.length; ++i) {
        final Map<String, Object?> propertyJson = propertiesJson[i]! as Map<String, Object?>;
        expect(service.toObject(propertyJson['valueId'] as String?), equals(properties[i].value));
        expect(service.toObject(propertyJson['objectId']! as String), isA<DiagnosticsNode>());
      }
    });

    testWidgets('ext.flutter.inspector.getChildren', (WidgetTester tester) async {
      const String group = 'test-group';

      await tester.pumpWidget(
        Directionality(
          textDirection: TextDirection.ltr,
          child: Stack(
            children: const <Widget>[
              Text('a', textDirection: TextDirection.ltr),
              Text('b', textDirection: TextDirection.ltr),
              Text('c', textDirection: TextDirection.ltr),
            ],
          ),
        ),
      );
      final DiagnosticsNode diagnostic = find.byType(Stack).evaluate().first.toDiagnosticsNode();
      final String id = service.toId(diagnostic, group)!;
      final List<Object?> propertiesJson = (await service.testExtension('getChildren', <String, String>{'arg': id, 'objectGroup': group}))! as List<Object?>;
      final List<DiagnosticsNode> children = diagnostic.getChildren();
      expect(children.length, equals(3));
      expect(propertiesJson.length, equals(children.length));
      for (int i = 0; i < propertiesJson.length; ++i) {
        final Map<String, Object?> propertyJson = propertiesJson[i]! as Map<String, Object?>;
        expect(service.toObject(propertyJson['valueId']! as String), equals(children[i].value));
        expect(service.toObject(propertyJson['objectId']! as String), isA<DiagnosticsNode>());
      }
    });

    testWidgets('ext.flutter.inspector.getChildrenDetailsSubtree', (WidgetTester tester) async {
      const String group = 'test-group';

      await tester.pumpWidget(
        Directionality(
          textDirection: TextDirection.ltr,
          child: Stack(
            children: const <Widget>[
              Text('a', textDirection: TextDirection.ltr),
              Text('b', textDirection: TextDirection.ltr),
              Text('c', textDirection: TextDirection.ltr),
            ],
          ),
        ),
      );
      final DiagnosticsNode diagnostic = find.byType(Stack).evaluate().first.toDiagnosticsNode();
      final String id = service.toId(diagnostic, group)!;
      final List<Object?> childrenJson = (await service.testExtension('getChildrenDetailsSubtree', <String, String>{'arg': id, 'objectGroup': group}))! as List<Object?>;
      final List<DiagnosticsNode> children = diagnostic.getChildren();
      expect(children.length, equals(3));
      expect(childrenJson.length, equals(children.length));
      for (int i = 0; i < childrenJson.length; ++i) {
        final Map<String, Object?> childJson = childrenJson[i]! as Map<String, Object?>;
        expect(service.toObject(childJson['valueId']! as String), equals(children[i].value));
        expect(service.toObject(childJson['objectId']! as String), isA<DiagnosticsNode>());
        final List<Object?> propertiesJson = childJson['properties']! as List<Object?>;
        final DiagnosticsNode diagnosticsNode = service.toObject(childJson['objectId']! as String)! as DiagnosticsNode;
        final List<DiagnosticsNode> expectedProperties = diagnosticsNode.getProperties();
        for (final Map<String, Object?> propertyJson in propertiesJson.cast<Map<String, Object?>>()) {
          final Object? property = service.toObject(propertyJson['objectId']! as String);
          expect(property, isA<DiagnosticsNode>());
          expect(expectedProperties, contains(property));
        }
      }
    });

    testWidgets('WidgetInspectorService getDetailsSubtree', (WidgetTester tester) async {
      const String group = 'test-group';

      await tester.pumpWidget(
        Directionality(
          textDirection: TextDirection.ltr,
          child: Stack(
            children: const <Widget>[
              Text('a', textDirection: TextDirection.ltr),
              Text('b', textDirection: TextDirection.ltr),
              Text('c', textDirection: TextDirection.ltr),
            ],
          ),
        ),
      );
      final DiagnosticsNode diagnostic = find.byType(Stack).evaluate().first.toDiagnosticsNode();
      final String id = service.toId(diagnostic, group)!;
      final Map<String, Object?> subtreeJson = (await service.testExtension('getDetailsSubtree', <String, String>{'arg': id, 'objectGroup': group}))! as Map<String, Object?>;
      expect(subtreeJson['objectId'], equals(id));
      final List<Object?> childrenJson = subtreeJson['children']! as List<Object?>;
      final List<DiagnosticsNode> children = diagnostic.getChildren();
      expect(children.length, equals(3));
      expect(childrenJson.length, equals(children.length));
      for (int i = 0; i < childrenJson.length; ++i) {
        final Map<String, Object?> childJson = childrenJson[i]! as Map<String, Object?>;
        expect(service.toObject(childJson['valueId']! as String), equals(children[i].value));
        expect(service.toObject(childJson['objectId']! as String), isA<DiagnosticsNode>());
        final List<Object?> propertiesJson = childJson['properties']! as List<Object?>;
        for (final Map<String, Object?> propertyJson in propertiesJson.cast<Map<String, Object?>>()) {
          expect(propertyJson, isNot(contains('children')));
        }
        final DiagnosticsNode diagnosticsNode = service.toObject(childJson['objectId']! as String)! as DiagnosticsNode;
        final List<DiagnosticsNode> expectedProperties = diagnosticsNode.getProperties();
        for (final Map<String, Object?> propertyJson in propertiesJson.cast<Map<String, Object?>>()) {
          final Object property = service.toObject(propertyJson['objectId']! as String)!;
          expect(property, isA<DiagnosticsNode>());
          expect(expectedProperties, contains(property));
        }
      }

      final Map<String, Object?> deepSubtreeJson = (await service.testExtension(
        'getDetailsSubtree',
        <String, String>{'arg': id, 'objectGroup': group, 'subtreeDepth': '3'},
      ))! as Map<String, Object?>;
      final List<Object?> deepChildrenJson = deepSubtreeJson['children']! as List<Object?>;
      for (final Map<String, Object?> childJson in deepChildrenJson.cast<Map<String, Object?>>()) {
        final List<Object?> propertiesJson = childJson['properties']! as List<Object?>;
        for (final Map<String, Object?> propertyJson in propertiesJson.cast<Map<String, Object?>>()) {
          expect(propertyJson, contains('children'));
        }
      }
    });

    testWidgets('cyclic diagnostics regression test', (WidgetTester tester) async {
      const String group = 'test-group';
      final CyclicDiagnostic a = CyclicDiagnostic('a');
      final CyclicDiagnostic b = CyclicDiagnostic('b');
      a.related = b;
      a.children.add(b.toDiagnosticsNode());
      b.related = a;

      final DiagnosticsNode diagnostic = a.toDiagnosticsNode();
      final String id = service.toId(diagnostic, group)!;
      final Map<String, Object?> subtreeJson = (await service.testExtension('getDetailsSubtree', <String, String>{'arg': id, 'objectGroup': group}))! as Map<String, Object?>;
      expect(subtreeJson['objectId'], equals(id));
      expect(subtreeJson, contains('children'));
      final List<Object?> propertiesJson = subtreeJson['properties']! as List<Object?>;
      expect(propertiesJson.length, equals(1));
      final Map<String, Object?> relatedProperty = propertiesJson.first! as Map<String, Object?>;
      expect(relatedProperty['name'], equals('related'));
      expect(relatedProperty['description'], equals('CyclicDiagnostic-b'));
      expect(relatedProperty, contains('isDiagnosticableValue'));
      expect(relatedProperty, isNot(contains('children')));
      expect(relatedProperty, contains('properties'));
      final List<Object?> relatedWidgetProperties = relatedProperty['properties']! as List<Object?>;
      expect(relatedWidgetProperties.length, equals(1));
      final Map<String, Object?> nestedRelatedProperty = relatedWidgetProperties.first! as Map<String, Object?>;
      expect(nestedRelatedProperty['name'], equals('related'));
      // Make sure we do not include properties or children for diagnostic a
      // which we already included as the root node as that would indicate a
      // cycle.
      expect(nestedRelatedProperty['description'], equals('CyclicDiagnostic-a'));
      expect(nestedRelatedProperty, contains('isDiagnosticableValue'));
      expect(nestedRelatedProperty, isNot(contains('properties')));
      expect(nestedRelatedProperty, isNot(contains('children')));
    });

    testWidgets('ext.flutter.inspector.getRootWidgetSummaryTree', (WidgetTester tester) async {
      const String group = 'test-group';

      await tester.pumpWidget(
        Directionality(
          textDirection: TextDirection.ltr,
          child: Stack(
            children: const <Widget>[
              Text('a', textDirection: TextDirection.ltr),
              Text('b', textDirection: TextDirection.ltr),
              Text('c', textDirection: TextDirection.ltr),
            ],
          ),
        ),
      );
      final Element elementA = find.text('a').evaluate().first;

      service.disposeAllGroups();
      await service.testExtension('setPubRootDirectories', <String, String>{});
      service.setSelection(elementA, 'my-group');
      final Map<String, dynamic> jsonA = (await service.testExtension('getSelectedWidget', <String, String>{'objectGroup': 'my-group'}))! as Map<String, dynamic>;

      await service.testExtension('setPubRootDirectories', <String, String>{});
      Map<String, Object?> rootJson = (await service.testExtension('getRootWidgetSummaryTree', <String, String>{'objectGroup': group}))! as Map<String, Object?>;
      // We haven't yet properly specified which directories are summary tree
      // directories so we get an empty tree other than the root that is always
      // included.
      final Object? rootWidget = service.toObject(rootJson['valueId']! as String);
      expect(rootWidget, equals(WidgetsBinding.instance?.renderViewElement));
      List<Object?> childrenJson = rootJson['children']! as List<Object?>;
      // There are no summary tree children.
      expect(childrenJson.length, equals(0));

      final Map<String, Object?> creationLocation = jsonA['creationLocation']! as Map<String, Object?>;
      expect(creationLocation, isNotNull);
      final String testFile = creationLocation['file']! as String;
      expect(testFile, endsWith('widget_inspector_test.dart'));
      final List<String> segments = Uri.parse(testFile).pathSegments;
      // Strip a couple subdirectories away to generate a plausible pub root
      // directory.
      final String pubRootTest = '/${segments.take(segments.length - 2).join('/')}';
      await service.testExtension('setPubRootDirectories', <String, String>{'arg0': pubRootTest});

      rootJson = (await service.testExtension('getRootWidgetSummaryTree', <String, String>{'objectGroup': group}))! as Map<String, Object?>;
      childrenJson = rootJson['children']! as List<Object?>;
      // The tree of nodes returned contains all widgets created directly by the
      // test.
      childrenJson = rootJson['children']! as List<Object?>;
      expect(childrenJson.length, equals(1));

      List<Object?> alternateChildrenJson = (await service.testExtension('getChildrenSummaryTree', <String, String>{'arg': rootJson['objectId']! as String, 'objectGroup': group}))! as List<Object?>;
      expect(alternateChildrenJson.length, equals(1));
      Map<String, Object?> childJson = childrenJson[0]! as Map<String, Object?>;
      Map<String, Object?> alternateChildJson = alternateChildrenJson[0]! as Map<String, Object?>;
      expect(childJson['description'], startsWith('Directionality'));
      expect(alternateChildJson['description'], startsWith('Directionality'));
      expect(alternateChildJson['valueId'], equals(childJson['valueId']));

      childrenJson = childJson['children']! as List<Object?>;
      alternateChildrenJson = (await service.testExtension('getChildrenSummaryTree', <String, String>{'arg': childJson['objectId']! as String, 'objectGroup': group}))! as List<Object?>;
      expect(alternateChildrenJson.length, equals(1));
      expect(childrenJson.length, equals(1));
      alternateChildJson = alternateChildrenJson[0]! as Map<String, Object?>;
      childJson = childrenJson[0]! as Map<String, Object?>;
      expect(childJson['description'], startsWith('Stack'));
      expect(alternateChildJson['description'], startsWith('Stack'));
      expect(alternateChildJson['valueId'], equals(childJson['valueId']));
      childrenJson = childJson['children']! as List<Object?>;

      childrenJson = childJson['children']! as List<Object?>;
      alternateChildrenJson = (await service.testExtension('getChildrenSummaryTree', <String, String>{'arg': childJson['objectId']! as String, 'objectGroup': group}))! as List<Object?>;
      expect(alternateChildrenJson.length, equals(3));
      expect(childrenJson.length, equals(3));
      alternateChildJson = alternateChildrenJson[2]! as Map<String, Object?>;
      childJson = childrenJson[2]! as Map<String, Object?>;
      expect(childJson['description'], startsWith('Text'));
      expect(alternateChildJson['description'], startsWith('Text'));
      expect(alternateChildJson['valueId'], equals(childJson['valueId']));
      alternateChildrenJson = (await service.testExtension('getChildrenSummaryTree', <String, String>{'arg': childJson['objectId']! as String, 'objectGroup': group}))! as List<Object?>;
      expect(alternateChildrenJson.length , equals(0));
      // Tests are failing when this typo is fixed.
      expect(childJson['chidlren'], isNull);
    }, skip: !WidgetInspectorService.instance.isWidgetCreationTracked()); // Test requires --track-widget-creation flag.

    testWidgets('ext.flutter.inspector.getSelectedSummaryWidget', (WidgetTester tester) async {
      const String group = 'test-group';

      await tester.pumpWidget(
        Directionality(
          textDirection: TextDirection.ltr,
          child: Stack(
            children: const <Widget>[
              Text('a', textDirection: TextDirection.ltr),
              Text('b', textDirection: TextDirection.ltr),
              Text('c', textDirection: TextDirection.ltr),
            ],
          ),
        ),
      );
      final Element elementA = find.text('a').evaluate().first;

      final List<DiagnosticsNode> children = elementA.debugDescribeChildren();
      expect(children.length, equals(1));
      final DiagnosticsNode richTextDiagnostic = children.first;

      service.disposeAllGroups();
      await service.testExtension('setPubRootDirectories', <String, String>{});
      service.setSelection(elementA, 'my-group');
      final Map<String, Object?> jsonA = (await service.testExtension('getSelectedWidget', <String, String>{'objectGroup': 'my-group'}))! as Map<String, Object?>;
      service.setSelection(richTextDiagnostic.value, 'my-group');

      await service.testExtension('setPubRootDirectories', <String, String>{});
      Map<String, Object?>? summarySelection = await service.testExtension('getSelectedSummaryWidget', <String, String>{'objectGroup': group}) as Map<String, Object?>?;
      // No summary selection because we haven't set the pub root directories
      // yet to indicate what directories are in the summary tree.
      expect(summarySelection, isNull);

      final Map<String, Object?> creationLocation = jsonA['creationLocation']! as Map<String, Object?>;
      expect(creationLocation, isNotNull);
      final String testFile = creationLocation['file']! as String;
      expect(testFile, endsWith('widget_inspector_test.dart'));
      final List<String> segments = Uri.parse(testFile).pathSegments;
      // Strip a couple subdirectories away to generate a plausible pub root
      // directory.
      final String pubRootTest = '/${segments.take(segments.length - 2).join('/')}';
      await service.testExtension('setPubRootDirectories', <String, String>{'arg0': pubRootTest});

      summarySelection = (await service.testExtension('getSelectedSummaryWidget', <String, String>{'objectGroup': group}))! as Map<String, Object?>;
      expect(summarySelection['valueId'], isNotNull);
      // We got the Text element instead of the selected RichText element
      // because only the RichText element is part of the summary tree.
      expect(service.toObject(summarySelection['valueId']! as String), elementA);

      // Verify tha the regular getSelectedWidget method still returns
      // the RichText object not the Text element.
      final Map<String, Object?> regularSelection = (await service.testExtension('getSelectedWidget', <String, String>{'objectGroup': 'my-group'}))! as Map<String, Object?>;
      expect(service.toObject(regularSelection['valueId']! as String), richTextDiagnostic.value);
    }, skip: !WidgetInspectorService.instance.isWidgetCreationTracked()); // Test requires --track-widget-creation flag.

    testWidgets('ext.flutter.inspector creationLocation', (WidgetTester tester) async {
      await tester.pumpWidget(
        Directionality(
          textDirection: TextDirection.ltr,
          child: Stack(
            children: const <Widget>[
              Text('a'),
              Text('b', textDirection: TextDirection.ltr),
              Text('c', textDirection: TextDirection.ltr),
            ],
          ),
        ),
      );
      final Element elementA = find.text('a').evaluate().first;
      final Element elementB = find.text('b').evaluate().first;

      service.disposeAllGroups();
      await service.testExtension('setPubRootDirectories', <String, String>{});
      service.setSelection(elementA, 'my-group');
      final Map<String, Object?> jsonA = (await service.testExtension('getSelectedWidget', <String, String>{'objectGroup': 'my-group'}))! as Map<String, Object?>;
      final Map<String, Object?> creationLocationA = jsonA['creationLocation']! as Map<String, Object?>;
      expect(creationLocationA, isNotNull);
      final String fileA = creationLocationA['file']! as String;
      final int lineA = creationLocationA['line']! as int;
      final int columnA = creationLocationA['column']! as int;

      service.setSelection(elementB, 'my-group');
      final Map<String, Object?> jsonB = (await service.testExtension('getSelectedWidget', <String, String>{'objectGroup': 'my-group'}))! as Map<String, Object?>;
      final Map<String, Object?> creationLocationB = jsonB['creationLocation']! as Map<String, Object?>;
      expect(creationLocationB, isNotNull);
      final String fileB = creationLocationB['file']! as String;
      final int lineB = creationLocationB['line']! as int;
      final int columnB = creationLocationB['column']! as int;
      expect(fileA, endsWith('widget_inspector_test.dart'));
      expect(fileA, equals(fileB));
      // We don't hardcode the actual lines the widgets are created on as that
      // would make this test fragile.
      expect(lineA + 1, equals(lineB));
      // Column numbers are more stable than line numbers.
      expect(columnA, equals(15));
      expect(columnA, equals(columnB));
    }, skip: !WidgetInspectorService.instance.isWidgetCreationTracked()); // Test requires --track-widget-creation flag.

    testWidgets('ext.flutter.inspector.setPubRootDirectories', (WidgetTester tester) async {
      await tester.pumpWidget(
        Directionality(
          textDirection: TextDirection.ltr,
          child: Stack(
            children: const <Widget>[
              Text('a'),
              Text('b', textDirection: TextDirection.ltr),
              Text('c', textDirection: TextDirection.ltr),
            ],
          ),
        ),
      );
      final Element elementA = find.text('a').evaluate().first;

      await service.testExtension('setPubRootDirectories', <String, String>{});
      service.setSelection(elementA, 'my-group');
      Map<String, Object?> jsonObject = (await service.testExtension('getSelectedWidget', <String, String>{'objectGroup': 'my-group'}))! as Map<String, Object?>;
      Map<String, Object?> creationLocation = jsonObject['creationLocation']! as Map<String, Object?>;
      expect(creationLocation, isNotNull);
      final String fileA = creationLocation['file']! as String;
      expect(fileA, endsWith('widget_inspector_test.dart'));
      expect(jsonObject, isNot(contains('createdByLocalProject')));
      final List<String> segments = Uri.parse(fileA).pathSegments;
      // Strip a couple subdirectories away to generate a plausible pub root
      // directory.
      final String pubRootTest = '/${segments.take(segments.length - 2).join('/')}';
      await service.testExtension('setPubRootDirectories', <String, String>{'arg0': pubRootTest});

      service.setSelection(elementA, 'my-group');
      expect(await service.testExtension('getSelectedWidget', <String, String>{'objectGroup': 'my-group'}), contains('createdByLocalProject'));

      await service.testExtension('setPubRootDirectories', <String, String>{'arg0': '/invalid/$pubRootTest'});
      expect(await service.testExtension('getSelectedWidget', <String, String>{'objectGroup': 'my-group'}), isNot(contains('createdByLocalProject')));

      await service.testExtension('setPubRootDirectories', <String, String>{'arg0': 'file://$pubRootTest'});
      expect(await service.testExtension('getSelectedWidget', <String, String>{'objectGroup': 'my-group'}), contains('createdByLocalProject'));

      await service.testExtension('setPubRootDirectories', <String, String>{'arg0': '$pubRootTest/different'});
      expect(await service.testExtension('getSelectedWidget', <String, String>{'objectGroup': 'my-group'}), isNot(contains('createdByLocalProject')));

      await service.testExtension('setPubRootDirectories', <String, String>{
        'arg0': '/unrelated/$pubRootTest',
        'arg1': 'file://$pubRootTest',
      });

      expect(await service.testExtension('getSelectedWidget', <String, String>{'objectGroup': 'my-group'}), contains('createdByLocalProject'));

      // The RichText child of the Text widget is created by the core framework
      // not the current package.
      final Element richText = find.descendant(
        of: find.text('a'),
        matching: find.byType(RichText),
      ).evaluate().first;
      service.setSelection(richText, 'my-group');
      service.setPubRootDirectories(<String>[pubRootTest]);
      jsonObject = json.decode(service.getSelectedWidget(null, 'my-group')) as Map<String, Object?>;
      expect(jsonObject, isNot(contains('createdByLocalProject')));
      creationLocation = jsonObject['creationLocation']! as Map<String, Object?>;
      expect(creationLocation, isNotNull);
      // This RichText widget is created by the build method of the Text widget
      // thus the creation location is in text.dart not basic.dart
      final List<String> pathSegmentsFramework = Uri.parse(creationLocation['file']! as String).pathSegments;
      expect(pathSegmentsFramework.join('/'), endsWith('/flutter/lib/src/widgets/text.dart'));

      // Strip off /src/widgets/text.dart.
      final String pubRootFramework = '/${pathSegmentsFramework.take(pathSegmentsFramework.length - 3).join('/')}';
      await service.testExtension('setPubRootDirectories', <String, String>{'arg0': pubRootFramework});
      expect(await service.testExtension('getSelectedWidget', <String, String>{'objectGroup': 'my-group'}), contains('createdByLocalProject'));
      service.setSelection(elementA, 'my-group');
      expect(await service.testExtension('getSelectedWidget', <String, String>{'objectGroup': 'my-group'}), isNot(contains('createdByLocalProject')));

      await service.testExtension('setPubRootDirectories', <String, String>{'arg0': pubRootFramework, 'arg1': pubRootTest});
      service.setSelection(elementA, 'my-group');
      expect(await service.testExtension('getSelectedWidget', <String, String>{'objectGroup': 'my-group'}), contains('createdByLocalProject'));
      service.setSelection(richText, 'my-group');
      expect(await service.testExtension('getSelectedWidget', <String, String>{'objectGroup': 'my-group'}), contains('createdByLocalProject'));
    }, skip: !WidgetInspectorService.instance.isWidgetCreationTracked() || isBrowser); // Test requires --track-widget-creation flag.

    testWidgets('ext.flutter.inspector.setPubRootDirectories extra args regression test', (WidgetTester tester) async {
      // Ensure that passing the isolate id as an argument won't break
      // setPubRootDirectories command.
      await tester.pumpWidget(
        Directionality(
          textDirection: TextDirection.ltr,
          child: Stack(
            children: const <Widget>[
              Text('a'),
              Text('b', textDirection: TextDirection.ltr),
              Text('c', textDirection: TextDirection.ltr),
            ],
          ),
        ),
      );
      final Element elementA = find.text('a').evaluate().first;

      await service.testExtension('setPubRootDirectories', <String, String>{'isolateId': '34'});
      service.setSelection(elementA, 'my-group');
      final Map<String, Object?> jsonObject = (await service.testExtension('getSelectedWidget', <String, String>{'objectGroup': 'my-group'}))! as Map<String, Object?>;
      final Map<String, Object?> creationLocation = jsonObject['creationLocation']! as Map<String, Object?>;
      expect(creationLocation, isNotNull);
      final String fileA = creationLocation['file']! as String;
      expect(fileA, endsWith('widget_inspector_test.dart'));
      expect(jsonObject, isNot(contains('createdByLocalProject')));
      final List<String> segments = Uri.parse(fileA).pathSegments;
      // Strip a couple subdirectories away to generate a plausible pub root
      // directory.
      final String pubRootTest = '/${segments.take(segments.length - 2).join('/')}';
      await service.testExtension('setPubRootDirectories', <String, String>{'arg0': pubRootTest, 'isolateId': '34'});

      service.setSelection(elementA, 'my-group');
      expect(await service.testExtension('getSelectedWidget', <String, String>{'objectGroup': 'my-group'}), contains('createdByLocalProject'));

      await service.testExtension('setPubRootDirectories', <String, String>{'arg0': '/invalid/$pubRootTest', 'isolateId': '34'});
      expect(await service.testExtension('getSelectedWidget', <String, String>{'objectGroup': 'my-group'}), isNot(contains('createdByLocalProject')));

      await service.testExtension('setPubRootDirectories', <String, String>{'arg0': 'file://$pubRootTest', 'isolateId': '34'});
      expect(await service.testExtension('getSelectedWidget', <String, String>{'objectGroup': 'my-group'}), contains('createdByLocalProject'));

      await service.testExtension('setPubRootDirectories', <String, String>{'arg0': '$pubRootTest/different', 'isolateId': '34'});
      expect(await service.testExtension('getSelectedWidget', <String, String>{'objectGroup': 'my-group'}), isNot(contains('createdByLocalProject')));

      await service.testExtension('setPubRootDirectories', <String, String>{
        'arg0': '/unrelated/$pubRootTest',
        'isolateId': '34',
        'arg1': 'file://$pubRootTest',
      });

      expect(await service.testExtension('getSelectedWidget', <String, String>{'objectGroup': 'my-group'}), contains('createdByLocalProject'));
    }, skip: !WidgetInspectorService.instance.isWidgetCreationTracked() || isBrowser); // Test requires --track-widget-creation flag.

    Map<Object, Object?> removeLastEvent(List<Map<Object, Object?>> events) {
      final Map<Object, Object?> event = events.removeLast();
      // Verify that the event is json encodable.
      json.encode(event);
      return event;
    }

    testWidgets('ext.flutter.inspector.trackRebuildDirtyWidgets', (WidgetTester tester) async {
      service.rebuildCount = 0;

      await tester.pumpWidget(const ClockDemo());

      final Element clockDemoElement = find.byType(ClockDemo).evaluate().first;

      service.setSelection(clockDemoElement, 'my-group');
      final Map<String, Object?> jsonObject = (await service.testExtension(
        'getSelectedWidget',
        <String, String>{'objectGroup': 'my-group'},
      ))! as Map<String, Object?>;
      final Map<String, Object?> creationLocation = jsonObject['creationLocation']! as Map<String, Object?>;
      expect(creationLocation, isNotNull);
      final String file = creationLocation['file']! as String;
      expect(file, endsWith('widget_inspector_test.dart'));
      final List<String> segments = Uri.parse(file).pathSegments;
      // Strip a couple subdirectories away to generate a plausible pub root
      // directory.
      final String pubRootTest = '/${segments.take(segments.length - 2).join('/')}';
      await service.testExtension('setPubRootDirectories', <String, String>{'arg0': pubRootTest});

      final List<Map<Object, Object?>> rebuildEvents =
          service.getEventsDispatched('Flutter.RebuiltWidgets');
      expect(rebuildEvents, isEmpty);

      expect(service.rebuildCount, equals(0));
      expect(
        await service.testBoolExtension('trackRebuildDirtyWidgets', <String, String>{'enabled': 'true'}),
        equals('true'),
      );
      expect(service.rebuildCount, equals(1));
      await tester.pump();

      expect(rebuildEvents.length, equals(1));
      Map<Object, Object?> event = removeLastEvent(rebuildEvents);
      expect(event['startTime'], isA<int>());
      List<int> data = event['events']! as List<int>;
      expect(data.length, equals(14));
      final int numDataEntries = data.length ~/ 2;
      Map<String, List<int>> newLocations = event['newLocations']! as Map<String, List<int>>;
      expect(newLocations, isNotNull);
      expect(newLocations.length, equals(1));
      expect(newLocations.keys.first, equals(file));
      Map<String, Map<String, List<Object?>>> fileLocationsMap = event['locations']! as Map<String, Map<String, List<Object?>>>;
      expect(fileLocationsMap, isNotNull);
      expect(fileLocationsMap.length, equals(1));
      expect(fileLocationsMap.keys.first, equals(file));
      final List<int> locationsForFile = newLocations[file]!;
      expect(locationsForFile.length, equals(21));
      final int numLocationEntries = locationsForFile.length ~/ 3;
      expect(numLocationEntries, equals(numDataEntries));
      final Map<String, List<Object?>> locations = fileLocationsMap[file]!;
      expect(locations.length, equals(4));
      expect(locations['ids']!.length, equals(7));

      final Map<int, _CreationLocation> knownLocations = <int, _CreationLocation>{};
      _addToKnownLocationsMap(
        knownLocations: knownLocations,
        newLocations: fileLocationsMap,
      );
      int totalCount = 0;
      int maxCount = 0;
      for (int i = 0; i < data.length; i += 2) {
        final int id = data[i];
        final int count = data[i + 1];
        totalCount += count;
        maxCount = max(maxCount, count);
        expect(knownLocations, contains(id));
      }
      expect(totalCount, equals(27));
      // The creation locations that were rebuilt the most were rebuilt 6 times
      // as there are 6 instances of the ClockText widget.
      expect(maxCount, equals(6));

      final List<Element> clocks = find.byType(ClockText).evaluate().toList();
      expect(clocks.length, equals(6));
      // Update a single clock.
      StatefulElement clockElement = clocks.first as StatefulElement;
      _ClockTextState state = clockElement.state as _ClockTextState;
      state.updateTime(); // Triggers a rebuild.
      await tester.pump();
      expect(rebuildEvents.length, equals(1));
      event = removeLastEvent(rebuildEvents);
      expect(event['startTime'], isA<int>());
      data = event['events']! as List<int>;
      // No new locations were rebuilt.
      expect(event, isNot(contains('newLocations')));
      expect(event, isNot(contains('locations')));

      // There were two rebuilds: one for the ClockText element itself and one
      // for its child.
      expect(data.length, equals(4));
      int id = data[0];
      int count = data[1];
      _CreationLocation location = knownLocations[id]!;
      expect(location.file, equals(file));
      // ClockText widget.
<<<<<<< HEAD
      expect(location.line, equals(57));
=======
      expect(location.line, equals(60));
>>>>>>> 20c6d50e
      expect(location.column, equals(9));
      expect(location.name, equals('ClockText'));
      expect(count, equals(1));

      id = data[2];
      count = data[3];
      location = knownLocations[id]!;
      expect(location.file, equals(file));
      // Text widget in _ClockTextState build method.
<<<<<<< HEAD
      expect(location.line, equals(95));
=======
      expect(location.line, equals(98));
>>>>>>> 20c6d50e
      expect(location.column, equals(12));
      expect(location.name, equals('Text'));
      expect(count, equals(1));

      // Update 3 of the clocks;
      for (int i = 0; i < 3; i++) {
        clockElement = clocks[i] as StatefulElement;
        state = clockElement.state as _ClockTextState;
        state.updateTime(); // Triggers a rebuild.
      }

      await tester.pump();
      expect(rebuildEvents.length, equals(1));
      event = removeLastEvent(rebuildEvents);
      expect(event['startTime'], isA<int>());
      data = event['events']! as List<int>;
      // No new locations were rebuilt.
      expect(event, isNot(contains('newLocations')));
      expect(event, isNot(contains('locations')));

      expect(data.length, equals(4));
      id = data[0];
      count = data[1];
      location = knownLocations[id]!;
      expect(location.file, equals(file));
      // ClockText widget.
<<<<<<< HEAD
      expect(location.line, equals(57));
=======
      expect(location.line, equals(60));
>>>>>>> 20c6d50e
      expect(location.column, equals(9));
      expect(location.name, equals('ClockText'));
      expect(count, equals(3)); // 3 clock widget instances rebuilt.

      id = data[2];
      count = data[3];
      location = knownLocations[id]!;
      expect(location.file, equals(file));
      // Text widget in _ClockTextState build method.
<<<<<<< HEAD
      expect(location.line, equals(95));
=======
      expect(location.line, equals(98));
>>>>>>> 20c6d50e
      expect(location.column, equals(12));
      expect(location.name, equals('Text'));
      expect(count, equals(3)); // 3 clock widget instances rebuilt.

      // Update one clock 3 times.
      clockElement = clocks.first as StatefulElement;
      state = clockElement.state as _ClockTextState;
      state.updateTime(); // Triggers a rebuild.
      state.updateTime(); // Triggers a rebuild.
      state.updateTime(); // Triggers a rebuild.

      await tester.pump();
      expect(rebuildEvents.length, equals(1));
      event = removeLastEvent(rebuildEvents);
      expect(event['startTime'], isA<int>());
      data = event['events']! as List<int>;
      // No new locations were rebuilt.
      expect(event, isNot(contains('newLocations')));
      expect(event, isNot(contains('locations')));

      expect(data.length, equals(4));
      id = data[0];
      count = data[1];
      // Even though a rebuild was triggered 3 times, only one rebuild actually
      // occurred.
      expect(count, equals(1));

      // Trigger a widget creation location that wasn't previously triggered.
      state.stopClock();
      await tester.pump();
      expect(rebuildEvents.length, equals(1));
      event = removeLastEvent(rebuildEvents);
      expect(event['startTime'], isA<int>());
      data = event['events']! as List<int>;
      newLocations = event['newLocations']! as Map<String, List<int>>;
      fileLocationsMap = event['locations']! as Map<String, Map<String, List<Object?>>>;

      expect(data.length, equals(4));
      // The second pair in data is the previously unseen rebuild location.
      id = data[2];
      count = data[3];
      expect(count, equals(1));
      // Verify the rebuild location is new.
      expect(knownLocations, isNot(contains(id)));
      _addToKnownLocationsMap(
        knownLocations: knownLocations,
        newLocations: fileLocationsMap,
      );
      // Verify the rebuild location was included in the newLocations data.
      expect(knownLocations, contains(id));

      // Turn off rebuild counts.
      expect(
        await service.testBoolExtension('trackRebuildDirtyWidgets', <String, String>{'enabled': 'false'}),
        equals('false'),
      );

      state.updateTime(); // Triggers a rebuild.
      await tester.pump();
      // Verify that rebuild events are not fired once the extension is disabled.
      expect(rebuildEvents, isEmpty);
    }, skip: !WidgetInspectorService.instance.isWidgetCreationTracked()); // Test requires --track-widget-creation flag.

    testWidgets('ext.flutter.inspector.trackRepaintWidgets', (WidgetTester tester) async {
      service.rebuildCount = 0;

      await tester.pumpWidget(const ClockDemo());

      final Element clockDemoElement = find.byType(ClockDemo).evaluate().first;

      service.setSelection(clockDemoElement, 'my-group');
      final Map<String, Object?> jsonObject = (await service.testExtension(
        'getSelectedWidget',
        <String, String>{'objectGroup': 'my-group'},
      ))! as Map<String, Object?>;
      final Map<String, Object?> creationLocation =
          jsonObject['creationLocation']! as Map<String, Object?>;
      expect(creationLocation, isNotNull);
      final String file = creationLocation['file']! as String;
      expect(file, endsWith('widget_inspector_test.dart'));
      final List<String> segments = Uri.parse(file).pathSegments;
      // Strip a couple subdirectories away to generate a plausible pub root
      // directory.
      final String pubRootTest = '/${segments.take(segments.length - 2).join('/')}';
      await service.testExtension('setPubRootDirectories', <String, String>{'arg0': pubRootTest});

      final List<Map<Object, Object?>> repaintEvents =
          service.getEventsDispatched('Flutter.RepaintWidgets');
      expect(repaintEvents, isEmpty);

      expect(service.rebuildCount, equals(0));
      expect(
        await service.testBoolExtension('trackRepaintWidgets', <String, String>{'enabled': 'true'}),
        equals('true'),
      );
      // Unlike trackRebuildDirtyWidgets, trackRepaintWidgets doesn't force a full
      // rebuild.
      expect(service.rebuildCount, equals(0));

      await tester.pump();

      expect(repaintEvents.length, equals(1));
      Map<Object, Object?> event = removeLastEvent(repaintEvents);
      expect(event['startTime'], isA<int>());
      List<int> data = event['events']! as List<int>;
      expect(data.length, equals(18));
      final int numDataEntries = data.length ~/ 2;
      final Map<String, List<int>> newLocations = event['newLocations']! as Map<String, List<int>>;
      expect(newLocations, isNotNull);
      expect(newLocations.length, equals(1));
      expect(newLocations.keys.first, equals(file));
      final Map<String, Map<String, List<Object?>>> fileLocationsMap = event['locations']! as Map<String, Map<String, List<Object?>>>;
      expect(fileLocationsMap, isNotNull);
      expect(fileLocationsMap.length, equals(1));
      expect(fileLocationsMap.keys.first, equals(file));
      final List<int> locationsForFile = newLocations[file]!;
      expect(locationsForFile.length, equals(27));
      final int numLocationEntries = locationsForFile.length ~/ 3;
      expect(numLocationEntries, equals(numDataEntries));
      final Map<String, List<Object?>> locations = fileLocationsMap[file]!;
      expect(locations.length, equals(4));
      expect(locations['ids']!.length, equals(9));

      final Map<int, _CreationLocation> knownLocations = <int, _CreationLocation>{};
      _addToKnownLocationsMap(
        knownLocations: knownLocations,
        newLocations: fileLocationsMap,
      );
      int totalCount = 0;
      int maxCount = 0;
      for (int i = 0; i < data.length; i += 2) {
        final int id = data[i];
        final int count = data[i + 1];
        totalCount += count;
        maxCount = max(maxCount, count);
        expect(knownLocations, contains(id));
      }
      expect(totalCount, equals(34));
      // The creation locations that were rebuilt the most were rebuilt 6 times
      // as there are 6 instances of the ClockText widget.
      expect(maxCount, equals(6));

      final List<Element> clocks = find.byType(ClockText).evaluate().toList();
      expect(clocks.length, equals(6));
      // Update a single clock.
      final StatefulElement clockElement = clocks.first as StatefulElement;
      final _ClockTextState state = clockElement.state as _ClockTextState;
      state.updateTime(); // Triggers a rebuild.
      await tester.pump();
      expect(repaintEvents.length, equals(1));
      event = removeLastEvent(repaintEvents);
      expect(event['startTime'], isA<int>());
      data = event['events']! as List<int>;
      // No new locations were rebuilt.
      expect(event, isNot(contains('newLocations')));
      expect(event, isNot(contains('locations')));

      // Triggering a rebuild of one widget in this app causes the whole app
      // to repaint.
      expect(data.length, equals(18));

      // TODO(jacobr): add an additional repaint test that uses multiple repaint
      // boundaries to test more complex repaint conditions.

      // Turn off rebuild counts.
      expect(
        await service.testBoolExtension('trackRepaintWidgets', <String, String>{'enabled': 'false'}),
        equals('false'),
      );

      state.updateTime(); // Triggers a rebuild.
      await tester.pump();
      // Verify that repaint events are not fired once the extension is disabled.
      expect(repaintEvents, isEmpty);
    }, skip: !WidgetInspectorService.instance.isWidgetCreationTracked()); // Test requires --track-widget-creation flag.

    testWidgets('ext.flutter.inspector.show', (WidgetTester tester) async {
      final Iterable<Map<Object, Object?>> extensionChangedEvents = service.getServiceExtensionStateChangedEvents('ext.flutter.inspector.show');
      Map<Object, Object?> extensionChangedEvent;

      service.rebuildCount = 0;
      expect(extensionChangedEvents, isEmpty);
      expect(await service.testBoolExtension('show', <String, String>{'enabled': 'true'}), equals('true'));
      expect(extensionChangedEvents.length, equals(1));
      extensionChangedEvent = extensionChangedEvents.last;
      expect(extensionChangedEvent['extension'], equals('ext.flutter.inspector.show'));
      expect(extensionChangedEvent['value'], isTrue);
      expect(service.rebuildCount, equals(1));
      expect(await service.testBoolExtension('show', <String, String>{}), equals('true'));
      expect(WidgetsApp.debugShowWidgetInspectorOverride, isTrue);
      expect(extensionChangedEvents.length, equals(1));
      expect(await service.testBoolExtension('show', <String, String>{'enabled': 'true'}), equals('true'));
      expect(extensionChangedEvents.length, equals(2));
      extensionChangedEvent = extensionChangedEvents.last;
      expect(extensionChangedEvent['extension'], equals('ext.flutter.inspector.show'));
      expect(extensionChangedEvent['value'], isTrue);
      expect(service.rebuildCount, equals(1));
      expect(await service.testBoolExtension('show', <String, String>{'enabled': 'false'}), equals('false'));
      expect(extensionChangedEvents.length, equals(3));
      extensionChangedEvent = extensionChangedEvents.last;
      expect(extensionChangedEvent['extension'], equals('ext.flutter.inspector.show'));
      expect(extensionChangedEvent['value'], isFalse);
      expect(await service.testBoolExtension('show', <String, String>{}), equals('false'));
      expect(extensionChangedEvents.length, equals(3));
      expect(service.rebuildCount, equals(2));
      expect(WidgetsApp.debugShowWidgetInspectorOverride, isFalse);
    });

    testWidgets('ext.flutter.inspector.screenshot', (WidgetTester tester) async {
      final GlobalKey outerContainerKey = GlobalKey();
      final GlobalKey paddingKey = GlobalKey();
      final GlobalKey redContainerKey = GlobalKey();
      final GlobalKey whiteContainerKey = GlobalKey();
      final GlobalKey sizedBoxKey = GlobalKey();

      // Complex widget tree intended to exercise features such as children
      // with rotational transforms and clipping without introducing platform
      // specific behavior as text rendering would.
      await tester.pumpWidget(
        Center(
          child: RepaintBoundaryWithDebugPaint(
            child: Container(
              key: outerContainerKey,
              color: Colors.white,
              child: Padding(
                key: paddingKey,
                padding: const EdgeInsets.all(100.0),
                child: SizedBox(
                  key: sizedBoxKey,
                  height: 100.0,
                  width: 100.0,
                  child: Transform.rotate(
                    angle: 1.0, // radians
                    child: ClipRRect(
                      borderRadius: const BorderRadius.only(
                        topLeft: Radius.elliptical(10.0, 20.0),
                        topRight: Radius.elliptical(5.0, 30.0),
                        bottomLeft: Radius.elliptical(2.5, 12.0),
                        bottomRight: Radius.elliptical(15.0, 6.0),
                      ),
                      child: Container(
                        key: redContainerKey,
                        color: Colors.red,
                        child: Container(
                          key: whiteContainerKey,
                          color: Colors.white,
                          child: RepaintBoundary(
                            child: Center(
                              child: Container(
                                color: Colors.black,
                                height: 10.0,
                                width: 10.0,
                              ),
                            ),
                          ),
                        ),
                      ),
                    ),
                  ),
                ),
              ),
            ),
          ),
        ),
      );

      final Element repaintBoundary =
          find.byType(RepaintBoundaryWithDebugPaint).evaluate().single;

      final RenderRepaintBoundary renderObject = repaintBoundary.renderObject! as RenderRepaintBoundary;

      final OffsetLayer layer = renderObject.debugLayer! as OffsetLayer;
      final int expectedChildLayerCount = getChildLayerCount(layer);
      expect(expectedChildLayerCount, equals(2));
      await expectLater(
        layer.toImage(renderObject.semanticBounds.inflate(50.0)),
        matchesGoldenFile('inspector.repaint_boundary_margin.png'),
      );

      // Regression test for how rendering with a pixel scale other than 1.0
      // was handled.
      await expectLater(
        layer.toImage(
          renderObject.semanticBounds.inflate(50.0),
          pixelRatio: 0.5,
        ),
        matchesGoldenFile('inspector.repaint_boundary_margin_small.png'),
      );

      await expectLater(
        layer.toImage(
          renderObject.semanticBounds.inflate(50.0),
          pixelRatio: 2.0,
        ),
        matchesGoldenFile('inspector.repaint_boundary_margin_large.png'),
      );

      final Layer? layerParent = layer.parent;
      final Layer? firstChild = layer.firstChild;

      expect(layerParent, isNotNull);
      expect(firstChild, isNotNull);

      await expectLater(
        service.screenshot(
          repaintBoundary,
          width: 300.0,
          height: 300.0,
        ),
        matchesGoldenFile('inspector.repaint_boundary.png'),
      );

      // Verify that taking a screenshot didn't change the layers associated with
      // the renderObject.
      expect(renderObject.debugLayer, equals(layer));
      // Verify that taking a screenshot did not change the number of children
      // of the layer.
      expect(getChildLayerCount(layer), equals(expectedChildLayerCount));

      await expectLater(
        service.screenshot(
          repaintBoundary,
          width: 500.0,
          height: 500.0,
          margin: 50.0,
        ),
        matchesGoldenFile('inspector.repaint_boundary_margin.png'),
      );

      // Verify that taking a screenshot didn't change the layers associated with
      // the renderObject.
      expect(renderObject.debugLayer, equals(layer));
      // Verify that taking a screenshot did not change the number of children
      // of the layer.
      expect(getChildLayerCount(layer), equals(expectedChildLayerCount));

      // Make sure taking a screenshot didn't change the parent of the layer.
      expect(layer.parent, equals(layerParent));

      await expectLater(
        service.screenshot(
          repaintBoundary,
          width: 300.0,
          height: 300.0,
          debugPaint: true,
        ),
        matchesGoldenFile('inspector.repaint_boundary_debugPaint.png'),
      );
      // Verify that taking a screenshot with debug paint on did not change
      // the number of children the layer has.
      expect(getChildLayerCount(layer), equals(expectedChildLayerCount));

      // Ensure that creating screenshots including ones with debug paint
      // hasn't changed the regular render of the widget.
      await expectLater(
        find.byType(RepaintBoundaryWithDebugPaint),
        matchesGoldenFile('inspector.repaint_boundary.png'),
      );

      expect(renderObject.debugLayer, equals(layer));
      expect(layer.attached, isTrue);

      // Full size image
      await expectLater(
        service.screenshot(
          find.byKey(outerContainerKey).evaluate().single,
          width: 100.0,
          height: 100.0,
        ),
        matchesGoldenFile('inspector.container.png'),
      );

      await expectLater(
        service.screenshot(
          find.byKey(outerContainerKey).evaluate().single,
          width: 100.0,
          height: 100.0,
          debugPaint: true,
        ),
        matchesGoldenFile('inspector.container_debugPaint.png'),
      );

      {
        // Verify calling the screenshot method still works if the RenderObject
        // needs to be laid out again.
        final RenderObject container =
            find.byKey(outerContainerKey).evaluate().single.renderObject!;
        container
          ..markNeedsLayout()
          ..markNeedsPaint();
        expect(container.debugNeedsLayout, isTrue);

        await expectLater(
          service.screenshot(
            find.byKey(outerContainerKey).evaluate().single,
            width: 100.0,
            height: 100.0,
            debugPaint: true,
          ),
          matchesGoldenFile('inspector.container_debugPaint.png'),
        );
        expect(container.debugNeedsLayout, isFalse);
      }

      // Small image
      await expectLater(
        service.screenshot(
          find.byKey(outerContainerKey).evaluate().single,
          width: 50.0,
          height: 100.0,
        ),
        matchesGoldenFile('inspector.container_small.png'),
      );

      await expectLater(
        service.screenshot(
          find.byKey(outerContainerKey).evaluate().single,
          width: 400.0,
          height: 400.0,
          maxPixelRatio: 3.0,
        ),
        matchesGoldenFile('inspector.container_large.png'),
      );

      // This screenshot will show the clip rect debug paint but no other
      // debug paint.
      await expectLater(
        service.screenshot(
          find.byType(ClipRRect).evaluate().single,
          width: 100.0,
          height: 100.0,
          debugPaint: true,
        ),
        matchesGoldenFile('inspector.clipRect_debugPaint.png'),
      );

      final Element clipRect = find.byType(ClipRRect).evaluate().single;

      final Future<ui.Image?> clipRectScreenshot = service.screenshot(
        clipRect,
        width: 100.0,
        height: 100.0,
        margin: 20.0,
        debugPaint: true,
      );
      // Add a margin so that the clip icon shows up in the screenshot.
      // This golden image is platform dependent due to the clip icon.
      await expectLater(
        clipRectScreenshot,
        matchesGoldenFile('inspector.clipRect_debugPaint_margin.png'),
      );

      // Verify we get the same image if we go through the service extension
      // instead of invoking the screenshot method directly.
      final Future<Object?> base64ScreenshotFuture = service.testExtension(
        'screenshot',
        <String, String>{
          'id': service.toId(clipRect, 'group')!,
          'width': '100.0',
          'height': '100.0',
          'margin': '20.0',
          'debugPaint': 'true',
        },
      );

      final TestWidgetsFlutterBinding binding = TestWidgetsFlutterBinding.ensureInitialized() as TestWidgetsFlutterBinding;
      final ui.Image screenshotImage = (await binding.runAsync<ui.Image>(() async {
        final String base64Screenshot = (await base64ScreenshotFuture)! as String;
        final ui.Codec codec = await ui.instantiateImageCodec(base64.decode(base64Screenshot));
        final ui.FrameInfo frame = await codec.getNextFrame();
        return frame.image;
      }, additionalTime: const Duration(seconds: 11)))!;

      await expectLater(
        screenshotImage,
        matchesReferenceImage((await clipRectScreenshot)!),
        skip: !isLinux,
      );

      // Test with a very visible debug paint
      await expectLater(
        service.screenshot(
          find.byKey(paddingKey).evaluate().single,
          width: 300.0,
          height: 300.0,
          debugPaint: true,
        ),
        matchesGoldenFile('inspector.padding_debugPaint.png'),
      );

      // The bounds for this box crop its rendered content.
      await expectLater(
        service.screenshot(
          find.byKey(sizedBoxKey).evaluate().single,
          width: 300.0,
          height: 300.0,
          debugPaint: true,
        ),
        matchesGoldenFile('inspector.sizedBox_debugPaint.png'),
      );

      // Verify that setting a margin includes the previously cropped content.
      await expectLater(
        service.screenshot(
          find.byKey(sizedBoxKey).evaluate().single,
          width: 300.0,
          height: 300.0,
          margin: 50.0,
          debugPaint: true,
        ),
        matchesGoldenFile('inspector.sizedBox_debugPaint_margin.png'),
      );
    });

    test('ext.flutter.inspector.structuredErrors', () async {
      List<Map<Object, Object?>> flutterErrorEvents = service.getEventsDispatched('Flutter.Error');
      expect(flutterErrorEvents, isEmpty);

      final FlutterExceptionHandler oldHandler = FlutterError.presentError;

      try {
        // Enable structured errors.
        expect(
          await service.testBoolExtension('structuredErrors', <String, String>{'enabled': 'true'}),
          equals('true'),
        );

        // Create an error.
        FlutterError.reportError(FlutterErrorDetails(
          library: 'rendering library',
          context: ErrorDescription('during layout'),
          exception: StackTrace.current,
        ));

        // Validate that we received an error.
        flutterErrorEvents = service.getEventsDispatched('Flutter.Error');
        expect(flutterErrorEvents, hasLength(1));

        // Validate the error contents.
        Map<Object, Object?> error = flutterErrorEvents.first;
        expect(error['description'], 'Exception caught by rendering library');
        expect(error['children'], isEmpty);

        // Validate that we received an error count.
        expect(error['errorsSinceReload'], 0);
        expect(
          error['renderedErrorText'],
          startsWith('══╡ EXCEPTION CAUGHT BY RENDERING LIBRARY ╞════════════'),
        );

        // Send a second error.
        FlutterError.reportError(FlutterErrorDetails(
          library: 'rendering library',
          context: ErrorDescription('also during layout'),
          exception: StackTrace.current,
        ));

        // Validate that the error count increased.
        flutterErrorEvents = service.getEventsDispatched('Flutter.Error');
        expect(flutterErrorEvents, hasLength(2));
        error = flutterErrorEvents.last;
        expect(error['errorsSinceReload'], 1);
        expect(error['renderedErrorText'], startsWith('Another exception was thrown:'));

        // Reloads the app.
        final FlutterExceptionHandler? oldHandler = FlutterError.onError;
        final TestWidgetsFlutterBinding binding = TestWidgetsFlutterBinding.ensureInitialized() as TestWidgetsFlutterBinding;
        // We need the runTest to setup the fake async in the test binding.
        await binding.runTest(() async {
          binding.reassembleApplication();
          await binding.pump();
        }, () { });
        // The run test overrides the flutter error handler, so we should
        // restore it back for the structure error to continue working.
        FlutterError.onError = oldHandler;
        // Cleans up the fake async so it does not bleed into next test.
        binding.postTest();

        // Send another error.
        FlutterError.reportError(FlutterErrorDetails(
          library: 'rendering library',
          context: ErrorDescription('during layout'),
          exception: StackTrace.current,
        ));

        // And, validate that the error count has been reset.
        flutterErrorEvents = service.getEventsDispatched('Flutter.Error');
        expect(flutterErrorEvents, hasLength(3));
        error = flutterErrorEvents.last;
        expect(error['errorsSinceReload'], 0);
      } finally {
        FlutterError.presentError = oldHandler;
      }
    });

    testWidgets('Screenshot of composited transforms - only offsets', (WidgetTester tester) async {
      // Composited transforms are challenging to take screenshots of as the
      // LeaderLayer and FollowerLayer classes used by CompositedTransformTarget
      // and CompositedTransformFollower depend on traversing ancestors of the
      // layer tree and mutating a [LayerLink] object when attaching layers to
      // the tree so that the FollowerLayer knows about the LeaderLayer.
      // 1. Finding the correct position for the follower layers requires
      // traversing the ancestors of the follow layer to find a common ancestor
      // with the leader layer.
      // 2. Creating a LeaderLayer and attaching it to a layer tree has side
      // effects as the leader layer will attempt to modify the mutable
      // LeaderLayer object shared by the LeaderLayer and FollowerLayer.
      // These tests verify that screenshots can still be taken and look correct
      // when the leader and follower layer are both in the screenshots and when
      // only the leader or follower layer is in the screenshot.
      final LayerLink link = LayerLink();
      final GlobalKey key = GlobalKey();
      final GlobalKey mainStackKey = GlobalKey();
      final GlobalKey transformTargetParent = GlobalKey();
      final GlobalKey stackWithTransformFollower = GlobalKey();

      await tester.pumpWidget(
        Directionality(
          textDirection: TextDirection.ltr,
          child: RepaintBoundary(
            child: Stack(
              key: mainStackKey,
              children: <Widget>[
                Stack(
                  key: transformTargetParent,
                  children: <Widget>[
                    Positioned(
                      left: 123.0,
                      top: 456.0,
                      child: CompositedTransformTarget(
                        link: link,
                        child: Container(height: 20.0, width: 20.0, color: const Color.fromARGB(128, 255, 0, 0)),
                      ),
                    ),
                  ],
                ),
                Positioned(
                  left: 787.0,
                  top: 343.0,
                  child: Stack(
                    key: stackWithTransformFollower,
                    children: <Widget>[
                      // Container so we can see how the follower layer was
                      // transformed relative to its initial location.
                      Container(height: 15.0, width: 15.0, color: const Color.fromARGB(128, 0, 0, 255)),
                      CompositedTransformFollower(
                        link: link,
                        child: Container(key: key, height: 10.0, width: 10.0, color: const Color.fromARGB(128, 0, 255, 0)),
                      ),
                    ],
                  ),
                ),
              ],
            ),
          ),
        ),
      );
      final RenderBox box = key.currentContext!.findRenderObject()! as RenderBox;
      expect(box.localToGlobal(Offset.zero), const Offset(123.0, 456.0));

      await expectLater(
        find.byKey(mainStackKey),
        matchesGoldenFile('inspector.composited_transform.only_offsets.png'),
      );

      await expectLater(
        WidgetInspectorService.instance.screenshot(
          find.byKey(stackWithTransformFollower).evaluate().first,
          width: 5000.0,
          height: 500.0,
        ),
        matchesGoldenFile('inspector.composited_transform.only_offsets_follower.png'),
      );

      await expectLater(
        WidgetInspectorService.instance.screenshot(find.byType(Stack).evaluate().first, width: 300.0, height: 300.0),
        matchesGoldenFile('inspector.composited_transform.only_offsets_small.png'),
      );

      await expectLater(
        WidgetInspectorService.instance.screenshot(
          find.byKey(transformTargetParent).evaluate().first,
          width: 500.0,
          height: 500.0,
        ),
        matchesGoldenFile('inspector.composited_transform.only_offsets_target.png'),
      );
    });

    testWidgets('Screenshot composited transforms - with rotations', (WidgetTester tester) async {
      final LayerLink link = LayerLink();
      final GlobalKey key1 = GlobalKey();
      final GlobalKey key2 = GlobalKey();
      final GlobalKey rotate1 = GlobalKey();
      final GlobalKey rotate2 = GlobalKey();
      final GlobalKey mainStackKey = GlobalKey();
      final GlobalKey stackWithTransformTarget = GlobalKey();
      final GlobalKey stackWithTransformFollower = GlobalKey();

      await tester.pumpWidget(
        Directionality(
          textDirection: TextDirection.ltr,
          child: Stack(
            key: mainStackKey,
            children: <Widget>[
              Stack(
                key: stackWithTransformTarget,
                children: <Widget>[
                  Positioned(
                    top: 123.0,
                    left: 456.0,
                    child: Transform.rotate(
                      key: rotate1,
                      angle: 1.0, // radians
                      child: CompositedTransformTarget(
                        link: link,
                        child: Container(key: key1, height: 20.0, width: 20.0, color: const Color.fromARGB(128, 255, 0, 0)),
                      ),
                    ),
                  ),
                ],
              ),
              Positioned(
                top: 487.0,
                left: 243.0,
                child: Stack(
                  key: stackWithTransformFollower,
                  children: <Widget>[
                    Container(height: 15.0, width: 15.0, color: const Color.fromARGB(128, 0, 0, 255)),
                    Transform.rotate(
                      key: rotate2,
                      angle: -0.3, // radians
                      child: CompositedTransformFollower(
                        link: link,
                        child: Container(key: key2, height: 10.0, width: 10.0, color: const Color.fromARGB(128, 0, 255, 0)),
                      ),
                    ),
                  ],
                ),
              ),
            ],
          ),
        ),
      );
      final RenderBox box1 = key1.currentContext!.findRenderObject()! as RenderBox;
      final RenderBox box2 = key2.currentContext!.findRenderObject()! as RenderBox;
      // Snapshot the positions of the two relevant boxes to ensure that taking
      // screenshots doesn't impact their positions.
      final Offset position1 = box1.localToGlobal(Offset.zero);
      final Offset position2 = box2.localToGlobal(Offset.zero);
      expect(position1.dx, moreOrLessEquals(position2.dx));
      expect(position1.dy, moreOrLessEquals(position2.dy));

      // Image of the full scene to use as reference to help validate that the
      // screenshots of specific subtrees are reasonable.
      await expectLater(
        find.byKey(mainStackKey),
        matchesGoldenFile('inspector.composited_transform.with_rotations.png'),
      );

      await expectLater(
        WidgetInspectorService.instance.screenshot(
          find.byKey(mainStackKey).evaluate().first,
          width: 500.0,
          height: 500.0,
        ),
        matchesGoldenFile('inspector.composited_transform.with_rotations_small.png'),
      );

      await expectLater(
        WidgetInspectorService.instance.screenshot(
          find.byKey(stackWithTransformTarget).evaluate().first,
          width: 500.0,
          height: 500.0,
        ),
        matchesGoldenFile('inspector.composited_transform.with_rotations_target.png'),
      );

      await expectLater(
        WidgetInspectorService.instance.screenshot(
          find.byKey(stackWithTransformFollower).evaluate().first,
          width: 500.0,
          height: 500.0,
        ),
        matchesGoldenFile('inspector.composited_transform.with_rotations_follower.png'),
      );

      // Make sure taking screenshots hasn't modified the positions of the
      // TransformTarget or TransformFollower layers.
      expect(identical(key1.currentContext!.findRenderObject(), box1), isTrue);
      expect(identical(key2.currentContext!.findRenderObject(), box2), isTrue);
      expect(box1.localToGlobal(Offset.zero), equals(position1));
      expect(box2.localToGlobal(Offset.zero), equals(position2));
    });

    testWidgets('getChildrenDetailsSubtree', (WidgetTester tester) async {
      await tester.pumpWidget(
        MaterialApp(
          title: 'Hello, World',
          theme: ThemeData(
            primarySwatch: Colors.blue,
          ),
          home: Scaffold(
            appBar: AppBar(
              title: const Text('Hello, World'),
            ),
            body: const Center(
              child: Text('Hello, World!'),
            ),
          ),
        ),
      );
      service.setSelection(find.text('Hello, World!').evaluate().first, 'my-group');

      // Figure out the pubRootDirectory
      final Map<String, Object?> jsonObject = (await service.testExtension(
          'getSelectedWidget',
          <String, String>{'objectGroup': 'my-group'},
      ))! as Map<String, Object?>;
      final Map<String, Object?> creationLocation = jsonObject['creationLocation']! as Map<String, Object?>;
      expect(creationLocation, isNotNull);
      final String file = creationLocation['file']! as String;
      expect(file, endsWith('widget_inspector_test.dart'));
      final List<String> segments = Uri.parse(file).pathSegments;
      // Strip a couple subdirectories away to generate a plausible pub rootdirectory.
      final String pubRootTest = '/${segments.take(segments.length - 2).join('/')}';
      service.setPubRootDirectories(<String>[pubRootTest]);

      final String summary = service.getRootWidgetSummaryTree('foo1');
      // ignore: avoid_dynamic_calls
      final List<Object?> childrenOfRoot = json.decode(summary)['children'] as List<Object?>;
      final List<Object?> childrenOfMaterialApp = (childrenOfRoot.first! as Map<String, Object?>)['children']! as List<Object?>;
      final Map<String, Object?> scaffold = childrenOfMaterialApp.first! as Map<String, Object?>;
      expect(scaffold['description'], 'Scaffold');
      final String objectId = scaffold['objectId']! as String;
      final String details = service.getDetailsSubtree(objectId, 'foo2');
      // ignore: avoid_dynamic_calls
      final List<Object?> detailedChildren = json.decode(details)['children'] as List<Object?>;

      final List<Map<String, Object?>> appBars = <Map<String, Object?>>[];
      void visitChildren(List<Object?> children) {
        for (final Map<String, Object?> child in children.cast<Map<String, Object?>>()) {
          if (child['description'] == 'AppBar') {
            appBars.add(child);
          }
          if (child.containsKey('children')) {
            visitChildren(child['children']! as List<Object?>);
          }
        }
      }
      visitChildren(detailedChildren);
      expect(appBars.single, isNot(contains('children')));
    }, skip: !WidgetInspectorService.instance.isWidgetCreationTracked()); // Test requires --track-widget-creation flag.

    testWidgets('InspectorSerializationDelegate addAdditionalPropertiesCallback', (WidgetTester tester) async {
      await tester.pumpWidget(
        MaterialApp(
          title: 'Hello World!',
          home: Scaffold(
            appBar: AppBar(
              title: const Text('Hello World!'),
            ),
            body: Center(
              child: Column(
                children: const <Widget>[
                  Text('Hello World!'),
                ],
              ),
            ),
          ),
        ),
      );
      final Finder columnWidgetFinder = find.byType(Column);
      expect(columnWidgetFinder, findsOneWidget);
      final Element columnWidgetElement = columnWidgetFinder
        .evaluate()
        .first;
      final DiagnosticsNode node = columnWidgetElement.toDiagnosticsNode();
      final InspectorSerializationDelegate delegate =
        InspectorSerializationDelegate(
          service: service,
          summaryTree: false,
          includeProperties: true,
          addAdditionalPropertiesCallback:
            (DiagnosticsNode node, InspectorSerializationDelegate delegate) {
              final Map<String, Object> additionalJson = <String, Object>{};
              final Object? value = node.value;
              if (value is Element) {
                final RenderObject? renderObject = value.renderObject;
                if (renderObject != null) {
                  additionalJson['renderObject'] =
                      renderObject.toDiagnosticsNode().toJsonMap(
                        delegate.copyWith(subtreeDepth: 0),
                      );
                }
              }
              additionalJson['callbackExecuted'] = true;
              return additionalJson;
            },
        );
      final Map<String, Object?> json = node.toJsonMap(delegate);
      expect(json['callbackExecuted'], true);
      expect(json.containsKey('renderObject'), true);
      expect(json['renderObject'], isA<Map<String, Object?>>());
      final Map<String, Object?> renderObjectJson = json['renderObject']! as Map<String, Object?>;
      expect(renderObjectJson['description'], startsWith('RenderFlex'));

      final InspectorSerializationDelegate emptyDelegate =
        InspectorSerializationDelegate(
          service: service,
          summaryTree: false,
          includeProperties: true,
          addAdditionalPropertiesCallback:
            (DiagnosticsNode node, InspectorSerializationDelegate delegate) {
              return null;
            },
        );
      final InspectorSerializationDelegate defaultDelegate =
        InspectorSerializationDelegate(
          service: service,
          summaryTree: false,
          includeProperties: true,
          addAdditionalPropertiesCallback: null,
        );
      expect(node.toJsonMap(emptyDelegate), node.toJsonMap(defaultDelegate));
    });

    testWidgets('debugIsLocalCreationLocation test', (WidgetTester tester) async {
      setupDefaultPubRootDirectory(service);

      final GlobalKey key = GlobalKey();

      await tester.pumpWidget(
        Directionality(
          textDirection: TextDirection.ltr,
          child: Container(
            padding: const EdgeInsets.all(8),
            child: Text('target', key: key, textDirection: TextDirection.ltr),
          ),
        ),
      );

      final Element element = key.currentContext! as Element;

      expect(debugIsLocalCreationLocation(element), isTrue);
      expect(debugIsLocalCreationLocation(element.widget), isTrue);

      // Padding is inside container
      final Finder paddingFinder = find.byType(Padding);

      final Element paddingElement = paddingFinder.evaluate().first;

      expect(debugIsLocalCreationLocation(paddingElement), isFalse);
      expect(debugIsLocalCreationLocation(paddingElement.widget), isFalse);
    }, skip: !WidgetInspectorService.instance.isWidgetCreationTracked()); // Test requires --track-widget-creation flag.

    test('devToolsInspectorUri test', () {
      activeDevToolsServerAddress = 'http://127.0.0.1:9100';
      connectedVmServiceUri = 'http://127.0.0.1:55269/798ay5al_FM=/';
      expect(
        WidgetInspectorService.instance.devToolsInspectorUri('inspector-0'),
        equals('http://127.0.0.1:9100/#/inspector?uri=http%3A%2F%2F127.0.0.1%3A55269%2F798ay5al_FM%3D%2F&inspectorRef=inspector-0'),
      );
    });

    test('DevToolsDeepLinkProperty test', () {
      final DevToolsDeepLinkProperty node =
      DevToolsDeepLinkProperty(
        'description of the deep link',
        'http://the-deeplink/',
      );
      expect(node.toString(), equals('description of the deep link'));
      expect(node.name, isEmpty);
      expect(node.value, equals('http://the-deeplink/'));
      expect(
        node.toJsonMap(const DiagnosticsSerializationDelegate()),
        equals(<String, dynamic>{
          'description': 'description of the deep link',
          'type': 'DevToolsDeepLinkProperty',
          'name': '',
          'style': 'singleLine',
          'allowNameWrap': true,
          'missingIfNull': false,
          'propertyType': 'String',
          'defaultLevel': 'info',
          'value': 'http://the-deeplink/',
        }),
      );
    });
  }

  static void setupDefaultPubRootDirectory(TestWidgetInspectorService service) {
    final Map<String, Object?> jsonObject = const SizedBox().toDiagnosticsNode().toJsonMap(InspectorSerializationDelegate(service: service));
    final Map<String, Object?> creationLocation = jsonObject['creationLocation']! as Map<String, Object?>;
    expect(creationLocation, isNotNull);
    final String file = creationLocation['file']! as String;
    expect(file, endsWith('widget_inspector_test.dart'));
    final List<String> segments = Uri
        .parse(file)
        .pathSegments;
    final String pubRootTest = '/${segments.take(segments.length - 2).join('/')}';

    // Strip a couple subdirectories away to generate a plausible pub root
    // directory.
    service.setPubRootDirectories(<String>[pubRootTest]);
  }
}

void _addToKnownLocationsMap({
  required Map<int, _CreationLocation> knownLocations,
  required Map<String, Map<String, List<Object?>>> newLocations,
}) {
  newLocations.forEach((String file, Map<String, List<Object?>> entries) {
    final List<int> ids = entries['ids']!.cast<int>();
    final List<int> lines = entries['lines']!.cast<int>();
    final List<int> columns = entries['columns']!.cast<int>();
    final List<String> names = entries['names']!.cast<String>();

    for (int i = 0; i < ids.length; i++) {
      final int id = ids[i];
      knownLocations[id] = _CreationLocation(
        id: id,
        file: file,
        line: lines[i],
        column: columns[i],
        name: names[i],
      );
    }
  });
}<|MERGE_RESOLUTION|>--- conflicted
+++ resolved
@@ -2,17 +2,17 @@
 // Use of this source code is governed by a BSD-style license that can be
 // found in the LICENSE file.
 
-// This file is run as part of a reduced test set in CI on Mac and Windows
-// machines.
-@Tags(<String>['reduced-test-set'])
+// no-shuffle:
+//   //TODO(gspencergoog): Remove this tag once this test's state leaks/test
+//   dependencies have been fixed.
+//   https://github.com/flutter/flutter/issues/85160
+//   Fails with "flutter test --test-randomize-ordering-seed=456"
+// reduced-test-set:
+//   This file is run as part of a reduced test set in CI on Mac and Windows
+//   machines.
+@Tags(<String>['reduced-test-set', 'no-shuffle'])
 
 @TestOn('!chrome')
-
-// TODO(gspencergoog): Remove this tag once this test's state leaks/test
-// dependencies have been fixed.
-// https://github.com/flutter/flutter/issues/85160
-// Fails with "flutter test --test-randomize-ordering-seed=456"
-@Tags(<String>['no-shuffle'])
 
 import 'dart:async';
 import 'dart:convert';
@@ -2003,11 +2003,7 @@
       _CreationLocation location = knownLocations[id]!;
       expect(location.file, equals(file));
       // ClockText widget.
-<<<<<<< HEAD
-      expect(location.line, equals(57));
-=======
       expect(location.line, equals(60));
->>>>>>> 20c6d50e
       expect(location.column, equals(9));
       expect(location.name, equals('ClockText'));
       expect(count, equals(1));
@@ -2017,11 +2013,7 @@
       location = knownLocations[id]!;
       expect(location.file, equals(file));
       // Text widget in _ClockTextState build method.
-<<<<<<< HEAD
-      expect(location.line, equals(95));
-=======
       expect(location.line, equals(98));
->>>>>>> 20c6d50e
       expect(location.column, equals(12));
       expect(location.name, equals('Text'));
       expect(count, equals(1));
@@ -2048,11 +2040,7 @@
       location = knownLocations[id]!;
       expect(location.file, equals(file));
       // ClockText widget.
-<<<<<<< HEAD
-      expect(location.line, equals(57));
-=======
       expect(location.line, equals(60));
->>>>>>> 20c6d50e
       expect(location.column, equals(9));
       expect(location.name, equals('ClockText'));
       expect(count, equals(3)); // 3 clock widget instances rebuilt.
@@ -2062,11 +2050,7 @@
       location = knownLocations[id]!;
       expect(location.file, equals(file));
       // Text widget in _ClockTextState build method.
-<<<<<<< HEAD
-      expect(location.line, equals(95));
-=======
       expect(location.line, equals(98));
->>>>>>> 20c6d50e
       expect(location.column, equals(12));
       expect(location.name, equals('Text'));
       expect(count, equals(3)); // 3 clock widget instances rebuilt.
