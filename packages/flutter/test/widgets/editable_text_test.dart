// Copyright 2014 The Flutter Authors. All rights reserved.
// Use of this source code is governed by a BSD-style license that can be
// found in the LICENSE file.

import 'package:flutter/rendering.dart';
import 'package:flutter_test/flutter_test.dart';
import 'package:flutter/gestures.dart';
import 'package:flutter/material.dart';
import 'package:flutter/cupertino.dart';
import 'package:flutter/services.dart';
import 'package:flutter/foundation.dart';

import '../rendering/mock_canvas.dart';
import 'editable_text_utils.dart';
import 'semantics_tester.dart';

Matcher matchesMethodCall(String method, { dynamic args }) => _MatchesMethodCall(method, arguments: args == null ? null : wrapMatcher(args));

class _MatchesMethodCall extends Matcher {
  const _MatchesMethodCall(this.name, {this.arguments});

  final String name;
  final Matcher? arguments;

  @override
  bool matches(dynamic item, Map<dynamic, dynamic> matchState) {
    if (item is MethodCall && item.method == name)
      return arguments?.matches(item.arguments, matchState) ?? true;
    return false;
  }

  @override
  Description describe(Description description) {
    final Description newDescription = description.add('has method name: ').addDescriptionOf(name);
    if (arguments != null)
        newDescription.add(' with arguments: ').addDescriptionOf(arguments);
    return newDescription;
  }
}

late TextEditingController controller;
final FocusNode focusNode = FocusNode(debugLabel: 'EditableText Node');
final FocusScopeNode focusScopeNode = FocusScopeNode(debugLabel: 'EditableText Scope Node');
const TextStyle textStyle = TextStyle();
const Color cursorColor = Color.fromARGB(0xFF, 0xFF, 0x00, 0x00);

enum HandlePositionInViewport {
  leftEdge, rightEdge, within,
}

class MockClipboard {
  Object _clipboardData = <String, dynamic>{
    'text': null,
  };

  Future<dynamic> handleMethodCall(MethodCall methodCall) async {
    switch (methodCall.method) {
      case 'Clipboard.getData':
        return _clipboardData;
      case 'Clipboard.setData':
        _clipboardData = methodCall.arguments as Object;
        break;
    }
  }
}

void main() {
  TestWidgetsFlutterBinding.ensureInitialized();
  final MockClipboard mockClipboard = MockClipboard();
  SystemChannels.platform.setMockMethodCallHandler(mockClipboard.handleMethodCall);

  setUp(() async {
    debugResetSemanticsIdCounter();
    controller = TextEditingController();
    // Fill the clipboard so that the Paste option is available in the text
    // selection menu.
    await Clipboard.setData(const ClipboardData(text: 'Clipboard data'));
  });

  tearDown(() {
    controller.dispose();
  });

  // Tests that the desired keyboard action button is requested.
  //
  // More technically, when an EditableText is given a particular [action], Flutter
  // requests [serializedActionName] when attaching to the platform's input
  // system.
  Future<void> _desiredKeyboardActionIsRequested({
    required WidgetTester tester,
    TextInputAction? action,
    String serializedActionName = '',
  }) async {
    await tester.pumpWidget(
      MediaQuery(
        data: const MediaQueryData(devicePixelRatio: 1.0),
        child: Directionality(
          textDirection: TextDirection.ltr,
          child: FocusScope(
            node: focusScopeNode,
            autofocus: true,
            child: EditableText(
              backgroundCursorColor: Colors.grey,
              controller: controller,
              focusNode: focusNode,
              textInputAction: action,
              style: textStyle,
              cursorColor: cursorColor,
            ),
          ),
        ),
      ),
    );

    await tester.tap(find.byType(EditableText));
    await tester.showKeyboard(find.byType(EditableText));
    controller.text = 'test';
    await tester.idle();
    expect(tester.testTextInput.editingState!['text'], equals('test'));
    expect(tester.testTextInput.setClientArgs!['inputAction'],
        equals(serializedActionName));
  }

  // Regression test for https://github.com/flutter/flutter/issues/34538.
  testWidgets('RTL arabic correct caret placement after trailing whitespace', (WidgetTester tester) async {
    final TextEditingController controller = TextEditingController();
    await tester.pumpWidget(
      MediaQuery(
        data: const MediaQueryData(),
        child: Directionality(
          textDirection: TextDirection.rtl,
          child: FocusScope(
            node: focusScopeNode,
            autofocus: true,
            child: EditableText(
              backgroundCursorColor: Colors.blue,
              controller: controller,
              focusNode: focusNode,
              maxLines: 1, // Sets text keyboard implicitly.
              style: textStyle,
              cursorColor: cursorColor,
            ),
          ),
        ),
      ),
    );

    await tester.tap(find.byType(EditableText));
    await tester.showKeyboard(find.byType(EditableText));
    await tester.idle();

    final EditableTextState state = tester.state<EditableTextState>(find.byType(EditableText));

    // Simulates Gboard Persian input.
    state.updateEditingValue(const TextEditingValue(text: 'گ', selection: TextSelection.collapsed(offset: 1)));
    await tester.pump();
    double previousCaretXPosition = state.renderEditable.getLocalRectForCaret(state.textEditingValue.selection!.base).left;

    state.updateEditingValue(const TextEditingValue(text: 'گی', selection: TextSelection.collapsed(offset: 2)));
    await tester.pump();
    double caretXPosition = state.renderEditable.getLocalRectForCaret(state.textEditingValue.selection!.base).left;
    expect(caretXPosition, lessThan(previousCaretXPosition));
    previousCaretXPosition = caretXPosition;

    state.updateEditingValue(const TextEditingValue(text: 'گیگ', selection: TextSelection.collapsed(offset: 3)));
    await tester.pump();
    caretXPosition = state.renderEditable.getLocalRectForCaret(state.textEditingValue.selection!.base).left;
    expect(caretXPosition, lessThan(previousCaretXPosition));
    previousCaretXPosition = caretXPosition;

    // Enter a whitespace in a RTL input field moves the caret to the left.
    state.updateEditingValue(const TextEditingValue(text: 'گیگ ', selection: TextSelection.collapsed(offset: 4)));
    await tester.pump();
    caretXPosition = state.renderEditable.getLocalRectForCaret(state.textEditingValue.selection!.base).left;
    expect(caretXPosition, lessThan(previousCaretXPosition));

    expect(state.currentTextEditingValue.text, equals('گیگ '));
  }, skip: isBrowser); // https://github.com/flutter/flutter/issues/78550.

  testWidgets('has expected defaults', (WidgetTester tester) async {
    await tester.pumpWidget(
      MediaQuery(
        data: const MediaQueryData(devicePixelRatio: 1.0),
        child: Directionality(
          textDirection: TextDirection.ltr,
          child: EditableText(
            controller: controller,
            backgroundCursorColor: Colors.grey,
            focusNode: focusNode,
            style: textStyle,
            cursorColor: cursorColor,
          ),
        ),
      ),
    );

    final EditableText editableText =
        tester.firstWidget(find.byType(EditableText));
    expect(editableText.maxLines, equals(1));
    expect(editableText.obscureText, isFalse);
    expect(editableText.autocorrect, isTrue);
    expect(editableText.enableSuggestions, isTrue);
    expect(editableText.textAlign, TextAlign.start);
    expect(editableText.cursorWidth, 2.0);
    expect(editableText.cursorHeight, isNull);
    expect(editableText.textHeightBehavior, isNull);
  });

  testWidgets('text keyboard is requested when maxLines is default', (WidgetTester tester) async {
    await tester.pumpWidget(
      MediaQuery(
        data: const MediaQueryData(devicePixelRatio: 1.0),
        child: Directionality(
          textDirection: TextDirection.ltr,
          child: FocusScope(
            node: focusScopeNode,
            autofocus: true,
            child: EditableText(
              controller: controller,
              backgroundCursorColor: Colors.grey,
              focusNode: focusNode,
              style: textStyle,
              cursorColor: cursorColor,
            ),
          ),
        ),
      ),
    );
    await tester.tap(find.byType(EditableText));
    await tester.showKeyboard(find.byType(EditableText));
    controller.text = 'test';
    await tester.idle();
    final EditableText editableText =
        tester.firstWidget(find.byType(EditableText));
    expect(editableText.maxLines, equals(1));
    expect(tester.testTextInput.editingState!['text'], equals('test'));
    expect(tester.testTextInput.setClientArgs!['inputType']['name'],
        equals('TextInputType.text'));
    expect(tester.testTextInput.setClientArgs!['inputAction'],
        equals('TextInputAction.done'));
  });

  testWidgets('Keyboard is configured for "unspecified" action when explicitly requested', (WidgetTester tester) async {
    await _desiredKeyboardActionIsRequested(
      tester: tester,
      action: TextInputAction.unspecified,
      serializedActionName: 'TextInputAction.unspecified',
    );
  });

  testWidgets('Keyboard is configured for "none" action when explicitly requested', (WidgetTester tester) async {
    await _desiredKeyboardActionIsRequested(
      tester: tester,
      action: TextInputAction.none,
      serializedActionName: 'TextInputAction.none',
    );
  });

  testWidgets('Keyboard is configured for "done" action when explicitly requested', (WidgetTester tester) async {
    await _desiredKeyboardActionIsRequested(
      tester: tester,
      action: TextInputAction.done,
      serializedActionName: 'TextInputAction.done',
    );
  });

  testWidgets('Keyboard is configured for "send" action when explicitly requested', (WidgetTester tester) async {
    await _desiredKeyboardActionIsRequested(
      tester: tester,
      action: TextInputAction.send,
      serializedActionName: 'TextInputAction.send',
    );
  });

  testWidgets('Keyboard is configured for "go" action when explicitly requested', (WidgetTester tester) async {
    await _desiredKeyboardActionIsRequested(
      tester: tester,
      action: TextInputAction.go,
      serializedActionName: 'TextInputAction.go',
    );
  });

  testWidgets('Keyboard is configured for "search" action when explicitly requested', (WidgetTester tester) async {
    await _desiredKeyboardActionIsRequested(
      tester: tester,
      action: TextInputAction.search,
      serializedActionName: 'TextInputAction.search',
    );
  });

  testWidgets('Keyboard is configured for "send" action when explicitly requested', (WidgetTester tester) async {
    await _desiredKeyboardActionIsRequested(
      tester: tester,
      action: TextInputAction.send,
      serializedActionName: 'TextInputAction.send',
    );
  });

  testWidgets('Keyboard is configured for "next" action when explicitly requested', (WidgetTester tester) async {
    await _desiredKeyboardActionIsRequested(
      tester: tester,
      action: TextInputAction.next,
      serializedActionName: 'TextInputAction.next',
    );
  });

  testWidgets('Keyboard is configured for "previous" action when explicitly requested', (WidgetTester tester) async {
    await _desiredKeyboardActionIsRequested(
      tester: tester,
      action: TextInputAction.previous,
      serializedActionName: 'TextInputAction.previous',
    );
  });

  testWidgets('Keyboard is configured for "continue" action when explicitly requested', (WidgetTester tester) async {
    await _desiredKeyboardActionIsRequested(
      tester: tester,
      action: TextInputAction.continueAction,
      serializedActionName: 'TextInputAction.continueAction',
    );
  });

  testWidgets('Keyboard is configured for "join" action when explicitly requested', (WidgetTester tester) async {
    await _desiredKeyboardActionIsRequested(
      tester: tester,
      action: TextInputAction.join,
      serializedActionName: 'TextInputAction.join',
    );
  });

  testWidgets('Keyboard is configured for "route" action when explicitly requested', (WidgetTester tester) async {
    await _desiredKeyboardActionIsRequested(
      tester: tester,
      action: TextInputAction.route,
      serializedActionName: 'TextInputAction.route',
    );
  });

  testWidgets('Keyboard is configured for "emergencyCall" action when explicitly requested', (WidgetTester tester) async {
    await _desiredKeyboardActionIsRequested(
      tester: tester,
      action: TextInputAction.emergencyCall,
      serializedActionName: 'TextInputAction.emergencyCall',
    );
  });

  group('Infer keyboardType from autofillHints', () {
    testWidgets('infer keyboard types from autofillHints: ios',
      (WidgetTester tester) async {
        await tester.pumpWidget(
          MediaQuery(
            data: const MediaQueryData(devicePixelRatio: 1.0),
            child: Directionality(
              textDirection: TextDirection.ltr,
              child: FocusScope(
                node: focusScopeNode,
                autofocus: true,
                child: EditableText(
                  controller: controller,
                  backgroundCursorColor: Colors.grey,
                  focusNode: focusNode,
                  style: textStyle,
                  cursorColor: cursorColor,
                  autofillHints: const <String>[AutofillHints.streetAddressLine1],
                ),
              ),
            ),
          ),
        );

        await tester.tap(find.byType(EditableText));
        await tester.showKeyboard(find.byType(EditableText));
        controller.text = 'test';
        await tester.idle();
        expect(tester.testTextInput.editingState!['text'], equals('test'));
        expect(
          tester.testTextInput.setClientArgs!['inputType']['name'],
          // On web, we don't infer the keyboard type as "name". We only infer
          // on iOS and macOS.
          kIsWeb ? equals('TextInputType.address') : equals('TextInputType.name'),
        );
    }, variant: const TargetPlatformVariant(<TargetPlatform>{ TargetPlatform.iOS,  TargetPlatform.macOS }));

    testWidgets('infer keyboard types from autofillHints: non-ios',
      (WidgetTester tester) async {
        await tester.pumpWidget(
          MediaQuery(
            data: const MediaQueryData(devicePixelRatio: 1.0),
            child: Directionality(
              textDirection: TextDirection.ltr,
              child: FocusScope(
                node: focusScopeNode,
                autofocus: true,
                child: EditableText(
                  controller: controller,
                  backgroundCursorColor: Colors.grey,
                  focusNode: focusNode,
                  style: textStyle,
                  cursorColor: cursorColor,
                  autofillHints: const <String>[AutofillHints.streetAddressLine1],
                ),
              ),
            ),
          ),
        );

        await tester.tap(find.byType(EditableText));
        await tester.showKeyboard(find.byType(EditableText));
        controller.text = 'test';
        await tester.idle();
        expect(tester.testTextInput.editingState!['text'], equals('test'));
        expect(tester.testTextInput.setClientArgs!['inputType']['name'], equals('TextInputType.address'));
      });

    testWidgets('inferred keyboard types can be overridden: ios',
      (WidgetTester tester) async {
        await tester.pumpWidget(
          MediaQuery(
            data: const MediaQueryData(devicePixelRatio: 1.0),
            child: Directionality(
              textDirection: TextDirection.ltr,
              child: FocusScope(
                node: focusScopeNode,
                autofocus: true,
                child: EditableText(
                  controller: controller,
                  backgroundCursorColor: Colors.grey,
                  focusNode: focusNode,
                  style: textStyle,
                  cursorColor: cursorColor,
                  keyboardType: TextInputType.text,
                  autofillHints: const <String>[AutofillHints.streetAddressLine1],
                ),
              ),
            ),
          ),
        );

        await tester.tap(find.byType(EditableText));
        await tester.showKeyboard(find.byType(EditableText));
        controller.text = 'test';
        await tester.idle();
        expect(tester.testTextInput.editingState!['text'], equals('test'));
        expect(tester.testTextInput.setClientArgs!['inputType']['name'], equals('TextInputType.text'));
    }, variant: const TargetPlatformVariant(<TargetPlatform>{ TargetPlatform.iOS,  TargetPlatform.macOS }));

    testWidgets('inferred keyboard types can be overridden: non-ios',
      (WidgetTester tester) async {
        await tester.pumpWidget(
          MediaQuery(
            data: const MediaQueryData(devicePixelRatio: 1.0),
            child: Directionality(
              textDirection: TextDirection.ltr,
              child: FocusScope(
                node: focusScopeNode,
                autofocus: true,
                child: EditableText(
                  controller: controller,
                  backgroundCursorColor: Colors.grey,
                  focusNode: focusNode,
                  style: textStyle,
                  cursorColor: cursorColor,
                  keyboardType: TextInputType.text,
                  autofillHints: const <String>[AutofillHints.streetAddressLine1],
                ),
              ),
            ),
          ),
        );

        await tester.tap(find.byType(EditableText));
        await tester.showKeyboard(find.byType(EditableText));
        controller.text = 'test';
        await tester.idle();
        expect(tester.testTextInput.editingState!['text'], equals('test'));
        expect(tester.testTextInput.setClientArgs!['inputType']['name'], equals('TextInputType.text'));
    });
  });

  testWidgets('multiline keyboard is requested when set explicitly', (WidgetTester tester) async {
    await tester.pumpWidget(
      MediaQuery(
        data: const MediaQueryData(devicePixelRatio: 1.0),
        child: Directionality(
          textDirection: TextDirection.ltr,
          child: FocusScope(
            node: focusScopeNode,
            autofocus: true,
            child: EditableText(
              controller: controller,
              backgroundCursorColor: Colors.grey,
              focusNode: focusNode,
              keyboardType: TextInputType.multiline,
              style: textStyle,
              cursorColor: cursorColor,
            ),
          ),
        ),
      ),
    );

    await tester.tap(find.byType(EditableText));
    await tester.showKeyboard(find.byType(EditableText));
    controller.text = 'test';
    await tester.idle();
    expect(tester.testTextInput.editingState!['text'], equals('test'));
    expect(tester.testTextInput.setClientArgs!['inputType']['name'],
        equals('TextInputType.multiline'));
    expect(tester.testTextInput.setClientArgs!['inputAction'],
        equals('TextInputAction.newline'));
  });

  testWidgets('visiblePassword keyboard is requested when set explicitly', (WidgetTester tester) async {
    await tester.pumpWidget(
      MediaQuery(
        data: const MediaQueryData(devicePixelRatio: 1.0),
        child: Directionality(
          textDirection: TextDirection.ltr,
          child: FocusScope(
            node: focusScopeNode,
            autofocus: true,
            child: EditableText(
              controller: controller,
              backgroundCursorColor: Colors.grey,
              focusNode: focusNode,
              keyboardType: TextInputType.visiblePassword,
              style: textStyle,
              cursorColor: cursorColor,
            ),
          ),
        ),
      ),
    );

    await tester.tap(find.byType(EditableText));
    await tester.showKeyboard(find.byType(EditableText));
    controller.text = 'test';
    await tester.idle();
    expect(tester.testTextInput.editingState!['text'], equals('test'));
    expect(tester.testTextInput.setClientArgs!['inputType']['name'],
        equals('TextInputType.visiblePassword'));
    expect(tester.testTextInput.setClientArgs!['inputAction'],
        equals('TextInputAction.done'));
  });

  testWidgets('enableSuggestions flag is sent to the engine properly', (WidgetTester tester) async {
    final TextEditingController controller = TextEditingController();
    const bool enableSuggestions = false;
    await tester.pumpWidget(
      MediaQuery(
        data: const MediaQueryData(devicePixelRatio: 1.0),
        child: Directionality(
          textDirection: TextDirection.ltr,
          child: FocusScope(
            node: focusScopeNode,
            autofocus: true,
            child: EditableText(
              controller: controller,
              backgroundCursorColor: Colors.grey,
              focusNode: focusNode,
              enableSuggestions: enableSuggestions,
              style: textStyle,
              cursorColor: cursorColor,
            ),
          ),
        ),
      ),
    );

    await tester.tap(find.byType(EditableText));
    await tester.showKeyboard(find.byType(EditableText));
    await tester.idle();
    expect(tester.testTextInput.setClientArgs!['enableSuggestions'], enableSuggestions);
  });

  group('smartDashesType and smartQuotesType', () {
    testWidgets('sent to the engine properly', (WidgetTester tester) async {
      final TextEditingController controller = TextEditingController();
      const SmartDashesType smartDashesType = SmartDashesType.disabled;
      const SmartQuotesType smartQuotesType = SmartQuotesType.disabled;
      await tester.pumpWidget(
        MediaQuery(
          data: const MediaQueryData(devicePixelRatio: 1.0),
          child: Directionality(
            textDirection: TextDirection.ltr,
            child: FocusScope(
              node: focusScopeNode,
              autofocus: true,
              child: EditableText(
                controller: controller,
                backgroundCursorColor: Colors.grey,
                focusNode: focusNode,
                smartDashesType: smartDashesType,
                smartQuotesType: smartQuotesType,
                style: textStyle,
                cursorColor: cursorColor,
              ),
            ),
          ),
        ),
      );

      await tester.tap(find.byType(EditableText));
      await tester.showKeyboard(find.byType(EditableText));
      await tester.idle();
      expect(tester.testTextInput.setClientArgs!['smartDashesType'], smartDashesType.index.toString());
      expect(tester.testTextInput.setClientArgs!['smartQuotesType'], smartQuotesType.index.toString());
    });

    testWidgets('default to true when obscureText is false', (WidgetTester tester) async {
      final TextEditingController controller = TextEditingController();
      await tester.pumpWidget(
        MediaQuery(
          data: const MediaQueryData(devicePixelRatio: 1.0),
          child: Directionality(
            textDirection: TextDirection.ltr,
            child: FocusScope(
              node: focusScopeNode,
              autofocus: true,
              child: EditableText(
                controller: controller,
                backgroundCursorColor: Colors.grey,
                focusNode: focusNode,
                style: textStyle,
                cursorColor: cursorColor,
                obscureText: false,
              ),
            ),
          ),
        ),
      );

      await tester.tap(find.byType(EditableText));
      await tester.showKeyboard(find.byType(EditableText));
      await tester.idle();
      expect(tester.testTextInput.setClientArgs!['smartDashesType'], '1');
      expect(tester.testTextInput.setClientArgs!['smartQuotesType'], '1');
    });

    testWidgets('default to false when obscureText is true', (WidgetTester tester) async {
      final TextEditingController controller = TextEditingController();
      await tester.pumpWidget(
        MediaQuery(
          data: const MediaQueryData(devicePixelRatio: 1.0),
          child: Directionality(
            textDirection: TextDirection.ltr,
            child: FocusScope(
              node: focusScopeNode,
              autofocus: true,
              child: EditableText(
                controller: controller,
                backgroundCursorColor: Colors.grey,
                focusNode: focusNode,
                style: textStyle,
                cursorColor: cursorColor,
                obscureText: true,
              ),
            ),
          ),
        ),
      );

      await tester.tap(find.byType(EditableText));
      await tester.showKeyboard(find.byType(EditableText));
      await tester.idle();
      expect(tester.testTextInput.setClientArgs!['smartDashesType'], '0');
      expect(tester.testTextInput.setClientArgs!['smartQuotesType'], '0');
    });
  });

  testWidgets('selection overlay will update when text grow bigger', (WidgetTester tester) async {
    final TextEditingController controller = TextEditingController.fromValue(
        const TextEditingValue(
          text: 'initial value',
        ),
    );
    Future<void> pumpEditableTextWithTextStyle(TextStyle style) async {
      await tester.pumpWidget(
        MaterialApp(
          home: EditableText(
            backgroundCursorColor: Colors.grey,
            controller: controller,
            focusNode: focusNode,
            style: style,
            cursorColor: cursorColor,
            selectionControls: materialTextSelectionControls,
            showSelectionHandles: true,
          ),
        ),
      );
    }

    await pumpEditableTextWithTextStyle(const TextStyle(fontSize: 18));
    final EditableTextState state = tester.state<EditableTextState>(find.byType(EditableText));
    state.renderEditable.selectWordsInRange(
      from: Offset.zero,
      cause: SelectionChangedCause.longPress,
    );
    await tester.pumpAndSettle();
    await tester.idle();

    List<RenderBox> handles = List<RenderBox>.from(
      tester.renderObjectList<RenderBox>(
        find.descendant(
          of: find.byType(CompositedTransformFollower),
          matching: find.byType(GestureDetector),
        ),
      ),
    );

    expect(handles[0].localToGlobal(Offset.zero), const Offset(-35.0, 5.0));
    expect(handles[1].localToGlobal(Offset.zero), const Offset(113.0, 5.0));

    await pumpEditableTextWithTextStyle(const TextStyle(fontSize: 30));
    await tester.pumpAndSettle();

    // Handles should be updated with bigger font size.
    handles = List<RenderBox>.from(
      tester.renderObjectList<RenderBox>(
        find.descendant(
          of: find.byType(CompositedTransformFollower),
          matching: find.byType(GestureDetector),
        ),
      ),
    );
    // First handle should have the same dx but bigger dy.
    expect(handles[0].localToGlobal(Offset.zero), const Offset(-35.0, 17.0));
    expect(handles[1].localToGlobal(Offset.zero), const Offset(197.0, 17.0));
  });

  testWidgets('can update style of previous activated EditableText', (WidgetTester tester) async {
    final Key key1 = UniqueKey();
    final Key key2 = UniqueKey();
    await tester.pumpWidget(
      MediaQuery(
        data: const MediaQueryData(devicePixelRatio: 1.0),
        child: Directionality(
          textDirection: TextDirection.ltr,
          child: FocusScope(
            node: focusScopeNode,
            autofocus: true,
            child: Column(
              children: <Widget>[
                EditableText(
                  key: key1,
                  controller: TextEditingController(),
                  backgroundCursorColor: Colors.grey,
                  focusNode: focusNode,
                  style: const TextStyle(fontSize: 9),
                  cursorColor: cursorColor,
                ),
                EditableText(
                  key: key2,
                  controller: TextEditingController(),
                  backgroundCursorColor: Colors.grey,
                  focusNode: focusNode,
                  style: const TextStyle(fontSize: 9),
                  cursorColor: cursorColor,
                ),
              ],
            ),
          ),
        ),
      ),
    );

    await tester.tap(find.byKey(key1));
    await tester.showKeyboard(find.byKey(key1));
    controller.text = 'test';
    await tester.idle();
    RenderBox renderEditable = tester.renderObject(find.byKey(key1));
    expect(renderEditable.size.height, 9.0);
    // Taps the other EditableText to deactivate the first one.
    await tester.tap(find.byKey(key2));
    await tester.showKeyboard(find.byKey(key2));
    // Updates the style.
    await tester.pumpWidget(
      MediaQuery(
        data: const MediaQueryData(devicePixelRatio: 1.0),
        child: Directionality(
          textDirection: TextDirection.ltr,
          child: FocusScope(
            node: focusScopeNode,
            autofocus: true,
            child: Column(
              children: <Widget>[
                EditableText(
                  key: key1,
                  controller: TextEditingController(),
                  backgroundCursorColor: Colors.grey,
                  focusNode: focusNode,
                  style: const TextStyle(fontSize: 20),
                  cursorColor: cursorColor,
                ),
                EditableText(
                  key: key2,
                  controller: TextEditingController(),
                  backgroundCursorColor: Colors.grey,
                  focusNode: focusNode,
                  style: const TextStyle(fontSize: 9),
                  cursorColor: cursorColor,
                ),
              ],
            ),
          ),
        ),
      ),
    );
    renderEditable = tester.renderObject(find.byKey(key1));
    expect(renderEditable.size.height, 20.0);
    expect(tester.takeException(), null);
  });

  testWidgets('Multiline keyboard with newline action is requested when maxLines = null', (WidgetTester tester) async {
    await tester.pumpWidget(
      MediaQuery(
        data: const MediaQueryData(devicePixelRatio: 1.0),
        child: Directionality(
          textDirection: TextDirection.ltr,
          child: FocusScope(
            node: focusScopeNode,
            autofocus: true,
            child: EditableText(
              controller: controller,
              backgroundCursorColor: Colors.grey,
              focusNode: focusNode,
              maxLines: null,
              style: textStyle,
              cursorColor: cursorColor,
            ),
          ),
        ),
      ),
    );

    await tester.tap(find.byType(EditableText));
    await tester.showKeyboard(find.byType(EditableText));
    controller.text = 'test';
    await tester.idle();
    expect(tester.testTextInput.editingState!['text'], equals('test'));
    expect(tester.testTextInput.setClientArgs!['inputType']['name'],
        equals('TextInputType.multiline'));
    expect(tester.testTextInput.setClientArgs!['inputAction'],
        equals('TextInputAction.newline'));
  });

  testWidgets('Text keyboard is requested when explicitly set and maxLines = null', (WidgetTester tester) async {
    await tester.pumpWidget(
      MediaQuery(
        data: const MediaQueryData(devicePixelRatio: 1.0),
        child: Directionality(
          textDirection: TextDirection.ltr,
          child: FocusScope(
            node: focusScopeNode,
            autofocus: true,
            child: EditableText(
              backgroundCursorColor: Colors.grey,
              controller: controller,
              focusNode: focusNode,
              maxLines: null,
              keyboardType: TextInputType.text,
              style: textStyle,
              cursorColor: cursorColor,
            ),
          ),
        ),
      ),
    );

    await tester.tap(find.byType(EditableText));
    await tester.showKeyboard(find.byType(EditableText));
    controller.text = 'test';
    await tester.idle();
    expect(tester.testTextInput.editingState!['text'], equals('test'));
    expect(tester.testTextInput.setClientArgs!['inputType']['name'],
        equals('TextInputType.text'));
    expect(tester.testTextInput.setClientArgs!['inputAction'],
        equals('TextInputAction.done'));
  });

  testWidgets('Correct keyboard is requested when set explicitly and maxLines > 1', (WidgetTester tester) async {
    await tester.pumpWidget(
      MediaQuery(
        data: const MediaQueryData(devicePixelRatio: 1.0),
        child: Directionality(
          textDirection: TextDirection.ltr,
          child: FocusScope(
            node: focusScopeNode,
            autofocus: true,
            child: EditableText(
              backgroundCursorColor: Colors.grey,
              controller: controller,
              focusNode: focusNode,
              keyboardType: TextInputType.phone,
              maxLines: 3,
              style: textStyle,
              cursorColor: cursorColor,
            ),
          ),
        ),
      ),
    );

    await tester.tap(find.byType(EditableText));
    await tester.showKeyboard(find.byType(EditableText));
    controller.text = 'test';
    await tester.idle();
    expect(tester.testTextInput.editingState!['text'], equals('test'));
    expect(tester.testTextInput.setClientArgs!['inputType']['name'],
        equals('TextInputType.phone'));
    expect(tester.testTextInput.setClientArgs!['inputAction'],
        equals('TextInputAction.done'));
  });

  testWidgets('multiline keyboard is requested when set implicitly', (WidgetTester tester) async {
    await tester.pumpWidget(
      MediaQuery(
        data: const MediaQueryData(devicePixelRatio: 1.0),
        child: Directionality(
          textDirection: TextDirection.ltr,
          child: FocusScope(
            node: focusScopeNode,
            autofocus: true,
            child: EditableText(
              backgroundCursorColor: Colors.grey,
              controller: controller,
              focusNode: focusNode,
              maxLines: 3, // Sets multiline keyboard implicitly.
              style: textStyle,
              cursorColor: cursorColor,
            ),
          ),
        ),
      ),
    );

    await tester.tap(find.byType(EditableText));
    await tester.showKeyboard(find.byType(EditableText));
    controller.text = 'test';
    await tester.idle();
    expect(tester.testTextInput.editingState!['text'], equals('test'));
    expect(tester.testTextInput.setClientArgs!['inputType']['name'],
        equals('TextInputType.multiline'));
    expect(tester.testTextInput.setClientArgs!['inputAction'],
        equals('TextInputAction.newline'));
  });

  testWidgets('single line inputs have correct default keyboard', (WidgetTester tester) async {
    await tester.pumpWidget(
      MediaQuery(
        data: const MediaQueryData(devicePixelRatio: 1.0),
        child: Directionality(
          textDirection: TextDirection.ltr,
          child: FocusScope(
            node: focusScopeNode,
            autofocus: true,
            child: EditableText(
              backgroundCursorColor: Colors.grey,
              controller: controller,
              focusNode: focusNode,
              maxLines: 1, // Sets text keyboard implicitly.
              style: textStyle,
              cursorColor: cursorColor,
            ),
          ),
        ),
      ),
    );

    await tester.tap(find.byType(EditableText));
    await tester.showKeyboard(find.byType(EditableText));
    controller.text = 'test';
    await tester.idle();
    expect(tester.testTextInput.editingState!['text'], equals('test'));
    expect(tester.testTextInput.setClientArgs!['inputType']['name'],
        equals('TextInputType.text'));
    expect(tester.testTextInput.setClientArgs!['inputAction'],
        equals('TextInputAction.done'));
  });

  testWidgets('connection is closed when TextInputClient.onConnectionClosed message received', (WidgetTester tester) async {
    await tester.pumpWidget(
      MediaQuery(
        data: const MediaQueryData(devicePixelRatio: 1.0),
        child: Directionality(
          textDirection: TextDirection.ltr,
          child: FocusScope(
            node: focusScopeNode,
            autofocus: true,
            child: EditableText(
              backgroundCursorColor: Colors.grey,
              controller: controller,
              focusNode: focusNode,
              maxLines: 1, // Sets text keyboard implicitly.
              style: textStyle,
              cursorColor: cursorColor,
            ),
          ),
        ),
      ),
    );

    await tester.tap(find.byType(EditableText));
    await tester.showKeyboard(find.byType(EditableText));
    controller.text = 'test';
    await tester.idle();

    final EditableTextState state =
        tester.state<EditableTextState>(find.byType(EditableText));
    expect(tester.testTextInput.editingState!['text'], equals('test'));
    expect(state.wantKeepAlive, true);

    tester.testTextInput.log.clear();
    tester.testTextInput.closeConnection();
    await tester.idle();

    // Widget does not have focus anymore.
    expect(state.wantKeepAlive, false);
    // No method calls are sent from the framework.
    // This makes sure hide/clearClient methods are not called after connection
    // closed.
    expect(tester.testTextInput.log, isEmpty);
  });

  testWidgets('closed connection reopened when user focused', (WidgetTester tester) async {
    await tester.pumpWidget(
      MediaQuery(
        data: const MediaQueryData(devicePixelRatio: 1.0),
        child: Directionality(
          textDirection: TextDirection.ltr,
          child: FocusScope(
            node: focusScopeNode,
            autofocus: true,
            child: EditableText(
              backgroundCursorColor: Colors.grey,
              controller: controller,
              focusNode: focusNode,
              maxLines: 1, // Sets text keyboard implicitly.
              style: textStyle,
              cursorColor: cursorColor,
            ),
          ),
        ),
      ),
    );

    await tester.tap(find.byType(EditableText));
    await tester.showKeyboard(find.byType(EditableText));
    controller.text = 'test3';
    await tester.idle();

    final EditableTextState state =
        tester.state<EditableTextState>(find.byType(EditableText));
    expect(tester.testTextInput.editingState!['text'], equals('test3'));
    expect(state.wantKeepAlive, true);

    tester.testTextInput.log.clear();
    tester.testTextInput.closeConnection();
    await tester.pumpAndSettle();

    // Widget does not have focus anymore.
    expect(state.wantKeepAlive, false);
    // No method calls are sent from the framework.
    // This makes sure hide/clearClient methods are not called after connection
    // closed.
    expect(tester.testTextInput.log, isEmpty);

    await tester.tap(find.byType(EditableText));
    await tester.showKeyboard(find.byType(EditableText));
    await tester.pump();
    controller.text = 'test2';
    expect(tester.testTextInput.editingState!['text'], equals('test2'));
    // Widget regained the focus.
    expect(state.wantKeepAlive, true);
  });

  testWidgets('closed connection reopened when user focused on another field', (WidgetTester tester) async {
    final EditableText testNameField =
      EditableText(
        backgroundCursorColor: Colors.grey,
        controller: controller,
        focusNode: focusNode,
        maxLines: null,
        keyboardType: TextInputType.text,
        style: textStyle,
        cursorColor: cursorColor,
      );

    final EditableText testPhoneField =
      EditableText(
        backgroundCursorColor: Colors.grey,
        controller: controller,
        focusNode: focusNode,
        keyboardType: TextInputType.phone,
        maxLines: 3,
        style: textStyle,
        cursorColor: cursorColor,
      );

    await tester.pumpWidget(
      MediaQuery(
        data: const MediaQueryData(devicePixelRatio: 1.0),
        child: Directionality(
          textDirection: TextDirection.ltr,
          child: FocusScope(
            node: focusScopeNode,
            autofocus: true,
            child: ListView(
              children: <Widget>[
                testNameField,
                testPhoneField,
              ],
            ),
          ),
        ),
      ),
    );

    // Tap, enter text.
    await tester.tap(find.byWidget(testNameField));
    await tester.showKeyboard(find.byWidget(testNameField));
    controller.text = 'test';
    await tester.idle();

    expect(tester.testTextInput.editingState!['text'], equals('test'));
    final EditableTextState state =
        tester.state<EditableTextState>(find.byWidget(testNameField));
    expect(state.wantKeepAlive, true);

    tester.testTextInput.log.clear();
    tester.testTextInput.closeConnection();
    // A pump is needed to allow the focus change (unfocus) to be resolved.
    await tester.pump();

    // Widget does not have focus anymore.
    expect(state.wantKeepAlive, false);
    // No method calls are sent from the framework.
    // This makes sure hide/clearClient methods are not called after connection
    // closed.
    expect(tester.testTextInput.log, isEmpty);

    // For the next fields, tap, enter text.
    await tester.tap(find.byWidget(testPhoneField));
    await tester.showKeyboard(find.byWidget(testPhoneField));
    controller.text = '650123123';
    await tester.idle();
    expect(tester.testTextInput.editingState!['text'], equals('650123123'));
    // Widget regained the focus.
    expect(state.wantKeepAlive, true);
  });

  /// Toolbar is not used in Flutter Web. Skip this check.
  ///
  /// Web is using native DOM elements (it is also used as platform input)
  /// to enable clipboard functionality of the toolbar: copy, paste, select,
  /// cut. It might also provide additional functionality depending on the
  /// browser (such as translation). Due to this, in browsers, we should not
  /// show a Flutter toolbar for the editable text elements.
  testWidgets('can show toolbar when there is text and a selection', (WidgetTester tester) async {
    await tester.pumpWidget(
      MaterialApp(
        home: EditableText(
          backgroundCursorColor: Colors.grey,
          controller: controller,
          focusNode: focusNode,
          style: textStyle,
          cursorColor: cursorColor,
          selectionControls: materialTextSelectionControls,
        ),
      ),
    );

    final EditableTextState state =
        tester.state<EditableTextState>(find.byType(EditableText));

    // Can't show the toolbar when there's no focus.
    expect(state.showToolbar(), false);
    await tester.pumpAndSettle();
    expect(find.text('Paste'), findsNothing);

    // Can show the toolbar when focused even though there's no text.
    state.renderEditable.selectWordsInRange(
      from: Offset.zero,
      cause: SelectionChangedCause.tap,
    );
    await tester.pump();
    // On web, we don't let Flutter show the toolbar.
    expect(state.showToolbar(), kIsWeb ? isFalse : isTrue);
    await tester.pumpAndSettle();
    expect(find.text('Paste'), kIsWeb ? findsNothing : findsOneWidget);

    // Hide the menu again.
    state.hideToolbar();
    await tester.pump();
    expect(find.text('Paste'), findsNothing);

    // Can show the menu with text and a selection.
    controller.text = 'blah';
    controller.selection = const TextSelection.collapsed(offset: 0);
    await tester.pump();
    // On web, we don't let Flutter show the toolbar.
    expect(state.showToolbar(), kIsWeb ? isFalse : isTrue);
    await tester.pumpAndSettle();
    expect(find.text('Paste'), kIsWeb ? findsNothing : findsOneWidget);
  });

  testWidgets('can show the toolbar after clearing all text', (WidgetTester tester) async {
    // Regression test for https://github.com/flutter/flutter/issues/35998.
    await tester.pumpWidget(
      MaterialApp(
        home: EditableText(
          backgroundCursorColor: Colors.grey,
          controller: controller,
          focusNode: focusNode,
          style: textStyle,
          cursorColor: cursorColor,
          selectionControls: materialTextSelectionControls,
        ),
      ),
    );

    final EditableTextState state =
        tester.state<EditableTextState>(find.byType(EditableText));

    // Add text and an empty selection.
    controller.text = 'blah';
    await tester.pump();
    state.renderEditable.selectWordsInRange(
      from: Offset.zero,
      cause: SelectionChangedCause.tap,
    );
    await tester.pump();

    // Clear the text and selection.
    expect(find.text('Paste'), findsNothing);
    state.updateEditingValue(TextEditingValue.empty);
    await tester.pump();

    // Should be able to show the toolbar.
    // On web, we don't let Flutter show the toolbar.
    expect(state.showToolbar(), kIsWeb ? isFalse : isTrue);
    await tester.pumpAndSettle();
    expect(find.text('Paste'), kIsWeb ? findsNothing : findsOneWidget);
  }, skip: true);

  testWidgets('can dynamically disable options in toolbar', (WidgetTester tester) async {
    await tester.pumpWidget(
      MaterialApp(
        home: EditableText(
          backgroundCursorColor: Colors.grey,
          controller: TextEditingController(text: 'blah blah'),
          focusNode: focusNode,
          toolbarOptions: const ToolbarOptions(
            copy: true,
            selectAll: true,
          ),
          style: textStyle,
          cursorColor: cursorColor,
          selectionControls: materialTextSelectionControls,
        ),
      ),
    );

    final EditableTextState state =
    tester.state<EditableTextState>(find.byType(EditableText));

    // Select something. Doesn't really matter what.
    state.renderEditable.selectWordsInRange(
      from: Offset.zero,
      cause: SelectionChangedCause.tap,
    );
    await tester.pump();
    // On web, we don't let Flutter show the toolbar.
    expect(state.showToolbar(), kIsWeb ? isFalse : isTrue);
    await tester.pump();
    expect(find.text('Select all'), kIsWeb ? findsNothing : findsOneWidget);
    expect(find.text('Copy'), kIsWeb ? findsNothing : findsOneWidget);
    expect(find.text('Paste'), findsNothing);
    expect(find.text('Cut'), findsNothing);
  });

  testWidgets('can dynamically disable select all option in toolbar - cupertino', (WidgetTester tester) async {
    // Regression test: https://github.com/flutter/flutter/issues/40711
    await tester.pumpWidget(
      MaterialApp(
        home: EditableText(
          backgroundCursorColor: Colors.grey,
          controller: TextEditingController(text: 'blah blah'),
          focusNode: focusNode,
          toolbarOptions: const ToolbarOptions(
            selectAll: false,
          ),
          style: textStyle,
          cursorColor: cursorColor,
          selectionControls: cupertinoTextSelectionControls,
        ),
      ),
    );

    final EditableTextState state =
      tester.state<EditableTextState>(find.byType(EditableText));
    await tester.tap(find.byType(EditableText));
    await tester.pump();
    // On web, we don't let Flutter show the toolbar.
    expect(state.showToolbar(), kIsWeb ? isFalse : isTrue);
    await tester.pump();
    expect(find.text('Select All'), findsNothing);
    expect(find.text('Copy'), findsNothing);
    expect(find.text('Paste'), findsNothing);
    expect(find.text('Cut'), findsNothing);
  });

  testWidgets('can dynamically disable select all option in toolbar - material', (WidgetTester tester) async {
    // Regression test: https://github.com/flutter/flutter/issues/40711
    await tester.pumpWidget(
      MaterialApp(
        home: EditableText(
          backgroundCursorColor: Colors.grey,
          controller: TextEditingController(text: 'blah blah'),
          focusNode: focusNode,
          toolbarOptions: const ToolbarOptions(
            copy: true,
            selectAll: false,
          ),
          style: textStyle,
          cursorColor: cursorColor,
          selectionControls: materialTextSelectionControls,
        ),
      ),
    );

    final EditableTextState state =
      tester.state<EditableTextState>(find.byType(EditableText));

    // Select something. Doesn't really matter what.
    state.renderEditable.selectWordsInRange(
      from: Offset.zero,
      cause: SelectionChangedCause.tap,
    );
    await tester.pump();
    // On web, we don't let Flutter show the toolbar.
    expect(state.showToolbar(),  kIsWeb ? isFalse : isTrue);
    await tester.pump();
    expect(find.text('Select all'), findsNothing);
    expect(find.text('Copy'),  kIsWeb ? findsNothing : findsOneWidget);
    expect(find.text('Paste'), findsNothing);
    expect(find.text('Cut'), findsNothing);
  });

  testWidgets('cut and paste are disabled in read only mode even if explicit set', (WidgetTester tester) async {
    await tester.pumpWidget(
      MaterialApp(
        home: EditableText(
          backgroundCursorColor: Colors.grey,
          controller: TextEditingController(text: 'blah blah'),
          focusNode: focusNode,
          readOnly: true,
          toolbarOptions: const ToolbarOptions(
            paste: true,
            cut: true,
            selectAll: true,
            copy: true,
          ),
          style: textStyle,
          cursorColor: cursorColor,
          selectionControls: materialTextSelectionControls,
        ),
      ),
    );

    final EditableTextState state =
    tester.state<EditableTextState>(find.byType(EditableText));

    // Select something. Doesn't really matter what.
    state.renderEditable.selectWordsInRange(
      from: Offset.zero,
      cause: SelectionChangedCause.tap,
    );
    await tester.pump();
    // On web, we don't let Flutter show the toolbar.
    expect(state.showToolbar(), kIsWeb ? isFalse : isTrue);
    await tester.pump();
    expect(find.text('Select all'), kIsWeb ? findsNothing : findsOneWidget);
    expect(find.text('Copy'), kIsWeb ? findsNothing : findsOneWidget);
    expect(find.text('Paste'), findsNothing);
    expect(find.text('Cut'), findsNothing);
  });

  testWidgets('Handles the read-only flag correctly', (WidgetTester tester) async {
    final TextEditingController controller =
        TextEditingController(text: 'Lorem ipsum dolor sit amet');
    await tester.pumpWidget(
      MaterialApp(
        home: EditableText(
          readOnly: true,
          controller: controller,
          backgroundCursorColor: Colors.grey,
          focusNode: focusNode,
          style: textStyle,
          cursorColor: cursorColor,
        ),
      ),
    );

    // Interact with the field to establish the input connection.
    final Offset topLeft = tester.getTopLeft(find.byType(EditableText));
    await tester.tapAt(topLeft + const Offset(0.0, 5.0));
    await tester.pump();

    controller.selection = const TextSelection(baseOffset: 0, extentOffset: 5);
    await tester.pump();

    if (kIsWeb) {
      // On the web, a regular connection to the platform should've been made
      // with the `readOnly` flag set to true.
      expect(tester.testTextInput.hasAnyClients, isTrue);
      expect(tester.testTextInput.setClientArgs!['readOnly'], isTrue);
      expect(
        tester.testTextInput.editingState!['text'],
        'Lorem ipsum dolor sit amet',
      );
      expect(tester.testTextInput.editingState!['selectionBase'], 0);
      expect(tester.testTextInput.editingState!['selectionExtent'], 5);
    } else {
      // On non-web platforms, a read-only field doesn't need a connection with
      // the platform.
      expect(tester.testTextInput.hasAnyClients, isFalse);
    }
  });

  testWidgets('Does not accept updates when read-only', (WidgetTester tester) async {
    final TextEditingController controller =
        TextEditingController(text: 'Lorem ipsum dolor sit amet');
    await tester.pumpWidget(
      MaterialApp(
        home: EditableText(
          readOnly: true,
          controller: controller,
          backgroundCursorColor: Colors.grey,
          focusNode: focusNode,
          style: textStyle,
          cursorColor: cursorColor,
        ),
      ),
    );

    // Interact with the field to establish the input connection.
    final Offset topLeft = tester.getTopLeft(find.byType(EditableText));
    await tester.tapAt(topLeft + const Offset(0.0, 5.0));
    await tester.pump();

    expect(tester.testTextInput.hasAnyClients, kIsWeb ? isTrue : isFalse);
    if (kIsWeb) {
      // On the web, the input connection exists, but text updates should be
      // ignored.
      tester.testTextInput.updateEditingValue(const TextEditingValue(
        text: 'Foo bar',
        selection: TextSelection(baseOffset: 0, extentOffset: 3),
        composing: TextRange(start: 3, end: 4),
      ));
      // Only selection should change.
      expect(
        controller.value,
        const TextEditingValue(
          text: 'Lorem ipsum dolor sit amet',
          selection: TextSelection(baseOffset: 0, extentOffset: 3),
          composing: TextRange.empty,
        ),
      );
    }
  });

  testWidgets('Read-only fields do not format text', (WidgetTester tester) async {
    late SelectionChangedCause selectionCause;

    final TextEditingController controller =
        TextEditingController(text: 'Lorem ipsum dolor sit amet');

    await tester.pumpWidget(
      MaterialApp(
        home: EditableText(
          readOnly: true,
          controller: controller,
          backgroundCursorColor: Colors.grey,
          focusNode: focusNode,
          style: textStyle,
          cursorColor: cursorColor,
          selectionControls: materialTextSelectionControls,
          onSelectionChanged: (TextSelection? selection, SelectionChangedCause? cause) {
            selectionCause = cause!;
          },
        ),
      ),
    );

    // Interact with the field to establish the input connection.
    final Offset topLeft = tester.getTopLeft(find.byType(EditableText));
    await tester.tapAt(topLeft + const Offset(0.0, 5.0));
    await tester.pump();

    expect(tester.testTextInput.hasAnyClients, kIsWeb ? isTrue : isFalse);
    if (kIsWeb) {
      tester.testTextInput.updateEditingValue(const TextEditingValue(
        text: 'Foo bar',
        selection: TextSelection(baseOffset: 0, extentOffset: 3),
      ));
      // On web, the only way a text field can be updated from the engine is if
      // a keyboard is used.
      expect(selectionCause, SelectionChangedCause.keyboard);
    }
  });

  testWidgets('Sends "updateConfig" when read-only flag is flipped', (WidgetTester tester) async {
    bool readOnly = true;
    late StateSetter setState;
    final TextEditingController controller = TextEditingController(text: 'Lorem ipsum dolor sit amet');

    await tester.pumpWidget(
      MaterialApp(
        home: StatefulBuilder(builder: (BuildContext context, StateSetter stateSetter) {
          setState = stateSetter;
          return EditableText(
            readOnly: readOnly,
            controller: controller,
            backgroundCursorColor: Colors.grey,
            focusNode: focusNode,
            style: textStyle,
            cursorColor: cursorColor,
          );
        }),
      ),
    );

    // Interact with the field to establish the input connection.
    final Offset topLeft = tester.getTopLeft(find.byType(EditableText));
    await tester.tapAt(topLeft + const Offset(0.0, 5.0));
    await tester.pump();

    expect(tester.testTextInput.hasAnyClients, kIsWeb ? isTrue : isFalse);
    if (kIsWeb) {
      expect(tester.testTextInput.setClientArgs!['readOnly'], isTrue);
    }

    setState(() { readOnly = false; });
    await tester.pump();

    expect(tester.testTextInput.hasAnyClients, isTrue);
    expect(tester.testTextInput.setClientArgs!['readOnly'], isFalse);
  });

  testWidgets('Fires onChanged when text changes via TextSelectionOverlay', (WidgetTester tester) async {
    late String changedValue;
    final Widget widget = MaterialApp(
      home: EditableText(
        backgroundCursorColor: Colors.grey,
        controller: TextEditingController(),
        focusNode: FocusNode(),
        style: Typography.material2018(platform: TargetPlatform.android).black.subtitle1!,
        cursorColor: Colors.blue,
        selectionControls: materialTextSelectionControls,
        keyboardType: TextInputType.text,
        onChanged: (String value) {
          changedValue = value;
        },
      ),
    );
    await tester.pumpWidget(widget);

    // Populate a fake clipboard.
    const String clipboardContent = 'Dobunezumi mitai ni utsukushiku naritai';
    Clipboard.setData(const ClipboardData(text: clipboardContent));

    // Long-press to bring up the text editing controls.
    final Finder textFinder = find.byType(EditableText);
    await tester.longPress(textFinder);
    tester.state<EditableTextState>(textFinder).showToolbar();
    await tester.pumpAndSettle();

    await tester.tap(find.text('Paste'));
    await tester.pump();

    expect(changedValue, clipboardContent);

    // On web, we don't show the Flutter toolbar and instead rely on the browser
    // toolbar. Until we change that, this test should remain skipped.
  }, skip: kIsWeb);

  // The variants to test in the focus handling test.
  final ValueVariant<TextInputAction> focusVariants = ValueVariant<
      TextInputAction>(
    TextInputAction.values.toSet(),
  );

  testWidgets('Handles focus correctly when action is invoked', (WidgetTester tester) async {
    // The expectations for each of the types of TextInputAction.
    const Map<TextInputAction, bool> actionShouldLoseFocus = <TextInputAction, bool>{
      TextInputAction.none: false,
      TextInputAction.unspecified: false,
      TextInputAction.done: true,
      TextInputAction.go: true,
      TextInputAction.search: true,
      TextInputAction.send: true,
      TextInputAction.continueAction: false,
      TextInputAction.join: false,
      TextInputAction.route: false,
      TextInputAction.emergencyCall: false,
      TextInputAction.newline: true,
      TextInputAction.next: true,
      TextInputAction.previous: true,
    };

    final TextInputAction action = focusVariants.currentValue!;
    expect(actionShouldLoseFocus.containsKey(action), isTrue);

    Future<void> _ensureCorrectFocusHandlingForAction(
        TextInputAction action, {
          required bool shouldLoseFocus,
          bool shouldFocusNext = false,
          bool shouldFocusPrevious = false,
        }) async {
      final FocusNode focusNode = FocusNode();
      final GlobalKey previousKey = GlobalKey();
      final GlobalKey nextKey = GlobalKey();

      final Widget widget = MaterialApp(
        home: Column(
          children: <Widget>[
            TextButton(
                child: Text('Previous Widget', key: previousKey),
                onPressed: () {}),
            EditableText(
              backgroundCursorColor: Colors.grey,
              controller: TextEditingController(),
              focusNode: focusNode,
              style: Typography.material2018(platform: TargetPlatform.android).black.subtitle1!,
              cursorColor: Colors.blue,
              selectionControls: materialTextSelectionControls,
              keyboardType: TextInputType.text,
              autofocus: true,
            ),
            TextButton(
                child: Text('Next Widget', key: nextKey), onPressed: () {}),
          ],
        ),
      );
      await tester.pumpWidget(widget);

      assert(focusNode.hasFocus);

      await tester.testTextInput.receiveAction(action);
      await tester.pump();

      expect(Focus.of(nextKey.currentContext!).hasFocus, equals(shouldFocusNext));
      expect(Focus.of(previousKey.currentContext!).hasFocus, equals(shouldFocusPrevious));
      expect(focusNode.hasFocus, equals(!shouldLoseFocus));
    }

    try {
      await _ensureCorrectFocusHandlingForAction(
        action,
        shouldLoseFocus: actionShouldLoseFocus[action]!,
        shouldFocusNext: action == TextInputAction.next,
        shouldFocusPrevious: action == TextInputAction.previous,
      );
    } on PlatformException {
      // on Android, continueAction isn't supported.
      expect(action, equals(TextInputAction.continueAction));
    }
  }, variant: focusVariants);

  testWidgets('Does not lose focus by default when "done" action is pressed and onEditingComplete is provided', (WidgetTester tester) async {
    final FocusNode focusNode = FocusNode();

    final Widget widget = MaterialApp(
      home: EditableText(
        backgroundCursorColor: Colors.grey,
        controller: TextEditingController(),
        focusNode: focusNode,
        style: Typography.material2018(platform: TargetPlatform.android).black.subtitle1!,
        cursorColor: Colors.blue,
        selectionControls: materialTextSelectionControls,
        keyboardType: TextInputType.text,
        onEditingComplete: () {
          // This prevents the default focus change behavior on submission.
        },
      ),
    );
    await tester.pumpWidget(widget);

    // Select EditableText to give it focus.
    final Finder textFinder = find.byType(EditableText);
    await tester.tap(textFinder);
    await tester.pump();

    assert(focusNode.hasFocus);

    await tester.testTextInput.receiveAction(TextInputAction.done);
    await tester.pump();

    // Still has focus even though "done" was pressed because onEditingComplete
    // was provided and it overrides the default behavior.
    expect(focusNode.hasFocus, true);
  });

  testWidgets('When "done" is pressed callbacks are invoked: onEditingComplete > onSubmitted', (WidgetTester tester) async {
    final FocusNode focusNode = FocusNode();

    bool onEditingCompleteCalled = false;
    bool onSubmittedCalled = false;

    final Widget widget = MaterialApp(
      home: EditableText(
        backgroundCursorColor: Colors.grey,
        controller: TextEditingController(),
        focusNode: focusNode,
        style: Typography.material2018(platform: TargetPlatform.android).black.subtitle1!,
        cursorColor: Colors.blue,
        onEditingComplete: () {
          onEditingCompleteCalled = true;
          expect(onSubmittedCalled, false);
        },
        onSubmitted: (String value) {
          onSubmittedCalled = true;
          expect(onEditingCompleteCalled, true);
        },
      ),
    );
    await tester.pumpWidget(widget);

    // Select EditableText to give it focus.
    final Finder textFinder = find.byType(EditableText);
    await tester.tap(textFinder);
    await tester.pump();

    assert(focusNode.hasFocus);

    // The execution path starting with receiveAction() will trigger the
    // onEditingComplete and onSubmission callbacks.
    await tester.testTextInput.receiveAction(TextInputAction.done);

    // The expectations we care about are up above in the onEditingComplete
    // and onSubmission callbacks.
  });

  testWidgets('When "next" is pressed callbacks are invoked: onEditingComplete > onSubmitted', (WidgetTester tester) async {
    final FocusNode focusNode = FocusNode();

    bool onEditingCompleteCalled = false;
    bool onSubmittedCalled = false;

    final Widget widget = MaterialApp(
      home: EditableText(
        backgroundCursorColor: Colors.grey,
        controller: TextEditingController(),
        focusNode: focusNode,
        style: Typography.material2018(platform: TargetPlatform.android).black.subtitle1!,
        cursorColor: Colors.blue,
        onEditingComplete: () {
          onEditingCompleteCalled = true;
          assert(!onSubmittedCalled);
        },
        onSubmitted: (String value) {
          onSubmittedCalled = true;
          assert(onEditingCompleteCalled);
        },
      ),
    );
    await tester.pumpWidget(widget);

    // Select EditableText to give it focus.
    final Finder textFinder = find.byType(EditableText);
    await tester.tap(textFinder);
    await tester.pump();

    assert(focusNode.hasFocus);

    // The execution path starting with receiveAction() will trigger the
    // onEditingComplete and onSubmission callbacks.
    await tester.testTextInput.receiveAction(TextInputAction.done);

    // The expectations we care about are up above in the onEditingComplete
    // and onSubmission callbacks.
  });

  testWidgets('When "newline" action is called on a Editable text with maxLines == 1 callbacks are invoked: onEditingComplete > onSubmitted', (WidgetTester tester) async {
    final FocusNode focusNode = FocusNode();

    bool onEditingCompleteCalled = false;
    bool onSubmittedCalled = false;

    final Widget widget = MaterialApp(
      home: EditableText(
        backgroundCursorColor: Colors.grey,
        controller: TextEditingController(),
        focusNode: focusNode,
        style: Typography.material2018(platform: TargetPlatform.android).black.subtitle1!,
        cursorColor: Colors.blue,
        maxLines: 1,
        onEditingComplete: () {
          onEditingCompleteCalled = true;
          assert(!onSubmittedCalled);
        },
        onSubmitted: (String value) {
          onSubmittedCalled = true;
          assert(onEditingCompleteCalled);
        },
      ),
    );
    await tester.pumpWidget(widget);

    // Select EditableText to give it focus.
    final Finder textFinder = find.byType(EditableText);
    await tester.tap(textFinder);
    await tester.pump();

    assert(focusNode.hasFocus);

    // The execution path starting with receiveAction() will trigger the
    // onEditingComplete and onSubmission callbacks.
    await tester.testTextInput.receiveAction(TextInputAction.newline);
    // The expectations we care about are up above in the onEditingComplete
    // and onSubmission callbacks.
  });

  testWidgets('When "newline" action is called on a Editable text with maxLines != 1, onEditingComplete and onSubmitted callbacks are not invoked.', (WidgetTester tester) async {
    final FocusNode focusNode = FocusNode();

    bool onEditingCompleteCalled = false;
    bool onSubmittedCalled = false;

    final Widget widget = MaterialApp(
      home: EditableText(
        backgroundCursorColor: Colors.grey,
        controller: TextEditingController(),
        focusNode: focusNode,
        style: Typography.material2018(platform: TargetPlatform.android).black.subtitle1!,
        cursorColor: Colors.blue,
        maxLines: 3,
        onEditingComplete: () {
          onEditingCompleteCalled = true;
        },
        onSubmitted: (String value) {
          onSubmittedCalled = true;
        },
      ),
    );
    await tester.pumpWidget(widget);

    // Select EditableText to give it focus.
    final Finder textFinder = find.byType(EditableText);
    await tester.tap(textFinder);
    await tester.pump();

    assert(focusNode.hasFocus);

    // The execution path starting with receiveAction() will trigger the
    // onEditingComplete and onSubmission callbacks.
    await tester.testTextInput.receiveAction(TextInputAction.newline);

    // These callbacks shouldn't have been triggered.
    assert(!onSubmittedCalled);
    assert(!onEditingCompleteCalled);
  });

  testWidgets(
    'iOS autocorrection rectangle should appear on demand and dismiss when the text changes or when focus is lost',
    (WidgetTester tester) async {
      const Color rectColor = Color(0xFFFF0000);

      void verifyAutocorrectionRectVisibility({ required bool expectVisible }) {
        PaintPattern evaluate() {
          if (expectVisible) {
            return paints..something(((Symbol method, List<dynamic> arguments) {
              if (method != #drawRect)
                return false;
              final Paint paint = arguments[1] as Paint;
              return paint.color == rectColor;
            }));
          } else {
            return paints..everything(((Symbol method, List<dynamic> arguments) {
              if (method != #drawRect)
                return true;
              final Paint paint = arguments[1] as Paint;
              if (paint.color != rectColor)
                return true;
              throw 'Expected: autocorrection rect not visible, found: ${arguments[0]}';
            }));
          }
        }

        expect(findRenderEditable(tester), evaluate());
      }

      final FocusNode focusNode = FocusNode();
      final TextEditingController controller = TextEditingController(text: 'ABCDEFG');

      final Widget widget = MaterialApp(
        home: EditableText(
          backgroundCursorColor: Colors.grey,
          controller: controller,
          focusNode: focusNode,
          style: Typography.material2018(platform: TargetPlatform.android).black.subtitle1!,
          cursorColor: Colors.blue,
          autocorrect: true,
          autocorrectionTextRectColor: rectColor,
          showCursor: false,
          onEditingComplete: () { },
        ),
      );

      await tester.pumpWidget(widget);

      await tester.tap(find.byType(EditableText));
      await tester.pump();
      final EditableTextState state = tester.state<EditableTextState>(find.byType(EditableText));

      assert(focusNode.hasFocus);

      // The prompt rect should be invisible initially.
      verifyAutocorrectionRectVisibility(expectVisible: false);

      state.showAutocorrectionPromptRect(0, 1);
      await tester.pump();

      // Show prompt rect when told to.
      verifyAutocorrectionRectVisibility(expectVisible: true);

      // Text changed, prompt rect goes away.
      controller.text = '12345';
      await tester.pump();
      verifyAutocorrectionRectVisibility(expectVisible: false);

      state.showAutocorrectionPromptRect(0, 1);
      await tester.pump();

      verifyAutocorrectionRectVisibility(expectVisible: true);

      // Unfocus, prompt rect should go away.
      focusNode.unfocus();
      await tester.pump();
      verifyAutocorrectionRectVisibility(expectVisible: false);
  });

  testWidgets('Changing controller updates EditableText', (WidgetTester tester) async {
    final TextEditingController controller1 =
        TextEditingController(text: 'Wibble');
    final TextEditingController controller2 =
        TextEditingController(text: 'Wobble');
    TextEditingController currentController = controller1;
    late StateSetter setState;

    final FocusNode focusNode = FocusNode(debugLabel: 'EditableText Focus Node');
    Widget builder() {
      return StatefulBuilder(
        builder: (BuildContext context, StateSetter setter) {
          setState = setter;
          return MaterialApp(
            home: MediaQuery(
              data: const MediaQueryData(devicePixelRatio: 1.0),
              child: Directionality(
                textDirection: TextDirection.ltr,
                child: Center(
                  child: Material(
                    child: EditableText(
                      backgroundCursorColor: Colors.grey,
                      controller: currentController,
                      focusNode: focusNode,
                      style: Typography.material2018(platform: TargetPlatform.android)
                          .black
                          .subtitle1!,
                      cursorColor: Colors.blue,
                      selectionControls: materialTextSelectionControls,
                      keyboardType: TextInputType.text,
                      onChanged: (String value) { },
                    ),
                  ),
                ),
              ),
            ),
          );
        },
      );
    }

    await tester.pumpWidget(builder());
    await tester.pump(); // An extra pump to allow focus request to go through.

    final List<MethodCall> log = <MethodCall>[];
    SystemChannels.textInput.setMockMethodCallHandler((MethodCall methodCall) async {
      log.add(methodCall);
    });

    await tester.showKeyboard(find.byType(EditableText));

    // Verify TextInput.setEditingState and TextInput.setEditableSizeAndTransform are
    // both fired with updated text when controller is replaced.
    setState(() {
      currentController = controller2;
    });
    await tester.pump();

    expect(
      log.lastWhere((MethodCall m) => m.method == 'TextInput.setEditingState'),
      isMethodCall(
        'TextInput.setEditingState',
        arguments: const <String, dynamic>{
          'text': 'Wobble',
          'selectionBase': -1,
          'selectionExtent': -1,
          'selectionAffinity': 'TextAffinity.downstream',
          'selectionIsDirectional': false,
          'composingBase': -1,
          'composingExtent': -1,
        },
      ),
    );
    expect(
      log.lastWhere((MethodCall m) => m.method == 'TextInput.setEditableSizeAndTransform'),
      isMethodCall(
        'TextInput.setEditableSizeAndTransform',
        arguments: <String, dynamic>{
          'width': 800,
          'height': 14,
          'transform': Matrix4.translationValues(0.0, 293.0, 0.0).storage.toList(),
        },
      ),
    );
  });

  testWidgets('EditableText identifies as text field (w/ focus) in semantics', (WidgetTester tester) async {
    final SemanticsTester semantics = SemanticsTester(tester);

    await tester.pumpWidget(
      MediaQuery(
        data: const MediaQueryData(devicePixelRatio: 1.0),
        child: Directionality(
        textDirection: TextDirection.ltr,
          child: FocusScope(
            node: focusScopeNode,
            autofocus: true,
            child: EditableText(
              backgroundCursorColor: Colors.grey,
              controller: controller,
              focusNode: focusNode,
              style: textStyle,
              cursorColor: cursorColor,
            ),
          ),
        ),
      ),
    );

    expect(semantics, includesNodeWith(flags: <SemanticsFlag>[SemanticsFlag.isTextField]));

    await tester.tap(find.byType(EditableText));
    await tester.idle();
    await tester.pump();

    expect(
      semantics,
      includesNodeWith(flags: <SemanticsFlag>[
        SemanticsFlag.isTextField,
        SemanticsFlag.isFocused,
      ]),
    );

    semantics.dispose();
  });

  testWidgets('EditableText sets multi-line flag in semantics', (WidgetTester tester) async {
    final SemanticsTester semantics = SemanticsTester(tester);

    await tester.pumpWidget(
      MediaQuery(
        data: const MediaQueryData(devicePixelRatio: 1.0),
        child: Directionality(
        textDirection: TextDirection.ltr,
          child: FocusScope(
            node: focusScopeNode,
            autofocus: true,
            child: EditableText(
              backgroundCursorColor: Colors.grey,
              controller: controller,
              focusNode: focusNode,
              style: textStyle,
              cursorColor: cursorColor,
              maxLines: 1,
            ),
          ),
        ),
      ),
    );

    expect(
      semantics,
      includesNodeWith(flags: <SemanticsFlag>[SemanticsFlag.isTextField]),
    );

    await tester.pumpWidget(
      MediaQuery(
        data: const MediaQueryData(devicePixelRatio: 1.0),
        child: Directionality(
          textDirection: TextDirection.ltr,
          child: FocusScope(
            node: focusScopeNode,
            autofocus: true,
            child: EditableText(
              backgroundCursorColor: Colors.grey,
              controller: controller,
              focusNode: focusNode,
              style: textStyle,
              cursorColor: cursorColor,
              maxLines: 3,
            ),
          ),
        ),
      ),
    );

    expect(
      semantics,
      includesNodeWith(flags: <SemanticsFlag>[
        SemanticsFlag.isTextField,
        SemanticsFlag.isMultiline,
      ]),
    );

    semantics.dispose();
  });

  testWidgets('EditableText includes text as value in semantics', (WidgetTester tester) async {
    final SemanticsTester semantics = SemanticsTester(tester);

    const String value1 = 'EditableText content';

    controller.text = value1;

    await tester.pumpWidget(
      MediaQuery(
        data: const MediaQueryData(devicePixelRatio: 1.0),
        child: Directionality(
          textDirection: TextDirection.ltr,
          child: FocusScope(
            node: focusScopeNode,
            child: EditableText(
              backgroundCursorColor: Colors.grey,
              controller: controller,
              focusNode: focusNode,
              style: textStyle,
              cursorColor: cursorColor,
            ),
          ),
        ),
      ),
    );

    expect(
      semantics,
      includesNodeWith(
        flags: <SemanticsFlag>[SemanticsFlag.isTextField],
        value: value1,
      ),
    );

    const String value2 = 'Changed the EditableText content';
    controller.text = value2;
    await tester.idle();
    await tester.pump();

    expect(
      semantics,
      includesNodeWith(
        flags: <SemanticsFlag>[SemanticsFlag.isTextField],
        value: value2,
      ),
    );

    semantics.dispose();
  });

  testWidgets('exposes correct cursor movement semantics', (WidgetTester tester) async {
    final SemanticsTester semantics = SemanticsTester(tester);

    controller.text = 'test';

    await tester.pumpWidget(MaterialApp(
      home: EditableText(
        backgroundCursorColor: Colors.grey,
        controller: controller,
        focusNode: focusNode,
        style: textStyle,
        cursorColor: cursorColor,
      ),
    ));

    focusNode.requestFocus();
    await tester.pump();

    expect(
      semantics,
      includesNodeWith(
        value: 'test',
      ),
    );

    controller.selection =
        TextSelection.collapsed(offset:controller.text.length);
    await tester.pumpAndSettle();

    // At end, can only go backwards.
    expect(
      semantics,
      includesNodeWith(
        value: 'test',
        actions: <SemanticsAction>[
          SemanticsAction.moveCursorBackwardByCharacter,
          SemanticsAction.moveCursorBackwardByWord,
          SemanticsAction.setSelection,
          SemanticsAction.setText,
        ],
      ),
    );

    controller.selection =
        TextSelection.collapsed(offset:controller.text.length - 2);
    await tester.pumpAndSettle();

    // Somewhere in the middle, can go in both directions.
    expect(
      semantics,
      includesNodeWith(
        value: 'test',
        actions: <SemanticsAction>[
          SemanticsAction.moveCursorBackwardByCharacter,
          SemanticsAction.moveCursorForwardByCharacter,
          SemanticsAction.moveCursorBackwardByWord,
          SemanticsAction.moveCursorForwardByWord,
          SemanticsAction.setSelection,
          SemanticsAction.setText,
        ],
      ),
    );

    controller.selection = const TextSelection.collapsed(offset: 0);
    await tester.pumpAndSettle();

    // At beginning, can only go forward.
    expect(
      semantics,
      includesNodeWith(
        value: 'test',
        actions: <SemanticsAction>[
          SemanticsAction.moveCursorForwardByCharacter,
          SemanticsAction.moveCursorForwardByWord,
          SemanticsAction.setSelection,
          SemanticsAction.setText,
        ],
      ),
    );

    semantics.dispose();
  });

  testWidgets('can move cursor with a11y means - character', (WidgetTester tester) async {
    final SemanticsTester semantics = SemanticsTester(tester);
    const bool doNotExtendSelection = false;

    controller.text = 'test';
    controller.selection =
        TextSelection.collapsed(offset:controller.text.length);

    await tester.pumpWidget(MaterialApp(
      home: EditableText(
        backgroundCursorColor: Colors.grey,
        controller: controller,
        focusNode: focusNode,
        style: textStyle,
        cursorColor: cursorColor,
      ),
    ));

    expect(
      semantics,
      includesNodeWith(
        value: 'test',
        actions: <SemanticsAction>[
          SemanticsAction.moveCursorBackwardByCharacter,
          SemanticsAction.moveCursorBackwardByWord,
        ],
      ),
    );

    final RenderEditable render = tester.allRenderObjects.whereType<RenderEditable>().first;
    final int semanticsId = render.debugSemantics!.id;

    expect(controller.selection?.baseOffset, 4);
    expect(controller.selection?.extentOffset, 4);

    tester.binding.pipelineOwner.semanticsOwner!.performAction(semanticsId,
        SemanticsAction.moveCursorBackwardByCharacter, doNotExtendSelection);
    await tester.pumpAndSettle();

    expect(controller.selection?.baseOffset, 3);
    expect(controller.selection?.extentOffset, 3);

    expect(
      semantics,
      includesNodeWith(
        value: 'test',
        actions: <SemanticsAction>[
          SemanticsAction.moveCursorBackwardByCharacter,
          SemanticsAction.moveCursorForwardByCharacter,
          SemanticsAction.moveCursorBackwardByWord,
          SemanticsAction.moveCursorForwardByWord,
          SemanticsAction.setSelection,
          SemanticsAction.setText,
        ],
      ),
    );

    tester.binding.pipelineOwner.semanticsOwner!.performAction(semanticsId,
        SemanticsAction.moveCursorBackwardByCharacter, doNotExtendSelection);
    await tester.pumpAndSettle();
    tester.binding.pipelineOwner.semanticsOwner!.performAction(semanticsId,
        SemanticsAction.moveCursorBackwardByCharacter, doNotExtendSelection);
    await tester.pumpAndSettle();
    tester.binding.pipelineOwner.semanticsOwner!.performAction(semanticsId,
        SemanticsAction.moveCursorBackwardByCharacter, doNotExtendSelection);
    await tester.pumpAndSettle();

    expect(controller.selection?.baseOffset, 0);
    expect(controller.selection?.extentOffset, 0);

    await tester.pumpAndSettle();
    expect(
      semantics,
      includesNodeWith(
        value: 'test',
        actions: <SemanticsAction>[
          SemanticsAction.moveCursorForwardByCharacter,
          SemanticsAction.moveCursorForwardByWord,
          SemanticsAction.setSelection,
          SemanticsAction.setText,
        ],
      ),
    );

    tester.binding.pipelineOwner.semanticsOwner!.performAction(semanticsId,
        SemanticsAction.moveCursorForwardByCharacter, doNotExtendSelection);
    await tester.pumpAndSettle();

    expect(controller.selection?.baseOffset, 1);
    expect(controller.selection?.extentOffset, 1);

    semantics.dispose();
  });

  testWidgets('can move cursor with a11y means - word', (WidgetTester tester) async {
    final SemanticsTester semantics = SemanticsTester(tester);
    const bool doNotExtendSelection = false;

    controller.text = 'test for words';
    controller.selection =
    TextSelection.collapsed(offset:controller.text.length);

    await tester.pumpWidget(MaterialApp(
      home: EditableText(
        backgroundCursorColor: Colors.grey,
        controller: controller,
        focusNode: focusNode,
        style: textStyle,
        cursorColor: cursorColor,
      ),
    ));

    expect(
      semantics,
      includesNodeWith(
        value: 'test for words',
        actions: <SemanticsAction>[
          SemanticsAction.moveCursorBackwardByCharacter,
          SemanticsAction.moveCursorBackwardByWord,
        ],
      ),
    );

    final RenderEditable render = tester.allRenderObjects.whereType<RenderEditable>().first;
    final int semanticsId = render.debugSemantics!.id;

    expect(controller.selection?.baseOffset, 14);
    expect(controller.selection?.extentOffset, 14);

    tester.binding.pipelineOwner.semanticsOwner!.performAction(semanticsId,
        SemanticsAction.moveCursorBackwardByWord, doNotExtendSelection);
    await tester.pumpAndSettle();

    expect(controller.selection?.baseOffset, 9);
    expect(controller.selection?.extentOffset, 9);

    expect(
      semantics,
      includesNodeWith(
        value: 'test for words',
        actions: <SemanticsAction>[
          SemanticsAction.moveCursorBackwardByCharacter,
          SemanticsAction.moveCursorForwardByCharacter,
          SemanticsAction.moveCursorBackwardByWord,
          SemanticsAction.moveCursorForwardByWord,
          SemanticsAction.setSelection,
          SemanticsAction.setText,
        ],
      ),
    );

    tester.binding.pipelineOwner.semanticsOwner!.performAction(semanticsId,
        SemanticsAction.moveCursorBackwardByWord, doNotExtendSelection);
    await tester.pumpAndSettle();

    expect(controller.selection?.baseOffset, 5);
    expect(controller.selection?.extentOffset, 5);

    tester.binding.pipelineOwner.semanticsOwner!.performAction(semanticsId,
        SemanticsAction.moveCursorBackwardByWord, doNotExtendSelection);
    await tester.pumpAndSettle();

    expect(controller.selection?.baseOffset, 0);
    expect(controller.selection?.extentOffset, 0);

    await tester.pumpAndSettle();
    expect(
      semantics,
      includesNodeWith(
        value: 'test for words',
        actions: <SemanticsAction>[
          SemanticsAction.moveCursorForwardByCharacter,
          SemanticsAction.moveCursorForwardByWord,
          SemanticsAction.setSelection,
          SemanticsAction.setText,
        ],
      ),
    );

    tester.binding.pipelineOwner.semanticsOwner!.performAction(semanticsId,
        SemanticsAction.moveCursorForwardByWord, doNotExtendSelection);
    await tester.pumpAndSettle();

    expect(controller.selection?.baseOffset, 5);
    expect(controller.selection?.extentOffset, 5);

    tester.binding.pipelineOwner.semanticsOwner!.performAction(semanticsId,
        SemanticsAction.moveCursorForwardByWord, doNotExtendSelection);
    await tester.pumpAndSettle();

    expect(controller.selection?.baseOffset, 9);
    expect(controller.selection?.extentOffset, 9);

    semantics.dispose();
  });

  testWidgets('can extend selection with a11y means - character', (WidgetTester tester) async {
    final SemanticsTester semantics = SemanticsTester(tester);
    const bool extendSelection = true;
    const bool doNotExtendSelection = false;

    controller.text = 'test';
    controller.selection =
        TextSelection.collapsed(offset:controller.text.length);

    await tester.pumpWidget(MaterialApp(
      home: EditableText(
        backgroundCursorColor: Colors.grey,
        controller: controller,
        focusNode: focusNode,
        style: textStyle,
        cursorColor: cursorColor,
      ),
    ));

    expect(
      semantics,
      includesNodeWith(
        value: 'test',
        actions: <SemanticsAction>[
          SemanticsAction.moveCursorBackwardByCharacter,
          SemanticsAction.moveCursorBackwardByWord,
        ],
      ),
    );

    final RenderEditable render = tester.allRenderObjects.whereType<RenderEditable>().first;
    final int semanticsId = render.debugSemantics!.id;

    expect(controller.selection?.baseOffset, 4);
    expect(controller.selection?.extentOffset, 4);

    tester.binding.pipelineOwner.semanticsOwner!.performAction(semanticsId,
        SemanticsAction.moveCursorBackwardByCharacter, extendSelection);
    await tester.pumpAndSettle();

    expect(controller.selection?.baseOffset, 4);
    expect(controller.selection?.extentOffset, 3);

    expect(
      semantics,
      includesNodeWith(
        value: 'test',
        actions: <SemanticsAction>[
          SemanticsAction.moveCursorBackwardByCharacter,
          SemanticsAction.moveCursorForwardByCharacter,
          SemanticsAction.moveCursorBackwardByWord,
          SemanticsAction.moveCursorForwardByWord,
          SemanticsAction.setSelection,
          SemanticsAction.setText,
        ],
      ),
    );

    tester.binding.pipelineOwner.semanticsOwner!.performAction(semanticsId,
        SemanticsAction.moveCursorBackwardByCharacter, extendSelection);
    await tester.pumpAndSettle();
    tester.binding.pipelineOwner.semanticsOwner!.performAction(semanticsId,
        SemanticsAction.moveCursorBackwardByCharacter, extendSelection);
    await tester.pumpAndSettle();
    tester.binding.pipelineOwner.semanticsOwner!.performAction(semanticsId,
        SemanticsAction.moveCursorBackwardByCharacter, extendSelection);
    await tester.pumpAndSettle();

    expect(controller.selection?.baseOffset, 4);
    expect(controller.selection?.extentOffset, 0);

    await tester.pumpAndSettle();
    expect(
      semantics,
      includesNodeWith(
        value: 'test',
        actions: <SemanticsAction>[
          SemanticsAction.moveCursorForwardByCharacter,
          SemanticsAction.moveCursorForwardByWord,
          SemanticsAction.setSelection,
          SemanticsAction.setText,
        ],
      ),
    );

    tester.binding.pipelineOwner.semanticsOwner!.performAction(semanticsId,
        SemanticsAction.moveCursorForwardByCharacter, doNotExtendSelection);
    await tester.pumpAndSettle();

    expect(controller.selection?.baseOffset, 1);
    expect(controller.selection?.extentOffset, 1);

    tester.binding.pipelineOwner.semanticsOwner!.performAction(semanticsId,
        SemanticsAction.moveCursorForwardByCharacter, extendSelection);
    await tester.pumpAndSettle();

    expect(controller.selection?.baseOffset, 1);
    expect(controller.selection?.extentOffset, 2);

    semantics.dispose();
  });

  testWidgets('can extend selection with a11y means - word', (WidgetTester tester) async {
    final SemanticsTester semantics = SemanticsTester(tester);
    const bool extendSelection = true;
    const bool doNotExtendSelection = false;

    controller.text = 'test for words';
    controller.selection =
    TextSelection.collapsed(offset:controller.text.length);

    await tester.pumpWidget(MaterialApp(
      home: EditableText(
        backgroundCursorColor: Colors.grey,
        controller: controller,
        focusNode: focusNode,
        style: textStyle,
        cursorColor: cursorColor,
      ),
    ));

    expect(
      semantics,
      includesNodeWith(
        value: 'test for words',
        actions: <SemanticsAction>[
          SemanticsAction.moveCursorBackwardByCharacter,
          SemanticsAction.moveCursorBackwardByWord,
        ],
      ),
    );

    final RenderEditable render = tester.allRenderObjects.whereType<RenderEditable>().first;
    final int semanticsId = render.debugSemantics!.id;

    expect(controller.selection?.baseOffset, 14);
    expect(controller.selection?.extentOffset, 14);

    tester.binding.pipelineOwner.semanticsOwner!.performAction(semanticsId,
        SemanticsAction.moveCursorBackwardByWord, extendSelection);
    await tester.pumpAndSettle();

    expect(controller.selection?.baseOffset, 14);
    expect(controller.selection?.extentOffset, 9);

    expect(
      semantics,
      includesNodeWith(
        value: 'test for words',
        actions: <SemanticsAction>[
          SemanticsAction.moveCursorBackwardByCharacter,
          SemanticsAction.moveCursorForwardByCharacter,
          SemanticsAction.moveCursorBackwardByWord,
          SemanticsAction.moveCursorForwardByWord,
          SemanticsAction.setSelection,
          SemanticsAction.setText,
        ],
      ),
    );

    tester.binding.pipelineOwner.semanticsOwner!.performAction(semanticsId,
        SemanticsAction.moveCursorBackwardByWord, extendSelection);
    await tester.pumpAndSettle();

    expect(controller.selection?.baseOffset, 14);
    expect(controller.selection?.extentOffset, 5);

    tester.binding.pipelineOwner.semanticsOwner!.performAction(semanticsId,
        SemanticsAction.moveCursorBackwardByWord, extendSelection);
    await tester.pumpAndSettle();

    expect(controller.selection?.baseOffset, 14);
    expect(controller.selection?.extentOffset, 0);

    await tester.pumpAndSettle();
    expect(
      semantics,
      includesNodeWith(
        value: 'test for words',
        actions: <SemanticsAction>[
          SemanticsAction.moveCursorForwardByCharacter,
          SemanticsAction.moveCursorForwardByWord,
          SemanticsAction.setSelection,
          SemanticsAction.setText,
        ],
      ),
    );

    tester.binding.pipelineOwner.semanticsOwner!.performAction(semanticsId,
        SemanticsAction.moveCursorForwardByWord, doNotExtendSelection);
    await tester.pumpAndSettle();

    expect(controller.selection?.baseOffset, 5);
    expect(controller.selection?.extentOffset, 5);

    tester.binding.pipelineOwner.semanticsOwner!.performAction(semanticsId,
        SemanticsAction.moveCursorForwardByWord, extendSelection);
    await tester.pumpAndSettle();

    expect(controller.selection?.baseOffset, 5);
    expect(controller.selection?.extentOffset, 9);

    semantics.dispose();
  });

  testWidgets('password fields have correct semantics', (WidgetTester tester) async {
    final SemanticsTester semantics = SemanticsTester(tester);

    controller.text = 'super-secret-password!!1';

    await tester.pumpWidget(MaterialApp(
      home: EditableText(
        backgroundCursorColor: Colors.grey,
        obscureText: true,
        controller: controller,
        focusNode: focusNode,
        style: textStyle,
        cursorColor: cursorColor,
      ),
    ));

    final String expectedValue = '•' *controller.text.length;

    expect(
      semantics,
      hasSemantics(
        TestSemantics(
          children: <TestSemantics>[
            TestSemantics.rootChild(
              children: <TestSemantics>[
                TestSemantics(
                  children: <TestSemantics>[
                    TestSemantics(
                      flags: <SemanticsFlag>[SemanticsFlag.scopesRoute],
                      children: <TestSemantics>[
                        TestSemantics(
                          flags: <SemanticsFlag>[
                            SemanticsFlag.isTextField,
                            SemanticsFlag.isObscured,
                          ],
                          value: expectedValue,
                          textDirection: TextDirection.ltr,
                        ),
                      ],
                    )
                  ],
                )
              ],
            ),
          ],
        ),
        ignoreTransform: true,
        ignoreRect: true,
        ignoreId: true,
      ),
    );

    semantics.dispose();
  });

  testWidgets('password fields become obscured with the right semantics when set', (WidgetTester tester) async {
    final SemanticsTester semantics = SemanticsTester(tester);

    const String originalText = 'super-secret-password!!1';
    controller.text = originalText;

    await tester.pumpWidget(MaterialApp(
      home: EditableText(
        backgroundCursorColor: Colors.grey,
        controller: controller,
        focusNode: focusNode,
        style: textStyle,
        cursorColor: cursorColor,
      ),
    ));

    final String expectedValue = '•' * originalText.length;

    expect(
      semantics,
      hasSemantics(
        TestSemantics(
          children: <TestSemantics>[
            TestSemantics.rootChild(
              children: <TestSemantics>[
                TestSemantics(
                  children:<TestSemantics>[
                    TestSemantics(
                      flags: <SemanticsFlag>[SemanticsFlag.scopesRoute],
                      children: <TestSemantics>[
                        TestSemantics(
                          flags: <SemanticsFlag>[
                            SemanticsFlag.isTextField,
                          ],
                          value: originalText,
                          textDirection: TextDirection.ltr,
                        ),
                      ],
                    ),
                  ]
                ),
              ],
            ),
          ],
        ),
        ignoreTransform: true,
        ignoreRect: true,
        ignoreId: true,
      ),
    );

    focusNode.requestFocus();

    // Now change it to make it obscure text.
    await tester.pumpWidget(MaterialApp(
      home: EditableText(
        backgroundCursorColor: Colors.grey,
        controller: controller,
        obscureText: true,
        focusNode: focusNode,
        style: textStyle,
        cursorColor: cursorColor,
      ),
    ));

    expect(findRenderEditable(tester).text!.text, expectedValue);

    expect(
      semantics,
      hasSemantics(
        TestSemantics(
          children: <TestSemantics>[
            TestSemantics.rootChild(
              children: <TestSemantics>[
                TestSemantics(
                  children:<TestSemantics>[
                    TestSemantics(
                      flags: <SemanticsFlag>[SemanticsFlag.scopesRoute],
                      children: <TestSemantics>[
                        TestSemantics(
                          flags: <SemanticsFlag>[
                            SemanticsFlag.isTextField,
                            SemanticsFlag.isObscured,
                            SemanticsFlag.isFocused,
                          ],
                          actions: <SemanticsAction>[
                            SemanticsAction.moveCursorBackwardByCharacter,
                            SemanticsAction.setSelection,
                            SemanticsAction.setText,
                            SemanticsAction.moveCursorBackwardByWord,
                          ],
                          value: expectedValue,
                          textDirection: TextDirection.ltr,
                          textSelection: const TextSelection.collapsed(offset: 24),
                        ),
                      ],
                    ),
                  ]
                )
              ],
            ),
          ],
        ),
        ignoreTransform: true,
        ignoreRect: true,
        ignoreId: true,
      ),
    );

    semantics.dispose();
  });

  testWidgets('password fields can have their obscuring character customized', (WidgetTester tester) async {
    const String originalText = 'super-secret-password!!1';
    controller.text = originalText;

    const String obscuringCharacter = '#';
    await tester.pumpWidget(MaterialApp(
      home: EditableText(
        backgroundCursorColor: Colors.grey,
        controller: controller,
        obscuringCharacter: obscuringCharacter,
        obscureText: true,
        focusNode: focusNode,
        style: textStyle,
        cursorColor: cursorColor,
      ),
    ));

    final String expectedValue = obscuringCharacter * originalText.length;
    expect(findRenderEditable(tester).text!.text, expectedValue);
  });

  group('a11y copy/cut/paste', () {
    Future<void> _buildApp(MockTextSelectionControls controls, WidgetTester tester) {
      return tester.pumpWidget(MaterialApp(
        home: EditableText(
          backgroundCursorColor: Colors.grey,
          controller: controller,
          focusNode: focusNode,
          style: textStyle,
          cursorColor: cursorColor,
          selectionControls: controls,
        ),
      ));
    }

    late MockTextSelectionControls controls;

    setUp(() {
      controller.text = 'test';
      controller.selection =
          TextSelection.collapsed(offset:controller.text.length);

      controls = MockTextSelectionControls();
    });

    testWidgets('are exposed', (WidgetTester tester) async {
      final SemanticsTester semantics = SemanticsTester(tester);
      addTearDown(semantics.dispose);

      controls.testCanCopy = false;
      controls.testCanCut = false;
      controls.testCanPaste = false;

      await _buildApp(controls, tester);
      await tester.tap(find.byType(EditableText));
      await tester.pump();

      expect(
        semantics,
        includesNodeWith(
          value: 'test',
          actions: <SemanticsAction>[
            SemanticsAction.moveCursorBackwardByCharacter,
            SemanticsAction.moveCursorBackwardByWord,
            SemanticsAction.setSelection,
            SemanticsAction.setText,
          ],
        ),
      );

      controls.testCanCopy = true;
      await _buildApp(controls, tester);
      expect(
        semantics,
        includesNodeWith(
          value: 'test',
          actions: <SemanticsAction>[
            SemanticsAction.moveCursorBackwardByCharacter,
            SemanticsAction.moveCursorBackwardByWord,
            SemanticsAction.setSelection,
            SemanticsAction.setText,
            SemanticsAction.copy,
          ],
        ),
      );

      controls.testCanCopy = false;
      controls.testCanPaste = true;
      await _buildApp(controls, tester);
      await tester.pumpAndSettle();
      expect(
        semantics,
        includesNodeWith(
          value: 'test',
          actions: <SemanticsAction>[
            SemanticsAction.moveCursorBackwardByCharacter,
            SemanticsAction.moveCursorBackwardByWord,
            SemanticsAction.setSelection,
            SemanticsAction.setText,
            SemanticsAction.paste,
          ],
        ),
      );

      controls.testCanPaste = false;
      controls.testCanCut = true;
      await _buildApp(controls, tester);
      expect(
        semantics,
        includesNodeWith(
          value: 'test',
          actions: <SemanticsAction>[
            SemanticsAction.moveCursorBackwardByCharacter,
            SemanticsAction.moveCursorBackwardByWord,
            SemanticsAction.setSelection,
            SemanticsAction.setText,
            SemanticsAction.cut,
          ],
        ),
      );

      controls.testCanCopy = true;
      controls.testCanCut = true;
      controls.testCanPaste = true;
      await _buildApp(controls, tester);
      expect(
        semantics,
        includesNodeWith(
          value: 'test',
          actions: <SemanticsAction>[
            SemanticsAction.moveCursorBackwardByCharacter,
            SemanticsAction.moveCursorBackwardByWord,
            SemanticsAction.setSelection,
            SemanticsAction.setText,
            SemanticsAction.cut,
            SemanticsAction.copy,
            SemanticsAction.paste,
          ],
        ),
      );
    });

    testWidgets('can copy/cut/paste with a11y', (WidgetTester tester) async {
      final SemanticsTester semantics = SemanticsTester(tester);

      controls.testCanCopy = true;
      controls.testCanCut = true;
      controls.testCanPaste = true;
      await _buildApp(controls, tester);
      await tester.tap(find.byType(EditableText));
      await tester.pump();

      final SemanticsOwner owner = tester.binding.pipelineOwner.semanticsOwner!;
      const int expectedNodeId = 5;

      expect(
        semantics,
        hasSemantics(
          TestSemantics.root(
            children: <TestSemantics>[
              TestSemantics.rootChild(
                id: 1,
                children: <TestSemantics>[
                  TestSemantics(
                    id: 2,
                    children: <TestSemantics>[
                      TestSemantics(
                        id: 3,
                        flags: <SemanticsFlag>[SemanticsFlag.scopesRoute],
                        children: <TestSemantics>[
                          TestSemantics.rootChild(
                            id: expectedNodeId,
                            flags: <SemanticsFlag>[
                              SemanticsFlag.isTextField,
                              SemanticsFlag.isFocused,
                            ],
                            actions: <SemanticsAction>[
                              SemanticsAction.moveCursorBackwardByCharacter,
                              SemanticsAction.moveCursorBackwardByWord,
                              SemanticsAction.setSelection,
                              SemanticsAction.setText,
                              SemanticsAction.copy,
                              SemanticsAction.cut,
                              SemanticsAction.paste,
                            ],
                            value: 'test',
                            textSelection: TextSelection.collapsed(
                              offset: controller.text.length),
                            textDirection: TextDirection.ltr,
                          ),
                        ],
                      ),
                    ]
                  )
                ],
              ),
            ],
          ),
          ignoreRect: true,
          ignoreTransform: true,
        ),
      );

      owner.performAction(expectedNodeId, SemanticsAction.copy);
      expect(controls.copyCount, 1);

      owner.performAction(expectedNodeId, SemanticsAction.cut);
      expect(controls.cutCount, 1);

      owner.performAction(expectedNodeId, SemanticsAction.paste);
      expect(controls.pasteCount, 1);

      semantics.dispose();
    });
  });

  testWidgets('can set text with a11y', (WidgetTester tester) async {
    final SemanticsTester semantics = SemanticsTester(tester);
    await tester.pumpWidget(MaterialApp(
      home: EditableText(
        backgroundCursorColor: Colors.grey,
        controller: controller,
        focusNode: focusNode,
        style: textStyle,
        cursorColor: cursorColor,
      ),
    ));
    await tester.tap(find.byType(EditableText));
    await tester.pump();

    final SemanticsOwner owner = tester.binding.pipelineOwner.semanticsOwner!;
    const int expectedNodeId = 4;

    expect(
      semantics,
      hasSemantics(
        TestSemantics.root(
          children: <TestSemantics>[
            TestSemantics.rootChild(
              id: 1,
              children: <TestSemantics>[
                TestSemantics(
                  id: 2,
                  children: <TestSemantics>[
                    TestSemantics(
                      id: 3,
                      flags: <SemanticsFlag>[SemanticsFlag.scopesRoute],
                      children: <TestSemantics>[
                        TestSemantics.rootChild(
                          id: expectedNodeId,
                          flags: <SemanticsFlag>[
                            SemanticsFlag.isTextField,
                            SemanticsFlag.isFocused,
                          ],
                          actions: <SemanticsAction>[
                            SemanticsAction.setSelection,
                            SemanticsAction.setText,
                          ],
                          value: '',
                          textSelection: TextSelection.collapsed(
                              offset: controller.text.length),
                          textDirection: TextDirection.ltr,
                        ),
                      ],
                    ),
                  ],
                ),
              ],
            ),
          ],
        ),
        ignoreRect: true,
        ignoreTransform: true,
      ),
    );

    expect(controller.text, '');
    owner.performAction(expectedNodeId, SemanticsAction.setText, 'how are you');
    expect(controller.text, 'how are you');

    semantics.dispose();
  });

  testWidgets('allows customizing text style in subclasses', (WidgetTester tester) async {
    controller.text = 'Hello World';

    await tester.pumpWidget(MaterialApp(
      home: CustomStyleEditableText(
        controller: controller,
        focusNode: focusNode,
        style: textStyle,
        cursorColor: cursorColor,
      ),
    ));

    // Simulate selection change via tap to show handles.
    final RenderEditable render = tester.allRenderObjects.whereType<RenderEditable>().first;
    expect(render.text!.style!.fontStyle, FontStyle.italic);
  });

  testWidgets('Formatters are skipped if text has not changed', (WidgetTester tester) async {
    int called = 0;
    final TextInputFormatter formatter = TextInputFormatter.withFunction((TextEditingValue oldValue, TextEditingValue newValue) {
      called += 1;
      return newValue;
    });
    final TextEditingController controller = TextEditingController();
    final MediaQuery mediaQuery = MediaQuery(
      data: const MediaQueryData(devicePixelRatio: 1.0),
      child: EditableText(
        controller: controller,
        backgroundCursorColor: Colors.red,
        cursorColor: Colors.red,
        focusNode: FocusNode(),
        style: textStyle,
        inputFormatters: <TextInputFormatter>[
          formatter,
        ],
        textDirection: TextDirection.ltr,
      ),
    );
    await tester.pumpWidget(mediaQuery);
    final EditableTextState state = tester.firstState(find.byType(EditableText));
    state.updateEditingValue(const TextEditingValue(
      text: 'a',
    ));
    expect(called, 1);
    // same value.
    state.updateEditingValue(const TextEditingValue(
      text: 'a',
    ));
    expect(called, 1);
    // same value with different selection.
    state.updateEditingValue(const TextEditingValue(
      text: 'a',
      selection: TextSelection.collapsed(offset: 1),
    ));
    // different value.
    state.updateEditingValue(const TextEditingValue(
      text: 'b',
    ));
    expect(called, 2);
  });

  testWidgets('default keyboardAppearance is respected', (WidgetTester tester) async {
    // Regression test for https://github.com/flutter/flutter/issues/22212.

    final List<MethodCall> log = <MethodCall>[];
    SystemChannels.textInput.setMockMethodCallHandler((MethodCall methodCall) async {
      log.add(methodCall);
    });

    final TextEditingController controller = TextEditingController();
    await tester.pumpWidget(
      MediaQuery(
        data: const MediaQueryData(
          devicePixelRatio: 1.0
        ),
        child: Directionality(
          textDirection: TextDirection.ltr,
          child: EditableText(
            controller: controller,
            focusNode: FocusNode(),
            style: Typography.material2018(platform: TargetPlatform.android).black.subtitle1!,
            cursorColor: Colors.blue,
            backgroundCursorColor: Colors.grey,
          ),
        ),
      ),
    );

    await tester.showKeyboard(find.byType(EditableText));
    final MethodCall setClient = log.first;
    expect(setClient.method, 'TextInput.setClient');
    expect(setClient.arguments.last['keyboardAppearance'], 'Brightness.light');
  });

  testWidgets('location of widget is sent on show keyboard', (WidgetTester tester) async {
    final List<MethodCall> log = <MethodCall>[];
    SystemChannels.textInput.setMockMethodCallHandler((MethodCall methodCall) async {
      log.add(methodCall);
    });

    final TextEditingController controller = TextEditingController();
    await tester.pumpWidget(
      MediaQuery(
        data: const MediaQueryData(
            devicePixelRatio: 1.0
        ),
        child: Directionality(
          textDirection: TextDirection.ltr,
          child: EditableText(
            controller: controller,
            focusNode: FocusNode(),
            style: Typography.material2018(platform: TargetPlatform.android).black.subtitle1!,
            cursorColor: Colors.blue,
            backgroundCursorColor: Colors.grey,
          ),
        ),
      ),
    );

    await tester.showKeyboard(find.byType(EditableText));
    final MethodCall methodCall = log.firstWhere((MethodCall m) => m.method == 'TextInput.setEditableSizeAndTransform');
    expect(
      methodCall,
      isMethodCall('TextInput.setEditableSizeAndTransform', arguments: <String, dynamic>{
        'width': 800,
        'height': 600,
        'transform': Matrix4.identity().storage.toList(),
      }),
    );
  });

  testWidgets('transform and size is reset when text connection opens', (WidgetTester tester) async {
    final List<MethodCall> log = <MethodCall>[];
    SystemChannels.textInput.setMockMethodCallHandler((MethodCall methodCall) async {
      log.add(methodCall);
    });

    final TextEditingController controller1 = TextEditingController();
    final TextEditingController controller2 = TextEditingController();
    controller1.text = 'Text1';
    controller2.text = 'Text2';

    await tester.pumpWidget(
      MediaQuery(
        data: const MediaQueryData(
            devicePixelRatio: 1.0
        ),
        child: Directionality(
          textDirection: TextDirection.ltr,
          child: Column(
            mainAxisAlignment: MainAxisAlignment.start,
            crossAxisAlignment: CrossAxisAlignment.start,
            children:  <Widget>[
              EditableText(
                key: ValueKey<String>(controller1.text),
                controller: controller1,
                focusNode: FocusNode(),
                style: Typography.material2018(platform: TargetPlatform.android).black.subtitle1!,
                cursorColor: Colors.blue,
                backgroundCursorColor: Colors.grey,
              ),
              const SizedBox(height: 200.0),
              EditableText(
                key: ValueKey<String>(controller2.text),
                controller: controller2,
                focusNode: FocusNode(),
                style: Typography.material2018(platform: TargetPlatform.android).black.subtitle1!,
                cursorColor: Colors.blue,
                backgroundCursorColor: Colors.grey,
                minLines: 10,
                maxLines: 20,
              ),
              const SizedBox(height: 100.0),
            ],
          ),
        ),
      ),
    );

    await tester.showKeyboard(find.byKey(ValueKey<String>(controller1.text)));
    final MethodCall methodCall = log.firstWhere((MethodCall m) => m.method == 'TextInput.setEditableSizeAndTransform');
    expect(
      methodCall,
      isMethodCall('TextInput.setEditableSizeAndTransform', arguments: <String, dynamic>{
        'width': 800,
        'height': 14,
        'transform': Matrix4.identity().storage.toList(),
      }),
    );

    log.clear();

    // Move to the next editable text.
    await tester.showKeyboard(find.byKey(ValueKey<String>(controller2.text)));
    final MethodCall methodCall2 = log.firstWhere((MethodCall m) => m.method == 'TextInput.setEditableSizeAndTransform');
    expect(
      methodCall2,
      isMethodCall('TextInput.setEditableSizeAndTransform', arguments: <String, dynamic>{
        'width': 800,
        'height': 140.0,
        'transform': <double>[1.0, 0.0, 0.0, 0.0, 0.0, 1.0, 0.0, 0.0, 0.0, 0.0, 1.0, 0.0, 0.0, 214.0, 0.0, 1.0],
      }),
    );

    log.clear();

    // Move back to the first editable text.
    await tester.showKeyboard(find.byKey(ValueKey<String>(controller1.text)));
    final MethodCall methodCall3 = log.firstWhere((MethodCall m) => m.method == 'TextInput.setEditableSizeAndTransform');
    expect(
      methodCall3,
      isMethodCall('TextInput.setEditableSizeAndTransform', arguments: <String, dynamic>{
        'width': 800,
        'height': 14,
        'transform': Matrix4.identity().storage.toList(),
      }),
    );
  });

  testWidgets('size and transform are sent when they change', (WidgetTester tester) async {
    final List<MethodCall> log = <MethodCall>[];
    SystemChannels.textInput.setMockMethodCallHandler((MethodCall methodCall) async {
      log.add(methodCall);
    });

    const Offset offset = Offset(10.0, 20.0);
    const Key transformButtonKey = Key('transformButton');
    await tester.pumpWidget(
      const TransformedEditableText(
        offset: offset,
        transformButtonKey: transformButtonKey,
      ),
    );

    await tester.showKeyboard(find.byType(EditableText));
    MethodCall methodCall = log.firstWhere((MethodCall m) => m.method == 'TextInput.setEditableSizeAndTransform');
    expect(
      methodCall,
      isMethodCall('TextInput.setEditableSizeAndTransform', arguments: <String, dynamic>{
        'width': 800,
        'height': 14,
        'transform': Matrix4.identity().storage.toList(),
      }),
    );

    log.clear();
    await tester.tap(find.byKey(transformButtonKey));
    await tester.pumpAndSettle();

    // There should be a new platform message updating the transform.
    methodCall = log.firstWhere((MethodCall m) => m.method == 'TextInput.setEditableSizeAndTransform');
    expect(
      methodCall,
      isMethodCall('TextInput.setEditableSizeAndTransform', arguments: <String, dynamic>{
        'width': 800,
        'height': 14,
        'transform': Matrix4.translationValues(offset.dx, offset.dy, 0.0).storage.toList(),
      }),
    );
  });

  testWidgets('text styling info is sent on show keyboard', (WidgetTester tester) async {
    final List<MethodCall> log = <MethodCall>[];
    SystemChannels.textInput.setMockMethodCallHandler((MethodCall methodCall) async {
      log.add(methodCall);
    });

    final TextEditingController controller = TextEditingController();
    await tester.pumpWidget(
      MediaQuery(
        data: const MediaQueryData(devicePixelRatio: 1.0),
        child: EditableText(
          textDirection: TextDirection.rtl,
          controller: controller,
          focusNode: FocusNode(),
          style: const TextStyle(
            fontSize: 20.0,
            fontFamily: 'Roboto',
            fontWeight: FontWeight.w600,
          ),
          cursorColor: Colors.blue,
          backgroundCursorColor: Colors.grey,
        ),
      ),
    );

    await tester.showKeyboard(find.byType(EditableText));
    final MethodCall setStyle = log.firstWhere((MethodCall m) => m.method == 'TextInput.setStyle');
    expect(
      setStyle,
      isMethodCall('TextInput.setStyle', arguments: <String, dynamic>{
        'fontSize': 20.0,
        'fontFamily': 'Roboto',
        'fontWeightIndex': 5,
        'textAlignIndex': 4,
        'textDirectionIndex': 0,
      }),
    );
  });

  testWidgets('text styling info is sent on style update', (WidgetTester tester) async {
    final GlobalKey<EditableTextState> editableTextKey = GlobalKey<EditableTextState>();
    late StateSetter setState;
    const TextStyle textStyle1 = TextStyle(
      fontSize: 20.0,
      fontFamily: 'RobotoMono',
      fontWeight: FontWeight.w600,
    );
    const TextStyle textStyle2 = TextStyle(
      fontSize: 20.0,
      fontFamily: 'Raleway',
      fontWeight: FontWeight.w700,
    );
    TextStyle currentTextStyle = textStyle1;

    Widget builder() {
      return StatefulBuilder(
        builder: (BuildContext context, StateSetter setter) {
          setState = setter;
          return MaterialApp(
            home: MediaQuery(
              data: const MediaQueryData(devicePixelRatio: 1.0),
              child: Directionality(
                textDirection: TextDirection.ltr,
                child: Center(
                  child: Material(
                    child: EditableText(
                      backgroundCursorColor: Colors.grey,
                      key: editableTextKey,
                      controller: controller,
                      focusNode: FocusNode(),
                      style: currentTextStyle,
                      cursorColor: Colors.blue,
                      selectionControls: materialTextSelectionControls,
                      keyboardType: TextInputType.text,
                      onChanged: (String value) {},
                    ),
                  ),
                ),
              ),
            ),
          );
        },
      );
    }

    await tester.pumpWidget(builder());
    await tester.showKeyboard(find.byType(EditableText));

    final List<MethodCall> log = <MethodCall>[];
    SystemChannels.textInput.setMockMethodCallHandler((MethodCall methodCall) async {
      log.add(methodCall);
    });
    setState(() {
      currentTextStyle = textStyle2;
    });
    await tester.pump();

    // Updated styling information should be sent via TextInput.setStyle method.
    final MethodCall setStyle = log.firstWhere((MethodCall m) => m.method == 'TextInput.setStyle');
    expect(
      setStyle,
      isMethodCall('TextInput.setStyle', arguments: <String, dynamic>{
        'fontSize': 20.0,
        'fontFamily': 'Raleway',
        'fontWeightIndex': 6,
        'textAlignIndex': 4,
        'textDirectionIndex': 1,
      }),
    );
  });

  group('setCaretRect', () {
    Widget builder() {
      return MaterialApp(
        home: MediaQuery(
          data: const MediaQueryData(devicePixelRatio: 1.0),
          child: Directionality(
            textDirection: TextDirection.ltr,
            child: Center(
              child: Material(
                child: EditableText(
                  backgroundCursorColor: Colors.grey,
                  controller: controller,
                  focusNode: FocusNode(),
                  style: textStyle,
                  cursorColor: Colors.blue,
                  selectionControls: materialTextSelectionControls,
                  keyboardType: TextInputType.text,
                  onChanged: (String value) {},
                ),
              ),
            ),
          ),
        ),
      );
    }

    testWidgets(
      'called with proper coordinates',
      (WidgetTester tester) async {
        controller.value = TextEditingValue(text: 'a' * 50);
        await tester.pumpWidget(builder());
        await tester.showKeyboard(find.byType(EditableText));

        expect(tester.testTextInput.log, contains(
          matchesMethodCall(
            'TextInput.setCaretRect',
            args: allOf(
              // No composing text so the width should not be too wide because
              // it's empty.
              containsPair('x', equals(700)),
              containsPair('y', equals(0)),
              containsPair('width', equals(2)),
              containsPair('height', equals(14)),
            ),
          ),
        ));

        tester.testTextInput.log.clear();

        controller.value = TextEditingValue(
          text: 'a' * 50, selection: const TextSelection(baseOffset: 0, extentOffset: 0));
        await tester.pump();

        expect(tester.testTextInput.log, contains(
          matchesMethodCall(
            'TextInput.setCaretRect',
            // Now the composing range is not empty.
            args: allOf(
              containsPair('x', equals(0)),
              containsPair('y', equals(0)),
            )
          ),
        ));
    }, skip: isBrowser); // Related to https://github.com/flutter/flutter/issues/66089

    testWidgets(
      'only send updates when necessary',
      (WidgetTester tester) async {
        controller.value = TextEditingValue(text: 'a' * 100);
        await tester.pumpWidget(builder());
        await tester.showKeyboard(find.byType(EditableText));

        expect(tester.testTextInput.log, contains(matchesMethodCall('TextInput.setCaretRect')));

        tester.testTextInput.log.clear();

        // Should not send updates every frame.
        await tester.pump();

        expect(tester.testTextInput.log, isNot(contains(matchesMethodCall('TextInput.setCaretRect'))));
    });

    testWidgets(
      'not sent with selection',
      (WidgetTester tester) async {
        controller.value = TextEditingValue(
          text: 'a' * 100, selection: const TextSelection(baseOffset: 0, extentOffset: 10));
        await tester.pumpWidget(builder());
        await tester.showKeyboard(find.byType(EditableText));

        expect(tester.testTextInput.log, isNot(contains(matchesMethodCall('TextInput.setCaretRect'))));
    });
  });

  group('setMarkedTextRect', () {
    Widget builder() {
      return MaterialApp(
        home: MediaQuery(
          data: const MediaQueryData(devicePixelRatio: 1.0),
          child: Directionality(
            textDirection: TextDirection.ltr,
            child: Center(
              child: Material(
                child: EditableText(
                  backgroundCursorColor: Colors.grey,
                  controller: controller,
                  focusNode: FocusNode(),
                  style: textStyle,
                  cursorColor: Colors.blue,
                  selectionControls: materialTextSelectionControls,
                  keyboardType: TextInputType.text,
                  onChanged: (String value) {},
                ),
              ),
            ),
          ),
        ),
      );
    }

    testWidgets(
      'called when the composing range changes',
      (WidgetTester tester) async {
        controller.value = TextEditingValue(text: 'a' * 100);
        await tester.pumpWidget(builder());
        await tester.showKeyboard(find.byType(EditableText));

        expect(tester.testTextInput.log, contains(
          matchesMethodCall(
            'TextInput.setMarkedTextRect',
            args: allOf(
              // No composing text so the width should not be too wide because
              // it's empty.
              containsPair('width', lessThanOrEqualTo(5)),
              containsPair('x', lessThanOrEqualTo(1)),
            ),
          ),
        ));

        tester.testTextInput.log.clear();

        controller.value = TextEditingValue(text: 'a' * 100, composing: const TextRange(start: 0, end: 10));
        await tester.pump();

        expect(tester.testTextInput.log, contains(
          matchesMethodCall(
            'TextInput.setMarkedTextRect',
            // Now the composing range is not empty.
            args: containsPair('width', greaterThanOrEqualTo(10)),
          ),
        ));
    }, skip: isBrowser); // Related to https://github.com/flutter/flutter/issues/66089

    testWidgets(
      'only send updates when necessary',
      (WidgetTester tester) async {
        controller.value = TextEditingValue(text: 'a' * 100, composing: const TextRange(start: 0, end: 10));
        await tester.pumpWidget(builder());
        await tester.showKeyboard(find.byType(EditableText));

        expect(tester.testTextInput.log, contains(matchesMethodCall('TextInput.setMarkedTextRect')));

        tester.testTextInput.log.clear();

        // Should not send updates every frame.
        await tester.pump();

        expect(tester.testTextInput.log, isNot(contains(matchesMethodCall('TextInput.setMarkedTextRect'))));
    });

    testWidgets(
      'zero matrix paint transform',
      (WidgetTester tester) async {
        controller.value = TextEditingValue(text: 'a' * 100, composing: const TextRange(start: 0, end: 10));
        // Use a FittedBox with an zero-sized child to set the paint transform
        // to the zero matrix.
        await tester.pumpWidget(FittedBox(child: SizedBox.fromSize(size: Size.zero, child: builder())));
        await tester.showKeyboard(find.byType(EditableText));
        expect(tester.testTextInput.log, contains(matchesMethodCall(
          'TextInput.setMarkedTextRect',
          args: allOf(
            containsPair('width', isNotNaN),
            containsPair('height', isNotNaN),
            containsPair('x', isNotNaN),
            containsPair('y', isNotNaN),
          ),
        )));
    });
  });


  testWidgets('custom keyboardAppearance is respected', (WidgetTester tester) async {
    // Regression test for https://github.com/flutter/flutter/issues/22212.

    final List<MethodCall> log = <MethodCall>[];
    SystemChannels.textInput.setMockMethodCallHandler((MethodCall methodCall) async {
      log.add(methodCall);
    });

    final TextEditingController controller = TextEditingController();
    await tester.pumpWidget(
      MediaQuery(
        data: const MediaQueryData(
            devicePixelRatio: 1.0
        ),
        child: Directionality(
          textDirection: TextDirection.ltr,
          child: EditableText(
            controller: controller,
            focusNode: FocusNode(),
            style: Typography.material2018(platform: TargetPlatform.android).black.subtitle1!,
            cursorColor: Colors.blue,
            backgroundCursorColor: Colors.grey,
            keyboardAppearance: Brightness.dark,
          ),
        ),
      ),
    );

    await tester.showKeyboard(find.byType(EditableText));
    final MethodCall setClient = log.first;
    expect(setClient.method, 'TextInput.setClient');
    expect(setClient.arguments.last['keyboardAppearance'], 'Brightness.dark');
  });

  testWidgets('Composing text is underlined and underline is cleared when losing focus', (WidgetTester tester) async {
    final TextEditingController controller = TextEditingController.fromValue(
      const TextEditingValue(
        text: 'text composing text',
        selection: TextSelection.collapsed(offset: 14),
        composing: TextRange(start: 5, end: 14),
      ),
    );
    final FocusNode focusNode = FocusNode(debugLabel: 'Test Focus Node');

    await tester.pumpWidget(MaterialApp( // So we can show overlays.
      home: EditableText(
        autofocus: true,
        backgroundCursorColor: Colors.grey,
        controller: controller,
        focusNode: focusNode,
        style: textStyle,
        cursorColor: cursorColor,
        selectionControls: materialTextSelectionControls,
        keyboardType: TextInputType.text,
        onEditingComplete: () {
          // This prevents the default focus change behavior on submission.
        },
      ),
    ));

    assert(focusNode.hasFocus);

    final RenderEditable renderEditable = findRenderEditable(tester);
    // The actual text span is split into 3 parts with the middle part underlined.
    expect(renderEditable.text!.children!.length, 3);
    final TextSpan textSpan = renderEditable.text!.children![1] as TextSpan;
    expect(textSpan.text, 'composing');
    expect(textSpan.style!.decoration, TextDecoration.underline);

    focusNode.unfocus();
    await tester.pump();

    expect(renderEditable.text!.children, isNull);
    // Everything's just formated the same way now.
    expect(renderEditable.text!.text, 'text composing text');
    expect(renderEditable.text!.style!.decoration, isNull);
  });

  testWidgets('text selection handle visibility', (WidgetTester tester) async {
    // Text with two separate words to select.
    const String testText = 'XXXXX          XXXXX';
    final TextEditingController controller = TextEditingController(text: testText);

    await tester.pumpWidget(MaterialApp(
      home: Align(
        alignment: Alignment.topLeft,
        child: SizedBox(
          width: 100,
          child: EditableText(
            showSelectionHandles: true,
            controller: controller,
            focusNode: FocusNode(),
            style: Typography.material2018(platform: TargetPlatform.android).black.subtitle1!,
            cursorColor: Colors.blue,
            backgroundCursorColor: Colors.grey,
            selectionControls: materialTextSelectionControls,
            keyboardType: TextInputType.text,
          ),
        ),
      ),
    ));

    final EditableTextState state =
      tester.state<EditableTextState>(find.byType(EditableText));
    final RenderEditable renderEditable = state.renderEditable;
    final Scrollable scrollable = tester.widget<Scrollable>(find.byType(Scrollable));

    bool expectedLeftVisibleBefore = false;
    bool expectedRightVisibleBefore = false;

    Future<void> verifyVisibility(
      HandlePositionInViewport leftPosition,
      bool expectedLeftVisible,
      HandlePositionInViewport rightPosition,
      bool expectedRightVisible,
    ) async {
      await tester.pump();

      // Check the signal from RenderEditable about whether they're within the
      // viewport.

      expect(renderEditable.selectionStartInViewport.value, equals(expectedLeftVisible));
      expect(renderEditable.selectionEndInViewport.value, equals(expectedRightVisible));

      // Check that the animations are functional and going in the right
      // direction.

      final List<FadeTransition> transitions = find.descendant(
        of: find.byWidgetPredicate((Widget w) => '${w.runtimeType}' == '_TextSelectionHandleOverlay'),
        matching: find.byType(FadeTransition),
      ).evaluate().map((Element e) => e.widget).cast<FadeTransition>().toList();
      expect(transitions.length, 2);
      final FadeTransition left = transitions[0];
      final FadeTransition right = transitions[1];

      if (expectedLeftVisibleBefore)
        expect(left.opacity.value, equals(1.0));
      if (expectedRightVisibleBefore)
        expect(right.opacity.value, equals(1.0));

      await tester.pump(TextSelectionOverlay.fadeDuration ~/ 2);

      if (expectedLeftVisible != expectedLeftVisibleBefore)
        expect(left.opacity.value, equals(0.5));
      if (expectedRightVisible != expectedRightVisibleBefore)
        expect(right.opacity.value, equals(0.5));

      await tester.pump(TextSelectionOverlay.fadeDuration ~/ 2);

      if (expectedLeftVisible)
        expect(left.opacity.value, equals(1.0));
      if (expectedRightVisible)
        expect(right.opacity.value, equals(1.0));

      expectedLeftVisibleBefore = expectedLeftVisible;
      expectedRightVisibleBefore = expectedRightVisible;

      // Check that the handles' positions are correct.

      final List<RenderBox> handles = List<RenderBox>.from(
        tester.renderObjectList<RenderBox>(
          find.descendant(
            of: find.byType(CompositedTransformFollower),
            matching: find.byType(GestureDetector),
          ),
        ),
      );

      final Size viewport = renderEditable.size;

      void testPosition(double pos, HandlePositionInViewport expected) {
        switch (expected) {
          case HandlePositionInViewport.leftEdge:
            expect(
              pos,
              inExclusiveRange(
                0 - kMinInteractiveDimension,
                0 + kMinInteractiveDimension,
              ),
            );
            break;
          case HandlePositionInViewport.rightEdge:
            expect(
              pos,
              inExclusiveRange(
                viewport.width - kMinInteractiveDimension,
                viewport.width + kMinInteractiveDimension,
              ),
            );
            break;
          case HandlePositionInViewport.within:
            expect(
              pos,
              inExclusiveRange(
                0 - kMinInteractiveDimension,
                viewport.width + kMinInteractiveDimension,
              ),
            );
            break;
        }
      }
      expect(state.selectionOverlay!.handlesAreVisible, isTrue);
      testPosition(handles[0].localToGlobal(Offset.zero).dx, leftPosition);
      testPosition(handles[1].localToGlobal(Offset.zero).dx, rightPosition);
    }

    // Select the first word. Both handles should be visible.
    await tester.tapAt(const Offset(20, 10));
    renderEditable.selectWord(cause: SelectionChangedCause.longPress);
    await tester.pump();
    await verifyVisibility(HandlePositionInViewport.leftEdge, true, HandlePositionInViewport.within, true);

    // Drag the text slightly so the first word is partially visible. Only the
    // right handle should be visible.
    scrollable.controller!.jumpTo(20.0);
    await verifyVisibility(HandlePositionInViewport.leftEdge, false, HandlePositionInViewport.within, true);

    // Drag the text all the way to the left so the first word is not visible at
    // all (and the second word is fully visible). Both handles should be
    // invisible now.
    scrollable.controller!.jumpTo(200.0);
    await verifyVisibility(HandlePositionInViewport.leftEdge, false, HandlePositionInViewport.leftEdge, false);

    // Tap to unselect.
    await tester.tap(find.byType(EditableText));
    await tester.pump();

    // Now that the second word has been dragged fully into view, select it.
    await tester.tapAt(const Offset(80, 10));
    renderEditable.selectWord(cause: SelectionChangedCause.longPress);
    await tester.pump();
    await verifyVisibility(HandlePositionInViewport.within, true, HandlePositionInViewport.within, true);

    // Drag the text slightly to the right. Only the left handle should be
    // visible.
    scrollable.controller!.jumpTo(150);
    await verifyVisibility(HandlePositionInViewport.within, true, HandlePositionInViewport.rightEdge, false);

    // Drag the text all the way to the right, so the second word is not visible
    // at all. Again, both handles should be invisible.
    scrollable.controller!.jumpTo(0);
    await verifyVisibility(HandlePositionInViewport.rightEdge, false, HandlePositionInViewport.rightEdge, false);

    // On web, we don't show the Flutter toolbar and instead rely on the browser
    // toolbar. Until we change that, this test should remain skipped.
  }, skip: kIsWeb);

  testWidgets('text selection handle visibility RTL', (WidgetTester tester) async {
    // Text with two separate words to select.
    const String testText = 'XXXXX          XXXXX';
    final TextEditingController controller = TextEditingController(text: testText);

    await tester.pumpWidget(MaterialApp(
      home: Align(
        alignment: Alignment.topLeft,
        child: SizedBox(
          width: 100,
          child: EditableText(
            controller: controller,
            showSelectionHandles: true,
            focusNode: FocusNode(),
            style: Typography.material2018(platform: TargetPlatform.android).black.subtitle1!,
            cursorColor: Colors.blue,
            backgroundCursorColor: Colors.grey,
            selectionControls: materialTextSelectionControls,
            keyboardType: TextInputType.text,
            textAlign: TextAlign.right,
          ),
        ),
      ),
    ));

    final EditableTextState state =
        tester.state<EditableTextState>(find.byType(EditableText));

    // Select the first word. Both handles should be visible.
    await tester.tapAt(const Offset(20, 10));
    state.renderEditable.selectWord(cause: SelectionChangedCause.longPress);
    await tester.pump();
    final List<RenderBox> handles = List<RenderBox>.from(
      tester.renderObjectList<RenderBox>(
        find.descendant(
          of: find.byType(CompositedTransformFollower),
          matching: find.byType(GestureDetector),
        ),
      ),
    );
    expect(
      handles[0].localToGlobal(Offset.zero).dx,
      inExclusiveRange(
        -kMinInteractiveDimension,
        kMinInteractiveDimension,
      ),
    );
    expect(
      handles[1].localToGlobal(Offset.zero).dx,
      inExclusiveRange(
        70.0 - kMinInteractiveDimension,
        70.0 + kMinInteractiveDimension,
      ),
    );
    expect(state.selectionOverlay!.handlesAreVisible, isTrue);
    expect(controller.selection?.base.offset, 0);
    expect(controller.selection?.extent.offset, 5);

    // On web, we don't show the Flutter toolbar and instead rely on the browser
    // toolbar. Until we change that, this test should remain skipped.
  }, skip: kIsWeb);

  const String testText = 'Now is the time for\n'
      'all good people\n'
      'to come to the aid\n'
      'of their country.';

  Future<void> sendKeys(
      WidgetTester tester,
      List<LogicalKeyboardKey> keys, {
        bool shift = false,
        bool wordModifier = false,
        bool lineModifier = false,
        bool shortcutModifier = false,
        required String platform,
      }) async {
    if (shift) {
      await tester.sendKeyDownEvent(LogicalKeyboardKey.shiftLeft, platform: platform);
    }
    if (shortcutModifier) {
      await tester.sendKeyDownEvent(
          platform == 'macos' ? LogicalKeyboardKey.metaLeft : LogicalKeyboardKey.controlLeft,
          platform: platform);
    }
    if (wordModifier) {
      await tester.sendKeyDownEvent(
          platform == 'macos' ? LogicalKeyboardKey.altLeft : LogicalKeyboardKey.controlLeft,
          platform: platform);
    }
    if (lineModifier) {
      await tester.sendKeyDownEvent(
          platform == 'macos' ? LogicalKeyboardKey.metaLeft : LogicalKeyboardKey.altLeft,
          platform: platform);
    }
    for (final LogicalKeyboardKey key in keys) {
      await tester.sendKeyEvent(key, platform: platform);
      await tester.pump();
    }
    if (lineModifier) {
      await tester.sendKeyUpEvent(
          platform == 'macos' ? LogicalKeyboardKey.metaLeft : LogicalKeyboardKey.altLeft,
          platform: platform);
    }
    if (wordModifier) {
      await tester.sendKeyUpEvent(
          platform == 'macos' ? LogicalKeyboardKey.altLeft : LogicalKeyboardKey.controlLeft,
          platform: platform);
    }
    if (shortcutModifier) {
      await tester.sendKeyUpEvent(
          platform == 'macos' ? LogicalKeyboardKey.metaLeft : LogicalKeyboardKey.controlLeft,
          platform: platform);
    }
    if (shift) {
      await tester.sendKeyUpEvent(LogicalKeyboardKey.shiftLeft, platform: platform);
    }
    if (shift || wordModifier || lineModifier) {
      await tester.pump();
    }
  }

  Future<void> testTextEditing(WidgetTester tester, {required String platform}) async {
    final TextEditingController controller = TextEditingController(text: testText);
    controller.selection = const TextSelection(
      baseOffset: 0,
      extentOffset: 0,
      affinity: TextAffinity.upstream,
    );
    late TextSelection selection;
    late SelectionChangedCause cause;
    await tester.pumpWidget(MaterialApp(
      home: Align(
        alignment: Alignment.topLeft,
        child: SizedBox(
          width: 400,
          child: EditableText(
            maxLines: 10,
            controller: controller,
            showSelectionHandles: true,
            autofocus: true,
            focusNode: FocusNode(),
            style: Typography.material2018(platform: TargetPlatform.android).black.subtitle1!,
            cursorColor: Colors.blue,
            backgroundCursorColor: Colors.grey,
            selectionControls: materialTextSelectionControls,
            keyboardType: TextInputType.text,
            textAlign: TextAlign.right,
            onSelectionChanged: (TextSelection? newSelection, SelectionChangedCause? newCause) {
              selection = newSelection!;
              cause = newCause!;
            },
          ),
        ),
      ),
    ));

    await tester.pump(); // Wait for autofocus to take effect.

    // Select a few characters using shift right arrow
    await sendKeys(
      tester,
      <LogicalKeyboardKey>[
        LogicalKeyboardKey.arrowRight,
        LogicalKeyboardKey.arrowRight,
        LogicalKeyboardKey.arrowRight,
      ],
      shift: true,
      platform: platform,
    );

    expect(cause, equals(SelectionChangedCause.keyboard), reason: 'on $platform');
    expect(
      selection,
      equals(
        const TextSelection(
          baseOffset: 0,
          extentOffset: 3,
          affinity: TextAffinity.upstream,
        ),
      ),
      reason: 'on $platform',
    );

    // Select fewer characters using shift left arrow
    await sendKeys(
      tester,
      <LogicalKeyboardKey>[
        LogicalKeyboardKey.arrowLeft,
        LogicalKeyboardKey.arrowLeft,
        LogicalKeyboardKey.arrowLeft,
      ],
      shift: true,
      platform: platform,
    );

    expect(
      selection,
      equals(
        const TextSelection(
          baseOffset: 0,
          extentOffset: 0,
          affinity: TextAffinity.upstream,
        ),
      ),
      reason: 'on $platform',
    );

    // Try to select before the first character, nothing should change.
    await sendKeys(
      tester,
      <LogicalKeyboardKey>[
        LogicalKeyboardKey.arrowLeft,
      ],
      shift: true,
      platform: platform,
    );

    expect(
      selection,
      equals(
        const TextSelection(
          baseOffset: 0,
          extentOffset: 0,
          affinity: TextAffinity.upstream,
        ),
      ),
      reason: 'on $platform',
    );

    // Select the first two words.
    await sendKeys(
      tester,
      <LogicalKeyboardKey>[
        LogicalKeyboardKey.arrowRight,
        LogicalKeyboardKey.arrowRight,
      ],
      shift: true,
      wordModifier: true,
      platform: platform,
    );

    expect(
      selection,
      equals(
        const TextSelection(
          baseOffset: 0,
          extentOffset: 6,
          affinity: TextAffinity.upstream,
        ),
      ),
      reason: 'on $platform',
    );

    // Unselect the second word.
    await sendKeys(
      tester,
      <LogicalKeyboardKey>[
        LogicalKeyboardKey.arrowLeft,
      ],
      shift: true,
      wordModifier: true,
      platform: platform,
    );

    expect(
      selection,
      equals(
        const TextSelection(
          baseOffset: 0,
          extentOffset: 4,
          affinity: TextAffinity.upstream,
        ),
      ),
      reason: 'on $platform',
    );

    // Select the next line.
    await sendKeys(
      tester,
      <LogicalKeyboardKey>[
        LogicalKeyboardKey.arrowDown,
      ],
      shift: true,
      platform: platform,
    );

    expect(
      selection,
      equals(
        const TextSelection(
          baseOffset: 0,
          extentOffset: 20,
          affinity: TextAffinity.upstream,
        ),
      ),
      reason: 'on $platform',
    );

    await sendKeys(
      tester,
      <LogicalKeyboardKey>[
        LogicalKeyboardKey.arrowRight,
      ],
      platform: platform,
    );

    expect(
      selection,
      equals(
        const TextSelection(
          baseOffset: 20,
          extentOffset: 20,
          affinity: TextAffinity.downstream,
        ),
      ),
      reason: 'on $platform',
    );

    // Select the next line.
    await sendKeys(
      tester,
      <LogicalKeyboardKey>[
        LogicalKeyboardKey.arrowDown,
      ],
      shift: true,
      platform: platform,
    );

    expect(
      selection,
      equals(
        const TextSelection(
          baseOffset: 20,
          extentOffset: 39,
          affinity: TextAffinity.downstream,
        ),
      ),
      reason: 'on $platform',
    );

    // Select to the end of the string by going down.
    await sendKeys(
      tester,
      <LogicalKeyboardKey>[
        LogicalKeyboardKey.arrowDown,
        LogicalKeyboardKey.arrowDown,
        LogicalKeyboardKey.arrowDown,
        LogicalKeyboardKey.arrowDown,
      ],
      shift: true,
      platform: platform,
    );

    expect(
      selection,
      equals(
        const TextSelection(
          baseOffset: 20,
          extentOffset: testText.length,
          affinity: TextAffinity.downstream,
        ),
      ),
      reason: 'on $platform',
    );

    // Go back up one line to set selection up to part of the last line.
    await sendKeys(
      tester,
      <LogicalKeyboardKey>[
        LogicalKeyboardKey.arrowUp,
      ],
      shift: true,
      platform: platform,
    );

    expect(
      selection,
      equals(
        const TextSelection(
          baseOffset: 20,
          extentOffset: 57,
          affinity: TextAffinity.downstream,
        ),
      ),
      reason: 'on $platform',
    );

    // Select to the end of the selection.
    await sendKeys(
      tester,
      <LogicalKeyboardKey>[
        LogicalKeyboardKey.arrowRight,
      ],
      lineModifier: true,
      shift: true,
      platform: platform,
    );

    expect(
      selection,
      equals(
        const TextSelection(
          baseOffset: 20,
          extentOffset: 72,
          affinity: TextAffinity.downstream,
        ),
      ),
      reason: 'on $platform',
    );

    // Select to the beginning of the first line.
    await sendKeys(
      tester,
      <LogicalKeyboardKey>[
        LogicalKeyboardKey.arrowLeft,
      ],
      lineModifier: true,
      shift: true,
      platform: platform,
    );

    expect(
      selection,
      equals(
        const TextSelection(
          baseOffset: 0,
          extentOffset: 72,
          affinity: TextAffinity.downstream,
        ),
      ),
      reason: 'on $platform',
    );

    // Select All
    await sendKeys(
      tester,
      <LogicalKeyboardKey>[
        LogicalKeyboardKey.keyA,
      ],
      shortcutModifier: true,
      platform: platform,
    );

    expect(
      selection,
      equals(
        const TextSelection(
          baseOffset: 0,
          extentOffset: testText.length,
          affinity: TextAffinity.downstream,
        ),
      ),
      reason: 'on $platform',
    );

    // Jump to beginning of selection.
    await sendKeys(
      tester,
      <LogicalKeyboardKey>[
        LogicalKeyboardKey.arrowLeft,
      ],
      platform: platform,
    );

    expect(
      selection,
      equals(
        const TextSelection(
          baseOffset: 0,
          extentOffset: 0,
          affinity: TextAffinity.downstream,
        ),
      ),
      reason: 'on $platform',
    );

    // Jump to end.
    await sendKeys(
      tester,
      <LogicalKeyboardKey>[
        LogicalKeyboardKey.arrowDown,
      ],
      shift: false,
      lineModifier: true,
      platform: platform,
    );

    expect(
      selection,
      equals(
        const TextSelection.collapsed(
          offset: testText.length,
          affinity: TextAffinity.downstream,
        ),
      ),
      reason: 'on $platform',
    );
    expect(controller.text, equals(testText), reason: 'on $platform');

    // Jump to start.
    await sendKeys(
      tester,
      <LogicalKeyboardKey>[
        LogicalKeyboardKey.arrowUp,
      ],
      shift: false,
      lineModifier: true,
      platform: platform,
    );

    expect(
      selection,
      equals(
        const TextSelection.collapsed(
          offset: 0,
          affinity: TextAffinity.downstream,
        ),
      ),
      reason: 'on $platform',
    );
    expect(controller.text, equals(testText), reason: 'on $platform');

    // Move forward a few letters
    await sendKeys(
      tester,
      <LogicalKeyboardKey>[
        LogicalKeyboardKey.arrowRight,
        LogicalKeyboardKey.arrowRight,
        LogicalKeyboardKey.arrowRight,
      ],
      shift: false,
      lineModifier: false,
      platform: platform,
    );

    expect(
      selection,
      equals(
        const TextSelection.collapsed(
          offset: 3,
          affinity: TextAffinity.downstream,
        ),
      ),
      reason: 'on $platform',
    );

    // Select to end.
    await sendKeys(
      tester,
      <LogicalKeyboardKey>[
        LogicalKeyboardKey.arrowDown,
      ],
      shift: true,
      lineModifier: true,
      platform: platform,
    );

    expect(
      selection,
      equals(
        const TextSelection(
          baseOffset: 3,
          extentOffset: testText.length,
          affinity: TextAffinity.downstream,
        ),
      ),
      reason: 'on $platform',
    );

    // Select to start, which extends the selection.
    await sendKeys(
      tester,
      <LogicalKeyboardKey>[
        LogicalKeyboardKey.arrowUp,
      ],
      shift: true,
      lineModifier: true,
      platform: platform,
    );

    expect(
      selection,
      equals(
        const TextSelection(
          baseOffset: testText.length,
          extentOffset: 0,
          affinity: TextAffinity.downstream,
        ),
      ),
      reason: 'on $platform',
    );

    // Move to start again.
    await sendKeys(
      tester,
      <LogicalKeyboardKey>[
        LogicalKeyboardKey.arrowUp,
      ],
      shift: false,
      lineModifier: false,
      platform: platform,
    );

    expect(
      selection,
      equals(
        const TextSelection.collapsed(
          offset: 0,
          affinity: TextAffinity.downstream,
        ),
      ),
      reason: 'on $platform',
    );

    // Jump forward three words.
    await sendKeys(
      tester,
      <LogicalKeyboardKey>[
        LogicalKeyboardKey.arrowRight,
        LogicalKeyboardKey.arrowRight,
        LogicalKeyboardKey.arrowRight,
      ],
      wordModifier: true,
      platform: platform,
    );

    expect(
      selection,
      equals(
        const TextSelection(
          baseOffset: 10,
          extentOffset: 10,
          affinity: TextAffinity.downstream,
        ),
      ),
      reason: 'on $platform',
    );

    // Select some characters backward.
    await sendKeys(
      tester,
      <LogicalKeyboardKey>[
        LogicalKeyboardKey.arrowLeft,
        LogicalKeyboardKey.arrowLeft,
        LogicalKeyboardKey.arrowLeft,
      ],
      shift: true,
      platform: platform,
    );

    expect(
      selection,
      equals(
        const TextSelection(
          baseOffset: 10,
          extentOffset: 7,
          affinity: TextAffinity.downstream,
        ),
      ),
      reason: 'on $platform',
    );

    // Select a word backward.
    await sendKeys(
      tester,
      <LogicalKeyboardKey>[
        LogicalKeyboardKey.arrowLeft,
      ],
      shift: true,
      wordModifier: true,
      platform: platform,
    );

    expect(
      selection,
      equals(
        const TextSelection(
          baseOffset: 10,
          extentOffset: 4,
          affinity: TextAffinity.downstream,
        ),
      ),
      reason: 'on $platform',
    );
    expect(controller.text, equals(testText), reason: 'on $platform');

    // Cut
    await sendKeys(
      tester,
      <LogicalKeyboardKey>[
        LogicalKeyboardKey.keyX,
      ],
      shortcutModifier: true,
      platform: platform,
    );

    expect(
      selection,
      equals(
        const TextSelection(
          baseOffset: 4,
          extentOffset: 4,
          affinity: TextAffinity.downstream,
        ),
      ),
      reason: 'on $platform',
    );
    expect(
      controller.text,
      equals('Now  time for\n'
          'all good people\n'
          'to come to the aid\n'
          'of their country.'),
      reason: 'on $platform',
    );
    expect(
      (await Clipboard.getData(Clipboard.kTextPlain))!.text,
      equals('is the'),
      reason: 'on $platform',
    );

    // Paste
    await sendKeys(
      tester,
      <LogicalKeyboardKey>[
        LogicalKeyboardKey.keyV,
      ],
      shortcutModifier: true,
      platform: platform,
    );

    expect(
      selection,
      equals(
        const TextSelection(
          baseOffset: 10,
          extentOffset: 10,
          affinity: TextAffinity.downstream,
        ),
      ),
      reason: 'on $platform',
    );
    expect(controller.text, equals(testText), reason: 'on $platform');

    // Copy All
    await sendKeys(
      tester,
      <LogicalKeyboardKey>[
        LogicalKeyboardKey.keyA,
        LogicalKeyboardKey.keyC,
      ],
      shortcutModifier: true,
      platform: platform,
    );

    expect(
      selection,
      equals(
        const TextSelection(
          baseOffset: 0,
          extentOffset: testText.length,
          affinity: TextAffinity.downstream,
        ),
      ),
      reason: 'on $platform',
    );
    expect(controller.text, equals(testText), reason: 'on $platform');
    expect((await Clipboard.getData(Clipboard.kTextPlain))!.text, equals(testText));

    // Delete
    await sendKeys(
      tester,
      <LogicalKeyboardKey>[
        LogicalKeyboardKey.delete,
      ],
      platform: platform,
    );
    expect(
      selection,
      equals(
        const TextSelection(
          baseOffset: 0,
          extentOffset: 0,
          affinity: TextAffinity.downstream,
        ),
      ),
      reason: 'on $platform',
    );
    expect(controller.text, isEmpty, reason: 'on $platform');
  }

  testWidgets('keyboard text selection works', (WidgetTester tester) async {
    final String targetPlatform = defaultTargetPlatform.toString();
    final String platform = targetPlatform.substring(targetPlatform.indexOf('.') + 1).toLowerCase();
    await testTextEditing(tester, platform: platform);
    // On web, using keyboard for selection is handled by the browser.
  }, skip: kIsWeb, variant: TargetPlatformVariant.all());

  testWidgets('keyboard shortcuts respect read-only', (WidgetTester tester) async {
    final String platform = describeEnum(defaultTargetPlatform).toLowerCase();
    final TextEditingController controller = TextEditingController(text: testText);
    controller.selection = const TextSelection(
      baseOffset: 0,
      extentOffset: testText.length ~/2,
      affinity: TextAffinity.upstream,
    );
    TextSelection? selection;
    await tester.pumpWidget(MaterialApp(
      home: Align(
        alignment: Alignment.topLeft,
        child: SizedBox(
          width: 400,
          child: EditableText(
            readOnly: true,
            controller: controller,
            autofocus: true,
            focusNode: FocusNode(),
            style: Typography.material2018(platform: TargetPlatform.android).black.subtitle1!,
            cursorColor: Colors.blue,
            backgroundCursorColor: Colors.grey,
            selectionControls: materialTextSelectionControls,
            keyboardType: TextInputType.text,
            textAlign: TextAlign.right,
            onSelectionChanged: (TextSelection? newSelection, SelectionChangedCause? newCause) {
              selection = newSelection;
            },
          ),
        ),
      ),
    ));

    await tester.pump(); // Wait for autofocus to take effect.

    const String clipboardContent = 'read-only';
    await Clipboard.setData(const ClipboardData(text: clipboardContent));

    // Paste
    await sendKeys(
      tester,
      <LogicalKeyboardKey>[
        LogicalKeyboardKey.keyV,
      ],
      shortcutModifier: true,
      platform: platform,
    );

    expect(selection, isNull, reason: 'on $platform');
    expect(controller.text, equals(testText), reason: 'on $platform');

    // Select All
    await sendKeys(
      tester,
      <LogicalKeyboardKey>[
        LogicalKeyboardKey.keyA,
      ],
      shortcutModifier: true,
      platform: platform,
    );

    expect(
      selection!,
      equals(
        const TextSelection(
          baseOffset: 0,
          extentOffset: testText.length,
          affinity: TextAffinity.downstream,
        ),
      ),
      reason: 'on $platform',
    );
    expect(controller.text, equals(testText), reason: 'on $platform');

    // Cut
    await sendKeys(
      tester,
      <LogicalKeyboardKey>[
        LogicalKeyboardKey.keyX,
      ],
      shortcutModifier: true,
      platform: platform,
    );

    expect(
      selection!,
      equals(
        const TextSelection(
          baseOffset: 0,
          extentOffset: testText.length,
          affinity: TextAffinity.downstream,
        ),
      ),
      reason: 'on $platform',
    );
    expect(controller.text, equals(testText), reason: 'on $platform');
    expect(
      (await Clipboard.getData(Clipboard.kTextPlain))!.text,
      equals(clipboardContent),
      reason: 'on $platform',
    );

    // Copy
    await sendKeys(
      tester,
      <LogicalKeyboardKey>[
        LogicalKeyboardKey.keyC,
      ],
      shortcutModifier: true,
      platform: platform,
    );

    expect(
      selection!,
      equals(
        const TextSelection(
          baseOffset: 0,
          extentOffset: testText.length,
          affinity: TextAffinity.downstream,
        ),
      ),
      reason: 'on $platform',
    );
    expect(controller.text, equals(testText), reason: 'on $platform');
    expect(
      (await Clipboard.getData(Clipboard.kTextPlain))!.text,
      equals(testText),
      reason: 'on $platform',
    );

    // Delete
    await sendKeys(
      tester,
      <LogicalKeyboardKey>[
        LogicalKeyboardKey.delete,
      ],
      platform: platform,
    );
    expect(
      selection!,
      equals(
        const TextSelection(
          baseOffset: 0,
          extentOffset: testText.length,
          affinity: TextAffinity.downstream,
        ),
      ),
      reason: 'on $platform',
    );
    expect(controller.text, equals(testText), reason: 'on $platform');

    // Backspace
    await sendKeys(
      tester,
      <LogicalKeyboardKey>[
        LogicalKeyboardKey.backspace,
      ],
      platform: platform,
    );
    expect(
      selection!,
      equals(
        const TextSelection(
          baseOffset: 0,
          extentOffset: testText.length,
          affinity: TextAffinity.downstream,
        ),
      ),
      reason: 'on $platform',
    );
    expect(controller.text, equals(testText), reason: 'on $platform');
  },
  skip: kIsWeb,
  variant: TargetPlatformVariant.all());

  // Regression test for https://github.com/flutter/flutter/issues/31287
  testWidgets('text selection handle visibility', (WidgetTester tester) async {
    // Text with two separate words to select.
    const String testText = 'XXXXX          XXXXX';
    final TextEditingController controller = TextEditingController(text: testText);

    await tester.pumpWidget(MaterialApp(
      home: Align(
        alignment: Alignment.topLeft,
        child: SizedBox(
          width: 100,
          child: EditableText(
            showSelectionHandles: true,
            controller: controller,
            focusNode: FocusNode(),
            style: Typography.material2018(platform: TargetPlatform.iOS).black.subtitle1!,
            cursorColor: Colors.blue,
            backgroundCursorColor: Colors.grey,
            selectionControls: cupertinoTextSelectionControls,
            keyboardType: TextInputType.text,
          ),
        ),
      ),
    ));

    final EditableTextState state =
        tester.state<EditableTextState>(find.byType(EditableText));
    final RenderEditable renderEditable = state.renderEditable;
    final Scrollable scrollable = tester.widget<Scrollable>(find.byType(Scrollable));

    bool expectedLeftVisibleBefore = false;
    bool expectedRightVisibleBefore = false;

    Future<void> verifyVisibility(
      HandlePositionInViewport leftPosition,
      bool expectedLeftVisible,
      HandlePositionInViewport rightPosition,
      bool expectedRightVisible,
    ) async {
      await tester.pump();

      // Check the signal from RenderEditable about whether they're within the
      // viewport.

      expect(renderEditable.selectionStartInViewport.value, equals(expectedLeftVisible));
      expect(renderEditable.selectionEndInViewport.value, equals(expectedRightVisible));

      // Check that the animations are functional and going in the right
      // direction.

      final List<FadeTransition> transitions =
        find.byType(FadeTransition).evaluate().map((Element e) => e.widget).cast<FadeTransition>().toList();
      final FadeTransition left = transitions[0];
      final FadeTransition right = transitions[1];

      if (expectedLeftVisibleBefore)
        expect(left.opacity.value, equals(1.0));
      if (expectedRightVisibleBefore)
        expect(right.opacity.value, equals(1.0));

      await tester.pump(TextSelectionOverlay.fadeDuration ~/ 2);

      if (expectedLeftVisible != expectedLeftVisibleBefore)
        expect(left.opacity.value, equals(0.5));
      if (expectedRightVisible != expectedRightVisibleBefore)
        expect(right.opacity.value, equals(0.5));

      await tester.pump(TextSelectionOverlay.fadeDuration ~/ 2);

      if (expectedLeftVisible)
        expect(left.opacity.value, equals(1.0));
      if (expectedRightVisible)
        expect(right.opacity.value, equals(1.0));

      expectedLeftVisibleBefore = expectedLeftVisible;
      expectedRightVisibleBefore = expectedRightVisible;

      // Check that the handles' positions are correct.

      final List<RenderBox> handles = List<RenderBox>.from(
        tester.renderObjectList<RenderBox>(
          find.descendant(
            of: find.byType(CompositedTransformFollower),
            matching: find.byType(GestureDetector),
          ),
        ),
      );

      final Size viewport = renderEditable.size;

      void testPosition(double pos, HandlePositionInViewport expected) {
        switch (expected) {
          case HandlePositionInViewport.leftEdge:
            expect(
              pos,
              inExclusiveRange(
                0 - kMinInteractiveDimension,
                0 + kMinInteractiveDimension,
              ),
            );
            break;
          case HandlePositionInViewport.rightEdge:
            expect(
              pos,
              inExclusiveRange(
                viewport.width - kMinInteractiveDimension,
                viewport.width + kMinInteractiveDimension,
              ),
            );
            break;
          case HandlePositionInViewport.within:
            expect(
              pos,
              inExclusiveRange(
                0 - kMinInteractiveDimension,
                viewport.width + kMinInteractiveDimension,
              ),
            );
            break;
        }
      }
      expect(state.selectionOverlay!.handlesAreVisible, isTrue);
      testPosition(handles[0].localToGlobal(Offset.zero).dx, leftPosition);
      testPosition(handles[1].localToGlobal(Offset.zero).dx, rightPosition);
    }

    // Select the first word. Both handles should be visible.
    await tester.tapAt(const Offset(20, 10));
    renderEditable.selectWord(cause: SelectionChangedCause.longPress);
    await tester.pump();
    await verifyVisibility(HandlePositionInViewport.leftEdge, true, HandlePositionInViewport.within, true);

    // Drag the text slightly so the first word is partially visible. Only the
    // right handle should be visible.
    scrollable.controller!.jumpTo(20.0);
    await verifyVisibility(HandlePositionInViewport.leftEdge, false, HandlePositionInViewport.within, true);

    // Drag the text all the way to the left so the first word is not visible at
    // all (and the second word is fully visible). Both handles should be
    // invisible now.
    scrollable.controller!.jumpTo(200.0);
    await verifyVisibility(HandlePositionInViewport.leftEdge, false, HandlePositionInViewport.leftEdge, false);

    // Tap to unselect.
    await tester.tap(find.byType(EditableText));
    await tester.pump();

    // Now that the second word has been dragged fully into view, select it.
    await tester.tapAt(const Offset(80, 10));
    renderEditable.selectWord(cause: SelectionChangedCause.longPress);
    await tester.pump();
    await verifyVisibility(HandlePositionInViewport.within, true, HandlePositionInViewport.within, true);

    // Drag the text slightly to the right. Only the left handle should be
    // visible.
    scrollable.controller!.jumpTo(150);
    await verifyVisibility(HandlePositionInViewport.within, true, HandlePositionInViewport.rightEdge, false);

    // Drag the text all the way to the right, so the second word is not visible
    // at all. Again, both handles should be invisible.
    scrollable.controller!.jumpTo(0);
    await verifyVisibility(HandlePositionInViewport.rightEdge, false, HandlePositionInViewport.rightEdge, false);

    // On web, we don't show the Flutter toolbar and instead rely on the browser
    // toolbar. Until we change that, this test should remain skipped.
  }, skip: kIsWeb, variant: const TargetPlatformVariant(<TargetPlatform>{ TargetPlatform.iOS,  TargetPlatform.macOS }));

  testWidgets("scrolling doesn't bounce", (WidgetTester tester) async {
    // 3 lines of text, where the last line overflows and requires scrolling.
    const String testText = 'XXXXX\nXXXXX\nXXXXX';
    final TextEditingController controller = TextEditingController(text: testText);

    await tester.pumpWidget(MaterialApp(
      home: Align(
        alignment: Alignment.topLeft,
        child: SizedBox(
          width: 100,
          child: EditableText(
            showSelectionHandles: true,
            maxLines: 2,
            controller: controller,
            focusNode: FocusNode(),
            style: Typography.material2018(platform: TargetPlatform.android).black.subtitle1!.copyWith(fontFamily: 'Roboto'),
            cursorColor: Colors.blue,
            backgroundCursorColor: Colors.grey,
            selectionControls: materialTextSelectionControls,
            keyboardType: TextInputType.text,
          ),
        ),
      ),
    ));

    final EditableTextState state =
      tester.state<EditableTextState>(find.byType(EditableText));
    final RenderEditable renderEditable = state.renderEditable;
    final Scrollable scrollable = tester.widget<Scrollable>(find.byType(Scrollable));

    expect(scrollable.controller!.position.viewportDimension, equals(28));
    expect(scrollable.controller!.position.pixels, equals(0));

    expect(renderEditable.maxScrollExtent, equals(14));

    scrollable.controller!.jumpTo(20.0);
    await tester.pump();
    expect(scrollable.controller!.position.pixels, equals(20));

    state.bringIntoView(const TextPosition(offset: 0));
    await tester.pump();
    expect(scrollable.controller!.position.pixels, equals(0));


    state.bringIntoView(const TextPosition(offset: 13));
    await tester.pump();
    expect(scrollable.controller!.position.pixels, equals(14));
    expect(scrollable.controller!.position.pixels, equals(renderEditable.maxScrollExtent));
  });

  testWidgets('bringIntoView brings the caret into view when in a viewport', (WidgetTester tester) async {
    // Regression test for https://github.com/flutter/flutter/issues/55547.
    final TextEditingController controller = TextEditingController(text: testText * 20);
    final ScrollController editableScrollController = ScrollController();
    final ScrollController outerController = ScrollController();

    await tester.pumpWidget(MaterialApp(
      home: Align(
        alignment: Alignment.topLeft,
        child: SizedBox(
          width: 200,
          height: 200,
          child: SingleChildScrollView(
            controller: outerController,
            child: EditableText(
              maxLines: null,
              controller: controller,
              scrollController: editableScrollController,
              focusNode: FocusNode(),
              style: textStyle,
              cursorColor: Colors.blue,
              backgroundCursorColor: Colors.grey,
            ),
          ),
        ),
      ),
    ));


    expect(outerController.offset, 0);
    expect(editableScrollController.offset, 0);

    final EditableTextState state = tester.state<EditableTextState>(find.byType(EditableText));
    state.bringIntoView(TextPosition(offset: controller.text.length));

    await tester.pumpAndSettle();
    // The SingleChildScrollView is scrolled instead of the EditableText to
    // reveal the caret.
    expect(outerController.offset, outerController.position.maxScrollExtent);
    expect(editableScrollController.offset, 0);
  });

  testWidgets('bringIntoView does nothing if the physics prohibits implicit scrolling', (WidgetTester tester) async {
    final TextEditingController controller = TextEditingController(text: testText * 20);
    final ScrollController scrollController = ScrollController();

    Future<void> buildWithPhysics({ ScrollPhysics? physics }) async {
      await tester.pumpWidget(MaterialApp(
        home: Align(
          alignment: Alignment.topLeft,
          child: SizedBox(
            width: 200,
            height: 200,
            child: EditableText(
              maxLines: null,
              controller: controller,
              scrollController: scrollController,
              focusNode: FocusNode(),
              style: textStyle,
              cursorColor: Colors.blue,
              backgroundCursorColor: Colors.grey,
              scrollPhysics: physics,
            ),
          ),
        ),
      ));
    }


    await buildWithPhysics();
    expect(scrollController.offset, 0);

    final EditableTextState state = tester.state<EditableTextState>(find.byType(EditableText));
    state.bringIntoView(TextPosition(offset: controller.text.length));

    await tester.pumpAndSettle();
    // Scrolled to the maxScrollExtent to reveal to caret.
    expect(scrollController.offset, scrollController.position.maxScrollExtent);

    scrollController.jumpTo(0);
    await buildWithPhysics(physics: const NoImplicitScrollPhysics());
    expect(scrollController.offset, 0);

    state.bringIntoView(TextPosition(offset: controller.text.length));

    await tester.pumpAndSettle();
    expect(scrollController.offset, 0);
  });

  testWidgets('getLocalRectForCaret does not throw when it sees an infinite point', (WidgetTester tester) async {
    await tester.pumpWidget(
      MaterialApp(
        home: SkipPainting(
          child: Transform(
            transform: Matrix4.zero(),
            child: EditableText(
              controller: TextEditingController(),
              focusNode: FocusNode(),
              style: textStyle,
              cursorColor: Colors.blue,
              backgroundCursorColor: Colors.grey,
            ),
          ),
        ),
      ),
    );

    final EditableTextState state = tester.state<EditableTextState>(find.byType(EditableText));
    final Rect rect = state.renderEditable.getLocalRectForCaret(const TextPosition(offset: 0));
    expect(rect.isFinite, true);
    expect(tester.takeException(), isNull);
  });

  testWidgets('obscured multiline fields throw an exception', (WidgetTester tester) async {
    final TextEditingController controller = TextEditingController();
    expect(
      () {
        EditableText(
          backgroundCursorColor: cursorColor,
          controller: controller,
          cursorColor: cursorColor,
          focusNode: focusNode,
          maxLines: 1,
          obscureText: true,
          style: textStyle,
        );
      },
      returnsNormally,
    );
    expect(
      () {
        EditableText(
          backgroundCursorColor: cursorColor,
          controller: controller,
          cursorColor: cursorColor,
          focusNode: focusNode,
          maxLines: 2,
          obscureText: true,
          style: textStyle,
        );
      },
      throwsAssertionError,
    );
  });

  group('batch editing', () {
    final TextEditingController controller = TextEditingController(text: testText);
    final EditableText editableText = EditableText(
      showSelectionHandles: true,
      maxLines: 2,
      controller: controller,
      focusNode: FocusNode(),
      cursorColor: Colors.red,
      backgroundCursorColor: Colors.blue,
      style: Typography.material2018(platform: TargetPlatform.android).black.subtitle1!.copyWith(fontFamily: 'Roboto'),
      keyboardType: TextInputType.text,
    );

    final Widget widget = MediaQuery(
      data: const MediaQueryData(),
      child: Directionality(
        textDirection: TextDirection.ltr,
        child: editableText,
      ),
    );

    testWidgets('batch editing works', (WidgetTester tester) async {
      await tester.pumpWidget(widget);

      // Connect.
      await tester.showKeyboard(find.byType(EditableText));

      final EditableTextState state = tester.state<EditableTextState>(find.byWidget(editableText));
      state.updateEditingValue(const TextEditingValue(text: 'remote value'));
      tester.testTextInput.log.clear();

      state.beginBatchEdit();

      controller.text = 'new change 1';
      expect(state.currentTextEditingValue.text, 'new change 1');
      expect(tester.testTextInput.log, isEmpty);

      // Nesting.
      state.beginBatchEdit();
      controller.text = 'new change 2';
      expect(state.currentTextEditingValue.text, 'new change 2');
      expect(tester.testTextInput.log, isEmpty);

      // End the innermost batch edit. Not yet.
      state.endBatchEdit();
      expect(tester.testTextInput.log, isEmpty);

      controller.text = 'new change 3';
      expect(state.currentTextEditingValue.text, 'new change 3');
      expect(tester.testTextInput.log, isEmpty);

      // Finish the outermost batch edit.
      state.endBatchEdit();
      expect(tester.testTextInput.log, hasLength(1));
      expect(
        tester.testTextInput.log,
        contains(matchesMethodCall('TextInput.setEditingState', args: containsPair('text', 'new change 3'))),
      );
    });

    testWidgets('batch edits need to be nested properly', (WidgetTester tester) async {
      await tester.pumpWidget(widget);

      // Connect.
      await tester.showKeyboard(find.byType(EditableText));

      final EditableTextState state = tester.state<EditableTextState>(find.byWidget(editableText));
      state.updateEditingValue(const TextEditingValue(text: 'remote value'));
      tester.testTextInput.log.clear();

      String? errorString;
      try {
        state.endBatchEdit();
      } catch (e) {
        errorString = e.toString();
      }

      expect(errorString, contains('Unbalanced call to endBatchEdit'));
    });

     testWidgets('catch unfinished batch edits on disposal', (WidgetTester tester) async {
      await tester.pumpWidget(widget);

      // Connect.
      await tester.showKeyboard(find.byType(EditableText));

      final EditableTextState state = tester.state<EditableTextState>(find.byWidget(editableText));
      state.updateEditingValue(const TextEditingValue(text: 'remote value'));
      tester.testTextInput.log.clear();

      state.beginBatchEdit();
      expect(tester.takeException(), isNull);

      await tester.pumpWidget(Container());
      expect(tester.takeException(), isNotNull);
    });
  });

  group('EditableText does not send editing values more than once', () {
    final TextEditingController controller = TextEditingController(text: testText);
    final EditableText editableText = EditableText(
      showSelectionHandles: true,
      maxLines: 2,
      controller: controller,
      focusNode: FocusNode(),
      cursorColor: Colors.red,
      backgroundCursorColor: Colors.blue,
      style: Typography.material2018(platform: TargetPlatform.android).black.subtitle1!.copyWith(fontFamily: 'Roboto'),
      keyboardType: TextInputType.text,
      inputFormatters: <TextInputFormatter>[LengthLimitingTextInputFormatter(6)],
      onChanged: (String s) => controller.text += ' onChanged',
    );

    final Widget widget = MediaQuery(
      data: const MediaQueryData(),
      child: Directionality(
        textDirection: TextDirection.ltr,
        child: editableText,
      ),
    );

    controller.addListener(() {
      if (!controller.text.endsWith('listener'))
        controller.text += ' listener';
    });

    testWidgets('input from text input plugin', (WidgetTester tester) async {
      await tester.pumpWidget(widget);

      // Connect.
      await tester.showKeyboard(find.byType(EditableText));
      tester.testTextInput.log.clear();

      final EditableTextState state = tester.state<EditableTextState>(find.byWidget(editableText));
      state.updateEditingValue(const TextEditingValue(text: 'remoteremoteremote'));

      // Apply in order: length formatter -> listener -> onChanged -> listener.
      expect(controller.text, 'remote listener onChanged listener');
      final List<TextEditingValue> updates = tester.testTextInput.log
        .where((MethodCall call) => call.method == 'TextInput.setEditingState')
        .map((MethodCall call) => TextEditingValue.fromJSON(call.arguments as Map<String, dynamic>))
        .toList(growable: false);

      expect(updates, const <TextEditingValue>[TextEditingValue(text: 'remote listener onChanged listener')]);

      tester.testTextInput.log.clear();

      // If by coincidence the text input plugin sends the same value back,
      // do nothing.
      state.updateEditingValue(const TextEditingValue(text: 'remote listener onChanged listener'));
      expect(controller.text, 'remote listener onChanged listener');
      expect(tester.testTextInput.log, isEmpty);
    });

    testWidgets('input from text selection menu', (WidgetTester tester) async {
      await tester.pumpWidget(widget);

      // Connect.
      await tester.showKeyboard(find.byType(EditableText));
      tester.testTextInput.log.clear();

      final EditableTextState state = tester.state<EditableTextState>(find.byWidget(editableText));
      state.userUpdateTextEditingValue(const TextEditingValue(text: 'remoteremoteremote'), SelectionChangedCause.keyboard);

      // Apply in order: length formatter -> listener -> onChanged -> listener.
      expect(controller.text, 'remote listener onChanged listener');
      final List<TextEditingValue> updates = tester.testTextInput.log
        .where((MethodCall call) => call.method == 'TextInput.setEditingState')
        .map((MethodCall call) => TextEditingValue.fromJSON(call.arguments as Map<String, dynamic>))
        .toList(growable: false);

      expect(updates, const <TextEditingValue>[TextEditingValue(text: 'remote listener onChanged listener')]);

      tester.testTextInput.log.clear();
    });

    testWidgets('input from controller', (WidgetTester tester) async {
      await tester.pumpWidget(widget);

      // Connect.
      await tester.showKeyboard(find.byType(EditableText));
      tester.testTextInput.log.clear();

      controller.text = 'remoteremoteremote';
      final List<TextEditingValue> updates = tester.testTextInput.log
        .where((MethodCall call) => call.method == 'TextInput.setEditingState')
        .map((MethodCall call) => TextEditingValue.fromJSON(call.arguments as Map<String, dynamic>))
        .toList(growable: false);

      expect(updates, const <TextEditingValue>[TextEditingValue(text: 'remoteremoteremote listener')]);
    });

    testWidgets('input from changing controller', (WidgetTester tester) async {
      final TextEditingController controller = TextEditingController(text: testText);
      Widget build({ TextEditingController? textEditingController }) {
        return MediaQuery(
          data: const MediaQueryData(),
          child: Directionality(
            textDirection: TextDirection.ltr,
            child: EditableText(
              showSelectionHandles: true,
              maxLines: 2,
              controller: textEditingController ?? controller,
              focusNode: FocusNode(),
              cursorColor: Colors.red,
              backgroundCursorColor: Colors.blue,
              style: Typography.material2018(platform: TargetPlatform.android).black.subtitle1!.copyWith(fontFamily: 'Roboto'),
              keyboardType: TextInputType.text,
              inputFormatters: <TextInputFormatter>[LengthLimitingTextInputFormatter(6)],
            ),
          ),
        );
      }

      await tester.pumpWidget(build());

      // Connect.
      await tester.showKeyboard(find.byType(EditableText));
      tester.testTextInput.log.clear();
      await tester.pumpWidget(build(textEditingController: TextEditingController(text: 'new text')));

      List<TextEditingValue> updates = tester.testTextInput.log
        .where((MethodCall call) => call.method == 'TextInput.setEditingState')
        .map((MethodCall call) => TextEditingValue.fromJSON(call.arguments as Map<String, dynamic>))
        .toList(growable: false);

      expect(updates, const <TextEditingValue>[TextEditingValue(text: 'new text')]);

      tester.testTextInput.log.clear();
      await tester.pumpWidget(build(textEditingController: TextEditingController(text: 'new new text')));

      updates = tester.testTextInput.log
        .where((MethodCall call) => call.method == 'TextInput.setEditingState')
        .map((MethodCall call) => TextEditingValue.fromJSON(call.arguments as Map<String, dynamic>))
        .toList(growable: false);

      expect(updates, const <TextEditingValue>[TextEditingValue(text: 'new new text')]);
    });
  });

  testWidgets('input imm channel calls are ordered correctly', (WidgetTester tester) async {
    const String testText = 'flutter is the best!';
    final TextEditingController controller = TextEditingController(text: testText);
    final EditableText et = EditableText(
      showSelectionHandles: true,
      maxLines: 2,
      controller: controller,
      focusNode: FocusNode(),
      cursorColor: Colors.red,
      backgroundCursorColor: Colors.blue,
      style: Typography.material2018(platform: TargetPlatform.android).black.subtitle1!.copyWith(fontFamily: 'Roboto'),
      keyboardType: TextInputType.text,
    );

    await tester.pumpWidget(MaterialApp(
      home: Align(
        alignment: Alignment.topLeft,
        child: SizedBox(
          width: 100,
          child: et,
        ),
      ),
    ));

    await tester.showKeyboard(find.byType(EditableText));
    // TextInput.show should be before TextInput.setEditingState
    final List<String> logOrder = <String>[
      'TextInput.setClient',
      'TextInput.show',
      'TextInput.setEditableSizeAndTransform',
      'TextInput.setMarkedTextRect',
      'TextInput.setStyle',
      'TextInput.setEditingState',
      'TextInput.setEditingState',
      'TextInput.show',
      'TextInput.setCaretRect',
    ];
    expect(
      tester.testTextInput.log.map((MethodCall m) => m.method),
      logOrder,
    );
  });

  testWidgets('setEditingState is not called when text changes', (WidgetTester tester) async {
    // We shouldn't get a message here because this change is owned by the platform side.
    const String testText = 'flutter is the best!';
    final TextEditingController controller = TextEditingController(text: testText);
    final EditableText et = EditableText(
      showSelectionHandles: true,
      maxLines: 2,
      controller: controller,
      focusNode: FocusNode(),
      cursorColor: Colors.red,
      backgroundCursorColor: Colors.blue,
      style: Typography.material2018(platform: TargetPlatform.android).black.subtitle1!.copyWith(fontFamily: 'Roboto'),
      keyboardType: TextInputType.text,
    );

    await tester.pumpWidget(MaterialApp(
      home: Align(
        alignment: Alignment.topLeft,
        child: SizedBox(
          width: 100,
          child: et,
        ),
      ),
    ));

    await tester.enterText(find.byType(EditableText), '...');

    final List<String> logOrder = <String>[
      'TextInput.setClient',
      'TextInput.show',
      'TextInput.setEditableSizeAndTransform',
      'TextInput.setMarkedTextRect',
      'TextInput.setStyle',
      'TextInput.setEditingState',
      'TextInput.setEditingState',
      'TextInput.show',
      'TextInput.setCaretRect',
      'TextInput.show',
    ];
    expect(tester.testTextInput.log.length, logOrder.length);
    int index = 0;
    for (final MethodCall m in tester.testTextInput.log) {
      expect(m.method, logOrder[index]);
      index++;
    }
    expect(tester.testTextInput.editingState!['text'], 'flutter is the best!');
  });

  testWidgets('setEditingState is called when text changes on controller', (WidgetTester tester) async {
    // We should get a message here because this change is owned by the framework side.
    const String testText = 'flutter is the best!';
    final TextEditingController controller = TextEditingController(text: testText);
    final EditableText et = EditableText(
      showSelectionHandles: true,
      maxLines: 2,
      controller: controller,
      focusNode: FocusNode(),
      cursorColor: Colors.red,
      backgroundCursorColor: Colors.blue,
      style: Typography.material2018(platform: TargetPlatform.android).black.subtitle1!.copyWith(fontFamily: 'Roboto'),
      keyboardType: TextInputType.text,
    );

    await tester.pumpWidget(MaterialApp(
      home: Align(
        alignment: Alignment.topLeft,
        child: SizedBox(
          width: 100,
          child: et,
        ),
      ),
    ));

    await tester.showKeyboard(find.byType(EditableText));
    controller.text += '...';
    await tester.idle();

    final List<String> logOrder = <String>[
      'TextInput.setClient',
      'TextInput.show',
      'TextInput.setEditableSizeAndTransform',
      'TextInput.setMarkedTextRect',
      'TextInput.setStyle',
      'TextInput.setEditingState',
      'TextInput.setEditingState',
      'TextInput.show',
      'TextInput.setCaretRect',
      'TextInput.setEditingState',
    ];

    expect(
      tester.testTextInput.log.map((MethodCall m) => m.method),
      logOrder,
    );
    expect(tester.testTextInput.editingState!['text'], 'flutter is the best!...');
  });

  testWidgets('Synchronous test of local and remote editing values', (WidgetTester tester) async {
    // Regression test for https://github.com/flutter/flutter/issues/65059
    final List<MethodCall> log = <MethodCall>[];
    SystemChannels.textInput.setMockMethodCallHandler((MethodCall methodCall) async {
      log.add(methodCall);
    });
    final TextInputFormatter formatter = TextInputFormatter.withFunction((TextEditingValue oldValue, TextEditingValue newValue) {
      if (newValue.text == 'I will be modified by the formatter.') {
        newValue = const TextEditingValue(text: 'Flutter is the best!');
      }
      return newValue;
    });
    final TextEditingController controller = TextEditingController();
    late StateSetter setState;

    final FocusNode focusNode = FocusNode(debugLabel: 'EditableText Focus Node');
    Widget builder() {
      return StatefulBuilder(
        builder: (BuildContext context, StateSetter setter) {
          setState = setter;
          return MaterialApp(
            home: MediaQuery(
              data: const MediaQueryData(devicePixelRatio: 1.0),
              child: Directionality(
                textDirection: TextDirection.ltr,
                child: Center(
                  child: Material(
                    child: EditableText(
                      controller: controller,
                      focusNode: focusNode,
                      style: textStyle,
                      cursorColor: Colors.red,
                      backgroundCursorColor: Colors.red,
                      keyboardType: TextInputType.multiline,
                      inputFormatters: <TextInputFormatter>[
                        formatter,
                      ],
                      onChanged: (String value) { },
                    ),
                  ),
                ),
              ),
            ),
          );
        },
      );
    }

    await tester.pumpWidget(builder());
    await tester.tap(find.byType(EditableText));
    await tester.showKeyboard(find.byType(EditableText));
    await tester.pump();

    log.clear();

    final EditableTextState state = tester.firstState(find.byType(EditableText));
    // setEditingState is not called when only the remote changes
    state.updateEditingValue(TextEditingValue(
      text: 'a',
      selection: controller.selection,
    ));

    expect(log.length, 0);

    // setEditingState is called when remote value modified by the formatter.
    state.updateEditingValue(TextEditingValue(
      text: 'I will be modified by the formatter.',
      selection: controller.selection,
    ));
    expect(log.length, 1);
    MethodCall methodCall = log[0];
    expect(
      methodCall,
      isMethodCall('TextInput.setEditingState', arguments: <String, dynamic>{
        'text': 'Flutter is the best!',
        'selectionBase': -1,
        'selectionExtent': -1,
        'selectionAffinity': 'TextAffinity.downstream',
        'selectionIsDirectional': false,
        'composingBase': -1,
        'composingExtent': -1,
      }),
    );

    log.clear();

    // setEditingState is called when the [controller.value] is modified by local.
    setState(() {
      controller.text = 'I love flutter!';
    });
    expect(log.length, 1);
    methodCall = log[0];
    expect(
      methodCall,
      isMethodCall('TextInput.setEditingState', arguments: <String, dynamic>{
        'text': 'I love flutter!',
        'selectionBase': -1,
        'selectionExtent': -1,
        'selectionAffinity': 'TextAffinity.downstream',
        'selectionIsDirectional': false,
        'composingBase': -1,
        'composingExtent': -1,
      }),
    );

    log.clear();

    // Currently `_receivedRemoteTextEditingValue` equals 'I will be modified by the formatter.',
    // setEditingState will be called when set the [controller.value] to `_receivedRemoteTextEditingValue` by local.
    setState(() {
      controller.text = 'I will be modified by the formatter.';
    });
    expect(log.length, 1);
    methodCall = log[0];
    expect(
      methodCall,
      isMethodCall('TextInput.setEditingState', arguments: <String, dynamic>{
        'text': 'I will be modified by the formatter.',
        'selectionBase': -1,
        'selectionExtent': -1,
        'selectionAffinity': 'TextAffinity.downstream',
        'selectionIsDirectional': false,
        'composingBase': -1,
        'composingExtent': -1,
      }),
    );
  });

  testWidgets('Send text input state to engine when the input formatter rejects user input', (WidgetTester tester) async {
    // Regression test for https://github.com/flutter/flutter/issues/67828
    final List<MethodCall> log = <MethodCall>[];
    SystemChannels.textInput.setMockMethodCallHandler((MethodCall methodCall) async {
      log.add(methodCall);
    });
    final TextInputFormatter formatter = TextInputFormatter.withFunction((TextEditingValue oldValue, TextEditingValue newValue) {
      return const TextEditingValue(text: 'Flutter is the best!');
    });
    final TextEditingController controller = TextEditingController();

    final FocusNode focusNode = FocusNode(debugLabel: 'EditableText Focus Node');
    Widget builder() {
      return StatefulBuilder(
        builder: (BuildContext context, StateSetter setter) {
          return MaterialApp(
            home: MediaQuery(
              data: const MediaQueryData(devicePixelRatio: 1.0),
              child: Directionality(
                textDirection: TextDirection.ltr,
                child: Center(
                  child: Material(
                    child: EditableText(
                      controller: controller,
                      focusNode: focusNode,
                      style: textStyle,
                      cursorColor: Colors.red,
                      backgroundCursorColor: Colors.red,
                      keyboardType: TextInputType.multiline,
                      inputFormatters: <TextInputFormatter>[
                        formatter,
                      ],
                      onChanged: (String value) { },
                    ),
                  ),
                ),
              ),
            ),
          );
        },
      );
    }

    await tester.pumpWidget(builder());
    await tester.tap(find.byType(EditableText));
    await tester.showKeyboard(find.byType(EditableText));
    await tester.pump();

    log.clear();

    final EditableTextState state = tester.firstState(find.byType(EditableText));

    // setEditingState is called when remote value modified by the formatter.
    state.updateEditingValue(TextEditingValue(
      text: 'I will be modified by the formatter.',
      selection: controller.selection,
    ));
    expect(log.length, 1);
    expect(log, contains(matchesMethodCall(
      'TextInput.setEditingState',
      args: allOf(
        containsPair('text', 'Flutter is the best!'),
      ),
    )));

    log.clear();

    state.updateEditingValue(const TextEditingValue(
      text: 'I will be modified by the formatter.',
    ));
    expect(log.length, 1);
    expect(log, contains(matchesMethodCall(
      'TextInput.setEditingState',
      args: allOf(
        containsPair('text', 'Flutter is the best!'),
      ),
    )));
  });

  testWidgets('Repeatedly receiving [TextEditingValue] will not trigger a keyboard request', (WidgetTester tester) async {
    // Regression test for https://github.com/flutter/flutter/issues/66036
    final List<MethodCall> log = <MethodCall>[];
    SystemChannels.textInput.setMockMethodCallHandler((MethodCall methodCall) async {
      log.add(methodCall);
    });
    final TextEditingController controller = TextEditingController();

    final FocusNode focusNode = FocusNode(debugLabel: 'EditableText Focus Node');
    Widget builder() {
      return StatefulBuilder(
        builder: (BuildContext context, StateSetter setter) {
          return MaterialApp(
            home: MediaQuery(
              data: const MediaQueryData(devicePixelRatio: 1.0),
              child: Directionality(
                textDirection: TextDirection.ltr,
                child: Center(
                  child: Material(
                    child: EditableText(
                      controller: controller,
                      focusNode: focusNode,
                      style: textStyle,
                      cursorColor: Colors.red,
                      backgroundCursorColor: Colors.red,
                      keyboardType: TextInputType.multiline,
                      onChanged: (String value) { },
                    ),
                  ),
                ),
              ),
            ),
          );
        },
      );
    }

    await tester.pumpWidget(builder());
    await tester.tap(find.byType(EditableText));
    await tester.pump();

    // The keyboard is shown after tap the EditableText.
    expect(focusNode.hasFocus, true);

    log.clear();

    final EditableTextState state = tester.firstState(find.byType(EditableText));

    state.updateEditingValue(TextEditingValue(
      text: 'a',
      selection: controller.selection,
    ));
    await tester.pump();

    // Nothing called when only the remote changes.
    expect(log.length, 0);

    // Hide the keyboard.
    focusNode.unfocus();
    await tester.pump();

    expect(log.length, 2);
    MethodCall methodCall = log[0];
    // Close the InputConnection.
    expect(methodCall, isMethodCall('TextInput.clearClient', arguments: null));
    methodCall = log[1];
    expect(methodCall, isMethodCall('TextInput.hide', arguments: null));
    // The keyboard loses focus.
    expect(focusNode.hasFocus, false);

    log.clear();

    // Send repeat value from the engine.
    state.updateEditingValue(TextEditingValue(
      text: 'a',
      selection: controller.selection,
    ));
    await tester.pump();

    // Nothing called when only the remote changes.
    expect(log.length, 0);
    // The keyboard is not be requested after a repeat value from the engine.
    expect(focusNode.hasFocus, false);
  });

  group('TextEditingController', () {
    testWidgets('TextEditingController.text set to empty string clears field', (WidgetTester tester) async {
      final TextEditingController controller = TextEditingController();
      await tester.pumpWidget(
        MaterialApp(
          home: MediaQuery(
            data: const MediaQueryData(devicePixelRatio: 1.0),
            child: Directionality(
              textDirection: TextDirection.ltr,
              child: Center(
                child: Material(
                  child: EditableText(
                    controller: controller,
                    focusNode: focusNode,
                    style: textStyle,
                    cursorColor: Colors.red,
                    backgroundCursorColor: Colors.red,
                    keyboardType: TextInputType.multiline,
                    onChanged: (String value) { },
                  ),
                ),
              ),
            ),
          ),
        ),
      );

      controller.text = '...';
      await tester.pump();
      expect(find.text('...'), findsOneWidget);

      controller.text = '';
      await tester.pump();
      expect(find.text('...'), findsNothing);
    });

    testWidgets('TextEditingController.clear() behavior test', (WidgetTester tester) async {
      // Regression test for https://github.com/flutter/flutter/issues/66316
      final List<MethodCall> log = <MethodCall>[];
      SystemChannels.textInput.setMockMethodCallHandler((MethodCall methodCall) async {
        log.add(methodCall);
      });
      final TextEditingController controller = TextEditingController();

      final FocusNode focusNode = FocusNode(debugLabel: 'EditableText Focus Node');
      Widget builder() {
        return StatefulBuilder(
          builder: (BuildContext context, StateSetter setter) {
            return MaterialApp(
              home: MediaQuery(
                data: const MediaQueryData(devicePixelRatio: 1.0),
                child: Directionality(
                  textDirection: TextDirection.ltr,
                  child: Center(
                    child: Material(
                      child: EditableText(
                        controller: controller,
                        focusNode: focusNode,
                        style: textStyle,
                        cursorColor: Colors.red,
                        backgroundCursorColor: Colors.red,
                        keyboardType: TextInputType.multiline,
                        onChanged: (String value) { },
                      ),
                    ),
                  ),
                ),
              ),
            );
          },
        );
      }

      await tester.pumpWidget(builder());
      await tester.tap(find.byType(EditableText));
      await tester.pump();

      // The keyboard is shown after tap the EditableText.
      expect(focusNode.hasFocus, true);

      log.clear();

      final EditableTextState state = tester.firstState(find.byType(EditableText));

      state.updateEditingValue(TextEditingValue(
        text: 'a',
        selection: controller.selection,
      ));
      await tester.pump();

      // Nothing called when only the remote changes.
      expect(log, isEmpty);

      controller.clear();

      expect(log.length, 1);
      expect(
        log[0],
        isMethodCall('TextInput.setEditingState', arguments: <String, dynamic>{
          'text': '',
          'selectionBase': 0,
          'selectionExtent': 0,
          'selectionAffinity': 'TextAffinity.downstream',
          'selectionIsDirectional': false,
          'composingBase': -1,
          'composingExtent': -1,
        }),
      );
    });

    testWidgets('TextEditingController.buildTextSpan receives build context', (WidgetTester tester) async {
      final _AccentColorTextEditingController controller = _AccentColorTextEditingController('a');
      const Color color = Color.fromARGB(255, 1, 2, 3);
      final ThemeData lightTheme = ThemeData.light();
      await tester.pumpWidget(MaterialApp(
        theme: lightTheme.copyWith(
          colorScheme: lightTheme.colorScheme.copyWith(secondary: color),
        ),
        home: EditableText(
          controller: controller,
          focusNode: FocusNode(),
          style: Typography.material2018(platform: TargetPlatform.android).black.subtitle1!,
          cursorColor: Colors.blue,
          backgroundCursorColor: Colors.grey,
        ),
      ));

      final RenderEditable renderEditable = findRenderEditable(tester);
      final TextSpan textSpan = renderEditable.text!;
      expect(textSpan.style!.color, color);
    });
  });

  testWidgets('autofocus:true on first frame does not throw', (WidgetTester tester) async {
    final TextEditingController controller = TextEditingController(text: testText);
    controller.selection = const TextSelection(
      baseOffset: 0,
      extentOffset: 0,
      affinity: TextAffinity.upstream,
    );

    await tester.pumpWidget(MaterialApp(
      home: EditableText(
        maxLines: 10,
        controller: controller,
        showSelectionHandles: true,
        autofocus: true,
        focusNode: FocusNode(),
        style: Typography.material2018(platform: TargetPlatform.android).black.subtitle1!,
        cursorColor: Colors.blue,
        backgroundCursorColor: Colors.grey,
        selectionControls: materialTextSelectionControls,
        keyboardType: TextInputType.text,
        textAlign: TextAlign.right,
      ),
    ));


    await tester.pumpAndSettle(); // Wait for autofocus to take effect.

    final dynamic exception = tester.takeException();
    expect(exception, isNull);
  });

  testWidgets('updateEditingValue filters multiple calls from formatter', (WidgetTester tester) async {
    final MockTextFormatter formatter = MockTextFormatter();
    await tester.pumpWidget(
      MediaQuery(
        data: const MediaQueryData(devicePixelRatio: 1.0),
        child: Directionality(
          textDirection: TextDirection.ltr,
          child: FocusScope(
            node: focusScopeNode,
            autofocus: true,
            child: EditableText(
              backgroundCursorColor: Colors.grey,
              controller: controller,
              focusNode: focusNode,
              maxLines: 1, // Sets text keyboard implicitly.
              style: textStyle,
              cursorColor: cursorColor,
              inputFormatters: <TextInputFormatter>[formatter],
            ),
          ),
        ),
      ),
    );

    await tester.tap(find.byType(EditableText));
    await tester.showKeyboard(find.byType(EditableText));
    controller.text = '';
    await tester.idle();

    final EditableTextState state =
        tester.state<EditableTextState>(find.byType(EditableText));
    expect(tester.testTextInput.editingState!['text'], equals(''));
    expect(state.wantKeepAlive, true);

    state.updateEditingValue(TextEditingValue.empty);
    state.updateEditingValue(const TextEditingValue(text: 'a'));
    state.updateEditingValue(const TextEditingValue(text: 'aa'));
    state.updateEditingValue(const TextEditingValue(text: 'aaa'));
    state.updateEditingValue(const TextEditingValue(text: 'aa'));
    state.updateEditingValue(const TextEditingValue(text: 'aaa'));
    state.updateEditingValue(const TextEditingValue(text: 'aaaa'));
    state.updateEditingValue(const TextEditingValue(text: 'aa'));
    state.updateEditingValue(const TextEditingValue(text: 'aaaaaaa'));
    state.updateEditingValue(const TextEditingValue(text: 'aa'));
    state.updateEditingValue(const TextEditingValue(text: 'aaaaaaaaa'));
    state.updateEditingValue(const TextEditingValue(text: 'aaaaaaaaa')); // Skipped

    const List<String> referenceLog = <String>[
      '[1]: , a',
      '[1]: normal aa',
      '[2]: a, aa',
      '[2]: normal aaaa',
      '[3]: aa, aaa',
      '[3]: normal aaaaaa',
      '[4]: aaa, aa',
      '[4]: deleting aa',
      '[5]: aa, aaa',
      '[5]: normal aaaaaaaaaa',
      '[6]: aaa, aaaa',
      '[6]: normal aaaaaaaaaaaa',
      '[7]: aaaa, aa',
      '[7]: deleting aaaaa',
      '[8]: aa, aaaaaaa',
      '[8]: normal aaaaaaaaaaaaaaaa',
      '[9]: aaaaaaa, aa',
      '[9]: deleting aaaaaaa',
      '[10]: aa, aaaaaaaaa',
      '[10]: normal aaaaaaaaaaaaaaaaaaaa'
    ];

    expect(formatter.log, referenceLog);
  });

  testWidgets('formatter logic handles repeat filtering', (WidgetTester tester) async {
    final MockTextFormatter formatter = MockTextFormatter();
    await tester.pumpWidget(
      MediaQuery(
        data: const MediaQueryData(devicePixelRatio: 1.0),
        child: Directionality(
          textDirection: TextDirection.ltr,
          child: FocusScope(
            node: focusScopeNode,
            autofocus: true,
            child: EditableText(
              backgroundCursorColor: Colors.grey,
              controller: controller,
              focusNode: focusNode,
              maxLines: 1, // Sets text keyboard implicitly.
              style: textStyle,
              cursorColor: cursorColor,
              inputFormatters: <TextInputFormatter>[formatter],
            ),
          ),
        ),
      ),
    );

    await tester.tap(find.byType(EditableText));
    await tester.showKeyboard(find.byType(EditableText));
    controller.text = '';
    await tester.idle();

    final EditableTextState state =
        tester.state<EditableTextState>(find.byType(EditableText));
    expect(tester.testTextInput.editingState!['text'], equals(''));
    expect(state.wantKeepAlive, true);

    // We no longer perform full repeat filtering in framework, it is now left
    // to the engine to prevent repeat calls from being sent in the first place.
    // Engine preventing repeats is far more reliable and avoids many of the ambiguous
    // filtering we performed before.
    expect(formatter.formatCallCount, 0);
    state.updateEditingValue(const TextEditingValue(text: '01'));
    expect(formatter.formatCallCount, 1);
    state.updateEditingValue(const TextEditingValue(text: '012'));
    expect(formatter.formatCallCount, 2);
    state.updateEditingValue(const TextEditingValue(text: '0123')); // Text change causes reformat
    expect(formatter.formatCallCount, 3);
    state.updateEditingValue(const TextEditingValue(text: '0123')); // No text change, does not format
    expect(formatter.formatCallCount, 3);
    state.updateEditingValue(const TextEditingValue(text: '0123')); // No text change, does not format
    expect(formatter.formatCallCount, 3);
    state.updateEditingValue(const TextEditingValue(text: '0123', selection: TextSelection.collapsed(offset: 2))); // Selection change does not reformat
    expect(formatter.formatCallCount, 3);
    state.updateEditingValue(const TextEditingValue(text: '0123', selection: TextSelection.collapsed(offset: 2))); // No text change, does not format
    expect(formatter.formatCallCount, 3);
    state.updateEditingValue(const TextEditingValue(text: '0123', selection: TextSelection.collapsed(offset: 2))); // No text change, does not format
    expect(formatter.formatCallCount, 3);

    // Composing changes should not trigger reformat, as it could cause infinite loops on some IMEs.
    state.updateEditingValue(const TextEditingValue(text: '0123', selection: TextSelection.collapsed(offset: 2), composing: TextRange(start: 1, end: 2)));
    expect(formatter.formatCallCount, 3);
    expect(formatter.lastOldValue.composing, TextRange.empty);
    expect(formatter.lastNewValue.composing, TextRange.empty); // The new composing was registered in formatter.
    // Clearing composing region should trigger reformat.
    state.updateEditingValue(const TextEditingValue(text: '01234', selection: TextSelection.collapsed(offset: 2))); // Formats, with oldValue containing composing region.
    expect(formatter.formatCallCount, 4);
    expect(formatter.lastOldValue.composing, const TextRange(start: 1, end: 2));
    expect(formatter.lastNewValue.composing, TextRange.empty);

    const List<String> referenceLog = <String>[
      '[1]: , 01',
      '[1]: normal aa',
      '[2]: 01, 012',
      '[2]: normal aaaa',
      '[3]: 012, 0123',
      '[3]: normal aaaaaa',
      '[4]: 0123, 01234',
      '[4]: normal aaaaaaaa',
    ];

    expect(formatter.log, referenceLog);
  });

  // Regression test for https://github.com/flutter/flutter/issues/53612
  testWidgets('formatter logic handles initial repeat edge case', (WidgetTester tester) async {
    final MockTextFormatter formatter = MockTextFormatter();
    await tester.pumpWidget(
      MediaQuery(
        data: const MediaQueryData(devicePixelRatio: 1.0),
        child: Directionality(
          textDirection: TextDirection.ltr,
          child: FocusScope(
            node: focusScopeNode,
            autofocus: true,
            child: EditableText(
              backgroundCursorColor: Colors.grey,
              controller: controller,
              focusNode: focusNode,
              maxLines: 1, // Sets text keyboard implicitly.
              style: textStyle,
              cursorColor: cursorColor,
              inputFormatters: <TextInputFormatter>[formatter],
            ),
          ),
        ),
      ),
    );

    await tester.tap(find.byType(EditableText));
    await tester.showKeyboard(find.byType(EditableText));
    controller.text = 'test';
    await tester.idle();

    final EditableTextState state =
        tester.state<EditableTextState>(find.byType(EditableText));
    expect(tester.testTextInput.editingState!['text'], equals('test'));
    expect(state.wantKeepAlive, true);

    expect(formatter.formatCallCount, 0);
    state.updateEditingValue(const TextEditingValue(text: 'test'));
    state.updateEditingValue(const TextEditingValue(text: 'test', composing: TextRange(start: 1, end: 2)));
    state.updateEditingValue(const TextEditingValue(text: '0')); // pass to formatter once to check the values.
    expect(formatter.lastOldValue.composing, const TextRange(start: 1, end: 2));
    expect(formatter.lastOldValue.text, 'test');
  });

  testWidgets('EditableText changes mouse cursor when hovered', (WidgetTester tester) async {
    await tester.pumpWidget(
      MediaQuery(
        data: const MediaQueryData(devicePixelRatio: 1.0),
        child: Directionality(
          textDirection: TextDirection.ltr,
          child: FocusScope(
            node: focusScopeNode,
            child: MouseRegion(
              cursor: SystemMouseCursors.forbidden,
              child: EditableText(
                controller: controller,
                backgroundCursorColor: Colors.grey,
                focusNode: focusNode,
                style: textStyle,
                cursorColor: cursorColor,
                mouseCursor: SystemMouseCursors.click,
              ),
            ),
          ),
        ),
      ),
    );

    final TestGesture gesture = await tester.createGesture(kind: PointerDeviceKind.mouse, pointer: 1);
    await gesture.addPointer(location: tester.getCenter(find.byType(EditableText)));
    addTearDown(gesture.removePointer);

    await tester.pump();

    expect(RendererBinding.instance!.mouseTracker.debugDeviceActiveCursor(1), SystemMouseCursors.click);

    // Test default cursor
    await tester.pumpWidget(
      MediaQuery(
        data: const MediaQueryData(devicePixelRatio: 1.0),
        child: Directionality(
          textDirection: TextDirection.ltr,
          child: FocusScope(
            node: focusScopeNode,
            child: MouseRegion(
              cursor: SystemMouseCursors.forbidden,
              child: EditableText(
                controller: controller,
                backgroundCursorColor: Colors.grey,
                focusNode: focusNode,
                style: textStyle,
                cursorColor: cursorColor,
              ),
            ),
          ),
        ),
      ),
    );

    expect(RendererBinding.instance!.mouseTracker.debugDeviceActiveCursor(1), SystemMouseCursors.text);
  });

  testWidgets('Can access characters on editing string', (WidgetTester tester) async {
    late int charactersLength;
    final Widget widget = MaterialApp(
      home: EditableText(
        backgroundCursorColor: Colors.grey,
        controller: TextEditingController(),
        focusNode: FocusNode(),
        style: Typography.material2018(platform: TargetPlatform.android).black.subtitle1!,
        cursorColor: Colors.blue,
        selectionControls: materialTextSelectionControls,
        keyboardType: TextInputType.text,
        onChanged: (String value) {
          charactersLength = value.characters.length;
        },
      ),
    );
    await tester.pumpWidget(widget);

    // Enter an extended grapheme cluster whose string length is different than
    // its characters length.
    await tester.enterText(find.byType(EditableText), '👨‍👩‍👦');
    await tester.pump();

    expect(charactersLength, 1);
  });

  testWidgets('EditableText can set and update clipBehavior', (WidgetTester tester) async {
    await tester.pumpWidget(MediaQuery(
      data: const MediaQueryData(devicePixelRatio: 1.0),
      child: Directionality(
        textDirection: TextDirection.ltr,
        child: FocusScope(
          node: focusScopeNode,
          autofocus: true,
          child: EditableText(
            backgroundCursorColor: Colors.grey,
            controller: controller,
            focusNode: focusNode,
            style: textStyle,
            cursorColor: cursorColor,
          ),
        ),
      ),
    ));
    final RenderEditable renderObject = tester.allRenderObjects.whereType<RenderEditable>().first;
    expect(renderObject.clipBehavior, equals(Clip.hardEdge));

    await tester.pumpWidget(MediaQuery(
      data: const MediaQueryData(devicePixelRatio: 1.0),
      child: Directionality(
        textDirection: TextDirection.ltr,
        child: FocusScope(
          node: focusScopeNode,
          autofocus: true,
          child: EditableText(
            backgroundCursorColor: Colors.grey,
            controller: controller,
            focusNode: focusNode,
            style: textStyle,
            cursorColor: cursorColor,
            clipBehavior: Clip.antiAlias,
          ),
        ),
      ),
    ));
    expect(renderObject.clipBehavior, equals(Clip.antiAlias));
  });

  testWidgets('EditableText inherits DefaultTextHeightBehavior', (WidgetTester tester) async {
    const TextHeightBehavior customTextHeightBehavior = TextHeightBehavior(
      applyHeightToLastDescent: true,
      applyHeightToFirstAscent: false,
    );
    await tester.pumpWidget(MediaQuery(
      data: const MediaQueryData(devicePixelRatio: 1.0),
      child: Directionality(
        textDirection: TextDirection.ltr,
        child: FocusScope(
          node: focusScopeNode,
          autofocus: true,
          child: DefaultTextHeightBehavior(
            textHeightBehavior: customTextHeightBehavior,
            child: EditableText(
              backgroundCursorColor: Colors.grey,
              controller: controller,
              focusNode: focusNode,
              style: textStyle,
              cursorColor: cursorColor,
            ),
          ),
        ),
      ),
    ));
    final RenderEditable renderObject = tester.allRenderObjects.whereType<RenderEditable>().first;
    expect(renderObject.textHeightBehavior, equals(customTextHeightBehavior));
  });

  testWidgets('EditableText defaultTextHeightBehavior is used over inherited widget', (WidgetTester tester) async {
    const TextHeightBehavior inheritedTextHeightBehavior = TextHeightBehavior(
      applyHeightToLastDescent: true,
      applyHeightToFirstAscent: false,
    );
    const TextHeightBehavior customTextHeightBehavior = TextHeightBehavior(
      applyHeightToLastDescent: false,
      applyHeightToFirstAscent: false,
    );
    await tester.pumpWidget(MediaQuery(
      data: const MediaQueryData(devicePixelRatio: 1.0),
      child: Directionality(
        textDirection: TextDirection.ltr,
        child: FocusScope(
          node: focusScopeNode,
          autofocus: true,
          child: DefaultTextHeightBehavior(
            textHeightBehavior: inheritedTextHeightBehavior,
            child: EditableText(
              backgroundCursorColor: Colors.grey,
              controller: controller,
              focusNode: focusNode,
              style: textStyle,
              cursorColor: cursorColor,
              textHeightBehavior: customTextHeightBehavior,
            ),
          ),
        ),
      ),
    ));
    final RenderEditable renderObject = tester.allRenderObjects.whereType<RenderEditable>().first;
    expect(renderObject.textHeightBehavior, isNot(equals(inheritedTextHeightBehavior)));
    expect(renderObject.textHeightBehavior, equals(customTextHeightBehavior));
  });

  test('Asserts if composing text is not valid', () async {
    void expectToAssert(TextEditingValue value, bool shouldAssert) {
      dynamic initException;
      dynamic updateException;
      controller = TextEditingController();
      try {
        controller = TextEditingController.fromValue(value);
      } catch (e) {
        initException = e;
      }

      controller = TextEditingController();
      try {
        controller.value = value;
      } catch (e) {
        updateException = e;
      }

      expect(initException?.toString(), shouldAssert ? contains('composing range'): isNull);
      expect(updateException?.toString(), shouldAssert ? contains('composing range'): isNull);
    }

    expectToAssert(TextEditingValue.empty, false);
    expectToAssert(const TextEditingValue(text: 'test', composing: TextRange(start: 1, end: 0)), true);
    expectToAssert(const TextEditingValue(text: 'test', composing: TextRange(start: 1, end: 9)), true);
    expectToAssert(const TextEditingValue(text: 'test', composing: TextRange(start: -1, end: 9)), false);
  });

  testWidgets('Preserves composing range if cursor moves within that range', (WidgetTester tester) async {
    final Widget widget = MaterialApp(
      home: EditableText(
        backgroundCursorColor: Colors.grey,
        controller: controller,
        focusNode: focusNode,
        style: textStyle,
        cursorColor: cursorColor,
        selectionControls: materialTextSelectionControls,
      ),
    );
    await tester.pumpWidget(widget);

    final EditableTextState state = tester.state<EditableTextState>(find.byType(EditableText));
    state.updateEditingValue(const TextEditingValue(
      text: 'foo composing bar',
      composing: TextRange(start: 4, end: 12),
    ));
    controller.selection = const TextSelection.collapsed(offset: 5);
    expect(state.currentTextEditingValue.composing, const TextRange(start: 4, end: 12));
  });

  testWidgets('Clears composing range if cursor moves outside that range', (WidgetTester tester) async {
    final Widget widget = MaterialApp(
      home: EditableText(
        backgroundCursorColor: Colors.grey,
        controller: controller,
        focusNode: focusNode,
        style: textStyle,
        cursorColor: cursorColor,
        selectionControls: materialTextSelectionControls,
      ),
    );
    await tester.pumpWidget(widget);

    // Positioning cursor before the composing range should clear the composing range.
    final EditableTextState state = tester.state<EditableTextState>(find.byType(EditableText));
    state.updateEditingValue(const TextEditingValue(
      text: 'foo composing bar',
      selection: TextSelection.collapsed(offset: 4),
      composing: TextRange(start: 4, end: 12),
    ));
    controller.selection = const TextSelection.collapsed(offset: 2);
    expect(state.currentTextEditingValue.composing, TextRange.empty);

    // Reset the composing range.
    state.updateEditingValue(const TextEditingValue(
      text: 'foo composing bar',
      selection: TextSelection.collapsed(offset: 4),
      composing: TextRange(start: 4, end: 12),
    ));
    expect(state.currentTextEditingValue.composing, const TextRange(start: 4, end: 12));

    // Positioning cursor after the composing range should clear the composing range.
    state.updateEditingValue(const TextEditingValue(
      text: 'foo composing bar',
      selection: TextSelection.collapsed(offset: 4),
      composing: TextRange(start: 4, end: 12),
    ));
    controller.selection = const TextSelection.collapsed(offset: 14);
    expect(state.currentTextEditingValue.composing, TextRange.empty);
  });

  testWidgets('Clears composing range if cursor moves outside that range - case two', (WidgetTester tester) async {
    final Widget widget = MaterialApp(
      home: EditableText(
        backgroundCursorColor: Colors.grey,
        controller: controller,
        focusNode: focusNode,
        style: textStyle,
        cursorColor: cursorColor,
        selectionControls: materialTextSelectionControls,
      ),
    );
    await tester.pumpWidget(widget);

    // Setting a selection before the composing range clears the composing range.
    final EditableTextState state = tester.state<EditableTextState>(find.byType(EditableText));
    state.updateEditingValue(const TextEditingValue(
      text: 'foo composing bar',
      selection: TextSelection.collapsed(offset: 4),
      composing: TextRange(start: 4, end: 12),
    ));
    controller.selection = const TextSelection(baseOffset: 1, extentOffset: 2);
    expect(state.currentTextEditingValue.composing, TextRange.empty);

    // Reset the composing range.
    state.updateEditingValue(const TextEditingValue(
      text: 'foo composing bar',
      selection: TextSelection.collapsed(offset: 4),
      composing: TextRange(start: 4, end: 12),
    ));
    expect(state.currentTextEditingValue.composing, const TextRange(start: 4, end: 12));

    // Setting a selection within the composing range clears the composing range.
    state.updateEditingValue(const TextEditingValue(
      text: 'foo composing bar',
      selection: TextSelection.collapsed(offset: 4),
      composing: TextRange(start: 4, end: 12),
    ));
    controller.selection = const TextSelection(baseOffset: 5, extentOffset: 7);
    expect(state.currentTextEditingValue.composing, TextRange.empty);

    // Reset the composing range.
    state.updateEditingValue(const TextEditingValue(
      text: 'foo composing bar',
      selection: TextSelection.collapsed(offset: 4),
      composing: TextRange(start: 4, end: 12),
    ));
    expect(state.currentTextEditingValue.composing, const TextRange(start: 4, end: 12));

    // Setting a selection after the composing range clears the composing range.
    state.updateEditingValue(const TextEditingValue(
      text: 'foo composing bar',
      selection: TextSelection.collapsed(offset: 4),
      composing: TextRange(start: 4, end: 12),
    ));
    controller.selection = const TextSelection(baseOffset: 13, extentOffset: 15);
    expect(state.currentTextEditingValue.composing, TextRange.empty);
  });

  group('Length formatter', () {
    const int maxLength = 5;

    Future<void> setupWidget(
      WidgetTester tester,
      LengthLimitingTextInputFormatter formatter,
    ) async {
      final Widget widget = MaterialApp(
        home: EditableText(
          backgroundCursorColor: Colors.grey,
          controller: controller,
          focusNode: focusNode,
          inputFormatters: <TextInputFormatter>[formatter],
          style: textStyle,
          cursorColor: cursorColor,
          selectionControls: materialTextSelectionControls,
        ),
      );

      await tester.pumpWidget(widget);
      await tester.pumpAndSettle();
    }

    // Regression test for https://github.com/flutter/flutter/issues/65374.
    testWidgets('will not cause crash while the TextEditingValue is composing', (WidgetTester tester) async {
      await setupWidget(
        tester,
        LengthLimitingTextInputFormatter(
          maxLength,
          maxLengthEnforcement: MaxLengthEnforcement.truncateAfterCompositionEnds,
        ),
      );

      final EditableTextState state = tester.state<EditableTextState>(find.byType(EditableText));
      state.updateEditingValue(const TextEditingValue(text: 'abcde'));
      expect(state.currentTextEditingValue.composing, TextRange.empty);
      state.updateEditingValue(const TextEditingValue(text: 'abcde', composing: TextRange(start: 2, end: 4)));
      expect(state.currentTextEditingValue.composing, const TextRange(start: 2, end: 4));

      // Formatter will not update format while the editing value is composing.
      state.updateEditingValue(const TextEditingValue(text: 'abcdef', composing: TextRange(start: 2, end: 5)));
      expect(state.currentTextEditingValue.text, 'abcdef');
      expect(state.currentTextEditingValue.composing, const TextRange(start: 2, end: 5));

      // After composing ends, formatter will update.
      state.updateEditingValue(const TextEditingValue(text: 'abcdef'));
      expect(state.currentTextEditingValue.text, 'abcde');
      expect(state.currentTextEditingValue.composing, TextRange.empty);
    });

    testWidgets('handles composing text correctly, continued', (WidgetTester tester) async {
      await setupWidget(
        tester,
        LengthLimitingTextInputFormatter(
          maxLength,
          maxLengthEnforcement: MaxLengthEnforcement.truncateAfterCompositionEnds,
        ),
      );

      final EditableTextState state = tester.state<EditableTextState>(find.byType(EditableText));

      // Initially we're at maxLength with no composing text.
      controller.text = 'abcde' ;
      assert(state.currentTextEditingValue == const TextEditingValue(text: 'abcde'));

      // Should be able to change the editing value if the new value is still shorter
      // than maxLength.
      state.updateEditingValue(const TextEditingValue(text: 'abcde', composing: TextRange(start: 2, end: 4)));
      expect(state.currentTextEditingValue.composing, const TextRange(start: 2, end: 4));

      // Reset.
      controller.text = 'abcde' ;
      assert(state.currentTextEditingValue == const TextEditingValue(text: 'abcde'));

      // The text should not change when trying to insert when the text is already
      // at maxLength.
      state.updateEditingValue(const TextEditingValue(text: 'abcdef', composing: TextRange(start: 5, end: 6)));
      expect(state.currentTextEditingValue.text, 'abcde');
      expect(state.currentTextEditingValue.composing, TextRange.empty);
    });

    // Regression test for https://github.com/flutter/flutter/issues/68086.
    testWidgets('enforced composing truncated', (WidgetTester tester) async {
      await setupWidget(
        tester,
        LengthLimitingTextInputFormatter(
          maxLength,
          maxLengthEnforcement: MaxLengthEnforcement.enforced,
        ),
      );

      final EditableTextState state = tester.state<EditableTextState>(find.byType(EditableText));

      // Initially we're at maxLength with no composing text.
      state.updateEditingValue(const TextEditingValue(text: 'abcde'));
      expect(state.currentTextEditingValue.composing, TextRange.empty);

      // When it's not longer than `maxLength`, it can still start composing.
      state.updateEditingValue(const TextEditingValue(text: 'abcde', composing: TextRange(start: 3, end: 5)));
      expect(state.currentTextEditingValue.composing, const TextRange(start: 3, end: 5));

      // `newValue` will be truncated if `composingMaxLengthEnforced`.
      state.updateEditingValue(const TextEditingValue(text: 'abcdef', composing: TextRange(start: 3, end: 6)));
      expect(state.currentTextEditingValue.text, 'abcde');
      expect(state.currentTextEditingValue.composing, const TextRange(start: 3, end: 5));

      // Reset the value.
      state.updateEditingValue(const TextEditingValue(text: 'abcde'));
      expect(state.currentTextEditingValue.composing, TextRange.empty);

      // Change the value in order to take effects on web test.
      state.updateEditingValue(const TextEditingValue(text: '你好啊朋友'));
      expect(state.currentTextEditingValue.composing, TextRange.empty);

      // Start composing with a longer value, it should be the same state.
      state.updateEditingValue(const TextEditingValue(text: '你好啊朋友们', composing: TextRange(start: 3, end: 6)));
      expect(state.currentTextEditingValue.composing, TextRange.empty);
    });

    // Regression test for https://github.com/flutter/flutter/issues/68086.
    testWidgets('default truncate behaviors with different platforms', (WidgetTester tester) async {
      await setupWidget(tester, LengthLimitingTextInputFormatter(maxLength));

      final EditableTextState state = tester.state<EditableTextState>(find.byType(EditableText));

      // Initially we're at maxLength with no composing text.
      state.updateEditingValue(const TextEditingValue(text: '你好啊朋友'));
      expect(state.currentTextEditingValue.composing, TextRange.empty);

      // When it's not longer than `maxLength`, it can still start composing.
      state.updateEditingValue(const TextEditingValue(text: '你好啊朋友', composing: TextRange(start: 3, end: 5)));
      expect(state.currentTextEditingValue.composing, const TextRange(start: 3, end: 5));

      state.updateEditingValue(const TextEditingValue(text: '你好啊朋友们', composing: TextRange(start: 3, end: 6)));
      if (kIsWeb ||
        defaultTargetPlatform == TargetPlatform.iOS ||
        defaultTargetPlatform == TargetPlatform.macOS ||
        defaultTargetPlatform == TargetPlatform.linux ||
        defaultTargetPlatform == TargetPlatform.fuchsia
      ) {
        // `newValue` will will not be truncated on couple platforms.
        expect(state.currentTextEditingValue.text, '你好啊朋友们');
        expect(state.currentTextEditingValue.composing, const TextRange(start: 3, end: 6));
      } else {
        // `newValue` on other platforms will be truncated.
        expect(state.currentTextEditingValue.text, '你好啊朋友');
        expect(state.currentTextEditingValue.composing, const TextRange(start: 3, end: 5));
      }

      // Reset the value.
      state.updateEditingValue(const TextEditingValue(text: '你好啊朋友'));
      expect(state.currentTextEditingValue.composing, TextRange.empty);

      // Start composing with a longer value, it should be the same state.
      state.updateEditingValue(const TextEditingValue(text: '你好啊朋友们', composing: TextRange(start: 3, end: 6)));
      expect(state.currentTextEditingValue.text, '你好啊朋友');
      expect(state.currentTextEditingValue.composing, TextRange.empty);
    });

    // Regression test for https://github.com/flutter/flutter/issues/68086.
    testWidgets('composing range removed if it\'s overflowed the truncated value\'s length', (WidgetTester tester) async {
      await setupWidget(
        tester,
        LengthLimitingTextInputFormatter(
          maxLength,
          maxLengthEnforcement: MaxLengthEnforcement.enforced,
        ),
      );

      final EditableTextState state = tester.state<EditableTextState>(find.byType(EditableText));

      // Initially we're not at maxLength with no composing text.
      state.updateEditingValue(const TextEditingValue(text: 'abc'));
      expect(state.currentTextEditingValue.composing, TextRange.empty);

      // Start composing.
      state.updateEditingValue(const TextEditingValue(text: 'abcde', composing: TextRange(start: 3, end: 5)));
      expect(state.currentTextEditingValue.composing, const TextRange(start: 3, end: 5));

      // Reset the value.
      state.updateEditingValue(const TextEditingValue(text: 'abc'));
      expect(state.currentTextEditingValue.composing, TextRange.empty);

      // Start composing with a range already overflowed the truncated length.
      state.updateEditingValue(const TextEditingValue(text: 'abcdefgh', composing: TextRange(start: 5, end: 7)));
      expect(state.currentTextEditingValue.composing, TextRange.empty);
    });

    // Regression test for https://github.com/flutter/flutter/issues/68086.
    testWidgets('composing range removed with different platforms', (WidgetTester tester) async {
      await setupWidget(tester, LengthLimitingTextInputFormatter(maxLength));

      final EditableTextState state = tester.state<EditableTextState>(find.byType(EditableText));

      // Initially we're not at maxLength with no composing text.
      state.updateEditingValue(const TextEditingValue(text: 'abc'));
      expect(state.currentTextEditingValue.composing, TextRange.empty);

      // Start composing.
      state.updateEditingValue(const TextEditingValue(text: 'abcde', composing: TextRange(start: 3, end: 5)));
      expect(state.currentTextEditingValue.composing, const TextRange(start: 3, end: 5));

      // Reset the value.
      state.updateEditingValue(const TextEditingValue(text: 'abc'));
      expect(state.currentTextEditingValue.composing, TextRange.empty);

      // Start composing with a range already overflowed the truncated length.
      state.updateEditingValue(const TextEditingValue(text: 'abcdefgh', composing: TextRange(start: 5, end: 7)));
      if (kIsWeb ||
        defaultTargetPlatform == TargetPlatform.iOS ||
        defaultTargetPlatform == TargetPlatform.macOS ||
        defaultTargetPlatform == TargetPlatform.linux ||
        defaultTargetPlatform == TargetPlatform.fuchsia
      ) {
        expect(state.currentTextEditingValue.composing, const TextRange(start: 5, end: 7));
      } else {
        expect(state.currentTextEditingValue.composing, TextRange.empty);
      }
    });

    testWidgets('composing range handled correctly when it\'s overflowed', (WidgetTester tester) async {
      const String string = '👨‍👩‍👦0123456';

      await setupWidget(tester, LengthLimitingTextInputFormatter(maxLength));

      final EditableTextState state = tester.state<EditableTextState>(find.byType(EditableText));

      // Initially we're not at maxLength with no composing text.
      state.updateEditingValue(const TextEditingValue(text: string));
      expect(state.currentTextEditingValue.composing, TextRange.empty);

      // Clearing composing range if collapsed.
      state.updateEditingValue(const TextEditingValue(text: string, composing: TextRange(start: 10, end: 10)));
      expect(state.currentTextEditingValue.composing, TextRange.empty);

      // Clearing composing range if overflowed.
      state.updateEditingValue(const TextEditingValue(text: string, composing: TextRange(start: 10, end: 11)));
      expect(state.currentTextEditingValue.composing, TextRange.empty);
    });

    // Regression test for https://github.com/flutter/flutter/issues/68086.
    testWidgets('typing in the middle with different platforms.', (WidgetTester tester) async {
      await setupWidget(tester, LengthLimitingTextInputFormatter(maxLength));

      final EditableTextState state = tester.state<EditableTextState>(find.byType(EditableText));

      // Initially we're not at maxLength with no composing text.
      state.updateEditingValue(const TextEditingValue(text: 'abc'));
      expect(state.currentTextEditingValue.composing, TextRange.empty);

      // Start typing in the middle.
      state.updateEditingValue(const TextEditingValue(text: 'abDEc', composing: TextRange(start: 3, end: 4)));
      expect(state.currentTextEditingValue.text, 'abDEc');
      expect(state.currentTextEditingValue.composing, const TextRange(start: 3, end: 4));

      // Keep typing when the value has exceed the limitation.
      state.updateEditingValue(const TextEditingValue(text: 'abDEFc', composing: TextRange(start: 3, end: 5)));
      if (kIsWeb ||
        defaultTargetPlatform == TargetPlatform.iOS ||
        defaultTargetPlatform == TargetPlatform.macOS ||
        defaultTargetPlatform == TargetPlatform.linux ||
        defaultTargetPlatform == TargetPlatform.fuchsia
      ) {
        expect(state.currentTextEditingValue.text, 'abDEFc');
        expect(state.currentTextEditingValue.composing, const TextRange(start: 3, end: 5));
      } else {
        expect(state.currentTextEditingValue.text, 'abDEc');
        expect(state.currentTextEditingValue.composing, const TextRange(start: 3, end: 4));
      }

      // Reset the value according to the limit.
      state.updateEditingValue(const TextEditingValue(text: 'abDEc'));
      expect(state.currentTextEditingValue.text, 'abDEc');
      expect(state.currentTextEditingValue.composing, TextRange.empty);

      state.updateEditingValue(const TextEditingValue(text: 'abDEFc', composing: TextRange(start: 4, end: 5)));
      expect(state.currentTextEditingValue.composing, TextRange.empty);
    });
  });

  group('callback errors', () {
    const String errorText = 'Test EditableText callback error';

    testWidgets('onSelectionChanged can throw errors', (WidgetTester tester) async {
      await tester.pumpWidget(MaterialApp(
        home: EditableText(
          showSelectionHandles: true,
          maxLines: 2,
          controller: TextEditingController(
            text: 'flutter is the best!',
          ),
          focusNode: FocusNode(),
          cursorColor: Colors.red,
          backgroundCursorColor: Colors.blue,
          style: Typography.material2018(platform: TargetPlatform.android).black.subtitle1!.copyWith(fontFamily: 'Roboto'),
          keyboardType: TextInputType.text,
          selectionControls: materialTextSelectionControls,
          onSelectionChanged: (TextSelection? selection, SelectionChangedCause? cause) {
            throw FlutterError(errorText);
          },
        ),
      ));

      // Interact with the field to establish the input connection.
      await tester.tap(find.byType(EditableText));
      final dynamic error = tester.takeException();
      expect(error, isFlutterError);
      expect(error.toString(), contains(errorText));
    });

    testWidgets('onChanged can throw errors', (WidgetTester tester) async {
      await tester.pumpWidget(MaterialApp(
        home: EditableText(
          showSelectionHandles: true,
          maxLines: 2,
          controller: TextEditingController(
            text: 'flutter is the best!',
          ),
          focusNode: FocusNode(),
          cursorColor: Colors.red,
          backgroundCursorColor: Colors.blue,
          style: Typography.material2018(platform: TargetPlatform.android).black.subtitle1!.copyWith(fontFamily: 'Roboto'),
          keyboardType: TextInputType.text,
          onChanged: (String text) {
            throw FlutterError(errorText);
          },
        ),
      ));

      // Modify the text and expect an error from onChanged.
      await tester.enterText(find.byType(EditableText), '...');
      final dynamic error = tester.takeException();
      expect(error, isFlutterError);
      expect(error.toString(), contains(errorText));
    });

    testWidgets('onEditingComplete can throw errors', (WidgetTester tester) async {
      await tester.pumpWidget(MaterialApp(
        home: EditableText(
          showSelectionHandles: true,
          maxLines: 2,
          controller: TextEditingController(
            text: 'flutter is the best!',
          ),
          focusNode: FocusNode(),
          cursorColor: Colors.red,
          backgroundCursorColor: Colors.blue,
          style: Typography.material2018(platform: TargetPlatform.android).black.subtitle1!.copyWith(fontFamily: 'Roboto'),
          keyboardType: TextInputType.text,
          onEditingComplete: () {
            throw FlutterError(errorText);
          },
        ),
      ));

      // Interact with the field to establish the input connection.
      final Offset topLeft = tester.getTopLeft(find.byType(EditableText));
      await tester.tapAt(topLeft + const Offset(0.0, 5.0));
      await tester.pump();

      // Submit and expect an error from onEditingComplete.
      await tester.testTextInput.receiveAction(TextInputAction.done);
      final dynamic error = tester.takeException();
      expect(error, isFlutterError);
      expect(error.toString(), contains(errorText));
    });

    testWidgets('onSubmitted can throw errors', (WidgetTester tester) async {
      await tester.pumpWidget(MaterialApp(
        home: EditableText(
          showSelectionHandles: true,
          maxLines: 2,
          controller: TextEditingController(
            text: 'flutter is the best!',
          ),
          focusNode: FocusNode(),
          cursorColor: Colors.red,
          backgroundCursorColor: Colors.blue,
          style: Typography.material2018(platform: TargetPlatform.android).black.subtitle1!.copyWith(fontFamily: 'Roboto'),
          keyboardType: TextInputType.text,
          onSubmitted: (String text) {
            throw FlutterError(errorText);
          },
        ),
      ));

      // Interact with the field to establish the input connection.
      final Offset topLeft = tester.getTopLeft(find.byType(EditableText));
      await tester.tapAt(topLeft + const Offset(0.0, 5.0));
      await tester.pump();

      // Submit and expect an error from onSubmitted.
      await tester.testTextInput.receiveAction(TextInputAction.done);
      final dynamic error = tester.takeException();
      expect(error, isFlutterError);
      expect(error.toString(), contains(errorText));
    });
<<<<<<< HEAD

    testWidgets('TextInputFormatters can throw errors', (WidgetTester tester) async {
      final TextInputFormatter alwaysThrowFormatter = TextInputFormatter.withFunction(
        (TextEditingValue old, TextEditingValue value) {
          throw FlutterError(errorText);
        },
      );
      await tester.pumpWidget(MaterialApp(
        home: EditableText(
          showSelectionHandles: true,
          maxLines: 2,
          controller: TextEditingController(
            text: 'flutter is the best!',
          ),
          focusNode: FocusNode(),
          cursorColor: Colors.red,
          backgroundCursorColor: Colors.blue,
          style: Typography.material2018(platform: TargetPlatform.android).black.subtitle1!.copyWith(fontFamily: 'Roboto'),
          keyboardType: TextInputType.text,
          inputFormatters: <TextInputFormatter>[alwaysThrowFormatter],
        ),
      ));

      await tester.enterText(find.byType(EditableText), '...');
      final dynamic error = tester.takeException();
      expect(error, isFlutterError);
      expect(error.toString(), contains(errorText));
    });

    // Regression test for https://github.com/flutter/flutter/issues/44979.
    testWidgets('onChanged callback takes formatter into account', (WidgetTester tester) async {
      bool onChangedCalled = false;
      await tester.pumpWidget(MaterialApp(
        home: EditableText(
          showSelectionHandles: true,
          maxLines: 2,
          controller: TextEditingController(
            text: 'flutter is the best!',
          ),
          focusNode: FocusNode(),
          cursorColor: Colors.red,
          backgroundCursorColor: Colors.blue,
          inputFormatters: <TextInputFormatter>[rejectEverythingFormatter],
          style: Typography.material2018(platform: TargetPlatform.android).black.subtitle1!.copyWith(fontFamily: 'Roboto'),
          keyboardType: TextInputType.text,
          onChanged: (String text) {
            onChangedCalled = true;
          },
        ),
      ));

      // Modify the text and expect to get rejected.
      await tester.enterText(find.byType(EditableText), '...');
      expect(onChangedCalled, isFalse);
    });

    testWidgets('onSelectionChanged callback takes formatter into account', (WidgetTester tester) async {
      bool onChangedCalled = false;
      await tester.pumpWidget(MaterialApp(
        home: EditableText(
          showSelectionHandles: true,
          maxLines: 2,
          controller: TextEditingController(
            text: 'flutter is the best!',
          ),
          focusNode: FocusNode(),
          cursorColor: Colors.red,
          backgroundCursorColor: Colors.blue,
          inputFormatters: <TextInputFormatter>[rejectEverythingFormatter],
          style: Typography.material2018(platform: TargetPlatform.android).black.subtitle1!.copyWith(fontFamily: 'Roboto'),
          keyboardType: TextInputType.text,
          onSelectionChanged: (TextSelection? selection, SelectionChangedCause? cause) {
            onChangedCalled = true;
          },
        ),
      ));

      final EditableTextState state = tester.state<EditableTextState>(find.byType(EditableText));

      // Modify the text and expect an error from onChanged.
      state.updateEditingValue(const TextEditingValue(selection: TextSelection.collapsed(offset: 9)));
      expect(onChangedCalled, isFalse);
    });
=======
>>>>>>> 67d8556b
  });

  // Regression test for https://github.com/flutter/flutter/issues/72400.
  testWidgets("delete doesn't cause crash when selection is -1,-1", (WidgetTester tester) async {
    final UnsettableController unsettableController = UnsettableController();
    await tester.pumpWidget(
      MediaQuery(
        data: const MediaQueryData(devicePixelRatio: 1.0),
        child: Directionality(
          textDirection: TextDirection.ltr,
          child: EditableText(
            autofocus: true,
            controller: unsettableController,
            backgroundCursorColor: Colors.grey,
            focusNode: focusNode,
            style: textStyle,
            cursorColor: cursorColor,
          ),
        ),
      ),
    );

    await tester.pump(); // Wait for the autofocus to take effect.

    // Delete
    await sendKeys(
      tester,
      <LogicalKeyboardKey>[
        LogicalKeyboardKey.delete,
      ],
      platform: 'android',
    );

    expect(tester.takeException(), null);
  });

  testWidgets('can change behavior by overriding text editing shortcuts', (WidgetTester tester) async {
    final TextEditingController controller = TextEditingController(text: testText);
    controller.selection = const TextSelection(
      baseOffset: 0,
      extentOffset: 0,
      affinity: TextAffinity.upstream,
    );
    await tester.pumpWidget(MaterialApp(
      home: Align(
        alignment: Alignment.topLeft,
        child: SizedBox(
          width: 400,
          child: Shortcuts(
            shortcuts: <LogicalKeySet, Intent>{
              LogicalKeySet(LogicalKeyboardKey.arrowLeft): const MoveSelectionRightTextIntent(),
            },
            child: EditableText(
              maxLines: 10,
              controller: controller,
              showSelectionHandles: true,
              autofocus: true,
              focusNode: focusNode,
              style: Typography.material2018(platform: TargetPlatform.android).black.subtitle1!,
              cursorColor: Colors.blue,
              backgroundCursorColor: Colors.grey,
              selectionControls: materialTextSelectionControls,
              keyboardType: TextInputType.text,
              textAlign: TextAlign.right,
            ),
          ),
        ),
      ),
    ));

    await tester.pump(); // Wait for autofocus to take effect.

    // The right arrow key moves to the right as usual.
    await tester.sendKeyEvent(LogicalKeyboardKey.arrowRight);
    await tester.pump();
    expect(controller.selection?.isCollapsed, isTrue);
    expect(controller.selection?.baseOffset, 1);

    // And the left arrow also moves to the right due to the Shortcuts override.
    await tester.sendKeyEvent(LogicalKeyboardKey.arrowLeft);
    await tester.pump();
    expect(controller.selection?.isCollapsed, isTrue);
    expect(controller.selection?.baseOffset, 2);

    // On web, using keyboard for selection is handled by the browser.
  }, skip: kIsWeb);

  testWidgets('navigating by word', (WidgetTester tester) async {
    final TextEditingController controller = TextEditingController(text: 'word word word');
    // word wo|rd| word
    controller.selection = const TextSelection(
      baseOffset: 7,
      extentOffset: 9,
      affinity: TextAffinity.upstream,
    );
    await tester.pumpWidget(MaterialApp(
      home: Align(
        alignment: Alignment.topLeft,
        child: SizedBox(
          width: 400,
          child: EditableText(
            maxLines: 10,
            controller: controller,
            autofocus: true,
            focusNode: focusNode,
            style: Typography.material2018(platform: TargetPlatform.android).black.subtitle1!,
            cursorColor: Colors.blue,
            backgroundCursorColor: Colors.grey,
            keyboardType: TextInputType.text,
          ),
        ),
      ),
    ));

    await tester.pump(); // Wait for autofocus to take effect.
    expect(controller.selection?.isCollapsed, false);
    expect(controller.selection?.baseOffset, 7);
    expect(controller.selection?.extentOffset, 9);

    final String targetPlatform = defaultTargetPlatform.toString();
    final String platform = targetPlatform.substring(targetPlatform.indexOf('.') + 1).toLowerCase();

    await sendKeys(
      tester,
      <LogicalKeyboardKey>[LogicalKeyboardKey.arrowRight],
      shift: true,
      wordModifier: true,
      platform: platform,
    );
    await tester.pump();
    // word wo|rd word|
    expect(controller.selection?.isCollapsed, false);
    expect(controller.selection?.baseOffset, 7);
    expect(controller.selection?.extentOffset, 14);

    await sendKeys(
      tester,
      <LogicalKeyboardKey>[LogicalKeyboardKey.arrowLeft],
      shift: true,
      wordModifier: true,
      platform: platform,
    );
    // word wo|rd |word
    expect(controller.selection?.isCollapsed, false);
    expect(controller.selection?.baseOffset, 7);
    expect(controller.selection?.extentOffset, 10);

    await sendKeys(
      tester,
      <LogicalKeyboardKey>[LogicalKeyboardKey.arrowLeft],
      shift: true,
      wordModifier: true,
      platform: platform,
    );
    if (platform == 'macos') {
      // word wo|rd word
      expect(controller.selection?.isCollapsed, true);
      expect(controller.selection?.baseOffset, 7);
      expect(controller.selection?.extentOffset, 7);

      await sendKeys(
        tester,
        <LogicalKeyboardKey>[LogicalKeyboardKey.arrowLeft],
        shift: true,
        wordModifier: true,
        platform: platform,
      );
    }

    // word |wo|rd word
    expect(controller.selection?.isCollapsed, false);
    expect(controller.selection?.baseOffset, 7);
    expect(controller.selection?.extentOffset, 5);

    await sendKeys(
      tester,
      <LogicalKeyboardKey>[LogicalKeyboardKey.arrowLeft],
      shift: true,
      wordModifier: true,
      platform: platform,
    );
    // |word wo|rd word
    expect(controller.selection?.isCollapsed, false);
    expect(controller.selection?.baseOffset, 7);
    expect(controller.selection?.extentOffset, 0);

    await sendKeys(
      tester,
      <LogicalKeyboardKey>[LogicalKeyboardKey.arrowRight],
      shift: true,
      wordModifier: true,
      platform: platform,
    );
    // word| wo|rd word
    expect(controller.selection?.isCollapsed, false);
    expect(controller.selection?.baseOffset, 7);
    expect(controller.selection?.extentOffset, 4);

    await sendKeys(
      tester,
      <LogicalKeyboardKey>[LogicalKeyboardKey.arrowRight],
      shift: true,
      wordModifier: true,
      platform: platform,
    );
    if (platform == 'macos') {
      // word wo|rd word
      expect(controller.selection?.isCollapsed, true);
      expect(controller.selection?.baseOffset, 7);
      expect(controller.selection?.extentOffset, 7);

      await sendKeys(
        tester,
        <LogicalKeyboardKey>[LogicalKeyboardKey.arrowRight],
        shift: true,
        wordModifier: true,
        platform: platform,
      );
    }

    // word wo|rd| word
    expect(controller.selection?.isCollapsed, false);
    expect(controller.selection?.baseOffset, 7);
    expect(controller.selection?.extentOffset, 9);

    // On web, using keyboard for selection is handled by the browser.
  }, skip: kIsWeb, variant: TargetPlatformVariant.all());

  testWidgets('can change behavior by overriding text editing actions', (WidgetTester tester) async {
    final TextEditingController controller = TextEditingController(text: testText);
    controller.selection = const TextSelection(
      baseOffset: 0,
      extentOffset: 0,
      affinity: TextAffinity.upstream,
    );
    late final bool myIntentWasCalled;
    await tester.pumpWidget(MaterialApp(
      home: Align(
        alignment: Alignment.topLeft,
        child: SizedBox(
          width: 400,
          child: Actions(
            actions: <Type, Action<Intent>>{
              MoveSelectionLeftTextIntent: _MyMoveSelectionRightTextAction(
                onInvoke: () {
                  myIntentWasCalled = true;
                },
              ),
            },
            child: EditableText(
              maxLines: 10,
              controller: controller,
              showSelectionHandles: true,
              autofocus: true,
              focusNode: focusNode,
              style: Typography.material2018(platform: TargetPlatform.android).black.subtitle1!,
              cursorColor: Colors.blue,
              backgroundCursorColor: Colors.grey,
              selectionControls: materialTextSelectionControls,
              keyboardType: TextInputType.text,
              textAlign: TextAlign.right,
            ),
          ),
        ),
      ),
    ));

    await tester.pump(); // Wait for autofocus to take effect.

    // The right arrow key moves to the right as usual.
    await tester.sendKeyEvent(LogicalKeyboardKey.arrowRight);
    await tester.pump();
    expect(controller.selection?.isCollapsed, isTrue);
    expect(controller.selection?.baseOffset, 1);

    // And the left arrow also moves to the right due to the Actions override.
    await tester.sendKeyEvent(LogicalKeyboardKey.arrowLeft);
    await tester.pump();
    expect(controller.selection?.isCollapsed, isTrue);
    expect(controller.selection?.baseOffset, 2);
    expect(myIntentWasCalled, isTrue);

    // On web, using keyboard for selection is handled by the browser.
  }, skip: kIsWeb);

  testWidgets('ignore key event from web platform', (WidgetTester tester) async {
    final TextEditingController controller = TextEditingController(
      text: 'test\ntest',
    );
    controller.selection = const TextSelection(
      baseOffset: 0,
      extentOffset: 0,
      affinity: TextAffinity.upstream,
    );
    bool myIntentWasCalled = false;
    await tester.pumpWidget(MaterialApp(
      home: Align(
        alignment: Alignment.topLeft,
        child: SizedBox(
          width: 400,
          child: Actions(
            actions: <Type, Action<Intent>>{
              MoveSelectionRightTextIntent: _MyMoveSelectionRightTextAction(
                onInvoke: () {
                  myIntentWasCalled = true;
                },
              ),
            },
            child: EditableText(
              maxLines: 10,
              controller: controller,
              showSelectionHandles: true,
              autofocus: true,
              focusNode: focusNode,
              style: Typography.material2018(platform: TargetPlatform.android).black.subtitle1!,
              cursorColor: Colors.blue,
              backgroundCursorColor: Colors.grey,
              selectionControls: materialTextSelectionControls,
              keyboardType: TextInputType.text,
              textAlign: TextAlign.right,
            ),
          ),
        ),
      ),
    ));

    await tester.pump(); // Wait for autofocus to take effect.

    if (kIsWeb) {
      await simulateKeyDownEvent(LogicalKeyboardKey.arrowRight, platform: 'web');
      await tester.pump();
      expect(myIntentWasCalled, isFalse);
      expect(controller.selection?.isCollapsed, true);
      expect(controller.selection?.baseOffset, 0);
    } else {
      await simulateKeyDownEvent(LogicalKeyboardKey.arrowRight, platform: 'android');
      await tester.pump();
      expect(myIntentWasCalled, isTrue);
      expect(controller.selection?.isCollapsed, true);
      expect(controller.selection?.baseOffset, 1);
    }
  });
}

class UnsettableController extends TextEditingController {
  @override
  set value(TextEditingValue v) {
    // Do nothing for set, which causes selection to remain as -1, -1.
  }
}

class MockTextFormatter extends TextInputFormatter {
  MockTextFormatter() : formatCallCount = 0, log = <String>[];

  int formatCallCount;
  List<String> log;
  late TextEditingValue lastOldValue;
  late TextEditingValue lastNewValue;

  @override
  TextEditingValue formatEditUpdate(
    TextEditingValue oldValue,
    TextEditingValue newValue,
  ) {
    lastOldValue = oldValue;
    lastNewValue = newValue;
    formatCallCount++;
    log.add('[$formatCallCount]: ${oldValue.text}, ${newValue.text}');
    TextEditingValue finalValue;
    if (newValue.text.length < oldValue.text.length) {
      finalValue = _handleTextDeletion(oldValue, newValue);
    } else {
      finalValue = _formatText(newValue);
    }
    return finalValue;
  }


  TextEditingValue _handleTextDeletion(
      TextEditingValue oldValue, TextEditingValue newValue) {
    final String result = 'a' * (formatCallCount - 2);
    log.add('[$formatCallCount]: deleting $result');
    return TextEditingValue(text: newValue.text, selection: newValue.selection, composing: newValue.composing);
  }

  TextEditingValue _formatText(TextEditingValue value) {
    final String result = 'a' * formatCallCount * 2;
    log.add('[$formatCallCount]: normal $result');
    return TextEditingValue(text: value.text, selection: value.selection, composing: value.composing);
  }
}

class MockTextSelectionControls extends Fake implements TextSelectionControls {
  @override
  Widget buildToolbar(BuildContext context, Rect globalEditableRegion, double textLineHeight, Offset position, List<TextSelectionPoint> endpoints, TextSelectionDelegate delegate, ClipboardStatusNotifier clipboardStatus, Offset? lastSecondaryTapDownPosition) {
    return Container();
  }

  @override
  Widget buildHandle(BuildContext context, TextSelectionHandleType type, double textLineHeight) {
    return Container();
  }

  @override
  Size getHandleSize(double textLineHeight) {
    return Size.zero;
  }

  @override
  Offset getHandleAnchor(TextSelectionHandleType type, double textLineHeight) {
    return Offset.zero;
  }

  bool testCanCut = false;
  bool testCanCopy = false;
  bool testCanPaste = false;

  int cutCount = 0;
  int pasteCount = 0;
  int copyCount = 0;

  @override
  void handleCopy(TextSelectionDelegate delegate, ClipboardStatusNotifier? clipboardStatus) {
    copyCount += 1;
  }

  @override
  Future<void> handlePaste(TextSelectionDelegate delegate) async {
    pasteCount += 1;
  }

  @override
  void handleCut(TextSelectionDelegate delegate) {
    cutCount += 1;
  }

  @override
  bool canCut(TextSelectionDelegate delegate) {
    return testCanCut;
  }

  @override
  bool canCopy(TextSelectionDelegate delegate) {
    return testCanCopy;
  }

  @override
  bool canPaste(TextSelectionDelegate delegate) {
    return testCanPaste;
  }
}

class CustomStyleEditableText extends EditableText {
  CustomStyleEditableText({
    Key? key,
    required TextEditingController controller,
    required Color cursorColor,
    required FocusNode focusNode,
    required TextStyle style,
  }) : super(
          key: key,
          controller: controller,
          cursorColor: cursorColor,
          backgroundCursorColor: Colors.grey,
          focusNode: focusNode,
          style: style,
        );
  @override
  CustomStyleEditableTextState createState() =>
      CustomStyleEditableTextState();
}

class CustomStyleEditableTextState extends EditableTextState {
  @override
  TextSpan buildTextSpan() {
    return TextSpan(
      style: const TextStyle(fontStyle: FontStyle.italic),
      text: widget.controller.value.text,
    );
  }
}

class TransformedEditableText extends StatefulWidget {
  const TransformedEditableText({
    Key? key,
    required this.offset,
    required this.transformButtonKey,
  }) : super(key: key);

  final Offset offset;
  final Key transformButtonKey;

  @override
  _TransformedEditableTextState createState() => _TransformedEditableTextState();
}

class _TransformedEditableTextState extends State<TransformedEditableText> {
  bool _isTransformed = false;

  @override
  Widget build(BuildContext context) {
    return MediaQuery(
      data: const MediaQueryData(
          devicePixelRatio: 1.0
      ),
      child: Directionality(
        textDirection: TextDirection.ltr,
        child: Column(
          mainAxisAlignment: MainAxisAlignment.start,
          crossAxisAlignment: CrossAxisAlignment.start,
          children: <Widget>[
            Transform.translate(
              offset: _isTransformed ? widget.offset : Offset.zero,
              child: EditableText(
                controller: TextEditingController(),
                focusNode: FocusNode(),
                style: Typography.material2018(platform: TargetPlatform.android).black.subtitle1!,
                cursorColor: Colors.blue,
                backgroundCursorColor: Colors.grey,
              ),
            ),
            ElevatedButton(
              key: widget.transformButtonKey,
              onPressed: () {
                setState(() {
                  _isTransformed = !_isTransformed;
                });
              },
              child: const Text('Toggle Transform'),
            ),
          ],
        ),
      ),
    );
  }
}

class NoImplicitScrollPhysics extends AlwaysScrollableScrollPhysics {
  const NoImplicitScrollPhysics({ ScrollPhysics? parent }) : super(parent: parent);

  @override
  bool get allowImplicitScrolling => false;

  @override
  NoImplicitScrollPhysics applyTo(ScrollPhysics? ancestor) {
    return NoImplicitScrollPhysics(parent: buildParent(ancestor)!);
  }
}

class SkipPainting extends SingleChildRenderObjectWidget {
  const SkipPainting({ Key? key, required Widget child }): super(key: key, child: child);

  @override
  SkipPaintingRenderObject createRenderObject(BuildContext context) => SkipPaintingRenderObject();
}

class SkipPaintingRenderObject extends RenderProxyBox {
  @override
  void paint(PaintingContext context, Offset offset) { }
}

class _AccentColorTextEditingController extends TextEditingController {
  _AccentColorTextEditingController(String text) : super(text: text);

  @override
  TextSpan buildTextSpan({required BuildContext context, TextStyle? style, required bool withComposing}) {
    final Color color = Theme.of(context).colorScheme.secondary;
    return super.buildTextSpan(context: context, style: TextStyle(color: color), withComposing: withComposing);
  }
}

class _MyMoveSelectionRightTextAction extends TextEditingAction<Intent> {
  _MyMoveSelectionRightTextAction({
    required this.onInvoke,
  }) : super();

  final VoidCallback onInvoke;

  @override
  Object? invoke(Intent intent, [BuildContext? context]) {
    textEditingActionTarget!.renderEditable.moveSelectionRight(SelectionChangedCause.keyboard);
    onInvoke();
  }
}<|MERGE_RESOLUTION|>--- conflicted
+++ resolved
@@ -7026,92 +7026,6 @@
       expect(error, isFlutterError);
       expect(error.toString(), contains(errorText));
     });
-<<<<<<< HEAD
-
-    testWidgets('TextInputFormatters can throw errors', (WidgetTester tester) async {
-      final TextInputFormatter alwaysThrowFormatter = TextInputFormatter.withFunction(
-        (TextEditingValue old, TextEditingValue value) {
-          throw FlutterError(errorText);
-        },
-      );
-      await tester.pumpWidget(MaterialApp(
-        home: EditableText(
-          showSelectionHandles: true,
-          maxLines: 2,
-          controller: TextEditingController(
-            text: 'flutter is the best!',
-          ),
-          focusNode: FocusNode(),
-          cursorColor: Colors.red,
-          backgroundCursorColor: Colors.blue,
-          style: Typography.material2018(platform: TargetPlatform.android).black.subtitle1!.copyWith(fontFamily: 'Roboto'),
-          keyboardType: TextInputType.text,
-          inputFormatters: <TextInputFormatter>[alwaysThrowFormatter],
-        ),
-      ));
-
-      await tester.enterText(find.byType(EditableText), '...');
-      final dynamic error = tester.takeException();
-      expect(error, isFlutterError);
-      expect(error.toString(), contains(errorText));
-    });
-
-    // Regression test for https://github.com/flutter/flutter/issues/44979.
-    testWidgets('onChanged callback takes formatter into account', (WidgetTester tester) async {
-      bool onChangedCalled = false;
-      await tester.pumpWidget(MaterialApp(
-        home: EditableText(
-          showSelectionHandles: true,
-          maxLines: 2,
-          controller: TextEditingController(
-            text: 'flutter is the best!',
-          ),
-          focusNode: FocusNode(),
-          cursorColor: Colors.red,
-          backgroundCursorColor: Colors.blue,
-          inputFormatters: <TextInputFormatter>[rejectEverythingFormatter],
-          style: Typography.material2018(platform: TargetPlatform.android).black.subtitle1!.copyWith(fontFamily: 'Roboto'),
-          keyboardType: TextInputType.text,
-          onChanged: (String text) {
-            onChangedCalled = true;
-          },
-        ),
-      ));
-
-      // Modify the text and expect to get rejected.
-      await tester.enterText(find.byType(EditableText), '...');
-      expect(onChangedCalled, isFalse);
-    });
-
-    testWidgets('onSelectionChanged callback takes formatter into account', (WidgetTester tester) async {
-      bool onChangedCalled = false;
-      await tester.pumpWidget(MaterialApp(
-        home: EditableText(
-          showSelectionHandles: true,
-          maxLines: 2,
-          controller: TextEditingController(
-            text: 'flutter is the best!',
-          ),
-          focusNode: FocusNode(),
-          cursorColor: Colors.red,
-          backgroundCursorColor: Colors.blue,
-          inputFormatters: <TextInputFormatter>[rejectEverythingFormatter],
-          style: Typography.material2018(platform: TargetPlatform.android).black.subtitle1!.copyWith(fontFamily: 'Roboto'),
-          keyboardType: TextInputType.text,
-          onSelectionChanged: (TextSelection? selection, SelectionChangedCause? cause) {
-            onChangedCalled = true;
-          },
-        ),
-      ));
-
-      final EditableTextState state = tester.state<EditableTextState>(find.byType(EditableText));
-
-      // Modify the text and expect an error from onChanged.
-      state.updateEditingValue(const TextEditingValue(selection: TextSelection.collapsed(offset: 9)));
-      expect(onChangedCalled, isFalse);
-    });
-=======
->>>>>>> 67d8556b
   });
 
   // Regression test for https://github.com/flutter/flutter/issues/72400.
