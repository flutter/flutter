// Copyright 2014 The Flutter Authors. All rights reserved.
// Use of this source code is governed by a BSD-style license that can be
// found in the LICENSE file.

import 'package:flutter/cupertino.dart';
import 'package:flutter/foundation.dart';
import 'package:flutter/gestures.dart';
import 'package:flutter/material.dart';
import 'package:flutter/rendering.dart';
import 'package:flutter/services.dart';
import 'package:flutter_test/flutter_test.dart';

import '../rendering/mock_canvas.dart';
import '../widgets/clipboard_utils.dart';
import 'editable_text_utils.dart';
import 'semantics_tester.dart';

Matcher matchesMethodCall(String method, { dynamic args }) => _MatchesMethodCall(method, arguments: args == null ? null : wrapMatcher(args));

class _MatchesMethodCall extends Matcher {
  const _MatchesMethodCall(this.name, {this.arguments});

  final String name;
  final Matcher? arguments;

  @override
  bool matches(dynamic item, Map<dynamic, dynamic> matchState) {
    if (item is MethodCall && item.method == name)
      return arguments?.matches(item.arguments, matchState) ?? true;
    return false;
  }

  @override
  Description describe(Description description) {
    final Description newDescription = description.add('has method name: ').addDescriptionOf(name);
    if (arguments != null)
        newDescription.add(' with arguments: ').addDescriptionOf(arguments);
    return newDescription;
  }
}

late TextEditingController controller;
final FocusNode focusNode = FocusNode(debugLabel: 'EditableText Node');
final FocusScopeNode focusScopeNode = FocusScopeNode(debugLabel: 'EditableText Scope Node');
const TextStyle textStyle = TextStyle();
const Color cursorColor = Color.fromARGB(0xFF, 0xFF, 0x00, 0x00);

enum HandlePositionInViewport {
  leftEdge, rightEdge, within,
}

void main() {
  final MockClipboard mockClipboard = MockClipboard();
  (TestWidgetsFlutterBinding.ensureInitialized() as TestWidgetsFlutterBinding)
    .defaultBinaryMessenger.setMockMethodCallHandler(SystemChannels.platform, mockClipboard.handleMethodCall);

  setUp(() async {
    debugResetSemanticsIdCounter();
    controller = TextEditingController();
    // Fill the clipboard so that the Paste option is available in the text
    // selection menu.
    await Clipboard.setData(const ClipboardData(text: 'Clipboard data'));
  });

  tearDown(() {
    controller.dispose();
  });

  // Tests that the desired keyboard action button is requested.
  //
  // More technically, when an EditableText is given a particular [action], Flutter
  // requests [serializedActionName] when attaching to the platform's input
  // system.
  Future<void> _desiredKeyboardActionIsRequested({
    required WidgetTester tester,
    TextInputAction? action,
    String serializedActionName = '',
  }) async {
    await tester.pumpWidget(
      MediaQuery(
        data: const MediaQueryData(),
        child: Directionality(
          textDirection: TextDirection.ltr,
          child: FocusScope(
            node: focusScopeNode,
            autofocus: true,
            child: EditableText(
              backgroundCursorColor: Colors.grey,
              controller: controller,
              focusNode: focusNode,
              textInputAction: action,
              style: textStyle,
              cursorColor: cursorColor,
            ),
          ),
        ),
      ),
    );

    await tester.tap(find.byType(EditableText));
    await tester.showKeyboard(find.byType(EditableText));
    controller.text = 'test';
    await tester.idle();
    expect(tester.testTextInput.editingState!['text'], equals('test'));
    expect(tester.testTextInput.setClientArgs!['inputAction'], equals(serializedActionName));
  }

  // Regression test for https://github.com/flutter/flutter/issues/34538.
  testWidgets('RTL arabic correct caret placement after trailing whitespace', (WidgetTester tester) async {
    final TextEditingController controller = TextEditingController();
    await tester.pumpWidget(
      MediaQuery(
        data: const MediaQueryData(),
        child: Directionality(
          textDirection: TextDirection.rtl,
          child: FocusScope(
            node: focusScopeNode,
            autofocus: true,
            child: EditableText(
              backgroundCursorColor: Colors.blue,
              controller: controller,
              focusNode: focusNode,
              style: textStyle,
              cursorColor: cursorColor,
            ),
          ),
        ),
      ),
    );

    await tester.tap(find.byType(EditableText));
    await tester.showKeyboard(find.byType(EditableText));
    await tester.idle();

    final EditableTextState state = tester.state<EditableTextState>(find.byType(EditableText));

    // Simulates Gboard Persian input.
    state.updateEditingValue(const TextEditingValue(text: 'گ', selection: TextSelection.collapsed(offset: 1)));
    await tester.pump();
    double previousCaretXPosition = state.renderEditable.getLocalRectForCaret(state.textEditingValue.selection.base).left;

    state.updateEditingValue(const TextEditingValue(text: 'گی', selection: TextSelection.collapsed(offset: 2)));
    await tester.pump();
    double caretXPosition = state.renderEditable.getLocalRectForCaret(state.textEditingValue.selection.base).left;
    expect(caretXPosition, lessThan(previousCaretXPosition));
    previousCaretXPosition = caretXPosition;

    state.updateEditingValue(const TextEditingValue(text: 'گیگ', selection: TextSelection.collapsed(offset: 3)));
    await tester.pump();
    caretXPosition = state.renderEditable.getLocalRectForCaret(state.textEditingValue.selection.base).left;
    expect(caretXPosition, lessThan(previousCaretXPosition));
    previousCaretXPosition = caretXPosition;

    // Enter a whitespace in a RTL input field moves the caret to the left.
    state.updateEditingValue(const TextEditingValue(text: 'گیگ ', selection: TextSelection.collapsed(offset: 4)));
    await tester.pump();
    caretXPosition = state.renderEditable.getLocalRectForCaret(state.textEditingValue.selection.base).left;
    expect(caretXPosition, lessThan(previousCaretXPosition));

    expect(state.currentTextEditingValue.text, equals('گیگ '));
  }, skip: isBrowser); // https://github.com/flutter/flutter/issues/78550.

  testWidgets('has expected defaults', (WidgetTester tester) async {
    await tester.pumpWidget(
      MediaQuery(
        data: const MediaQueryData(),
        child: Directionality(
          textDirection: TextDirection.ltr,
          child: EditableText(
            controller: controller,
            backgroundCursorColor: Colors.grey,
            focusNode: focusNode,
            style: textStyle,
            cursorColor: cursorColor,
          ),
        ),
      ),
    );

    final EditableText editableText =
        tester.firstWidget(find.byType(EditableText));
    expect(editableText.maxLines, equals(1));
    expect(editableText.obscureText, isFalse);
    expect(editableText.autocorrect, isTrue);
    expect(editableText.enableSuggestions, isTrue);
    expect(editableText.enableIMEPersonalizedLearning, isTrue);
    expect(editableText.textAlign, TextAlign.start);
    expect(editableText.cursorWidth, 2.0);
    expect(editableText.cursorHeight, isNull);
    expect(editableText.textHeightBehavior, isNull);
  });

  testWidgets('text keyboard is requested when maxLines is default', (WidgetTester tester) async {
    await tester.pumpWidget(
      MediaQuery(
        data: const MediaQueryData(),
        child: Directionality(
          textDirection: TextDirection.ltr,
          child: FocusScope(
            node: focusScopeNode,
            autofocus: true,
            child: EditableText(
              controller: controller,
              backgroundCursorColor: Colors.grey,
              focusNode: focusNode,
              style: textStyle,
              cursorColor: cursorColor,
            ),
          ),
        ),
      ),
    );
    await tester.tap(find.byType(EditableText));
    await tester.showKeyboard(find.byType(EditableText));
    controller.text = 'test';
    await tester.idle();
    final EditableText editableText =
        tester.firstWidget(find.byType(EditableText));
    expect(editableText.maxLines, equals(1));
    expect(tester.testTextInput.editingState!['text'], equals('test'));
    expect((tester.testTextInput.setClientArgs!['inputType'] as Map<String, dynamic>)['name'], equals('TextInputType.text'));
    expect(tester.testTextInput.setClientArgs!['inputAction'], equals('TextInputAction.done'));
  });

  testWidgets('Keyboard is configured for "unspecified" action when explicitly requested', (WidgetTester tester) async {
    await _desiredKeyboardActionIsRequested(
      tester: tester,
      action: TextInputAction.unspecified,
      serializedActionName: 'TextInputAction.unspecified',
    );
  });

  testWidgets('Keyboard is configured for "none" action when explicitly requested', (WidgetTester tester) async {
    await _desiredKeyboardActionIsRequested(
      tester: tester,
      action: TextInputAction.none,
      serializedActionName: 'TextInputAction.none',
    );
  });

  testWidgets('Keyboard is configured for "done" action when explicitly requested', (WidgetTester tester) async {
    await _desiredKeyboardActionIsRequested(
      tester: tester,
      action: TextInputAction.done,
      serializedActionName: 'TextInputAction.done',
    );
  });

  testWidgets('Keyboard is configured for "send" action when explicitly requested', (WidgetTester tester) async {
    await _desiredKeyboardActionIsRequested(
      tester: tester,
      action: TextInputAction.send,
      serializedActionName: 'TextInputAction.send',
    );
  });

  testWidgets('Keyboard is configured for "go" action when explicitly requested', (WidgetTester tester) async {
    await _desiredKeyboardActionIsRequested(
      tester: tester,
      action: TextInputAction.go,
      serializedActionName: 'TextInputAction.go',
    );
  });

  testWidgets('Keyboard is configured for "search" action when explicitly requested', (WidgetTester tester) async {
    await _desiredKeyboardActionIsRequested(
      tester: tester,
      action: TextInputAction.search,
      serializedActionName: 'TextInputAction.search',
    );
  });

  testWidgets('Keyboard is configured for "send" action when explicitly requested', (WidgetTester tester) async {
    await _desiredKeyboardActionIsRequested(
      tester: tester,
      action: TextInputAction.send,
      serializedActionName: 'TextInputAction.send',
    );
  });

  testWidgets('Keyboard is configured for "next" action when explicitly requested', (WidgetTester tester) async {
    await _desiredKeyboardActionIsRequested(
      tester: tester,
      action: TextInputAction.next,
      serializedActionName: 'TextInputAction.next',
    );
  });

  testWidgets('Keyboard is configured for "previous" action when explicitly requested', (WidgetTester tester) async {
    await _desiredKeyboardActionIsRequested(
      tester: tester,
      action: TextInputAction.previous,
      serializedActionName: 'TextInputAction.previous',
    );
  });

  testWidgets('Keyboard is configured for "continue" action when explicitly requested', (WidgetTester tester) async {
    await _desiredKeyboardActionIsRequested(
      tester: tester,
      action: TextInputAction.continueAction,
      serializedActionName: 'TextInputAction.continueAction',
    );
  });

  testWidgets('Keyboard is configured for "join" action when explicitly requested', (WidgetTester tester) async {
    await _desiredKeyboardActionIsRequested(
      tester: tester,
      action: TextInputAction.join,
      serializedActionName: 'TextInputAction.join',
    );
  });

  testWidgets('Keyboard is configured for "route" action when explicitly requested', (WidgetTester tester) async {
    await _desiredKeyboardActionIsRequested(
      tester: tester,
      action: TextInputAction.route,
      serializedActionName: 'TextInputAction.route',
    );
  });

  testWidgets('Keyboard is configured for "emergencyCall" action when explicitly requested', (WidgetTester tester) async {
    await _desiredKeyboardActionIsRequested(
      tester: tester,
      action: TextInputAction.emergencyCall,
      serializedActionName: 'TextInputAction.emergencyCall',
    );
  });

  group('Infer keyboardType from autofillHints', () {
    testWidgets(
      'infer keyboard types from autofillHints: ios',
      (WidgetTester tester) async {
        await tester.pumpWidget(
          MediaQuery(
            data: const MediaQueryData(),
            child: Directionality(
              textDirection: TextDirection.ltr,
              child: FocusScope(
                node: focusScopeNode,
                autofocus: true,
                child: EditableText(
                  controller: controller,
                  backgroundCursorColor: Colors.grey,
                  focusNode: focusNode,
                  style: textStyle,
                  cursorColor: cursorColor,
                  autofillHints: const <String>[AutofillHints.streetAddressLine1],
                ),
              ),
            ),
          ),
        );

        await tester.tap(find.byType(EditableText));
        await tester.showKeyboard(find.byType(EditableText));
        controller.text = 'test';
        await tester.idle();
        expect(tester.testTextInput.editingState!['text'], equals('test'));
        expect(
          (tester.testTextInput.setClientArgs!['inputType'] as Map<String, dynamic>)['name'],
          // On web, we don't infer the keyboard type as "name". We only infer
          // on iOS and macOS.
          kIsWeb ? equals('TextInputType.address') : equals('TextInputType.name'),
        );
      },
      variant: const TargetPlatformVariant(<TargetPlatform>{ TargetPlatform.iOS,  TargetPlatform.macOS }),
    );

    testWidgets(
      'infer keyboard types from autofillHints: non-ios',
      (WidgetTester tester) async {
        await tester.pumpWidget(
          MediaQuery(
            data: const MediaQueryData(),
            child: Directionality(
              textDirection: TextDirection.ltr,
              child: FocusScope(
                node: focusScopeNode,
                autofocus: true,
                child: EditableText(
                  controller: controller,
                  backgroundCursorColor: Colors.grey,
                  focusNode: focusNode,
                  style: textStyle,
                  cursorColor: cursorColor,
                  autofillHints: const <String>[AutofillHints.streetAddressLine1],
                ),
              ),
            ),
          ),
        );

        await tester.tap(find.byType(EditableText));
        await tester.showKeyboard(find.byType(EditableText));
        controller.text = 'test';
        await tester.idle();
        expect(tester.testTextInput.editingState!['text'], equals('test'));
        expect((tester.testTextInput.setClientArgs!['inputType'] as Map<String, dynamic>)['name'], equals('TextInputType.address'));
      },
    );

    testWidgets(
      'inferred keyboard types can be overridden: ios',
      (WidgetTester tester) async {
        await tester.pumpWidget(
          MediaQuery(
            data: const MediaQueryData(),
            child: Directionality(
              textDirection: TextDirection.ltr,
              child: FocusScope(
                node: focusScopeNode,
                autofocus: true,
                child: EditableText(
                  controller: controller,
                  backgroundCursorColor: Colors.grey,
                  focusNode: focusNode,
                  style: textStyle,
                  cursorColor: cursorColor,
                  keyboardType: TextInputType.text,
                  autofillHints: const <String>[AutofillHints.streetAddressLine1],
                ),
              ),
            ),
          ),
        );

        await tester.tap(find.byType(EditableText));
        await tester.showKeyboard(find.byType(EditableText));
        controller.text = 'test';
        await tester.idle();
        expect(tester.testTextInput.editingState!['text'], equals('test'));
        expect((tester.testTextInput.setClientArgs!['inputType'] as Map<String, dynamic>)['name'], equals('TextInputType.text'));
      },
      variant: const TargetPlatformVariant(<TargetPlatform>{ TargetPlatform.iOS,  TargetPlatform.macOS }),
    );

    testWidgets(
      'inferred keyboard types can be overridden: non-ios',
      (WidgetTester tester) async {
        await tester.pumpWidget(
          MediaQuery(
            data: const MediaQueryData(),
            child: Directionality(
              textDirection: TextDirection.ltr,
              child: FocusScope(
                node: focusScopeNode,
                autofocus: true,
                child: EditableText(
                  controller: controller,
                  backgroundCursorColor: Colors.grey,
                  focusNode: focusNode,
                  style: textStyle,
                  cursorColor: cursorColor,
                  keyboardType: TextInputType.text,
                  autofillHints: const <String>[AutofillHints.streetAddressLine1],
                ),
              ),
            ),
          ),
        );

        await tester.tap(find.byType(EditableText));
        await tester.showKeyboard(find.byType(EditableText));
        controller.text = 'test';
        await tester.idle();
        expect(tester.testTextInput.editingState!['text'], equals('test'));
        expect((tester.testTextInput.setClientArgs!['inputType'] as Map<String, dynamic>)['name'], equals('TextInputType.text'));
      },
    );
  });

  testWidgets('multiline keyboard is requested when set explicitly', (WidgetTester tester) async {
    await tester.pumpWidget(
      MediaQuery(
        data: const MediaQueryData(),
        child: Directionality(
          textDirection: TextDirection.ltr,
          child: FocusScope(
            node: focusScopeNode,
            autofocus: true,
            child: EditableText(
              controller: controller,
              backgroundCursorColor: Colors.grey,
              focusNode: focusNode,
              keyboardType: TextInputType.multiline,
              style: textStyle,
              cursorColor: cursorColor,
            ),
          ),
        ),
      ),
    );

    await tester.tap(find.byType(EditableText));
    await tester.showKeyboard(find.byType(EditableText));
    controller.text = 'test';
    await tester.idle();
    expect(tester.testTextInput.editingState!['text'], equals('test'));
    expect((tester.testTextInput.setClientArgs!['inputType'] as Map<String, dynamic>)['name'], equals('TextInputType.multiline'));
    expect(tester.testTextInput.setClientArgs!['inputAction'], equals('TextInputAction.newline'));
  });

  testWidgets('selection persists when unfocused', (WidgetTester tester) async {
    const TextEditingValue value = TextEditingValue(
      text: 'test test',
      selection: TextSelection(affinity: TextAffinity.upstream, baseOffset: 5, extentOffset: 7),
    );
    controller.value = value;
    await tester.pumpWidget(
      MediaQuery(
        data: const MediaQueryData(),
        child: Directionality(
          textDirection: TextDirection.ltr,
          child: EditableText(
            controller: controller,
            backgroundCursorColor: Colors.grey,
            focusNode: focusNode,
            keyboardType: TextInputType.multiline,
            style: textStyle,
            cursorColor: cursorColor,
          ),
        ),
      ),
    );

    expect(controller.value, value);
    expect(focusNode.hasFocus, isFalse);

    focusNode.requestFocus();
    await tester.pump();

    expect(controller.value, value);
    expect(focusNode.hasFocus, isTrue);

    focusNode.unfocus();
    await tester.pump();

    expect(controller.value, value);
    expect(focusNode.hasFocus, isFalse);
  });

  testWidgets('visiblePassword keyboard is requested when set explicitly', (WidgetTester tester) async {
    await tester.pumpWidget(
      MediaQuery(
        data: const MediaQueryData(),
        child: Directionality(
          textDirection: TextDirection.ltr,
          child: FocusScope(
            node: focusScopeNode,
            autofocus: true,
            child: EditableText(
              controller: controller,
              backgroundCursorColor: Colors.grey,
              focusNode: focusNode,
              keyboardType: TextInputType.visiblePassword,
              style: textStyle,
              cursorColor: cursorColor,
            ),
          ),
        ),
      ),
    );

    await tester.tap(find.byType(EditableText));
    await tester.showKeyboard(find.byType(EditableText));
    controller.text = 'test';
    await tester.idle();
    expect(tester.testTextInput.editingState!['text'], equals('test'));
    expect((tester.testTextInput.setClientArgs!['inputType'] as Map<String, dynamic>)['name'], equals('TextInputType.visiblePassword'));
    expect(tester.testTextInput.setClientArgs!['inputAction'], equals('TextInputAction.done'));
  });

  testWidgets('enableSuggestions flag is sent to the engine properly', (WidgetTester tester) async {
    final TextEditingController controller = TextEditingController();
    const bool enableSuggestions = false;
    await tester.pumpWidget(
      MediaQuery(
        data: const MediaQueryData(),
        child: Directionality(
          textDirection: TextDirection.ltr,
          child: FocusScope(
            node: focusScopeNode,
            autofocus: true,
            child: EditableText(
              controller: controller,
              backgroundCursorColor: Colors.grey,
              focusNode: focusNode,
              enableSuggestions: enableSuggestions,
              style: textStyle,
              cursorColor: cursorColor,
            ),
          ),
        ),
      ),
    );

    await tester.tap(find.byType(EditableText));
    await tester.showKeyboard(find.byType(EditableText));
    await tester.idle();
    expect(tester.testTextInput.setClientArgs!['enableSuggestions'], enableSuggestions);
  });

  testWidgets('enableIMEPersonalizedLearning flag is sent to the engine properly', (WidgetTester tester) async {
    final TextEditingController controller = TextEditingController();
    const bool enableIMEPersonalizedLearning = false;
    await tester.pumpWidget(
      MediaQuery(
        data: const MediaQueryData(),
        child: Directionality(
          textDirection: TextDirection.ltr,
          child: FocusScope(
            node: focusScopeNode,
            autofocus: true,
            child: EditableText(
              controller: controller,
              backgroundCursorColor: Colors.grey,
              focusNode: focusNode,
              enableIMEPersonalizedLearning: enableIMEPersonalizedLearning,
              style: textStyle,
              cursorColor: cursorColor,
            ),
          ),
        ),
      ),
    );

    await tester.tap(find.byType(EditableText));
    await tester.showKeyboard(find.byType(EditableText));
    await tester.idle();
    expect(tester.testTextInput.setClientArgs!['enableIMEPersonalizedLearning'], enableIMEPersonalizedLearning);
  });

  group('smartDashesType and smartQuotesType', () {
    testWidgets('sent to the engine properly', (WidgetTester tester) async {
      final TextEditingController controller = TextEditingController();
      const SmartDashesType smartDashesType = SmartDashesType.disabled;
      const SmartQuotesType smartQuotesType = SmartQuotesType.disabled;
      await tester.pumpWidget(
        MediaQuery(
          data: const MediaQueryData(),
          child: Directionality(
            textDirection: TextDirection.ltr,
            child: FocusScope(
              node: focusScopeNode,
              autofocus: true,
              child: EditableText(
                controller: controller,
                backgroundCursorColor: Colors.grey,
                focusNode: focusNode,
                smartDashesType: smartDashesType,
                smartQuotesType: smartQuotesType,
                style: textStyle,
                cursorColor: cursorColor,
              ),
            ),
          ),
        ),
      );

      await tester.tap(find.byType(EditableText));
      await tester.showKeyboard(find.byType(EditableText));
      await tester.idle();
      expect(tester.testTextInput.setClientArgs!['smartDashesType'], smartDashesType.index.toString());
      expect(tester.testTextInput.setClientArgs!['smartQuotesType'], smartQuotesType.index.toString());
    });

    testWidgets('default to true when obscureText is false', (WidgetTester tester) async {
      final TextEditingController controller = TextEditingController();
      await tester.pumpWidget(
        MediaQuery(
          data: const MediaQueryData(),
          child: Directionality(
            textDirection: TextDirection.ltr,
            child: FocusScope(
              node: focusScopeNode,
              autofocus: true,
              child: EditableText(
                controller: controller,
                backgroundCursorColor: Colors.grey,
                focusNode: focusNode,
                style: textStyle,
                cursorColor: cursorColor,
              ),
            ),
          ),
        ),
      );

      await tester.tap(find.byType(EditableText));
      await tester.showKeyboard(find.byType(EditableText));
      await tester.idle();
      expect(tester.testTextInput.setClientArgs!['smartDashesType'], '1');
      expect(tester.testTextInput.setClientArgs!['smartQuotesType'], '1');
    });

    testWidgets('default to false when obscureText is true', (WidgetTester tester) async {
      final TextEditingController controller = TextEditingController();
      await tester.pumpWidget(
        MediaQuery(
          data: const MediaQueryData(),
          child: Directionality(
            textDirection: TextDirection.ltr,
            child: FocusScope(
              node: focusScopeNode,
              autofocus: true,
              child: EditableText(
                controller: controller,
                backgroundCursorColor: Colors.grey,
                focusNode: focusNode,
                style: textStyle,
                cursorColor: cursorColor,
                obscureText: true,
              ),
            ),
          ),
        ),
      );

      await tester.tap(find.byType(EditableText));
      await tester.showKeyboard(find.byType(EditableText));
      await tester.idle();
      expect(tester.testTextInput.setClientArgs!['smartDashesType'], '0');
      expect(tester.testTextInput.setClientArgs!['smartQuotesType'], '0');
    });
  });

  testWidgets('selection overlay will update when text grow bigger', (WidgetTester tester) async {
    final TextEditingController controller = TextEditingController.fromValue(
        const TextEditingValue(
          text: 'initial value',
        ),
    );
    Future<void> pumpEditableTextWithTextStyle(TextStyle style) async {
      await tester.pumpWidget(
        MaterialApp(
          home: EditableText(
            backgroundCursorColor: Colors.grey,
            controller: controller,
            focusNode: focusNode,
            style: style,
            cursorColor: cursorColor,
            selectionControls: materialTextSelectionControls,
            showSelectionHandles: true,
          ),
        ),
      );
    }

    await pumpEditableTextWithTextStyle(const TextStyle(fontSize: 18));
    final EditableTextState state = tester.state<EditableTextState>(find.byType(EditableText));
    state.renderEditable.selectWordsInRange(
      from: Offset.zero,
      cause: SelectionChangedCause.longPress,
    );
    await tester.pumpAndSettle();
    await tester.idle();

    List<RenderBox> handles = List<RenderBox>.from(
      tester.renderObjectList<RenderBox>(
        find.descendant(
          of: find.byType(CompositedTransformFollower),
          matching: find.byType(Padding),
        ),
      ),
    );

    expect(handles[0].localToGlobal(Offset.zero), const Offset(-35.0, 5.0));
    expect(handles[1].localToGlobal(Offset.zero), const Offset(113.0, 5.0));

    await pumpEditableTextWithTextStyle(const TextStyle(fontSize: 30));
    await tester.pumpAndSettle();

    // Handles should be updated with bigger font size.
    handles = List<RenderBox>.from(
      tester.renderObjectList<RenderBox>(
        find.descendant(
          of: find.byType(CompositedTransformFollower),
          matching: find.byType(Padding),
        ),
      ),
    );
    // First handle should have the same dx but bigger dy.
    expect(handles[0].localToGlobal(Offset.zero), const Offset(-35.0, 17.0));
    expect(handles[1].localToGlobal(Offset.zero), const Offset(197.0, 17.0));
  });

  testWidgets('can update style of previous activated EditableText', (WidgetTester tester) async {
    final Key key1 = UniqueKey();
    final Key key2 = UniqueKey();
    await tester.pumpWidget(
      MediaQuery(
        data: const MediaQueryData(),
        child: Directionality(
          textDirection: TextDirection.ltr,
          child: FocusScope(
            node: focusScopeNode,
            autofocus: true,
            child: Column(
              children: <Widget>[
                EditableText(
                  key: key1,
                  controller: TextEditingController(),
                  backgroundCursorColor: Colors.grey,
                  focusNode: focusNode,
                  style: const TextStyle(fontSize: 9),
                  cursorColor: cursorColor,
                ),
                EditableText(
                  key: key2,
                  controller: TextEditingController(),
                  backgroundCursorColor: Colors.grey,
                  focusNode: focusNode,
                  style: const TextStyle(fontSize: 9),
                  cursorColor: cursorColor,
                ),
              ],
            ),
          ),
        ),
      ),
    );

    await tester.tap(find.byKey(key1));
    await tester.showKeyboard(find.byKey(key1));
    controller.text = 'test';
    await tester.idle();
    RenderBox renderEditable = tester.renderObject(find.byKey(key1));
    expect(renderEditable.size.height, 9.0);
    // Taps the other EditableText to deactivate the first one.
    await tester.tap(find.byKey(key2));
    await tester.showKeyboard(find.byKey(key2));
    // Updates the style.
    await tester.pumpWidget(
      MediaQuery(
        data: const MediaQueryData(),
        child: Directionality(
          textDirection: TextDirection.ltr,
          child: FocusScope(
            node: focusScopeNode,
            autofocus: true,
            child: Column(
              children: <Widget>[
                EditableText(
                  key: key1,
                  controller: TextEditingController(),
                  backgroundCursorColor: Colors.grey,
                  focusNode: focusNode,
                  style: const TextStyle(fontSize: 20),
                  cursorColor: cursorColor,
                ),
                EditableText(
                  key: key2,
                  controller: TextEditingController(),
                  backgroundCursorColor: Colors.grey,
                  focusNode: focusNode,
                  style: const TextStyle(fontSize: 9),
                  cursorColor: cursorColor,
                ),
              ],
            ),
          ),
        ),
      ),
    );
    renderEditable = tester.renderObject(find.byKey(key1));
    expect(renderEditable.size.height, 20.0);
    expect(tester.takeException(), null);
  });

  testWidgets('Multiline keyboard with newline action is requested when maxLines = null', (WidgetTester tester) async {
    await tester.pumpWidget(
      MediaQuery(
        data: const MediaQueryData(),
        child: Directionality(
          textDirection: TextDirection.ltr,
          child: FocusScope(
            node: focusScopeNode,
            autofocus: true,
            child: EditableText(
              controller: controller,
              backgroundCursorColor: Colors.grey,
              focusNode: focusNode,
              maxLines: null,
              style: textStyle,
              cursorColor: cursorColor,
            ),
          ),
        ),
      ),
    );

    await tester.tap(find.byType(EditableText));
    await tester.showKeyboard(find.byType(EditableText));
    controller.text = 'test';
    await tester.idle();
    expect(tester.testTextInput.editingState!['text'], equals('test'));
    expect((tester.testTextInput.setClientArgs!['inputType'] as Map<String, dynamic>)['name'], equals('TextInputType.multiline'));
    expect(tester.testTextInput.setClientArgs!['inputAction'], equals('TextInputAction.newline'));
  });

  testWidgets('Text keyboard is requested when explicitly set and maxLines = null', (WidgetTester tester) async {
    await tester.pumpWidget(
      MediaQuery(
        data: const MediaQueryData(),
        child: Directionality(
          textDirection: TextDirection.ltr,
          child: FocusScope(
            node: focusScopeNode,
            autofocus: true,
            child: EditableText(
              backgroundCursorColor: Colors.grey,
              controller: controller,
              focusNode: focusNode,
              maxLines: null,
              keyboardType: TextInputType.text,
              style: textStyle,
              cursorColor: cursorColor,
            ),
          ),
        ),
      ),
    );

    await tester.tap(find.byType(EditableText));
    await tester.showKeyboard(find.byType(EditableText));
    controller.text = 'test';
    await tester.idle();
    expect(tester.testTextInput.editingState!['text'], equals('test'));
    expect((tester.testTextInput.setClientArgs!['inputType'] as Map<String, dynamic>)['name'], equals('TextInputType.text'));
    expect(tester.testTextInput.setClientArgs!['inputAction'], equals('TextInputAction.done'));
  });

  testWidgets('Correct keyboard is requested when set explicitly and maxLines > 1', (WidgetTester tester) async {
    await tester.pumpWidget(
      MediaQuery(
        data: const MediaQueryData(),
        child: Directionality(
          textDirection: TextDirection.ltr,
          child: FocusScope(
            node: focusScopeNode,
            autofocus: true,
            child: EditableText(
              backgroundCursorColor: Colors.grey,
              controller: controller,
              focusNode: focusNode,
              keyboardType: TextInputType.phone,
              maxLines: 3,
              style: textStyle,
              cursorColor: cursorColor,
            ),
          ),
        ),
      ),
    );

    await tester.tap(find.byType(EditableText));
    await tester.showKeyboard(find.byType(EditableText));
    controller.text = 'test';
    await tester.idle();
    expect(tester.testTextInput.editingState!['text'], equals('test'));
    expect((tester.testTextInput.setClientArgs!['inputType'] as Map<String, dynamic>)['name'], equals('TextInputType.phone'));
    expect(tester.testTextInput.setClientArgs!['inputAction'], equals('TextInputAction.done'));
  });

  testWidgets('multiline keyboard is requested when set implicitly', (WidgetTester tester) async {
    await tester.pumpWidget(
      MediaQuery(
        data: const MediaQueryData(),
        child: Directionality(
          textDirection: TextDirection.ltr,
          child: FocusScope(
            node: focusScopeNode,
            autofocus: true,
            child: EditableText(
              backgroundCursorColor: Colors.grey,
              controller: controller,
              focusNode: focusNode,
              maxLines: 3, // Sets multiline keyboard implicitly.
              style: textStyle,
              cursorColor: cursorColor,
            ),
          ),
        ),
      ),
    );

    await tester.tap(find.byType(EditableText));
    await tester.showKeyboard(find.byType(EditableText));
    controller.text = 'test';
    await tester.idle();
    expect(tester.testTextInput.editingState!['text'], equals('test'));
    expect((tester.testTextInput.setClientArgs!['inputType'] as Map<String, dynamic>)['name'], equals('TextInputType.multiline'));
    expect(tester.testTextInput.setClientArgs!['inputAction'], equals('TextInputAction.newline'));
  });

  testWidgets('single line inputs have correct default keyboard', (WidgetTester tester) async {
    await tester.pumpWidget(
      MediaQuery(
        data: const MediaQueryData(),
        child: Directionality(
          textDirection: TextDirection.ltr,
          child: FocusScope(
            node: focusScopeNode,
            autofocus: true,
            child: EditableText(
              backgroundCursorColor: Colors.grey,
              controller: controller,
              focusNode: focusNode,
              style: textStyle,
              cursorColor: cursorColor,
            ),
          ),
        ),
      ),
    );

    await tester.tap(find.byType(EditableText));
    await tester.showKeyboard(find.byType(EditableText));
    controller.text = 'test';
    await tester.idle();
    expect(tester.testTextInput.editingState!['text'], equals('test'));
    expect((tester.testTextInput.setClientArgs!['inputType'] as Map<String, dynamic>)['name'], equals('TextInputType.text'));
    expect(tester.testTextInput.setClientArgs!['inputAction'], equals('TextInputAction.done'));
  });

  testWidgets('connection is closed when TextInputClient.onConnectionClosed message received', (WidgetTester tester) async {
    await tester.pumpWidget(
      MediaQuery(
        data: const MediaQueryData(),
        child: Directionality(
          textDirection: TextDirection.ltr,
          child: FocusScope(
            node: focusScopeNode,
            autofocus: true,
            child: EditableText(
              backgroundCursorColor: Colors.grey,
              controller: controller,
              focusNode: focusNode,
              style: textStyle,
              cursorColor: cursorColor,
            ),
          ),
        ),
      ),
    );

    await tester.tap(find.byType(EditableText));
    await tester.showKeyboard(find.byType(EditableText));
    controller.text = 'test';
    await tester.idle();

    final EditableTextState state =
        tester.state<EditableTextState>(find.byType(EditableText));
    expect(tester.testTextInput.editingState!['text'], equals('test'));
    expect(state.wantKeepAlive, true);

    tester.testTextInput.log.clear();
    tester.testTextInput.closeConnection();
    await tester.idle();

    // Widget does not have focus anymore.
    expect(state.wantKeepAlive, false);
    // No method calls are sent from the framework.
    // This makes sure hide/clearClient methods are not called after connection
    // closed.
    expect(tester.testTextInput.log, isEmpty);
  });

  testWidgets('closed connection reopened when user focused', (WidgetTester tester) async {
    await tester.pumpWidget(
      MediaQuery(
        data: const MediaQueryData(),
        child: Directionality(
          textDirection: TextDirection.ltr,
          child: FocusScope(
            node: focusScopeNode,
            autofocus: true,
            child: EditableText(
              backgroundCursorColor: Colors.grey,
              controller: controller,
              focusNode: focusNode,
              style: textStyle,
              cursorColor: cursorColor,
            ),
          ),
        ),
      ),
    );

    await tester.tap(find.byType(EditableText));
    await tester.showKeyboard(find.byType(EditableText));
    controller.text = 'test3';
    await tester.idle();

    final EditableTextState state =
        tester.state<EditableTextState>(find.byType(EditableText));
    expect(tester.testTextInput.editingState!['text'], equals('test3'));
    expect(state.wantKeepAlive, true);

    tester.testTextInput.log.clear();
    tester.testTextInput.closeConnection();
    await tester.pumpAndSettle();

    // Widget does not have focus anymore.
    expect(state.wantKeepAlive, false);
    // No method calls are sent from the framework.
    // This makes sure hide/clearClient methods are not called after connection
    // closed.
    expect(tester.testTextInput.log, isEmpty);

    await tester.tap(find.byType(EditableText));
    await tester.showKeyboard(find.byType(EditableText));
    await tester.pump();
    controller.text = 'test2';
    expect(tester.testTextInput.editingState!['text'], equals('test2'));
    // Widget regained the focus.
    expect(state.wantKeepAlive, true);
  });

  testWidgets('closed connection reopened when user focused on another field', (WidgetTester tester) async {
    final EditableText testNameField =
      EditableText(
        backgroundCursorColor: Colors.grey,
        controller: controller,
        focusNode: focusNode,
        maxLines: null,
        keyboardType: TextInputType.text,
        style: textStyle,
        cursorColor: cursorColor,
      );

    final EditableText testPhoneField =
      EditableText(
        backgroundCursorColor: Colors.grey,
        controller: controller,
        focusNode: focusNode,
        keyboardType: TextInputType.phone,
        maxLines: 3,
        style: textStyle,
        cursorColor: cursorColor,
      );

    await tester.pumpWidget(
      MediaQuery(
        data: const MediaQueryData(),
        child: Directionality(
          textDirection: TextDirection.ltr,
          child: FocusScope(
            node: focusScopeNode,
            autofocus: true,
            child: ListView(
              children: <Widget>[
                testNameField,
                testPhoneField,
              ],
            ),
          ),
        ),
      ),
    );

    // Tap, enter text.
    await tester.tap(find.byWidget(testNameField));
    await tester.showKeyboard(find.byWidget(testNameField));
    controller.text = 'test';
    await tester.idle();

    expect(tester.testTextInput.editingState!['text'], equals('test'));
    final EditableTextState state =
        tester.state<EditableTextState>(find.byWidget(testNameField));
    expect(state.wantKeepAlive, true);

    tester.testTextInput.log.clear();
    tester.testTextInput.closeConnection();
    // A pump is needed to allow the focus change (unfocus) to be resolved.
    await tester.pump();

    // Widget does not have focus anymore.
    expect(state.wantKeepAlive, false);
    // No method calls are sent from the framework.
    // This makes sure hide/clearClient methods are not called after connection
    // closed.
    expect(tester.testTextInput.log, isEmpty);

    // For the next fields, tap, enter text.
    await tester.tap(find.byWidget(testPhoneField));
    await tester.showKeyboard(find.byWidget(testPhoneField));
    controller.text = '650123123';
    await tester.idle();
    expect(tester.testTextInput.editingState!['text'], equals('650123123'));
    // Widget regained the focus.
    expect(state.wantKeepAlive, true);
  });

  testWidgets(
    'kept-alive EditableText does not crash when layout is skipped',
    (WidgetTester tester) async {
      // Regression test for https://github.com/flutter/flutter/issues/84896.
      EditableText.debugDeterministicCursor = true;
      const Key key = ValueKey<String>('EditableText');
      await tester.pumpWidget(
        MediaQuery(
          data: const MediaQueryData(),
          child: Directionality(
            textDirection: TextDirection.ltr,
            child: ListView(
              children: <Widget>[
                EditableText(
                  key: key,
                  backgroundCursorColor: Colors.grey,
                  controller: controller,
                  focusNode: focusNode,
                  autofocus: true,
                  maxLines: null,
                  keyboardType: TextInputType.text,
                  style: textStyle,
                  textAlign: TextAlign.left,
                  cursorColor: cursorColor,
                  showCursor: false,
                ),
              ],
            ),
          ),
        ),
      );

      // Wait for autofocus.
      await tester.pump();
      expect(focusNode.hasFocus, isTrue);

      // Prepend an additional item to make EditableText invisible. It's still
      // kept in the tree via the keepalive mechanism. Change the text alignment
      // and showCursor. The RenderEditable now needs to relayout and repaint.
      await tester.pumpWidget(
        MediaQuery(
          data: const MediaQueryData(),
          child: Directionality(
            textDirection: TextDirection.ltr,
            child: ListView(
              children: <Widget>[
                const SizedBox(height: 6000),
                EditableText(
                  key: key,
                  backgroundCursorColor: Colors.grey,
                  controller: controller,
                  focusNode: focusNode,
                  autofocus: true,
                  maxLines: null,
                  keyboardType: TextInputType.text,
                  style: textStyle,
                  textAlign: TextAlign.right,
                  cursorColor: cursorColor,
                  showCursor: true,
                ),
              ],
            ),
          ),
        ),
      );

      EditableText.debugDeterministicCursor = false;
      expect(tester.takeException(), isNull);
  });

  /// Toolbar is not used in Flutter Web. Skip this check.
  ///
  /// Web is using native DOM elements (it is also used as platform input)
  /// to enable clipboard functionality of the toolbar: copy, paste, select,
  /// cut. It might also provide additional functionality depending on the
  /// browser (such as translation). Due to this, in browsers, we should not
  /// show a Flutter toolbar for the editable text elements.
  testWidgets('can show toolbar when there is text and a selection', (WidgetTester tester) async {
    await tester.pumpWidget(
      MaterialApp(
        home: EditableText(
          backgroundCursorColor: Colors.grey,
          controller: controller,
          focusNode: focusNode,
          style: textStyle,
          cursorColor: cursorColor,
          selectionControls: materialTextSelectionControls,
        ),
      ),
    );

    final EditableTextState state =
        tester.state<EditableTextState>(find.byType(EditableText));

    // Can't show the toolbar when there's no focus.
    expect(state.showToolbar(), false);
    await tester.pumpAndSettle();
    expect(find.text('Paste'), findsNothing);

    // Can show the toolbar when focused even though there's no text.
    state.renderEditable.selectWordsInRange(
      from: Offset.zero,
      cause: SelectionChangedCause.tap,
    );
    await tester.pump();
    // On web, we don't let Flutter show the toolbar.
    expect(state.showToolbar(), kIsWeb ? isFalse : isTrue);
    await tester.pumpAndSettle();
    expect(find.text('Paste'), kIsWeb ? findsNothing : findsOneWidget);

    // Hide the menu again.
    state.hideToolbar();
    await tester.pump();
    expect(find.text('Paste'), findsNothing);

    // Can show the menu with text and a selection.
    controller.text = 'blah';
    await tester.pump();
    // On web, we don't let Flutter show the toolbar.
    expect(state.showToolbar(), kIsWeb ? isFalse : isTrue);
    await tester.pumpAndSettle();
    expect(find.text('Paste'), kIsWeb ? findsNothing : findsOneWidget);
  });

  testWidgets('Paste is shown only when there is something to paste', (WidgetTester tester) async {
    await tester.pumpWidget(
      MaterialApp(
        home: EditableText(
          backgroundCursorColor: Colors.grey,
          controller: controller,
          focusNode: focusNode,
          style: textStyle,
          cursorColor: cursorColor,
          selectionControls: materialTextSelectionControls,
        ),
      ),
    );

    final EditableTextState state =
        tester.state<EditableTextState>(find.byType(EditableText));

    // Make sure the clipboard has a valid string on it.
    await Clipboard.setData(const ClipboardData(text: 'Clipboard data'));

    // Show the toolbar.
    state.renderEditable.selectWordsInRange(
      from: Offset.zero,
      cause: SelectionChangedCause.tap,
    );
    await tester.pump();

    // The Paste button is shown (except on web, which doesn't show the Flutter
    // toolbar).
    expect(state.showToolbar(), kIsWeb ? isFalse : isTrue);
    await tester.pumpAndSettle();
    expect(find.text('Paste'), kIsWeb ? findsNothing : findsOneWidget);

    // Hide the menu again.
    state.hideToolbar();
    await tester.pump();
    expect(find.text('Paste'), findsNothing);

    // Clear the clipboard
    await Clipboard.setData(const ClipboardData(text: ''));

    // Show the toolbar again.
    expect(state.showToolbar(), kIsWeb ? isFalse : isTrue);
    await tester.pumpAndSettle();

    // Paste is not shown.
    await tester.pumpAndSettle();
    expect(find.text('Paste'), findsNothing);
  });

  testWidgets('can show the toolbar after clearing all text', (WidgetTester tester) async {
    // Regression test for https://github.com/flutter/flutter/issues/35998.
    await tester.pumpWidget(
      MaterialApp(
        home: EditableText(
          backgroundCursorColor: Colors.grey,
          controller: controller,
          focusNode: focusNode,
          style: textStyle,
          cursorColor: cursorColor,
          selectionControls: materialTextSelectionControls,
        ),
      ),
    );

    final EditableTextState state =
        tester.state<EditableTextState>(find.byType(EditableText));

    // Add text and an empty selection.
    controller.text = 'blah';
    await tester.pump();
    state.renderEditable.selectWordsInRange(
      from: Offset.zero,
      cause: SelectionChangedCause.tap,
    );
    await tester.pump();

    // Clear the text and selection.
    expect(find.text('Paste'), findsNothing);
    state.updateEditingValue(TextEditingValue.empty);
    await tester.pump();

    // Should be able to show the toolbar.
    // On web, we don't let Flutter show the toolbar.
    expect(state.showToolbar(), kIsWeb ? isFalse : isTrue);
    await tester.pumpAndSettle();
    expect(find.text('Paste'), kIsWeb ? findsNothing : findsOneWidget);
  });

  testWidgets('can dynamically disable options in toolbar', (WidgetTester tester) async {
    await tester.pumpWidget(
      MaterialApp(
        home: EditableText(
          backgroundCursorColor: Colors.grey,
          controller: TextEditingController(text: 'blah blah'),
          focusNode: focusNode,
          toolbarOptions: const ToolbarOptions(
            copy: true,
            selectAll: true,
          ),
          style: textStyle,
          cursorColor: cursorColor,
          selectionControls: materialTextSelectionControls,
        ),
      ),
    );

    final EditableTextState state =
    tester.state<EditableTextState>(find.byType(EditableText));

    // Select something. Doesn't really matter what.
    state.renderEditable.selectWordsInRange(
      from: Offset.zero,
      cause: SelectionChangedCause.tap,
    );
    await tester.pump();
    // On web, we don't let Flutter show the toolbar.
    expect(state.showToolbar(), kIsWeb ? isFalse : isTrue);
    await tester.pump();
    expect(find.text('Select all'), kIsWeb ? findsNothing : findsOneWidget);
    expect(find.text('Copy'), kIsWeb ? findsNothing : findsOneWidget);
    expect(find.text('Paste'), findsNothing);
    expect(find.text('Cut'), findsNothing);
  });

  testWidgets('can dynamically disable select all option in toolbar - cupertino', (WidgetTester tester) async {
    // Regression test: https://github.com/flutter/flutter/issues/40711
    await tester.pumpWidget(
      MaterialApp(
        home: EditableText(
          backgroundCursorColor: Colors.grey,
          controller: TextEditingController(text: 'blah blah'),
          focusNode: focusNode,
          toolbarOptions: const ToolbarOptions(),
          style: textStyle,
          cursorColor: cursorColor,
          selectionControls: cupertinoTextSelectionControls,
        ),
      ),
    );

    final EditableTextState state =
      tester.state<EditableTextState>(find.byType(EditableText));
    await tester.tap(find.byType(EditableText));
    await tester.pump();
    // On web, we don't let Flutter show the toolbar.
    expect(state.showToolbar(), kIsWeb ? isFalse : isTrue);
    await tester.pump();
    expect(find.text('Select All'), findsNothing);
    expect(find.text('Copy'), findsNothing);
    expect(find.text('Paste'), findsNothing);
    expect(find.text('Cut'), findsNothing);
  });

  testWidgets('can dynamically disable select all option in toolbar - material', (WidgetTester tester) async {
    // Regression test: https://github.com/flutter/flutter/issues/40711
    await tester.pumpWidget(
      MaterialApp(
        home: EditableText(
          backgroundCursorColor: Colors.grey,
          controller: TextEditingController(text: 'blah blah'),
          focusNode: focusNode,
          toolbarOptions: const ToolbarOptions(
            copy: true,
          ),
          style: textStyle,
          cursorColor: cursorColor,
          selectionControls: materialTextSelectionControls,
        ),
      ),
    );

    final EditableTextState state =
      tester.state<EditableTextState>(find.byType(EditableText));

    // Select something. Doesn't really matter what.
    state.renderEditable.selectWordsInRange(
      from: Offset.zero,
      cause: SelectionChangedCause.tap,
    );
    await tester.pump();
    // On web, we don't let Flutter show the toolbar.
    expect(state.showToolbar(),  kIsWeb ? isFalse : isTrue);
    await tester.pump();
    expect(find.text('Select all'), findsNothing);
    expect(find.text('Copy'),  kIsWeb ? findsNothing : findsOneWidget);
    expect(find.text('Paste'), findsNothing);
    expect(find.text('Cut'), findsNothing);
  });

  testWidgets('cut and paste are disabled in read only mode even if explicit set', (WidgetTester tester) async {
    await tester.pumpWidget(
      MaterialApp(
        home: EditableText(
          backgroundCursorColor: Colors.grey,
          controller: TextEditingController(text: 'blah blah'),
          focusNode: focusNode,
          readOnly: true,
          style: textStyle,
          cursorColor: cursorColor,
          selectionControls: materialTextSelectionControls,
        ),
      ),
    );

    final EditableTextState state =
    tester.state<EditableTextState>(find.byType(EditableText));

    // Select something. Doesn't really matter what.
    state.renderEditable.selectWordsInRange(
      from: Offset.zero,
      cause: SelectionChangedCause.tap,
    );
    await tester.pump();
    // On web, we don't let Flutter show the toolbar.
    expect(state.showToolbar(), kIsWeb ? isFalse : isTrue);
    await tester.pump();
    expect(find.text('Select all'), kIsWeb ? findsNothing : findsOneWidget);
    expect(find.text('Copy'), kIsWeb ? findsNothing : findsOneWidget);
    expect(find.text('Paste'), findsNothing);
    expect(find.text('Cut'), findsNothing);
  });

  testWidgets('Handles the read-only flag correctly', (WidgetTester tester) async {
    final TextEditingController controller =
        TextEditingController(text: 'Lorem ipsum dolor sit amet');
    await tester.pumpWidget(
      MaterialApp(
        home: EditableText(
          readOnly: true,
          controller: controller,
          backgroundCursorColor: Colors.grey,
          focusNode: focusNode,
          style: textStyle,
          cursorColor: cursorColor,
        ),
      ),
    );

    // Interact with the field to establish the input connection.
    final Offset topLeft = tester.getTopLeft(find.byType(EditableText));
    await tester.tapAt(topLeft + const Offset(0.0, 5.0));
    await tester.pump();

    controller.selection = const TextSelection(baseOffset: 0, extentOffset: 5);
    await tester.pump();

    if (kIsWeb) {
      // On the web, a regular connection to the platform should've been made
      // with the `readOnly` flag set to true.
      expect(tester.testTextInput.hasAnyClients, isTrue);
      expect(tester.testTextInput.setClientArgs!['readOnly'], isTrue);
      expect(
        tester.testTextInput.editingState!['text'],
        'Lorem ipsum dolor sit amet',
      );
      expect(tester.testTextInput.editingState!['selectionBase'], 0);
      expect(tester.testTextInput.editingState!['selectionExtent'], 5);
    } else {
      // On non-web platforms, a read-only field doesn't need a connection with
      // the platform.
      expect(tester.testTextInput.hasAnyClients, isFalse);
    }
  });

  testWidgets('Does not accept updates when read-only', (WidgetTester tester) async {
    final TextEditingController controller =
        TextEditingController(text: 'Lorem ipsum dolor sit amet');
    await tester.pumpWidget(
      MaterialApp(
        home: EditableText(
          readOnly: true,
          controller: controller,
          backgroundCursorColor: Colors.grey,
          focusNode: focusNode,
          style: textStyle,
          cursorColor: cursorColor,
        ),
      ),
    );

    // Interact with the field to establish the input connection.
    final Offset topLeft = tester.getTopLeft(find.byType(EditableText));
    await tester.tapAt(topLeft + const Offset(0.0, 5.0));
    await tester.pump();

    expect(tester.testTextInput.hasAnyClients, kIsWeb ? isTrue : isFalse);
    if (kIsWeb) {
      // On the web, the input connection exists, but text updates should be
      // ignored.
      tester.testTextInput.updateEditingValue(const TextEditingValue(
        text: 'Foo bar',
        selection: TextSelection(baseOffset: 0, extentOffset: 3),
        composing: TextRange(start: 3, end: 4),
      ));
      // Only selection should change.
      expect(
        controller.value,
        const TextEditingValue(
          text: 'Lorem ipsum dolor sit amet',
          selection: TextSelection(baseOffset: 0, extentOffset: 3),
        ),
      );
    }
  });

  testWidgets('Read-only fields do not format text', (WidgetTester tester) async {
    late SelectionChangedCause selectionCause;

    final TextEditingController controller =
        TextEditingController(text: 'Lorem ipsum dolor sit amet');

    await tester.pumpWidget(
      MaterialApp(
        home: EditableText(
          readOnly: true,
          controller: controller,
          backgroundCursorColor: Colors.grey,
          focusNode: focusNode,
          style: textStyle,
          cursorColor: cursorColor,
          selectionControls: materialTextSelectionControls,
          onSelectionChanged: (TextSelection selection, SelectionChangedCause? cause) {
            selectionCause = cause!;
          },
        ),
      ),
    );

    // Interact with the field to establish the input connection.
    final Offset topLeft = tester.getTopLeft(find.byType(EditableText));
    await tester.tapAt(topLeft + const Offset(0.0, 5.0));
    await tester.pump();

    expect(tester.testTextInput.hasAnyClients, kIsWeb ? isTrue : isFalse);
    if (kIsWeb) {
      tester.testTextInput.updateEditingValue(const TextEditingValue(
        text: 'Foo bar',
        selection: TextSelection(baseOffset: 0, extentOffset: 3),
      ));
      // On web, the only way a text field can be updated from the engine is if
      // a keyboard is used.
      expect(selectionCause, SelectionChangedCause.keyboard);
    }
  });

  testWidgets('Sends "updateConfig" when read-only flag is flipped', (WidgetTester tester) async {
    bool readOnly = true;
    late StateSetter setState;
    final TextEditingController controller = TextEditingController(text: 'Lorem ipsum dolor sit amet');

    await tester.pumpWidget(
      MaterialApp(
        home: StatefulBuilder(builder: (BuildContext context, StateSetter stateSetter) {
          setState = stateSetter;
          return EditableText(
            readOnly: readOnly,
            controller: controller,
            backgroundCursorColor: Colors.grey,
            focusNode: focusNode,
            style: textStyle,
            cursorColor: cursorColor,
          );
        }),
      ),
    );

    // Interact with the field to establish the input connection.
    final Offset topLeft = tester.getTopLeft(find.byType(EditableText));
    await tester.tapAt(topLeft + const Offset(0.0, 5.0));
    await tester.pump();

    expect(tester.testTextInput.hasAnyClients, kIsWeb ? isTrue : isFalse);
    if (kIsWeb) {
      expect(tester.testTextInput.setClientArgs!['readOnly'], isTrue);
    }

    setState(() { readOnly = false; });
    await tester.pump();

    expect(tester.testTextInput.hasAnyClients, isTrue);
    expect(tester.testTextInput.setClientArgs!['readOnly'], isFalse);
  });

  testWidgets('Fires onChanged when text changes via TextSelectionOverlay', (WidgetTester tester) async {
    late String changedValue;
    final Widget widget = MaterialApp(
      home: EditableText(
        backgroundCursorColor: Colors.grey,
        controller: TextEditingController(),
        focusNode: FocusNode(),
        style: Typography.material2018().black.subtitle1!,
        cursorColor: Colors.blue,
        selectionControls: materialTextSelectionControls,
        keyboardType: TextInputType.text,
        onChanged: (String value) {
          changedValue = value;
        },
      ),
    );
    await tester.pumpWidget(widget);

    // Populate a fake clipboard.
    const String clipboardContent = 'Dobunezumi mitai ni utsukushiku naritai';
    Clipboard.setData(const ClipboardData(text: clipboardContent));

    // Long-press to bring up the text editing controls.
    final Finder textFinder = find.byType(EditableText);
    await tester.longPress(textFinder);
    tester.state<EditableTextState>(textFinder).showToolbar();
    await tester.pumpAndSettle();

    await tester.tap(find.text('Paste'));
    await tester.pump();

    expect(changedValue, clipboardContent);

    // On web, we don't show the Flutter toolbar and instead rely on the browser
    // toolbar. Until we change that, this test should remain skipped.
  }, skip: kIsWeb); // [intended]

  // The variants to test in the focus handling test.
  final ValueVariant<TextInputAction> focusVariants = ValueVariant<
      TextInputAction>(
    TextInputAction.values.toSet(),
  );

  testWidgets('Handles focus correctly when action is invoked', (WidgetTester tester) async {
    // The expectations for each of the types of TextInputAction.
    const Map<TextInputAction, bool> actionShouldLoseFocus = <TextInputAction, bool>{
      TextInputAction.none: false,
      TextInputAction.unspecified: false,
      TextInputAction.done: true,
      TextInputAction.go: true,
      TextInputAction.search: true,
      TextInputAction.send: true,
      TextInputAction.continueAction: false,
      TextInputAction.join: false,
      TextInputAction.route: false,
      TextInputAction.emergencyCall: false,
      TextInputAction.newline: true,
      TextInputAction.next: true,
      TextInputAction.previous: true,
    };

    final TextInputAction action = focusVariants.currentValue!;
    expect(actionShouldLoseFocus.containsKey(action), isTrue);

    Future<void> _ensureCorrectFocusHandlingForAction(
        TextInputAction action, {
          required bool shouldLoseFocus,
          bool shouldFocusNext = false,
          bool shouldFocusPrevious = false,
        }) async {
      final FocusNode focusNode = FocusNode();
      final GlobalKey previousKey = GlobalKey();
      final GlobalKey nextKey = GlobalKey();

      final Widget widget = MaterialApp(
        home: Column(
          children: <Widget>[
            TextButton(
              child: Text('Previous Widget', key: previousKey),
              onPressed: () {},
            ),
            EditableText(
              backgroundCursorColor: Colors.grey,
              controller: TextEditingController(),
              focusNode: focusNode,
              style: Typography.material2018().black.subtitle1!,
              cursorColor: Colors.blue,
              selectionControls: materialTextSelectionControls,
              keyboardType: TextInputType.text,
              autofocus: true,
            ),
            TextButton(
              child: Text('Next Widget', key: nextKey),
              onPressed: () {},
            ),
          ],
        ),
      );
      await tester.pumpWidget(widget);

      assert(focusNode.hasFocus);

      await tester.testTextInput.receiveAction(action);
      await tester.pump();

      expect(Focus.of(nextKey.currentContext!).hasFocus, equals(shouldFocusNext));
      expect(Focus.of(previousKey.currentContext!).hasFocus, equals(shouldFocusPrevious));
      expect(focusNode.hasFocus, equals(!shouldLoseFocus));
    }

    try {
      await _ensureCorrectFocusHandlingForAction(
        action,
        shouldLoseFocus: actionShouldLoseFocus[action]!,
        shouldFocusNext: action == TextInputAction.next,
        shouldFocusPrevious: action == TextInputAction.previous,
      );
    } on PlatformException {
      // on Android, continueAction isn't supported.
      expect(action, equals(TextInputAction.continueAction));
    }
  }, variant: focusVariants);

  testWidgets('Does not lose focus by default when "done" action is pressed and onEditingComplete is provided', (WidgetTester tester) async {
    final FocusNode focusNode = FocusNode();

    final Widget widget = MaterialApp(
      home: EditableText(
        backgroundCursorColor: Colors.grey,
        controller: TextEditingController(),
        focusNode: focusNode,
        style: Typography.material2018().black.subtitle1!,
        cursorColor: Colors.blue,
        selectionControls: materialTextSelectionControls,
        keyboardType: TextInputType.text,
        onEditingComplete: () {
          // This prevents the default focus change behavior on submission.
        },
      ),
    );
    await tester.pumpWidget(widget);

    // Select EditableText to give it focus.
    final Finder textFinder = find.byType(EditableText);
    await tester.tap(textFinder);
    await tester.pump();

    assert(focusNode.hasFocus);

    await tester.testTextInput.receiveAction(TextInputAction.done);
    await tester.pump();

    // Still has focus even though "done" was pressed because onEditingComplete
    // was provided and it overrides the default behavior.
    expect(focusNode.hasFocus, true);
  });

  testWidgets('When "done" is pressed callbacks are invoked: onEditingComplete > onSubmitted', (WidgetTester tester) async {
    final FocusNode focusNode = FocusNode();

    bool onEditingCompleteCalled = false;
    bool onSubmittedCalled = false;

    final Widget widget = MaterialApp(
      home: EditableText(
        backgroundCursorColor: Colors.grey,
        controller: TextEditingController(),
        focusNode: focusNode,
        style: Typography.material2018().black.subtitle1!,
        cursorColor: Colors.blue,
        onEditingComplete: () {
          onEditingCompleteCalled = true;
          expect(onSubmittedCalled, false);
        },
        onSubmitted: (String value) {
          onSubmittedCalled = true;
          expect(onEditingCompleteCalled, true);
        },
      ),
    );
    await tester.pumpWidget(widget);

    // Select EditableText to give it focus.
    final Finder textFinder = find.byType(EditableText);
    await tester.tap(textFinder);
    await tester.pump();

    assert(focusNode.hasFocus);

    // The execution path starting with receiveAction() will trigger the
    // onEditingComplete and onSubmission callbacks.
    await tester.testTextInput.receiveAction(TextInputAction.done);

    // The expectations we care about are up above in the onEditingComplete
    // and onSubmission callbacks.
  });

  testWidgets('When "next" is pressed callbacks are invoked: onEditingComplete > onSubmitted', (WidgetTester tester) async {
    final FocusNode focusNode = FocusNode();

    bool onEditingCompleteCalled = false;
    bool onSubmittedCalled = false;

    final Widget widget = MaterialApp(
      home: EditableText(
        backgroundCursorColor: Colors.grey,
        controller: TextEditingController(),
        focusNode: focusNode,
        style: Typography.material2018().black.subtitle1!,
        cursorColor: Colors.blue,
        onEditingComplete: () {
          onEditingCompleteCalled = true;
          assert(!onSubmittedCalled);
        },
        onSubmitted: (String value) {
          onSubmittedCalled = true;
          assert(onEditingCompleteCalled);
        },
      ),
    );
    await tester.pumpWidget(widget);

    // Select EditableText to give it focus.
    final Finder textFinder = find.byType(EditableText);
    await tester.tap(textFinder);
    await tester.pump();

    assert(focusNode.hasFocus);

    // The execution path starting with receiveAction() will trigger the
    // onEditingComplete and onSubmission callbacks.
    await tester.testTextInput.receiveAction(TextInputAction.done);

    // The expectations we care about are up above in the onEditingComplete
    // and onSubmission callbacks.
  });

  testWidgets('When "newline" action is called on a Editable text with maxLines == 1 callbacks are invoked: onEditingComplete > onSubmitted', (WidgetTester tester) async {
    final FocusNode focusNode = FocusNode();

    bool onEditingCompleteCalled = false;
    bool onSubmittedCalled = false;

    final Widget widget = MaterialApp(
      home: EditableText(
        backgroundCursorColor: Colors.grey,
        controller: TextEditingController(),
        focusNode: focusNode,
        style: Typography.material2018().black.subtitle1!,
        cursorColor: Colors.blue,
        onEditingComplete: () {
          onEditingCompleteCalled = true;
          assert(!onSubmittedCalled);
        },
        onSubmitted: (String value) {
          onSubmittedCalled = true;
          assert(onEditingCompleteCalled);
        },
      ),
    );
    await tester.pumpWidget(widget);

    // Select EditableText to give it focus.
    final Finder textFinder = find.byType(EditableText);
    await tester.tap(textFinder);
    await tester.pump();

    assert(focusNode.hasFocus);

    // The execution path starting with receiveAction() will trigger the
    // onEditingComplete and onSubmission callbacks.
    await tester.testTextInput.receiveAction(TextInputAction.newline);
    // The expectations we care about are up above in the onEditingComplete
    // and onSubmission callbacks.
  });

  testWidgets('When "newline" action is called on a Editable text with maxLines != 1, onEditingComplete and onSubmitted callbacks are not invoked.', (WidgetTester tester) async {
    final FocusNode focusNode = FocusNode();

    bool onEditingCompleteCalled = false;
    bool onSubmittedCalled = false;

    final Widget widget = MaterialApp(
      home: EditableText(
        backgroundCursorColor: Colors.grey,
        controller: TextEditingController(),
        focusNode: focusNode,
        style: Typography.material2018().black.subtitle1!,
        cursorColor: Colors.blue,
        maxLines: 3,
        onEditingComplete: () {
          onEditingCompleteCalled = true;
        },
        onSubmitted: (String value) {
          onSubmittedCalled = true;
        },
      ),
    );
    await tester.pumpWidget(widget);

    // Select EditableText to give it focus.
    final Finder textFinder = find.byType(EditableText);
    await tester.tap(textFinder);
    await tester.pump();

    assert(focusNode.hasFocus);

    // The execution path starting with receiveAction() will trigger the
    // onEditingComplete and onSubmission callbacks.
    await tester.testTextInput.receiveAction(TextInputAction.newline);

    // These callbacks shouldn't have been triggered.
    assert(!onSubmittedCalled);
    assert(!onEditingCompleteCalled);
  });

  testWidgets(
    'finalizeEditing should reset the input connection when shouldUnfocus is true but the unfocus is cancelled',
    (WidgetTester tester) async {
      // Regression test for https://github.com/flutter/flutter/issues/84240 .
      Widget widget = MaterialApp(
        home: EditableText(
          backgroundCursorColor: Colors.grey,
          style: Typography.material2018().black.subtitle1!,
          cursorColor: Colors.blue,
          focusNode: focusNode,
          controller: controller,
          onSubmitted: (String value) {},
        ),
      );
      await tester.pumpWidget(widget);
      focusNode.requestFocus();
      await tester.pump();

      assert(focusNode.hasFocus);
      tester.testTextInput.log.clear();

      // This should unfocus the field. Don't restart the input.
      await tester.testTextInput.receiveAction(TextInputAction.done);
      expect(tester.testTextInput.log, isNot(containsAllInOrder(<Matcher>[
        matchesMethodCall('TextInput.clearClient'),
        matchesMethodCall('TextInput.setClient'),
      ])));

      widget = MaterialApp(
        home: EditableText(
          backgroundCursorColor: Colors.grey,
          style: Typography.material2018().black.subtitle1!,
          cursorColor: Colors.blue,
          focusNode: focusNode,
          controller: controller,
          onSubmitted: (String value) {
            focusNode.requestFocus();
          },
        ),
      );
      await tester.pumpWidget(widget);

      focusNode.requestFocus();
      await tester.pump();

      assert(focusNode.hasFocus);
      tester.testTextInput.log.clear();

      // This will attempt to unfocus the field but the onSubmitted callback
      // will cancel that. Restart the input connection in this case.
      await tester.testTextInput.receiveAction(TextInputAction.done);
      expect(tester.testTextInput.log, containsAllInOrder(<Matcher>[
        matchesMethodCall('TextInput.clearClient'),
        matchesMethodCall('TextInput.setClient'),
      ]));

      tester.testTextInput.log.clear();
      // TextInputAction.unspecified does not unfocus the input field by default.
      await tester.testTextInput.receiveAction(TextInputAction.unspecified);
      expect(tester.testTextInput.log, isNot(containsAllInOrder(<Matcher>[
        matchesMethodCall('TextInput.clearClient'),
        matchesMethodCall('TextInput.setClient'),
      ])));
  });

  testWidgets(
    'iOS autocorrection rectangle should appear on demand and dismiss when the text changes or when focus is lost',
    (WidgetTester tester) async {
      const Color rectColor = Color(0xFFFF0000);

      void verifyAutocorrectionRectVisibility({ required bool expectVisible }) {
        PaintPattern evaluate() {
          if (expectVisible) {
            return paints..something(((Symbol method, List<dynamic> arguments) {
              if (method != #drawRect)
                return false;
              final Paint paint = arguments[1] as Paint;
              return paint.color == rectColor;
            }));
          } else {
            return paints..everything(((Symbol method, List<dynamic> arguments) {
              if (method != #drawRect)
                return true;
              final Paint paint = arguments[1] as Paint;
              if (paint.color != rectColor)
                return true;
              throw 'Expected: autocorrection rect not visible, found: ${arguments[0]}';
            }));
          }
        }

        expect(findRenderEditable(tester), evaluate());
      }

      final FocusNode focusNode = FocusNode();
      final TextEditingController controller = TextEditingController(text: 'ABCDEFG');

      final Widget widget = MaterialApp(
        home: EditableText(
          backgroundCursorColor: Colors.grey,
          controller: controller,
          focusNode: focusNode,
          style: Typography.material2018().black.subtitle1!,
          cursorColor: Colors.blue,
          autocorrectionTextRectColor: rectColor,
          showCursor: false,
          onEditingComplete: () { },
        ),
      );

      await tester.pumpWidget(widget);

      await tester.tap(find.byType(EditableText));
      await tester.pump();
      final EditableTextState state = tester.state<EditableTextState>(find.byType(EditableText));

      assert(focusNode.hasFocus);

      // The prompt rect should be invisible initially.
      verifyAutocorrectionRectVisibility(expectVisible: false);

      state.showAutocorrectionPromptRect(0, 1);
      await tester.pump();

      // Show prompt rect when told to.
      verifyAutocorrectionRectVisibility(expectVisible: true);

      // Text changed, prompt rect goes away.
      controller.text = '12345';
      await tester.pump();
      verifyAutocorrectionRectVisibility(expectVisible: false);

      state.showAutocorrectionPromptRect(0, 1);
      await tester.pump();

      verifyAutocorrectionRectVisibility(expectVisible: true);

      // Unfocus, prompt rect should go away.
      focusNode.unfocus();
      await tester.pump();
      verifyAutocorrectionRectVisibility(expectVisible: false);
    },
  );

  testWidgets('Changing controller updates EditableText', (WidgetTester tester) async {
    final TextEditingController controller1 =
        TextEditingController(text: 'Wibble');
    final TextEditingController controller2 =
        TextEditingController(text: 'Wobble');
    TextEditingController currentController = controller1;
    late StateSetter setState;

    final FocusNode focusNode = FocusNode(debugLabel: 'EditableText Focus Node');
    Widget builder() {
      return StatefulBuilder(
        builder: (BuildContext context, StateSetter setter) {
          setState = setter;
          return MaterialApp(
            home: MediaQuery(
              data: const MediaQueryData(),
              child: Directionality(
                textDirection: TextDirection.ltr,
                child: Center(
                  child: Material(
                    child: EditableText(
                      backgroundCursorColor: Colors.grey,
                      controller: currentController,
                      focusNode: focusNode,
                      style: Typography.material2018()
                          .black
                          .subtitle1!,
                      cursorColor: Colors.blue,
                      selectionControls: materialTextSelectionControls,
                      keyboardType: TextInputType.text,
                      onChanged: (String value) { },
                    ),
                  ),
                ),
              ),
            ),
          );
        },
      );
    }

    await tester.pumpWidget(builder());
    await tester.pump(); // An extra pump to allow focus request to go through.

    final List<MethodCall> log = <MethodCall>[];
    tester.binding.defaultBinaryMessenger.setMockMethodCallHandler(SystemChannels.textInput, (MethodCall methodCall) async {
      log.add(methodCall);
    });

    await tester.showKeyboard(find.byType(EditableText));

    // Verify TextInput.setEditingState and TextInput.setEditableSizeAndTransform are
    // both fired with updated text when controller is replaced.
    setState(() {
      currentController = controller2;
    });
    await tester.pump();

    expect(
      log.lastWhere((MethodCall m) => m.method == 'TextInput.setEditingState'),
      isMethodCall(
        'TextInput.setEditingState',
        arguments: const <String, dynamic>{
          'text': 'Wobble',
          'selectionBase': -1,
          'selectionExtent': -1,
          'selectionAffinity': 'TextAffinity.downstream',
          'selectionIsDirectional': false,
          'composingBase': -1,
          'composingExtent': -1,
        },
      ),
    );
    expect(
      log.lastWhere((MethodCall m) => m.method == 'TextInput.setEditableSizeAndTransform'),
      isMethodCall(
        'TextInput.setEditableSizeAndTransform',
        arguments: <String, dynamic>{
          'width': 800,
          'height': 14,
          'transform': Matrix4.translationValues(0.0, 293.0, 0.0).storage.toList(),
        },
      ),
    );
  });

  testWidgets('EditableText identifies as text field (w/ focus) in semantics', (WidgetTester tester) async {
    final SemanticsTester semantics = SemanticsTester(tester);

    await tester.pumpWidget(
      MediaQuery(
        data: const MediaQueryData(),
        child: Directionality(
        textDirection: TextDirection.ltr,
          child: FocusScope(
            node: focusScopeNode,
            autofocus: true,
            child: EditableText(
              backgroundCursorColor: Colors.grey,
              controller: controller,
              focusNode: focusNode,
              style: textStyle,
              cursorColor: cursorColor,
            ),
          ),
        ),
      ),
    );

    expect(semantics, includesNodeWith(flags: <SemanticsFlag>[SemanticsFlag.isTextField]));

    await tester.tap(find.byType(EditableText));
    await tester.idle();
    await tester.pump();

    expect(
      semantics,
      includesNodeWith(flags: <SemanticsFlag>[
        SemanticsFlag.isTextField,
        SemanticsFlag.isFocused,
      ]),
    );

    semantics.dispose();
  });

  testWidgets('EditableText sets multi-line flag in semantics', (WidgetTester tester) async {
    final SemanticsTester semantics = SemanticsTester(tester);

    await tester.pumpWidget(
      MediaQuery(
        data: const MediaQueryData(),
        child: Directionality(
        textDirection: TextDirection.ltr,
          child: FocusScope(
            node: focusScopeNode,
            autofocus: true,
            child: EditableText(
              backgroundCursorColor: Colors.grey,
              controller: controller,
              focusNode: focusNode,
              style: textStyle,
              cursorColor: cursorColor,
            ),
          ),
        ),
      ),
    );

    expect(
      semantics,
      includesNodeWith(flags: <SemanticsFlag>[SemanticsFlag.isTextField]),
    );

    await tester.pumpWidget(
      MediaQuery(
        data: const MediaQueryData(),
        child: Directionality(
          textDirection: TextDirection.ltr,
          child: FocusScope(
            node: focusScopeNode,
            autofocus: true,
            child: EditableText(
              backgroundCursorColor: Colors.grey,
              controller: controller,
              focusNode: focusNode,
              style: textStyle,
              cursorColor: cursorColor,
              maxLines: 3,
            ),
          ),
        ),
      ),
    );

    expect(
      semantics,
      includesNodeWith(flags: <SemanticsFlag>[
        SemanticsFlag.isTextField,
        SemanticsFlag.isMultiline,
      ]),
    );

    semantics.dispose();
  });

  testWidgets('EditableText includes text as value in semantics', (WidgetTester tester) async {
    final SemanticsTester semantics = SemanticsTester(tester);

    const String value1 = 'EditableText content';

    controller.text = value1;

    await tester.pumpWidget(
      MediaQuery(
        data: const MediaQueryData(),
        child: Directionality(
          textDirection: TextDirection.ltr,
          child: FocusScope(
            node: focusScopeNode,
            child: EditableText(
              backgroundCursorColor: Colors.grey,
              controller: controller,
              focusNode: focusNode,
              style: textStyle,
              cursorColor: cursorColor,
            ),
          ),
        ),
      ),
    );

    expect(
      semantics,
      includesNodeWith(
        flags: <SemanticsFlag>[SemanticsFlag.isTextField],
        value: value1,
      ),
    );

    const String value2 = 'Changed the EditableText content';
    controller.text = value2;
    await tester.idle();
    await tester.pump();

    expect(
      semantics,
      includesNodeWith(
        flags: <SemanticsFlag>[SemanticsFlag.isTextField],
        value: value2,
      ),
    );

    semantics.dispose();
  });

  testWidgets('exposes correct cursor movement semantics', (WidgetTester tester) async {
    final SemanticsTester semantics = SemanticsTester(tester);

    controller.text = 'test';

    await tester.pumpWidget(MaterialApp(
      home: EditableText(
        backgroundCursorColor: Colors.grey,
        controller: controller,
        focusNode: focusNode,
        style: textStyle,
        cursorColor: cursorColor,
      ),
    ));

    focusNode.requestFocus();
    await tester.pump();

    expect(
      semantics,
      includesNodeWith(
        value: 'test',
      ),
    );

    controller.selection =
        TextSelection.collapsed(offset:controller.text.length);
    await tester.pumpAndSettle();

    // At end, can only go backwards.
    expect(
      semantics,
      includesNodeWith(
        value: 'test',
        actions: <SemanticsAction>[
          SemanticsAction.moveCursorBackwardByCharacter,
          SemanticsAction.moveCursorBackwardByWord,
          SemanticsAction.setSelection,
          SemanticsAction.setText,
        ],
      ),
    );

    controller.selection =
        TextSelection.collapsed(offset:controller.text.length - 2);
    await tester.pumpAndSettle();

    // Somewhere in the middle, can go in both directions.
    expect(
      semantics,
      includesNodeWith(
        value: 'test',
        actions: <SemanticsAction>[
          SemanticsAction.moveCursorBackwardByCharacter,
          SemanticsAction.moveCursorForwardByCharacter,
          SemanticsAction.moveCursorBackwardByWord,
          SemanticsAction.moveCursorForwardByWord,
          SemanticsAction.setSelection,
          SemanticsAction.setText,
        ],
      ),
    );

    controller.selection = const TextSelection.collapsed(offset: 0);
    await tester.pumpAndSettle();

    // At beginning, can only go forward.
    expect(
      semantics,
      includesNodeWith(
        value: 'test',
        actions: <SemanticsAction>[
          SemanticsAction.moveCursorForwardByCharacter,
          SemanticsAction.moveCursorForwardByWord,
          SemanticsAction.setSelection,
          SemanticsAction.setText,
        ],
      ),
    );

    semantics.dispose();
  });

  testWidgets('can move cursor with a11y means - character', (WidgetTester tester) async {
    final SemanticsTester semantics = SemanticsTester(tester);
    const bool doNotExtendSelection = false;

    controller.text = 'test';
    controller.selection =
        TextSelection.collapsed(offset:controller.text.length);

    await tester.pumpWidget(MaterialApp(
      home: EditableText(
        backgroundCursorColor: Colors.grey,
        controller: controller,
        focusNode: focusNode,
        style: textStyle,
        cursorColor: cursorColor,
      ),
    ));

    expect(
      semantics,
      includesNodeWith(
        value: 'test',
        actions: <SemanticsAction>[
          SemanticsAction.moveCursorBackwardByCharacter,
          SemanticsAction.moveCursorBackwardByWord,
        ],
      ),
    );

    final RenderEditable render = tester.allRenderObjects.whereType<RenderEditable>().first;
    final int semanticsId = render.debugSemantics!.id;

    expect(controller.selection.baseOffset, 4);
    expect(controller.selection.extentOffset, 4);

    tester.binding.pipelineOwner.semanticsOwner!.performAction(
      semanticsId,
      SemanticsAction.moveCursorBackwardByCharacter,
      doNotExtendSelection,
    );
    await tester.pumpAndSettle();

    expect(controller.selection.baseOffset, 3);
    expect(controller.selection.extentOffset, 3);

    expect(
      semantics,
      includesNodeWith(
        value: 'test',
        actions: <SemanticsAction>[
          SemanticsAction.moveCursorBackwardByCharacter,
          SemanticsAction.moveCursorForwardByCharacter,
          SemanticsAction.moveCursorBackwardByWord,
          SemanticsAction.moveCursorForwardByWord,
          SemanticsAction.setSelection,
          SemanticsAction.setText,
        ],
      ),
    );

    tester.binding.pipelineOwner.semanticsOwner!.performAction(
      semanticsId,
      SemanticsAction.moveCursorBackwardByCharacter,
      doNotExtendSelection,
    );
    await tester.pumpAndSettle();
    tester.binding.pipelineOwner.semanticsOwner!.performAction(
      semanticsId,
      SemanticsAction.moveCursorBackwardByCharacter,
      doNotExtendSelection,
    );
    await tester.pumpAndSettle();
    tester.binding.pipelineOwner.semanticsOwner!.performAction(
      semanticsId,
      SemanticsAction.moveCursorBackwardByCharacter,
      doNotExtendSelection,
    );
    await tester.pumpAndSettle();

    expect(controller.selection.baseOffset, 0);
    expect(controller.selection.extentOffset, 0);

    await tester.pumpAndSettle();
    expect(
      semantics,
      includesNodeWith(
        value: 'test',
        actions: <SemanticsAction>[
          SemanticsAction.moveCursorForwardByCharacter,
          SemanticsAction.moveCursorForwardByWord,
          SemanticsAction.setSelection,
          SemanticsAction.setText,
        ],
      ),
    );

    tester.binding.pipelineOwner.semanticsOwner!.performAction(
      semanticsId,
      SemanticsAction.moveCursorForwardByCharacter,
      doNotExtendSelection,
    );
    await tester.pumpAndSettle();

    expect(controller.selection.baseOffset, 1);
    expect(controller.selection.extentOffset, 1);

    semantics.dispose();
  });

  testWidgets('can move cursor with a11y means - word', (WidgetTester tester) async {
    final SemanticsTester semantics = SemanticsTester(tester);
    const bool doNotExtendSelection = false;

    controller.text = 'test for words';
    controller.selection =
    TextSelection.collapsed(offset:controller.text.length);

    await tester.pumpWidget(MaterialApp(
      home: EditableText(
        backgroundCursorColor: Colors.grey,
        controller: controller,
        focusNode: focusNode,
        style: textStyle,
        cursorColor: cursorColor,
      ),
    ));

    expect(
      semantics,
      includesNodeWith(
        value: 'test for words',
        actions: <SemanticsAction>[
          SemanticsAction.moveCursorBackwardByCharacter,
          SemanticsAction.moveCursorBackwardByWord,
        ],
      ),
    );

    final RenderEditable render = tester.allRenderObjects.whereType<RenderEditable>().first;
    final int semanticsId = render.debugSemantics!.id;

    expect(controller.selection.baseOffset, 14);
    expect(controller.selection.extentOffset, 14);

    tester.binding.pipelineOwner.semanticsOwner!.performAction(
      semanticsId,
      SemanticsAction.moveCursorBackwardByWord,
      doNotExtendSelection,
    );
    await tester.pumpAndSettle();

    expect(controller.selection.baseOffset, 9);
    expect(controller.selection.extentOffset, 9);

    expect(
      semantics,
      includesNodeWith(
        value: 'test for words',
        actions: <SemanticsAction>[
          SemanticsAction.moveCursorBackwardByCharacter,
          SemanticsAction.moveCursorForwardByCharacter,
          SemanticsAction.moveCursorBackwardByWord,
          SemanticsAction.moveCursorForwardByWord,
          SemanticsAction.setSelection,
          SemanticsAction.setText,
        ],
      ),
    );

    tester.binding.pipelineOwner.semanticsOwner!.performAction(
      semanticsId,
      SemanticsAction.moveCursorBackwardByWord,
      doNotExtendSelection,
    );
    await tester.pumpAndSettle();

    expect(controller.selection.baseOffset, 5);
    expect(controller.selection.extentOffset, 5);

    tester.binding.pipelineOwner.semanticsOwner!.performAction(
      semanticsId,
      SemanticsAction.moveCursorBackwardByWord,
      doNotExtendSelection,
    );
    await tester.pumpAndSettle();

    expect(controller.selection.baseOffset, 0);
    expect(controller.selection.extentOffset, 0);

    await tester.pumpAndSettle();
    expect(
      semantics,
      includesNodeWith(
        value: 'test for words',
        actions: <SemanticsAction>[
          SemanticsAction.moveCursorForwardByCharacter,
          SemanticsAction.moveCursorForwardByWord,
          SemanticsAction.setSelection,
          SemanticsAction.setText,
        ],
      ),
    );

    tester.binding.pipelineOwner.semanticsOwner!.performAction(
      semanticsId,
      SemanticsAction.moveCursorForwardByWord,
      doNotExtendSelection,
    );
    await tester.pumpAndSettle();

    expect(controller.selection.baseOffset, 5);
    expect(controller.selection.extentOffset, 5);

    tester.binding.pipelineOwner.semanticsOwner!.performAction(
      semanticsId,
      SemanticsAction.moveCursorForwardByWord,
      doNotExtendSelection,
    );
    await tester.pumpAndSettle();

    expect(controller.selection.baseOffset, 9);
    expect(controller.selection.extentOffset, 9);

    semantics.dispose();
  });

  testWidgets('can extend selection with a11y means - character', (WidgetTester tester) async {
    final SemanticsTester semantics = SemanticsTester(tester);
    const bool extendSelection = true;
    const bool doNotExtendSelection = false;

    controller.text = 'test';
    controller.selection =
        TextSelection.collapsed(offset:controller.text.length);

    await tester.pumpWidget(MaterialApp(
      home: EditableText(
        backgroundCursorColor: Colors.grey,
        controller: controller,
        focusNode: focusNode,
        style: textStyle,
        cursorColor: cursorColor,
      ),
    ));

    expect(
      semantics,
      includesNodeWith(
        value: 'test',
        actions: <SemanticsAction>[
          SemanticsAction.moveCursorBackwardByCharacter,
          SemanticsAction.moveCursorBackwardByWord,
        ],
      ),
    );

    final RenderEditable render = tester.allRenderObjects.whereType<RenderEditable>().first;
    final int semanticsId = render.debugSemantics!.id;

    expect(controller.selection.baseOffset, 4);
    expect(controller.selection.extentOffset, 4);

    tester.binding.pipelineOwner.semanticsOwner!.performAction(
      semanticsId,
      SemanticsAction.moveCursorBackwardByCharacter,
      extendSelection,
    );
    await tester.pumpAndSettle();

    expect(controller.selection.baseOffset, 4);
    expect(controller.selection.extentOffset, 3);

    expect(
      semantics,
      includesNodeWith(
        value: 'test',
        actions: <SemanticsAction>[
          SemanticsAction.moveCursorBackwardByCharacter,
          SemanticsAction.moveCursorForwardByCharacter,
          SemanticsAction.moveCursorBackwardByWord,
          SemanticsAction.moveCursorForwardByWord,
          SemanticsAction.setSelection,
          SemanticsAction.setText,
        ],
      ),
    );

    tester.binding.pipelineOwner.semanticsOwner!.performAction(
      semanticsId,
      SemanticsAction.moveCursorBackwardByCharacter,
      extendSelection,
    );
    await tester.pumpAndSettle();
    tester.binding.pipelineOwner.semanticsOwner!.performAction(
      semanticsId,
      SemanticsAction.moveCursorBackwardByCharacter,
      extendSelection,
    );
    await tester.pumpAndSettle();
    tester.binding.pipelineOwner.semanticsOwner!.performAction(
      semanticsId,
      SemanticsAction.moveCursorBackwardByCharacter,
      extendSelection,
    );
    await tester.pumpAndSettle();

    expect(controller.selection.baseOffset, 4);
    expect(controller.selection.extentOffset, 0);

    await tester.pumpAndSettle();
    expect(
      semantics,
      includesNodeWith(
        value: 'test',
        actions: <SemanticsAction>[
          SemanticsAction.moveCursorForwardByCharacter,
          SemanticsAction.moveCursorForwardByWord,
          SemanticsAction.setSelection,
          SemanticsAction.setText,
        ],
      ),
    );

    tester.binding.pipelineOwner.semanticsOwner!.performAction(
      semanticsId,
      SemanticsAction.moveCursorForwardByCharacter,
      doNotExtendSelection,
    );
    await tester.pumpAndSettle();

    expect(controller.selection.baseOffset, 1);
    expect(controller.selection.extentOffset, 1);

    tester.binding.pipelineOwner.semanticsOwner!.performAction(
      semanticsId,
      SemanticsAction.moveCursorForwardByCharacter,
      extendSelection,
    );
    await tester.pumpAndSettle();

    expect(controller.selection.baseOffset, 1);
    expect(controller.selection.extentOffset, 2);

    semantics.dispose();
  });

  testWidgets('can extend selection with a11y means - word', (WidgetTester tester) async {
    final SemanticsTester semantics = SemanticsTester(tester);
    const bool extendSelection = true;
    const bool doNotExtendSelection = false;

    controller.text = 'test for words';
    controller.selection =
    TextSelection.collapsed(offset:controller.text.length);

    await tester.pumpWidget(MaterialApp(
      home: EditableText(
        backgroundCursorColor: Colors.grey,
        controller: controller,
        focusNode: focusNode,
        style: textStyle,
        cursorColor: cursorColor,
      ),
    ));

    expect(
      semantics,
      includesNodeWith(
        value: 'test for words',
        actions: <SemanticsAction>[
          SemanticsAction.moveCursorBackwardByCharacter,
          SemanticsAction.moveCursorBackwardByWord,
        ],
      ),
    );

    final RenderEditable render = tester.allRenderObjects.whereType<RenderEditable>().first;
    final int semanticsId = render.debugSemantics!.id;

    expect(controller.selection.baseOffset, 14);
    expect(controller.selection.extentOffset, 14);

    tester.binding.pipelineOwner.semanticsOwner!.performAction(
      semanticsId,
      SemanticsAction.moveCursorBackwardByWord,
      extendSelection,
    );
    await tester.pumpAndSettle();

    expect(controller.selection.baseOffset, 14);
    expect(controller.selection.extentOffset, 9);

    expect(
      semantics,
      includesNodeWith(
        value: 'test for words',
        actions: <SemanticsAction>[
          SemanticsAction.moveCursorBackwardByCharacter,
          SemanticsAction.moveCursorForwardByCharacter,
          SemanticsAction.moveCursorBackwardByWord,
          SemanticsAction.moveCursorForwardByWord,
          SemanticsAction.setSelection,
          SemanticsAction.setText,
        ],
      ),
    );

    tester.binding.pipelineOwner.semanticsOwner!.performAction(
      semanticsId,
      SemanticsAction.moveCursorBackwardByWord,
      extendSelection,
    );
    await tester.pumpAndSettle();

    expect(controller.selection.baseOffset, 14);
    expect(controller.selection.extentOffset, 5);

    tester.binding.pipelineOwner.semanticsOwner!.performAction(
      semanticsId,
      SemanticsAction.moveCursorBackwardByWord,
      extendSelection,
    );
    await tester.pumpAndSettle();

    expect(controller.selection.baseOffset, 14);
    expect(controller.selection.extentOffset, 0);

    await tester.pumpAndSettle();
    expect(
      semantics,
      includesNodeWith(
        value: 'test for words',
        actions: <SemanticsAction>[
          SemanticsAction.moveCursorForwardByCharacter,
          SemanticsAction.moveCursorForwardByWord,
          SemanticsAction.setSelection,
          SemanticsAction.setText,
        ],
      ),
    );

    tester.binding.pipelineOwner.semanticsOwner!.performAction(
      semanticsId,
      SemanticsAction.moveCursorForwardByWord,
      doNotExtendSelection,
    );
    await tester.pumpAndSettle();

    expect(controller.selection.baseOffset, 5);
    expect(controller.selection.extentOffset, 5);

    tester.binding.pipelineOwner.semanticsOwner!.performAction(
      semanticsId,
      SemanticsAction.moveCursorForwardByWord,
      extendSelection,
    );
    await tester.pumpAndSettle();

    expect(controller.selection.baseOffset, 5);
    expect(controller.selection.extentOffset, 9);

    semantics.dispose();
  });

  testWidgets('password fields have correct semantics', (WidgetTester tester) async {
    final SemanticsTester semantics = SemanticsTester(tester);

    controller.text = 'super-secret-password!!1';

    await tester.pumpWidget(MaterialApp(
      home: EditableText(
        backgroundCursorColor: Colors.grey,
        obscureText: true,
        controller: controller,
        focusNode: focusNode,
        style: textStyle,
        cursorColor: cursorColor,
      ),
    ));

    final String expectedValue = '•' *controller.text.length;

    expect(
      semantics,
      hasSemantics(
        TestSemantics(
          children: <TestSemantics>[
            TestSemantics.rootChild(
              children: <TestSemantics>[
                TestSemantics(
                  children: <TestSemantics>[
                    TestSemantics(
                      flags: <SemanticsFlag>[SemanticsFlag.scopesRoute],
                      children: <TestSemantics>[
                        TestSemantics(
                          flags: <SemanticsFlag>[
                            SemanticsFlag.isTextField,
                            SemanticsFlag.isObscured,
                          ],
                          value: expectedValue,
                          textDirection: TextDirection.ltr,
                        ),
                      ],
                    ),
                  ],
                ),
              ],
            ),
          ],
        ),
        ignoreTransform: true,
        ignoreRect: true,
        ignoreId: true,
      ),
    );

    semantics.dispose();
  });

  testWidgets('password fields become obscured with the right semantics when set', (WidgetTester tester) async {
    final SemanticsTester semantics = SemanticsTester(tester);

    const String originalText = 'super-secret-password!!1';
    controller.text = originalText;

    await tester.pumpWidget(MaterialApp(
      home: EditableText(
        backgroundCursorColor: Colors.grey,
        controller: controller,
        focusNode: focusNode,
        style: textStyle,
        cursorColor: cursorColor,
      ),
    ));

    final String expectedValue = '•' * originalText.length;

    expect(
      semantics,
      hasSemantics(
        TestSemantics(
          children: <TestSemantics>[
            TestSemantics.rootChild(
              children: <TestSemantics>[
                TestSemantics(
                  children:<TestSemantics>[
                    TestSemantics(
                      flags: <SemanticsFlag>[SemanticsFlag.scopesRoute],
                      children: <TestSemantics>[
                        TestSemantics(
                          flags: <SemanticsFlag>[
                            SemanticsFlag.isTextField,
                          ],
                          value: originalText,
                          textDirection: TextDirection.ltr,
                        ),
                      ],
                    ),
                  ],
                ),
              ],
            ),
          ],
        ),
        ignoreTransform: true,
        ignoreRect: true,
        ignoreId: true,
      ),
    );

    focusNode.requestFocus();

    // Now change it to make it obscure text.
    await tester.pumpWidget(MaterialApp(
      home: EditableText(
        backgroundCursorColor: Colors.grey,
        controller: controller,
        obscureText: true,
        focusNode: focusNode,
        style: textStyle,
        cursorColor: cursorColor,
      ),
    ));

    expect((findRenderEditable(tester).text! as TextSpan).text, expectedValue);

    expect(
      semantics,
      hasSemantics(
        TestSemantics(
          children: <TestSemantics>[
            TestSemantics.rootChild(
              children: <TestSemantics>[
                TestSemantics(
                  children:<TestSemantics>[
                    TestSemantics(
                      flags: <SemanticsFlag>[SemanticsFlag.scopesRoute],
                      children: <TestSemantics>[
                        TestSemantics(
                          flags: <SemanticsFlag>[
                            SemanticsFlag.isTextField,
                            SemanticsFlag.isObscured,
                            SemanticsFlag.isFocused,
                          ],
                          actions: <SemanticsAction>[
                            SemanticsAction.moveCursorBackwardByCharacter,
                            SemanticsAction.setSelection,
                            SemanticsAction.setText,
                            SemanticsAction.moveCursorBackwardByWord,
                          ],
                          value: expectedValue,
                          textDirection: TextDirection.ltr,
                          textSelection: const TextSelection.collapsed(offset: 24),
                        ),
                      ],
                    ),
                  ],
                ),
              ],
            ),
          ],
        ),
        ignoreTransform: true,
        ignoreRect: true,
        ignoreId: true,
      ),
    );

    semantics.dispose();
  });

  testWidgets('password fields can have their obscuring character customized', (WidgetTester tester) async {
    const String originalText = 'super-secret-password!!1';
    controller.text = originalText;

    const String obscuringCharacter = '#';
    await tester.pumpWidget(MaterialApp(
      home: EditableText(
        backgroundCursorColor: Colors.grey,
        controller: controller,
        obscuringCharacter: obscuringCharacter,
        obscureText: true,
        focusNode: focusNode,
        style: textStyle,
        cursorColor: cursorColor,
      ),
    ));

    final String expectedValue = obscuringCharacter * originalText.length;
    expect((findRenderEditable(tester).text! as TextSpan).text, expectedValue);
  });

  group('a11y copy/cut/paste', () {
    Future<void> _buildApp(MockTextSelectionControls controls, WidgetTester tester) {
      return tester.pumpWidget(MaterialApp(
        home: EditableText(
          backgroundCursorColor: Colors.grey,
          controller: controller,
          focusNode: focusNode,
          style: textStyle,
          cursorColor: cursorColor,
          selectionControls: controls,
        ),
      ));
    }

    late MockTextSelectionControls controls;

    setUp(() {
      controller.text = 'test';
      controller.selection =
          TextSelection.collapsed(offset:controller.text.length);

      controls = MockTextSelectionControls();
    });

    testWidgets('are exposed', (WidgetTester tester) async {
      final SemanticsTester semantics = SemanticsTester(tester);
      addTearDown(semantics.dispose);

      controls.testCanCopy = false;
      controls.testCanCut = false;
      controls.testCanPaste = false;

      await _buildApp(controls, tester);
      await tester.tap(find.byType(EditableText));
      await tester.pump();

      expect(
        semantics,
        includesNodeWith(
          value: 'test',
          actions: <SemanticsAction>[
            SemanticsAction.moveCursorBackwardByCharacter,
            SemanticsAction.moveCursorBackwardByWord,
            SemanticsAction.setSelection,
            SemanticsAction.setText,
          ],
        ),
      );

      controls.testCanCopy = true;
      await _buildApp(controls, tester);
      expect(
        semantics,
        includesNodeWith(
          value: 'test',
          actions: <SemanticsAction>[
            SemanticsAction.moveCursorBackwardByCharacter,
            SemanticsAction.moveCursorBackwardByWord,
            SemanticsAction.setSelection,
            SemanticsAction.setText,
            SemanticsAction.copy,
          ],
        ),
      );

      controls.testCanCopy = false;
      controls.testCanPaste = true;
      await _buildApp(controls, tester);
      await tester.pumpAndSettle();
      expect(
        semantics,
        includesNodeWith(
          value: 'test',
          actions: <SemanticsAction>[
            SemanticsAction.moveCursorBackwardByCharacter,
            SemanticsAction.moveCursorBackwardByWord,
            SemanticsAction.setSelection,
            SemanticsAction.setText,
            SemanticsAction.paste,
          ],
        ),
      );

      controls.testCanPaste = false;
      controls.testCanCut = true;
      await _buildApp(controls, tester);
      expect(
        semantics,
        includesNodeWith(
          value: 'test',
          actions: <SemanticsAction>[
            SemanticsAction.moveCursorBackwardByCharacter,
            SemanticsAction.moveCursorBackwardByWord,
            SemanticsAction.setSelection,
            SemanticsAction.setText,
            SemanticsAction.cut,
          ],
        ),
      );

      controls.testCanCopy = true;
      controls.testCanCut = true;
      controls.testCanPaste = true;
      await _buildApp(controls, tester);
      expect(
        semantics,
        includesNodeWith(
          value: 'test',
          actions: <SemanticsAction>[
            SemanticsAction.moveCursorBackwardByCharacter,
            SemanticsAction.moveCursorBackwardByWord,
            SemanticsAction.setSelection,
            SemanticsAction.setText,
            SemanticsAction.cut,
            SemanticsAction.copy,
            SemanticsAction.paste,
          ],
        ),
      );
    });

    testWidgets('can copy/cut/paste with a11y', (WidgetTester tester) async {
      final SemanticsTester semantics = SemanticsTester(tester);

      controls.testCanCopy = true;
      controls.testCanCut = true;
      controls.testCanPaste = true;
      await _buildApp(controls, tester);
      await tester.tap(find.byType(EditableText));
      await tester.pump();

      final SemanticsOwner owner = tester.binding.pipelineOwner.semanticsOwner!;
      const int expectedNodeId = 5;

      expect(
        semantics,
        hasSemantics(
          TestSemantics.root(
            children: <TestSemantics>[
              TestSemantics.rootChild(
                id: 1,
                children: <TestSemantics>[
                  TestSemantics(
                    id: 2,
                    children: <TestSemantics>[
                      TestSemantics(
                        id: 3,
                        flags: <SemanticsFlag>[SemanticsFlag.scopesRoute],
                        children: <TestSemantics>[
                          TestSemantics.rootChild(
                            id: expectedNodeId,
                            flags: <SemanticsFlag>[
                              SemanticsFlag.isTextField,
                              SemanticsFlag.isFocused,
                            ],
                            actions: <SemanticsAction>[
                              SemanticsAction.moveCursorBackwardByCharacter,
                              SemanticsAction.moveCursorBackwardByWord,
                              SemanticsAction.setSelection,
                              SemanticsAction.setText,
                              SemanticsAction.copy,
                              SemanticsAction.cut,
                              SemanticsAction.paste,
                            ],
                            value: 'test',
                            textSelection: TextSelection.collapsed(offset: controller.text.length),
                            textDirection: TextDirection.ltr,
                          ),
                        ],
                      ),
                    ],
                  ),
                ],
              ),
            ],
          ),
          ignoreRect: true,
          ignoreTransform: true,
        ),
      );

      owner.performAction(expectedNodeId, SemanticsAction.copy);
      expect(controls.copyCount, 1);

      owner.performAction(expectedNodeId, SemanticsAction.cut);
      expect(controls.cutCount, 1);

      owner.performAction(expectedNodeId, SemanticsAction.paste);
      expect(controls.pasteCount, 1);

      semantics.dispose();
    });

    // Regression test for b/201218542.
    testWidgets('copying with a11y works even when toolbar is hidden', (WidgetTester tester) async {
      Future<void> testByControls(TextSelectionControls controls) async {
        final SemanticsTester semantics = SemanticsTester(tester);
        final TextEditingController controller = TextEditingController(text: 'ABCDEFG');

        await tester.pumpWidget(MaterialApp(
          home: EditableText(
            backgroundCursorColor: Colors.grey,
            controller: controller,
            focusNode: focusNode,
            style: textStyle,
            cursorColor: cursorColor,
            selectionControls: controls,
          ),
        ));
        await tester.tap(find.byType(EditableText));
        await tester.pump();

        final SemanticsOwner owner = tester.binding.pipelineOwner.semanticsOwner!;
        const int expectedNodeId = 5;

        expect(controller.value.selection.isCollapsed, isTrue);

        controller.selection = TextSelection(
          baseOffset: 0,
          extentOffset: controller.value.text.length,
        );
        await tester.pump();

        expect(find.text('Copy'), findsNothing);

        owner.performAction(expectedNodeId, SemanticsAction.copy);
        expect(tester.takeException(), isNull);
        expect(
          (await Clipboard.getData(Clipboard.kTextPlain))!.text,
          equals('ABCDEFG'),
        );

        semantics.dispose();
      }
      await testByControls(materialTextSelectionControls);
      await testByControls(cupertinoTextSelectionControls);
    });
  });

  testWidgets('can set text with a11y', (WidgetTester tester) async {
    final SemanticsTester semantics = SemanticsTester(tester);
    await tester.pumpWidget(MaterialApp(
      home: EditableText(
        backgroundCursorColor: Colors.grey,
        controller: controller,
        focusNode: focusNode,
        style: textStyle,
        cursorColor: cursorColor,
      ),
    ));
    await tester.tap(find.byType(EditableText));
    await tester.pump();

    final SemanticsOwner owner = tester.binding.pipelineOwner.semanticsOwner!;
    const int expectedNodeId = 4;

    expect(
      semantics,
      hasSemantics(
        TestSemantics.root(
          children: <TestSemantics>[
            TestSemantics.rootChild(
              id: 1,
              children: <TestSemantics>[
                TestSemantics(
                  id: 2,
                  children: <TestSemantics>[
                    TestSemantics(
                      id: 3,
                      flags: <SemanticsFlag>[SemanticsFlag.scopesRoute],
                      children: <TestSemantics>[
                        TestSemantics.rootChild(
                          id: expectedNodeId,
                          flags: <SemanticsFlag>[
                            SemanticsFlag.isTextField,
                            SemanticsFlag.isFocused,
                          ],
                          actions: <SemanticsAction>[
                            SemanticsAction.setSelection,
                            SemanticsAction.setText,
                          ],
                          textSelection: TextSelection.collapsed(offset: controller.text.length),
                          textDirection: TextDirection.ltr,
                        ),
                      ],
                    ),
                  ],
                ),
              ],
            ),
          ],
        ),
        ignoreRect: true,
        ignoreTransform: true,
      ),
    );

    expect(controller.text, '');
    owner.performAction(expectedNodeId, SemanticsAction.setText, 'how are you');
    expect(controller.text, 'how are you');

    semantics.dispose();
  });

  testWidgets('allows customizing text style in subclasses', (WidgetTester tester) async {
    controller.text = 'Hello World';

    await tester.pumpWidget(MaterialApp(
      home: CustomStyleEditableText(
        controller: controller,
        focusNode: focusNode,
        style: textStyle,
        cursorColor: cursorColor,
      ),
    ));

    // Simulate selection change via tap to show handles.
    final RenderEditable render = tester.allRenderObjects.whereType<RenderEditable>().first;
    expect(render.text!.style!.fontStyle, FontStyle.italic);
  });

  testWidgets('Formatters are skipped if text has not changed', (WidgetTester tester) async {
    int called = 0;
    final TextInputFormatter formatter = TextInputFormatter.withFunction((TextEditingValue oldValue, TextEditingValue newValue) {
      called += 1;
      return newValue;
    });
    final TextEditingController controller = TextEditingController();
    final MediaQuery mediaQuery = MediaQuery(
      data: const MediaQueryData(),
      child: EditableText(
        controller: controller,
        backgroundCursorColor: Colors.red,
        cursorColor: Colors.red,
        focusNode: FocusNode(),
        style: textStyle,
        inputFormatters: <TextInputFormatter>[
          formatter,
        ],
        textDirection: TextDirection.ltr,
      ),
    );
    await tester.pumpWidget(mediaQuery);
    final EditableTextState state = tester.firstState(find.byType(EditableText));
    state.updateEditingValue(const TextEditingValue(
      text: 'a',
    ));
    expect(called, 1);
    // same value.
    state.updateEditingValue(const TextEditingValue(
      text: 'a',
    ));
    expect(called, 1);
    // same value with different selection.
    state.updateEditingValue(const TextEditingValue(
      text: 'a',
      selection: TextSelection.collapsed(offset: 1),
    ));
    // different value.
    state.updateEditingValue(const TextEditingValue(
      text: 'b',
    ));
    expect(called, 2);
  });

  testWidgets('default keyboardAppearance is respected', (WidgetTester tester) async {
    // Regression test for https://github.com/flutter/flutter/issues/22212.

    final List<MethodCall> log = <MethodCall>[];
    tester.binding.defaultBinaryMessenger.setMockMethodCallHandler(SystemChannels.textInput, (MethodCall methodCall) async {
      log.add(methodCall);
    });

    final TextEditingController controller = TextEditingController();
    await tester.pumpWidget(
      MediaQuery(
        data: const MediaQueryData(),
        child: Directionality(
          textDirection: TextDirection.ltr,
          child: EditableText(
            controller: controller,
            focusNode: FocusNode(),
            style: Typography.material2018().black.subtitle1!,
            cursorColor: Colors.blue,
            backgroundCursorColor: Colors.grey,
          ),
        ),
      ),
    );

    await tester.showKeyboard(find.byType(EditableText));
    final MethodCall setClient = log.first;
    expect(setClient.method, 'TextInput.setClient');
    expect(((setClient.arguments as Iterable<dynamic>).last as Map<String, dynamic>)['keyboardAppearance'], 'Brightness.light');
  });

  testWidgets('location of widget is sent on show keyboard', (WidgetTester tester) async {
    final List<MethodCall> log = <MethodCall>[];
    tester.binding.defaultBinaryMessenger.setMockMethodCallHandler(SystemChannels.textInput, (MethodCall methodCall) async {
      log.add(methodCall);
    });

    final TextEditingController controller = TextEditingController();
    await tester.pumpWidget(
      MediaQuery(
        data: const MediaQueryData(),
        child: Directionality(
          textDirection: TextDirection.ltr,
          child: EditableText(
            controller: controller,
            focusNode: FocusNode(),
            style: Typography.material2018().black.subtitle1!,
            cursorColor: Colors.blue,
            backgroundCursorColor: Colors.grey,
          ),
        ),
      ),
    );

    await tester.showKeyboard(find.byType(EditableText));
    final MethodCall methodCall = log.firstWhere((MethodCall m) => m.method == 'TextInput.setEditableSizeAndTransform');
    expect(
      methodCall,
      isMethodCall('TextInput.setEditableSizeAndTransform', arguments: <String, dynamic>{
        'width': 800,
        'height': 600,
        'transform': Matrix4.identity().storage.toList(),
      }),
    );
  });

  testWidgets('transform and size is reset when text connection opens', (WidgetTester tester) async {
    final List<MethodCall> log = <MethodCall>[];
    tester.binding.defaultBinaryMessenger.setMockMethodCallHandler(SystemChannels.textInput, (MethodCall methodCall) async {
      log.add(methodCall);
    });

    final TextEditingController controller1 = TextEditingController();
    final TextEditingController controller2 = TextEditingController();
    controller1.text = 'Text1';
    controller2.text = 'Text2';

    await tester.pumpWidget(
      MediaQuery(
        data: const MediaQueryData(),
        child: Directionality(
          textDirection: TextDirection.ltr,
          child: Column(
            crossAxisAlignment: CrossAxisAlignment.start,
            children:  <Widget>[
              EditableText(
                key: ValueKey<String>(controller1.text),
                controller: controller1,
                focusNode: FocusNode(),
                style: Typography.material2018().black.subtitle1!,
                cursorColor: Colors.blue,
                backgroundCursorColor: Colors.grey,
              ),
              const SizedBox(height: 200.0),
              EditableText(
                key: ValueKey<String>(controller2.text),
                controller: controller2,
                focusNode: FocusNode(),
                style: Typography.material2018().black.subtitle1!,
                cursorColor: Colors.blue,
                backgroundCursorColor: Colors.grey,
                minLines: 10,
                maxLines: 20,
              ),
              const SizedBox(height: 100.0),
            ],
          ),
        ),
      ),
    );

    await tester.showKeyboard(find.byKey(ValueKey<String>(controller1.text)));
    final MethodCall methodCall = log.firstWhere((MethodCall m) => m.method == 'TextInput.setEditableSizeAndTransform');
    expect(
      methodCall,
      isMethodCall('TextInput.setEditableSizeAndTransform', arguments: <String, dynamic>{
        'width': 800,
        'height': 14,
        'transform': Matrix4.identity().storage.toList(),
      }),
    );

    log.clear();

    // Move to the next editable text.
    await tester.showKeyboard(find.byKey(ValueKey<String>(controller2.text)));
    final MethodCall methodCall2 = log.firstWhere((MethodCall m) => m.method == 'TextInput.setEditableSizeAndTransform');
    expect(
      methodCall2,
      isMethodCall('TextInput.setEditableSizeAndTransform', arguments: <String, dynamic>{
        'width': 800,
        'height': 140.0,
        'transform': <double>[1.0, 0.0, 0.0, 0.0, 0.0, 1.0, 0.0, 0.0, 0.0, 0.0, 1.0, 0.0, 0.0, 214.0, 0.0, 1.0],
      }),
    );

    log.clear();

    // Move back to the first editable text.
    await tester.showKeyboard(find.byKey(ValueKey<String>(controller1.text)));
    final MethodCall methodCall3 = log.firstWhere((MethodCall m) => m.method == 'TextInput.setEditableSizeAndTransform');
    expect(
      methodCall3,
      isMethodCall('TextInput.setEditableSizeAndTransform', arguments: <String, dynamic>{
        'width': 800,
        'height': 14,
        'transform': Matrix4.identity().storage.toList(),
      }),
    );
  });

  testWidgets('size and transform are sent when they change', (WidgetTester tester) async {
    final List<MethodCall> log = <MethodCall>[];
    tester.binding.defaultBinaryMessenger.setMockMethodCallHandler(SystemChannels.textInput, (MethodCall methodCall) async {
      log.add(methodCall);
    });

    const Offset offset = Offset(10.0, 20.0);
    const Key transformButtonKey = Key('transformButton');
    await tester.pumpWidget(
      const TransformedEditableText(
        offset: offset,
        transformButtonKey: transformButtonKey,
      ),
    );

    await tester.showKeyboard(find.byType(EditableText));
    MethodCall methodCall = log.firstWhere((MethodCall m) => m.method == 'TextInput.setEditableSizeAndTransform');
    expect(
      methodCall,
      isMethodCall('TextInput.setEditableSizeAndTransform', arguments: <String, dynamic>{
        'width': 800,
        'height': 14,
        'transform': Matrix4.identity().storage.toList(),
      }),
    );

    log.clear();
    await tester.tap(find.byKey(transformButtonKey));
    await tester.pumpAndSettle();

    // There should be a new platform message updating the transform.
    methodCall = log.firstWhere((MethodCall m) => m.method == 'TextInput.setEditableSizeAndTransform');
    expect(
      methodCall,
      isMethodCall('TextInput.setEditableSizeAndTransform', arguments: <String, dynamic>{
        'width': 800,
        'height': 14,
        'transform': Matrix4.translationValues(offset.dx, offset.dy, 0.0).storage.toList(),
      }),
    );
  });

  testWidgets('text styling info is sent on show keyboard', (WidgetTester tester) async {
    final List<MethodCall> log = <MethodCall>[];
    tester.binding.defaultBinaryMessenger.setMockMethodCallHandler(SystemChannels.textInput, (MethodCall methodCall) async {
      log.add(methodCall);
    });

    final TextEditingController controller = TextEditingController();
    await tester.pumpWidget(
      MediaQuery(
        data: const MediaQueryData(),
        child: EditableText(
          textDirection: TextDirection.rtl,
          controller: controller,
          focusNode: FocusNode(),
          style: const TextStyle(
            fontSize: 20.0,
            fontFamily: 'Roboto',
            fontWeight: FontWeight.w600,
          ),
          cursorColor: Colors.blue,
          backgroundCursorColor: Colors.grey,
        ),
      ),
    );

    await tester.showKeyboard(find.byType(EditableText));
    final MethodCall setStyle = log.firstWhere((MethodCall m) => m.method == 'TextInput.setStyle');
    expect(
      setStyle,
      isMethodCall('TextInput.setStyle', arguments: <String, dynamic>{
        'fontSize': 20.0,
        'fontFamily': 'Roboto',
        'fontWeightIndex': 5,
        'textAlignIndex': 4,
        'textDirectionIndex': 0,
      }),
    );
  });

  testWidgets('text styling info is sent on style update', (WidgetTester tester) async {
    final GlobalKey<EditableTextState> editableTextKey = GlobalKey<EditableTextState>();
    late StateSetter setState;
    const TextStyle textStyle1 = TextStyle(
      fontSize: 20.0,
      fontFamily: 'RobotoMono',
      fontWeight: FontWeight.w600,
    );
    const TextStyle textStyle2 = TextStyle(
      fontSize: 20.0,
      fontFamily: 'Raleway',
      fontWeight: FontWeight.w700,
    );
    TextStyle currentTextStyle = textStyle1;

    Widget builder() {
      return StatefulBuilder(
        builder: (BuildContext context, StateSetter setter) {
          setState = setter;
          return MaterialApp(
            home: MediaQuery(
              data: const MediaQueryData(),
              child: Directionality(
                textDirection: TextDirection.ltr,
                child: Center(
                  child: Material(
                    child: EditableText(
                      backgroundCursorColor: Colors.grey,
                      key: editableTextKey,
                      controller: controller,
                      focusNode: FocusNode(),
                      style: currentTextStyle,
                      cursorColor: Colors.blue,
                      selectionControls: materialTextSelectionControls,
                      keyboardType: TextInputType.text,
                      onChanged: (String value) {},
                    ),
                  ),
                ),
              ),
            ),
          );
        },
      );
    }

    await tester.pumpWidget(builder());
    await tester.showKeyboard(find.byType(EditableText));

    final List<MethodCall> log = <MethodCall>[];
    tester.binding.defaultBinaryMessenger.setMockMethodCallHandler(SystemChannels.textInput, (MethodCall methodCall) async {
      log.add(methodCall);
    });
    setState(() {
      currentTextStyle = textStyle2;
    });
    await tester.pump();

    // Updated styling information should be sent via TextInput.setStyle method.
    final MethodCall setStyle = log.firstWhere((MethodCall m) => m.method == 'TextInput.setStyle');
    expect(
      setStyle,
      isMethodCall('TextInput.setStyle', arguments: <String, dynamic>{
        'fontSize': 20.0,
        'fontFamily': 'Raleway',
        'fontWeightIndex': 6,
        'textAlignIndex': 4,
        'textDirectionIndex': 1,
      }),
    );
  });

  group('setCaretRect', () {
    Widget builder() {
      return MaterialApp(
        home: MediaQuery(
          data: const MediaQueryData(),
          child: Directionality(
            textDirection: TextDirection.ltr,
            child: Center(
              child: Material(
                child: EditableText(
                  backgroundCursorColor: Colors.grey,
                  controller: controller,
                  focusNode: FocusNode(),
                  style: textStyle,
                  cursorColor: Colors.blue,
                  selectionControls: materialTextSelectionControls,
                  keyboardType: TextInputType.text,
                  onChanged: (String value) {},
                ),
              ),
            ),
          ),
        ),
      );
    }

    testWidgets(
      'called with proper coordinates',
      (WidgetTester tester) async {
        controller.value = TextEditingValue(text: 'a' * 50);
        await tester.pumpWidget(builder());
        await tester.showKeyboard(find.byType(EditableText));

        expect(tester.testTextInput.log, contains(
          matchesMethodCall(
            'TextInput.setCaretRect',
            args: allOf(
              // No composing text so the width should not be too wide because
              // it's empty.
              containsPair('x', equals(700)),
              containsPair('y', equals(0)),
              containsPair('width', equals(2)),
              containsPair('height', equals(14)),
            ),
          ),
        ));

        tester.testTextInput.log.clear();

        controller.value = TextEditingValue(
          text: 'a' * 50,
          selection: const TextSelection(baseOffset: 0, extentOffset: 0),
        );
        await tester.pump();

        expect(tester.testTextInput.log, contains(
          matchesMethodCall(
            'TextInput.setCaretRect',
            // Now the composing range is not empty.
            args: allOf(
              containsPair('x', equals(0)),
              containsPair('y', equals(0)),
            ),
          ),
        ));
      },
    );

    testWidgets(
      'only send updates when necessary',
      (WidgetTester tester) async {
        controller.value = TextEditingValue(text: 'a' * 100);
        await tester.pumpWidget(builder());
        await tester.showKeyboard(find.byType(EditableText));

        expect(tester.testTextInput.log, contains(matchesMethodCall('TextInput.setCaretRect')));

        tester.testTextInput.log.clear();

        // Should not send updates every frame.
        await tester.pump();

        expect(tester.testTextInput.log, isNot(contains(matchesMethodCall('TextInput.setCaretRect'))));
      },
    );

    testWidgets(
      'not sent with selection',
      (WidgetTester tester) async {
        controller.value = TextEditingValue(
          text: 'a' * 100,
          selection: const TextSelection(baseOffset: 0, extentOffset: 10),
        );
        await tester.pumpWidget(builder());
        await tester.showKeyboard(find.byType(EditableText));

        expect(tester.testTextInput.log, isNot(contains(matchesMethodCall('TextInput.setCaretRect'))));
      },
    );
  });

  group('setMarkedTextRect', () {
    Widget builder() {
      return MaterialApp(
        home: MediaQuery(
          data: const MediaQueryData(),
          child: Directionality(
            textDirection: TextDirection.ltr,
            child: Center(
              child: Material(
                child: EditableText(
                  backgroundCursorColor: Colors.grey,
                  controller: controller,
                  focusNode: FocusNode(),
                  style: textStyle,
                  cursorColor: Colors.blue,
                  selectionControls: materialTextSelectionControls,
                  keyboardType: TextInputType.text,
                  onChanged: (String value) {},
                ),
              ),
            ),
          ),
        ),
      );
    }

    testWidgets(
      'called when the composing range changes',
      (WidgetTester tester) async {
        controller.value = TextEditingValue(text: 'a' * 100);
        await tester.pumpWidget(builder());
        await tester.showKeyboard(find.byType(EditableText));

        expect(tester.testTextInput.log, contains(
          matchesMethodCall(
            'TextInput.setMarkedTextRect',
            args: allOf(
              // No composing text so the width should not be too wide because
              // it's empty.
              containsPair('width', lessThanOrEqualTo(5)),
              containsPair('x', lessThanOrEqualTo(1)),
            ),
          ),
        ));

        tester.testTextInput.log.clear();

        controller.value = TextEditingValue(text: 'a' * 100, composing: const TextRange(start: 0, end: 10));
        await tester.pump();

        expect(tester.testTextInput.log, contains(
          matchesMethodCall(
            'TextInput.setMarkedTextRect',
            // Now the composing range is not empty.
            args: containsPair('width', greaterThanOrEqualTo(10)),
          ),
        ));
      },
    );

    testWidgets(
      'only send updates when necessary',
      (WidgetTester tester) async {
        controller.value = TextEditingValue(text: 'a' * 100, composing: const TextRange(start: 0, end: 10));
        await tester.pumpWidget(builder());
        await tester.showKeyboard(find.byType(EditableText));

        expect(tester.testTextInput.log, contains(matchesMethodCall('TextInput.setMarkedTextRect')));

        tester.testTextInput.log.clear();

        // Should not send updates every frame.
        await tester.pump();

        expect(tester.testTextInput.log, isNot(contains(matchesMethodCall('TextInput.setMarkedTextRect'))));
      },
    );

    testWidgets(
      'zero matrix paint transform',
      (WidgetTester tester) async {
        controller.value = TextEditingValue(text: 'a' * 100, composing: const TextRange(start: 0, end: 10));
        // Use a FittedBox with an zero-sized child to set the paint transform
        // to the zero matrix.
        await tester.pumpWidget(FittedBox(child: SizedBox.fromSize(size: Size.zero, child: builder())));
        await tester.showKeyboard(find.byType(EditableText));
        expect(tester.testTextInput.log, contains(matchesMethodCall(
          'TextInput.setMarkedTextRect',
          args: allOf(
            containsPair('width', isNotNaN),
            containsPair('height', isNotNaN),
            containsPair('x', isNotNaN),
            containsPair('y', isNotNaN),
          ),
        )));
      },
    );
  });


  testWidgets('custom keyboardAppearance is respected', (WidgetTester tester) async {
    // Regression test for https://github.com/flutter/flutter/issues/22212.

    final List<MethodCall> log = <MethodCall>[];
    tester.binding.defaultBinaryMessenger.setMockMethodCallHandler(SystemChannels.textInput, (MethodCall methodCall) async {
      log.add(methodCall);
    });

    final TextEditingController controller = TextEditingController();
    await tester.pumpWidget(
      MediaQuery(
        data: const MediaQueryData(),
        child: Directionality(
          textDirection: TextDirection.ltr,
          child: EditableText(
            controller: controller,
            focusNode: FocusNode(),
            style: Typography.material2018().black.subtitle1!,
            cursorColor: Colors.blue,
            backgroundCursorColor: Colors.grey,
            keyboardAppearance: Brightness.dark,
          ),
        ),
      ),
    );

    await tester.showKeyboard(find.byType(EditableText));
    final MethodCall setClient = log.first;
    expect(setClient.method, 'TextInput.setClient');
    expect(((setClient.arguments as Iterable<dynamic>).last as Map<String, dynamic>)['keyboardAppearance'], 'Brightness.dark');
  });

  testWidgets('Composing text is underlined and underline is cleared when losing focus', (WidgetTester tester) async {
    final TextEditingController controller = TextEditingController.fromValue(
      const TextEditingValue(
        text: 'text composing text',
        selection: TextSelection.collapsed(offset: 14),
        composing: TextRange(start: 5, end: 14),
      ),
    );
    final FocusNode focusNode = FocusNode(debugLabel: 'Test Focus Node');

    await tester.pumpWidget(MaterialApp( // So we can show overlays.
      home: EditableText(
        autofocus: true,
        backgroundCursorColor: Colors.grey,
        controller: controller,
        focusNode: focusNode,
        style: textStyle,
        cursorColor: cursorColor,
        selectionControls: materialTextSelectionControls,
        keyboardType: TextInputType.text,
        onEditingComplete: () {
          // This prevents the default focus change behavior on submission.
        },
      ),
    ));

    assert(focusNode.hasFocus);
    // Autofocus has a one frame delay.
    await tester.pump();

    final RenderEditable renderEditable = findRenderEditable(tester);
    // The actual text span is split into 3 parts with the middle part underlined.
    expect((renderEditable.text! as TextSpan).children!.length, 3);
    final TextSpan textSpan = (renderEditable.text! as TextSpan).children![1] as TextSpan;
    expect(textSpan.text, 'composing');
    expect(textSpan.style!.decoration, TextDecoration.underline);

    focusNode.unfocus();
    // Drain microtasks.
    await tester.idle();
    await tester.pump();

    expect((renderEditable.text! as TextSpan).children, isNull);
    // Everything's just formated the same way now.
    expect((renderEditable.text! as TextSpan).text, 'text composing text');
    expect(renderEditable.text!.style!.decoration, isNull);
  });

  testWidgets('text selection handle visibility', (WidgetTester tester) async {
    // Text with two separate words to select.
    const String testText = 'XXXXX          XXXXX';
    final TextEditingController controller = TextEditingController(text: testText);

    await tester.pumpWidget(MaterialApp(
      home: Align(
        alignment: Alignment.topLeft,
        child: SizedBox(
          width: 100,
          child: EditableText(
            showSelectionHandles: true,
            controller: controller,
            focusNode: FocusNode(),
            style: Typography.material2018().black.subtitle1!,
            cursorColor: Colors.blue,
            backgroundCursorColor: Colors.grey,
            selectionControls: materialTextSelectionControls,
            keyboardType: TextInputType.text,
          ),
        ),
      ),
    ));

    final EditableTextState state =
      tester.state<EditableTextState>(find.byType(EditableText));
    final RenderEditable renderEditable = state.renderEditable;
    final Scrollable scrollable = tester.widget<Scrollable>(find.byType(Scrollable));

    bool expectedLeftVisibleBefore = false;
    bool expectedRightVisibleBefore = false;

    Future<void> verifyVisibility(
      HandlePositionInViewport leftPosition,
      bool expectedLeftVisible,
      HandlePositionInViewport rightPosition,
      bool expectedRightVisible,
    ) async {
      await tester.pump();

      // Check the signal from RenderEditable about whether they're within the
      // viewport.

      expect(renderEditable.selectionStartInViewport.value, equals(expectedLeftVisible));
      expect(renderEditable.selectionEndInViewport.value, equals(expectedRightVisible));

      // Check that the animations are functional and going in the right
      // direction.

      final List<FadeTransition> transitions = find.descendant(
        of: find.byWidgetPredicate((Widget w) => '${w.runtimeType}' == '_TextSelectionHandleOverlay'),
        matching: find.byType(FadeTransition),
      ).evaluate().map((Element e) => e.widget).cast<FadeTransition>().toList();
      expect(transitions.length, 2);
      final FadeTransition left = transitions[0];
      final FadeTransition right = transitions[1];

      if (expectedLeftVisibleBefore)
        expect(left.opacity.value, equals(1.0));
      if (expectedRightVisibleBefore)
        expect(right.opacity.value, equals(1.0));

      await tester.pump(TextSelectionOverlay.fadeDuration ~/ 2);

      if (expectedLeftVisible != expectedLeftVisibleBefore)
        expect(left.opacity.value, equals(0.5));
      if (expectedRightVisible != expectedRightVisibleBefore)
        expect(right.opacity.value, equals(0.5));

      await tester.pump(TextSelectionOverlay.fadeDuration ~/ 2);

      if (expectedLeftVisible)
        expect(left.opacity.value, equals(1.0));
      if (expectedRightVisible)
        expect(right.opacity.value, equals(1.0));

      expectedLeftVisibleBefore = expectedLeftVisible;
      expectedRightVisibleBefore = expectedRightVisible;

      // Check that the handles' positions are correct.

      final List<RenderBox> handles = List<RenderBox>.from(
        tester.renderObjectList<RenderBox>(
          find.descendant(
            of: find.byType(CompositedTransformFollower),
            matching: find.byType(Padding),
          ),
        ),
      );

      final Size viewport = renderEditable.size;

      void testPosition(double pos, HandlePositionInViewport expected) {
        switch (expected) {
          case HandlePositionInViewport.leftEdge:
            expect(
              pos,
              inExclusiveRange(
                0 - kMinInteractiveDimension,
                0 + kMinInteractiveDimension,
              ),
            );
            break;
          case HandlePositionInViewport.rightEdge:
            expect(
              pos,
              inExclusiveRange(
                viewport.width - kMinInteractiveDimension,
                viewport.width + kMinInteractiveDimension,
              ),
            );
            break;
          case HandlePositionInViewport.within:
            expect(
              pos,
              inExclusiveRange(
                0 - kMinInteractiveDimension,
                viewport.width + kMinInteractiveDimension,
              ),
            );
            break;
        }
      }
      expect(state.selectionOverlay!.handlesAreVisible, isTrue);
      testPosition(handles[0].localToGlobal(Offset.zero).dx, leftPosition);
      testPosition(handles[1].localToGlobal(Offset.zero).dx, rightPosition);
    }

    // Select the first word. Both handles should be visible.
    await tester.tapAt(const Offset(20, 10));
    renderEditable.selectWord(cause: SelectionChangedCause.longPress);
    await tester.pump();
    await verifyVisibility(HandlePositionInViewport.leftEdge, true, HandlePositionInViewport.within, true);

    // Drag the text slightly so the first word is partially visible. Only the
    // right handle should be visible.
    scrollable.controller!.jumpTo(20.0);
    await verifyVisibility(HandlePositionInViewport.leftEdge, false, HandlePositionInViewport.within, true);

    // Drag the text all the way to the left so the first word is not visible at
    // all (and the second word is fully visible). Both handles should be
    // invisible now.
    scrollable.controller!.jumpTo(200.0);
    await verifyVisibility(HandlePositionInViewport.leftEdge, false, HandlePositionInViewport.leftEdge, false);

    // Tap to unselect.
    await tester.tap(find.byType(EditableText));
    await tester.pump();

    // Now that the second word has been dragged fully into view, select it.
    await tester.tapAt(const Offset(80, 10));
    renderEditable.selectWord(cause: SelectionChangedCause.longPress);
    await tester.pump();
    await verifyVisibility(HandlePositionInViewport.within, true, HandlePositionInViewport.within, true);

    // Drag the text slightly to the right. Only the left handle should be
    // visible.
    scrollable.controller!.jumpTo(150);
    await verifyVisibility(HandlePositionInViewport.within, true, HandlePositionInViewport.rightEdge, false);

    // Drag the text all the way to the right, so the second word is not visible
    // at all. Again, both handles should be invisible.
    scrollable.controller!.jumpTo(0);
    await verifyVisibility(HandlePositionInViewport.rightEdge, false, HandlePositionInViewport.rightEdge, false);

    // On web, we don't show the Flutter toolbar and instead rely on the browser
    // toolbar. Until we change that, this test should remain skipped.
  }, skip: kIsWeb); // [intended]

  testWidgets('text selection handle visibility RTL', (WidgetTester tester) async {
    // Text with two separate words to select.
    const String testText = 'XXXXX          XXXXX';
    final TextEditingController controller = TextEditingController(text: testText);

    await tester.pumpWidget(MaterialApp(
      home: Align(
        alignment: Alignment.topLeft,
        child: SizedBox(
          width: 100,
          child: EditableText(
            controller: controller,
            showSelectionHandles: true,
            focusNode: FocusNode(),
            style: Typography.material2018().black.subtitle1!,
            cursorColor: Colors.blue,
            backgroundCursorColor: Colors.grey,
            selectionControls: materialTextSelectionControls,
            keyboardType: TextInputType.text,
            textAlign: TextAlign.right,
          ),
        ),
      ),
    ));

    final EditableTextState state =
        tester.state<EditableTextState>(find.byType(EditableText));

    // Select the first word. Both handles should be visible.
    await tester.tapAt(const Offset(20, 10));
    state.renderEditable.selectWord(cause: SelectionChangedCause.longPress);
    await tester.pump();
    final List<RenderBox> handles = List<RenderBox>.from(
      tester.renderObjectList<RenderBox>(
        find.descendant(
          of: find.byType(CompositedTransformFollower),
          matching: find.byType(Padding),
        ),
      ),
    );
    expect(
      handles[0].localToGlobal(Offset.zero).dx,
      inExclusiveRange(
        -kMinInteractiveDimension,
        kMinInteractiveDimension,
      ),
    );
    expect(
      handles[1].localToGlobal(Offset.zero).dx,
      inExclusiveRange(
        70.0 - kMinInteractiveDimension,
        70.0 + kMinInteractiveDimension,
      ),
    );
    expect(state.selectionOverlay!.handlesAreVisible, isTrue);
    expect(controller.selection.base.offset, 0);
    expect(controller.selection.extent.offset, 5);

    // On web, we don't show the Flutter toolbar and instead rely on the browser
    // toolbar. Until we change that, this test should remain skipped.
  }, skip: kIsWeb); // [intended]

  const String testText = 'Now is the time for\n' // 20
      'all good people\n'                         // 20 + 16 => 36
      'to come to the aid\n'                      // 36 + 19 => 55
      'of their country.';                        // 55 + 17 => 72

  Future<void> sendKeys(
      WidgetTester tester,
      List<LogicalKeyboardKey> keys, {
        bool shift = false,
        bool wordModifier = false,
        bool lineModifier = false,
        bool shortcutModifier = false,
        required TargetPlatform targetPlatform,
      }) async {
    final String targetPlatformString = targetPlatform.toString();
    final String platform = targetPlatformString.substring(targetPlatformString.indexOf('.') + 1).toLowerCase();
    if (shift) {
      await tester.sendKeyDownEvent(LogicalKeyboardKey.shiftLeft, platform: platform);
    }
    if (shortcutModifier) {
      await tester.sendKeyDownEvent(
        platform == 'macos' ? LogicalKeyboardKey.metaLeft : LogicalKeyboardKey.controlLeft,
        platform: platform,
      );
    }
    if (wordModifier) {
      await tester.sendKeyDownEvent(
        platform == 'macos' ? LogicalKeyboardKey.altLeft : LogicalKeyboardKey.controlLeft,
        platform: platform,
      );
    }
    if (lineModifier) {
      await tester.sendKeyDownEvent(
        platform == 'macos' ? LogicalKeyboardKey.metaLeft : LogicalKeyboardKey.altLeft,
        platform: platform,
      );
    }
    for (final LogicalKeyboardKey key in keys) {
      await tester.sendKeyEvent(key, platform: platform);
      await tester.pump();
    }
    if (lineModifier) {
      await tester.sendKeyUpEvent(
        platform == 'macos' ? LogicalKeyboardKey.metaLeft : LogicalKeyboardKey.altLeft,
        platform: platform,
      );
    }
    if (wordModifier) {
      await tester.sendKeyUpEvent(
        platform == 'macos' ? LogicalKeyboardKey.altLeft : LogicalKeyboardKey.controlLeft,
        platform: platform,
      );
    }
    if (shortcutModifier) {
      await tester.sendKeyUpEvent(
        platform == 'macos' ? LogicalKeyboardKey.metaLeft : LogicalKeyboardKey.controlLeft,
        platform: platform,
      );
    }
    if (shift) {
      await tester.sendKeyUpEvent(LogicalKeyboardKey.shiftLeft, platform: platform);
    }
    if (shift || wordModifier || lineModifier) {
      await tester.pump();
    }
  }

  Future<void> testTextEditing(WidgetTester tester, {required TargetPlatform targetPlatform}) async {
    final String targetPlatformString = targetPlatform.toString();
    final String platform = targetPlatformString.substring(targetPlatformString.indexOf('.') + 1).toLowerCase();
    final TextEditingController controller = TextEditingController(text: testText);
    controller.selection = const TextSelection(
      baseOffset: 0,
      extentOffset: 0,
      affinity: TextAffinity.upstream,
    );
    late TextSelection selection;
    late SelectionChangedCause cause;
    await tester.pumpWidget(MaterialApp(
      home: Align(
        alignment: Alignment.topLeft,
        child: SizedBox(
          width: 400,
          child: EditableText(
            maxLines: 10,
            controller: controller,
            showSelectionHandles: true,
            autofocus: true,
            focusNode: FocusNode(),
            style: Typography.material2018().black.subtitle1!,
            cursorColor: Colors.blue,
            backgroundCursorColor: Colors.grey,
            selectionControls: materialTextSelectionControls,
            keyboardType: TextInputType.text,
            textAlign: TextAlign.right,
            onSelectionChanged: (TextSelection newSelection, SelectionChangedCause? newCause) {
              selection = newSelection;
              cause = newCause!;
            },
          ),
        ),
      ),
    ));

    await tester.pump(); // Wait for autofocus to take effect.

    // Select a few characters using shift right arrow
    await sendKeys(
      tester,
      <LogicalKeyboardKey>[
        LogicalKeyboardKey.arrowRight,
        LogicalKeyboardKey.arrowRight,
        LogicalKeyboardKey.arrowRight,
      ],
      shift: true,
      targetPlatform: defaultTargetPlatform,
    );

    expect(cause, equals(SelectionChangedCause.keyboard), reason: 'on $platform');
    expect(
      selection,
      equals(
        const TextSelection(
          baseOffset: 0,
          extentOffset: 3,
          affinity: TextAffinity.upstream,
        ),
      ),
      reason: 'on $platform',
    );

    // Select fewer characters using shift left arrow
    await sendKeys(
      tester,
      <LogicalKeyboardKey>[
        LogicalKeyboardKey.arrowLeft,
        LogicalKeyboardKey.arrowLeft,
        LogicalKeyboardKey.arrowLeft,
      ],
      shift: true,
      targetPlatform: defaultTargetPlatform,
    );

    expect(
      selection,
      equals(
        const TextSelection(
          baseOffset: 0,
          extentOffset: 0,
          affinity: TextAffinity.downstream,
        ),
      ),
      reason: 'on $platform',
    );

    // Try to select before the first character, nothing should change.
    await sendKeys(
      tester,
      <LogicalKeyboardKey>[
        LogicalKeyboardKey.arrowLeft,
      ],
      shift: true,
      targetPlatform: defaultTargetPlatform,
    );

    expect(
      selection,
      equals(
        const TextSelection(
          baseOffset: 0,
          extentOffset: 0,
          affinity: TextAffinity.downstream,
        ),
      ),
      reason: 'on $platform',
    );

    // Select the first two words.
    await sendKeys(
      tester,
      <LogicalKeyboardKey>[
        LogicalKeyboardKey.arrowRight,
        LogicalKeyboardKey.arrowRight,
      ],
      shift: true,
      wordModifier: true,
      targetPlatform: defaultTargetPlatform,
    );

    expect(
      selection,
      equals(
        const TextSelection(
          baseOffset: 0,
          extentOffset: 6,
          affinity: TextAffinity.upstream,
        ),
      ),
      reason: 'on $platform',
    );

    // Unselect the second word.
    await sendKeys(
      tester,
      <LogicalKeyboardKey>[
        LogicalKeyboardKey.arrowLeft,
      ],
      shift: true,
      wordModifier: true,
      targetPlatform: defaultTargetPlatform,
    );

    expect(
      selection,
      equals(
        const TextSelection(
          baseOffset: 0,
          extentOffset: 4,
          affinity: TextAffinity.upstream,
        ),
      ),
      reason: 'on $platform',
    );

    // Select the next line.
    await sendKeys(
      tester,
      <LogicalKeyboardKey>[
        LogicalKeyboardKey.arrowDown,
      ],
      shift: true,
      targetPlatform: defaultTargetPlatform,
    );

    expect(
      selection,
      equals(
        const TextSelection(
          baseOffset: 0,
          extentOffset: 20,
          affinity: TextAffinity.upstream,
        ),
      ),
      reason: 'on $platform',
    );

    await sendKeys(
      tester,
      <LogicalKeyboardKey>[
        LogicalKeyboardKey.arrowRight,
      ],
      targetPlatform: defaultTargetPlatform,
    );

    expect(
      selection,
      equals(
        const TextSelection(
          baseOffset: 20,
          extentOffset: 20,
        ),
      ),
      reason: 'on $platform',
    );

    // Select the next line.
    await sendKeys(
      tester,
      <LogicalKeyboardKey>[
        LogicalKeyboardKey.arrowDown,
      ],
      shift: true,
      targetPlatform: defaultTargetPlatform,
    );

    expect(
      selection,
      equals(
        const TextSelection(
          baseOffset: 20,
          extentOffset: 39,
        ),
      ),
      reason: 'on $platform',
    );

    // Select to the end of the string by going down.
    await sendKeys(
      tester,
      <LogicalKeyboardKey>[
        LogicalKeyboardKey.arrowDown,
        LogicalKeyboardKey.arrowDown,
        LogicalKeyboardKey.arrowDown,
        LogicalKeyboardKey.arrowDown,
      ],
      shift: true,
      targetPlatform: defaultTargetPlatform,
    );

    expect(
      selection,
      equals(
        const TextSelection(
          baseOffset: 20,
          extentOffset: testText.length,
        ),
      ),
      reason: 'on $platform',
    );

    // Go back up one line to set selection up to part of the last line.
    await sendKeys(
      tester,
      <LogicalKeyboardKey>[
        LogicalKeyboardKey.arrowUp,
      ],
      shift: true,
      targetPlatform: defaultTargetPlatform,
    );

    expect(
      selection,
      equals(
        const TextSelection(
          baseOffset: 20,
<<<<<<< HEAD
          extentOffset: 39,
          affinity: TextAffinity.downstream,
=======
          extentOffset: 57,
>>>>>>> d2cea643
        ),
      ),
      reason: 'on $platform',
    );

    // Select to the end of the selection.
    await sendKeys(
      tester,
      <LogicalKeyboardKey>[
        LogicalKeyboardKey.arrowRight,
      ],
      lineModifier: true,
      shift: true,
      targetPlatform: defaultTargetPlatform,
    );

    expect(
      selection,
      equals(
        const TextSelection(
          baseOffset: 20,
          extentOffset: 54,
          affinity: TextAffinity.upstream,
        ),
      ),
      reason: 'on $platform',
    );

    await sendKeys(
      tester,
      <LogicalKeyboardKey>[
        LogicalKeyboardKey.arrowLeft,
      ],
      lineModifier: true,
      shift: true,
      targetPlatform: defaultTargetPlatform,
    );

    expect(
      selection,
      equals(
        const TextSelection(
          baseOffset: 20,
          extentOffset: 36,
          affinity: TextAffinity.upstream,
        ),
      ),
      reason: 'on $platform',
    );

    // Select All
    await sendKeys(
      tester,
      <LogicalKeyboardKey>[
        LogicalKeyboardKey.keyA,
      ],
      shortcutModifier: true,
      targetPlatform: defaultTargetPlatform,
    );

    expect(
      selection,
      equals(
        const TextSelection(
          baseOffset: 0,
          extentOffset: testText.length,
          affinity: TextAffinity.upstream,
        ),
      ),
      reason: 'on $platform',
    );

    // Jump to beginning of selection.
    await sendKeys(
      tester,
      <LogicalKeyboardKey>[
        LogicalKeyboardKey.arrowLeft,
      ],
      targetPlatform: defaultTargetPlatform,
    );

    expect(
      selection,
      equals(
        const TextSelection(
          baseOffset: 0,
          extentOffset: 0,
        ),
      ),
      reason: 'on $platform',
    );

    // Jump to end.
    await sendKeys(
      tester,
      <LogicalKeyboardKey>[
        LogicalKeyboardKey.arrowDown,
      ],
      lineModifier: true,
      targetPlatform: defaultTargetPlatform,
    );

    expect(
      selection,
      equals(
        const TextSelection.collapsed(
          offset: testText.length,
<<<<<<< HEAD
          affinity: TextAffinity.upstream,
=======
>>>>>>> d2cea643
        ),
      ),
      reason: 'on $platform',
    );
    expect(controller.text, equals(testText), reason: 'on $platform');

    // Jump to start.
    await sendKeys(
      tester,
      <LogicalKeyboardKey>[
        LogicalKeyboardKey.arrowUp,
      ],
      lineModifier: true,
      targetPlatform: defaultTargetPlatform,
    );

    expect(
      selection,
      equals(
        const TextSelection.collapsed(
          offset: 0,
          affinity: TextAffinity.downstream,
        ),
      ),
      reason: 'on $platform',
    );
    expect(controller.text, equals(testText), reason: 'on $platform');

    // Move forward a few letters
    await sendKeys(
      tester,
      <LogicalKeyboardKey>[
        LogicalKeyboardKey.arrowRight,
        LogicalKeyboardKey.arrowRight,
        LogicalKeyboardKey.arrowRight,
      ],
      targetPlatform: defaultTargetPlatform,
    );

    expect(
      selection,
      equals(
        const TextSelection.collapsed(
          offset: 3,
        ),
      ),
      reason: 'on $platform',
    );

    // Select to end.
    await sendKeys(
      tester,
      <LogicalKeyboardKey>[
        LogicalKeyboardKey.arrowDown,
      ],
      shift: true,
      lineModifier: true,
      targetPlatform: defaultTargetPlatform,
    );

    expect(
      selection,
      equals(
        const TextSelection(
          baseOffset: 3,
          extentOffset: testText.length,
        ),
      ),
      reason: 'on $platform',
    );

    // Select to start, which extends the selection.
    await sendKeys(
      tester,
      <LogicalKeyboardKey>[
        LogicalKeyboardKey.arrowUp,
      ],
      shift: true,
      lineModifier: true,
      targetPlatform: defaultTargetPlatform,
    );

    expect(
      selection,
      equals(
        const TextSelection(
          baseOffset: 3,
          extentOffset: 0,
          affinity: TextAffinity.upstream,
        ),
      ),
      reason: 'on $platform',
    );

    // Move to start again.
    await sendKeys(
      tester,
      <LogicalKeyboardKey>[
        LogicalKeyboardKey.arrowUp,
      ],
      targetPlatform: defaultTargetPlatform,
    );

    expect(
      selection,
      equals(
        const TextSelection.collapsed(
          offset: 0,
          affinity: TextAffinity.downstream,
        ),
      ),
      reason: 'on $platform',
    );

    // Jump forward three words.
    await sendKeys(
      tester,
      <LogicalKeyboardKey>[
        LogicalKeyboardKey.arrowRight,
        LogicalKeyboardKey.arrowRight,
        LogicalKeyboardKey.arrowRight,
      ],
      wordModifier: true,
      targetPlatform: defaultTargetPlatform,
    );

    expect(
      selection,
      equals(
        const TextSelection(
          baseOffset: 10,
          extentOffset: 10,
          affinity: TextAffinity.downstream,
        ),
      ),
      reason: 'on $platform',
    );

    // Select some characters backward.
    await sendKeys(
      tester,
      <LogicalKeyboardKey>[
        LogicalKeyboardKey.arrowLeft,
        LogicalKeyboardKey.arrowLeft,
        LogicalKeyboardKey.arrowLeft,
      ],
      shift: true,
      targetPlatform: defaultTargetPlatform,
    );

    expect(
      selection,
      equals(
        const TextSelection(
          baseOffset: 10,
          extentOffset: 7,
          affinity: TextAffinity.upstream,
        ),
      ),
      reason: 'on $platform',
    );

    // Select a word backward.
    await sendKeys(
      tester,
      <LogicalKeyboardKey>[
        LogicalKeyboardKey.arrowLeft,
      ],
      shift: true,
      wordModifier: true,
      targetPlatform: defaultTargetPlatform,
    );

    expect(
      selection,
      equals(
        const TextSelection(
          baseOffset: 10,
          extentOffset: 4,
          affinity: TextAffinity.upstream,
        ),
      ),
      reason: 'on $platform',
    );
    expect(controller.text, equals(testText), reason: 'on $platform');

    // Cut
    await sendKeys(
      tester,
      <LogicalKeyboardKey>[
        LogicalKeyboardKey.keyX,
      ],
      shortcutModifier: true,
      targetPlatform: defaultTargetPlatform,
    );

    expect(
      selection,
      equals(
        const TextSelection(
          baseOffset: 4,
          extentOffset: 4,
          affinity: TextAffinity.downstream,
        ),
      ),
      reason: 'on $platform',
    );
    expect(
      controller.text,
      equals(
        'Now  time for\n'
        'all good people\n'
        'to come to the aid\n'
        'of their country.',
      ),
      reason: 'on $platform',
    );
    expect(
      (await Clipboard.getData(Clipboard.kTextPlain))!.text,
      equals('is the'),
      reason: 'on $platform',
    );

    // Paste
    await sendKeys(
      tester,
      <LogicalKeyboardKey>[
        LogicalKeyboardKey.keyV,
      ],
      shortcutModifier: true,
      targetPlatform: defaultTargetPlatform,
    );

    expect(
      selection,
      equals(
        const TextSelection(
          baseOffset: 10,
          extentOffset: 10,
          affinity: TextAffinity.downstream,
        ),
      ),
      reason: 'on $platform',
    );
    expect(controller.text, equals(testText), reason: 'on $platform');

    // Copy All
    await sendKeys(
      tester,
      <LogicalKeyboardKey>[
        LogicalKeyboardKey.keyA,
        LogicalKeyboardKey.keyC,
      ],
      shortcutModifier: true,
      targetPlatform: defaultTargetPlatform,
    );

    expect(
      selection,
      equals(
        const TextSelection(
          baseOffset: 0,
          extentOffset: testText.length,
          affinity: TextAffinity.upstream,
        ),
      ),
      reason: 'on $platform',
    );
    expect(controller.text, equals(testText), reason: 'on $platform');
    expect((await Clipboard.getData(Clipboard.kTextPlain))!.text, equals(testText));

    // Delete
    await sendKeys(
      tester,
      <LogicalKeyboardKey>[
        LogicalKeyboardKey.delete,
      ],
      targetPlatform: defaultTargetPlatform,
    );
    expect(
      selection,
      equals(
        const TextSelection(
          baseOffset: 0,
          extentOffset: 0,
          affinity: TextAffinity.downstream,
        ),
      ),
      reason: 'on $platform',
    );
    expect(controller.text, isEmpty, reason: 'on $platform');
  }

  testWidgets('keyboard text selection works (RawKeyEvent)', (WidgetTester tester) async {
    debugKeyEventSimulatorTransitModeOverride = KeyDataTransitMode.rawKeyData;

    await testTextEditing(tester, targetPlatform: defaultTargetPlatform);

    debugKeyEventSimulatorTransitModeOverride = null;

    // On web, using keyboard for selection is handled by the browser.
  }, variant: TargetPlatformVariant.all(), skip: kIsWeb); // [intended]

  testWidgets('keyboard text selection works (ui.KeyData then RawKeyEvent)', (WidgetTester tester) async {
    debugKeyEventSimulatorTransitModeOverride = KeyDataTransitMode.keyDataThenRawKeyData;

    await testTextEditing(tester, targetPlatform: defaultTargetPlatform);

    debugKeyEventSimulatorTransitModeOverride = null;

    // On web, using keyboard for selection is handled by the browser.
  }, variant: TargetPlatformVariant.all(), skip: kIsWeb); // [intended]

  testWidgets(
    'keyboard shortcuts respect read-only',
    (WidgetTester tester) async {
      final String platform = describeEnum(defaultTargetPlatform).toLowerCase();
      final TextEditingController controller = TextEditingController(text: testText);
      controller.selection = const TextSelection(
        baseOffset: 0,
        extentOffset: testText.length ~/2,
        affinity: TextAffinity.upstream,
      );
      TextSelection? selection;
      await tester.pumpWidget(MaterialApp(
        home: Align(
          alignment: Alignment.topLeft,
          child: SizedBox(
            width: 400,
            child: EditableText(
              readOnly: true,
              controller: controller,
              autofocus: true,
              focusNode: FocusNode(),
              style: Typography.material2018().black.subtitle1!,
              cursorColor: Colors.blue,
              backgroundCursorColor: Colors.grey,
              selectionControls: materialTextSelectionControls,
              keyboardType: TextInputType.text,
              textAlign: TextAlign.right,
              onSelectionChanged: (TextSelection newSelection, SelectionChangedCause? newCause) {
                selection = newSelection;
              },
            ),
          ),
        ),
      ));

      await tester.pump(); // Wait for autofocus to take effect.

      const String clipboardContent = 'read-only';
      await Clipboard.setData(const ClipboardData(text: clipboardContent));

      // Paste
      await sendKeys(
        tester,
        <LogicalKeyboardKey>[
          LogicalKeyboardKey.keyV,
        ],
        shortcutModifier: true,
        targetPlatform: defaultTargetPlatform,
      );

      expect(selection, isNull, reason: 'on $platform');
      expect(controller.text, equals(testText), reason: 'on $platform');

      // Select All
      await sendKeys(
        tester,
        <LogicalKeyboardKey>[
          LogicalKeyboardKey.keyA,
        ],
        shortcutModifier: true,
        targetPlatform: defaultTargetPlatform,
      );

      expect(
        selection,
        equals(
          const TextSelection(
            baseOffset: 0,
            extentOffset: testText.length,
            affinity: TextAffinity.upstream,
          ),
        ),
        reason: 'on $platform',
      );
      expect(controller.text, equals(testText), reason: 'on $platform');

      // Cut
      await sendKeys(
        tester,
        <LogicalKeyboardKey>[
          LogicalKeyboardKey.keyX,
        ],
        shortcutModifier: true,
        targetPlatform: defaultTargetPlatform,
      );

      expect(
        selection,
        equals(
          const TextSelection(
            baseOffset: 0,
            extentOffset: testText.length,
            affinity: TextAffinity.upstream,
          ),
        ),
        reason: 'on $platform',
      );
      expect(controller.text, equals(testText), reason: 'on $platform');
      expect(
        (await Clipboard.getData(Clipboard.kTextPlain))!.text,
        equals(clipboardContent),
        reason: 'on $platform',
      );

      // Copy
      await sendKeys(
        tester,
        <LogicalKeyboardKey>[
          LogicalKeyboardKey.keyC,
        ],
        shortcutModifier: true,
        targetPlatform: defaultTargetPlatform,
      );

      expect(
        selection,
        equals(
          const TextSelection(
            baseOffset: 0,
            extentOffset: testText.length,
            affinity: TextAffinity.upstream,
          ),
        ),
        reason: 'on $platform',
      );
      expect(controller.text, equals(testText), reason: 'on $platform');
      expect(
        (await Clipboard.getData(Clipboard.kTextPlain))!.text,
        equals(testText),
        reason: 'on $platform',
      );

      // Delete
      await sendKeys(
        tester,
        <LogicalKeyboardKey>[
          LogicalKeyboardKey.delete,
        ],
        targetPlatform: defaultTargetPlatform,
      );
      expect(
        selection,
        equals(
          const TextSelection(
            baseOffset: 0,
            extentOffset: testText.length,
            affinity: TextAffinity.upstream,
          ),
        ),
        reason: 'on $platform',
      );
      expect(controller.text, equals(testText), reason: 'on $platform');

      // Backspace
      await sendKeys(
        tester,
        <LogicalKeyboardKey>[
          LogicalKeyboardKey.backspace,
        ],
        targetPlatform: defaultTargetPlatform,
      );
      expect(
        selection,
        equals(
          const TextSelection(
            baseOffset: 0,
            extentOffset: testText.length,
            affinity: TextAffinity.upstream,
          ),
        ),
        reason: 'on $platform',
      );
      expect(controller.text, equals(testText), reason: 'on $platform');
    },
    // On web, using keyboard for selection is handled by the browser.
    skip: kIsWeb, // [intended]
    variant: TargetPlatformVariant.all(),
  );

  testWidgets('home/end keys', (WidgetTester tester) async {
    final String targetPlatformString = defaultTargetPlatform.toString();
    final String platform = targetPlatformString.substring(targetPlatformString.indexOf('.') + 1).toLowerCase();
    final TextEditingController controller = TextEditingController(text: testText);
    controller.selection = const TextSelection(
      baseOffset: 0,
      extentOffset: 0,
      affinity: TextAffinity.upstream,
    );
    late TextSelection selection;
    late SelectionChangedCause cause;
    await tester.pumpWidget(MaterialApp(
      home: Align(
        alignment: Alignment.topLeft,
        child: SizedBox(
          width: 400,
          child: EditableText(
            maxLines: 10,
            controller: controller,
            showSelectionHandles: true,
            autofocus: true,
            focusNode: FocusNode(),
            style: Typography.material2018().black.subtitle1!,
            cursorColor: Colors.blue,
            backgroundCursorColor: Colors.grey,
            selectionControls: materialTextSelectionControls,
            keyboardType: TextInputType.text,
            textAlign: TextAlign.right,
            onSelectionChanged: (TextSelection newSelection, SelectionChangedCause? newCause) {
              selection = newSelection;
              cause = newCause!;
            },
          ),
        ),
      ),
    ));

    await tester.pump(); // Wait for autofocus to take effect.

    // Move near the middle of the document.
    await sendKeys(
      tester,
      <LogicalKeyboardKey>[
        LogicalKeyboardKey.arrowDown,
        LogicalKeyboardKey.arrowRight,
        LogicalKeyboardKey.arrowRight,
        LogicalKeyboardKey.arrowRight,
      ],
      targetPlatform: defaultTargetPlatform,
    );

    expect(cause, equals(SelectionChangedCause.keyboard), reason: 'on $platform');
    expect(
      selection,
      equals(
        const TextSelection.collapsed(
          offset: 23,
        ),
      ),
      reason: 'on $platform',
    );

    await sendKeys(
      tester,
      <LogicalKeyboardKey>[
        LogicalKeyboardKey.home,
      ],
      targetPlatform: defaultTargetPlatform,
    );

    final int afterHomeOffset;
    final int afterEndOffset;
    final TextAffinity afterEndAffinity;
    switch (defaultTargetPlatform) {
      // These platforms don't handle home/end at all.
      case TargetPlatform.android:
      case TargetPlatform.iOS:
      case TargetPlatform.fuchsia:
      case TargetPlatform.macOS:
        afterHomeOffset = 23;
        afterEndOffset = 23;
        afterEndAffinity = TextAffinity.downstream;
        break;

      // These platforms go to the line start/end.
      case TargetPlatform.linux:
      case TargetPlatform.windows:
        afterHomeOffset = 20;
        afterEndOffset = 35;
        afterEndAffinity = TextAffinity.upstream;
        break;
    }

    expect(
      selection,
      equals(
        TextSelection.collapsed(
          offset: afterHomeOffset,
        ),
      ),
      reason: 'on $platform',
    );
    expect(controller.text, equals(testText), reason: 'on $platform');

    await sendKeys(
      tester,
      <LogicalKeyboardKey>[
        LogicalKeyboardKey.end,
      ],
      targetPlatform: defaultTargetPlatform,
    );

    expect(
      selection,
      equals(
        TextSelection.collapsed(
          offset: afterEndOffset,
          affinity: afterEndAffinity,
        ),
      ),
      reason: 'on $platform',
    );
    expect(controller.text, equals(testText), reason: 'on $platform');
  },
    skip: kIsWeb, // [intended] on web these keys are handled by the browser.
    variant: TargetPlatformVariant.all(),
  );

  testWidgets('shift + home/end keys', (WidgetTester tester) async {
    final String targetPlatformString = defaultTargetPlatform.toString();
    final String platform = targetPlatformString.substring(targetPlatformString.indexOf('.') + 1).toLowerCase();
    final TextEditingController controller = TextEditingController(text: testText);
    controller.selection = const TextSelection(
      baseOffset: 0,
      extentOffset: 0,
      affinity: TextAffinity.upstream,
    );
    late TextSelection selection;
    late SelectionChangedCause cause;
    await tester.pumpWidget(MaterialApp(
      home: Align(
        alignment: Alignment.topLeft,
        child: SizedBox(
          width: 400,
          child: EditableText(
            maxLines: 10,
            controller: controller,
            showSelectionHandles: true,
            autofocus: true,
            focusNode: FocusNode(),
            style: Typography.material2018().black.subtitle1!,
            cursorColor: Colors.blue,
            backgroundCursorColor: Colors.grey,
            selectionControls: materialTextSelectionControls,
            keyboardType: TextInputType.text,
            textAlign: TextAlign.right,
            onSelectionChanged: (TextSelection newSelection, SelectionChangedCause? newCause) {
              selection = newSelection;
              cause = newCause!;
            },
          ),
        ),
      ),
    ));

    await tester.pump();

    // Move near the middle of the document.
    await sendKeys(
      tester,
      <LogicalKeyboardKey>[
        LogicalKeyboardKey.arrowDown,
        LogicalKeyboardKey.arrowRight,
        LogicalKeyboardKey.arrowRight,
        LogicalKeyboardKey.arrowRight,
      ],
      targetPlatform: defaultTargetPlatform,
    );

    expect(cause, equals(SelectionChangedCause.keyboard), reason: 'on $platform');
    expect(
      selection,
      equals(
        const TextSelection.collapsed(
          offset: 23,
        ),
      ),
      reason: 'on $platform',
    );

    await sendKeys(
      tester,
      <LogicalKeyboardKey>[
        LogicalKeyboardKey.home,
      ],
      shift: true,
      targetPlatform: defaultTargetPlatform,
    );

    expect(controller.text, equals(testText), reason: 'on $platform');
    final TextSelection selectionAfterHome = selection;

    // Move back to position 23.
    controller.selection = const TextSelection.collapsed(
      offset: 23,
    );
    await tester.pump();

    await sendKeys(
      tester,
      <LogicalKeyboardKey>[
        LogicalKeyboardKey.end,
      ],
      shift: true,
      targetPlatform: defaultTargetPlatform,
    );

    expect(controller.text, equals(testText), reason: 'on $platform');
    final TextSelection selectionAfterEnd = selection;

    switch (defaultTargetPlatform) {
      // These platforms don't handle shift + home/end at all.
      case TargetPlatform.android:
      case TargetPlatform.iOS:
      case TargetPlatform.fuchsia:
        expect(
          selectionAfterHome,
          equals(
            const TextSelection(
              baseOffset: 23,
              extentOffset: 23,
            ),
          ),
          reason: 'on $platform',
        );
        expect(
          selectionAfterEnd,
          equals(
            const TextSelection(
              baseOffset: 23,
              extentOffset: 23,
            ),
          ),
          reason: 'on $platform',
        );
        break;

      // Linux extends to the line start/end.
      case TargetPlatform.linux:
        expect(
          selectionAfterHome,
          equals(
            const TextSelection(
              baseOffset: 23,
              extentOffset: 20,
            ),
          ),
          reason: 'on $platform',
        );
        expect(
          selectionAfterEnd,
          equals(
            const TextSelection(
              baseOffset: 23,
              extentOffset: 35,
              affinity: TextAffinity.upstream,
            ),
          ),
          reason: 'on $platform',
        );
        break;

      // Windows expands to the line start/end.
      case TargetPlatform.windows:
        expect(
          selectionAfterHome,
          equals(
            const TextSelection(
              baseOffset: 23,
              extentOffset: 20,
            ),
          ),
          reason: 'on $platform',
        );
        expect(
          selectionAfterEnd,
          equals(
            const TextSelection(
              baseOffset: 23,
              extentOffset: 35,
            ),
          ),
          reason: 'on $platform',
        );
        break;

      // Mac goes to the start/end of the document.
      case TargetPlatform.macOS:
        expect(
          selectionAfterHome,
          equals(
            const TextSelection(
              baseOffset: 23,
              extentOffset: 0,
              affinity: TextAffinity.upstream,
            ),
          ),
          reason: 'on $platform',
        );
        expect(
          selectionAfterEnd,
          equals(
            const TextSelection(
              baseOffset: 23,
              extentOffset: 72,
            ),
          ),
          reason: 'on $platform',
        );
        break;
    }
  },
    skip: kIsWeb, // [intended] on web these keys are handled by the browser.
    variant: TargetPlatformVariant.all(),
  );

  // Regression test for https://github.com/flutter/flutter/issues/31287
  testWidgets('text selection handle visibility', (WidgetTester tester) async {
    // Text with two separate words to select.
    const String testText = 'XXXXX          XXXXX';
    final TextEditingController controller = TextEditingController(text: testText);

    await tester.pumpWidget(MaterialApp(
      home: Align(
        alignment: Alignment.topLeft,
        child: SizedBox(
          width: 100,
          child: EditableText(
            showSelectionHandles: true,
            controller: controller,
            focusNode: FocusNode(),
            style: Typography.material2018(platform: TargetPlatform.iOS).black.subtitle1!,
            cursorColor: Colors.blue,
            backgroundCursorColor: Colors.grey,
            selectionControls: cupertinoTextSelectionControls,
            keyboardType: TextInputType.text,
          ),
        ),
      ),
    ));

    final EditableTextState state =
        tester.state<EditableTextState>(find.byType(EditableText));
    final RenderEditable renderEditable = state.renderEditable;
    final Scrollable scrollable = tester.widget<Scrollable>(find.byType(Scrollable));

    bool expectedLeftVisibleBefore = false;
    bool expectedRightVisibleBefore = false;

    Future<void> verifyVisibility(
      HandlePositionInViewport leftPosition,
      bool expectedLeftVisible,
      HandlePositionInViewport rightPosition,
      bool expectedRightVisible,
    ) async {
      await tester.pump();

      // Check the signal from RenderEditable about whether they're within the
      // viewport.

      expect(renderEditable.selectionStartInViewport.value, equals(expectedLeftVisible));
      expect(renderEditable.selectionEndInViewport.value, equals(expectedRightVisible));

      // Check that the animations are functional and going in the right
      // direction.

      final List<FadeTransition> transitions =
        find.byType(FadeTransition).evaluate().map((Element e) => e.widget).cast<FadeTransition>().toList();
      final FadeTransition left = transitions[0];
      final FadeTransition right = transitions[1];

      if (expectedLeftVisibleBefore)
        expect(left.opacity.value, equals(1.0));
      if (expectedRightVisibleBefore)
        expect(right.opacity.value, equals(1.0));

      await tester.pump(TextSelectionOverlay.fadeDuration ~/ 2);

      if (expectedLeftVisible != expectedLeftVisibleBefore)
        expect(left.opacity.value, equals(0.5));
      if (expectedRightVisible != expectedRightVisibleBefore)
        expect(right.opacity.value, equals(0.5));

      await tester.pump(TextSelectionOverlay.fadeDuration ~/ 2);

      if (expectedLeftVisible)
        expect(left.opacity.value, equals(1.0));
      if (expectedRightVisible)
        expect(right.opacity.value, equals(1.0));

      expectedLeftVisibleBefore = expectedLeftVisible;
      expectedRightVisibleBefore = expectedRightVisible;

      // Check that the handles' positions are correct.

      final List<RenderBox> handles = List<RenderBox>.from(
        tester.renderObjectList<RenderBox>(
          find.descendant(
            of: find.byType(CompositedTransformFollower),
            matching: find.byType(Padding),
          ),
        ),
      );

      final Size viewport = renderEditable.size;

      void testPosition(double pos, HandlePositionInViewport expected) {
        switch (expected) {
          case HandlePositionInViewport.leftEdge:
            expect(
              pos,
              inExclusiveRange(
                0 - kMinInteractiveDimension,
                0 + kMinInteractiveDimension,
              ),
            );
            break;
          case HandlePositionInViewport.rightEdge:
            expect(
              pos,
              inExclusiveRange(
                viewport.width - kMinInteractiveDimension,
                viewport.width + kMinInteractiveDimension,
              ),
            );
            break;
          case HandlePositionInViewport.within:
            expect(
              pos,
              inExclusiveRange(
                0 - kMinInteractiveDimension,
                viewport.width + kMinInteractiveDimension,
              ),
            );
            break;
        }
      }
      expect(state.selectionOverlay!.handlesAreVisible, isTrue);
      testPosition(handles[0].localToGlobal(Offset.zero).dx, leftPosition);
      testPosition(handles[1].localToGlobal(Offset.zero).dx, rightPosition);
    }

    // Select the first word. Both handles should be visible.
    await tester.tapAt(const Offset(20, 10));
    renderEditable.selectWord(cause: SelectionChangedCause.longPress);
    await tester.pump();
    await verifyVisibility(HandlePositionInViewport.leftEdge, true, HandlePositionInViewport.within, true);

    // Drag the text slightly so the first word is partially visible. Only the
    // right handle should be visible.
    scrollable.controller!.jumpTo(20.0);
    await verifyVisibility(HandlePositionInViewport.leftEdge, false, HandlePositionInViewport.within, true);

    // Drag the text all the way to the left so the first word is not visible at
    // all (and the second word is fully visible). Both handles should be
    // invisible now.
    scrollable.controller!.jumpTo(200.0);
    await verifyVisibility(HandlePositionInViewport.leftEdge, false, HandlePositionInViewport.leftEdge, false);

    // Tap to unselect.
    await tester.tap(find.byType(EditableText));
    await tester.pump();

    // Now that the second word has been dragged fully into view, select it.
    await tester.tapAt(const Offset(80, 10));
    renderEditable.selectWord(cause: SelectionChangedCause.longPress);
    await tester.pump();
    await verifyVisibility(HandlePositionInViewport.within, true, HandlePositionInViewport.within, true);

    // Drag the text slightly to the right. Only the left handle should be
    // visible.
    scrollable.controller!.jumpTo(150);
    await verifyVisibility(HandlePositionInViewport.within, true, HandlePositionInViewport.rightEdge, false);

    // Drag the text all the way to the right, so the second word is not visible
    // at all. Again, both handles should be invisible.
    scrollable.controller!.jumpTo(0);
    await verifyVisibility(HandlePositionInViewport.rightEdge, false, HandlePositionInViewport.rightEdge, false);

  },
      // On web, we don't show the Flutter toolbar and instead rely on the browser
      // toolbar. Until we change that, this test should remain skipped.
      skip: kIsWeb, // [intended]
      variant: const TargetPlatformVariant(<TargetPlatform>{ TargetPlatform.iOS,  TargetPlatform.macOS })
  );

  testWidgets("scrolling doesn't bounce", (WidgetTester tester) async {
    // 3 lines of text, where the last line overflows and requires scrolling.
    const String testText = 'XXXXX\nXXXXX\nXXXXX';
    final TextEditingController controller = TextEditingController(text: testText);

    await tester.pumpWidget(MaterialApp(
      home: Align(
        alignment: Alignment.topLeft,
        child: SizedBox(
          width: 100,
          child: EditableText(
            showSelectionHandles: true,
            maxLines: 2,
            controller: controller,
            focusNode: FocusNode(),
            style: Typography.material2018().black.subtitle1!.copyWith(fontFamily: 'Roboto'),
            cursorColor: Colors.blue,
            backgroundCursorColor: Colors.grey,
            selectionControls: materialTextSelectionControls,
            keyboardType: TextInputType.text,
          ),
        ),
      ),
    ));

    final EditableTextState state =
      tester.state<EditableTextState>(find.byType(EditableText));
    final RenderEditable renderEditable = state.renderEditable;
    final Scrollable scrollable = tester.widget<Scrollable>(find.byType(Scrollable));

    expect(scrollable.controller!.position.viewportDimension, equals(28));
    expect(scrollable.controller!.position.pixels, equals(0));

    expect(renderEditable.maxScrollExtent, equals(14));

    scrollable.controller!.jumpTo(20.0);
    await tester.pump();
    expect(scrollable.controller!.position.pixels, equals(20));

    state.bringIntoView(const TextPosition(offset: 0));
    await tester.pump();
    expect(scrollable.controller!.position.pixels, equals(0));


    state.bringIntoView(const TextPosition(offset: 13));
    await tester.pump();
    expect(scrollable.controller!.position.pixels, equals(14));
    expect(scrollable.controller!.position.pixels, equals(renderEditable.maxScrollExtent));
  });

  testWidgets('bringIntoView brings the caret into view when in a viewport', (WidgetTester tester) async {
    // Regression test for https://github.com/flutter/flutter/issues/55547.
    final TextEditingController controller = TextEditingController(text: testText * 20);
    final ScrollController editableScrollController = ScrollController();
    final ScrollController outerController = ScrollController();

    await tester.pumpWidget(MaterialApp(
      home: Align(
        alignment: Alignment.topLeft,
        child: SizedBox(
          width: 200,
          height: 200,
          child: SingleChildScrollView(
            controller: outerController,
            child: EditableText(
              maxLines: null,
              controller: controller,
              scrollController: editableScrollController,
              focusNode: FocusNode(),
              style: textStyle,
              cursorColor: Colors.blue,
              backgroundCursorColor: Colors.grey,
            ),
          ),
        ),
      ),
    ));


    expect(outerController.offset, 0);
    expect(editableScrollController.offset, 0);

    final EditableTextState state = tester.state<EditableTextState>(find.byType(EditableText));
    state.bringIntoView(TextPosition(offset: controller.text.length));

    await tester.pumpAndSettle();
    // The SingleChildScrollView is scrolled instead of the EditableText to
    // reveal the caret.
    expect(outerController.offset, outerController.position.maxScrollExtent);
    expect(editableScrollController.offset, 0);
  });

  testWidgets('bringIntoView does nothing if the physics prohibits implicit scrolling', (WidgetTester tester) async {
    final TextEditingController controller = TextEditingController(text: testText * 20);
    final ScrollController scrollController = ScrollController();

    Future<void> buildWithPhysics({ ScrollPhysics? physics }) async {
      await tester.pumpWidget(MaterialApp(
        home: Align(
          alignment: Alignment.topLeft,
          child: SizedBox(
            width: 200,
            height: 200,
            child: EditableText(
              maxLines: null,
              controller: controller,
              scrollController: scrollController,
              focusNode: FocusNode(),
              style: textStyle,
              cursorColor: Colors.blue,
              backgroundCursorColor: Colors.grey,
              scrollPhysics: physics,
            ),
          ),
        ),
      ));
    }


    await buildWithPhysics();
    expect(scrollController.offset, 0);

    final EditableTextState state = tester.state<EditableTextState>(find.byType(EditableText));
    state.bringIntoView(TextPosition(offset: controller.text.length));

    await tester.pumpAndSettle();
    // Scrolled to the maxScrollExtent to reveal to caret.
    expect(scrollController.offset, scrollController.position.maxScrollExtent);

    scrollController.jumpTo(0);
    await buildWithPhysics(physics: const NoImplicitScrollPhysics());
    expect(scrollController.offset, 0);

    state.bringIntoView(TextPosition(offset: controller.text.length));

    await tester.pumpAndSettle();
    expect(scrollController.offset, 0);
  });

  testWidgets('can change scroll controller', (WidgetTester tester) async {
    final _TestScrollController scrollController1 = _TestScrollController();
    final _TestScrollController scrollController2 = _TestScrollController();

    await tester.pumpWidget(
      MaterialApp(
        home: EditableText(
          controller: TextEditingController(text: 'A' * 1000),
          focusNode: FocusNode(),
          style: textStyle,
          cursorColor: Colors.blue,
          backgroundCursorColor: Colors.grey,
          scrollController: scrollController1,
        ),
      ),
    );

    expect(scrollController1.attached, isTrue);
    expect(scrollController2.attached, isFalse);

    // Change scrollController to controller 2.
    await tester.pumpWidget(
      MaterialApp(
        home: EditableText(
          controller: TextEditingController(text: 'A' * 1000),
          focusNode: FocusNode(),
          style: textStyle,
          cursorColor: Colors.blue,
          backgroundCursorColor: Colors.grey,
          scrollController: scrollController2,
        ),
      ),
    );

    expect(scrollController1.attached, isFalse);
    expect(scrollController2.attached, isTrue);

    // Changing scrollController to null.
    await tester.pumpWidget(
      MaterialApp(
        home: EditableText(
          controller: TextEditingController(text: 'A' * 1000),
          focusNode: FocusNode(),
          style: textStyle,
          cursorColor: Colors.blue,
          backgroundCursorColor: Colors.grey,
        ),
      ),
    );

    expect(scrollController1.attached, isFalse);
    expect(scrollController2.attached, isFalse);

    // Change scrollController to back controller 2.
    await tester.pumpWidget(
      MaterialApp(
        home: EditableText(
          controller: TextEditingController(text: 'A' * 1000),
          focusNode: FocusNode(),
          style: textStyle,
          cursorColor: Colors.blue,
          backgroundCursorColor: Colors.grey,
          scrollController: scrollController2,
        ),
      ),
    );

    expect(scrollController1.attached, isFalse);
    expect(scrollController2.attached, isTrue);
  });

  testWidgets('getLocalRectForCaret does not throw when it sees an infinite point', (WidgetTester tester) async {
    await tester.pumpWidget(
      MaterialApp(
        home: SkipPainting(
          child: Transform(
            transform: Matrix4.zero(),
            child: EditableText(
              controller: TextEditingController(),
              focusNode: FocusNode(),
              style: textStyle,
              cursorColor: Colors.blue,
              backgroundCursorColor: Colors.grey,
            ),
          ),
        ),
      ),
    );

    final EditableTextState state = tester.state<EditableTextState>(find.byType(EditableText));
    final Rect rect = state.renderEditable.getLocalRectForCaret(const TextPosition(offset: 0));
    expect(rect.isFinite, true);
    expect(tester.takeException(), isNull);
  });

  testWidgets('obscured multiline fields throw an exception', (WidgetTester tester) async {
    final TextEditingController controller = TextEditingController();
    expect(
      () {
        EditableText(
          backgroundCursorColor: cursorColor,
          controller: controller,
          cursorColor: cursorColor,
          focusNode: focusNode,
          obscureText: true,
          style: textStyle,
        );
      },
      returnsNormally,
    );
    expect(
      () {
        EditableText(
          backgroundCursorColor: cursorColor,
          controller: controller,
          cursorColor: cursorColor,
          focusNode: focusNode,
          maxLines: 2,
          obscureText: true,
          style: textStyle,
        );
      },
      throwsAssertionError,
    );
  });

  group('batch editing', () {
    final TextEditingController controller = TextEditingController(text: testText);
    final EditableText editableText = EditableText(
      showSelectionHandles: true,
      maxLines: 2,
      controller: controller,
      focusNode: FocusNode(),
      cursorColor: Colors.red,
      backgroundCursorColor: Colors.blue,
      style: Typography.material2018().black.subtitle1!.copyWith(fontFamily: 'Roboto'),
      keyboardType: TextInputType.text,
    );

    final Widget widget = MediaQuery(
      data: const MediaQueryData(),
      child: Directionality(
        textDirection: TextDirection.ltr,
        child: editableText,
      ),
    );

    testWidgets('batch editing works', (WidgetTester tester) async {
      await tester.pumpWidget(widget);

      // Connect.
      await tester.showKeyboard(find.byType(EditableText));

      final EditableTextState state = tester.state<EditableTextState>(find.byWidget(editableText));
      state.updateEditingValue(const TextEditingValue(text: 'remote value'));
      tester.testTextInput.log.clear();

      state.beginBatchEdit();

      controller.text = 'new change 1';
      expect(state.currentTextEditingValue.text, 'new change 1');
      expect(tester.testTextInput.log, isEmpty);

      // Nesting.
      state.beginBatchEdit();
      controller.text = 'new change 2';
      expect(state.currentTextEditingValue.text, 'new change 2');
      expect(tester.testTextInput.log, isEmpty);

      // End the innermost batch edit. Not yet.
      state.endBatchEdit();
      expect(tester.testTextInput.log, isEmpty);

      controller.text = 'new change 3';
      expect(state.currentTextEditingValue.text, 'new change 3');
      expect(tester.testTextInput.log, isEmpty);

      // Finish the outermost batch edit.
      state.endBatchEdit();
      expect(tester.testTextInput.log, hasLength(1));
      expect(
        tester.testTextInput.log,
        contains(matchesMethodCall('TextInput.setEditingState', args: containsPair('text', 'new change 3'))),
      );
    });

    testWidgets('batch edits need to be nested properly', (WidgetTester tester) async {
      await tester.pumpWidget(widget);

      // Connect.
      await tester.showKeyboard(find.byType(EditableText));

      final EditableTextState state = tester.state<EditableTextState>(find.byWidget(editableText));
      state.updateEditingValue(const TextEditingValue(text: 'remote value'));
      tester.testTextInput.log.clear();

      String? errorString;
      try {
        state.endBatchEdit();
      } catch (e) {
        errorString = e.toString();
      }

      expect(errorString, contains('Unbalanced call to endBatchEdit'));
    });

     testWidgets('catch unfinished batch edits on disposal', (WidgetTester tester) async {
      await tester.pumpWidget(widget);

      // Connect.
      await tester.showKeyboard(find.byType(EditableText));

      final EditableTextState state = tester.state<EditableTextState>(find.byWidget(editableText));
      state.updateEditingValue(const TextEditingValue(text: 'remote value'));
      tester.testTextInput.log.clear();

      state.beginBatchEdit();
      expect(tester.takeException(), isNull);

      await tester.pumpWidget(Container());
      expect(tester.takeException(), isNotNull);
    });
  });

  group('EditableText does not send editing values more than once', () {
    final TextEditingController controller = TextEditingController(text: testText);
    final EditableText editableText = EditableText(
      showSelectionHandles: true,
      maxLines: 2,
      controller: controller,
      focusNode: FocusNode(),
      cursorColor: Colors.red,
      backgroundCursorColor: Colors.blue,
      style: Typography.material2018().black.subtitle1!.copyWith(fontFamily: 'Roboto'),
      keyboardType: TextInputType.text,
      inputFormatters: <TextInputFormatter>[LengthLimitingTextInputFormatter(6)],
      onChanged: (String s) => controller.text += ' onChanged',
    );

    final Widget widget = MediaQuery(
      data: const MediaQueryData(),
      child: Directionality(
        textDirection: TextDirection.ltr,
        child: editableText,
      ),
    );

    controller.addListener(() {
      if (!controller.text.endsWith('listener'))
        controller.text += ' listener';
    });

    testWidgets('input from text input plugin', (WidgetTester tester) async {
      await tester.pumpWidget(widget);

      // Connect.
      await tester.showKeyboard(find.byType(EditableText));
      tester.testTextInput.log.clear();

      final EditableTextState state = tester.state<EditableTextState>(find.byWidget(editableText));
      state.updateEditingValue(const TextEditingValue(text: 'remoteremoteremote'));

      // Apply in order: length formatter -> listener -> onChanged -> listener.
      expect(controller.text, 'remote listener onChanged listener');
      final List<TextEditingValue> updates = tester.testTextInput.log
        .where((MethodCall call) => call.method == 'TextInput.setEditingState')
        .map((MethodCall call) => TextEditingValue.fromJSON(call.arguments as Map<String, dynamic>))
        .toList(growable: false);

      expect(updates, const <TextEditingValue>[TextEditingValue(text: 'remote listener onChanged listener')]);

      tester.testTextInput.log.clear();

      // If by coincidence the text input plugin sends the same value back,
      // do nothing.
      state.updateEditingValue(const TextEditingValue(text: 'remote listener onChanged listener'));
      expect(controller.text, 'remote listener onChanged listener');
      expect(tester.testTextInput.log, isEmpty);
    });

    testWidgets('input from text selection menu', (WidgetTester tester) async {
      await tester.pumpWidget(widget);

      // Connect.
      await tester.showKeyboard(find.byType(EditableText));
      tester.testTextInput.log.clear();

      final EditableTextState state = tester.state<EditableTextState>(find.byWidget(editableText));
      state.userUpdateTextEditingValue(const TextEditingValue(text: 'remoteremoteremote'), SelectionChangedCause.keyboard);

      // Apply in order: length formatter -> listener -> onChanged -> listener.
      expect(controller.text, 'remote listener onChanged listener');
      final List<TextEditingValue> updates = tester.testTextInput.log
        .where((MethodCall call) => call.method == 'TextInput.setEditingState')
        .map((MethodCall call) => TextEditingValue.fromJSON(call.arguments as Map<String, dynamic>))
        .toList(growable: false);

      expect(updates, const <TextEditingValue>[TextEditingValue(text: 'remote listener onChanged listener')]);

      tester.testTextInput.log.clear();
    });

    testWidgets('input from controller', (WidgetTester tester) async {
      await tester.pumpWidget(widget);

      // Connect.
      await tester.showKeyboard(find.byType(EditableText));
      tester.testTextInput.log.clear();

      controller.text = 'remoteremoteremote';
      final List<TextEditingValue> updates = tester.testTextInput.log
        .where((MethodCall call) => call.method == 'TextInput.setEditingState')
        .map((MethodCall call) => TextEditingValue.fromJSON(call.arguments as Map<String, dynamic>))
        .toList(growable: false);

      expect(updates, const <TextEditingValue>[TextEditingValue(text: 'remoteremoteremote listener')]);
    });

    testWidgets('input from changing controller', (WidgetTester tester) async {
      final TextEditingController controller = TextEditingController(text: testText);
      Widget build({ TextEditingController? textEditingController }) {
        return MediaQuery(
          data: const MediaQueryData(),
          child: Directionality(
            textDirection: TextDirection.ltr,
            child: EditableText(
              showSelectionHandles: true,
              maxLines: 2,
              controller: textEditingController ?? controller,
              focusNode: FocusNode(),
              cursorColor: Colors.red,
              backgroundCursorColor: Colors.blue,
              style: Typography.material2018().black.subtitle1!.copyWith(fontFamily: 'Roboto'),
              keyboardType: TextInputType.text,
              inputFormatters: <TextInputFormatter>[LengthLimitingTextInputFormatter(6)],
            ),
          ),
        );
      }

      await tester.pumpWidget(build());

      // Connect.
      await tester.showKeyboard(find.byType(EditableText));
      tester.testTextInput.log.clear();
      await tester.pumpWidget(build(textEditingController: TextEditingController(text: 'new text')));

      List<TextEditingValue> updates = tester.testTextInput.log
        .where((MethodCall call) => call.method == 'TextInput.setEditingState')
        .map((MethodCall call) => TextEditingValue.fromJSON(call.arguments as Map<String, dynamic>))
        .toList(growable: false);

      expect(updates, const <TextEditingValue>[TextEditingValue(text: 'new text')]);

      tester.testTextInput.log.clear();
      await tester.pumpWidget(build(textEditingController: TextEditingController(text: 'new new text')));

      updates = tester.testTextInput.log
        .where((MethodCall call) => call.method == 'TextInput.setEditingState')
        .map((MethodCall call) => TextEditingValue.fromJSON(call.arguments as Map<String, dynamic>))
        .toList(growable: false);

      expect(updates, const <TextEditingValue>[TextEditingValue(text: 'new new text')]);
    });
  });

  testWidgets('input imm channel calls are ordered correctly', (WidgetTester tester) async {
    const String testText = 'flutter is the best!';
    final TextEditingController controller = TextEditingController(text: testText);
    final EditableText et = EditableText(
      showSelectionHandles: true,
      maxLines: 2,
      controller: controller,
      focusNode: FocusNode(),
      cursorColor: Colors.red,
      backgroundCursorColor: Colors.blue,
      style: Typography.material2018().black.subtitle1!.copyWith(fontFamily: 'Roboto'),
      keyboardType: TextInputType.text,
    );

    await tester.pumpWidget(MaterialApp(
      home: Align(
        alignment: Alignment.topLeft,
        child: SizedBox(
          width: 100,
          child: et,
        ),
      ),
    ));

    await tester.showKeyboard(find.byType(EditableText));
    // TextInput.show should be before TextInput.setEditingState
    final List<String> logOrder = <String>[
      'TextInput.setClient',
      'TextInput.show',
      'TextInput.setEditableSizeAndTransform',
      'TextInput.setMarkedTextRect',
      'TextInput.setStyle',
      'TextInput.setEditingState',
      'TextInput.setEditingState',
      'TextInput.show',
      'TextInput.setCaretRect',
    ];
    expect(
      tester.testTextInput.log.map((MethodCall m) => m.method),
      logOrder,
    );
  });

  testWidgets('setEditingState is not called when text changes', (WidgetTester tester) async {
    // We shouldn't get a message here because this change is owned by the platform side.
    const String testText = 'flutter is the best!';
    final TextEditingController controller = TextEditingController(text: testText);
    final EditableText et = EditableText(
      showSelectionHandles: true,
      maxLines: 2,
      controller: controller,
      focusNode: FocusNode(),
      cursorColor: Colors.red,
      backgroundCursorColor: Colors.blue,
      style: Typography.material2018().black.subtitle1!.copyWith(fontFamily: 'Roboto'),
      keyboardType: TextInputType.text,
    );

    await tester.pumpWidget(MaterialApp(
      home: Align(
        alignment: Alignment.topLeft,
        child: SizedBox(
          width: 100,
          child: et,
        ),
      ),
    ));

    await tester.enterText(find.byType(EditableText), '...');

    final List<String> logOrder = <String>[
      'TextInput.setClient',
      'TextInput.show',
      'TextInput.setEditableSizeAndTransform',
      'TextInput.setMarkedTextRect',
      'TextInput.setStyle',
      'TextInput.setEditingState',
      'TextInput.setEditingState',
      'TextInput.show',
      'TextInput.setCaretRect',
      'TextInput.show',
    ];
    expect(tester.testTextInput.log.length, logOrder.length);
    int index = 0;
    for (final MethodCall m in tester.testTextInput.log) {
      expect(m.method, logOrder[index]);
      index++;
    }
    expect(tester.testTextInput.editingState!['text'], 'flutter is the best!');
  });

  testWidgets('setEditingState is called when text changes on controller', (WidgetTester tester) async {
    // We should get a message here because this change is owned by the framework side.
    const String testText = 'flutter is the best!';
    final TextEditingController controller = TextEditingController(text: testText);
    final EditableText et = EditableText(
      showSelectionHandles: true,
      maxLines: 2,
      controller: controller,
      focusNode: FocusNode(),
      cursorColor: Colors.red,
      backgroundCursorColor: Colors.blue,
      style: Typography.material2018().black.subtitle1!.copyWith(fontFamily: 'Roboto'),
      keyboardType: TextInputType.text,
    );

    await tester.pumpWidget(MaterialApp(
      home: Align(
        alignment: Alignment.topLeft,
        child: SizedBox(
          width: 100,
          child: et,
        ),
      ),
    ));

    await tester.showKeyboard(find.byType(EditableText));
    controller.text += '...';
    await tester.idle();

    final List<String> logOrder = <String>[
      'TextInput.setClient',
      'TextInput.show',
      'TextInput.setEditableSizeAndTransform',
      'TextInput.setMarkedTextRect',
      'TextInput.setStyle',
      'TextInput.setEditingState',
      'TextInput.setEditingState',
      'TextInput.show',
      'TextInput.setCaretRect',
      'TextInput.setEditingState',
    ];

    expect(
      tester.testTextInput.log.map((MethodCall m) => m.method),
      logOrder,
    );
    expect(tester.testTextInput.editingState!['text'], 'flutter is the best!...');
  });

  testWidgets('Synchronous test of local and remote editing values', (WidgetTester tester) async {
    // Regression test for https://github.com/flutter/flutter/issues/65059
    final List<MethodCall> log = <MethodCall>[];
    tester.binding.defaultBinaryMessenger.setMockMethodCallHandler(SystemChannels.textInput, (MethodCall methodCall) async {
      log.add(methodCall);
    });
    final TextInputFormatter formatter = TextInputFormatter.withFunction((TextEditingValue oldValue, TextEditingValue newValue) {
      if (newValue.text == 'I will be modified by the formatter.') {
        newValue = const TextEditingValue(text: 'Flutter is the best!');
      }
      return newValue;
    });
    final TextEditingController controller = TextEditingController();
    late StateSetter setState;

    final FocusNode focusNode = FocusNode(debugLabel: 'EditableText Focus Node');
    Widget builder() {
      return StatefulBuilder(
        builder: (BuildContext context, StateSetter setter) {
          setState = setter;
          return MaterialApp(
            home: MediaQuery(
              data: const MediaQueryData(),
              child: Directionality(
                textDirection: TextDirection.ltr,
                child: Center(
                  child: Material(
                    child: EditableText(
                      controller: controller,
                      focusNode: focusNode,
                      style: textStyle,
                      cursorColor: Colors.red,
                      backgroundCursorColor: Colors.red,
                      keyboardType: TextInputType.multiline,
                      inputFormatters: <TextInputFormatter>[
                        formatter,
                      ],
                      onChanged: (String value) { },
                    ),
                  ),
                ),
              ),
            ),
          );
        },
      );
    }

    await tester.pumpWidget(builder());
    await tester.tap(find.byType(EditableText));
    await tester.showKeyboard(find.byType(EditableText));
    await tester.pump();

    log.clear();

    final EditableTextState state = tester.firstState(find.byType(EditableText));
    // setEditingState is not called when only the remote changes
    state.updateEditingValue(TextEditingValue(
      text: 'a',
      selection: controller.selection,
    ));

    expect(log.length, 0);

    // setEditingState is called when remote value modified by the formatter.
    state.updateEditingValue(TextEditingValue(
      text: 'I will be modified by the formatter.',
      selection: controller.selection,
    ));
    expect(log.length, 1);
    MethodCall methodCall = log[0];
    expect(
      methodCall,
      isMethodCall('TextInput.setEditingState', arguments: <String, dynamic>{
        'text': 'Flutter is the best!',
        'selectionBase': -1,
        'selectionExtent': -1,
        'selectionAffinity': 'TextAffinity.downstream',
        'selectionIsDirectional': false,
        'composingBase': -1,
        'composingExtent': -1,
      }),
    );

    log.clear();

    // setEditingState is called when the [controller.value] is modified by local.
    setState(() {
      controller.text = 'I love flutter!';
    });
    expect(log.length, 1);
    methodCall = log[0];
    expect(
      methodCall,
      isMethodCall('TextInput.setEditingState', arguments: <String, dynamic>{
        'text': 'I love flutter!',
        'selectionBase': -1,
        'selectionExtent': -1,
        'selectionAffinity': 'TextAffinity.downstream',
        'selectionIsDirectional': false,
        'composingBase': -1,
        'composingExtent': -1,
      }),
    );

    log.clear();

    // Currently `_receivedRemoteTextEditingValue` equals 'I will be modified by the formatter.',
    // setEditingState will be called when set the [controller.value] to `_receivedRemoteTextEditingValue` by local.
    setState(() {
      controller.text = 'I will be modified by the formatter.';
    });
    expect(log.length, 1);
    methodCall = log[0];
    expect(
      methodCall,
      isMethodCall('TextInput.setEditingState', arguments: <String, dynamic>{
        'text': 'I will be modified by the formatter.',
        'selectionBase': -1,
        'selectionExtent': -1,
        'selectionAffinity': 'TextAffinity.downstream',
        'selectionIsDirectional': false,
        'composingBase': -1,
        'composingExtent': -1,
      }),
    );
  });

  testWidgets('Send text input state to engine when the input formatter rejects user input', (WidgetTester tester) async {
    // Regression test for https://github.com/flutter/flutter/issues/67828
    final List<MethodCall> log = <MethodCall>[];
    tester.binding.defaultBinaryMessenger.setMockMethodCallHandler(SystemChannels.textInput, (MethodCall methodCall) async {
      log.add(methodCall);
    });
    final TextInputFormatter formatter = TextInputFormatter.withFunction((TextEditingValue oldValue, TextEditingValue newValue) {
      return const TextEditingValue(text: 'Flutter is the best!');
    });
    final TextEditingController controller = TextEditingController();

    final FocusNode focusNode = FocusNode(debugLabel: 'EditableText Focus Node');
    Widget builder() {
      return StatefulBuilder(
        builder: (BuildContext context, StateSetter setter) {
          return MaterialApp(
            home: MediaQuery(
              data: const MediaQueryData(),
              child: Directionality(
                textDirection: TextDirection.ltr,
                child: Center(
                  child: Material(
                    child: EditableText(
                      controller: controller,
                      focusNode: focusNode,
                      style: textStyle,
                      cursorColor: Colors.red,
                      backgroundCursorColor: Colors.red,
                      keyboardType: TextInputType.multiline,
                      inputFormatters: <TextInputFormatter>[
                        formatter,
                      ],
                      onChanged: (String value) { },
                    ),
                  ),
                ),
              ),
            ),
          );
        },
      );
    }

    await tester.pumpWidget(builder());
    await tester.tap(find.byType(EditableText));
    await tester.showKeyboard(find.byType(EditableText));
    await tester.pump();

    log.clear();

    final EditableTextState state = tester.firstState(find.byType(EditableText));

    // setEditingState is called when remote value modified by the formatter.
    state.updateEditingValue(TextEditingValue(
      text: 'I will be modified by the formatter.',
      selection: controller.selection,
    ));
    expect(log.length, 1);
    expect(log, contains(matchesMethodCall(
      'TextInput.setEditingState',
      args: allOf(
        containsPair('text', 'Flutter is the best!'),
      ),
    )));

    log.clear();

    state.updateEditingValue(const TextEditingValue(
      text: 'I will be modified by the formatter.',
    ));
    expect(log.length, 1);
    expect(log, contains(matchesMethodCall(
      'TextInput.setEditingState',
      args: allOf(
        containsPair('text', 'Flutter is the best!'),
      ),
    )));
  });

  testWidgets('Repeatedly receiving [TextEditingValue] will not trigger a keyboard request', (WidgetTester tester) async {
    // Regression test for https://github.com/flutter/flutter/issues/66036
    final List<MethodCall> log = <MethodCall>[];
    tester.binding.defaultBinaryMessenger.setMockMethodCallHandler(SystemChannels.textInput, (MethodCall methodCall) async {
      log.add(methodCall);
    });
    final TextEditingController controller = TextEditingController();

    final FocusNode focusNode = FocusNode(debugLabel: 'EditableText Focus Node');
    Widget builder() {
      return StatefulBuilder(
        builder: (BuildContext context, StateSetter setter) {
          return MaterialApp(
            home: MediaQuery(
              data: const MediaQueryData(),
              child: Directionality(
                textDirection: TextDirection.ltr,
                child: Center(
                  child: Material(
                    child: EditableText(
                      controller: controller,
                      focusNode: focusNode,
                      style: textStyle,
                      cursorColor: Colors.red,
                      backgroundCursorColor: Colors.red,
                      keyboardType: TextInputType.multiline,
                      onChanged: (String value) { },
                    ),
                  ),
                ),
              ),
            ),
          );
        },
      );
    }

    await tester.pumpWidget(builder());
    await tester.tap(find.byType(EditableText));
    await tester.pump();

    // The keyboard is shown after tap the EditableText.
    expect(focusNode.hasFocus, true);

    log.clear();

    final EditableTextState state = tester.firstState(find.byType(EditableText));

    state.updateEditingValue(TextEditingValue(
      text: 'a',
      selection: controller.selection,
    ));
    await tester.pump();

    // Nothing called when only the remote changes.
    expect(log.length, 0);

    // Hide the keyboard.
    focusNode.unfocus();
    await tester.pump();

    expect(log.length, 2);
    MethodCall methodCall = log[0];
    // Close the InputConnection.
    expect(methodCall, isMethodCall('TextInput.clearClient', arguments: null));
    methodCall = log[1];
    expect(methodCall, isMethodCall('TextInput.hide', arguments: null));
    // The keyboard loses focus.
    expect(focusNode.hasFocus, false);

    log.clear();

    // Send repeat value from the engine.
    state.updateEditingValue(TextEditingValue(
      text: 'a',
      selection: controller.selection,
    ));
    await tester.pump();

    // Nothing called when only the remote changes.
    expect(log.length, 0);
    // The keyboard is not be requested after a repeat value from the engine.
    expect(focusNode.hasFocus, false);
  });

  group('TextEditingController', () {
    testWidgets('TextEditingController.text set to empty string clears field', (WidgetTester tester) async {
      final TextEditingController controller = TextEditingController();
      await tester.pumpWidget(
        MaterialApp(
          home: MediaQuery(
            data: const MediaQueryData(),
            child: Directionality(
              textDirection: TextDirection.ltr,
              child: Center(
                child: Material(
                  child: EditableText(
                    controller: controller,
                    focusNode: focusNode,
                    style: textStyle,
                    cursorColor: Colors.red,
                    backgroundCursorColor: Colors.red,
                    keyboardType: TextInputType.multiline,
                    onChanged: (String value) { },
                  ),
                ),
              ),
            ),
          ),
        ),
      );

      controller.text = '...';
      await tester.pump();
      expect(find.text('...'), findsOneWidget);

      controller.text = '';
      await tester.pump();
      expect(find.text('...'), findsNothing);
    });

    testWidgets('TextEditingController.clear() behavior test', (WidgetTester tester) async {
      // Regression test for https://github.com/flutter/flutter/issues/66316
      final List<MethodCall> log = <MethodCall>[];
      tester.binding.defaultBinaryMessenger.setMockMethodCallHandler(SystemChannels.textInput, (MethodCall methodCall) async {
        log.add(methodCall);
      });
      final TextEditingController controller = TextEditingController();

      final FocusNode focusNode = FocusNode(debugLabel: 'EditableText Focus Node');
      Widget builder() {
        return StatefulBuilder(
          builder: (BuildContext context, StateSetter setter) {
            return MaterialApp(
              home: MediaQuery(
                data: const MediaQueryData(),
                child: Directionality(
                  textDirection: TextDirection.ltr,
                  child: Center(
                    child: Material(
                      child: EditableText(
                        controller: controller,
                        focusNode: focusNode,
                        style: textStyle,
                        cursorColor: Colors.red,
                        backgroundCursorColor: Colors.red,
                        keyboardType: TextInputType.multiline,
                        onChanged: (String value) { },
                      ),
                    ),
                  ),
                ),
              ),
            );
          },
        );
      }

      await tester.pumpWidget(builder());
      await tester.tap(find.byType(EditableText));
      await tester.pump();

      // The keyboard is shown after tap the EditableText.
      expect(focusNode.hasFocus, true);

      log.clear();

      final EditableTextState state = tester.firstState(find.byType(EditableText));

      state.updateEditingValue(TextEditingValue(
        text: 'a',
        selection: controller.selection,
      ));
      await tester.pump();

      // Nothing called when only the remote changes.
      expect(log, isEmpty);

      controller.clear();

      expect(log.length, 1);
      expect(
        log[0],
        isMethodCall('TextInput.setEditingState', arguments: <String, dynamic>{
          'text': '',
          'selectionBase': 0,
          'selectionExtent': 0,
          'selectionAffinity': 'TextAffinity.downstream',
          'selectionIsDirectional': false,
          'composingBase': -1,
          'composingExtent': -1,
        }),
      );
    });

    testWidgets('TextEditingController.buildTextSpan receives build context', (WidgetTester tester) async {
      final _AccentColorTextEditingController controller = _AccentColorTextEditingController('a');
      const Color color = Color.fromARGB(255, 1, 2, 3);
      final ThemeData lightTheme = ThemeData.light();
      await tester.pumpWidget(MaterialApp(
        theme: lightTheme.copyWith(
          colorScheme: lightTheme.colorScheme.copyWith(secondary: color),
        ),
        home: EditableText(
          controller: controller,
          focusNode: FocusNode(),
          style: Typography.material2018().black.subtitle1!,
          cursorColor: Colors.blue,
          backgroundCursorColor: Colors.grey,
        ),
      ));

      final RenderEditable renderEditable = findRenderEditable(tester);
      final TextSpan textSpan = renderEditable.text! as TextSpan;
      expect(textSpan.style!.color, color);
    });

    testWidgets('controller listener changes value', (WidgetTester tester) async {
      const double maxValue = 5.5555;
      final TextEditingController controller = TextEditingController();

      controller.addListener(() {
        final double value = double.tryParse(controller.text.trim()) ?? .0;
        if (value > maxValue) {
          controller.text = maxValue.toString();
          controller.selection = TextSelection.fromPosition(
              TextPosition(offset: maxValue.toString().length));
        }
      });
      await tester.pumpWidget(MaterialApp(
        home: EditableText(
          controller: controller,
          focusNode: focusNode,
          style: textStyle,
          cursorColor: Colors.blue,
          backgroundCursorColor: Colors.grey,
        ),
      ));

      final EditableTextState state =
        tester.state<EditableTextState>(find.byType(EditableText));

      state.updateEditingValue(const TextEditingValue(text: '1', selection: TextSelection.collapsed(offset: 1)));
      await tester.pump();
      state.updateEditingValue(const TextEditingValue(text: '12', selection: TextSelection.collapsed(offset: 2)));
      await tester.pump();

      expect(controller.text, '5.5555');
      expect(controller.selection.baseOffset, 6);
      expect(controller.selection.extentOffset, 6);
    });
  });

  testWidgets('autofocus:true on first frame does not throw', (WidgetTester tester) async {
    final TextEditingController controller = TextEditingController(text: testText);
    controller.selection = const TextSelection(
      baseOffset: 0,
      extentOffset: 0,
      affinity: TextAffinity.upstream,
    );

    await tester.pumpWidget(MaterialApp(
      home: EditableText(
        maxLines: 10,
        controller: controller,
        showSelectionHandles: true,
        autofocus: true,
        focusNode: FocusNode(),
        style: Typography.material2018().black.subtitle1!,
        cursorColor: Colors.blue,
        backgroundCursorColor: Colors.grey,
        selectionControls: materialTextSelectionControls,
        keyboardType: TextInputType.text,
        textAlign: TextAlign.right,
      ),
    ));


    await tester.pumpAndSettle(); // Wait for autofocus to take effect.

    final dynamic exception = tester.takeException();
    expect(exception, isNull);
  });

  testWidgets('updateEditingValue filters multiple calls from formatter', (WidgetTester tester) async {
    final MockTextFormatter formatter = MockTextFormatter();
    await tester.pumpWidget(
      MediaQuery(
        data: const MediaQueryData(),
        child: Directionality(
          textDirection: TextDirection.ltr,
          child: FocusScope(
            node: focusScopeNode,
            autofocus: true,
            child: EditableText(
              backgroundCursorColor: Colors.grey,
              controller: controller,
              focusNode: focusNode,
              style: textStyle,
              cursorColor: cursorColor,
              inputFormatters: <TextInputFormatter>[formatter],
            ),
          ),
        ),
      ),
    );

    await tester.tap(find.byType(EditableText));
    await tester.showKeyboard(find.byType(EditableText));
    controller.text = '';
    await tester.idle();

    final EditableTextState state =
        tester.state<EditableTextState>(find.byType(EditableText));
    expect(tester.testTextInput.editingState!['text'], equals(''));
    expect(state.wantKeepAlive, true);

    state.updateEditingValue(TextEditingValue.empty);
    state.updateEditingValue(const TextEditingValue(text: 'a'));
    state.updateEditingValue(const TextEditingValue(text: 'aa'));
    state.updateEditingValue(const TextEditingValue(text: 'aaa'));
    state.updateEditingValue(const TextEditingValue(text: 'aa'));
    state.updateEditingValue(const TextEditingValue(text: 'aaa'));
    state.updateEditingValue(const TextEditingValue(text: 'aaaa'));
    state.updateEditingValue(const TextEditingValue(text: 'aa'));
    state.updateEditingValue(const TextEditingValue(text: 'aaaaaaa'));
    state.updateEditingValue(const TextEditingValue(text: 'aa'));
    state.updateEditingValue(const TextEditingValue(text: 'aaaaaaaaa'));
    state.updateEditingValue(const TextEditingValue(text: 'aaaaaaaaa')); // Skipped

    const List<String> referenceLog = <String>[
      '[1]: , a',
      '[1]: normal aa',
      '[2]: a, aa',
      '[2]: normal aaaa',
      '[3]: aa, aaa',
      '[3]: normal aaaaaa',
      '[4]: aaa, aa',
      '[4]: deleting aa',
      '[5]: aa, aaa',
      '[5]: normal aaaaaaaaaa',
      '[6]: aaa, aaaa',
      '[6]: normal aaaaaaaaaaaa',
      '[7]: aaaa, aa',
      '[7]: deleting aaaaa',
      '[8]: aa, aaaaaaa',
      '[8]: normal aaaaaaaaaaaaaaaa',
      '[9]: aaaaaaa, aa',
      '[9]: deleting aaaaaaa',
      '[10]: aa, aaaaaaaaa',
      '[10]: normal aaaaaaaaaaaaaaaaaaaa',
    ];

    expect(formatter.log, referenceLog);
  });

  testWidgets('formatter logic handles repeat filtering', (WidgetTester tester) async {
    final MockTextFormatter formatter = MockTextFormatter();
    await tester.pumpWidget(
      MediaQuery(
        data: const MediaQueryData(),
        child: Directionality(
          textDirection: TextDirection.ltr,
          child: FocusScope(
            node: focusScopeNode,
            autofocus: true,
            child: EditableText(
              backgroundCursorColor: Colors.grey,
              controller: controller,
              focusNode: focusNode,
              style: textStyle,
              cursorColor: cursorColor,
              inputFormatters: <TextInputFormatter>[formatter],
            ),
          ),
        ),
      ),
    );

    await tester.tap(find.byType(EditableText));
    await tester.showKeyboard(find.byType(EditableText));
    controller.text = '';
    await tester.idle();

    final EditableTextState state =
        tester.state<EditableTextState>(find.byType(EditableText));
    expect(tester.testTextInput.editingState!['text'], equals(''));
    expect(state.wantKeepAlive, true);

    // We no longer perform full repeat filtering in framework, it is now left
    // to the engine to prevent repeat calls from being sent in the first place.
    // Engine preventing repeats is far more reliable and avoids many of the ambiguous
    // filtering we performed before.
    expect(formatter.formatCallCount, 0);
    state.updateEditingValue(const TextEditingValue(text: '01'));
    expect(formatter.formatCallCount, 1);
    state.updateEditingValue(const TextEditingValue(text: '012'));
    expect(formatter.formatCallCount, 2);
    state.updateEditingValue(const TextEditingValue(text: '0123')); // Text change causes reformat
    expect(formatter.formatCallCount, 3);
    state.updateEditingValue(const TextEditingValue(text: '0123')); // No text change, does not format
    expect(formatter.formatCallCount, 3);
    state.updateEditingValue(const TextEditingValue(text: '0123')); // No text change, does not format
    expect(formatter.formatCallCount, 3);
    state.updateEditingValue(const TextEditingValue(text: '0123', selection: TextSelection.collapsed(offset: 2))); // Selection change does not reformat
    expect(formatter.formatCallCount, 3);
    state.updateEditingValue(const TextEditingValue(text: '0123', selection: TextSelection.collapsed(offset: 2))); // No text change, does not format
    expect(formatter.formatCallCount, 3);
    state.updateEditingValue(const TextEditingValue(text: '0123', selection: TextSelection.collapsed(offset: 2))); // No text change, does not format
    expect(formatter.formatCallCount, 3);

    // Composing changes should not trigger reformat, as it could cause infinite loops on some IMEs.
    state.updateEditingValue(const TextEditingValue(text: '0123', selection: TextSelection.collapsed(offset: 2), composing: TextRange(start: 1, end: 2)));
    expect(formatter.formatCallCount, 3);
    expect(formatter.lastOldValue.composing, TextRange.empty);
    expect(formatter.lastNewValue.composing, TextRange.empty); // The new composing was registered in formatter.
    // Clearing composing region should trigger reformat.
    state.updateEditingValue(const TextEditingValue(text: '01234', selection: TextSelection.collapsed(offset: 2))); // Formats, with oldValue containing composing region.
    expect(formatter.formatCallCount, 4);
    expect(formatter.lastOldValue.composing, const TextRange(start: 1, end: 2));
    expect(formatter.lastNewValue.composing, TextRange.empty);

    const List<String> referenceLog = <String>[
      '[1]: , 01',
      '[1]: normal aa',
      '[2]: 01, 012',
      '[2]: normal aaaa',
      '[3]: 012, 0123',
      '[3]: normal aaaaaa',
      '[4]: 0123, 01234',
      '[4]: normal aaaaaaaa',
    ];

    expect(formatter.log, referenceLog);
  });

  // Regression test for https://github.com/flutter/flutter/issues/53612
  testWidgets('formatter logic handles initial repeat edge case', (WidgetTester tester) async {
    final MockTextFormatter formatter = MockTextFormatter();
    await tester.pumpWidget(
      MediaQuery(
        data: const MediaQueryData(),
        child: Directionality(
          textDirection: TextDirection.ltr,
          child: FocusScope(
            node: focusScopeNode,
            autofocus: true,
            child: EditableText(
              backgroundCursorColor: Colors.grey,
              controller: controller,
              focusNode: focusNode,
              style: textStyle,
              cursorColor: cursorColor,
              inputFormatters: <TextInputFormatter>[formatter],
            ),
          ),
        ),
      ),
    );

    await tester.tap(find.byType(EditableText));
    await tester.showKeyboard(find.byType(EditableText));
    controller.text = 'test';
    await tester.idle();

    final EditableTextState state =
        tester.state<EditableTextState>(find.byType(EditableText));
    expect(tester.testTextInput.editingState!['text'], equals('test'));
    expect(state.wantKeepAlive, true);

    expect(formatter.formatCallCount, 0);
    state.updateEditingValue(const TextEditingValue(text: 'test'));
    state.updateEditingValue(const TextEditingValue(text: 'test', composing: TextRange(start: 1, end: 2)));
    state.updateEditingValue(const TextEditingValue(text: '0')); // pass to formatter once to check the values.
    expect(formatter.lastOldValue.composing, const TextRange(start: 1, end: 2));
    expect(formatter.lastOldValue.text, 'test');
  });

  testWidgets('EditableText changes mouse cursor when hovered', (WidgetTester tester) async {
    await tester.pumpWidget(
      MediaQuery(
        data: const MediaQueryData(),
        child: Directionality(
          textDirection: TextDirection.ltr,
          child: FocusScope(
            node: focusScopeNode,
            child: MouseRegion(
              cursor: SystemMouseCursors.forbidden,
              child: EditableText(
                controller: controller,
                backgroundCursorColor: Colors.grey,
                focusNode: focusNode,
                style: textStyle,
                cursorColor: cursorColor,
                mouseCursor: SystemMouseCursors.click,
              ),
            ),
          ),
        ),
      ),
    );

    final TestGesture gesture = await tester.createGesture(kind: PointerDeviceKind.mouse, pointer: 1);
    await gesture.addPointer(location: tester.getCenter(find.byType(EditableText)));
    addTearDown(gesture.removePointer);

    await tester.pump();

    expect(RendererBinding.instance!.mouseTracker.debugDeviceActiveCursor(1), SystemMouseCursors.click);

    // Test default cursor
    await tester.pumpWidget(
      MediaQuery(
        data: const MediaQueryData(),
        child: Directionality(
          textDirection: TextDirection.ltr,
          child: FocusScope(
            node: focusScopeNode,
            child: MouseRegion(
              cursor: SystemMouseCursors.forbidden,
              child: EditableText(
                controller: controller,
                backgroundCursorColor: Colors.grey,
                focusNode: focusNode,
                style: textStyle,
                cursorColor: cursorColor,
              ),
            ),
          ),
        ),
      ),
    );

    expect(RendererBinding.instance!.mouseTracker.debugDeviceActiveCursor(1), SystemMouseCursors.text);
  });

  testWidgets('Can access characters on editing string', (WidgetTester tester) async {
    late int charactersLength;
    final Widget widget = MaterialApp(
      home: EditableText(
        backgroundCursorColor: Colors.grey,
        controller: TextEditingController(),
        focusNode: FocusNode(),
        style: Typography.material2018().black.subtitle1!,
        cursorColor: Colors.blue,
        selectionControls: materialTextSelectionControls,
        keyboardType: TextInputType.text,
        onChanged: (String value) {
          charactersLength = value.characters.length;
        },
      ),
    );
    await tester.pumpWidget(widget);

    // Enter an extended grapheme cluster whose string length is different than
    // its characters length.
    await tester.enterText(find.byType(EditableText), '👨‍👩‍👦');
    await tester.pump();

    expect(charactersLength, 1);
  });

  testWidgets('EditableText can set and update clipBehavior', (WidgetTester tester) async {
    await tester.pumpWidget(MediaQuery(
      data: const MediaQueryData(),
      child: Directionality(
        textDirection: TextDirection.ltr,
        child: FocusScope(
          node: focusScopeNode,
          autofocus: true,
          child: EditableText(
            backgroundCursorColor: Colors.grey,
            controller: controller,
            focusNode: focusNode,
            style: textStyle,
            cursorColor: cursorColor,
          ),
        ),
      ),
    ));
    final RenderEditable renderObject = tester.allRenderObjects.whereType<RenderEditable>().first;
    expect(renderObject.clipBehavior, equals(Clip.hardEdge));

    await tester.pumpWidget(MediaQuery(
      data: const MediaQueryData(),
      child: Directionality(
        textDirection: TextDirection.ltr,
        child: FocusScope(
          node: focusScopeNode,
          autofocus: true,
          child: EditableText(
            backgroundCursorColor: Colors.grey,
            controller: controller,
            focusNode: focusNode,
            style: textStyle,
            cursorColor: cursorColor,
            clipBehavior: Clip.antiAlias,
          ),
        ),
      ),
    ));
    expect(renderObject.clipBehavior, equals(Clip.antiAlias));
  });

  testWidgets('EditableText inherits DefaultTextHeightBehavior', (WidgetTester tester) async {
    const TextHeightBehavior customTextHeightBehavior = TextHeightBehavior(
      applyHeightToFirstAscent: false,
    );
    await tester.pumpWidget(MediaQuery(
      data: const MediaQueryData(),
      child: Directionality(
        textDirection: TextDirection.ltr,
        child: FocusScope(
          node: focusScopeNode,
          autofocus: true,
          child: DefaultTextHeightBehavior(
            textHeightBehavior: customTextHeightBehavior,
            child: EditableText(
              backgroundCursorColor: Colors.grey,
              controller: controller,
              focusNode: focusNode,
              style: textStyle,
              cursorColor: cursorColor,
            ),
          ),
        ),
      ),
    ));
    final RenderEditable renderObject = tester.allRenderObjects.whereType<RenderEditable>().first;
    expect(renderObject.textHeightBehavior, equals(customTextHeightBehavior));
  });

  testWidgets('EditableText defaultTextHeightBehavior is used over inherited widget', (WidgetTester tester) async {
    const TextHeightBehavior inheritedTextHeightBehavior = TextHeightBehavior(
      applyHeightToFirstAscent: false,
    );
    const TextHeightBehavior customTextHeightBehavior = TextHeightBehavior(
      applyHeightToLastDescent: false,
      applyHeightToFirstAscent: false,
    );
    await tester.pumpWidget(MediaQuery(
      data: const MediaQueryData(),
      child: Directionality(
        textDirection: TextDirection.ltr,
        child: FocusScope(
          node: focusScopeNode,
          autofocus: true,
          child: DefaultTextHeightBehavior(
            textHeightBehavior: inheritedTextHeightBehavior,
            child: EditableText(
              backgroundCursorColor: Colors.grey,
              controller: controller,
              focusNode: focusNode,
              style: textStyle,
              cursorColor: cursorColor,
              textHeightBehavior: customTextHeightBehavior,
            ),
          ),
        ),
      ),
    ));
    final RenderEditable renderObject = tester.allRenderObjects.whereType<RenderEditable>().first;
    expect(renderObject.textHeightBehavior, isNot(equals(inheritedTextHeightBehavior)));
    expect(renderObject.textHeightBehavior, equals(customTextHeightBehavior));
  });

  test('Asserts if composing text is not valid', () async {
    void expectToAssert(TextEditingValue value, bool shouldAssert) {
      dynamic initException;
      dynamic updateException;
      controller = TextEditingController();
      try {
        controller = TextEditingController.fromValue(value);
      } catch (e) {
        initException = e;
      }

      controller = TextEditingController();
      try {
        controller.value = value;
      } catch (e) {
        updateException = e;
      }

      expect(initException?.toString(), shouldAssert ? contains('composing range'): isNull);
      expect(updateException?.toString(), shouldAssert ? contains('composing range'): isNull);
    }

    expectToAssert(TextEditingValue.empty, false);
    expectToAssert(const TextEditingValue(text: 'test', composing: TextRange(start: 1, end: 0)), true);
    expectToAssert(const TextEditingValue(text: 'test', composing: TextRange(start: 1, end: 9)), true);
    expectToAssert(const TextEditingValue(text: 'test', composing: TextRange(start: -1, end: 9)), false);
  });

  testWidgets('Preserves composing range if cursor moves within that range', (WidgetTester tester) async {
    final Widget widget = MaterialApp(
      home: EditableText(
        backgroundCursorColor: Colors.grey,
        controller: controller,
        focusNode: focusNode,
        style: textStyle,
        cursorColor: cursorColor,
        selectionControls: materialTextSelectionControls,
      ),
    );
    await tester.pumpWidget(widget);

    final EditableTextState state = tester.state<EditableTextState>(find.byType(EditableText));
    state.updateEditingValue(const TextEditingValue(
      text: 'foo composing bar',
      composing: TextRange(start: 4, end: 12),
    ));
    controller.selection = const TextSelection.collapsed(offset: 5);
    expect(state.currentTextEditingValue.composing, const TextRange(start: 4, end: 12));
  });

  testWidgets('Clears composing range if cursor moves outside that range', (WidgetTester tester) async {
    final Widget widget = MaterialApp(
      home: EditableText(
        backgroundCursorColor: Colors.grey,
        controller: controller,
        focusNode: focusNode,
        style: textStyle,
        cursorColor: cursorColor,
        selectionControls: materialTextSelectionControls,
      ),
    );
    await tester.pumpWidget(widget);

    // Positioning cursor before the composing range should clear the composing range.
    final EditableTextState state = tester.state<EditableTextState>(find.byType(EditableText));
    state.updateEditingValue(const TextEditingValue(
      text: 'foo composing bar',
      selection: TextSelection.collapsed(offset: 4),
      composing: TextRange(start: 4, end: 12),
    ));
    controller.selection = const TextSelection.collapsed(offset: 2);
    expect(state.currentTextEditingValue.composing, TextRange.empty);

    // Reset the composing range.
    state.updateEditingValue(const TextEditingValue(
      text: 'foo composing bar',
      selection: TextSelection.collapsed(offset: 4),
      composing: TextRange(start: 4, end: 12),
    ));
    expect(state.currentTextEditingValue.composing, const TextRange(start: 4, end: 12));

    // Positioning cursor after the composing range should clear the composing range.
    state.updateEditingValue(const TextEditingValue(
      text: 'foo composing bar',
      selection: TextSelection.collapsed(offset: 4),
      composing: TextRange(start: 4, end: 12),
    ));
    controller.selection = const TextSelection.collapsed(offset: 14);
    expect(state.currentTextEditingValue.composing, TextRange.empty);
  });

  testWidgets('Clears composing range if cursor moves outside that range - case two', (WidgetTester tester) async {
    final Widget widget = MaterialApp(
      home: EditableText(
        backgroundCursorColor: Colors.grey,
        controller: controller,
        focusNode: focusNode,
        style: textStyle,
        cursorColor: cursorColor,
        selectionControls: materialTextSelectionControls,
      ),
    );
    await tester.pumpWidget(widget);

    // Setting a selection before the composing range clears the composing range.
    final EditableTextState state = tester.state<EditableTextState>(find.byType(EditableText));
    state.updateEditingValue(const TextEditingValue(
      text: 'foo composing bar',
      selection: TextSelection.collapsed(offset: 4),
      composing: TextRange(start: 4, end: 12),
    ));
    controller.selection = const TextSelection(baseOffset: 1, extentOffset: 2);
    expect(state.currentTextEditingValue.composing, TextRange.empty);

    // Reset the composing range.
    state.updateEditingValue(const TextEditingValue(
      text: 'foo composing bar',
      selection: TextSelection.collapsed(offset: 4),
      composing: TextRange(start: 4, end: 12),
    ));
    expect(state.currentTextEditingValue.composing, const TextRange(start: 4, end: 12));

    // Setting a selection within the composing range clears the composing range.
    state.updateEditingValue(const TextEditingValue(
      text: 'foo composing bar',
      selection: TextSelection.collapsed(offset: 4),
      composing: TextRange(start: 4, end: 12),
    ));
    controller.selection = const TextSelection(baseOffset: 5, extentOffset: 7);
    expect(state.currentTextEditingValue.composing, TextRange.empty);

    // Reset the composing range.
    state.updateEditingValue(const TextEditingValue(
      text: 'foo composing bar',
      selection: TextSelection.collapsed(offset: 4),
      composing: TextRange(start: 4, end: 12),
    ));
    expect(state.currentTextEditingValue.composing, const TextRange(start: 4, end: 12));

    // Setting a selection after the composing range clears the composing range.
    state.updateEditingValue(const TextEditingValue(
      text: 'foo composing bar',
      selection: TextSelection.collapsed(offset: 4),
      composing: TextRange(start: 4, end: 12),
    ));
    controller.selection = const TextSelection(baseOffset: 13, extentOffset: 15);
    expect(state.currentTextEditingValue.composing, TextRange.empty);
  });

  group('Length formatter', () {
    const int maxLength = 5;

    Future<void> setupWidget(
      WidgetTester tester,
      LengthLimitingTextInputFormatter formatter,
    ) async {
      final Widget widget = MaterialApp(
        home: EditableText(
          backgroundCursorColor: Colors.grey,
          controller: controller,
          focusNode: focusNode,
          inputFormatters: <TextInputFormatter>[formatter],
          style: textStyle,
          cursorColor: cursorColor,
          selectionControls: materialTextSelectionControls,
        ),
      );

      await tester.pumpWidget(widget);
      await tester.pumpAndSettle();
    }

    // Regression test for https://github.com/flutter/flutter/issues/65374.
    testWidgets('will not cause crash while the TextEditingValue is composing', (WidgetTester tester) async {
      await setupWidget(
        tester,
        LengthLimitingTextInputFormatter(
          maxLength,
          maxLengthEnforcement: MaxLengthEnforcement.truncateAfterCompositionEnds,
        ),
      );

      final EditableTextState state = tester.state<EditableTextState>(find.byType(EditableText));
      state.updateEditingValue(const TextEditingValue(text: 'abcde'));
      expect(state.currentTextEditingValue.composing, TextRange.empty);
      state.updateEditingValue(const TextEditingValue(text: 'abcde', composing: TextRange(start: 2, end: 4)));
      expect(state.currentTextEditingValue.composing, const TextRange(start: 2, end: 4));

      // Formatter will not update format while the editing value is composing.
      state.updateEditingValue(const TextEditingValue(text: 'abcdef', composing: TextRange(start: 2, end: 5)));
      expect(state.currentTextEditingValue.text, 'abcdef');
      expect(state.currentTextEditingValue.composing, const TextRange(start: 2, end: 5));

      // After composing ends, formatter will update.
      state.updateEditingValue(const TextEditingValue(text: 'abcdef'));
      expect(state.currentTextEditingValue.text, 'abcde');
      expect(state.currentTextEditingValue.composing, TextRange.empty);
    });

    testWidgets('handles composing text correctly, continued', (WidgetTester tester) async {
      await setupWidget(
        tester,
        LengthLimitingTextInputFormatter(
          maxLength,
          maxLengthEnforcement: MaxLengthEnforcement.truncateAfterCompositionEnds,
        ),
      );

      final EditableTextState state = tester.state<EditableTextState>(find.byType(EditableText));

      // Initially we're at maxLength with no composing text.
      controller.text = 'abcde' ;
      assert(state.currentTextEditingValue == const TextEditingValue(text: 'abcde'));

      // Should be able to change the editing value if the new value is still shorter
      // than maxLength.
      state.updateEditingValue(const TextEditingValue(text: 'abcde', composing: TextRange(start: 2, end: 4)));
      expect(state.currentTextEditingValue.composing, const TextRange(start: 2, end: 4));

      // Reset.
      controller.text = 'abcde' ;
      assert(state.currentTextEditingValue == const TextEditingValue(text: 'abcde'));

      // The text should not change when trying to insert when the text is already
      // at maxLength.
      state.updateEditingValue(const TextEditingValue(text: 'abcdef', composing: TextRange(start: 5, end: 6)));
      expect(state.currentTextEditingValue.text, 'abcde');
      expect(state.currentTextEditingValue.composing, TextRange.empty);
    });

    // Regression test for https://github.com/flutter/flutter/issues/68086.
    testWidgets('enforced composing truncated', (WidgetTester tester) async {
      await setupWidget(
        tester,
        LengthLimitingTextInputFormatter(
          maxLength,
          maxLengthEnforcement: MaxLengthEnforcement.enforced,
        ),
      );

      final EditableTextState state = tester.state<EditableTextState>(find.byType(EditableText));

      // Initially we're at maxLength with no composing text.
      state.updateEditingValue(const TextEditingValue(text: 'abcde'));
      expect(state.currentTextEditingValue.composing, TextRange.empty);

      // When it's not longer than `maxLength`, it can still start composing.
      state.updateEditingValue(const TextEditingValue(text: 'abcde', composing: TextRange(start: 3, end: 5)));
      expect(state.currentTextEditingValue.composing, const TextRange(start: 3, end: 5));

      // `newValue` will be truncated if `composingMaxLengthEnforced`.
      state.updateEditingValue(const TextEditingValue(text: 'abcdef', composing: TextRange(start: 3, end: 6)));
      expect(state.currentTextEditingValue.text, 'abcde');
      expect(state.currentTextEditingValue.composing, const TextRange(start: 3, end: 5));

      // Reset the value.
      state.updateEditingValue(const TextEditingValue(text: 'abcde'));
      expect(state.currentTextEditingValue.composing, TextRange.empty);

      // Change the value in order to take effects on web test.
      state.updateEditingValue(const TextEditingValue(text: '你好啊朋友'));
      expect(state.currentTextEditingValue.composing, TextRange.empty);

      // Start composing with a longer value, it should be the same state.
      state.updateEditingValue(const TextEditingValue(text: '你好啊朋友们', composing: TextRange(start: 3, end: 6)));
      expect(state.currentTextEditingValue.composing, TextRange.empty);
    });

    // Regression test for https://github.com/flutter/flutter/issues/68086.
    testWidgets('default truncate behaviors with different platforms', (WidgetTester tester) async {
      await setupWidget(tester, LengthLimitingTextInputFormatter(maxLength));

      final EditableTextState state = tester.state<EditableTextState>(find.byType(EditableText));

      // Initially we're at maxLength with no composing text.
      state.updateEditingValue(const TextEditingValue(text: '你好啊朋友'));
      expect(state.currentTextEditingValue.composing, TextRange.empty);

      // When it's not longer than `maxLength`, it can still start composing.
      state.updateEditingValue(const TextEditingValue(text: '你好啊朋友', composing: TextRange(start: 3, end: 5)));
      expect(state.currentTextEditingValue.composing, const TextRange(start: 3, end: 5));

      state.updateEditingValue(const TextEditingValue(text: '你好啊朋友们', composing: TextRange(start: 3, end: 6)));
      if (kIsWeb ||
        defaultTargetPlatform == TargetPlatform.iOS ||
        defaultTargetPlatform == TargetPlatform.macOS ||
        defaultTargetPlatform == TargetPlatform.linux ||
        defaultTargetPlatform == TargetPlatform.fuchsia
      ) {
        // `newValue` will not be truncated on couple platforms.
        expect(state.currentTextEditingValue.text, '你好啊朋友们');
        expect(state.currentTextEditingValue.composing, const TextRange(start: 3, end: 6));
      } else {
        // `newValue` on other platforms will be truncated.
        expect(state.currentTextEditingValue.text, '你好啊朋友');
        expect(state.currentTextEditingValue.composing, const TextRange(start: 3, end: 5));
      }

      // Reset the value.
      state.updateEditingValue(const TextEditingValue(text: '你好啊朋友'));
      expect(state.currentTextEditingValue.composing, TextRange.empty);

      // Start composing with a longer value, it should be the same state.
      state.updateEditingValue(const TextEditingValue(text: '你好啊朋友们', composing: TextRange(start: 3, end: 6)));
      expect(state.currentTextEditingValue.text, '你好啊朋友');
      expect(state.currentTextEditingValue.composing, TextRange.empty);
    });

    // Regression test for https://github.com/flutter/flutter/issues/68086.
    testWidgets("composing range removed if it's overflowed the truncated value's length", (WidgetTester tester) async {
      await setupWidget(
        tester,
        LengthLimitingTextInputFormatter(
          maxLength,
          maxLengthEnforcement: MaxLengthEnforcement.enforced,
        ),
      );

      final EditableTextState state = tester.state<EditableTextState>(find.byType(EditableText));

      // Initially we're not at maxLength with no composing text.
      state.updateEditingValue(const TextEditingValue(text: 'abc'));
      expect(state.currentTextEditingValue.composing, TextRange.empty);

      // Start composing.
      state.updateEditingValue(const TextEditingValue(text: 'abcde', composing: TextRange(start: 3, end: 5)));
      expect(state.currentTextEditingValue.composing, const TextRange(start: 3, end: 5));

      // Reset the value.
      state.updateEditingValue(const TextEditingValue(text: 'abc'));
      expect(state.currentTextEditingValue.composing, TextRange.empty);

      // Start composing with a range already overflowed the truncated length.
      state.updateEditingValue(const TextEditingValue(text: 'abcdefgh', composing: TextRange(start: 5, end: 7)));
      expect(state.currentTextEditingValue.composing, TextRange.empty);
    });

    // Regression test for https://github.com/flutter/flutter/issues/68086.
    testWidgets('composing range removed with different platforms', (WidgetTester tester) async {
      await setupWidget(tester, LengthLimitingTextInputFormatter(maxLength));

      final EditableTextState state = tester.state<EditableTextState>(find.byType(EditableText));

      // Initially we're not at maxLength with no composing text.
      state.updateEditingValue(const TextEditingValue(text: 'abc'));
      expect(state.currentTextEditingValue.composing, TextRange.empty);

      // Start composing.
      state.updateEditingValue(const TextEditingValue(text: 'abcde', composing: TextRange(start: 3, end: 5)));
      expect(state.currentTextEditingValue.composing, const TextRange(start: 3, end: 5));

      // Reset the value.
      state.updateEditingValue(const TextEditingValue(text: 'abc'));
      expect(state.currentTextEditingValue.composing, TextRange.empty);

      // Start composing with a range already overflowed the truncated length.
      state.updateEditingValue(const TextEditingValue(text: 'abcdefgh', composing: TextRange(start: 5, end: 7)));
      if (kIsWeb ||
        defaultTargetPlatform == TargetPlatform.iOS ||
        defaultTargetPlatform == TargetPlatform.macOS ||
        defaultTargetPlatform == TargetPlatform.linux ||
        defaultTargetPlatform == TargetPlatform.fuchsia
      ) {
        expect(state.currentTextEditingValue.composing, const TextRange(start: 5, end: 7));
      } else {
        expect(state.currentTextEditingValue.composing, TextRange.empty);
      }
    });

    testWidgets("composing range handled correctly when it's overflowed", (WidgetTester tester) async {
      const String string = '👨‍👩‍👦0123456';

      await setupWidget(tester, LengthLimitingTextInputFormatter(maxLength));

      final EditableTextState state = tester.state<EditableTextState>(find.byType(EditableText));

      // Initially we're not at maxLength with no composing text.
      state.updateEditingValue(const TextEditingValue(text: string));
      expect(state.currentTextEditingValue.composing, TextRange.empty);

      // Clearing composing range if collapsed.
      state.updateEditingValue(const TextEditingValue(text: string, composing: TextRange(start: 10, end: 10)));
      expect(state.currentTextEditingValue.composing, TextRange.empty);

      // Clearing composing range if overflowed.
      state.updateEditingValue(const TextEditingValue(text: string, composing: TextRange(start: 10, end: 11)));
      expect(state.currentTextEditingValue.composing, TextRange.empty);
    });

    // Regression test for https://github.com/flutter/flutter/issues/68086.
    testWidgets('typing in the middle with different platforms.', (WidgetTester tester) async {
      await setupWidget(tester, LengthLimitingTextInputFormatter(maxLength));

      final EditableTextState state = tester.state<EditableTextState>(find.byType(EditableText));

      // Initially we're not at maxLength with no composing text.
      state.updateEditingValue(const TextEditingValue(text: 'abc'));
      expect(state.currentTextEditingValue.composing, TextRange.empty);

      // Start typing in the middle.
      state.updateEditingValue(const TextEditingValue(text: 'abDEc', composing: TextRange(start: 3, end: 4)));
      expect(state.currentTextEditingValue.text, 'abDEc');
      expect(state.currentTextEditingValue.composing, const TextRange(start: 3, end: 4));

      // Keep typing when the value has exceed the limitation.
      state.updateEditingValue(const TextEditingValue(text: 'abDEFc', composing: TextRange(start: 3, end: 5)));
      if (kIsWeb ||
        defaultTargetPlatform == TargetPlatform.iOS ||
        defaultTargetPlatform == TargetPlatform.macOS ||
        defaultTargetPlatform == TargetPlatform.linux ||
        defaultTargetPlatform == TargetPlatform.fuchsia
      ) {
        expect(state.currentTextEditingValue.text, 'abDEFc');
        expect(state.currentTextEditingValue.composing, const TextRange(start: 3, end: 5));
      } else {
        expect(state.currentTextEditingValue.text, 'abDEc');
        expect(state.currentTextEditingValue.composing, const TextRange(start: 3, end: 4));
      }

      // Reset the value according to the limit.
      state.updateEditingValue(const TextEditingValue(text: 'abDEc'));
      expect(state.currentTextEditingValue.text, 'abDEc');
      expect(state.currentTextEditingValue.composing, TextRange.empty);

      state.updateEditingValue(const TextEditingValue(text: 'abDEFc', composing: TextRange(start: 4, end: 5)));
      expect(state.currentTextEditingValue.composing, TextRange.empty);
    });
  });

  group('callback errors', () {
    const String errorText = 'Test EditableText callback error';

    testWidgets('onSelectionChanged can throw errors', (WidgetTester tester) async {
      await tester.pumpWidget(MaterialApp(
        home: EditableText(
          showSelectionHandles: true,
          maxLines: 2,
          controller: TextEditingController(
            text: 'flutter is the best!',
          ),
          focusNode: FocusNode(),
          cursorColor: Colors.red,
          backgroundCursorColor: Colors.blue,
          style: Typography.material2018().black.subtitle1!.copyWith(fontFamily: 'Roboto'),
          keyboardType: TextInputType.text,
          selectionControls: materialTextSelectionControls,
          onSelectionChanged: (TextSelection selection, SelectionChangedCause? cause) {
            throw FlutterError(errorText);
          },
        ),
      ));

      // Interact with the field to establish the input connection.
      await tester.tap(find.byType(EditableText));
      final dynamic error = tester.takeException();
      expect(error, isFlutterError);
      expect(error.toString(), contains(errorText));
    });

    testWidgets('onChanged can throw errors', (WidgetTester tester) async {
      await tester.pumpWidget(MaterialApp(
        home: EditableText(
          showSelectionHandles: true,
          maxLines: 2,
          controller: TextEditingController(
            text: 'flutter is the best!',
          ),
          focusNode: FocusNode(),
          cursorColor: Colors.red,
          backgroundCursorColor: Colors.blue,
          style: Typography.material2018().black.subtitle1!.copyWith(fontFamily: 'Roboto'),
          keyboardType: TextInputType.text,
          onChanged: (String text) {
            throw FlutterError(errorText);
          },
        ),
      ));

      // Modify the text and expect an error from onChanged.
      await tester.enterText(find.byType(EditableText), '...');
      final dynamic error = tester.takeException();
      expect(error, isFlutterError);
      expect(error.toString(), contains(errorText));
    });

    testWidgets('onEditingComplete can throw errors', (WidgetTester tester) async {
      await tester.pumpWidget(MaterialApp(
        home: EditableText(
          showSelectionHandles: true,
          maxLines: 2,
          controller: TextEditingController(
            text: 'flutter is the best!',
          ),
          focusNode: FocusNode(),
          cursorColor: Colors.red,
          backgroundCursorColor: Colors.blue,
          style: Typography.material2018().black.subtitle1!.copyWith(fontFamily: 'Roboto'),
          keyboardType: TextInputType.text,
          onEditingComplete: () {
            throw FlutterError(errorText);
          },
        ),
      ));

      // Interact with the field to establish the input connection.
      final Offset topLeft = tester.getTopLeft(find.byType(EditableText));
      await tester.tapAt(topLeft + const Offset(0.0, 5.0));
      await tester.pump();

      // Submit and expect an error from onEditingComplete.
      await tester.testTextInput.receiveAction(TextInputAction.done);
      final dynamic error = tester.takeException();
      expect(error, isFlutterError);
      expect(error.toString(), contains(errorText));
    });

    testWidgets('onSubmitted can throw errors', (WidgetTester tester) async {
      await tester.pumpWidget(MaterialApp(
        home: EditableText(
          showSelectionHandles: true,
          maxLines: 2,
          controller: TextEditingController(
            text: 'flutter is the best!',
          ),
          focusNode: FocusNode(),
          cursorColor: Colors.red,
          backgroundCursorColor: Colors.blue,
          style: Typography.material2018().black.subtitle1!.copyWith(fontFamily: 'Roboto'),
          keyboardType: TextInputType.text,
          onSubmitted: (String text) {
            throw FlutterError(errorText);
          },
        ),
      ));

      // Interact with the field to establish the input connection.
      final Offset topLeft = tester.getTopLeft(find.byType(EditableText));
      await tester.tapAt(topLeft + const Offset(0.0, 5.0));
      await tester.pump();

      // Submit and expect an error from onSubmitted.
      await tester.testTextInput.receiveAction(TextInputAction.done);
      final dynamic error = tester.takeException();
      expect(error, isFlutterError);
      expect(error.toString(), contains(errorText));
    });

    testWidgets('input formatters can throw errors', (WidgetTester tester) async {
      final TextInputFormatter badFormatter = TextInputFormatter.withFunction(
        (TextEditingValue oldValue, TextEditingValue newValue) => throw FlutterError(errorText),
      );
      final TextEditingController controller = TextEditingController(
        text: 'flutter is the best!',
      );
      await tester.pumpWidget(MaterialApp(
        home: EditableText(
          showSelectionHandles: true,
          maxLines: 2,
          controller: controller,
          inputFormatters: <TextInputFormatter>[badFormatter],
          focusNode: FocusNode(),
          cursorColor: Colors.red,
          backgroundCursorColor: Colors.blue,
          style: Typography.material2018().black.subtitle1!.copyWith(fontFamily: 'Roboto'),
          keyboardType: TextInputType.text,
        ),
      ));

      // Interact with the field to establish the input connection.
      await tester.tap(find.byType(EditableText));
      await tester.pump();

      await tester.enterText(find.byType(EditableText), 'text');

      final dynamic error = tester.takeException();
      expect(error, isFlutterError);
      expect(error.toString(), contains(errorText));
      expect(controller.text, 'text');
    });
  });

  // Regression test for https://github.com/flutter/flutter/issues/72400.
  testWidgets("delete doesn't cause crash when selection is -1,-1", (WidgetTester tester) async {
    final UnsettableController unsettableController = UnsettableController();
    await tester.pumpWidget(
      MediaQuery(
        data: const MediaQueryData(),
        child: Directionality(
          textDirection: TextDirection.ltr,
          child: EditableText(
            autofocus: true,
            controller: unsettableController,
            backgroundCursorColor: Colors.grey,
            focusNode: focusNode,
            style: textStyle,
            cursorColor: cursorColor,
          ),
        ),
      ),
    );

    await tester.pump(); // Wait for the autofocus to take effect.

    // Delete
    await sendKeys(
      tester,
      <LogicalKeyboardKey>[
        LogicalKeyboardKey.delete,
      ],
      targetPlatform: TargetPlatform.android,
    );

    expect(tester.takeException(), null);
  });

  testWidgets('can change behavior by overriding text editing shortcuts', (WidgetTester tester) async {
    const  Map<SingleActivator, Intent> testShortcuts = <SingleActivator, Intent>{
      SingleActivator(LogicalKeyboardKey.arrowLeft): ExtendSelectionByCharacterIntent(forward: true, collapseSelection: true),
      SingleActivator(LogicalKeyboardKey.keyX, control: true): ExtendSelectionByCharacterIntent(forward: true, collapseSelection: true),
      SingleActivator(LogicalKeyboardKey.keyC, control: true): ExtendSelectionByCharacterIntent(forward: true, collapseSelection: true),
      SingleActivator(LogicalKeyboardKey.keyV, control: true): ExtendSelectionByCharacterIntent(forward: true, collapseSelection: true),
      SingleActivator(LogicalKeyboardKey.keyA, control: true): ExtendSelectionByCharacterIntent(forward: true, collapseSelection: true),
    };
    final TextEditingController controller = TextEditingController(text: testText);
    controller.selection = const TextSelection(
      baseOffset: 0,
      extentOffset: 0,
      affinity: TextAffinity.upstream,
    );
    await tester.pumpWidget(MaterialApp(
      home: Align(
        alignment: Alignment.topLeft,
        child: SizedBox(
          width: 400,
          child: Shortcuts(
            shortcuts: testShortcuts,
            child: EditableText(
              maxLines: 10,
              controller: controller,
              showSelectionHandles: true,
              autofocus: true,
              focusNode: focusNode,
              style: Typography.material2018().black.subtitle1!,
              cursorColor: Colors.blue,
              backgroundCursorColor: Colors.grey,
              selectionControls: materialTextSelectionControls,
              keyboardType: TextInputType.text,
              textAlign: TextAlign.right,
            ),
          ),
        ),
      ),
    ));

    await tester.pump(); // Wait for autofocus to take effect.

    // The right arrow key moves to the right as usual.
    await tester.sendKeyEvent(LogicalKeyboardKey.arrowRight);
    await tester.pump();
    expect(controller.selection.isCollapsed, isTrue);
    expect(controller.selection.baseOffset, 1);

    // And the testShortcuts also moves to the right due to the Shortcuts override.
    for (final SingleActivator singleActivator in testShortcuts.keys) {
      controller.selection = const TextSelection.collapsed(offset: 0);
      await tester.pump();

      await sendKeys(
        tester,
        <LogicalKeyboardKey>[singleActivator.trigger],
        shortcutModifier: singleActivator.control,
        targetPlatform: defaultTargetPlatform,
      );
      expect(controller.selection.isCollapsed, isTrue);
      expect(controller.selection.baseOffset, 1);
    }

    // On web, using keyboard for selection is handled by the browser.
  }, skip: kIsWeb); // [intended]

  testWidgets('navigating by word', (WidgetTester tester) async {
    final TextEditingController controller = TextEditingController(text: 'word word word');
    // word wo|rd| word
    controller.selection = const TextSelection(
      baseOffset: 7,
      extentOffset: 9,
      affinity: TextAffinity.upstream,
    );
    await tester.pumpWidget(MaterialApp(
      home: Align(
        alignment: Alignment.topLeft,
        child: SizedBox(
          width: 400,
          child: EditableText(
            maxLines: 10,
            controller: controller,
            autofocus: true,
            focusNode: focusNode,
            style: Typography.material2018().black.subtitle1!,
            cursorColor: Colors.blue,
            backgroundCursorColor: Colors.grey,
            keyboardType: TextInputType.text,
          ),
        ),
      ),
    ));

    await tester.pump(); // Wait for autofocus to take effect.
    expect(controller.selection.isCollapsed, false);
    expect(controller.selection.baseOffset, 7);
    expect(controller.selection.extentOffset, 9);

    await sendKeys(
      tester,
      <LogicalKeyboardKey>[LogicalKeyboardKey.arrowRight],
      shift: true,
      wordModifier: true,
      targetPlatform: defaultTargetPlatform,
    );
    await tester.pump();
    // word wo|rd word|
    expect(controller.selection.isCollapsed, false);
    expect(controller.selection.baseOffset, 7);
    expect(controller.selection.extentOffset, 14);

    await sendKeys(
      tester,
      <LogicalKeyboardKey>[LogicalKeyboardKey.arrowLeft],
      shift: true,
      wordModifier: true,
      targetPlatform: defaultTargetPlatform,
    );
    // word wo|rd |word
    expect(controller.selection.isCollapsed, false);
    expect(controller.selection.baseOffset, 7);
    expect(controller.selection.extentOffset, 10);

    await sendKeys(
      tester,
      <LogicalKeyboardKey>[LogicalKeyboardKey.arrowLeft],
      shift: true,
      wordModifier: true,
      targetPlatform: defaultTargetPlatform,
    );
    if (defaultTargetPlatform == TargetPlatform.macOS) {
      // word wo|rd word
      expect(controller.selection.isCollapsed, true);
      expect(controller.selection.baseOffset, 7);
      expect(controller.selection.extentOffset, 7);

      await sendKeys(
        tester,
        <LogicalKeyboardKey>[LogicalKeyboardKey.arrowLeft],
        shift: true,
        wordModifier: true,
        targetPlatform: defaultTargetPlatform,
      );
    }

    // word |wo|rd word
    expect(controller.selection.isCollapsed, false);
    expect(controller.selection.baseOffset, 7);
    expect(controller.selection.extentOffset, 5);

    await sendKeys(
      tester,
      <LogicalKeyboardKey>[LogicalKeyboardKey.arrowLeft],
      shift: true,
      wordModifier: true,
      targetPlatform: defaultTargetPlatform,
    );
    // |word wo|rd word
    expect(controller.selection.isCollapsed, false);
    expect(controller.selection.baseOffset, 7);
    expect(controller.selection.extentOffset, 0);

    await sendKeys(
      tester,
      <LogicalKeyboardKey>[LogicalKeyboardKey.arrowRight],
      shift: true,
      wordModifier: true,
      targetPlatform: defaultTargetPlatform,
    );
    // word| wo|rd word
    expect(controller.selection.isCollapsed, false);
    expect(controller.selection.baseOffset, 7);
    expect(controller.selection.extentOffset, 4);

    await sendKeys(
      tester,
      <LogicalKeyboardKey>[LogicalKeyboardKey.arrowRight],
      shift: true,
      wordModifier: true,
      targetPlatform: defaultTargetPlatform,
    );
    if (defaultTargetPlatform == TargetPlatform.macOS) {
      // word wo|rd word
      expect(controller.selection.isCollapsed, true);
      expect(controller.selection.baseOffset, 7);
      expect(controller.selection.extentOffset, 7);

      await sendKeys(
        tester,
        <LogicalKeyboardKey>[LogicalKeyboardKey.arrowRight],
        shift: true,
        wordModifier: true,
        targetPlatform: defaultTargetPlatform,
      );
    }

    // word wo|rd| word
    expect(controller.selection.isCollapsed, false);
    expect(controller.selection.baseOffset, 7);
    expect(controller.selection.extentOffset, 9);

    // On web, using keyboard for selection is handled by the browser.
  }, variant: TargetPlatformVariant.all(), skip: kIsWeb); // [intended]

  testWidgets('navigating multiline text', (WidgetTester tester) async {
    const String multilineText = 'word word word\nword word\nword'; // 15 + 10 + 4;
    final TextEditingController controller = TextEditingController(text: multilineText);
    // wo|rd wo|rd
    controller.selection = const TextSelection(
      baseOffset: 17,
      extentOffset: 22,
      affinity: TextAffinity.upstream,
    );
    await tester.pumpWidget(MaterialApp(
      home: Align(
        alignment: Alignment.topLeft,
        child: SizedBox(
          width: 400,
          child: EditableText(
            maxLines: 10,
            controller: controller,
            autofocus: true,
            focusNode: focusNode,
            style: Typography.material2018().black.subtitle1!,
            cursorColor: Colors.blue,
            backgroundCursorColor: Colors.grey,
            keyboardType: TextInputType.text,
          ),
        ),
      ),
    ));

    await tester.pump(); // Wait for autofocus to take effect.
    expect(controller.selection.isCollapsed, false);
    expect(controller.selection.baseOffset, 17);
    expect(controller.selection.extentOffset, 22);

    // Multiple expandRightByLine shortcuts only move to the end of the line and
    // not to the next line.
    await sendKeys(
      tester,
      <LogicalKeyboardKey>[
        LogicalKeyboardKey.arrowRight,
        LogicalKeyboardKey.arrowRight,
        LogicalKeyboardKey.arrowRight,
      ],
      shift: true,
      lineModifier: true,
      targetPlatform: defaultTargetPlatform,
    );
    expect(controller.selection.isCollapsed, false);
    expect(controller.selection.baseOffset, 17);
    expect(controller.selection.extentOffset, 24);

    // Multiple expandLeftByLine shortcuts only move ot the start of the line
    // and not to the previous line.
    await sendKeys(
      tester,
      <LogicalKeyboardKey>[
        LogicalKeyboardKey.arrowLeft,
        LogicalKeyboardKey.arrowLeft,
        LogicalKeyboardKey.arrowLeft,
      ],
      shift: true,
      lineModifier: true,
      targetPlatform: defaultTargetPlatform,
    );
    expect(controller.selection.isCollapsed, false);
    expect(controller.selection.baseOffset, 17);
    expect(controller.selection.extentOffset, 15);

    // Set the caret to the end of a line.
    controller.selection = const TextSelection(
      baseOffset: 24,
      extentOffset: 24,
      affinity: TextAffinity.upstream,
    );
    await tester.pump();
    expect(controller.selection.isCollapsed, true);
    expect(controller.selection.baseOffset, 24);
    expect(controller.selection.extentOffset, 24);

    // Can't expand right by line any further.
    await sendKeys(
      tester,
      <LogicalKeyboardKey>[
        LogicalKeyboardKey.arrowRight,
      ],
      shift: true,
      lineModifier: true,
      targetPlatform: defaultTargetPlatform,
    );
    expect(controller.selection.isCollapsed, true);
    expect(controller.selection.baseOffset, 24);
    expect(controller.selection.extentOffset, 24);

    // Can select the entire line from the end.
    await sendKeys(
      tester,
      <LogicalKeyboardKey>[
        LogicalKeyboardKey.arrowLeft,
      ],
      shift: true,
      lineModifier: true,
      targetPlatform: defaultTargetPlatform,
    );
    expect(controller.selection.isCollapsed, false);
    expect(controller.selection.baseOffset, 24);
    expect(controller.selection.extentOffset, 15);

    // Set the caret to the start of a line.
    controller.selection = const TextSelection(
      baseOffset: 15,
      extentOffset: 15,
      affinity: TextAffinity.upstream,
    );
    await tester.pump();
    expect(controller.selection.isCollapsed, true);
    expect(controller.selection.baseOffset, 15);
    expect(controller.selection.extentOffset, 15);

    // Can't expand let any further.
    await sendKeys(
      tester,
      <LogicalKeyboardKey>[
        LogicalKeyboardKey.arrowLeft,
      ],
      shift: true,
      lineModifier: true,
      targetPlatform: defaultTargetPlatform,
    );
    expect(controller.selection.isCollapsed, true);
    expect(controller.selection.baseOffset, 15);
    expect(controller.selection.extentOffset, 15);

    // Can select the entire line from the start.
    await sendKeys(
      tester,
      <LogicalKeyboardKey>[
        LogicalKeyboardKey.arrowRight,
      ],
      shift: true,
      lineModifier: true,
      targetPlatform: defaultTargetPlatform,
    );
    expect(controller.selection.isCollapsed, false);
    expect(controller.selection.baseOffset, 15);
    expect(controller.selection.extentOffset, 24);
    // On web, using keyboard for selection is handled by the browser.
  }, variant: TargetPlatformVariant.all(), skip: kIsWeb); // [intended]

  testWidgets('expanding selection to start/end', (WidgetTester tester) async {
    final TextEditingController controller = TextEditingController(text: 'word word word');
    // word wo|rd| word
    controller.selection = const TextSelection(
      baseOffset: 7,
      extentOffset: 9,
      affinity: TextAffinity.upstream,
    );
    await tester.pumpWidget(MaterialApp(
      home: Align(
        alignment: Alignment.topLeft,
        child: SizedBox(
          width: 400,
          child: EditableText(
            maxLines: 10,
            controller: controller,
            autofocus: true,
            focusNode: focusNode,
            style: Typography.material2018().black.subtitle1!,
            cursorColor: Colors.blue,
            backgroundCursorColor: Colors.grey,
            keyboardType: TextInputType.text,
          ),
        ),
      ),
    ));

    await tester.pump(); // Wait for autofocus to take effect.
    expect(controller.selection.isCollapsed, false);
    expect(controller.selection.baseOffset, 7);
    expect(controller.selection.extentOffset, 9);

    final String targetPlatform = defaultTargetPlatform.toString();
    final String platform = targetPlatform.substring(targetPlatform.indexOf('.') + 1).toLowerCase();

    // Select to the start.
    await sendKeys(
      tester,
      <LogicalKeyboardKey>[
        LogicalKeyboardKey.home,
      ],
      shift: true,
      targetPlatform: defaultTargetPlatform,
    );

    // |word word| word
    expect(
      controller.selection,
      equals(
        const TextSelection(
          baseOffset: 7,
          extentOffset: 0,
          affinity: TextAffinity.upstream,
        ),
      ),
      reason: 'on $platform',
    );

    // Select to the end.
    await sendKeys(
      tester,
      <LogicalKeyboardKey>[
        LogicalKeyboardKey.home,
      ],
      shift: true,
      targetPlatform: defaultTargetPlatform,
    );

    // |word word word|
    expect(
      controller.selection,
      equals(
        const TextSelection(
          baseOffset: 7,
          extentOffset: 0,
          affinity: TextAffinity.upstream,
        ),
      ),
      reason: 'on $platform',
    );

  },
      // On web, using keyboard for selection is handled by the browser.
      skip: kIsWeb, // [intended]
      variant: const TargetPlatformVariant(<TargetPlatform>{ TargetPlatform.macOS })
  );

  testWidgets('can change text editing behavior by overriding actions', (WidgetTester tester) async {
    final TextEditingController controller = TextEditingController(text: testText);
    controller.selection = const TextSelection(
      baseOffset: 0,
      extentOffset: 0,
      affinity: TextAffinity.upstream,
    );
    bool myIntentWasCalled = false;
    final CallbackAction<ExtendSelectionByCharacterIntent> overrideAction = CallbackAction<ExtendSelectionByCharacterIntent>(
      onInvoke: (ExtendSelectionByCharacterIntent intent) { myIntentWasCalled = true; },
    );
    await tester.pumpWidget(MaterialApp(
      home: Align(
        alignment: Alignment.topLeft,
        child: SizedBox(
          width: 400,
          child: Actions(
            actions: <Type, Action<Intent>>{ ExtendSelectionByCharacterIntent: overrideAction, },
            child: EditableText(
              maxLines: 10,
              controller: controller,
              showSelectionHandles: true,
              autofocus: true,
              focusNode: focusNode,
              style: Typography.material2018().black.subtitle1!,
              cursorColor: Colors.blue,
              backgroundCursorColor: Colors.grey,
              selectionControls: materialTextSelectionControls,
              keyboardType: TextInputType.text,
              textAlign: TextAlign.right,
            ),
          ),
        ),
      ),
    ));
    await tester.pump(); // Wait for autofocus to take effect.

    await tester.sendKeyEvent(LogicalKeyboardKey.arrowRight);
    await tester.pump();
    expect(controller.selection.isCollapsed, isTrue);
    expect(controller.selection.baseOffset, 0);
    expect(myIntentWasCalled, isTrue);

    // On web, using keyboard for selection is handled by the browser.
  }, skip: kIsWeb); // [intended]

  testWidgets('ignore key event from web platform', (WidgetTester tester) async {
    final TextEditingController controller = TextEditingController(
      text: 'test\ntest',
    );
    controller.selection = const TextSelection(
      baseOffset: 0,
      extentOffset: 0,
      affinity: TextAffinity.upstream,
    );
    bool myIntentWasCalled = false;
    await tester.pumpWidget(MaterialApp(
      home: Align(
        alignment: Alignment.topLeft,
        child: SizedBox(
          width: 400,
          child: Actions(
            actions: <Type, Action<Intent>>{
              ExtendSelectionByCharacterIntent: CallbackAction<ExtendSelectionByCharacterIntent>(
                onInvoke: (ExtendSelectionByCharacterIntent intent) { myIntentWasCalled = true; },
              ),
            },
            child: EditableText(
              maxLines: 10,
              controller: controller,
              showSelectionHandles: true,
              autofocus: true,
              focusNode: focusNode,
              style: Typography.material2018().black.subtitle1!,
              cursorColor: Colors.blue,
              backgroundCursorColor: Colors.grey,
              selectionControls: materialTextSelectionControls,
              keyboardType: TextInputType.text,
              textAlign: TextAlign.right,
            ),
          ),
        ),
      ),
    ));

    await tester.pump(); // Wait for autofocus to take effect.

    if (kIsWeb) {
      await simulateKeyDownEvent(LogicalKeyboardKey.arrowRight, platform: 'web');
      await tester.pump();
      expect(myIntentWasCalled, isFalse);
      expect(controller.selection.isCollapsed, true);
      expect(controller.selection.baseOffset, 0);
    } else {
      await simulateKeyDownEvent(LogicalKeyboardKey.arrowRight, platform: 'android');
      await tester.pump();
      expect(myIntentWasCalled, isTrue);
      expect(controller.selection.isCollapsed, true);
      expect(controller.selection.baseOffset, 0);
    }
  }, variant: KeySimulatorTransitModeVariant.all());

  testWidgets('the toolbar is disposed when selection changes and there is no selectionControls', (WidgetTester tester) async {
    late StateSetter setState;
    bool enableInteractiveSelection = true;
    await tester.pumpWidget(
      MaterialApp(
        home: Scaffold(
          body: Center(
            child: StatefulBuilder(
              builder: (BuildContext context, StateSetter setter) {
                setState = setter;
                return EditableText(
                  focusNode: focusNode,
                  style: Typography.material2018().black.subtitle1!,
                  cursorColor: Colors.blue,
                  backgroundCursorColor: Colors.grey,
                  selectionControls: enableInteractiveSelection ? materialTextSelectionControls : null,
                  controller: controller,
                  enableInteractiveSelection: enableInteractiveSelection,
                );
              },
            ),
          ),
        ),
      ),
    );

    final EditableTextState state =
        tester.state<EditableTextState>(find.byType(EditableText));

    // Can't show the toolbar when there's no focus.
    expect(state.showToolbar(), false);
    await tester.pumpAndSettle();
    expect(find.text('Paste'), findsNothing);

    // Can show the toolbar when focused even though there's no text.
    state.renderEditable.selectWordsInRange(
      from: Offset.zero,
      cause: SelectionChangedCause.tap,
    );
    await tester.pump();
    expect(state.showToolbar(), isTrue);
    await tester.pumpAndSettle();
    expect(find.text('Paste'), findsOneWidget);

    // Find the FadeTransition in the toolbar and expect that it has not been
    // disposed.
    final FadeTransition fadeTransition = find.byType(FadeTransition).evaluate()
      .map((Element element) => element.widget as FadeTransition)
      .firstWhere((FadeTransition fadeTransition) {
        return fadeTransition.child is CompositedTransformFollower;
      });
    expect(fadeTransition.toString(), isNot(contains('DISPOSED')));

    // Turn off interactive selection and change the text, which triggers the
    // toolbar to be disposed.
    setState(() {
      enableInteractiveSelection = false;
    });
    await tester.pump();
    await tester.enterText(find.byType(EditableText), 'abc');
    await tester.pump();

    expect(fadeTransition.toString(), contains('DISPOSED'));
    // On web, using keyboard for selection is handled by the browser.
  }, skip: kIsWeb); // [intended]

  testWidgets('EditableText does not leak animation controllers', (WidgetTester tester) async {
    final FocusNode focusNode = FocusNode();
    await tester.pumpWidget(
      MaterialApp(
        home: EditableText(
          autofocus: true,
          controller: TextEditingController(text: 'A'),
          focusNode: focusNode,
          style: textStyle,
          cursorColor: Colors.blue,
          backgroundCursorColor: Colors.grey,
          cursorOpacityAnimates: true,
        ),
      ),
    );

    expect(focusNode.hasPrimaryFocus, isTrue);
    final EditableTextState state = tester.state(find.byType(EditableText));

    state.updateFloatingCursor(RawFloatingCursorPoint(state: FloatingCursorDragState.Start, offset: Offset.zero));

    // Start the cursor blink opacity animation controller.
    // _kCursorBlinkWaitForStart
    await tester.pump(const Duration(milliseconds: 150));
    // _kCursorBlinkHalfPeriod
    await tester.pump(const Duration(milliseconds: 500));

    // Start the floating cursor reset animation controller.
    state.updateFloatingCursor(RawFloatingCursorPoint(state: FloatingCursorDragState.End, offset: Offset.zero));

    expect(tester.binding.transientCallbackCount, 2);

    await tester.pumpWidget(const SizedBox());
    expect(tester.hasRunningAnimations, isFalse);
  });

  testWidgets('Selection will be scrolled into view with SelectionChangedCause', (WidgetTester tester) async {
    final GlobalKey<EditableTextState> key = GlobalKey<EditableTextState>();
    final String text = List<int>.generate(64, (int index) => index).join('\n');
    final TextEditingController controller = TextEditingController(text: text);
    final ScrollController scrollController = ScrollController();

    await tester.pumpWidget(
      MaterialApp(
        home: Scaffold(
          body: Center(
            child: SizedBox(
              height: 32,
              child: EditableText(
                key: key,
                focusNode: focusNode,
                style: Typography.material2018().black.subtitle1!,
                cursorColor: Colors.blue,
                backgroundCursorColor: Colors.grey,
                controller: controller,
                scrollController: scrollController,
                maxLines: 2,
              ),
            ),
          ),
        ),
      ),
    );

    final TextSelectionDelegate textSelectionDelegate = key.currentState!;

    late double maxScrollExtent;
    Future<void> resetSelectionAndScrollOffset([bool setMaxScrollExtent = true]) async {
      controller.value = controller.value.copyWith(
        text: text,
        selection: controller.selection.copyWith(baseOffset: 0, extentOffset: 1),
      );
      await tester.pump();
      final double targetOffset = setMaxScrollExtent ? scrollController.position.maxScrollExtent : 0.0;
      scrollController.jumpTo(targetOffset);
      await tester.pumpAndSettle();
      maxScrollExtent = scrollController.position.maxScrollExtent;
      expect(scrollController.offset, targetOffset);
    }

    // Cut
    await resetSelectionAndScrollOffset();
    textSelectionDelegate.cutSelection(SelectionChangedCause.keyboard);
    await tester.pump();
    expect(scrollController.offset, maxScrollExtent);

    await resetSelectionAndScrollOffset();
    textSelectionDelegate.cutSelection(SelectionChangedCause.toolbar);
    await tester.pump();
    expect(scrollController.offset.roundToDouble(), 0.0);

    // Paste
    await resetSelectionAndScrollOffset();
    textSelectionDelegate.pasteText(SelectionChangedCause.keyboard);
    await tester.pump();
    expect(scrollController.offset, maxScrollExtent);

    await resetSelectionAndScrollOffset();
    textSelectionDelegate.pasteText(SelectionChangedCause.toolbar);
    await tester.pump();
    expect(scrollController.offset.roundToDouble(), 0.0);

    // Select all
    await resetSelectionAndScrollOffset(false);
    textSelectionDelegate.selectAll(SelectionChangedCause.keyboard);
    await tester.pump();
    expect(scrollController.offset, 0.0);

    await resetSelectionAndScrollOffset(false);
    textSelectionDelegate.selectAll(SelectionChangedCause.toolbar);
    await tester.pump();
    expect(scrollController.offset.roundToDouble(), maxScrollExtent);

    // Copy
    await resetSelectionAndScrollOffset();
    textSelectionDelegate.copySelection(SelectionChangedCause.keyboard);
    await tester.pump();
    expect(scrollController.offset, maxScrollExtent);

    await resetSelectionAndScrollOffset();
    textSelectionDelegate.copySelection(SelectionChangedCause.toolbar);
    await tester.pump();
    expect(scrollController.offset.roundToDouble(), 0.0);
  });
}

class UnsettableController extends TextEditingController {
  @override
  set value(TextEditingValue v) {
    // Do nothing for set, which causes selection to remain as -1, -1.
  }
}

class MockTextFormatter extends TextInputFormatter {
  MockTextFormatter() : formatCallCount = 0, log = <String>[];

  int formatCallCount;
  List<String> log;
  late TextEditingValue lastOldValue;
  late TextEditingValue lastNewValue;

  @override
  TextEditingValue formatEditUpdate(
    TextEditingValue oldValue,
    TextEditingValue newValue,
  ) {
    lastOldValue = oldValue;
    lastNewValue = newValue;
    formatCallCount++;
    log.add('[$formatCallCount]: ${oldValue.text}, ${newValue.text}');
    TextEditingValue finalValue;
    if (newValue.text.length < oldValue.text.length) {
      finalValue = _handleTextDeletion(oldValue, newValue);
    } else {
      finalValue = _formatText(newValue);
    }
    return finalValue;
  }


  TextEditingValue _handleTextDeletion(TextEditingValue oldValue, TextEditingValue newValue) {
    final String result = 'a' * (formatCallCount - 2);
    log.add('[$formatCallCount]: deleting $result');
    return TextEditingValue(text: newValue.text, selection: newValue.selection, composing: newValue.composing);
  }

  TextEditingValue _formatText(TextEditingValue value) {
    final String result = 'a' * formatCallCount * 2;
    log.add('[$formatCallCount]: normal $result');
    return TextEditingValue(text: value.text, selection: value.selection, composing: value.composing);
  }
}

class MockTextSelectionControls extends Fake implements TextSelectionControls {
  @override
  Widget buildToolbar(BuildContext context, Rect globalEditableRegion, double textLineHeight, Offset position, List<TextSelectionPoint> endpoints, TextSelectionDelegate delegate, ClipboardStatusNotifier clipboardStatus, Offset? lastSecondaryTapDownPosition) {
    return Container();
  }

  @override
  Widget buildHandle(BuildContext context, TextSelectionHandleType type, double textLineHeight, [VoidCallback? onTap, double? startGlyphHeight, double? endGlyphHeight]) {
    return Container();
  }

  @override
  Size getHandleSize(double textLineHeight) {
    return Size.zero;
  }

  @override
  Offset getHandleAnchor(TextSelectionHandleType type, double textLineHeight, [double? startGlyphHeight, double? endGlyphHeight]) {
    return Offset.zero;
  }

  bool testCanCut = false;
  bool testCanCopy = false;
  bool testCanPaste = false;

  int cutCount = 0;
  int pasteCount = 0;
  int copyCount = 0;

  @override
  void handleCopy(TextSelectionDelegate delegate, ClipboardStatusNotifier? clipboardStatus) {
    copyCount += 1;
  }

  @override
  Future<void> handlePaste(TextSelectionDelegate delegate) async {
    pasteCount += 1;
  }

  @override
  void handleCut(TextSelectionDelegate delegate) {
    cutCount += 1;
  }

  @override
  bool canCut(TextSelectionDelegate delegate) {
    return testCanCut;
  }

  @override
  bool canCopy(TextSelectionDelegate delegate) {
    return testCanCopy;
  }

  @override
  bool canPaste(TextSelectionDelegate delegate) {
    return testCanPaste;
  }
}

class CustomStyleEditableText extends EditableText {
  CustomStyleEditableText({
    Key? key,
    required TextEditingController controller,
    required Color cursorColor,
    required FocusNode focusNode,
    required TextStyle style,
  }) : super(
          key: key,
          controller: controller,
          cursorColor: cursorColor,
          backgroundCursorColor: Colors.grey,
          focusNode: focusNode,
          style: style,
        );
  @override
  CustomStyleEditableTextState createState() =>
      CustomStyleEditableTextState();
}

class CustomStyleEditableTextState extends EditableTextState {
  @override
  TextSpan buildTextSpan() {
    return TextSpan(
      style: const TextStyle(fontStyle: FontStyle.italic),
      text: widget.controller.value.text,
    );
  }
}

class TransformedEditableText extends StatefulWidget {
  const TransformedEditableText({
    Key? key,
    required this.offset,
    required this.transformButtonKey,
  }) : super(key: key);

  final Offset offset;
  final Key transformButtonKey;

  @override
  State<TransformedEditableText> createState() => _TransformedEditableTextState();
}

class _TransformedEditableTextState extends State<TransformedEditableText> {
  bool _isTransformed = false;

  @override
  Widget build(BuildContext context) {
    return MediaQuery(
      data: const MediaQueryData(),
      child: Directionality(
        textDirection: TextDirection.ltr,
        child: Column(
          crossAxisAlignment: CrossAxisAlignment.start,
          children: <Widget>[
            Transform.translate(
              offset: _isTransformed ? widget.offset : Offset.zero,
              child: EditableText(
                controller: TextEditingController(),
                focusNode: FocusNode(),
                style: Typography.material2018().black.subtitle1!,
                cursorColor: Colors.blue,
                backgroundCursorColor: Colors.grey,
              ),
            ),
            ElevatedButton(
              key: widget.transformButtonKey,
              onPressed: () {
                setState(() {
                  _isTransformed = !_isTransformed;
                });
              },
              child: const Text('Toggle Transform'),
            ),
          ],
        ),
      ),
    );
  }
}

class NoImplicitScrollPhysics extends AlwaysScrollableScrollPhysics {
  const NoImplicitScrollPhysics({ ScrollPhysics? parent }) : super(parent: parent);

  @override
  bool get allowImplicitScrolling => false;

  @override
  NoImplicitScrollPhysics applyTo(ScrollPhysics? ancestor) {
    return NoImplicitScrollPhysics(parent: buildParent(ancestor));
  }
}

class SkipPainting extends SingleChildRenderObjectWidget {
  const SkipPainting({ Key? key, required Widget child }): super(key: key, child: child);

  @override
  SkipPaintingRenderObject createRenderObject(BuildContext context) => SkipPaintingRenderObject();
}

class SkipPaintingRenderObject extends RenderProxyBox {
  @override
  void paint(PaintingContext context, Offset offset) { }
}

class _AccentColorTextEditingController extends TextEditingController {
  _AccentColorTextEditingController(String text) : super(text: text);

  @override
  TextSpan buildTextSpan({required BuildContext context, TextStyle? style, required bool withComposing}) {
    final Color color = Theme.of(context).colorScheme.secondary;
    return super.buildTextSpan(context: context, style: TextStyle(color: color), withComposing: withComposing);
  }
}

class _TestScrollController extends ScrollController {
  bool get attached => hasListeners;
}<|MERGE_RESOLUTION|>--- conflicted
+++ resolved
@@ -4637,12 +4637,7 @@
       equals(
         const TextSelection(
           baseOffset: 20,
-<<<<<<< HEAD
           extentOffset: 39,
-          affinity: TextAffinity.downstream,
-=======
-          extentOffset: 57,
->>>>>>> d2cea643
         ),
       ),
       reason: 'on $platform',
@@ -4750,10 +4745,7 @@
       equals(
         const TextSelection.collapsed(
           offset: testText.length,
-<<<<<<< HEAD
           affinity: TextAffinity.upstream,
-=======
->>>>>>> d2cea643
         ),
       ),
       reason: 'on $platform',
