--- conflicted
+++ resolved
@@ -129,7 +129,6 @@
     expect(find.text('Page 9'), findsOneWidget);
   });
 
-<<<<<<< HEAD
   List<Widget> childrenSizeIncrease(int n) {
     return List<Widget>.generate(n, (int i) {
       return SizedBox(height: 40.0 + i * 3, child: Text('$i'));
@@ -187,65 +186,7 @@
     final bool noDuplicate = scrollSimulationXList.length == checkSet.length + 1;
     expect(true, noDuplicate); // and ends up at the end
   });
-}
-
-class TestScrollPhysics extends ScrollPhysics {
-  const TestScrollPhysics(this.scrollSimulationXList, { super.parent });
-
-  final List<double> scrollSimulationXList;
-
-  @override
-  Simulation? createBallisticSimulation(
-    ScrollMetrics position,
-    double velocity,
-  ) {
-    final Simulation? scrollSimulation = super.createBallisticSimulation(
-      position,
-      velocity,
-    );
-    if (scrollSimulation != null && scrollSimulationXList != null) {
-      return TestScrollScrollSimulation(
-        scrollSimulation,
-        scrollSimulationXList,
-      );
-    }
-    return scrollSimulation;
-  }
-
-  @override
-  TestScrollPhysics applyTo(ScrollPhysics? ancestor) {
-    return TestScrollPhysics(
-      scrollSimulationXList,
-      parent: buildParent(ancestor),
-    );
-  }
-}
-
-class TestScrollScrollSimulation extends Simulation {
-  TestScrollScrollSimulation(
-    this.innerScrollSimulation,
-    this.scrollSimulationXList,
-  );
-
-  final Simulation innerScrollSimulation;
-
-  final List<double> scrollSimulationXList;
-
-  @override
-  double dx(double time) => innerScrollSimulation.dx(time);
-
-  @override
-  bool isDone(double time) => innerScrollSimulation.isDone(time);
-
-  @override
-  double x(double time) {
-    final double simulationX = innerScrollSimulation.x(time);
-    if (scrollSimulationXList != null) {
-      scrollSimulationXList.add(simulationX);
-    }
-    return simulationX;
-  }
-=======
+
   testWidgets('Pointer is not ignored during trackpad scrolling.', (WidgetTester tester) async {
     final ScrollController controller = ScrollController();
     int? lastTapped;
@@ -325,7 +266,62 @@
     expect(lastTapped, equals(3));
     await tester.pumpAndSettle();
   });
->>>>>>> 70f6a32c
+}
+
+class TestScrollPhysics extends ScrollPhysics {
+  const TestScrollPhysics(this.scrollSimulationXList, { super.parent });
+
+  final List<double> scrollSimulationXList;
+
+  @override
+  Simulation? createBallisticSimulation(
+    ScrollMetrics position,
+    double velocity,
+  ) {
+    final Simulation? scrollSimulation = super.createBallisticSimulation(
+      position,
+      velocity,
+    );
+    if (scrollSimulation != null && scrollSimulationXList != null) {
+      return TestScrollScrollSimulation(
+        scrollSimulation,
+        scrollSimulationXList,
+      );
+    }
+    return scrollSimulation;
+  }
+
+  @override
+  TestScrollPhysics applyTo(ScrollPhysics? ancestor) {
+    return TestScrollPhysics(
+      scrollSimulationXList,
+      parent: buildParent(ancestor),
+    );
+  }
+}
+
+class TestScrollScrollSimulation extends Simulation {
+  TestScrollScrollSimulation(this.innerScrollSimulation,
+      this.scrollSimulationXList,);
+
+  final Simulation innerScrollSimulation;
+
+  final List<double> scrollSimulationXList;
+
+  @override
+  double dx(double time) => innerScrollSimulation.dx(time);
+
+  @override
+  bool isDone(double time) => innerScrollSimulation.isDone(time);
+
+  @override
+  double x(double time) {
+    final double simulationX = innerScrollSimulation.x(time);
+    if (scrollSimulationXList != null) {
+      scrollSimulationXList.add(simulationX);
+    }
+    return simulationX;
+  }
 }
 
 class PageView62209 extends StatefulWidget {
