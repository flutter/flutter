// Copyright 2018 The Chromium Authors. All rights reserved.
// Use of this source code is governed by a BSD-style license that can be
// found in the LICENSE file.

import 'dart:ui';

import 'package:flutter/widgets.dart';
import 'package:flutter_test/flutter_test.dart';
import 'package:flutter/material.dart';

void main() {
  testWidgets('BackdropFilter\'s cull rect does not shrink', (WidgetTester tester) async {
    tester.binding.addTime(const Duration(seconds: 15));
    await tester.pumpWidget(
      MaterialApp(
        home: Scaffold(
          body: Stack(
            fit: StackFit.expand,
            children: <Widget>[
              Text('0 0 ' * 10000),
              Center(
                // ClipRect needed for filtering the 200x200 area instead of the
                // whole screen.
                child: ClipRect(
                  child: BackdropFilter(
                    filter: ImageFilter.blur(
                      sigmaX: 5.0,
                      sigmaY: 5.0,
                    ),
                    child: Container(
                      alignment: Alignment.center,
                      width: 200.0,
                      height: 200.0,
                      child: const Text('Hello World'),
                    ),
                  ),
                ),
              ),
            ],
          ),
        ),
      )
    );
    await expectLater(
      find.byType(RepaintBoundary).first,
      matchesGoldenFile('backdrop_filter_test.cull_rect.1.png'),
<<<<<<< HEAD
=======
      skip: !isLinux,
>>>>>>> 8f75d537
    );
  }, skip: isBrowser);
}<|MERGE_RESOLUTION|>--- conflicted
+++ resolved
@@ -44,10 +44,6 @@
     await expectLater(
       find.byType(RepaintBoundary).first,
       matchesGoldenFile('backdrop_filter_test.cull_rect.1.png'),
-<<<<<<< HEAD
-=======
-      skip: !isLinux,
->>>>>>> 8f75d537
     );
   }, skip: isBrowser);
 }