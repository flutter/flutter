// Copyright 2018 The Chromium Authors. All rights reserved.
// Use of this source code is governed by a BSD-style license that can be
// found in the LICENSE file.

import 'package:flutter/widgets.dart';
import 'package:flutter_test/flutter_test.dart';
import 'package:flutter/material.dart';

import '../rendering/mock_canvas.dart';
import 'semantics_tester.dart';

void main() {
  testWidgets('Opacity', (WidgetTester tester) async {
    final SemanticsTester semantics = SemanticsTester(tester);

    // Opacity 1.0: Semantics and painting
    await tester.pumpWidget(
      const Opacity(
        child: Text('a', textDirection: TextDirection.rtl),
        opacity: 1.0,
      ),
    );
    expect(semantics, hasSemantics(
      TestSemantics.root(
        children: <TestSemantics>[
          TestSemantics.rootChild(
            id: 1,
            rect: const Rect.fromLTRB(0.0, 0.0, 800.0, 600.0),
            label: 'a',
            textDirection: TextDirection.rtl,
          ),
        ],
      ),
    ));
    expect(find.byType(Opacity), paints..paragraph());

    // Opacity 0.0: Nothing
    await tester.pumpWidget(
      const Opacity(
        child: Text('a', textDirection: TextDirection.rtl),
        opacity: 0.0,
      ),
    );
    expect(semantics, hasSemantics(
      TestSemantics.root(),
    ));
    expect(find.byType(Opacity), paintsNothing);

    // Opacity 0.0 with semantics: Just semantics
    await tester.pumpWidget(
      const Opacity(
        child: Text('a', textDirection: TextDirection.rtl),
        opacity: 0.0,
        alwaysIncludeSemantics: true,
      ),
    );
    expect(semantics, hasSemantics(
      TestSemantics.root(
        children: <TestSemantics>[
          TestSemantics.rootChild(
            id: 1,
            rect: const Rect.fromLTRB(0.0, 0.0, 800.0, 600.0),
            label: 'a',
            textDirection: TextDirection.rtl,
          ),
        ],
      ),
    ));
    expect(find.byType(Opacity), paintsNothing);

    // Opacity 0.0 without semantics: Nothing
    await tester.pumpWidget(
      const Opacity(
        child: Text('a', textDirection: TextDirection.rtl),
        opacity: 0.0,
        alwaysIncludeSemantics: false,
      ),
    );
    expect(semantics, hasSemantics(
      TestSemantics.root(),
    ));
    expect(find.byType(Opacity), paintsNothing);

    // Opacity 0.1: Semantics and painting
    await tester.pumpWidget(
      const Opacity(
        child: Text('a', textDirection: TextDirection.rtl),
        opacity: 0.1,
      ),
    );
    expect(semantics, hasSemantics(
      TestSemantics.root(
        children: <TestSemantics>[
          TestSemantics.rootChild(
            id: 1,
            rect: const Rect.fromLTRB(0.0, 0.0, 800.0, 600.0),
            label: 'a',
            textDirection: TextDirection.rtl,
          ),
        ],
      ),
    ));
    expect(find.byType(Opacity), paints..paragraph());

    // Opacity 0.1 without semantics: Still has semantics and painting
    await tester.pumpWidget(
      const Opacity(
        child: Text('a', textDirection: TextDirection.rtl),
        opacity: 0.1,
        alwaysIncludeSemantics: false,
      ),
    );
    expect(semantics, hasSemantics(
      TestSemantics.root(
        children: <TestSemantics>[
          TestSemantics.rootChild(
            id: 1,
            rect: const Rect.fromLTRB(0.0, 0.0, 800.0, 600.0),
            label: 'a',
            textDirection: TextDirection.rtl,
          ),
        ],
      ),
    ));
    expect(find.byType(Opacity), paints..paragraph());

    // Opacity 0.1 with semantics: Semantics and painting
    await tester.pumpWidget(
      const Opacity(
        child: Text('a', textDirection: TextDirection.rtl),
        opacity: 0.1,
        alwaysIncludeSemantics: true,
      ),
    );
    expect(semantics, hasSemantics(
      TestSemantics.root(
        children: <TestSemantics>[
          TestSemantics.rootChild(
            id: 1,
            rect: const Rect.fromLTRB(0.0, 0.0, 800.0, 600.0),
            label: 'a',
            textDirection: TextDirection.rtl,
          ),
        ],
      ),
    ));
    expect(find.byType(Opacity), paints..paragraph());

    semantics.dispose();
  });

  testWidgets('offset is correctly handled in Opacity', (WidgetTester tester) async {
    await tester.pumpWidget(
      MaterialApp(
        home: Scaffold(
          body: SingleChildScrollView(
            child: RepaintBoundary(
              child: Column(
                crossAxisAlignment: CrossAxisAlignment.stretch,
                children: List<Widget>.generate(10, (int index) {
                  return Opacity(
                    opacity: 0.5,
                    child: Padding(
                      padding: const EdgeInsets.all(5.0),
                      child: Container(
                          color: Colors.blue,
                          height: 50,
                      ),
                    ),
                  );
                }),
              ),
            ),
          ),
        ),
      )
    );
    await expectLater(
      find.byType(RepaintBoundary).first,
      matchesGoldenFile('opacity_test.offset.1.png'),
<<<<<<< HEAD
=======
      skip: !isLinux,
>>>>>>> 8f75d537
    );
  }, skip: isBrowser);

  testWidgets('empty opacity does not crash', (WidgetTester tester) async {
    await tester.pumpWidget(
      RepaintBoundary(child: Opacity(opacity: 0.5, child: Container())),
    );
    final Element element = find.byType(RepaintBoundary).first.evaluate().single;
    // The following line will send the layer to engine and cause crash if an
    // empty opacity layer is sent.
    await element.renderObject.layer.toImage(const Rect.fromLTRB(0.0, 0.0, 1.0, 1.0));
  }, skip: isBrowser);
}<|MERGE_RESOLUTION|>--- conflicted
+++ resolved
@@ -178,10 +178,6 @@
     await expectLater(
       find.byType(RepaintBoundary).first,
       matchesGoldenFile('opacity_test.offset.1.png'),
-<<<<<<< HEAD
-=======
-      skip: !isLinux,
->>>>>>> 8f75d537
     );
   }, skip: isBrowser);
 
