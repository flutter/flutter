// Copyright 2014 The Flutter Authors. All rights reserved.
// Use of this source code is governed by a BSD-style license that can be
// found in the LICENSE file.

import 'dart:async';
import 'dart:typed_data';
import 'dart:ui' as ui;

import 'package:flutter/foundation.dart';
import 'package:flutter/rendering.dart';
import 'package:flutter/widgets.dart';
import 'package:flutter_test/flutter_test.dart';

import '../painting/image_data.dart';
import 'semantics_tester.dart';

// This must be run with [WidgetTester.runAsync] since it performs real async
// work.
Future<ui.Image> createTestImage([List<int> bytes = kTransparentImage]) async {
  final ui.Codec codec = await ui.instantiateImageCodec(Uint8List.fromList(bytes));
  final ui.FrameInfo frameInfo = await codec.getNextFrame();
  return frameInfo.image;
}

void main() {
  int originalCacheSize;

  setUp(() {
    originalCacheSize = imageCache.maximumSize;
    imageCache.clear();
    (imageCache as FlutterImageCache).clearWeakImages();
  });

  tearDown(() {
    imageCache.maximumSize = originalCacheSize;
  });

  testWidgets('Verify Image resets its RenderImage when changing providers', (WidgetTester tester) async {
    final GlobalKey key = GlobalKey();
    final TestImageProvider imageProvider1 = TestImageProvider();
    await tester.pumpWidget(
      Container(
        key: key,
        child: Image(
          image: imageProvider1,
          excludeFromSemantics: true,
        ),
      ),
      null,
      EnginePhase.layout,
    );
    RenderImage renderImage = key.currentContext.findRenderObject() as RenderImage;
    expect(renderImage.image, isNull);

    imageProvider1.complete();
    await tester.idle(); // resolve the future from the image provider
    await tester.pump(null, EnginePhase.layout);

    renderImage = key.currentContext.findRenderObject() as RenderImage;
    expect(renderImage.image, isNotNull);

    final TestImageProvider imageProvider2 = TestImageProvider();
    await tester.pumpWidget(
      Container(
        key: key,
        child: Image(
          image: imageProvider2,
          excludeFromSemantics: true,
        ),
      ),
      null,
      EnginePhase.layout,
    );

    renderImage = key.currentContext.findRenderObject() as RenderImage;
    expect(renderImage.image, isNull);
  });

  testWidgets('Verify Image doesn\'t reset its RenderImage when changing providers if it has gaplessPlayback set', (WidgetTester tester) async {
    final GlobalKey key = GlobalKey();
    final TestImageProvider imageProvider1 = TestImageProvider();
    await tester.pumpWidget(
      Container(
        key: key,
        child: Image(
          gaplessPlayback: true,
          image: imageProvider1,
          excludeFromSemantics: true,
        ),
      ),
      null,
      EnginePhase.layout,
    );
    RenderImage renderImage = key.currentContext.findRenderObject() as RenderImage;
    expect(renderImage.image, isNull);

    imageProvider1.complete();
    await tester.idle(); // resolve the future from the image provider
    await tester.pump(null, EnginePhase.layout);

    renderImage = key.currentContext.findRenderObject() as RenderImage;
    expect(renderImage.image, isNotNull);

    final TestImageProvider imageProvider2 = TestImageProvider();
    await tester.pumpWidget(
      Container(
        key: key,
        child: Image(
          gaplessPlayback: true,
          image: imageProvider2,
          excludeFromSemantics: true,
        ),
      ),
      null,
      EnginePhase.layout,
    );

    renderImage = key.currentContext.findRenderObject() as RenderImage;
    expect(renderImage.image, isNotNull);
  });

  testWidgets('Verify Image resets its RenderImage when changing providers if it has a key', (WidgetTester tester) async {
    final GlobalKey key = GlobalKey();
    final TestImageProvider imageProvider1 = TestImageProvider();
    await tester.pumpWidget(
      Image(
        key: key,
        image: imageProvider1,
        excludeFromSemantics: true,
      ),
      null,
      EnginePhase.layout,
    );
    RenderImage renderImage = key.currentContext.findRenderObject() as RenderImage;
    expect(renderImage.image, isNull);

    imageProvider1.complete();
    await tester.idle(); // resolve the future from the image provider
    await tester.pump(null, EnginePhase.layout);

    renderImage = key.currentContext.findRenderObject() as RenderImage;
    expect(renderImage.image, isNotNull);

    final TestImageProvider imageProvider2 = TestImageProvider();
    await tester.pumpWidget(
      Image(
        key: key,
        image: imageProvider2,
        excludeFromSemantics: true,
      ),
      null,
      EnginePhase.layout,
    );

    renderImage = key.currentContext.findRenderObject() as RenderImage;
    expect(renderImage.image, isNull);
  });

  testWidgets('Verify Image doesn\'t reset its RenderImage when changing providers if it has gaplessPlayback set', (WidgetTester tester) async {
    final GlobalKey key = GlobalKey();
    final TestImageProvider imageProvider1 = TestImageProvider();
    await tester.pumpWidget(
      Image(
        key: key,
        gaplessPlayback: true,
        image: imageProvider1,
        excludeFromSemantics: true,
      ),
      null,
      EnginePhase.layout,
    );
    RenderImage renderImage = key.currentContext.findRenderObject() as RenderImage;
    expect(renderImage.image, isNull);

    imageProvider1.complete();
    await tester.idle(); // resolve the future from the image provider
    await tester.pump(null, EnginePhase.layout);

    renderImage = key.currentContext.findRenderObject() as RenderImage;
    expect(renderImage.image, isNotNull);

    final TestImageProvider imageProvider2 = TestImageProvider();
    await tester.pumpWidget(
      Image(
        key: key,
        gaplessPlayback: true,
        excludeFromSemantics: true,
        image: imageProvider2,
      ),
      null,
      EnginePhase.layout,
    );

    renderImage = key.currentContext.findRenderObject() as RenderImage;
    expect(renderImage.image, isNotNull);
  });

  testWidgets('Verify ImageProvider configuration inheritance', (WidgetTester tester) async {
    final GlobalKey mediaQueryKey1 = GlobalKey(debugLabel: 'mediaQueryKey1');
    final GlobalKey mediaQueryKey2 = GlobalKey(debugLabel: 'mediaQueryKey2');
    final GlobalKey imageKey = GlobalKey(debugLabel: 'image');
    final ConfigurationKeyedTestImageProvider imageProvider = ConfigurationKeyedTestImageProvider();
    final Set<Object> seenKeys = <Object>{};
    final DebouncingImageProvider debouncingProvider = DebouncingImageProvider(imageProvider, seenKeys);

    // Of the two nested MediaQuery objects, the innermost one,
    // mediaQuery2, should define the configuration of the imageProvider.
    await tester.pumpWidget(
      MediaQuery(
        key: mediaQueryKey1,
        data: const MediaQueryData(
          devicePixelRatio: 10.0,
          padding: EdgeInsets.zero,
        ),
        child: MediaQuery(
          key: mediaQueryKey2,
          data: const MediaQueryData(
            devicePixelRatio: 5.0,
            padding: EdgeInsets.zero,
          ),
          child: Image(
            excludeFromSemantics: true,
            key: imageKey,
            image: debouncingProvider,
          ),
        ),
      ),
    );

    expect(imageProvider._lastResolvedConfiguration.devicePixelRatio, 5.0);

    // This is the same widget hierarchy as before except that the
    // two MediaQuery objects have exchanged places. The imageProvider
    // should be resolved again, with the new innermost MediaQuery.
    await tester.pumpWidget(
      MediaQuery(
        key: mediaQueryKey2,
        data: const MediaQueryData(
          devicePixelRatio: 5.0,
          padding: EdgeInsets.zero,
        ),
        child: MediaQuery(
          key: mediaQueryKey1,
          data: const MediaQueryData(
            devicePixelRatio: 10.0,
            padding: EdgeInsets.zero,
          ),
          child: Image(
            excludeFromSemantics: true,
            key: imageKey,
            image: debouncingProvider,
          ),
        ),
      ),
    );

    expect(imageProvider._lastResolvedConfiguration.devicePixelRatio, 10.0);
  });

  testWidgets('Verify ImageProvider configuration inheritance again', (WidgetTester tester) async {
    final GlobalKey mediaQueryKey1 = GlobalKey(debugLabel: 'mediaQueryKey1');
    final GlobalKey mediaQueryKey2 = GlobalKey(debugLabel: 'mediaQueryKey2');
    final GlobalKey imageKey = GlobalKey(debugLabel: 'image');
    final ConfigurationKeyedTestImageProvider imageProvider = ConfigurationKeyedTestImageProvider();
    final Set<Object> seenKeys = <Object>{};
    final DebouncingImageProvider debouncingProvider = DebouncingImageProvider(imageProvider, seenKeys);

    // This is just a variation on the previous test. In this version the location
    // of the Image changes and the MediaQuery widgets do not.
    await tester.pumpWidget(
      Row(
        textDirection: TextDirection.ltr,
        children: <Widget> [
          MediaQuery(
            key: mediaQueryKey2,
            data: const MediaQueryData(
              devicePixelRatio: 5.0,
              padding: EdgeInsets.zero,
            ),
            child: Image(
              excludeFromSemantics: true,
              key: imageKey,
              image: debouncingProvider,
            ),
          ),
          MediaQuery(
            key: mediaQueryKey1,
            data: const MediaQueryData(
              devicePixelRatio: 10.0,
              padding: EdgeInsets.zero,
            ),
            child: Container(width: 100.0),
          ),
        ],
      ),
    );

    expect(imageProvider._lastResolvedConfiguration.devicePixelRatio, 5.0);

    await tester.pumpWidget(
      Row(
        textDirection: TextDirection.ltr,
        children: <Widget> [
          MediaQuery(
            key: mediaQueryKey2,
            data: const MediaQueryData(
              devicePixelRatio: 5.0,
              padding: EdgeInsets.zero,
            ),
            child: Container(width: 100.0),
          ),
          MediaQuery(
            key: mediaQueryKey1,
            data: const MediaQueryData(
              devicePixelRatio: 10.0,
              padding: EdgeInsets.zero,
            ),
            child: Image(
              excludeFromSemantics: true,
              key: imageKey,
              image: debouncingProvider,
            ),
          ),
        ],
      ),
    );

    expect(imageProvider._lastResolvedConfiguration.devicePixelRatio, 10.0);
  });

  testWidgets('Verify ImageProvider does not inherit configuration when it does not key to it', (WidgetTester tester) async {
    final GlobalKey mediaQueryKey1 = GlobalKey(debugLabel: 'mediaQueryKey1');
    final GlobalKey mediaQueryKey2 = GlobalKey(debugLabel: 'mediaQueryKey2');
    final GlobalKey imageKey = GlobalKey(debugLabel: 'image');
    final TestImageProvider imageProvider = TestImageProvider();
    final Set<Object> seenKeys = <Object>{};
    final DebouncingImageProvider debouncingProvider = DebouncingImageProvider(imageProvider, seenKeys);

    // Of the two nested MediaQuery objects, the innermost one,
    // mediaQuery2, should define the configuration of the imageProvider.
    await tester.pumpWidget(
      MediaQuery(
        key: mediaQueryKey1,
        data: const MediaQueryData(
          devicePixelRatio: 10.0,
          padding: EdgeInsets.zero,
        ),
        child: MediaQuery(
          key: mediaQueryKey2,
          data: const MediaQueryData(
            devicePixelRatio: 5.0,
            padding: EdgeInsets.zero,
          ),
          child: Image(
            excludeFromSemantics: true,
            key: imageKey,
            image: debouncingProvider,
          ),
        ),
      ),
    );

    expect(imageProvider._lastResolvedConfiguration.devicePixelRatio, 5.0);

    // This is the same widget hierarchy as before except that the
    // two MediaQuery objects have exchanged places. The imageProvider
    // should not be resolved again, because it does not key to configuration.
    await tester.pumpWidget(
      MediaQuery(
        key: mediaQueryKey2,
        data: const MediaQueryData(
          devicePixelRatio: 5.0,
          padding: EdgeInsets.zero,
        ),
        child: MediaQuery(
          key: mediaQueryKey1,
          data: const MediaQueryData(
            devicePixelRatio: 10.0,
            padding: EdgeInsets.zero,
          ),
          child: Image(
            excludeFromSemantics: true,
            key: imageKey,
            image: debouncingProvider,
          ),
        ),
      ),
    );

    expect(imageProvider._lastResolvedConfiguration.devicePixelRatio, 5.0);
  });

  testWidgets('Verify ImageProvider does not inherit configuration when it does not key to it again', (WidgetTester tester) async {
    final GlobalKey mediaQueryKey1 = GlobalKey(debugLabel: 'mediaQueryKey1');
    final GlobalKey mediaQueryKey2 = GlobalKey(debugLabel: 'mediaQueryKey2');
    final GlobalKey imageKey = GlobalKey(debugLabel: 'image');
    final TestImageProvider imageProvider = TestImageProvider();
    final Set<Object> seenKeys = <Object>{};
    final DebouncingImageProvider debouncingProvider = DebouncingImageProvider(imageProvider, seenKeys);

    // This is just a variation on the previous test. In this version the location
    // of the Image changes and the MediaQuery widgets do not.
    await tester.pumpWidget(
      Row(
        textDirection: TextDirection.ltr,
        children: <Widget> [
          MediaQuery(
            key: mediaQueryKey2,
            data: const MediaQueryData(
              devicePixelRatio: 5.0,
              padding: EdgeInsets.zero,
            ),
            child: Image(
              excludeFromSemantics: true,
              key: imageKey,
              image: debouncingProvider,
            ),
          ),
          MediaQuery(
            key: mediaQueryKey1,
            data: const MediaQueryData(
              devicePixelRatio: 10.0,
              padding: EdgeInsets.zero,
            ),
            child: Container(width: 100.0),
          ),
        ],
      ),
    );

    expect(imageProvider._lastResolvedConfiguration.devicePixelRatio, 5.0);

    await tester.pumpWidget(
      Row(
        textDirection: TextDirection.ltr,
        children: <Widget> [
          MediaQuery(
            key: mediaQueryKey2,
            data: const MediaQueryData(
              devicePixelRatio: 5.0,
              padding: EdgeInsets.zero,
            ),
            child: Container(width: 100.0),
          ),
          MediaQuery(
            key: mediaQueryKey1,
            data: const MediaQueryData(
              devicePixelRatio: 10.0,
              padding: EdgeInsets.zero,
            ),
            child: Image(
              excludeFromSemantics: true,
              key: imageKey,
              image: debouncingProvider,
            ),
          ),
        ],
      ),
    );

    expect(imageProvider._lastResolvedConfiguration.devicePixelRatio, 5.0);
  });

  testWidgets('Verify Image stops listening to ImageStream', (WidgetTester tester) async {
    final TestImageProvider imageProvider = TestImageProvider();
    await tester.pumpWidget(Image(image: imageProvider, excludeFromSemantics: true));
    final State<Image> image = tester.state/*State<Image>*/(find.byType(Image));
    expect(image.toString(), equalsIgnoringHashCodes('_ImageState#00000(stream: ImageStream#00000(OneFrameImageStreamCompleter#00000, unresolved, 2 listeners), pixels: null, loadingProgress: null, frameNumber: null, wasSynchronouslyLoaded: false)'));
    imageProvider.complete();
    await tester.pump();
    expect(image.toString(), equalsIgnoringHashCodes('_ImageState#00000(stream: ImageStream#00000(OneFrameImageStreamCompleter#00000, [100×100] @ 1.0x, 1 listener), pixels: [100×100] @ 1.0x, loadingProgress: null, frameNumber: 0, wasSynchronouslyLoaded: false)'));
    await tester.pumpWidget(Container());
    expect(image.toString(), equalsIgnoringHashCodes('_ImageState#00000(lifecycle state: defunct, not mounted, stream: ImageStream#00000(OneFrameImageStreamCompleter#00000, [100×100] @ 1.0x, 0 listeners), pixels: [100×100] @ 1.0x, loadingProgress: null, frameNumber: 0, wasSynchronouslyLoaded: false)'));
  });

  testWidgets('Stream completer errors can be listened to by attaching before resolving', (WidgetTester tester) async {
    dynamic capturedException;
    StackTrace capturedStackTrace;
    ImageInfo capturedImage;
    final ImageErrorListener errorListener = (dynamic exception, StackTrace stackTrace) {
      capturedException = exception;
      capturedStackTrace = stackTrace;
    };
    final ImageListener listener = (ImageInfo info, bool synchronous) {
      capturedImage = info;
    };

    final Exception testException = Exception('cannot resolve host');
    final StackTrace testStack = StackTrace.current;
    final TestImageProvider imageProvider = TestImageProvider();
    imageProvider._streamCompleter.addListener(ImageStreamListener(listener, onError: errorListener));
    ImageConfiguration configuration;
    await tester.pumpWidget(
      Builder(
        builder: (BuildContext context) {
          configuration = createLocalImageConfiguration(context);
          return Container();
        },
      ),
    );
    imageProvider.resolve(configuration);
    imageProvider.fail(testException, testStack);

    expect(tester.binding.microtaskCount, 1);
    await tester.idle(); // Let the failed completer's future hit the stream completer.
    expect(tester.binding.microtaskCount, 0);

    expect(capturedImage, isNull); // The image stream listeners should never be called.
    // The image stream error handler should have the original exception.
    expect(capturedException, testException);
    expect(capturedStackTrace, testStack);
    // If there is an error listener, there should be no FlutterError reported.
    expect(tester.takeException(), isNull);
  });

  testWidgets('Stream completer errors can be listened to by attaching after resolving', (WidgetTester tester) async {
    dynamic capturedException;
    StackTrace capturedStackTrace;
    dynamic reportedException;
    StackTrace reportedStackTrace;
    ImageInfo capturedImage;
    final ImageErrorListener errorListener = (dynamic exception, StackTrace stackTrace) {
      capturedException = exception;
      capturedStackTrace = stackTrace;
    };
    final ImageListener listener = (ImageInfo info, bool synchronous) {
      capturedImage = info;
    };
    FlutterError.onError = (FlutterErrorDetails flutterError) {
      reportedException = flutterError.exception;
      reportedStackTrace = flutterError.stack;
    };

    final Exception testException = Exception('cannot resolve host');
    final StackTrace testStack = StackTrace.current;
    final TestImageProvider imageProvider = TestImageProvider();
    ImageConfiguration configuration;
    await tester.pumpWidget(
      Builder(
        builder: (BuildContext context) {
          configuration = createLocalImageConfiguration(context);
          return Container();
        },
      ),
    );
    final ImageStream streamUnderTest = imageProvider.resolve(configuration);

    imageProvider.fail(testException, testStack);

    expect(tester.binding.microtaskCount, 1);
    await tester.idle(); // Let the failed completer's future hit the stream completer.
    expect(tester.binding.microtaskCount, 0);

    // Since there's no listeners attached yet, report error up via
    // FlutterError.
    expect(reportedException, testException);
    expect(reportedStackTrace, testStack);

    streamUnderTest.addListener(ImageStreamListener(listener, onError: errorListener));

    expect(capturedImage, isNull); // The image stream listeners should never be called.
    // The image stream error handler should have the original exception.
    expect(capturedException, testException);
    expect(capturedStackTrace, testStack);
  });

  testWidgets('Duplicate listener registration does not affect error listeners', (WidgetTester tester) async {
    dynamic capturedException;
    StackTrace capturedStackTrace;
    ImageInfo capturedImage;
    final ImageErrorListener errorListener = (dynamic exception, StackTrace stackTrace) {
      capturedException = exception;
      capturedStackTrace = stackTrace;
    };
    final ImageListener listener = (ImageInfo info, bool synchronous) {
      capturedImage = info;
    };

    final Exception testException = Exception('cannot resolve host');
    final StackTrace testStack = StackTrace.current;
    final TestImageProvider imageProvider = TestImageProvider();
    imageProvider._streamCompleter.addListener(ImageStreamListener(listener, onError: errorListener));
    // Add the exact same listener a second time without the errorListener.
    imageProvider._streamCompleter.addListener(ImageStreamListener(listener));
    ImageConfiguration configuration;
    await tester.pumpWidget(
      Builder(
        builder: (BuildContext context) {
          configuration = createLocalImageConfiguration(context);
          return Container();
        },
      ),
    );
    imageProvider.resolve(configuration);
    imageProvider.fail(testException, testStack);

    expect(tester.binding.microtaskCount, 1);
    await tester.idle(); // Let the failed completer's future hit the stream completer.
    expect(tester.binding.microtaskCount, 0);

    expect(capturedImage, isNull); // The image stream listeners should never be called.
    // The image stream error handler should have the original exception.
    expect(capturedException, testException);
    expect(capturedStackTrace, testStack);
    // If there is an error listener, there should be no FlutterError reported.
    expect(tester.takeException(), isNull);
  });

  testWidgets('Duplicate error listeners are all called', (WidgetTester tester) async {
    dynamic capturedException;
    StackTrace capturedStackTrace;
    ImageInfo capturedImage;
    int errorListenerCalled = 0;
    final ImageErrorListener errorListener = (dynamic exception, StackTrace stackTrace) {
      capturedException = exception;
      capturedStackTrace = stackTrace;
      errorListenerCalled++;
    };
    final ImageListener listener = (ImageInfo info, bool synchronous) {
      capturedImage = info;
    };

    final Exception testException = Exception('cannot resolve host');
    final StackTrace testStack = StackTrace.current;
    final TestImageProvider imageProvider = TestImageProvider();
    imageProvider._streamCompleter.addListener(ImageStreamListener(listener, onError: errorListener));
    // Add the exact same errorListener a second time.
    imageProvider._streamCompleter.addListener(ImageStreamListener(listener, onError: errorListener));
    ImageConfiguration configuration;
    await tester.pumpWidget(
      Builder(
        builder: (BuildContext context) {
          configuration = createLocalImageConfiguration(context);
          return Container();
        },
      ),
    );
    imageProvider.resolve(configuration);
    imageProvider.fail(testException, testStack);

    expect(tester.binding.microtaskCount, 1);
    await tester.idle(); // Let the failed completer's future hit the stream completer.
    expect(tester.binding.microtaskCount, 0);

    expect(capturedImage, isNull); // The image stream listeners should never be called.
    // The image stream error handler should have the original exception.
    expect(capturedException, testException);
    expect(capturedStackTrace, testStack);
    expect(errorListenerCalled, 2);
    // If there is an error listener, there should be no FlutterError reported.
    expect(tester.takeException(), isNull);
  });

  testWidgets('Listeners are only removed if callback tuple matches', (WidgetTester tester) async {
    bool errorListenerCalled = false;
    dynamic reportedException;
    StackTrace reportedStackTrace;
    ImageInfo capturedImage;
    final ImageErrorListener errorListener = (dynamic exception, StackTrace stackTrace) {
      errorListenerCalled = true;
      reportedException = exception;
      reportedStackTrace = stackTrace;
    };
    final ImageListener listener = (ImageInfo info, bool synchronous) {
      capturedImage = info;
    };

    final Exception testException = Exception('cannot resolve host');
    final StackTrace testStack = StackTrace.current;
    final TestImageProvider imageProvider = TestImageProvider();
    imageProvider._streamCompleter.addListener(ImageStreamListener(listener, onError: errorListener));
    // Now remove the listener the error listener is attached to.
    // Don't explicitly remove the error listener.
    imageProvider._streamCompleter.removeListener(ImageStreamListener(listener));
    ImageConfiguration configuration;
    await tester.pumpWidget(
      Builder(
        builder: (BuildContext context) {
          configuration = createLocalImageConfiguration(context);
          return Container();
        },
      ),
    );
    imageProvider.resolve(configuration);

    imageProvider.fail(testException, testStack);

    expect(tester.binding.microtaskCount, 1);
    await tester.idle(); // Let the failed completer's future hit the stream completer.
    expect(tester.binding.microtaskCount, 0);

    expect(errorListenerCalled, true);
    expect(reportedException, testException);
    expect(reportedStackTrace, testStack);
    expect(capturedImage, isNull); // The image stream listeners should never be called.
  });

  testWidgets('Removing listener removes one listener and error listener', (WidgetTester tester) async {
    int errorListenerCalled = 0;
    ImageInfo capturedImage;
    final ImageErrorListener errorListener = (dynamic exception, StackTrace stackTrace) {
      errorListenerCalled++;
    };
    final ImageListener listener = (ImageInfo info, bool synchronous) {
      capturedImage = info;
    };

    final Exception testException = Exception('cannot resolve host');
    final StackTrace testStack = StackTrace.current;
    final TestImageProvider imageProvider = TestImageProvider();
    imageProvider._streamCompleter.addListener(ImageStreamListener(listener, onError: errorListener));
    // Duplicates the same set of listener and errorListener.
    imageProvider._streamCompleter.addListener(ImageStreamListener(listener, onError: errorListener));
    // Now remove one entry of the specified listener and associated error listener.
    // Don't explicitly remove the error listener.
    imageProvider._streamCompleter.removeListener(ImageStreamListener(listener, onError: errorListener));
    ImageConfiguration configuration;
    await tester.pumpWidget(
      Builder(
        builder: (BuildContext context) {
          configuration = createLocalImageConfiguration(context);
          return Container();
        },
      ),
    );
    imageProvider.resolve(configuration);

    imageProvider.fail(testException, testStack);

    expect(tester.binding.microtaskCount, 1);
    await tester.idle(); // Let the failed completer's future hit the stream completer.
    expect(tester.binding.microtaskCount, 0);

    expect(errorListenerCalled, 1);
    expect(capturedImage, isNull); // The image stream listeners should never be called.
  });

  testWidgets('Image.memory control test', (WidgetTester tester) async {
    await tester.pumpWidget(Image.memory(Uint8List.fromList(kTransparentImage), excludeFromSemantics: true,));
  });

  testWidgets('Image color and colorBlend parameters', (WidgetTester tester) async {
    await tester.pumpWidget(
      Image(
        excludeFromSemantics: true,
        image: TestImageProvider(),
        color: const Color(0xFF00FF00),
        colorBlendMode: BlendMode.clear,
      ),
    );
    final RenderImage renderer = tester.renderObject<RenderImage>(find.byType(Image));
    expect(renderer.color, const Color(0xFF00FF00));
    expect(renderer.colorBlendMode, BlendMode.clear);
  });

  testWidgets('Precache', (WidgetTester tester) async {
    final TestImageProvider provider = TestImageProvider();
    Future<void> precache;
    await tester.pumpWidget(
      Builder(
        builder: (BuildContext context) {
          precache = precacheImage(provider, context);
          return Container();
        }
      )
    );
    provider.complete();
    await precache;
    expect(provider._lastResolvedConfiguration, isNotNull);

    // Check that a second resolve of the same image is synchronous.
    final ImageStream stream = provider.resolve(provider._lastResolvedConfiguration);
    bool isSync;
    stream.addListener(ImageStreamListener((ImageInfo image, bool sync) { isSync = sync; }));
    expect(isSync, isTrue);
  });

  testWidgets('Precache removes original listener immediately after future completes, does not crash on successive calls #25143', (WidgetTester tester) async {
    final TestImageStreamCompleter imageStreamCompleter = TestImageStreamCompleter();
    final TestImageProvider provider = TestImageProvider(streamCompleter: imageStreamCompleter);

    await tester.pumpWidget(
      Builder(
        builder: (BuildContext context) {
          precacheImage(provider, context);
          return Container();
        }
      )
    );

    // Two listeners - one is the listener added by precacheImage, the other by the ImageCache.
    final List<ImageStreamListener> listeners = imageStreamCompleter.listeners.toList();
    expect(listeners.length, 2);

    // Make sure the first listener can be called re-entrantly
    listeners[1].onImage(null, null);
    listeners[1].onImage(null, null);

    // Make sure the second listener can be called re-entrantly.
    listeners[0].onImage(null, null);
    listeners[0].onImage(null, null);
  });

  testWidgets('Precache completes with onError on error', (WidgetTester tester) async {
    dynamic capturedException;
    StackTrace capturedStackTrace;
    final ImageErrorListener errorListener = (dynamic exception, StackTrace stackTrace) {
      capturedException = exception;
      capturedStackTrace = stackTrace;
    };

    final Exception testException = Exception('cannot resolve host');
    final StackTrace testStack = StackTrace.current;
    final TestImageProvider imageProvider = TestImageProvider();
    Future<void> precache;
    await tester.pumpWidget(
      Builder(
        builder: (BuildContext context) {
          precache = precacheImage(imageProvider, context, onError: errorListener);
          return Container();
        }
      )
    );
    imageProvider.fail(testException, testStack);
    await precache;

    // The image stream error handler should have the original exception.
    expect(capturedException, testException);
    expect(capturedStackTrace, testStack);
    // If there is an error listener, there should be no FlutterError reported.
    expect(tester.takeException(), isNull);
  });

  testWidgets('TickerMode controls stream registration', (WidgetTester tester) async {
    final TestImageStreamCompleter imageStreamCompleter = TestImageStreamCompleter();
    final Image image = Image(
      excludeFromSemantics: true,
      image: TestImageProvider(streamCompleter: imageStreamCompleter),
    );
    await tester.pumpWidget(
      TickerMode(
        enabled: true,
        child: image,
      ),
    );
    expect(imageStreamCompleter.listeners.length, 2);
    await tester.pumpWidget(
      TickerMode(
        enabled: false,
        child: image,
      ),
    );
    expect(imageStreamCompleter.listeners.length, 1);
  });

  testWidgets('Verify Image shows correct RenderImage when changing to an already completed provider', (WidgetTester tester) async {
    final GlobalKey key = GlobalKey();

    final TestImageProvider imageProvider1 = TestImageProvider();
    final TestImageProvider imageProvider2 = TestImageProvider();

    await tester.pumpWidget(
        Container(
            key: key,
            child: Image(
                excludeFromSemantics: true,
                image: imageProvider1,
            ),
        ),
        null,
        EnginePhase.layout,
    );
    RenderImage renderImage = key.currentContext.findRenderObject() as RenderImage;
    expect(renderImage.image, isNull);

    imageProvider1.complete();
    imageProvider2.complete();
    await tester.idle(); // resolve the future from the image provider
    await tester.pump(null, EnginePhase.layout);

    renderImage = key.currentContext.findRenderObject() as RenderImage;
    expect(renderImage.image, isNotNull);

    final ui.Image oldImage = renderImage.image;

    await tester.pumpWidget(
        Container(
            key: key,
            child: Image(
              excludeFromSemantics: true,
              image: imageProvider2,
            ),
        ),
        null,
        EnginePhase.layout,
    );

    renderImage = key.currentContext.findRenderObject() as RenderImage;
    expect(renderImage.image, isNotNull);
    expect(renderImage.image, isNot(equals(oldImage)));
  });

  testWidgets('Image State can be reconfigured to use another image', (WidgetTester tester) async {
    final Image image1 = Image(image: TestImageProvider()..complete(), width: 10.0, excludeFromSemantics: true);
    final Image image2 = Image(image: TestImageProvider()..complete(), width: 20.0, excludeFromSemantics: true);

    final Column column = Column(children: <Widget>[image1, image2]);
    await tester.pumpWidget(column, null, EnginePhase.layout);

    final Column columnSwapped = Column(children: <Widget>[image2, image1]);
    await tester.pumpWidget(columnSwapped, null, EnginePhase.layout);

    final List<RenderImage> renderObjects = tester.renderObjectList<RenderImage>(find.byType(Image)).toList();
    expect(renderObjects, hasLength(2));
    expect(renderObjects[0].image, isNotNull);
    expect(renderObjects[0].width, 20.0);
    expect(renderObjects[1].image, isNotNull);
    expect(renderObjects[1].width, 10.0);
  });

  testWidgets('Image contributes semantics', (WidgetTester tester) async {
    final SemanticsTester semantics = SemanticsTester(tester);
    await tester.pumpWidget(
      Directionality(
        textDirection: TextDirection.ltr,
        child: Row(
          children: <Widget>[
            Image(
              image: TestImageProvider(),
              width: 100.0,
              height: 100.0,
              semanticLabel: 'test',
            ),
          ],
        ),
      ),
    );

    expect(semantics, hasSemantics(TestSemantics.root(
      children: <TestSemantics>[
        TestSemantics.rootChild(
          id: 1,
          label: 'test',
          rect: const Rect.fromLTWH(0.0, 0.0, 100.0, 100.0),
          textDirection: TextDirection.ltr,
          flags: <SemanticsFlag>[SemanticsFlag.isImage],
        ),
      ],
    ), ignoreTransform: true));
    semantics.dispose();
  });

  testWidgets('Image can exclude semantics', (WidgetTester tester) async {
    final SemanticsTester semantics = SemanticsTester(tester);
    await tester.pumpWidget(
      Directionality(
        textDirection: TextDirection.ltr,
        child: Image(
          image: TestImageProvider(),
          width: 100.0,
          height: 100.0,
          excludeFromSemantics: true,
        ),
      ),
    );

    expect(semantics, hasSemantics(TestSemantics.root(
      children: <TestSemantics>[]
    )));
    semantics.dispose();
  });

  testWidgets('Image invokes frameBuilder with correct frameNumber argument', (WidgetTester tester) async {
    final ui.Codec codec = await tester.runAsync(() {
      return ui.instantiateImageCodec(Uint8List.fromList(kAnimatedGif));
    });

    Future<ui.Image> nextFrame() async {
      final ui.FrameInfo frameInfo = await tester.runAsync(codec.getNextFrame);
      return frameInfo.image;
    }

    final TestImageStreamCompleter streamCompleter = TestImageStreamCompleter();
    final TestImageProvider imageProvider = TestImageProvider(streamCompleter: streamCompleter);
    int lastFrame;

    await tester.pumpWidget(
      Image(
        image: imageProvider,
        frameBuilder: (BuildContext context, Widget child, int frame, bool wasSynchronouslyLoaded) {
          lastFrame = frame;
          return Center(child: child);
        },
      ),
    );

    expect(lastFrame, isNull);
    expect(find.byType(Center), findsOneWidget);
    expect(find.byType(RawImage), findsOneWidget);
    streamCompleter.setData(imageInfo: ImageInfo(image: await nextFrame()));
    await tester.pump();
    expect(lastFrame, 0);
    expect(find.byType(Center), findsOneWidget);
    expect(find.byType(RawImage), findsOneWidget);
    streamCompleter.setData(imageInfo: ImageInfo(image: await nextFrame()));
    await tester.pump();
    expect(lastFrame, 1);
    expect(find.byType(Center), findsOneWidget);
    expect(find.byType(RawImage), findsOneWidget);
  });

  testWidgets('Image invokes frameBuilder with correct wasSynchronouslyLoaded=false', (WidgetTester tester) async {
    final ui.Image image = await tester.runAsync(createTestImage);
    final TestImageStreamCompleter streamCompleter = TestImageStreamCompleter();
    final TestImageProvider imageProvider = TestImageProvider(streamCompleter: streamCompleter);
    int lastFrame;
    bool lastFrameWasSync;

    await tester.pumpWidget(
      Image(
        image: imageProvider,
        frameBuilder: (BuildContext context, Widget child, int frame, bool wasSynchronouslyLoaded) {
          lastFrame = frame;
          lastFrameWasSync = wasSynchronouslyLoaded;
          return child;
        },
      ),
    );

    expect(lastFrame, isNull);
    expect(lastFrameWasSync, isFalse);
    expect(find.byType(RawImage), findsOneWidget);
    streamCompleter.setData(imageInfo: ImageInfo(image: image));
    await tester.pump();
    expect(lastFrame, 0);
    expect(lastFrameWasSync, isFalse);
  });

  testWidgets('Image invokes frameBuilder with correct wasSynchronouslyLoaded=true', (WidgetTester tester) async {
    final ui.Image image = await tester.runAsync(createTestImage);
    final TestImageStreamCompleter streamCompleter = TestImageStreamCompleter(ImageInfo(image: image));
    final TestImageProvider imageProvider = TestImageProvider(streamCompleter: streamCompleter);
    int lastFrame;
    bool lastFrameWasSync;

    await tester.pumpWidget(
      Image(
        image: imageProvider,
        frameBuilder: (BuildContext context, Widget child, int frame, bool wasSynchronouslyLoaded) {
          lastFrame = frame;
          lastFrameWasSync = wasSynchronouslyLoaded;
          return child;
        },
      ),
    );

    expect(lastFrame, 0);
    expect(lastFrameWasSync, isTrue);
    expect(find.byType(RawImage), findsOneWidget);
    streamCompleter.setData(imageInfo: ImageInfo(image: image));
    await tester.pump();
    expect(lastFrame, 1);
    expect(lastFrameWasSync, isTrue);
  });

  testWidgets('Image state handles frameBuilder update', (WidgetTester tester) async {
    final TestImageStreamCompleter streamCompleter = TestImageStreamCompleter();
    final TestImageProvider imageProvider = TestImageProvider(streamCompleter: streamCompleter);

    await tester.pumpWidget(
      Image(
        image: imageProvider,
        frameBuilder: (BuildContext context, Widget child, int frame, bool wasSynchronouslyLoaded) {
          return Center(child: child);
        },
      ),
    );

    expect(find.byType(Center), findsOneWidget);
    expect(find.byType(RawImage), findsOneWidget);
    final State<Image> state = tester.state(find.byType(Image));

    await tester.pumpWidget(
      Image(
        image: imageProvider,
        frameBuilder: (BuildContext context, Widget child, int frame, bool wasSynchronouslyLoaded) {
          return Padding(padding: const EdgeInsets.all(1), child: child);
        },
      ),
    );

    expect(find.byType(Center), findsNothing);
    expect(find.byType(Padding), findsOneWidget);
    expect(find.byType(RawImage), findsOneWidget);
    expect(tester.state(find.byType(Image)), same(state));
  });

  testWidgets('Image state handles enabling and disabling of tickers', (WidgetTester tester) async {
    final ui.Codec codec = await tester.runAsync(() {
      return ui.instantiateImageCodec(Uint8List.fromList(kAnimatedGif));
    });

    Future<ui.Image> nextFrame() async {
      final ui.FrameInfo frameInfo = await tester.runAsync(codec.getNextFrame);
      return frameInfo.image;
    }

    final TestImageStreamCompleter streamCompleter = TestImageStreamCompleter();
    final TestImageProvider imageProvider = TestImageProvider(streamCompleter: streamCompleter);
    int lastFrame;
    int buildCount = 0;

    Widget buildFrame(BuildContext context, Widget child, int frame, bool wasSynchronouslyLoaded) {
      lastFrame = frame;
      buildCount++;
      return child;
    }

    await tester.pumpWidget(
      TickerMode(
        enabled: true,
        child: Image(
          image: imageProvider,
          frameBuilder: buildFrame,
        ),
      ),
    );

    final State<Image> state = tester.state(find.byType(Image));
    expect(lastFrame, isNull);
    expect(buildCount, 1);
    streamCompleter.setData(imageInfo: ImageInfo(image: await nextFrame()));
    await tester.pump();
    expect(lastFrame, 0);
    expect(buildCount, 2);

    await tester.pumpWidget(
      TickerMode(
        enabled: false,
        child: Image(
          image: imageProvider,
          frameBuilder: buildFrame,
        ),
      ),
    );

    expect(tester.state(find.byType(Image)), same(state));
    expect(lastFrame, 0);
    expect(buildCount, 3);
    streamCompleter.setData(imageInfo: ImageInfo(image: await nextFrame()));
    streamCompleter.setData(imageInfo: ImageInfo(image: await nextFrame()));
    await tester.pump();
    expect(lastFrame, 0);
    expect(buildCount, 3);

    await tester.pumpWidget(
      TickerMode(
        enabled: true,
        child: Image(
          image: imageProvider,
          frameBuilder: buildFrame,
        ),
      ),
    );

    expect(tester.state(find.byType(Image)), same(state));
    expect(lastFrame, 1); // missed a frame because we weren't animating at the time
    expect(buildCount, 4);
  });

  testWidgets('Image invokes loadingBuilder on chunk event notification', (WidgetTester tester) async {
    final ui.Image image = await tester.runAsync(createTestImage);
    final TestImageStreamCompleter streamCompleter = TestImageStreamCompleter();
    final TestImageProvider imageProvider = TestImageProvider(streamCompleter: streamCompleter);
    final List<ImageChunkEvent> chunkEvents = <ImageChunkEvent>[];

    await tester.pumpWidget(
      Image(
        image: imageProvider,
        loadingBuilder: (BuildContext context, Widget child, ImageChunkEvent loadingProgress) {
          chunkEvents.add(loadingProgress);
          if (loadingProgress == null)
            return child;
          return Directionality(
            textDirection: TextDirection.ltr,
            child: Text('loading ${loadingProgress.cumulativeBytesLoaded} / ${loadingProgress.expectedTotalBytes}'),
          );
        },
      ),
    );

    expect(chunkEvents.length, 1);
    expect(chunkEvents.first, isNull);
    expect(tester.binding.hasScheduledFrame, isFalse);
    streamCompleter.setData(chunkEvent: const ImageChunkEvent(cumulativeBytesLoaded: 10, expectedTotalBytes: 100));
    expect(tester.binding.hasScheduledFrame, isTrue);
    await tester.pump();
    expect(chunkEvents.length, 2);
    expect(find.text('loading 10 / 100'), findsOneWidget);
    expect(find.byType(RawImage), findsNothing);
    streamCompleter.setData(chunkEvent: const ImageChunkEvent(cumulativeBytesLoaded: 30, expectedTotalBytes: 100));
    expect(tester.binding.hasScheduledFrame, isTrue);
    await tester.pump();
    expect(chunkEvents.length, 3);
    expect(find.text('loading 30 / 100'), findsOneWidget);
    expect(find.byType(RawImage), findsNothing);
    streamCompleter.setData(imageInfo: ImageInfo(image: image));
    await tester.pump();
    expect(chunkEvents.length, 4);
    expect(find.byType(Text), findsNothing);
    expect(find.byType(RawImage), findsOneWidget);
  }, skip: isBrowser);

  testWidgets('Image doesn\'t rebuild on chunk events if loadingBuilder is null', (WidgetTester tester) async {
    final ui.Image image = await tester.runAsync(createTestImage);
    final TestImageStreamCompleter streamCompleter = TestImageStreamCompleter();
    final TestImageProvider imageProvider = TestImageProvider(streamCompleter: streamCompleter);

    await tester.pumpWidget(
      Image(
        image: imageProvider,
        excludeFromSemantics: true,
      ),
    );

    expect(tester.binding.hasScheduledFrame, isFalse);
    streamCompleter.setData(chunkEvent: const ImageChunkEvent(cumulativeBytesLoaded: 10, expectedTotalBytes: 100));
    expect(tester.binding.hasScheduledFrame, isFalse);
    streamCompleter.setData(imageInfo: ImageInfo(image: image));
    expect(tester.binding.hasScheduledFrame, isTrue);
    await tester.pump();
    streamCompleter.setData(chunkEvent: const ImageChunkEvent(cumulativeBytesLoaded: 10, expectedTotalBytes: 100));
    expect(tester.binding.hasScheduledFrame, isFalse);
    expect(find.byType(RawImage), findsOneWidget);
  });

  testWidgets('Image chains the results of frameBuilder and loadingBuilder', (WidgetTester tester) async {
    final TestImageStreamCompleter streamCompleter = TestImageStreamCompleter();
    final TestImageProvider imageProvider = TestImageProvider(streamCompleter: streamCompleter);

    await tester.pumpWidget(
      Image(
        image: imageProvider,
        excludeFromSemantics: true,
        frameBuilder: (BuildContext context, Widget child, int frame, bool wasSynchronouslyLoaded) {
          return Padding(padding: const EdgeInsets.all(1), child: child);
        },
        loadingBuilder: (BuildContext context, Widget child, ImageChunkEvent loadingProgress) {
          return Center(child: child);
        },
      ),
    );

    expect(find.byType(Center), findsOneWidget);
    expect(find.byType(Padding), findsOneWidget);
    expect(find.byType(RawImage), findsOneWidget);
    expect(tester.widget<Padding>(find.byType(Padding)).child, isA<RawImage>());
    streamCompleter.setData(chunkEvent: const ImageChunkEvent(cumulativeBytesLoaded: 10, expectedTotalBytes: 100));
    await tester.pump();
    expect(find.byType(Center), findsOneWidget);
    expect(find.byType(Padding), findsOneWidget);
    expect(find.byType(RawImage), findsOneWidget);
    expect(tester.widget<Center>(find.byType(Center)).child, isA<Padding>());
    expect(tester.widget<Padding>(find.byType(Padding)).child, isA<RawImage>());
  }, skip: isBrowser);

  testWidgets('Image state handles loadingBuilder update from null to non-null', (WidgetTester tester) async {
    final TestImageStreamCompleter streamCompleter = TestImageStreamCompleter();
    final TestImageProvider imageProvider = TestImageProvider(streamCompleter: streamCompleter);

    await tester.pumpWidget(
      Image(image: imageProvider),
    );

    expect(find.byType(RawImage), findsOneWidget);
    streamCompleter.setData(chunkEvent: const ImageChunkEvent(cumulativeBytesLoaded: 10, expectedTotalBytes: 100));
    expect(tester.binding.hasScheduledFrame, isFalse);
    final State<Image> state = tester.state(find.byType(Image));

    await tester.pumpWidget(
      Image(
        image: imageProvider,
        loadingBuilder: (BuildContext context, Widget child, ImageChunkEvent loadingProgress) {
          return Center(child: child);
        },
      ),
    );

    expect(find.byType(Center), findsOneWidget);
    expect(find.byType(RawImage), findsOneWidget);
    expect(tester.state(find.byType(Image)), same(state));
    streamCompleter.setData(chunkEvent: const ImageChunkEvent(cumulativeBytesLoaded: 10, expectedTotalBytes: 100));
    expect(tester.binding.hasScheduledFrame, isTrue);
    await tester.pump();
    expect(find.byType(Center), findsOneWidget);
    expect(find.byType(RawImage), findsOneWidget);
  }, skip: isBrowser);

  testWidgets('Image state handles loadingBuilder update from non-null to null', (WidgetTester tester) async {
    final TestImageStreamCompleter streamCompleter = TestImageStreamCompleter();
    final TestImageProvider imageProvider = TestImageProvider(streamCompleter: streamCompleter);

    await tester.pumpWidget(
      Image(
        image: imageProvider,
        loadingBuilder: (BuildContext context, Widget child, ImageChunkEvent loadingProgress) {
          return Center(child: child);
        },
      ),
    );

    expect(find.byType(Center), findsOneWidget);
    expect(find.byType(RawImage), findsOneWidget);
    streamCompleter.setData(chunkEvent: const ImageChunkEvent(cumulativeBytesLoaded: 10, expectedTotalBytes: 100));
    expect(tester.binding.hasScheduledFrame, isTrue);
    await tester.pump();
    expect(find.byType(Center), findsOneWidget);
    expect(find.byType(RawImage), findsOneWidget);
    final State<Image> state = tester.state(find.byType(Image));

    await tester.pumpWidget(
      Image(image: imageProvider),
    );

    expect(find.byType(Center), findsNothing);
    expect(find.byType(RawImage), findsOneWidget);
    expect(tester.state(find.byType(Image)), same(state));
    streamCompleter.setData(chunkEvent: const ImageChunkEvent(cumulativeBytesLoaded: 10, expectedTotalBytes: 100));
    expect(tester.binding.hasScheduledFrame, isFalse);
  }, skip: isBrowser);

  testWidgets('Image defers loading while fast scrolling', (WidgetTester tester) async {
    const int gridCells = 1000;
    final List<TestImageProvider> imageProviders = <TestImageProvider>[];
    final ScrollController controller = ScrollController();
    await tester.pumpWidget(Directionality(
      textDirection: TextDirection.ltr,
      child: GridView.builder(
        controller: controller,
        gridDelegate: const SliverGridDelegateWithFixedCrossAxisCount(crossAxisCount: 3),
        itemCount: gridCells,
        itemBuilder: (_, int index) {
          final TestImageProvider provider = TestImageProvider();
          imageProviders.add(provider);
          return SizedBox(
            height: 250,
            width: 250,
            child: Image(
              image: provider,
              semanticLabel: index.toString(),
            ),
          );
        },
      ),
    ));

    final bool Function(TestImageProvider) loadCalled = (TestImageProvider provider) => provider.loadCalled;
    final bool Function(TestImageProvider) loadNotCalled = (TestImageProvider provider) => !provider.loadCalled;

    expect(find.bySemanticsLabel('5'), findsOneWidget);
    expect(imageProviders.length, 12);
    expect(imageProviders.every(loadCalled), true);

    imageProviders.clear();

    // Simulate a very fast fling.
    controller.animateTo(
      30000,
      duration: const Duration(seconds: 2),
      curve: Curves.linear,
    );
    await tester.pumpAndSettle();
    // The last 15 images on screen have loaded because the scrolling settled there.
    // The rest have not loaded.
    expect(imageProviders.length, 309);
    expect(imageProviders.skip(309 - 15).every(loadCalled), true);
    expect(imageProviders.take(309 - 15).every(loadNotCalled), true);
  });

  testWidgets('Same image provider in multiple parts of the tree, no cache room left', (WidgetTester tester) async {
    imageCache.maximumSize = 0;

    expect(imageCache, isA<FlutterImageCache>());
    final FlutterImageCache flutterImageCache = imageCache as FlutterImageCache;

    final ui.Image image = await tester.runAsync(createTestImage);
    final TestImageProvider provider1 = TestImageProvider();
    final TestImageProvider provider2 = TestImageProvider();

    expect(provider1.loadCallCount, 0);
    expect(provider2.loadCallCount, 0);
    expect(flutterImageCache.weakImageCount, 0);

    await tester.pumpWidget(Column(
      children: <Widget>[
        Image(image: provider1),
        Image(image: provider2),
        Image(image: provider1),
        Image(image: provider1),
        Image(image: provider2),
      ],
    ));

    expect(flutterImageCache.weakImageCount, 2);
    expect(flutterImageCache.locationForKey(provider1).weak, true);
    expect(flutterImageCache.locationForKey(provider1).pending, false);
    expect(flutterImageCache.locationForKey(provider1).strong, false);
    expect(flutterImageCache.locationForKey(provider2).weak, true);
    expect(flutterImageCache.locationForKey(provider2).pending, false);
    expect(flutterImageCache.locationForKey(provider2).strong, false);

    expect(provider1.loadCallCount, 1);
    expect(provider2.loadCallCount, 1);

    provider1.complete(image);
    await tester.idle();

    provider2.complete(image);
    await tester.idle();

    expect(flutterImageCache.weakImageCount, 2);
    expect(imageCache.currentSize, 0);

    await tester.pumpWidget(Image(image: provider2));
    await tester.idle();
    expect(flutterImageCache.locationForKey(provider1).untracked, true);
    expect(flutterImageCache.locationForKey(provider2).weak, true);
    expect(flutterImageCache.locationForKey(provider2).pending, false);
    expect(flutterImageCache.locationForKey(provider2).strong, false);
    expect(flutterImageCache.weakImageCount, 1);

    await tester.pumpWidget(const SizedBox());
    await tester.idle();
    expect(provider1.loadCallCount, 1);
    expect(provider2.loadCallCount, 1);
    expect(flutterImageCache.weakImageCount, 0);
  });

  testWidgets('precacheImage does not hold weak ref for more than a frame', (WidgetTester tester) async {
    imageCache.maximumSize = 0;
    final FlutterImageCache flutterImageCache = imageCache as FlutterImageCache;
    final TestImageProvider provider = TestImageProvider();
    Future<void> precache;
    await tester.pumpWidget(
      Builder(
        builder: (BuildContext context) {
          precache = precacheImage(provider, context);
          return Container();
        }
      )
    );
    provider.complete();
    await precache;

    // Should have ended up with only a weak ref, not in cache because cache size is 0
    expect(flutterImageCache.weakImageCount, 1);
    expect(flutterImageCache.containsKey(provider), false);

    final ImageCacheLocation providerLocation = await provider.findCacheLocation(
      configuration: ImageConfiguration.empty,
      cache: flutterImageCache,
    );

    expect(providerLocation, isNotNull);
    expect(providerLocation.weak, true);
    expect(providerLocation.strong, false);
    expect(providerLocation.pending, false);

    // Check that a second resolve of the same image is synchronous.
    expect(provider._lastResolvedConfiguration, isNotNull);
    final ImageStream stream = provider.resolve(provider._lastResolvedConfiguration);
    bool isSync;
    final ImageStreamListener listener = ImageStreamListener((ImageInfo image, bool syncCall) { isSync = syncCall; });

    await tester.pump();
    // Weak ref should be gone.
    expect(flutterImageCache.weakImageCount, 0);
    expect(flutterImageCache.currentSize, 0);

    stream.addListener(listener);
    expect(isSync, true); // because the stream still has us.

    expect(flutterImageCache.weakImageCount, 0);
    expect(flutterImageCache.currentSize, 0);

    expect(provider.loadCallCount, 1);
  });

  testWidgets('precacheImage allows time to take over weak refernce', (WidgetTester tester) async {
    final FlutterImageCache flutterImageCache = imageCache as FlutterImageCache;
    final TestImageProvider provider = TestImageProvider();
    Future<void> precache;
    await tester.pumpWidget(
      Builder(
        builder: (BuildContext context) {
          precache = precacheImage(provider, context);
          return Container();
        }
      )
    );
    provider.complete();
    await precache;

    // Should have ended up in the cache and have a weak reference.
    expect(flutterImageCache.weakImageCount, 1);
    expect(flutterImageCache.currentSize, 1);
    expect(flutterImageCache.containsKey(provider), true);

    // Check that a second resolve of the same image is synchronous.
    expect(provider._lastResolvedConfiguration, isNotNull);
    final ImageStream stream = provider.resolve(provider._lastResolvedConfiguration);
    bool isSync;
    final ImageStreamListener listener = ImageStreamListener((ImageInfo image, bool syncCall) { isSync = syncCall; });

    // Should have ended up in the cache and still have a weak reference.
    expect(flutterImageCache.weakImageCount, 1);
    expect(flutterImageCache.currentSize, 1);
    expect(flutterImageCache.containsKey(provider), true);

    stream.addListener(listener);
    expect(isSync, true);

    expect(flutterImageCache.weakImageCount, 1);
    expect(flutterImageCache.currentSize, 1);
    expect(flutterImageCache.containsKey(provider), true);
    await tester.pump();

    expect(flutterImageCache.weakImageCount, 1);
    expect(flutterImageCache.currentSize, 1);
    expect(flutterImageCache.containsKey(provider), true);
    stream.removeListener(listener);

    expect(flutterImageCache.weakImageCount, 0);
    expect(flutterImageCache.currentSize, 1);
    expect(flutterImageCache.containsKey(provider), true);
    expect(provider.loadCallCount, 1);
  });
}

class ConfigurationAwareKey {
  const ConfigurationAwareKey(this.provider, this.configuration)
    : assert(provider != null),
      assert(configuration != null);

  final ImageProvider provider;
  final ImageConfiguration configuration;

  @override
  bool operator ==(Object other) {
    if (other.runtimeType != runtimeType) {
      return false;
    }
    return other is ConfigurationAwareKey
        && other.provider == provider
        && other.configuration == configuration;
  }

  @override
  int get hashCode => hashValues(provider, configuration);
}

class ConfigurationKeyedTestImageProvider extends TestImageProvider {
  @override
  Future<ConfigurationAwareKey> obtainKey(ImageConfiguration configuration) {
    return SynchronousFuture<ConfigurationAwareKey>(ConfigurationAwareKey(this, configuration));
  }
}

class TestImageProvider extends ImageProvider<Object> {
  TestImageProvider({ImageStreamCompleter streamCompleter}) {
    _streamCompleter = streamCompleter
      ?? OneFrameImageStreamCompleter(_completer.future);
  }

  final Completer<ImageInfo> _completer = Completer<ImageInfo>();
  ImageStreamCompleter _streamCompleter;
  ImageConfiguration _lastResolvedConfiguration;

  bool get loadCalled => _loadCallCount > 0;
  int get loadCallCount => _loadCallCount;
  int _loadCallCount = 0;

  @override
  Future<Object> obtainKey(ImageConfiguration configuration) {
    return SynchronousFuture<TestImageProvider>(this);
  }

  @override
  void resolveStreamForKey(ImageConfiguration configuration, ImageStream stream, Object key, ImageErrorListener handleError) {
    _lastResolvedConfiguration = configuration;
    super.resolveStreamForKey(configuration, stream, key, handleError);
  }

  @override
<<<<<<< HEAD
  ImageStreamCompleter load(TestImageProvider key, DecoderCallback decode) {
    _loadCallCount += 1;
=======
  ImageStreamCompleter load(Object key, DecoderCallback decode) {
    _loadCalled = true;
>>>>>>> bcef4edf
    return _streamCompleter;
  }

  void complete([ui.Image image]) {
    image ??= TestImage();
    _completer.complete(ImageInfo(image: image));
  }

  void fail(dynamic exception, StackTrace stackTrace) {
    _completer.completeError(exception, stackTrace);
  }

  @override
  String toString() => '${describeIdentity(this)}()';
}

class TestImageStreamCompleter extends ImageStreamCompleter {
  TestImageStreamCompleter([this._currentImage]);

  ImageInfo _currentImage;
  final Set<ImageStreamListener> listeners = <ImageStreamListener>{};

  @override
  void addListener(ImageStreamListener listener) {
    listeners.add(listener);
    if (_currentImage != null) {
      listener.onImage(_currentImage, true);
    }
  }

  @override
  void removeListener(ImageStreamListener listener) {
    listeners.remove(listener);
  }

  void setData({
    ImageInfo imageInfo,
    ImageChunkEvent chunkEvent,
  }) {
    if (imageInfo != null) {
      _currentImage = imageInfo;
    }
    final List<ImageStreamListener> localListeners = listeners.toList();
    for (final ImageStreamListener listener in localListeners) {
      if (imageInfo != null) {
        listener.onImage(imageInfo, false);
      }
      if (chunkEvent != null && listener.onChunk != null) {
        listener.onChunk(chunkEvent);
      }
    }
  }
}

class TestImage implements ui.Image {
  @override
  int get width => 100;

  @override
  int get height => 100;

  @override
  void dispose() { }

  @override
  Future<ByteData> toByteData({ ui.ImageByteFormat format = ui.ImageByteFormat.rawRgba }) async {
    throw UnsupportedError('Cannot encode test image');
  }

  @override
  String toString() => '[$width\u00D7$height]';
}

class DebouncingImageProvider extends ImageProvider<Object> {
  DebouncingImageProvider(this.imageProvider, this.seenKeys);

  /// A set of keys that will only get resolved the _first_ time they are seen.
  ///
  /// If an ImageProvider produces the same key for two different image
  /// configurations, it should only actually resolve once using this provider.
  /// However, if it does care about image configuration, it should make the
  /// property or properties it cares about part of the key material it
  /// produces.
  final Set<Object> seenKeys;
  final ImageProvider<Object> imageProvider;

  @override
  void resolveStreamForKey(ImageConfiguration configuration, ImageStream stream, Object key, ImageErrorListener handleError) {
    if (seenKeys.add(key)) {
      imageProvider.resolveStreamForKey(configuration, stream, key, handleError);
    }
  }

  @override
  Future<Object> obtainKey(ImageConfiguration configuration) => imageProvider.obtainKey(configuration);

  @override
  ImageStreamCompleter load(Object key, DecoderCallback decode) => imageProvider.load(key, decode);
}<|MERGE_RESOLUTION|>--- conflicted
+++ resolved
@@ -1592,13 +1592,8 @@
   }
 
   @override
-<<<<<<< HEAD
-  ImageStreamCompleter load(TestImageProvider key, DecoderCallback decode) {
+  ImageStreamCompleter load(Object key, DecoderCallback decode) {
     _loadCallCount += 1;
-=======
-  ImageStreamCompleter load(Object key, DecoderCallback decode) {
-    _loadCalled = true;
->>>>>>> bcef4edf
     return _streamCompleter;
   }
 
