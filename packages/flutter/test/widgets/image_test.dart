--- conflicted
+++ resolved
@@ -316,30 +316,12 @@
     final TestImageProvider imageProvider = TestImageProvider();
     await tester.pumpWidget(Image(image: imageProvider, excludeFromSemantics: true));
     final State<Image> image = tester.state/*State<Image>*/(find.byType(Image));
-<<<<<<< HEAD
-    expect(image.toString(), equalsIgnoringHashCodes('_ImageState#00000(stream: '
-        'ImageStream#00000(OneFrameImageStreamCompleter#00000, unresolved, 2 '
-        'listeners), pixels: null)'));
-    imageProvider.complete();
-    await tester.pump();
-    expect(image.toString(), equalsIgnoringHashCodes('_ImageState#00000(stream: '
-        'ImageStream#00000(OneFrameImageStreamCompleter#00000, [100×100] @ ' +
-        ignoreWebNumericQuirks('1.0x') + ', 1 listener), pixels: [100×100] @ ' +
-        ignoreWebNumericQuirks('1.0x)')));
-    await tester.pumpWidget(Container());
-    expect(image.toString(), equalsIgnoringHashCodes('_ImageState#00000('
-        'lifecycle state: defunct, not mounted, stream: ImageStream#00000('
-        'OneFrameImageStreamCompleter#00000, [100×100] @ ' +
-        ignoreWebNumericQuirks('1.0x') + ', 0 listeners), pixels: [100×100] @ '
-        + ignoreWebNumericQuirks('1.0x)')));
-=======
     expect(image.toString(), equalsIgnoringHashCodes('_ImageState#00000(stream: ImageStream#00000(OneFrameImageStreamCompleter#00000, unresolved, 2 listeners), pixels: null, loadingProgress: null, frameNumber: null, wasSynchronouslyLoaded: false)'));
     imageProvider.complete();
     await tester.pump();
     expect(image.toString(), equalsIgnoringHashCodes('_ImageState#00000(stream: ImageStream#00000(OneFrameImageStreamCompleter#00000, [100×100] @ 1.0x, 1 listener), pixels: [100×100] @ 1.0x, loadingProgress: null, frameNumber: 0, wasSynchronouslyLoaded: false)'));
     await tester.pumpWidget(Container());
     expect(image.toString(), equalsIgnoringHashCodes('_ImageState#00000(lifecycle state: defunct, not mounted, stream: ImageStream#00000(OneFrameImageStreamCompleter#00000, [100×100] @ 1.0x, 0 listeners), pixels: [100×100] @ 1.0x, loadingProgress: null, frameNumber: 0, wasSynchronouslyLoaded: false)'));
->>>>>>> 1157e674
   });
 
   testWidgets('Stream completer errors can be listened to by attaching before resolving', (WidgetTester tester) async {
