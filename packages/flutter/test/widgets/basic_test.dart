// Copyright 2014 The Flutter Authors. All rights reserved.
// Use of this source code is governed by a BSD-style license that can be
// found in the LICENSE file.

// This file is run as part of a reduced test set in CI on Mac and Windows
// machines.
@Tags(<String>['reduced-test-set'])
library;

import 'dart:math' as math;
import 'dart:ui' as ui;
import 'dart:ui';

import 'package:flutter/gestures.dart';
import 'package:flutter/material.dart';
import 'package:flutter/rendering.dart';
import 'package:flutter_test/flutter_test.dart';

import 'semantics_tester.dart';

void main() {
  group('RawImage', () {
<<<<<<< HEAD
    testWidgets('properties',
    // TODO(polina-c): exempt singletons, https://github.com/dart-lang/leak_tracker/issues/218 [leaks-to-clean]
    //experimentalLeakTesting: LeakTesting.settings.withIgnoredAll(),
    (WidgetTester tester) async {
=======
    testWidgets('properties', (WidgetTester tester) async {
>>>>>>> dff42ae1
      final ui.Image image1 = (await tester.runAsync<ui.Image>(() => createTestImage()))!;
      addTearDown(image1.dispose);

      await tester.pumpWidget(
        Directionality(
          textDirection: TextDirection.ltr,
          child: RawImage(image: image1),
        ),
      );
      final RenderImage renderObject = tester.firstRenderObject<RenderImage>(find.byType(RawImage));

      // Expect default values
      expect(renderObject.image!.isCloneOf(image1), true);
      expect(renderObject.debugImageLabel, null);
      expect(renderObject.width, null);
      expect(renderObject.height, null);
      expect(renderObject.scale, 1.0);
      expect(renderObject.color, null);
      expect(renderObject.opacity, null);
      expect(renderObject.colorBlendMode, null);
      expect(renderObject.fit, null);
      expect(renderObject.alignment, Alignment.center);
      expect(renderObject.repeat, ImageRepeat.noRepeat);
      expect(renderObject.centerSlice, null);
      expect(renderObject.matchTextDirection, false);
      expect(renderObject.invertColors, false);
      expect(renderObject.filterQuality, FilterQuality.low);
      expect(renderObject.isAntiAlias, false);

      final ui.Image image2 = (await tester.runAsync<ui.Image>(() => createTestImage(width: 2, height: 2)))!;
      addTearDown(image2.dispose);
      const String debugImageLabel = 'debugImageLabel';
      const double width = 1;
      const double height = 1;
      const double scale = 2.0;
      const Color color = Colors.black;
      const Animation<double> opacity = AlwaysStoppedAnimation<double>(0.0);
      const BlendMode colorBlendMode = BlendMode.difference;
      const BoxFit fit = BoxFit.contain;
      const AlignmentGeometry alignment = Alignment.topCenter;
      const ImageRepeat repeat = ImageRepeat.repeat;
      const Rect centerSlice = Rect.fromLTWH(0, 0, width, height);
      const bool matchTextDirection = true;
      const bool invertColors = true;
      const FilterQuality filterQuality = FilterQuality.high;
      const bool isAntiAlias = true;

      await tester.pumpWidget(
        Directionality(
          textDirection: TextDirection.ltr,
          child: RawImage(
            image: image2,
            debugImageLabel: debugImageLabel,
            width: width,
            height: height,
            scale: scale,
            color: color,
            opacity: opacity,
            colorBlendMode: colorBlendMode,
            fit: fit,
            alignment: alignment,
            repeat: repeat,
            centerSlice: centerSlice,
            matchTextDirection: matchTextDirection,
            invertColors: invertColors,
            filterQuality: filterQuality,
            isAntiAlias: isAntiAlias,
          ),
        ),
      );

      expect(renderObject.image!.isCloneOf(image2), true);
      expect(renderObject.debugImageLabel, debugImageLabel);
      expect(renderObject.width, width);
      expect(renderObject.height, height);
      expect(renderObject.scale, scale);
      expect(renderObject.color, color);
      expect(renderObject.opacity, opacity);
      expect(renderObject.colorBlendMode, colorBlendMode);
      expect(renderObject.fit, fit);
      expect(renderObject.alignment, alignment);
      expect(renderObject.repeat, repeat);
      expect(renderObject.centerSlice, centerSlice);
      expect(renderObject.matchTextDirection, matchTextDirection);
      expect(renderObject.invertColors, invertColors);
      expect(renderObject.filterQuality, filterQuality);
      expect(renderObject.isAntiAlias, isAntiAlias);
    });
  });

  group('PhysicalShape', () {
    testWidgets('properties', (WidgetTester tester) async {
      await tester.pumpWidget(
        const PhysicalShape(
          clipper: ShapeBorderClipper(shape: CircleBorder()),
          elevation: 2.0,
          color: Color(0xFF0000FF),
          shadowColor: Color(0xFF00FF00),
        ),
      );
      final RenderPhysicalShape renderObject = tester.renderObject(find.byType(PhysicalShape));
      expect(renderObject.clipper, const ShapeBorderClipper(shape: CircleBorder()));
      expect(renderObject.color, const Color(0xFF0000FF));
      expect(renderObject.shadowColor, const Color(0xFF00FF00));
      expect(renderObject.elevation, 2.0);
    });

    testWidgets('hit test', (WidgetTester tester) async {
      await tester.pumpWidget(
        PhysicalShape(
          clipper: const ShapeBorderClipper(shape: CircleBorder()),
          elevation: 2.0,
          color: const Color(0xFF0000FF),
          shadowColor: const Color(0xFF00FF00),
          child: Container(color: const Color(0xFF0000FF)),
        ),
      );

      final RenderPhysicalShape renderPhysicalShape =
        tester.renderObject(find.byType(PhysicalShape));

      // The viewport is 800x600, the CircleBorder is centered and fits
      // the shortest edge, so we get a circle of radius 300, centered at
      // (400, 300).
      //
      // We test by sampling a few points around the left-most point of the
      // circle (100, 300).

      expect(tester.hitTestOnBinding(const Offset(99.0, 300.0)), doesNotHit(renderPhysicalShape));
      expect(tester.hitTestOnBinding(const Offset(100.0, 300.0)), hits(renderPhysicalShape));
      expect(tester.hitTestOnBinding(const Offset(100.0, 299.0)), doesNotHit(renderPhysicalShape));
      expect(tester.hitTestOnBinding(const Offset(100.0, 301.0)), doesNotHit(renderPhysicalShape));
    });

  });

  group('FractionalTranslation', () {
    testWidgets('hit test - entirely inside the bounding box', (WidgetTester tester) async {
      final GlobalKey key1 = GlobalKey();
      bool pointerDown = false;

      await tester.pumpWidget(
        Center(
          child: FractionalTranslation(
            translation: Offset.zero,
            child: Listener(
              onPointerDown: (PointerDownEvent event) {
                pointerDown = true;
              },
              child: SizedBox(
                key: key1,
                width: 100.0,
                height: 100.0,
                child: Container(
                  color: const Color(0xFF0000FF),
                ),
              ),
            ),
          ),
        ),
      );
      expect(pointerDown, isFalse);
      await tester.tap(find.byKey(key1));
      expect(pointerDown, isTrue);
    });

    testWidgets('hit test - partially inside the bounding box', (WidgetTester tester) async {
      final GlobalKey key1 = GlobalKey();
      bool pointerDown = false;

      await tester.pumpWidget(
        Center(
          child: FractionalTranslation(
            translation: const Offset(0.5, 0.5),
            child: Listener(
              onPointerDown: (PointerDownEvent event) {
                pointerDown = true;
              },
              child: SizedBox(
                key: key1,
                width: 100.0,
                height: 100.0,
                child: Container(
                  color: const Color(0xFF0000FF),
                ),
              ),
            ),
          ),
        ),
      );
      expect(pointerDown, isFalse);
      await tester.tap(find.byKey(key1));
      expect(pointerDown, isTrue);
    });

    testWidgets('hit test - completely outside the bounding box', (WidgetTester tester) async {
      final GlobalKey key1 = GlobalKey();
      bool pointerDown = false;

      await tester.pumpWidget(
        Center(
          child: FractionalTranslation(
            translation: const Offset(1.0, 1.0),
            child: Listener(
              onPointerDown: (PointerDownEvent event) {
                pointerDown = true;
              },
              child: SizedBox(
                key: key1,
                width: 100.0,
                height: 100.0,
                child: Container(
                  color: const Color(0xFF0000FF),
                ),
              ),
            ),
          ),
        ),
      );
      expect(pointerDown, isFalse);
      await tester.tap(find.byKey(key1));
      expect(pointerDown, isTrue);
    });

    testWidgets('semantics bounds are updated', (WidgetTester tester) async {
      final GlobalKey fractionalTranslationKey = GlobalKey();
      final GlobalKey textKey = GlobalKey();
      Offset offset = const Offset(0.4, 0.4);

      await tester.pumpWidget(
        StatefulBuilder(
          builder: (BuildContext context, StateSetter setState) {
            return Directionality(
              textDirection: TextDirection.ltr,
              child: Center(
                child: Semantics(
                  explicitChildNodes: true,
                  child: FractionalTranslation(
                    key: fractionalTranslationKey,
                    translation: offset,
                    child: GestureDetector(
                      onTap: () {
                        setState(() {
                          offset = const Offset(0.8, 0.8);
                        });
                      },
                      child: SizedBox(
                        width: 100.0,
                        height: 100.0,
                        child: Text(
                          'foo',
                          key: textKey,
                        ),
                      ),
                    ),
                  ),
                ),
              ),
            );
          },
        ),
      );

      expect(
        tester.getSemantics(find.byKey(textKey)).transform,
        Matrix4(
          3.0, 0.0, 0.0, 0.0,
          0.0, 3.0, 0.0, 0.0,
          0.0, 0.0, 1.0, 0.0,
          1170.0, 870.0, 0.0, 1.0,
        ),
      );

      await tester.tap(find.byKey(fractionalTranslationKey), warnIfMissed: false); // RenderFractionalTranslation can't be hit
      await tester.pump();
      expect(
        tester.getSemantics(find.byKey(textKey)).transform,
        Matrix4(
          3.0, 0.0, 0.0, 0.0,
          0.0, 3.0, 0.0, 0.0,
          0.0, 0.0, 1.0, 0.0,
          1290.0, 990.0, 0.0, 1.0,
        ),
      );
    });
  });

  group('Semantics', () {
    testWidgets('Semantics can set attributed Text',
    // TODO(polina-c): exempt singletons, https://github.com/dart-lang/leak_tracker/issues/218 [leaks-to-clean]
    experimentalLeakTesting: LeakTesting.settings.withIgnoredAll(),
    (WidgetTester tester) async {
      final UniqueKey key = UniqueKey();
      await tester.pumpWidget(
        MaterialApp(
          home: Scaffold(
            body: Semantics(
              key: key,
              attributedLabel: AttributedString(
                'label',
                attributes: <StringAttribute>[
                  SpellOutStringAttribute(range: const TextRange(start: 0, end: 5)),
                ],
              ),
              attributedValue: AttributedString(
                'value',
                attributes: <StringAttribute>[
                  LocaleStringAttribute(range: const TextRange(start: 0, end: 5), locale: const Locale('en', 'MX')),
                ],
              ),
              attributedHint: AttributedString(
                'hint',
                attributes: <StringAttribute>[
                  SpellOutStringAttribute(range: const TextRange(start: 1, end: 2)),
                ],
              ),
              child: const Placeholder(),
            )
          ),
        )
      );
      final AttributedString attributedLabel = tester.getSemantics(find.byKey(key)).attributedLabel;
      expect(attributedLabel.string, 'label');
      expect(attributedLabel.attributes.length, 1);
      expect(attributedLabel.attributes[0] is SpellOutStringAttribute, isTrue);
      expect(attributedLabel.attributes[0].range, const TextRange(start:0, end: 5));

      final AttributedString attributedValue = tester.getSemantics(find.byKey(key)).attributedValue;
      expect(attributedValue.string, 'value');
      expect(attributedValue.attributes.length, 1);
      expect(attributedValue.attributes[0] is LocaleStringAttribute, isTrue);
      final LocaleStringAttribute valueLocale =  attributedValue.attributes[0] as LocaleStringAttribute;
      expect(valueLocale.range, const TextRange(start:0, end: 5));
      expect(valueLocale.locale, const Locale('en', 'MX'));

      final AttributedString attributedHint = tester.getSemantics(find.byKey(key)).attributedHint;
      expect(attributedHint.string, 'hint');
      expect(attributedHint.attributes.length, 1);
      expect(attributedHint.attributes[0] is SpellOutStringAttribute, isTrue);
      expect(attributedHint.attributes[0].range, const TextRange(start:1, end: 2));
    });

    testWidgets('Semantics can merge attributed strings', (WidgetTester tester) async {
      final UniqueKey key = UniqueKey();
      await tester.pumpWidget(
          MaterialApp(
            home: Scaffold(
                body: Semantics(
                  key: key,
                  attributedLabel: AttributedString(
                    'label',
                    attributes: <StringAttribute>[
                      SpellOutStringAttribute(range: const TextRange(start: 0, end: 5)),
                    ],
                  ),
                  attributedHint: AttributedString(
                    'hint',
                    attributes: <StringAttribute>[
                      SpellOutStringAttribute(range: const TextRange(start: 1, end: 2)),
                    ],
                  ),
                  child: Semantics(
                    attributedLabel: AttributedString(
                      'label',
                      attributes: <StringAttribute>[
                        SpellOutStringAttribute(range: const TextRange(start: 0, end: 5)),
                      ],
                    ),
                    attributedHint: AttributedString(
                      'hint',
                      attributes: <StringAttribute>[
                        SpellOutStringAttribute(range: const TextRange(start: 1, end: 2)),
                      ],
                    ),
                    child: const Placeholder(),
                  )
                )
            ),
          )
      );
      final AttributedString attributedLabel = tester.getSemantics(find.byKey(key)).attributedLabel;
      expect(attributedLabel.string, 'label\nlabel');
      expect(attributedLabel.attributes.length, 2);
      expect(attributedLabel.attributes[0] is SpellOutStringAttribute, isTrue);
      expect(attributedLabel.attributes[0].range, const TextRange(start:0, end: 5));
      expect(attributedLabel.attributes[1] is SpellOutStringAttribute, isTrue);
      expect(attributedLabel.attributes[1].range, const TextRange(start:6, end: 11));

      final AttributedString attributedHint = tester.getSemantics(find.byKey(key)).attributedHint;
      expect(attributedHint.string, 'hint\nhint');
      expect(attributedHint.attributes.length, 2);
      expect(attributedHint.attributes[0] is SpellOutStringAttribute, isTrue);
      expect(attributedHint.attributes[0].range, const TextRange(start:1, end: 2));
      expect(attributedHint.attributes[1] is SpellOutStringAttribute, isTrue);
      expect(attributedHint.attributes[1].range, const TextRange(start:6, end: 7));
    });

    testWidgets('Semantics can merge attributed strings with non attributed string', (WidgetTester tester) async {
      final UniqueKey key = UniqueKey();
      await tester.pumpWidget(
          MaterialApp(
            home: Scaffold(
                body: Semantics(
                    key: key,
                    attributedLabel: AttributedString(
                      'label1',
                      attributes: <StringAttribute>[
                        SpellOutStringAttribute(range: const TextRange(start: 0, end: 5)),
                      ],
                    ),
                    child: Semantics(
                      label: 'label2',
                      child: Semantics(
                        attributedLabel: AttributedString(
                          'label3',
                          attributes: <StringAttribute>[
                            SpellOutStringAttribute(range: const TextRange(start: 1, end: 3)),
                          ],
                        ),
                        child: const Placeholder(),
                      ),
                    )
                )
            ),
          )
      );
      final AttributedString attributedLabel = tester.getSemantics(find.byKey(key)).attributedLabel;
      expect(attributedLabel.string, 'label1\nlabel2\nlabel3');
      expect(attributedLabel.attributes.length, 2);
      expect(attributedLabel.attributes[0] is SpellOutStringAttribute, isTrue);
      expect(attributedLabel.attributes[0].range, const TextRange(start:0, end: 5));
      expect(attributedLabel.attributes[1] is SpellOutStringAttribute, isTrue);
      expect(attributedLabel.attributes[1].range, const TextRange(start:15, end: 17));
    });
  });

  group('Row', () {
    testWidgets('multiple baseline aligned children', (WidgetTester tester) async {
      final UniqueKey key1 = UniqueKey();
      final UniqueKey key2 = UniqueKey();
      // The point size of the font must be a multiple of 4 until
      // https://github.com/flutter/flutter/issues/122066 is resolved.
      const double fontSize1 = 52;
      const double fontSize2 = 12;

      await tester.pumpWidget(
        MaterialApp(
          theme: ThemeData(useMaterial3: false),
          home: Scaffold(
            body: Row(
              crossAxisAlignment: CrossAxisAlignment.baseline,
              textBaseline: TextBaseline.alphabetic,
              children: <Widget>[
                Text('big text',
                  key: key1,
                  style: const TextStyle(fontFamily: 'FlutterTest', fontSize: fontSize1, height: 1.0),
                ),
                Text('one\ntwo\nthree\nfour\nfive\nsix\nseven',
                  key: key2,
                  style: const TextStyle(fontFamily: 'FlutterTest', fontSize: fontSize2, height: 1.0),
                ),
              ],
            ),
          ),
        ),
      );

      final RenderBox textBox1 = tester.renderObject(find.byKey(key1));
      final RenderBox textBox2 = tester.renderObject(find.byKey(key2));
      final RenderBox rowBox = tester.renderObject(find.byType(Row));

      // The two Texts are baseline aligned, so some portion of them extends
      // both above and below the baseline. The first has a huge font size, so
      // it extends higher above the baseline than usual. The second has many
      // lines, but being aligned by the first line's baseline, they hang far
      // below the baseline. The size of the parent row is just enough to
      // contain both of them.
      const double ascentRatio = 0.75;
      const double aboveBaseline1 = fontSize1 * ascentRatio;
      const double belowBaseline1 = fontSize1 * (1 - ascentRatio);
      const double aboveBaseline2 = fontSize2 * ascentRatio;
      const double belowBaseline2 = fontSize2 * (1 - ascentRatio) + fontSize2 * 6;
      final double aboveBaseline = math.max(aboveBaseline1, aboveBaseline2);
      final double belowBaseline = math.max(belowBaseline1, belowBaseline2);
      expect(rowBox.size.height, greaterThan(textBox1.size.height));
      expect(rowBox.size.height, greaterThan(textBox2.size.height));
      expect(rowBox.size.height, aboveBaseline + belowBaseline, );
      expect(tester.getTopLeft(find.byKey(key1)).dy, 0);
      expect(tester.getTopLeft(find.byKey(key2)).dy, aboveBaseline1 - aboveBaseline2);
    });

    testWidgets('baseline aligned children account for a larger, no-baseline child size', (WidgetTester tester) async {
      // Regression test for https://github.com/flutter/flutter/issues/58898
      final UniqueKey key1 = UniqueKey();
      final UniqueKey key2 = UniqueKey();
      // The point size of the font must be a multiple of 4 until
      // https://github.com/flutter/flutter/issues/122066 is resolved.
      const double fontSize1 = 52;
      const double fontSize2 = 12;

      await tester.pumpWidget(
        MaterialApp(
          theme: ThemeData(useMaterial3: false),
          home: Scaffold(
            body: Row(
              crossAxisAlignment: CrossAxisAlignment.baseline,
              textBaseline: TextBaseline.alphabetic,
              children: <Widget>[
                Text('big text',
                  key: key1,
                  style: const TextStyle(fontFamily: 'FlutterTest', fontSize: fontSize1, height: 1.0),
                ),
                Text('one\ntwo\nthree\nfour\nfive\nsix\nseven',
                  key: key2,
                  style: const TextStyle(fontFamily: 'FlutterTest', fontSize: fontSize2, height: 1.0),
                ),
                const FlutterLogo(size: 250),
              ],
            ),
          ),
        ),
      );

      final RenderBox textBox1 = tester.renderObject(find.byKey(key1));
      final RenderBox textBox2 = tester.renderObject(find.byKey(key2));
      final RenderBox rowBox = tester.renderObject(find.byType(Row));

      // The two Texts are baseline aligned, so some portion of them extends
      // both above and below the baseline. The first has a huge font size, so
      // it extends higher above the baseline than usual. The second has many
      // lines, but being aligned by the first line's baseline, they hang far
      // below the baseline. The FlutterLogo extends further than both Texts,
      // so the size of the parent row should contain the FlutterLogo as well.
      const double ascentRatio = 0.75;
      const double aboveBaseline1 = fontSize1 * ascentRatio;
      const double aboveBaseline2 = fontSize2 * ascentRatio;
      expect(rowBox.size.height, greaterThan(textBox1.size.height));
      expect(rowBox.size.height, greaterThan(textBox2.size.height));
      expect(rowBox.size.height, 250);
      expect(tester.getTopLeft(find.byKey(key1)).dy, 0);
      expect(
        tester.getTopLeft(find.byKey(key2)).dy,
        aboveBaseline1 - aboveBaseline2,
      );
    });
  });

  test('UnconstrainedBox toString', () {
    expect(
      const UnconstrainedBox(constrainedAxis: Axis.vertical).toString(),
      equals('UnconstrainedBox(alignment: Alignment.center, constrainedAxis: vertical)'),
    );

    expect(
      const UnconstrainedBox(constrainedAxis: Axis.horizontal, textDirection: TextDirection.rtl, alignment: Alignment.topRight).toString(),
      equals('UnconstrainedBox(alignment: Alignment.topRight, constrainedAxis: horizontal, textDirection: rtl)'),
    );
  });

  testWidgets('UnconstrainedBox can set and update clipBehavior', (WidgetTester tester) async {
    await tester.pumpWidget(const UnconstrainedBox());
    final RenderConstraintsTransformBox renderObject = tester.allRenderObjects.whereType<RenderConstraintsTransformBox>().first;
    expect(renderObject.clipBehavior, equals(Clip.none));

    await tester.pumpWidget(const UnconstrainedBox(clipBehavior: Clip.antiAlias));
    expect(renderObject.clipBehavior, equals(Clip.antiAlias));
  });

  testWidgets('UnconstrainedBox warns only when clipBehavior is Clip.none', (WidgetTester tester) async {
    for (final Clip? clip in <Clip?>[null, ...Clip.values]) {
      // Clear any render objects that were there before so that we can see more
      // than one error. Otherwise, it just throws the first one and skips the
      // rest, since the render objects haven't changed.
      await tester.pumpWidget(const SizedBox());
      await tester.pumpWidget(
        Center(
          child: ConstrainedBox(
            constraints: const BoxConstraints(maxHeight: 200, maxWidth: 200),
            child: clip == null
              ? const UnconstrainedBox(child: SizedBox(width: 400, height: 400))
              : UnconstrainedBox(
                clipBehavior: clip,
                child: const SizedBox(width: 400, height: 400),
              ),
          ),
        ),
      );

      final RenderConstraintsTransformBox renderObject = tester.allRenderObjects.whereType<RenderConstraintsTransformBox>().first;

      // Defaults to Clip.none
      expect(renderObject.clipBehavior, equals(clip ?? Clip.none), reason: 'for clip = $clip');

      switch (clip) {
        case null:
        case Clip.none:
          // the UnconstrainedBox overflows.
          final dynamic exception = tester.takeException();
          expect(exception, isFlutterError, reason: 'for clip = $clip');
          // ignore: avoid_dynamic_calls
          expect(exception.diagnostics.first.level, DiagnosticLevel.summary, reason: 'for clip = $clip');
          expect(
            // ignore: avoid_dynamic_calls
            exception.diagnostics.first.toString(),
            startsWith('A RenderConstraintsTransformBox overflowed'),
            reason: 'for clip = $clip',
          );
        case Clip.hardEdge:
        case Clip.antiAlias:
        case Clip.antiAliasWithSaveLayer:
          expect(tester.takeException(), isNull, reason: 'for clip = $clip');
      }
    }
  });

  group('ConstraintsTransformBox', () {
    test('toString', () {
      expect(
        const ConstraintsTransformBox(
          constraintsTransform: ConstraintsTransformBox.unconstrained,
        ).toString(),
        equals('ConstraintsTransformBox(alignment: Alignment.center, constraints transform: unconstrained)'),
      );
      expect(
        const ConstraintsTransformBox(
          textDirection: TextDirection.rtl,
          alignment: Alignment.topRight,
          constraintsTransform: ConstraintsTransformBox.widthUnconstrained,
        ).toString(),
        equals('ConstraintsTransformBox(alignment: Alignment.topRight, textDirection: rtl, constraints transform: width constraints removed)'),
      );
    });
  });

  group('ColoredBox', () {
    late _MockCanvas mockCanvas;
    late _MockPaintingContext mockContext;
    const Color colorToPaint = Color(0xFFABCDEF);

    setUp(() {
      mockContext = _MockPaintingContext();
      mockCanvas = mockContext.canvas;
    });

    testWidgets('ColoredBox - no size, no child', (WidgetTester tester) async {
      await tester.pumpWidget(const Flex(
        direction: Axis.horizontal,
        textDirection: TextDirection.ltr,
        children: <Widget>[
          SizedBox.shrink(
            child: ColoredBox(color: colorToPaint),
          ),
        ],
      ));
      expect(find.byType(ColoredBox), findsOneWidget);
      final RenderObject renderColoredBox = tester.renderObject(find.byType(ColoredBox));

      renderColoredBox.paint(mockContext, Offset.zero);

      expect(mockCanvas.rects, isEmpty);
      expect(mockCanvas.paints, isEmpty);
      expect(mockContext.children, isEmpty);
      expect(mockContext.offsets, isEmpty);
    });

    testWidgets('ColoredBox - no size, child', (WidgetTester tester) async {
      const ValueKey<int> key = ValueKey<int>(0);
      const Widget child = SizedBox.expand(key: key);
      await tester.pumpWidget(const Flex(
        direction: Axis.horizontal,
        textDirection: TextDirection.ltr,
        children: <Widget>[
          SizedBox.shrink(
            child: ColoredBox(color: colorToPaint, child: child),
          ),
        ],
      ));
      expect(find.byType(ColoredBox), findsOneWidget);
      final RenderObject renderColoredBox = tester.renderObject(find.byType(ColoredBox));
      final RenderObject renderSizedBox = tester.renderObject(find.byKey(key));

      renderColoredBox.paint(mockContext, Offset.zero);

      expect(mockCanvas.rects, isEmpty);
      expect(mockCanvas.paints, isEmpty);
      expect(mockContext.children.single, renderSizedBox);
      expect(mockContext.offsets.single, Offset.zero);
    });

    testWidgets('ColoredBox - size, no child', (WidgetTester tester) async {
      await tester.pumpWidget(const ColoredBox(color: colorToPaint));
      expect(find.byType(ColoredBox), findsOneWidget);
      final RenderObject renderColoredBox = tester.renderObject(find.byType(ColoredBox));

      renderColoredBox.paint(mockContext, Offset.zero);

      expect(mockCanvas.rects.single, const Rect.fromLTWH(0, 0, 800, 600));
      expect(mockCanvas.paints.single.color, colorToPaint);
      expect(mockContext.children, isEmpty);
      expect(mockContext.offsets, isEmpty);
    });

    testWidgets('ColoredBox - size, child', (WidgetTester tester) async {
      const ValueKey<int> key = ValueKey<int>(0);
      const Widget child = SizedBox.expand(key: key);
      await tester.pumpWidget(const ColoredBox(color: colorToPaint, child: child));
      expect(find.byType(ColoredBox), findsOneWidget);
      final RenderObject renderColoredBox = tester.renderObject(find.byType(ColoredBox));
      final RenderObject renderSizedBox = tester.renderObject(find.byKey(key));

      renderColoredBox.paint(mockContext, Offset.zero);

      expect(mockCanvas.rects.single, const Rect.fromLTWH(0, 0, 800, 600));
      expect(mockCanvas.paints.single.color, colorToPaint);
      expect(mockContext.children.single, renderSizedBox);
      expect(mockContext.offsets.single, Offset.zero);
    });

    testWidgets('ColoredBox - debugFillProperties', (WidgetTester tester) async {
      const ColoredBox box = ColoredBox(color: colorToPaint);
      final DiagnosticPropertiesBuilder properties = DiagnosticPropertiesBuilder();
      box.debugFillProperties(properties);

      expect(properties.properties.first.value, colorToPaint);
    });
  });

  testWidgets('Inconsequential golden test', (WidgetTester tester) async {
    // The test validates the Flutter Gold integration. Any changes to the
    // golden file can be approved at any time.
    await tester.pumpWidget(RepaintBoundary(
      child: Container(
        color: const Color(0x20240125),
      ),
    ));

    await tester.pumpAndSettle();
    await expectLater(
      find.byType(RepaintBoundary),
      matchesGoldenFile('inconsequential_golden_file.png'),
    );
  });

  testWidgets('IgnorePointer ignores pointers', (WidgetTester tester) async {
    final List<String> logs = <String>[];
    Widget target({required bool ignoring}) => Align(
      alignment: Alignment.topLeft,
      child: Directionality(
        textDirection: TextDirection.ltr,
        child: SizedBox(
          width: 100,
          height: 100,
          child: Listener(
            onPointerDown: (_) { logs.add('down1'); },
            child: MouseRegion(
              onEnter: (_) { logs.add('enter1'); },
              onExit: (_) { logs.add('exit1'); },
              cursor: SystemMouseCursors.forbidden,
              child: Stack(
                children: <Widget>[
                  Listener(
                    onPointerDown: (_) { logs.add('down2'); },
                    child: MouseRegion(
                      cursor: SystemMouseCursors.click,
                      onEnter: (_) { logs.add('enter2'); },
                      onExit: (_) { logs.add('exit2'); },
                    ),
                  ),
                  IgnorePointer(
                    ignoring: ignoring,
                    child: Listener(
                      onPointerDown: (_) { logs.add('down3'); },
                      child: MouseRegion(
                        cursor: SystemMouseCursors.text,
                        onEnter: (_) { logs.add('enter3'); },
                        onExit: (_) { logs.add('exit3'); },
                      ),
                    ),
                  ),
                ],
              ),
            ),
          ),
        ),
      ),
    );

    final TestGesture gesture = await tester.createGesture(pointer: 1, kind: PointerDeviceKind.mouse);
    await gesture.addPointer(location: const Offset(200, 200));

    await tester.pumpWidget(target(ignoring: true));
    expect(logs, isEmpty);

    await gesture.moveTo(const Offset(50, 50));
    expect(logs, <String>['enter1', 'enter2']);
    logs.clear();

    await gesture.down(const Offset(50, 50));
    expect(logs, <String>['down2', 'down1']);
    logs.clear();

    await gesture.up();
    expect(logs, isEmpty);

    await tester.pumpWidget(target(ignoring: false));
    expect(logs, <String>['exit2', 'enter3']);
    logs.clear();

    await gesture.down(const Offset(50, 50));
    expect(logs, <String>['down3', 'down1']);
    logs.clear();

    await gesture.up();
    expect(logs, isEmpty);

    await tester.pumpWidget(target(ignoring: true));
    expect(logs, <String>['exit3', 'enter2']);
    logs.clear();
  });

  group('IgnorePointer semantics', () {
    testWidgets('does not change semantics when not ignoring', (WidgetTester tester) async {
      final UniqueKey key = UniqueKey();
      await tester.pumpWidget(
        MaterialApp(
          home: IgnorePointer(
            ignoring: false,
            child: ElevatedButton(
              key: key,
              onPressed: () { },
              child: const Text('button'),
            ),
          ),
        ),
      );
      expect(
        tester.getSemantics(find.byKey(key)),
        matchesSemantics(
          label: 'button',
          hasTapAction: true,
          isButton: true,
          isFocusable: true,
          hasEnabledState: true,
          isEnabled: true,
        ),
      );
    });

    testWidgets('can toggle the ignoring.', (WidgetTester tester) async {
      final UniqueKey key1 = UniqueKey();
      final UniqueKey key2 = UniqueKey();
      final UniqueKey key3 = UniqueKey();
      await tester.pumpWidget(
        MaterialApp(
          home: TestIgnorePointer(
            child: Semantics(
              key: key1,
              label: '1',
              onTap: (){ },
              container: true,
              child: Semantics(
                key: key2,
                label: '2',
                onTap: (){ },
                container: true,
                child: Semantics(
                  key: key3,
                  label: '3',
                  onTap: (){ },
                  container: true,
                  child: const SizedBox(width: 10, height: 10),
                ),
              ),
            ),
          ),
        ),
      );
      expect(
        tester.getSemantics(find.byKey(key1)),
        matchesSemantics(
          label: '1',
        ),
      );
      expect(
        tester.getSemantics(find.byKey(key2)),
        matchesSemantics(
          label: '2',
        ),
      );
      expect(
        tester.getSemantics(find.byKey(key3)),
        matchesSemantics(
          label: '3',
        ),
      );

      final TestIgnorePointerState state = tester.state<TestIgnorePointerState>(find.byType(TestIgnorePointer));
      state.setIgnore(false);
      await tester.pump();
      expect(
        tester.getSemantics(find.byKey(key1)),
        matchesSemantics(
          label: '1',
          hasTapAction: true,
        ),
      );
      expect(
        tester.getSemantics(find.byKey(key2)),
        matchesSemantics(
          label: '2',
          hasTapAction: true,
        ),
      );
      expect(
        tester.getSemantics(find.byKey(key3)),
        matchesSemantics(
          label: '3',
          hasTapAction: true,
        ),
      );

      state.setIgnore(true);
      await tester.pump();
      expect(
        tester.getSemantics(find.byKey(key1)),
        matchesSemantics(
          label: '1',
        ),
      );
      expect(
        tester.getSemantics(find.byKey(key2)),
        matchesSemantics(
          label: '2',
        ),
      );
      expect(
        tester.getSemantics(find.byKey(key3)),
        matchesSemantics(
          label: '3',
        ),
      );

      state.setIgnore(false);
      await tester.pump();
      expect(
        tester.getSemantics(find.byKey(key1)),
        matchesSemantics(
          label: '1',
          hasTapAction: true,
        ),
      );
      expect(
        tester.getSemantics(find.byKey(key2)),
        matchesSemantics(
          label: '2',
          hasTapAction: true,
        ),
      );
      expect(
        tester.getSemantics(find.byKey(key3)),
        matchesSemantics(
          label: '3',
          hasTapAction: true,
        ),
      );
    });

    testWidgets('drops semantics when its ignoringSemantics is true', (WidgetTester tester) async {
      final SemanticsTester semantics = SemanticsTester(tester);
      final UniqueKey key = UniqueKey();
      await tester.pumpWidget(
        MaterialApp(
          home: IgnorePointer(
            ignoringSemantics: true,
            child: ElevatedButton(
              key: key,
              onPressed: () { },
              child: const Text('button'),
            ),
          ),
        ),
      );
      expect(semantics, isNot(includesNodeWith(label: 'button')));
      semantics.dispose();
    });

    testWidgets('ignores user interactions', (WidgetTester tester) async {
      final UniqueKey key = UniqueKey();
      await tester.pumpWidget(
        MaterialApp(
          home: IgnorePointer(
            child: ElevatedButton(
              key: key,
              onPressed: () { },
              child: const Text('button'),
            ),
          ),
        ),
      );
      expect(
        tester.getSemantics(find.byKey(key)),
        // Tap action is blocked.
        matchesSemantics(
          label: 'button',
          isButton: true,
          isFocusable: true,
          hasEnabledState: true,
          isEnabled: true,
        ),
      );
    });
  });

  testWidgets('AbsorbPointer absorbs pointers', (WidgetTester tester) async {
    final List<String> logs = <String>[];
    Widget target({required bool absorbing}) => Align(
      alignment: Alignment.topLeft,
      child: Directionality(
        textDirection: TextDirection.ltr,
        child: SizedBox(
          width: 100,
          height: 100,
          child: Listener(
            onPointerDown: (_) { logs.add('down1'); },
            child: MouseRegion(
              onEnter: (_) { logs.add('enter1'); },
              onExit: (_) { logs.add('exit1'); },
              cursor: SystemMouseCursors.forbidden,
              child: Stack(
                children: <Widget>[
                  Listener(
                    onPointerDown: (_) { logs.add('down2'); },
                    child: MouseRegion(
                      cursor: SystemMouseCursors.click,
                      onEnter: (_) { logs.add('enter2'); },
                      onExit: (_) { logs.add('exit2'); },
                    ),
                  ),
                  AbsorbPointer(
                    absorbing: absorbing,
                    child: Listener(
                      onPointerDown: (_) { logs.add('down3'); },
                      child: MouseRegion(
                        cursor: SystemMouseCursors.text,
                        onEnter: (_) { logs.add('enter3'); },
                        onExit: (_) { logs.add('exit3'); },
                      ),
                    ),
                  ),
                ],
              ),
            ),
          ),
        ),
      ),
    );

    final TestGesture gesture = await tester.createGesture(pointer: 1, kind: PointerDeviceKind.mouse);
    await gesture.addPointer(location: const Offset(200, 200));

    await tester.pumpWidget(target(absorbing: true));
    expect(logs, isEmpty);

    await gesture.moveTo(const Offset(50, 50));
    expect(logs, <String>['enter1']);
    logs.clear();

    await gesture.down(const Offset(50, 50));
    expect(logs, <String>['down1']);
    logs.clear();

    await gesture.up();
    expect(logs, isEmpty);

    await tester.pumpWidget(target(absorbing: false));
    expect(logs, <String>['enter3']);
    logs.clear();

    await gesture.down(const Offset(50, 50));
    expect(logs, <String>['down3', 'down1']);
    logs.clear();

    await gesture.up();
    expect(logs, isEmpty);

    await tester.pumpWidget(target(absorbing: true));
    expect(logs, <String>['exit3']);
    logs.clear();
  });

  testWidgets('Wrap implements debugFillProperties', (WidgetTester tester) async {
    final DiagnosticPropertiesBuilder builder = DiagnosticPropertiesBuilder();
    const Wrap(
      spacing: 8.0, // gap between adjacent Text widget
      runSpacing: 4.0, // gap between lines
      textDirection: TextDirection.ltr,
      verticalDirection: VerticalDirection.up,
      children: <Widget>[
        Text('Hamilton'),
        Text('Lafayette'),
        Text('Mulligan'),
      ],
    ).debugFillProperties(builder);

    final List<String> description = builder.properties
      .where((DiagnosticsNode node) => !node.isFiltered(DiagnosticLevel.info))
      .map((DiagnosticsNode node) => node.toString())
      .toList();

    expect(description, unorderedMatches(<dynamic>[
      contains('direction: horizontal'),
      contains('alignment: start'),
      contains('spacing: 8.0'),
      contains('runAlignment: start'),
      contains('runSpacing: 4.0'),
      contains('crossAxisAlignment: start'),
      contains('textDirection: ltr'),
      contains('verticalDirection: up'),
    ]));
  });

  testWidgets('Row and IgnoreBaseline (control -- with baseline)', (WidgetTester tester) async {
    await tester.pumpWidget(
      const Row(
        crossAxisAlignment: CrossAxisAlignment.baseline,
        textBaseline: TextBaseline.alphabetic,
        textDirection: TextDirection.ltr,
        children: <Widget>[
          Text(
            'a',
            textDirection: TextDirection.ltr,
            style: TextStyle(fontSize: 128.0, fontFamily: 'FlutterTest'), // places baseline at y=96
          ),
          Text(
            'b',
            textDirection: TextDirection.ltr,
            style: TextStyle(fontSize: 32.0, fontFamily: 'FlutterTest'), // 24 above baseline, 8 below baseline
          ),
        ],
      ),
    );

    final Offset aPos = tester.getTopLeft(find.text('a'));
    final Offset bPos = tester.getTopLeft(find.text('b'));
    expect(aPos.dy, 0.0);
    expect(bPos.dy, 96.0 - 24.0);
  });

  testWidgets('Row and IgnoreBaseline (with ignored baseline)', (WidgetTester tester) async {
    await tester.pumpWidget(
      const Row(
        crossAxisAlignment: CrossAxisAlignment.baseline,
        textBaseline: TextBaseline.alphabetic,
        textDirection: TextDirection.ltr,
        children: <Widget>[
          IgnoreBaseline(
            child: Text(
              'a',
              textDirection: TextDirection.ltr,
              style: TextStyle(fontSize: 128.0, fontFamily: 'FlutterTest'), // places baseline at y=96
            ),
          ),
          Text(
            'b',
            textDirection: TextDirection.ltr,
            style: TextStyle(fontSize: 32.0, fontFamily: 'FlutterTest'), // 24 above baseline, 8 below baseline
          ),
        ],
      ),
    );

    final Offset aPos = tester.getTopLeft(find.text('a'));
    final Offset bPos = tester.getTopLeft(find.text('b'));
    expect(aPos.dy, 0.0);
    expect(bPos.dy, 0.0);
  });
}

HitsRenderBox hits(RenderBox renderBox) => HitsRenderBox(renderBox);

class HitsRenderBox extends Matcher {
  const HitsRenderBox(this.renderBox);

  final RenderBox renderBox;

  @override
  Description describe(Description description) =>
    description.add('hit test result contains ').addDescriptionOf(renderBox);

  @override
  bool matches(dynamic item, Map<dynamic, dynamic> matchState) {
    final HitTestResult hitTestResult = item as HitTestResult;
    return hitTestResult.path.where(
      (HitTestEntry entry) => entry.target == renderBox,
    ).isNotEmpty;
  }
}

DoesNotHitRenderBox doesNotHit(RenderBox renderBox) => DoesNotHitRenderBox(renderBox);

class DoesNotHitRenderBox extends Matcher {
  const DoesNotHitRenderBox(this.renderBox);

  final RenderBox renderBox;

  @override
  Description describe(Description description) =>
    description.add("hit test result doesn't contain ").addDescriptionOf(renderBox);

  @override
  bool matches(dynamic item, Map<dynamic, dynamic> matchState) {
    final HitTestResult hitTestResult = item as HitTestResult;
    return hitTestResult.path.where(
      (HitTestEntry entry) => entry.target == renderBox,
    ).isEmpty;
  }
}

class _MockPaintingContext extends Fake implements PaintingContext {
  final List<RenderObject> children = <RenderObject>[];
  final List<Offset> offsets = <Offset>[];

  @override
  final _MockCanvas canvas = _MockCanvas();

  @override
  void paintChild(RenderObject child, Offset offset) {
    children.add(child);
    offsets.add(offset);
  }
}

class _MockCanvas extends Fake implements Canvas {
  final List<Rect> rects = <Rect>[];
  final List<Paint> paints = <Paint>[];
  bool didPaint = false;

  @override
  void drawRect(Rect rect, Paint paint) {
    rects.add(rect);
    paints.add(paint);
  }
}


class TestIgnorePointer extends StatefulWidget {
  const TestIgnorePointer({super.key, required this.child});

  final Widget child;
  @override
  State<StatefulWidget> createState() => TestIgnorePointerState();
}

class TestIgnorePointerState extends State<TestIgnorePointer> {
  bool ignore = true;

  void setIgnore(bool newIgnore) {
    setState(() {
      ignore = newIgnore;
    });
  }

  @override
  Widget build(BuildContext context) {
    return IgnorePointer(
      ignoring: ignore,
      child: widget.child,
    );
  }
}<|MERGE_RESOLUTION|>--- conflicted
+++ resolved
@@ -20,16 +20,8 @@
 
 void main() {
   group('RawImage', () {
-<<<<<<< HEAD
-    testWidgets('properties',
-    // TODO(polina-c): exempt singletons, https://github.com/dart-lang/leak_tracker/issues/218 [leaks-to-clean]
-    //experimentalLeakTesting: LeakTesting.settings.withIgnoredAll(),
-    (WidgetTester tester) async {
-=======
     testWidgets('properties', (WidgetTester tester) async {
->>>>>>> dff42ae1
       final ui.Image image1 = (await tester.runAsync<ui.Image>(() => createTestImage()))!;
-      addTearDown(image1.dispose);
 
       await tester.pumpWidget(
         Directionality(
@@ -58,7 +50,6 @@
       expect(renderObject.isAntiAlias, false);
 
       final ui.Image image2 = (await tester.runAsync<ui.Image>(() => createTestImage(width: 2, height: 2)))!;
-      addTearDown(image2.dispose);
       const String debugImageLabel = 'debugImageLabel';
       const double width = 1;
       const double height = 1;
@@ -316,10 +307,7 @@
   });
 
   group('Semantics', () {
-    testWidgets('Semantics can set attributed Text',
-    // TODO(polina-c): exempt singletons, https://github.com/dart-lang/leak_tracker/issues/218 [leaks-to-clean]
-    experimentalLeakTesting: LeakTesting.settings.withIgnoredAll(),
-    (WidgetTester tester) async {
+    testWidgets('Semantics can set attributed Text', (WidgetTester tester) async {
       final UniqueKey key = UniqueKey();
       await tester.pumpWidget(
         MaterialApp(
