--- conflicted
+++ resolved
@@ -37,18 +37,17 @@
     await tester.pumpWidget(
       Semantics(
         textDirection: TextDirection.ltr,
-<<<<<<< HEAD
-        child: new Localizations(
+        child: Localizations(
           locale: const Locale('en', 'us'),
           delegates: const <LocalizationsDelegate<dynamic>>[
             DefaultWidgetsLocalizations.delegate,
             DefaultMaterialLocalizations.delegate,
           ],
-          child: new Directionality(
-            textDirection: TextDirection.ltr,
-            child: new MediaQuery(
+          child: Directionality(
+            textDirection: TextDirection.ltr,
+            child: MediaQuery(
               data: const MediaQueryData(),
-              child: new CustomScrollView(
+              child: CustomScrollView(
                 controller: scrollController,
                 slivers: <Widget>[
                   const SliverAppBar(
@@ -56,29 +55,11 @@
                     expandedHeight: appBarExpandedHeight,
                     title: Text('Semantics Test with Slivers'),
                   ),
-                  new SliverList(
-                    delegate: new SliverChildListDelegate(listChildren),
-                  ),
-                ],
-              ),
-=======
-        child: Directionality(
-          textDirection: TextDirection.ltr,
-          child: MediaQuery(
-            data: const MediaQueryData(),
-            child: CustomScrollView(
-              controller: scrollController,
-              slivers: <Widget>[
-                const SliverAppBar(
-                  pinned: true,
-                  expandedHeight: appBarExpandedHeight,
-                  title: Text('Semantics Test with Slivers'),
-                ),
-                SliverList(
-                  delegate: SliverChildListDelegate(listChildren),
-                ),
-              ],
->>>>>>> 29fae06f
+                   SliverList(
+                    delegate: SliverChildListDelegate(listChildren),
+                  ),
+                ],
+              ),
             ),
           ),
         ),
@@ -315,32 +296,21 @@
     await tester.pumpWidget(
       Semantics(
         textDirection: TextDirection.ltr,
-<<<<<<< HEAD
-        child: new Localizations(
+        child: Localizations(
           locale: const Locale('en', 'us'),
           delegates: const <LocalizationsDelegate<dynamic>>[
             DefaultWidgetsLocalizations.delegate,
             DefaultMaterialLocalizations.delegate,
           ],
-          child: new Directionality(
-            textDirection: TextDirection.ltr,
-            child: new Center(
-              child: new SizedBox(
+          child: Directionality(
+            textDirection: TextDirection.ltr,
+            child: Center(
+              child: SizedBox(
                 height: containerHeight,
-                child: new CustomScrollView(
+                child: CustomScrollView(
                   controller: scrollController,
                   slivers: slivers,
                 ),
-=======
-        child: Directionality(
-          textDirection: TextDirection.ltr,
-          child: Center(
-            child: SizedBox(
-              height: containerHeight,
-              child: CustomScrollView(
-                controller: scrollController,
-                slivers: slivers,
->>>>>>> 29fae06f
               ),
             ),
           ),
@@ -410,24 +380,17 @@
     await tester.pumpWidget(
       Semantics(
         textDirection: TextDirection.ltr,
-<<<<<<< HEAD
-        child: new Localizations(
+        child: Localizations(
           locale: const Locale('en', 'us'),
           delegates: const <LocalizationsDelegate<dynamic>>[
             DefaultWidgetsLocalizations.delegate,
             DefaultMaterialLocalizations.delegate,
           ],
-          child: new Directionality(
-            textDirection: TextDirection.ltr,
-            child: new CustomScrollView(
+          child: Directionality(
+            textDirection: TextDirection.ltr,
+            child: CustomScrollView(
               slivers: slivers,
             ),
-=======
-        child: Directionality(
-          textDirection: TextDirection.ltr,
-          child: CustomScrollView(
-            slivers: slivers,
->>>>>>> 29fae06f
           ),
         ),
       ),
@@ -495,48 +458,29 @@
     final ScrollController controller = ScrollController(initialScrollOffset: 280.0);
     await tester.pumpWidget(Semantics(
       textDirection: TextDirection.ltr,
-<<<<<<< HEAD
-      child: new Localizations(
+      child: Localizations(
         locale: const Locale('en', 'us'),
         delegates: const <LocalizationsDelegate<dynamic>>[
           DefaultWidgetsLocalizations.delegate,
           DefaultMaterialLocalizations.delegate,
         ],
-        child: new Directionality(
+        child: Directionality(
           textDirection: TextDirection.ltr,
-          child: new MediaQuery(
+          child: MediaQuery(
             data: const MediaQueryData(),
-            child: new CustomScrollView(
+            child: CustomScrollView(
               slivers: <Widget>[
                 const SliverAppBar(
                   pinned: true,
                   expandedHeight: 100.0,
                   title: Text('AppBar'),
                 ),
-                new SliverList(
-                  delegate: new SliverChildListDelegate(listChildren),
+                SliverList(
+                  delegate: SliverChildListDelegate(listChildren),
                 ),
               ],
               controller: controller,
             ),
-=======
-      child: Directionality(
-        textDirection: TextDirection.ltr,
-        child: MediaQuery(
-          data: const MediaQueryData(),
-          child: CustomScrollView(
-            slivers: <Widget>[
-              const SliverAppBar(
-                pinned: true,
-                expandedHeight: 100.0,
-                title: Text('AppBar'),
-              ),
-              SliverList(
-                delegate: SliverChildListDelegate(listChildren),
-              ),
-            ],
-            controller: controller,
->>>>>>> 29fae06f
           ),
         ),
       ),
@@ -626,18 +570,17 @@
     });
     await tester.pumpWidget(Semantics(
       textDirection: TextDirection.ltr,
-<<<<<<< HEAD
-      child: new Localizations(
+      child: Localizations(
         locale: const Locale('en', 'us'),
         delegates: const <LocalizationsDelegate<dynamic>>[
           DefaultWidgetsLocalizations.delegate,
           DefaultMaterialLocalizations.delegate,
         ],
-        child: new Directionality(
+        child: Directionality(
           textDirection: TextDirection.ltr,
-          child: new MediaQuery(
+          child: MediaQuery(
             data: const MediaQueryData(),
-            child: new CustomScrollView(
+            child: CustomScrollView(
               controller: controller,
               slivers: <Widget>[
                 const SliverAppBar(
@@ -647,21 +590,6 @@
                 ),
               ]..addAll(slivers),
             ),
-=======
-      child: Directionality(
-        textDirection: TextDirection.ltr,
-        child: MediaQuery(
-          data: const MediaQueryData(),
-          child: CustomScrollView(
-            controller: controller,
-            slivers: <Widget>[
-              const SliverAppBar(
-                pinned: true,
-                expandedHeight: 100.0,
-                title: Text('AppBar'),
-              ),
-            ]..addAll(slivers),
->>>>>>> 29fae06f
           ),
         ),
       ),
@@ -749,18 +677,17 @@
     final ScrollController controller = ScrollController(initialScrollOffset: 280.0);
     await tester.pumpWidget(Semantics(
       textDirection: TextDirection.ltr,
-<<<<<<< HEAD
-      child: new Localizations(
+      child: Localizations(
         locale: const Locale('en', 'us'),
         delegates: const <LocalizationsDelegate<dynamic>>[
           DefaultWidgetsLocalizations.delegate,
           DefaultMaterialLocalizations.delegate,
         ],
-        child: new Directionality(
+        child: Directionality(
           textDirection: TextDirection.ltr,
-          child: new MediaQuery(
+          child: MediaQuery(
             data: const MediaQueryData(),
-            child: new CustomScrollView(
+            child: CustomScrollView(
               reverse: true, // This is the important setting for this test.
               slivers: <Widget>[
                 const SliverAppBar(
@@ -768,31 +695,12 @@
                   expandedHeight: 100.0,
                   title: Text('AppBar'),
                 ),
-                new SliverList(
-                  delegate: new SliverChildListDelegate(listChildren),
+                SliverList(
+                  delegate: SliverChildListDelegate(listChildren),
                 ),
               ],
               controller: controller,
             ),
-=======
-      child: Directionality(
-        textDirection: TextDirection.ltr,
-        child: MediaQuery(
-          data: const MediaQueryData(),
-          child: CustomScrollView(
-            reverse: true, // This is the important setting for this test.
-            slivers: <Widget>[
-              const SliverAppBar(
-                pinned: true,
-                expandedHeight: 100.0,
-                title: Text('AppBar'),
-              ),
-              SliverList(
-                delegate: SliverChildListDelegate(listChildren),
-              ),
-            ],
-            controller: controller,
->>>>>>> 29fae06f
           ),
         ),
       ),
@@ -882,18 +790,17 @@
     });
     await tester.pumpWidget(Semantics(
       textDirection: TextDirection.ltr,
-<<<<<<< HEAD
-      child: new Localizations(
+      child: Localizations(
         locale: const Locale('en', 'us'),
         delegates: const <LocalizationsDelegate<dynamic>>[
           DefaultWidgetsLocalizations.delegate,
           DefaultMaterialLocalizations.delegate,
         ],
-        child: new Directionality(
+        child: Directionality(
           textDirection: TextDirection.ltr,
-          child: new MediaQuery(
+          child: MediaQuery(
             data: const MediaQueryData(),
-            child: new CustomScrollView(
+            child: CustomScrollView(
               reverse: true, // This is the important setting for this test.
               controller: controller,
               slivers: <Widget>[
@@ -904,22 +811,6 @@
                 ),
               ]..addAll(slivers),
             ),
-=======
-      child: Directionality(
-        textDirection: TextDirection.ltr,
-        child: MediaQuery(
-          data: const MediaQueryData(),
-          child: CustomScrollView(
-            reverse: true, // This is the important setting for this test.
-            controller: controller,
-            slivers: <Widget>[
-              const SliverAppBar(
-                pinned: true,
-                expandedHeight: 100.0,
-                title: Text('AppBar'),
-              ),
-            ]..addAll(slivers),
->>>>>>> 29fae06f
           ),
         ),
       ),
@@ -1014,24 +905,23 @@
       textDirection: TextDirection.ltr,
       child: Directionality(
         textDirection: TextDirection.ltr,
-<<<<<<< HEAD
-        child: new Localizations(
+        child: Localizations(
           locale: const Locale('en', 'us'),
           delegates: const <LocalizationsDelegate<dynamic>>[
             DefaultWidgetsLocalizations.delegate,
             DefaultMaterialLocalizations.delegate,
           ],
-          child: new MediaQuery(
+          child: MediaQuery(
             data: const MediaQueryData(),
-            child: new Scrollable(
+            child: Scrollable(
               controller: controller,
               viewportBuilder: (BuildContext context, ViewportOffset offset) {
-                return new Viewport(
+                return Viewport(
                   offset: offset,
                   center: forwardAppBarKey,
                   slivers: <Widget>[
-                    new SliverList(
-                      delegate: new SliverChildListDelegate(backwardChildren),
+                    SliverList(
+                      delegate: SliverChildListDelegate(backwardChildren),
                     ),
                     const SliverAppBar(
                       pinned: true,
@@ -1040,7 +930,7 @@
                         title: Text('Backward app bar', textDirection: TextDirection.ltr),
                       ),
                     ),
-                    new SliverAppBar(
+                    SliverAppBar(
                       pinned: true,
                       key: forwardAppBarKey,
                       expandedHeight: 100.0,
@@ -1048,48 +938,13 @@
                         title: Text('Forward app bar', textDirection: TextDirection.ltr),
                       ),
                     ),
-                    new SliverList(
-                      delegate: new SliverChildListDelegate(forwardChildren),
+                    SliverList(
+                      delegate: SliverChildListDelegate(forwardChildren),
                     ),
                   ],
                 );
               },
             ),
-=======
-        child: MediaQuery(
-          data: const MediaQueryData(),
-          child: Scrollable(
-            controller: controller,
-            viewportBuilder: (BuildContext context, ViewportOffset offset) {
-              return Viewport(
-                offset: offset,
-                center: forwardAppBarKey,
-                slivers: <Widget>[
-                  SliverList(
-                    delegate: SliverChildListDelegate(backwardChildren),
-                  ),
-                  const SliverAppBar(
-                    pinned: true,
-                    expandedHeight: 100.0,
-                    flexibleSpace: FlexibleSpaceBar(
-                      title: Text('Backward app bar', textDirection: TextDirection.ltr),
-                    ),
-                  ),
-                  SliverAppBar(
-                    pinned: true,
-                    key: forwardAppBarKey,
-                    expandedHeight: 100.0,
-                    flexibleSpace: const FlexibleSpaceBar(
-                      title: Text('Forward app bar', textDirection: TextDirection.ltr),
-                    ),
-                  ),
-                  SliverList(
-                    delegate: SliverChildListDelegate(forwardChildren),
-                  ),
-                ],
-              );
-            },
->>>>>>> 29fae06f
           ),
         ),
       ),
