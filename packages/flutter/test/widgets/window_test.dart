--- conflicted
+++ resolved
@@ -7,8 +7,8 @@
 import 'package:flutter_test/flutter_test.dart';
 
 Future<Object?>? Function(MethodCall)? _createWindowMethodCallHandler({
+  void Function(MethodCall)? onMethodCall,
   required WidgetTester tester,
-  void Function(MethodCall)? onMethodCall,
 }) {
   return (MethodCall call) async {
     onMethodCall?.call(call);
@@ -17,48 +17,12 @@
       final List<Object?> size = args['size']! as List<Object?>;
       final String state = args['state'] as String? ?? WindowState.restored.toString();
 
-<<<<<<< HEAD
-      await tester.binding.defaultBinaryMessenger.handlePlatformMessage(
-        SystemChannels.windowing.name,
-        SystemChannels.windowing.codec.encodeMethodCall(
-          MethodCall('onWindowCreated', <String, Object?>{
-            'viewId': tester.view.viewId,
-            'parentViewId': null,
-          }),
-        ),
-        (ByteData? data) {},
-      );
-
-      return <String, Object?>{
-        'viewId': tester.view.viewId,
-        'archetype': WindowArchetype.regular.index,
-        'size': size,
-        'parentViewId': null,
-      };
+      return <String, Object?>{'viewId': tester.view.viewId, 'size': size, 'state': state};
     } else if (call.method == 'createPopup') {
       final int parent = args['parent']! as int;
       final List<Object?> size = args['size']! as List<Object?>;
 
-      await tester.binding.defaultBinaryMessenger.handlePlatformMessage(
-        SystemChannels.windowing.name,
-        SystemChannels.windowing.codec.encodeMethodCall(
-          MethodCall('onWindowCreated', <String, Object?>{
-            'viewId': tester.view.viewId,
-            'parentViewId': parent,
-          }),
-        ),
-        (ByteData? data) {},
-      );
-
-      return <String, Object?>{
-        'viewId': tester.view.viewId,
-        'archetype': WindowArchetype.regular.index,
-        'size': size,
-        'parentViewId': parent,
-      };
-=======
-      return <String, Object?>{'viewId': tester.view.viewId, 'size': size, 'state': state};
->>>>>>> 9bd57f3e
+      return <String, Object?>{'viewId': tester.view.viewId, 'size': size, 'parentViewId': parent};
     } else if (call.method == 'destroyWindow') {
       await tester.binding.defaultBinaryMessenger.handlePlatformMessage(
         SystemChannels.windowing.name,
@@ -199,51 +163,7 @@
     },
   );
 
-  testWidgets('PopupWindow widget populates the controller with proper values', (
-    WidgetTester tester,
-  ) async {
-    const Size windowSize = Size(800, 600);
-    const Size childWindow = Size(400, 300);
-
-    tester.binding.defaultBinaryMessenger.setMockMethodCallHandler(
-      SystemChannels.windowing,
-      _createWindowMethodCallHandler(tester: tester),
-    );
-
-    final PopupWindowController controller = PopupWindowController();
-    await tester.pumpWidget(
-      wrapWithView: false,
-      Builder(
-        builder: (BuildContext context) {
-          return WindowingApp(
-            children: <Widget>[
-              RegularWindow(
-                preferredSize: windowSize,
-                child: ViewAnchor(
-                  view: PopupWindow(
-                    controller: controller,
-                    preferredSize: childWindow,
-                    child: Container(),
-                  ),
-                  child: Container(),
-                ),
-              ),
-            ],
-          );
-        },
-      ),
-    );
-
-    await tester.pump();
-
-    expect(controller.type, WindowArchetype.popup);
-    expect(controller.size, childWindow);
-    expect(controller.view!.viewId, tester.view.viewId);
-    expect(controller.parentViewId, tester.view.viewId);
-  });
-
   testWidgets('PopupWindow widget can specify anchorRect', (WidgetTester tester) async {
-    const Size windowSize = Size(800, 600);
     const Size childWindow = Size(400, 300);
 
     bool called = false;
@@ -262,29 +182,10 @@
       ),
     );
 
-    final PopupWindowController controller = PopupWindowController();
-    await tester.pumpWidget(
-      wrapWithView: false,
-      Builder(
-        builder: (BuildContext context) {
-          return WindowingApp(
-            children: <Widget>[
-              RegularWindow(
-                preferredSize: windowSize,
-                child: ViewAnchor(
-                  view: PopupWindow(
-                    controller: controller,
-                    preferredSize: childWindow,
-                    anchorRect: const Rect.fromLTWH(0, 0, 100, 100),
-                    child: Container(),
-                  ),
-                  child: Container(),
-                ),
-              ),
-            ],
-          );
-        },
-      ),
+    final PopupWindowController controller = PopupWindowController(
+      parent: tester.binding.window,
+      size: childWindow,
+      anchorRect: const Rect.fromLTWH(0, 0, 100, 100),
     );
 
     await tester.pump();
@@ -293,7 +194,6 @@
   });
 
   testWidgets('PopupWindow widget can specify positioner', (WidgetTester tester) async {
-    const Size windowSize = Size(800, 600);
     const Size childWindow = Size(400, 300);
     const Set<WindowPositionerConstraintAdjustment> constraintAdjustment =
         <WindowPositionerConstraintAdjustment>{
@@ -331,33 +231,14 @@
       ),
     );
 
-    final PopupWindowController controller = PopupWindowController();
-    await tester.pumpWidget(
-      wrapWithView: false,
-      Builder(
-        builder: (BuildContext context) {
-          return WindowingApp(
-            children: <Widget>[
-              RegularWindow(
-                preferredSize: windowSize,
-                child: ViewAnchor(
-                  view: PopupWindow(
-                    controller: controller,
-                    preferredSize: childWindow,
-                    positioner: const WindowPositioner(
-                      parentAnchor: WindowPositionerAnchor.left,
-                      childAnchor: WindowPositionerAnchor.left,
-                      offset: Offset(100, 100),
-                      constraintAdjustment: constraintAdjustment,
-                    ),
-                    child: Container(),
-                  ),
-                  child: Container(),
-                ),
-              ),
-            ],
-          );
-        },
+    final PopupWindowController controller = PopupWindowController(
+      parent: tester.binding.window,
+      size: childWindow,
+      positioner: const WindowPositioner(
+        parentAnchor: WindowPositionerAnchor.left,
+        childAnchor: WindowPositionerAnchor.left,
+        offset: Offset(100, 100),
+        constraintAdjustment: constraintAdjustment,
       ),
     );
 
