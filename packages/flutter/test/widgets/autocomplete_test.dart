// Copyright 2014 The Flutter Authors. All rights reserved.
// Use of this source code is governed by a BSD-style license that can be
// found in the LICENSE file.

import 'package:flutter/foundation.dart';
import 'package:flutter/material.dart';
import 'package:flutter/services.dart';
import 'package:flutter_test/flutter_test.dart';

class User {
  const User({required this.email, required this.name});

  final String email;
  final String name;

  @override
  String toString() {
    return '$name, $email';
  }
}

void main() {
  const List<String> kOptions = <String>[
    'aardvark',
    'bobcat',
    'chameleon',
    'dingo',
    'elephant',
    'flamingo',
    'goose',
    'hippopotamus',
    'iguana',
    'jaguar',
    'koala',
    'lemur',
    'mouse',
    'northern white rhinoceros',
  ];

  const List<User> kOptionsUsers = <User>[
    User(name: 'Alice', email: 'alice@example.com'),
    User(name: 'Bob', email: 'bob@example.com'),
    User(name: 'Charlie', email: 'charlie123@gmail.com'),
  ];

  testWidgets('can filter and select a list of string options', (WidgetTester tester) async {
    final GlobalKey fieldKey = GlobalKey();
    final GlobalKey optionsKey = GlobalKey();
    late Iterable<String> lastOptions;
    late AutocompleteOnSelected<String> lastOnSelected;
    late FocusNode focusNode;
    late TextEditingController textEditingController;

    await tester.pumpWidget(
      MaterialApp(
        home: Scaffold(
          body: RawAutocomplete<String>(
            optionsBuilder: (TextEditingValue textEditingValue) {
              return kOptions.where((String option) {
                return option.contains(textEditingValue.text.toLowerCase());
              });
            },
            fieldViewBuilder:
                (
                  BuildContext context,
                  TextEditingController fieldTextEditingController,
                  FocusNode fieldFocusNode,
                  VoidCallback onFieldSubmitted,
                ) {
                  focusNode = fieldFocusNode;
                  textEditingController = fieldTextEditingController;
                  return TextField(
                    key: fieldKey,
                    focusNode: focusNode,
                    controller: textEditingController,
                  );
                },
            optionsViewBuilder:
                (
                  BuildContext context,
                  AutocompleteOnSelected<String> onSelected,
                  Iterable<String> options,
                ) {
                  lastOptions = options;
                  lastOnSelected = onSelected;
                  return Container(key: optionsKey);
                },
          ),
        ),
      ),
    );

    // The field is always rendered, but the options are not unless needed.
    expect(find.byKey(fieldKey), findsOneWidget);
    expect(find.byKey(optionsKey), findsNothing);

    // Focus the empty field. All the options are displayed.
    focusNode.requestFocus();
    await tester.pump();
    expect(find.byKey(optionsKey), findsOneWidget);
    expect(lastOptions.length, kOptions.length);

    // Enter text. The options are filtered by the text.
    textEditingController.value = const TextEditingValue(
      text: 'ele',
      selection: TextSelection(baseOffset: 3, extentOffset: 3),
    );
    await tester.pump();
    expect(find.byKey(fieldKey), findsOneWidget);
    expect(find.byKey(optionsKey), findsOneWidget);
    expect(lastOptions.length, 2);
    expect(lastOptions.elementAt(0), 'chameleon');
    expect(lastOptions.elementAt(1), 'elephant');

    // Select an option. The options hide and the field updates to show the
    // selection.
    final String selection = lastOptions.elementAt(1);
    lastOnSelected(selection);
    await tester.pump();
    expect(find.byKey(fieldKey), findsOneWidget);
    expect(find.byKey(optionsKey), findsNothing);
    expect(textEditingController.text, selection);

    // Modify the field text. The options appear again and are filtered.
    textEditingController.value = const TextEditingValue(
      text: 'e',
      selection: TextSelection(baseOffset: 1, extentOffset: 1),
    );
    await tester.pump();
    expect(find.byKey(fieldKey), findsOneWidget);
    expect(find.byKey(optionsKey), findsOneWidget);
    expect(lastOptions.length, 6);
    expect(lastOptions.elementAt(0), 'chameleon');
    expect(lastOptions.elementAt(1), 'elephant');
    expect(lastOptions.elementAt(2), 'goose');
    expect(lastOptions.elementAt(3), 'lemur');
    expect(lastOptions.elementAt(4), 'mouse');
    expect(lastOptions.elementAt(5), 'northern white rhinoceros');
  });

  testWidgets('can split the field and options', (WidgetTester tester) async {
    final GlobalKey fieldKey = GlobalKey();
    final GlobalKey optionsKey = GlobalKey();
    late Iterable<String> lastOptions;
    late AutocompleteOnSelected<String> lastOnSelected;

    final GlobalKey autocompleteKey = GlobalKey();
    final TextEditingController textEditingController = TextEditingController();
    final FocusNode focusNode = FocusNode();
    addTearDown(textEditingController.dispose);
    addTearDown(focusNode.dispose);

    await tester.pumpWidget(
      MaterialApp(
        home: Scaffold(
          appBar: AppBar(
            // The field is in the AppBar, not actually a child of RawAutocomplete.
            title: TextFormField(
              key: fieldKey,
              controller: textEditingController,
              focusNode: focusNode,
              decoration: const InputDecoration(hintText: 'Split RawAutocomplete App'),
              onFieldSubmitted: (String value) {
                RawAutocomplete.onFieldSubmitted<String>(autocompleteKey);
              },
            ),
          ),
          body: Align(
            alignment: Alignment.topLeft,
            child: RawAutocomplete<String>(
              key: autocompleteKey,
              focusNode: focusNode,
              textEditingController: textEditingController,
              optionsBuilder: (TextEditingValue textEditingValue) {
                return kOptions.where((String option) {
                  return option.contains(textEditingValue.text.toLowerCase());
                }).toList();
              },
              optionsViewBuilder:
                  (
                    BuildContext context,
                    AutocompleteOnSelected<String> onSelected,
                    Iterable<String> options,
                  ) {
                    lastOptions = options;
                    lastOnSelected = onSelected;
                    return Material(
                      key: optionsKey,
                      elevation: 4.0,
                      child: ListView(
                        children: options
                            .map(
                              (String option) => GestureDetector(
                                onTap: () {
                                  onSelected(option);
                                },
                                child: ListTile(title: Text(option)),
                              ),
                            )
                            .toList(),
                      ),
                    );
                  },
            ),
          ),
        ),
      ),
    );

    // The field is always rendered, but the options are not unless needed.
    expect(find.byKey(fieldKey), findsOneWidget);
    expect(find.byKey(optionsKey), findsNothing);

    // Focus the empty field. All the options are displayed.
    focusNode.requestFocus();
    await tester.pump();
    expect(find.byKey(optionsKey), findsOneWidget);
    expect(lastOptions.length, kOptions.length);
    expect(tester.getSize(find.byKey(optionsKey)).width, greaterThan(0.0));

    // Enter text. The options are filtered by the text.
    textEditingController.value = const TextEditingValue(
      text: 'ele',
      selection: TextSelection(baseOffset: 3, extentOffset: 3),
    );
    await tester.pump();
    expect(find.byKey(fieldKey), findsOneWidget);
    expect(find.byKey(optionsKey), findsOneWidget);
    expect(lastOptions.length, 2);
    expect(lastOptions.elementAt(0), 'chameleon');
    expect(lastOptions.elementAt(1), 'elephant');

    // Select an option. The options hide and the field updates to show the
    // selection.
    final String selection = lastOptions.elementAt(1);
    lastOnSelected(selection);
    await tester.pump();
    expect(find.byKey(fieldKey), findsOneWidget);
    expect(find.byKey(optionsKey), findsNothing);
    expect(textEditingController.text, selection);

    // Modify the field text. The options appear again and are filtered.
    textEditingController.value = const TextEditingValue(
      text: 'e',
      selection: TextSelection(baseOffset: 1, extentOffset: 1),
    );
    await tester.pump();
    expect(find.byKey(fieldKey), findsOneWidget);
    expect(find.byKey(optionsKey), findsOneWidget);
    expect(lastOptions.length, 6);
    expect(lastOptions.elementAt(0), 'chameleon');
    expect(lastOptions.elementAt(1), 'elephant');
    expect(lastOptions.elementAt(2), 'goose');
    expect(lastOptions.elementAt(3), 'lemur');
    expect(lastOptions.elementAt(4), 'mouse');
    expect(lastOptions.elementAt(5), 'northern white rhinoceros');
  });

  for (final OptionsViewOpenDirection openDirection in OptionsViewOpenDirection.values) {
    testWidgets('tapping on an option selects it ($openDirection)', (WidgetTester tester) async {
      final GlobalKey fieldKey = GlobalKey();
      final GlobalKey optionsKey = GlobalKey();
      late Iterable<String> lastOptions;
      late FocusNode focusNode;
      late TextEditingController textEditingController;

      await tester.pumpWidget(
        MaterialApp(
          home: Scaffold(
            body: Column(
              children: <Widget>[
                const SizedBox(height: 200),
                RawAutocomplete<String>(
                  optionsViewOpenDirection: openDirection,
                  optionsBuilder: (TextEditingValue textEditingValue) {
                    return kOptions.where((String option) {
                      return option.contains(textEditingValue.text.toLowerCase());
                    });
                  },
                  fieldViewBuilder:
                      (
                        BuildContext context,
                        TextEditingController fieldTextEditingController,
                        FocusNode fieldFocusNode,
                        VoidCallback onFieldSubmitted,
                      ) {
                        focusNode = fieldFocusNode;
                        textEditingController = fieldTextEditingController;
                        return TextField(
                          key: fieldKey,
                          focusNode: focusNode,
                          controller: textEditingController,
                        );
                      },
                  optionsViewBuilder:
                      (
                        BuildContext context,
                        AutocompleteOnSelected<String> onSelected,
                        Iterable<String> options,
                      ) {
                        lastOptions = options;
                        return Material(
                          elevation: 4.0,
                          child: ListView.builder(
                            key: optionsKey,
                            padding: const EdgeInsets.all(8.0),
                            itemCount: options.length,
                            itemBuilder: (BuildContext context, int index) {
                              final String option = options.elementAt(index);
                              return GestureDetector(
                                onTap: () {
                                  onSelected(option);
                                },
                                child: ListTile(title: Text(option)),
                              );
                            },
                          ),
                        );
                      },
                ),
              ],
            ),
          ),
        ),
      );

      // The field is always rendered, but the options are not unless needed.
      expect(find.byKey(fieldKey), findsOneWidget);
      expect(find.byKey(optionsKey), findsNothing);

      // Tap on the text field to open the options.
      await tester.tap(find.byKey(fieldKey));
      await tester.pump();
      expect(find.byKey(optionsKey), findsOneWidget);
      expect(lastOptions.length, kOptions.length);

      await tester.tap(find.text(kOptions[2]));
      await tester.pump();

      expect(find.byKey(optionsKey), findsNothing);

      expect(textEditingController.text, equals(kOptions[2]));
    });

    testWidgets('when not enough room for options, options cover field ($openDirection)', (
      WidgetTester tester,
    ) async {
      const double padding = 32.0;
      final GlobalKey fieldKey = GlobalKey();
      final GlobalKey optionsKey = GlobalKey();
      late StateSetter setState;
      Alignment alignment = Alignment.bottomCenter;

      await tester.pumpWidget(
        MaterialApp(
          home: Scaffold(
            body: StatefulBuilder(
              builder: (BuildContext context, StateSetter setter) {
                setState = setter;
                return Padding(
                  padding: const EdgeInsets.symmetric(horizontal: padding),
                  child: Align(
                    alignment: alignment,
                    child: RawAutocomplete<String>(
                      optionsViewOpenDirection: openDirection,
                      optionsBuilder: (TextEditingValue textEditingValue) {
                        return kOptions.where((String option) {
                          return option.contains(textEditingValue.text.toLowerCase());
                        });
                      },
                      optionsViewBuilder:
                          (
                            BuildContext context,
                            AutocompleteOnSelected<String> onSelected,
                            Iterable<String> options,
                          ) {
                            return ListView.builder(
                              key: optionsKey,
                              padding: EdgeInsets.zero,
                              shrinkWrap: true,
                              itemCount: options.length,
                              itemBuilder: (BuildContext context, int index) {
                                final String option = options.elementAt(index);
                                return InkWell(
                                  onTap: () {
                                    onSelected(option);
                                  },
                                  child: Padding(
                                    padding: const EdgeInsets.all(16.0),
                                    child: Text(option),
                                  ),
                                );
                              },
                            );
                          },
                      fieldViewBuilder:
                          (
                            BuildContext context,
                            TextEditingController textEditingController,
                            FocusNode focusNode,
                            VoidCallback onSubmitted,
                          ) {
                            return TextField(
                              key: fieldKey,
                              focusNode: focusNode,
                              controller: textEditingController,
                            );
                          },
                    ),
                  ),
                );
              },
            ),
          ),
        ),
      );

      expect(find.byKey(fieldKey), findsOneWidget);
      expect(find.byKey(optionsKey), findsNothing);

      await tester.tap(find.byKey(fieldKey));
      await tester.pump();

      expect(find.byKey(fieldKey), findsOneWidget);
      expect(find.byKey(optionsKey), findsOneWidget);

      await tester.enterText(find.byKey(fieldKey), 'go'); // 3 results.
      await tester.pump();

      switch (openDirection) {
        case OptionsViewOpenDirection.up:
          // Options are positioned and sized like normal.
          expect(find.byType(InkWell), findsNWidgets(3));
          final double optionHeight = tester.getSize(find.byType(InkWell).first).height;
          final double topOfField = tester.getTopLeft(find.byKey(fieldKey)).dy;
          expect(
            tester.getTopLeft(find.byType(InkWell).first),
            Offset(padding, topOfField - 3 * optionHeight),
          );
          expect(tester.getBottomLeft(find.byType(InkWell).at(2)), Offset(padding, topOfField));
        case OptionsViewOpenDirection.down:
          expect(find.byType(InkWell), findsNWidgets(1));
          final Size optionsSize = tester.getSize(find.byKey(optionsKey));
          expect(optionsSize.height, kMinInteractiveDimension);
          // Options are positioned as low as possible while still fitting on screen.
          final double bottomOfField = tester.getBottomLeft(find.byKey(optionsKey)).dy;
          expect(
            tester.getTopLeft(find.byKey(optionsKey)),
            Offset(padding, bottomOfField - optionsSize.height),
          );
      }

      setState(() {
        alignment = Alignment.topCenter;
      });

      await tester.pump();

      expect(find.byKey(fieldKey), findsOneWidget);
      expect(find.byKey(optionsKey), findsOneWidget);

      switch (openDirection) {
        case OptionsViewOpenDirection.up:
          // Options are positioned as high as possible while still fitting on
          // the screen.
          expect(find.byType(InkWell), findsNWidgets(1));
          final Size optionsSize = tester.getSize(find.byKey(optionsKey));
          expect(optionsSize.height, kMinInteractiveDimension);
          expect(tester.getTopLeft(find.byKey(optionsKey)), const Offset(padding, 0.0));
          expect(tester.getBottomLeft(find.byKey(optionsKey)), Offset(padding, optionsSize.height));
        case OptionsViewOpenDirection.down:
          // Options are positioned and sized like normal.
          expect(find.byType(InkWell), findsNWidgets(3));
          final double optionHeight = tester.getSize(find.byType(InkWell).first).height;
          final double bottomOfField = tester.getBottomLeft(find.byKey(fieldKey)).dy;
          expect(tester.getTopLeft(find.byType(InkWell).first), Offset(padding, bottomOfField));
          expect(
            tester.getBottomLeft(find.byType(InkWell).at(2)),
            Offset(padding, bottomOfField + 3 * optionHeight),
          );
      }
    });

    testWidgets('correct options alignment for RTL in direction $openDirection', (
      WidgetTester tester,
    ) async {
      final GlobalKey fieldKey = GlobalKey();
      final GlobalKey optionsKey = GlobalKey();
      const double kOptionsWidth = 100.0;
      await tester.pumpWidget(
        MaterialApp(
          home: Scaffold(
            body: Directionality(
              textDirection: TextDirection.rtl,
              child: Padding(
                padding: const EdgeInsets.symmetric(horizontal: 32.0),
                child: RawAutocomplete<String>(
                  optionsViewOpenDirection: openDirection,
                  optionsBuilder: (TextEditingValue textEditingValue) {
                    return kOptions.where((String option) {
                      return option.contains(textEditingValue.text.toLowerCase());
                    });
                  },
                  fieldViewBuilder:
                      (
                        BuildContext context,
                        TextEditingController textEditingController,
                        FocusNode focusNode,
                        VoidCallback onSubmitted,
                      ) {
                        return TextField(
                          key: fieldKey,
                          focusNode: focusNode,
                          controller: textEditingController,
                        );
                      },
                  optionsViewBuilder:
                      (
                        BuildContext context,
                        AutocompleteOnSelected<String> onSelected,
                        Iterable<String> options,
                      ) {
                        return SizedBox(width: kOptionsWidth, key: optionsKey);
                      },
                ),
              ),
            ),
          ),
        ),
      );

      expect(find.byKey(fieldKey), findsOneWidget);
      expect(find.byKey(optionsKey), findsNothing);

      await tester.tap(find.byType(TextField));
      await tester.pump();

      expect(find.byKey(fieldKey), findsOneWidget);
      expect(find.byKey(optionsKey), findsOneWidget);

      final RenderBox optionsBox = tester.renderObject(find.byKey(optionsKey));
      expect(optionsBox.size.width, kOptionsWidth);
      expect(
        tester.getTopRight(find.byKey(optionsKey)).dx,
        tester.getTopRight(find.byKey(fieldKey)).dx,
      );
    });

    testWidgets('options width matches field width with open direction $openDirection', (
      WidgetTester tester,
    ) async {
      final GlobalKey fieldKey = GlobalKey();
      final GlobalKey optionsKey = GlobalKey();

      await tester.pumpWidget(
        MaterialApp(
          home: Scaffold(
            body: Padding(
              padding: const EdgeInsets.symmetric(horizontal: 32.0),
              child: Center(
                child: RawAutocomplete<String>(
                  optionsViewOpenDirection: openDirection,
                  optionsBuilder: (TextEditingValue textEditingValue) {
                    return kOptions.where((String option) {
                      return option.contains(textEditingValue.text.toLowerCase());
                    });
                  },
                  fieldViewBuilder:
                      (
                        BuildContext context,
                        TextEditingController textEditingController,
                        FocusNode focusNode,
                        VoidCallback onSubmitted,
                      ) {
                        return TextField(
                          key: fieldKey,
                          focusNode: focusNode,
                          controller: textEditingController,
                        );
                      },
                  optionsViewBuilder:
                      (
                        BuildContext context,
                        AutocompleteOnSelected<String> onSelected,
                        Iterable<String> options,
                      ) {
                        return Container(key: optionsKey);
                      },
                ),
              ),
            ),
          ),
        ),
      );

      expect(find.byKey(fieldKey), findsOneWidget);
      expect(find.byKey(optionsKey), findsNothing);

      await tester.tap(find.byType(TextField));
      await tester.pump();

      expect(find.byKey(fieldKey), findsOneWidget);
      expect(find.byKey(optionsKey), findsOneWidget);

      final RenderBox fieldBox = tester.renderObject(find.byKey(fieldKey));
      final RenderBox optionsBox = tester.renderObject(find.byKey(optionsKey));
      expect(optionsBox.size.width, equals(fieldBox.size.width));
      expect(tester.getTopLeft(find.byKey(optionsKey)).dy, switch (openDirection) {
        OptionsViewOpenDirection.down =>
          tester.getTopLeft(find.byKey(fieldKey)).dy + fieldBox.size.height,
        OptionsViewOpenDirection.up =>
          tester.getTopLeft(find.byKey(fieldKey)).dy - optionsBox.size.height,
      });
    });
  }

  testWidgets('can filter and select a list of custom User options', (WidgetTester tester) async {
    final GlobalKey fieldKey = GlobalKey();
    final GlobalKey optionsKey = GlobalKey();
    late Iterable<User> lastOptions;
    late AutocompleteOnSelected<User> lastOnSelected;
    late User lastUserSelected;
    late FocusNode focusNode;
    late TextEditingController textEditingController;

    await tester.pumpWidget(
      MaterialApp(
        home: Scaffold(
          body: RawAutocomplete<User>(
            optionsBuilder: (TextEditingValue textEditingValue) {
              return kOptionsUsers.where((User option) {
                return option.toString().contains(textEditingValue.text.toLowerCase());
              });
            },
            onSelected: (User selected) {
              lastUserSelected = selected;
            },
            fieldViewBuilder:
                (
                  BuildContext context,
                  TextEditingController fieldTextEditingController,
                  FocusNode fieldFocusNode,
                  VoidCallback onFieldSubmitted,
                ) {
                  focusNode = fieldFocusNode;
                  textEditingController = fieldTextEditingController;
                  return TextField(
                    key: fieldKey,
                    focusNode: focusNode,
                    controller: fieldTextEditingController,
                  );
                },
            optionsViewBuilder:
                (
                  BuildContext context,
                  AutocompleteOnSelected<User> onSelected,
                  Iterable<User> options,
                ) {
                  lastOptions = options;
                  lastOnSelected = onSelected;
                  return Container(key: optionsKey);
                },
          ),
        ),
      ),
    );

    expect(find.byKey(fieldKey), findsOneWidget);
    expect(find.byKey(optionsKey), findsNothing);

    // Enter text. The options are filtered by the text.
    focusNode.requestFocus();
    textEditingController.value = const TextEditingValue(
      text: 'example',
      selection: TextSelection(baseOffset: 7, extentOffset: 7),
    );
    await tester.pump();
    expect(find.byKey(fieldKey), findsOneWidget);
    expect(find.byKey(optionsKey), findsOneWidget);
    expect(lastOptions.length, 2);
    expect(lastOptions.elementAt(0), kOptionsUsers[0]);
    expect(lastOptions.elementAt(1), kOptionsUsers[1]);

    // Select an option. The options hide and onSelected is called.
    final User selection = lastOptions.elementAt(1);
    lastOnSelected(selection);
    await tester.pump();
    expect(find.byKey(fieldKey), findsOneWidget);
    expect(find.byKey(optionsKey), findsNothing);
    expect(lastUserSelected, selection);
    expect(textEditingController.text, selection.toString());

    // Modify the field text. The options appear again and are filtered, this
    // time by name instead of email.
    textEditingController.value = const TextEditingValue(
      text: 'B',
      selection: TextSelection(baseOffset: 1, extentOffset: 1),
    );
    await tester.pump();
    expect(find.byKey(fieldKey), findsOneWidget);
    expect(find.byKey(optionsKey), findsOneWidget);
    expect(lastOptions.length, 1);
    expect(lastOptions.elementAt(0), kOptionsUsers[1]);
  });

  testWidgets('can specify a custom display string for a list of custom User options', (
    WidgetTester tester,
  ) async {
    final GlobalKey fieldKey = GlobalKey();
    final GlobalKey optionsKey = GlobalKey();
    late Iterable<User> lastOptions;
    late AutocompleteOnSelected<User> lastOnSelected;
    late User lastUserSelected;
    String displayStringForOption(User option) => option.name;
    late FocusNode focusNode;
    late TextEditingController textEditingController;

    await tester.pumpWidget(
      MaterialApp(
        home: Scaffold(
          body: RawAutocomplete<User>(
            optionsBuilder: (TextEditingValue textEditingValue) {
              return kOptionsUsers.where((User option) {
                return option.toString().contains(textEditingValue.text.toLowerCase());
              });
            },
            displayStringForOption: displayStringForOption,
            onSelected: (User selected) {
              lastUserSelected = selected;
            },
            fieldViewBuilder:
                (
                  BuildContext context,
                  TextEditingController fieldTextEditingController,
                  FocusNode fieldFocusNode,
                  VoidCallback onFieldSubmitted,
                ) {
                  textEditingController = fieldTextEditingController;
                  focusNode = fieldFocusNode;
                  return TextField(
                    key: fieldKey,
                    focusNode: focusNode,
                    controller: fieldTextEditingController,
                  );
                },
            optionsViewBuilder:
                (
                  BuildContext context,
                  AutocompleteOnSelected<User> onSelected,
                  Iterable<User> options,
                ) {
                  lastOptions = options;
                  lastOnSelected = onSelected;
                  return Container(key: optionsKey);
                },
          ),
        ),
      ),
    );

    expect(find.byKey(fieldKey), findsOneWidget);
    expect(find.byKey(optionsKey), findsNothing);

    // Enter text. The options are filtered by the text.
    focusNode.requestFocus();
    textEditingController.value = const TextEditingValue(
      text: 'example',
      selection: TextSelection(baseOffset: 7, extentOffset: 7),
    );
    await tester.pump();
    expect(find.byKey(fieldKey), findsOneWidget);
    expect(find.byKey(optionsKey), findsOneWidget);
    expect(lastOptions.length, 2);
    expect(lastOptions.elementAt(0), kOptionsUsers[0]);
    expect(lastOptions.elementAt(1), kOptionsUsers[1]);

    // Select an option. The options hide and onSelected is called. The field
    // has its text set to the selection's display string.
    final User selection = lastOptions.elementAt(1);
    lastOnSelected(selection);
    await tester.pump();
    expect(find.byKey(fieldKey), findsOneWidget);
    expect(find.byKey(optionsKey), findsNothing);
    expect(lastUserSelected, selection);
    expect(textEditingController.text, selection.name);

    // Modify the field text. The options appear again and are filtered, this
    // time by name instead of email.
    textEditingController.value = const TextEditingValue(
      text: 'B',
      selection: TextSelection(baseOffset: 1, extentOffset: 1),
    );
    await tester.pump();
    expect(find.byKey(fieldKey), findsOneWidget);
    expect(find.byKey(optionsKey), findsOneWidget);
    expect(lastOptions.length, 1);
    expect(lastOptions.elementAt(0), kOptionsUsers[1]);
  });

  testWidgets('onFieldSubmitted selects the first option', (WidgetTester tester) async {
    final GlobalKey fieldKey = GlobalKey();
    final GlobalKey optionsKey = GlobalKey();
    late Iterable<String> lastOptions;
    late VoidCallback lastOnFieldSubmitted;
    late FocusNode focusNode;
    late TextEditingController textEditingController;

    await tester.pumpWidget(
      MaterialApp(
        home: Scaffold(
          body: RawAutocomplete<String>(
            optionsBuilder: (TextEditingValue textEditingValue) {
              return kOptions.where((String option) {
                return option.contains(textEditingValue.text.toLowerCase());
              });
            },
            fieldViewBuilder:
                (
                  BuildContext context,
                  TextEditingController fieldTextEditingController,
                  FocusNode fieldFocusNode,
                  VoidCallback onFieldSubmitted,
                ) {
                  textEditingController = fieldTextEditingController;
                  focusNode = fieldFocusNode;
                  lastOnFieldSubmitted = onFieldSubmitted;
                  return TextField(
                    key: fieldKey,
                    focusNode: focusNode,
                    controller: fieldTextEditingController,
                  );
                },
            optionsViewBuilder:
                (
                  BuildContext context,
                  AutocompleteOnSelected<String> onSelected,
                  Iterable<String> options,
                ) {
                  lastOptions = options;
                  return Container(key: optionsKey);
                },
          ),
        ),
      ),
    );

    expect(find.byKey(fieldKey), findsOneWidget);
    expect(find.byKey(optionsKey), findsNothing);

    // Enter text. The options are filtered by the text.
    focusNode.requestFocus();
    textEditingController.value = const TextEditingValue(
      text: 'ele',
      selection: TextSelection(baseOffset: 3, extentOffset: 3),
    );
    await tester.pump();
    expect(find.byKey(fieldKey), findsOneWidget);
    expect(find.byKey(optionsKey), findsOneWidget);
    expect(lastOptions.length, 2);
    expect(lastOptions.elementAt(0), 'chameleon');
    expect(lastOptions.elementAt(1), 'elephant');

    // Select the current string, as if the field was submitted. The options
    // hide and the field updates to show the selection.
    lastOnFieldSubmitted();
    await tester.pump();
    expect(find.byKey(fieldKey), findsOneWidget);
    expect(find.byKey(optionsKey), findsNothing);
    expect(textEditingController.text, lastOptions.elementAt(0));
  });

  group('optionsViewOpenDirection', () {
    testWidgets('unset (default behavior): open downward', (WidgetTester tester) async {
      await tester.pumpWidget(
        MaterialApp(
          home: Scaffold(
            body: Center(
              child: RawAutocomplete<String>(
                optionsBuilder: (TextEditingValue textEditingValue) => <String>['a'],
                fieldViewBuilder:
                    (
                      BuildContext context,
                      TextEditingController controller,
                      FocusNode focusNode,
                      VoidCallback onFieldSubmitted,
                    ) {
                      return TextField(controller: controller, focusNode: focusNode);
                    },
                optionsViewBuilder:
                    (
                      BuildContext context,
                      AutocompleteOnSelected<String> onSelected,
                      Iterable<String> options,
                    ) {
                      return const Text('a');
                    },
              ),
            ),
          ),
        ),
      );
      await tester.showKeyboard(find.byType(TextField));
      await tester.pump();
      expect(
        tester.getBottomLeft(find.byType(TextField)),
        offsetMoreOrLessEquals(tester.getTopLeft(find.text('a'))),
      );
    });

    testWidgets('down: open downward', (WidgetTester tester) async {
      await tester.pumpWidget(
        MaterialApp(
          home: Scaffold(
            body: Center(
              child: RawAutocomplete<String>(
                optionsViewOpenDirection:
                    OptionsViewOpenDirection.down, // ignore: avoid_redundant_argument_values
                optionsBuilder: (TextEditingValue textEditingValue) => <String>['a'],
                fieldViewBuilder:
                    (
                      BuildContext context,
                      TextEditingController controller,
                      FocusNode focusNode,
                      VoidCallback onFieldSubmitted,
                    ) {
                      return TextField(controller: controller, focusNode: focusNode);
                    },
                optionsViewBuilder:
                    (
                      BuildContext context,
                      AutocompleteOnSelected<String> onSelected,
                      Iterable<String> options,
                    ) {
                      return const Text('a');
                    },
              ),
            ),
          ),
        ),
      );
      await tester.showKeyboard(find.byType(TextField));
      await tester.pump();
      expect(
        tester.getBottomLeft(find.byType(TextField)),
        offsetMoreOrLessEquals(tester.getTopLeft(find.text('a'))),
      );
    });

    testWidgets('up: open upward', (WidgetTester tester) async {
      await tester.pumpWidget(
        MaterialApp(
          home: Scaffold(
            body: Center(
              child: RawAutocomplete<String>(
                optionsViewOpenDirection: OptionsViewOpenDirection.up,
                optionsBuilder: (TextEditingValue textEditingValue) => <String>['a'],
                fieldViewBuilder:
                    (
                      BuildContext context,
                      TextEditingController controller,
                      FocusNode focusNode,
                      VoidCallback onFieldSubmitted,
                    ) {
                      return TextField(controller: controller, focusNode: focusNode);
                    },
                optionsViewBuilder:
                    (
                      BuildContext context,
                      AutocompleteOnSelected<String> onSelected,
                      Iterable<String> options,
                    ) {
                      return const Text('a');
                    },
              ),
            ),
          ),
        ),
      );
      await tester.showKeyboard(find.byType(TextField));
      await tester.pump();
      expect(
        tester.getTopLeft(find.byType(TextField)),
        offsetMoreOrLessEquals(tester.getBottomLeft(find.text('a'))),
      );
    });

    group('fieldViewBuilder not passed', () {
      testWidgets('down', (WidgetTester tester) async {
        final GlobalKey autocompleteKey = GlobalKey();
        final TextEditingController controller = TextEditingController();
        addTearDown(controller.dispose);
        final FocusNode focusNode = FocusNode();
        addTearDown(focusNode.dispose);
        await tester.pumpWidget(
          MaterialApp(
            home: Scaffold(
              body: Column(
                crossAxisAlignment: CrossAxisAlignment.start,
                children: <Widget>[
                  TextField(controller: controller, focusNode: focusNode),
                  RawAutocomplete<String>(
                    key: autocompleteKey,
                    textEditingController: controller,
                    focusNode: focusNode,
                    optionsViewOpenDirection:
                        OptionsViewOpenDirection.down, // ignore: avoid_redundant_argument_values
                    optionsBuilder: (TextEditingValue textEditingValue) => <String>['a'],
                    optionsViewBuilder:
                        (
                          BuildContext context,
                          AutocompleteOnSelected<String> onSelected,
                          Iterable<String> options,
                        ) {
                          return const Text('a');
                        },
                  ),
                ],
              ),
            ),
          ),
        );
        await tester.showKeyboard(find.byType(TextField));
        await tester.pump();
        expect(
          tester.getBottomLeft(find.byKey(autocompleteKey)),
          offsetMoreOrLessEquals(tester.getTopLeft(find.text('a'))),
        );
      });

      testWidgets('up', (WidgetTester tester) async {
        final GlobalKey autocompleteKey = GlobalKey();
        final TextEditingController controller = TextEditingController();
        addTearDown(controller.dispose);
        final FocusNode focusNode = FocusNode();
        addTearDown(focusNode.dispose);
        await tester.pumpWidget(
          MaterialApp(
            home: Scaffold(
              body: Column(
                mainAxisAlignment: MainAxisAlignment.end,
                crossAxisAlignment: CrossAxisAlignment.start,
                children: <Widget>[
                  RawAutocomplete<String>(
                    key: autocompleteKey,
                    textEditingController: controller,
                    focusNode: focusNode,
                    optionsViewOpenDirection: OptionsViewOpenDirection.up,
                    optionsBuilder: (TextEditingValue textEditingValue) => <String>['a'],
                    optionsViewBuilder:
                        (
                          BuildContext context,
                          AutocompleteOnSelected<String> onSelected,
                          Iterable<String> options,
                        ) {
                          return const Text('a');
                        },
                  ),
                  TextField(controller: controller, focusNode: focusNode),
                ],
              ),
            ),
          ),
        );
        await tester.showKeyboard(find.byType(TextField));
        await tester.pump();
        expect(
          tester.getTopLeft(find.byKey(autocompleteKey)),
          offsetMoreOrLessEquals(tester.getBottomLeft(find.text('a'))),
        );
      });
    });
  });

  testWidgets('options follow field when it moves', (WidgetTester tester) async {
    final GlobalKey fieldKey = GlobalKey();
    final GlobalKey optionsKey = GlobalKey();
    late StateSetter setState;
    Alignment alignment = Alignment.center;
    late FocusNode focusNode;
    late TextEditingController textEditingController;

    await tester.pumpWidget(
      MaterialApp(
        home: Scaffold(
          body: StatefulBuilder(
            builder: (BuildContext context, StateSetter setter) {
              setState = setter;
              return Align(
                alignment: alignment,
                child: RawAutocomplete<String>(
                  optionsBuilder: (TextEditingValue textEditingValue) {
                    return kOptions.where((String option) {
                      return option.contains(textEditingValue.text.toLowerCase());
                    });
                  },
                  fieldViewBuilder:
                      (
                        BuildContext context,
                        TextEditingController fieldTextEditingController,
                        FocusNode fieldFocusNode,
                        VoidCallback onFieldSubmitted,
                      ) {
                        focusNode = fieldFocusNode;
                        textEditingController = fieldTextEditingController;
                        return TextFormField(
                          controller: fieldTextEditingController,
                          focusNode: focusNode,
                          key: fieldKey,
                        );
                      },
                  optionsViewBuilder:
                      (
                        BuildContext context,
                        AutocompleteOnSelected<String> onSelected,
                        Iterable<String> options,
                      ) {
                        return Container(key: optionsKey);
                      },
                ),
              );
            },
          ),
        ),
      ),
    );

    // Field is shown but not options.
    expect(find.byKey(fieldKey), findsOneWidget);
    expect(find.byKey(optionsKey), findsNothing);

    // Enter text to show the options.
    focusNode.requestFocus();
    textEditingController.value = const TextEditingValue(
      text: 'ele',
      selection: TextSelection(baseOffset: 3, extentOffset: 3),
    );
    await tester.pump();
    expect(find.byKey(fieldKey), findsOneWidget);
    expect(find.byKey(optionsKey), findsOneWidget);

    // Options are just below the field.
    final Offset optionsTopLeft = tester.getTopLeft(find.byKey(optionsKey));
    final Offset fieldOffset = tester.getTopLeft(find.byKey(fieldKey));
    final Size fieldSize = tester.getSize(find.byKey(fieldKey));
    expect(optionsTopLeft.dy, fieldOffset.dy + fieldSize.height);

    // Move the field (similar to as if the keyboard opened). The options move
    // to follow the field.
    setState(() {
      alignment = Alignment.topCenter;
    });
    await tester.pump();
    final Offset fieldOffsetFrame1 = tester.getTopLeft(find.byKey(fieldKey));
    final Offset optionsTopLeftOpenFrame1 = tester.getTopLeft(find.byKey(optionsKey));

    expect(fieldOffsetFrame1.dy, lessThan(fieldOffset.dy));
    expect(optionsTopLeftOpenFrame1.dy, isNot(equals(optionsTopLeft.dy)));
    expect(optionsTopLeftOpenFrame1.dy, fieldOffsetFrame1.dy + fieldSize.height);
  });

  testWidgets('options are shown one frame after tapping in field', (WidgetTester tester) async {
    final GlobalKey fieldKey = GlobalKey();
    final GlobalKey optionsKey = GlobalKey();

    await tester.pumpWidget(
      MaterialApp(
        home: Scaffold(
          body: Align(
            alignment: Alignment.topCenter,
            child: RawAutocomplete<String>(
              optionsBuilder: (TextEditingValue textEditingValue) {
                return kOptions.where((String option) {
                  return option.contains(textEditingValue.text.toLowerCase());
                });
              },
              fieldViewBuilder:
                  (
                    BuildContext context,
                    TextEditingController fieldTextEditingController,
                    FocusNode fieldFocusNode,
                    VoidCallback onFieldSubmitted,
                  ) {
                    return TextFormField(
                      controller: fieldTextEditingController,
                      focusNode: fieldFocusNode,
                      key: fieldKey,
                    );
                  },
              optionsViewBuilder:
                  (
                    BuildContext context,
                    AutocompleteOnSelected<String> onSelected,
                    Iterable<String> options,
                  ) {
                    return ListView(
                      key: optionsKey,
                      children: options.map((String option) => Text(option)).toList(),
                    );
                  },
            ),
          ),
        ),
      ),
    );

    // Field is shown but not options.
    expect(find.byKey(fieldKey), findsOneWidget);
    expect(find.byKey(optionsKey), findsNothing);
    expect(find.text('aardvark'), findsNothing);

    // Tap to show the options.
    await tester.tap(find.byKey(fieldKey));
    await tester.pump();
    expect(find.byKey(fieldKey), findsOneWidget);
    expect(find.byKey(optionsKey), findsOneWidget);
    expect(find.text('aardvark'), findsOneWidget);
  });

  testWidgets('can prevent options from showing by returning an empty iterable', (
    WidgetTester tester,
  ) async {
    final GlobalKey fieldKey = GlobalKey();
    final GlobalKey optionsKey = GlobalKey();
    late Iterable<String> lastOptions;
    late FocusNode focusNode;
    late TextEditingController textEditingController;

    await tester.pumpWidget(
      MaterialApp(
        home: Scaffold(
          body: RawAutocomplete<String>(
            optionsBuilder: (TextEditingValue textEditingValue) {
              if (textEditingValue.text == '') {
                return const Iterable<String>.empty();
              }
              return kOptions.where((String option) {
                return option.contains(textEditingValue.text.toLowerCase());
              });
            },
            fieldViewBuilder:
                (
                  BuildContext context,
                  TextEditingController fieldTextEditingController,
                  FocusNode fieldFocusNode,
                  VoidCallback onFieldSubmitted,
                ) {
                  focusNode = fieldFocusNode;
                  textEditingController = fieldTextEditingController;
                  return TextField(
                    key: fieldKey,
                    focusNode: focusNode,
                    controller: fieldTextEditingController,
                  );
                },
            optionsViewBuilder:
                (
                  BuildContext context,
                  AutocompleteOnSelected<String> onSelected,
                  Iterable<String> options,
                ) {
                  lastOptions = options;
                  return Container(key: optionsKey);
                },
          ),
        ),
      ),
    );

    // The field is always rendered, but the options are not unless needed.
    expect(find.byKey(fieldKey), findsOneWidget);
    expect(find.byKey(optionsKey), findsNothing);

    // Focus the empty field. The options are not displayed because
    // optionsBuilder returns nothing for an empty field query.
    focusNode.requestFocus();
    textEditingController.value = const TextEditingValue(
      selection: TextSelection(baseOffset: 0, extentOffset: 0),
    );
    await tester.pump();
    expect(find.byKey(optionsKey), findsNothing);

    // Enter text. Now the options appear, filtered by the text.
    textEditingController.value = const TextEditingValue(
      text: 'ele',
      selection: TextSelection(baseOffset: 3, extentOffset: 3),
    );
    await tester.pump();
    expect(find.byKey(fieldKey), findsOneWidget);
    expect(find.byKey(optionsKey), findsOneWidget);
    expect(lastOptions.length, 2);
    expect(lastOptions.elementAt(0), 'chameleon');
    expect(lastOptions.elementAt(1), 'elephant');
  });

  testWidgets('can create a field outside of fieldViewBuilder', (WidgetTester tester) async {
    final GlobalKey fieldKey = GlobalKey();
    final GlobalKey optionsKey = GlobalKey();
    final GlobalKey autocompleteKey = GlobalKey();
    late Iterable<String> lastOptions;
    final FocusNode focusNode = FocusNode();
    addTearDown(focusNode.dispose);
    final TextEditingController textEditingController = TextEditingController();
    addTearDown(textEditingController.dispose);

    await tester.pumpWidget(
      MaterialApp(
        home: Scaffold(
          appBar: AppBar(
            // This is where the real field is being built.
            title: TextFormField(
              key: fieldKey,
              controller: textEditingController,
              focusNode: focusNode,
              onFieldSubmitted: (String value) {
                RawAutocomplete.onFieldSubmitted(autocompleteKey);
              },
            ),
          ),
          body: RawAutocomplete<String>(
            key: autocompleteKey,
            focusNode: focusNode,
            textEditingController: textEditingController,
            optionsBuilder: (TextEditingValue textEditingValue) {
              return kOptions.where((String option) {
                return option.contains(textEditingValue.text.toLowerCase());
              });
            },
            optionsViewBuilder:
                (
                  BuildContext context,
                  AutocompleteOnSelected<String> onSelected,
                  Iterable<String> options,
                ) {
                  lastOptions = options;
                  return Container(key: optionsKey);
                },
          ),
        ),
      ),
    );

    expect(find.byKey(fieldKey), findsOneWidget);
    expect(find.byKey(optionsKey), findsNothing);

    // Enter text. The options are filtered by the text.
    focusNode.requestFocus();
    textEditingController.value = const TextEditingValue(
      text: 'ele',
      selection: TextSelection(baseOffset: 3, extentOffset: 3),
    );
    await tester.pump();
    expect(find.byKey(fieldKey), findsOneWidget);
    expect(find.byKey(optionsKey), findsOneWidget);
    expect(lastOptions.length, 2);
    expect(lastOptions.elementAt(0), 'chameleon');
    expect(lastOptions.elementAt(1), 'elephant');

    // Submit the field. The options hide and the field updates to show the
    // selection.
    await tester.showKeyboard(find.byType(TextFormField));
    await tester.testTextInput.receiveAction(TextInputAction.done);
    await tester.pump();
    expect(find.byKey(fieldKey), findsOneWidget);
    expect(find.byKey(optionsKey), findsNothing);
    expect(textEditingController.text, lastOptions.elementAt(0));
  });

  testWidgets('initialValue sets initial text field value', (WidgetTester tester) async {
    final GlobalKey fieldKey = GlobalKey();
    final GlobalKey optionsKey = GlobalKey();
    late Iterable<String> lastOptions;
    late AutocompleteOnSelected<String> lastOnSelected;
    late FocusNode focusNode;
    late TextEditingController textEditingController;

    await tester.pumpWidget(
      MaterialApp(
        home: Scaffold(
          body: RawAutocomplete<String>(
            // Should initialize text field with 'lem'.
            initialValue: const TextEditingValue(text: 'lem'),
            optionsBuilder: (TextEditingValue textEditingValue) {
              return kOptions.where((String option) {
                return option.contains(textEditingValue.text.toLowerCase());
              });
            },
            fieldViewBuilder:
                (
                  BuildContext context,
                  TextEditingController fieldTextEditingController,
                  FocusNode fieldFocusNode,
                  VoidCallback onFieldSubmitted,
                ) {
                  focusNode = fieldFocusNode;
                  textEditingController = fieldTextEditingController;
                  return TextField(
                    key: fieldKey,
                    focusNode: focusNode,
                    controller: textEditingController,
                  );
                },
            optionsViewBuilder:
                (
                  BuildContext context,
                  AutocompleteOnSelected<String> onSelected,
                  Iterable<String> options,
                ) {
                  lastOptions = options;
                  lastOnSelected = onSelected;
                  return Container(key: optionsKey);
                },
          ),
        ),
      ),
    );

    // The field is always rendered, but the options are not unless needed.
    expect(find.byKey(fieldKey), findsOneWidget);
    expect(find.byKey(optionsKey), findsNothing);
    // The text editing controller value starts off with initialized value.
    expect(textEditingController.text, 'lem');

    // Focus the empty field. All the options are displayed.
    focusNode.requestFocus();
    await tester.pump();
    expect(find.byKey(optionsKey), findsOneWidget);
    expect(lastOptions.elementAt(0), 'lemur');

    // Select an option. The options hide and the field updates to show the
    // selection.
    final String selection = lastOptions.elementAt(0);
    lastOnSelected(selection);
    await tester.pump();
    expect(find.byKey(fieldKey), findsOneWidget);
    expect(find.byKey(optionsKey), findsNothing);
    expect(textEditingController.text, selection);
  });

  testWidgets('initialValue cannot be defined if TextEditingController is defined', (
    WidgetTester tester,
  ) async {
    final FocusNode focusNode = FocusNode();
    addTearDown(focusNode.dispose);
    final TextEditingController textEditingController = TextEditingController();
    addTearDown(textEditingController.dispose);

    expect(() {
      RawAutocomplete<String>(
        focusNode: focusNode,
        // Both [initialValue] and [textEditingController] cannot be
        // simultaneously defined.
        initialValue: const TextEditingValue(text: 'lemur'),
        textEditingController: textEditingController,
        optionsBuilder: (TextEditingValue textEditingValue) {
          return kOptions.where((String option) {
            return option.contains(textEditingValue.text.toLowerCase());
          });
        },
        optionsViewBuilder:
            (
              BuildContext context,
              AutocompleteOnSelected<String> onSelected,
              Iterable<String> options,
            ) {
              return Container();
            },
        fieldViewBuilder:
            (
              BuildContext context,
              TextEditingController fieldTextEditingController,
              FocusNode fieldFocusNode,
              VoidCallback onFieldSubmitted,
            ) {
              return TextField(focusNode: focusNode, controller: textEditingController);
            },
      );
    }, throwsAssertionError);
  });

  testWidgets('support asynchronous options builder', (WidgetTester tester) async {
    final GlobalKey fieldKey = GlobalKey();
    final GlobalKey optionsKey = GlobalKey();
    late FocusNode focusNode;
    late TextEditingController textEditingController;
    Iterable<String>? lastOptions;
    Duration? delay;

    await tester.pumpWidget(
      MaterialApp(
        home: Scaffold(
          body: RawAutocomplete<String>(
            optionsBuilder: (TextEditingValue textEditingValue) async {
              final Iterable<String> options = kOptions.where((String option) {
                return option.contains(textEditingValue.text.toLowerCase());
              });
              if (delay == null) {
                return options;
              }
              return Future<Iterable<String>>.delayed(delay, () => options);
            },
            fieldViewBuilder:
                (
                  BuildContext context,
                  TextEditingController fieldTextEditingController,
                  FocusNode fieldFocusNode,
                  VoidCallback onFieldSubmitted,
                ) {
                  focusNode = fieldFocusNode;
                  textEditingController = fieldTextEditingController;
                  return TextField(
                    key: fieldKey,
                    focusNode: focusNode,
                    controller: textEditingController,
                  );
                },
            optionsViewBuilder:
                (
                  BuildContext context,
                  AutocompleteOnSelected<String> onSelected,
                  Iterable<String> options,
                ) {
                  lastOptions = options;
                  return Container(key: optionsKey);
                },
          ),
        ),
      ),
    );

    // Enter text to build the options with delay.
    focusNode.requestFocus();
    delay = const Duration(milliseconds: 500);
    await tester.enterText(find.byKey(fieldKey), 'go');
    await tester.pumpAndSettle();

    // The options have not yet been built.
    expect(find.byKey(optionsKey), findsNothing);
    expect(lastOptions, isNull);

    // Await asynchronous options builder.
    await tester.pumpAndSettle(delay);
    expect(find.byKey(optionsKey), findsOneWidget);
    expect(lastOptions, <String>['dingo', 'flamingo', 'goose']);

    // Enter text to rebuild the options without delay.
    delay = null;
    await tester.enterText(find.byKey(fieldKey), 'ngo');
    await tester.pump();
    expect(lastOptions, <String>['dingo', 'flamingo']);
  });

  testWidgets('can navigate options with the arrow keys', (WidgetTester tester) async {
    final GlobalKey fieldKey = GlobalKey();
    final GlobalKey optionsKey = GlobalKey();
    late Iterable<String> lastOptions;
    late FocusNode focusNode;
    late TextEditingController textEditingController;
    late int lastHighlighted;
    await tester.pumpWidget(
      MaterialApp(
        home: Scaffold(
          body: RawAutocomplete<String>(
            optionsBuilder: (TextEditingValue textEditingValue) {
              return kOptions.where((String option) {
                return option.contains(textEditingValue.text.toLowerCase());
              });
            },
            fieldViewBuilder:
                (
                  BuildContext context,
                  TextEditingController fieldTextEditingController,
                  FocusNode fieldFocusNode,
                  VoidCallback onFieldSubmitted,
                ) {
                  focusNode = fieldFocusNode;
                  textEditingController = fieldTextEditingController;
                  return TextFormField(
                    key: fieldKey,
                    focusNode: focusNode,
                    controller: textEditingController,
                    onFieldSubmitted: (String value) {
                      onFieldSubmitted();
                    },
                  );
                },
            optionsViewBuilder:
                (
                  BuildContext context,
                  AutocompleteOnSelected<String> onSelected,
                  Iterable<String> options,
                ) {
                  lastHighlighted = AutocompleteHighlightedOption.of(context);
                  lastOptions = options;
                  return Container(key: optionsKey);
                },
          ),
        ),
      ),
    );

    // Enter text. The options are filtered by the text.
    focusNode.requestFocus();
    await tester.enterText(find.byKey(fieldKey), 'ele');
    await tester.pumpAndSettle();
    expect(find.byKey(fieldKey), findsOneWidget);
    expect(find.byKey(optionsKey), findsOneWidget);
    expect(lastOptions.length, 2);
    expect(lastOptions.elementAt(0), 'chameleon');
    expect(lastOptions.elementAt(1), 'elephant');

    // Move the highlighted option to the second item 'elephant' and select it
    await tester.sendKeyEvent(LogicalKeyboardKey.arrowDown);
    // Can't use the key event for enter to submit to the text field using
    // the test framework, so this appears to be the equivalent.
    await tester.testTextInput.receiveAction(TextInputAction.done);
    await tester.pump();
    expect(find.byKey(fieldKey), findsOneWidget);
    expect(find.byKey(optionsKey), findsNothing);
    expect(textEditingController.text, 'elephant');

    // Modify the field text. The options appear again and are filtered.
    focusNode.requestFocus();
    textEditingController.clear();
    await tester.enterText(find.byKey(fieldKey), 'e');
    await tester.pump();
    expect(find.byKey(fieldKey), findsOneWidget);
    expect(find.byKey(optionsKey), findsOneWidget);
    expect(lastOptions.length, 6);
    expect(lastOptions.elementAt(0), 'chameleon');
    expect(lastOptions.elementAt(1), 'elephant');
    expect(lastOptions.elementAt(2), 'goose');
    expect(lastOptions.elementAt(3), 'lemur');
    expect(lastOptions.elementAt(4), 'mouse');
    expect(lastOptions.elementAt(5), 'northern white rhinoceros');

    // Selection does not wrap (going up).
    await tester.sendKeyEvent(LogicalKeyboardKey.arrowUp);
    await tester.pump();
    expect(lastHighlighted, 0);
    await tester.sendKeyEvent(LogicalKeyboardKey.arrowUp);
    await tester.pump();
    expect(lastHighlighted, 0);

    // Selection does not wrap (going down).
    await tester.sendKeyEvent(LogicalKeyboardKey.arrowDown);
    await tester.pump();
    expect(lastHighlighted, 1);
    await tester.sendKeyEvent(LogicalKeyboardKey.arrowDown);
    await tester.pump();
    expect(lastHighlighted, 2);
    await tester.sendKeyEvent(LogicalKeyboardKey.arrowDown);
    await tester.pump();
    expect(lastHighlighted, 3);
    await tester.sendKeyEvent(LogicalKeyboardKey.arrowDown);
    await tester.pump();
    expect(lastHighlighted, 4);
    await tester.sendKeyEvent(LogicalKeyboardKey.arrowDown);
    await tester.pump();
    expect(lastHighlighted, 5);
    await tester.sendKeyEvent(LogicalKeyboardKey.arrowDown);
    await tester.pump();
    expect(lastHighlighted, 5);
  });

  testWidgets('can jump to ends with keyboard', (WidgetTester tester) async {
    final GlobalKey fieldKey = GlobalKey();
    final GlobalKey optionsKey = GlobalKey();
    late Iterable<String> lastOptions;
    late FocusNode focusNode;
    late TextEditingController textEditingController;
    late int lastHighlighted;
    await tester.pumpWidget(
      MaterialApp(
        home: Scaffold(
          body: RawAutocomplete<String>(
            optionsBuilder: (TextEditingValue textEditingValue) {
              return kOptions.where((String option) {
                return option.contains(textEditingValue.text.toLowerCase());
              });
            },
            fieldViewBuilder:
                (
                  BuildContext context,
                  TextEditingController fieldTextEditingController,
                  FocusNode fieldFocusNode,
                  VoidCallback onFieldSubmitted,
                ) {
                  focusNode = fieldFocusNode;
                  textEditingController = fieldTextEditingController;
                  return TextFormField(
                    key: fieldKey,
                    focusNode: focusNode,
                    controller: textEditingController,
                    onFieldSubmitted: (String value) {
                      onFieldSubmitted();
                    },
                  );
                },
            optionsViewBuilder:
                (
                  BuildContext context,
                  AutocompleteOnSelected<String> onSelected,
                  Iterable<String> options,
                ) {
                  lastHighlighted = AutocompleteHighlightedOption.of(context);
                  lastOptions = options;
                  return Container(key: optionsKey);
                },
          ),
        ),
      ),
    );

    // Enter text. The options are filtered by the text.
    focusNode.requestFocus();
    textEditingController.clear();
    await tester.enterText(find.byKey(fieldKey), 'e');
    await tester.pump();
    expect(find.byKey(fieldKey), findsOneWidget);
    expect(find.byKey(optionsKey), findsOneWidget);
    expect(lastOptions.length, 6);
    expect(lastOptions.elementAt(0), 'chameleon');
    expect(lastOptions.elementAt(1), 'elephant');
    expect(lastOptions.elementAt(2), 'goose');
    expect(lastOptions.elementAt(3), 'lemur');
    expect(lastOptions.elementAt(4), 'mouse');
    expect(lastOptions.elementAt(5), 'northern white rhinoceros');

    // Jump to the bottom.
    await tester.sendKeyDownEvent(LogicalKeyboardKey.control);
    await tester.sendKeyEvent(LogicalKeyboardKey.arrowDown);
    await tester.sendKeyUpEvent(LogicalKeyboardKey.control);
    await tester.pump();
    expect(lastHighlighted, 5);

    // Doesn't wrap down.
    await tester.sendKeyDownEvent(LogicalKeyboardKey.control);
    await tester.sendKeyEvent(LogicalKeyboardKey.arrowDown);
    await tester.sendKeyUpEvent(LogicalKeyboardKey.control);
    await tester.pump();
    expect(lastHighlighted, 5);

    // Jump to the top.
    await tester.sendKeyDownEvent(LogicalKeyboardKey.control);
    await tester.sendKeyEvent(LogicalKeyboardKey.arrowUp);
    await tester.sendKeyUpEvent(LogicalKeyboardKey.control);
    await tester.pump();
    expect(lastHighlighted, 0);

    // Doesn't wrap up.
    await tester.sendKeyDownEvent(LogicalKeyboardKey.control);
    await tester.sendKeyEvent(LogicalKeyboardKey.arrowUp);
    await tester.sendKeyUpEvent(LogicalKeyboardKey.control);
    await tester.pump();
    expect(lastHighlighted, 0);
  });

  testWidgets('can navigate with page up/down keys', (WidgetTester tester) async {
    final GlobalKey fieldKey = GlobalKey();
    final GlobalKey optionsKey = GlobalKey();
    late Iterable<String> lastOptions;
    late FocusNode focusNode;
    late TextEditingController textEditingController;
    late int lastHighlighted;
    await tester.pumpWidget(
      MaterialApp(
        home: Scaffold(
          body: RawAutocomplete<String>(
            optionsBuilder: (TextEditingValue textEditingValue) {
              return kOptions.where((String option) {
                return option.contains(textEditingValue.text.toLowerCase());
              });
            },
            fieldViewBuilder:
                (
                  BuildContext context,
                  TextEditingController fieldTextEditingController,
                  FocusNode fieldFocusNode,
                  VoidCallback onFieldSubmitted,
                ) {
                  focusNode = fieldFocusNode;
                  textEditingController = fieldTextEditingController;
                  return TextFormField(
                    key: fieldKey,
                    focusNode: focusNode,
                    controller: textEditingController,
                    onFieldSubmitted: (String value) {
                      onFieldSubmitted();
                    },
                  );
                },
            optionsViewBuilder:
                (
                  BuildContext context,
                  AutocompleteOnSelected<String> onSelected,
                  Iterable<String> options,
                ) {
                  lastHighlighted = AutocompleteHighlightedOption.of(context);
                  lastOptions = options;
                  return Container(key: optionsKey);
                },
          ),
        ),
      ),
    );

    // Enter text. The options are filtered by the text.
    focusNode.requestFocus();
    textEditingController.clear();
    await tester.enterText(find.byKey(fieldKey), 'e');
    await tester.pump();
    expect(find.byKey(fieldKey), findsOneWidget);
    expect(find.byKey(optionsKey), findsOneWidget);
    expect(lastOptions.length, 6);
    expect(lastOptions.elementAt(0), 'chameleon');
    expect(lastOptions.elementAt(1), 'elephant');
    expect(lastOptions.elementAt(2), 'goose');
    expect(lastOptions.elementAt(3), 'lemur');
    expect(lastOptions.elementAt(4), 'mouse');
    expect(lastOptions.elementAt(5), 'northern white rhinoceros');

    // Jump down. Stops at the bottom and doesn't wrap.
    await tester.sendKeyEvent(LogicalKeyboardKey.pageDown);
    await tester.pump();
    expect(lastHighlighted, 4);
    await tester.sendKeyEvent(LogicalKeyboardKey.pageDown);
    await tester.pump();
    expect(lastHighlighted, 5);
    await tester.sendKeyEvent(LogicalKeyboardKey.pageDown);
    await tester.pump();
    expect(lastHighlighted, 5);

    // Jump to the bottom and then jump up a page.
    await tester.sendKeyEvent(LogicalKeyboardKey.pageUp);
    await tester.pump();
    expect(lastHighlighted, 1);
    await tester.sendKeyEvent(LogicalKeyboardKey.pageUp);
    await tester.pump();
    expect(lastHighlighted, 0);
    await tester.sendKeyEvent(LogicalKeyboardKey.pageUp);
    await tester.pump();
    expect(lastHighlighted, 0);
  });

  testWidgets('can hide and show options with the keyboard', (WidgetTester tester) async {
    final GlobalKey fieldKey = GlobalKey();
    final GlobalKey optionsKey = GlobalKey();
    late Iterable<String> lastOptions;
    late FocusNode focusNode;
    late TextEditingController textEditingController;
    await tester.pumpWidget(
      MaterialApp(
        home: Scaffold(
          body: RawAutocomplete<String>(
            optionsBuilder: (TextEditingValue textEditingValue) {
              return kOptions.where((String option) {
                return option.contains(textEditingValue.text.toLowerCase());
              });
            },
            fieldViewBuilder:
                (
                  BuildContext context,
                  TextEditingController fieldTextEditingController,
                  FocusNode fieldFocusNode,
                  VoidCallback onFieldSubmitted,
                ) {
                  focusNode = fieldFocusNode;
                  textEditingController = fieldTextEditingController;
                  return TextFormField(
                    key: fieldKey,
                    focusNode: focusNode,
                    controller: textEditingController,
                    onFieldSubmitted: (String value) {
                      onFieldSubmitted();
                    },
                  );
                },
            optionsViewBuilder:
                (
                  BuildContext context,
                  AutocompleteOnSelected<String> onSelected,
                  Iterable<String> options,
                ) {
                  lastOptions = options;
                  return Container(key: optionsKey);
                },
          ),
        ),
      ),
    );

    // Enter text. The options are filtered by the text.
    focusNode.requestFocus();
    await tester.enterText(find.byKey(fieldKey), 'ele');
    await tester.pumpAndSettle();
    expect(find.byKey(fieldKey), findsOneWidget);
    expect(find.byKey(optionsKey), findsOneWidget);
    expect(lastOptions.length, 2);
    expect(lastOptions.elementAt(0), 'chameleon');
    expect(lastOptions.elementAt(1), 'elephant');

    // Hide the options.
    await tester.sendKeyEvent(LogicalKeyboardKey.escape);
    await tester.pump();
    expect(find.byKey(fieldKey), findsOneWidget);
    expect(find.byKey(optionsKey), findsNothing);

    // Show the options again by pressing arrow keys
    await tester.sendKeyEvent(LogicalKeyboardKey.arrowDown);
    await tester.pump();
    expect(find.byKey(optionsKey), findsOneWidget);
    await tester.sendKeyEvent(LogicalKeyboardKey.escape);
    await tester.pump();
    expect(find.byKey(optionsKey), findsNothing);
    await tester.sendKeyEvent(LogicalKeyboardKey.arrowUp);
    await tester.pump();
    expect(find.byKey(optionsKey), findsOneWidget);
    await tester.sendKeyEvent(LogicalKeyboardKey.escape);
    await tester.pump();
    expect(find.byKey(optionsKey), findsNothing);

    // Show the options again by re-focusing the field.
    focusNode.unfocus();
    await tester.pump();
    expect(find.byKey(optionsKey), findsNothing);
    focusNode.requestFocus();
    await tester.pump();
    expect(find.byKey(optionsKey), findsOneWidget);
    await tester.sendKeyEvent(LogicalKeyboardKey.escape);
    await tester.pump();
    expect(find.byKey(optionsKey), findsNothing);

    // Show the options again by editing the text (but not when selecting text
    // or moving the caret).
    await tester.enterText(find.byKey(fieldKey), 'elep');
    await tester.pump();
    expect(find.byKey(optionsKey), findsOneWidget);
    await tester.sendKeyEvent(LogicalKeyboardKey.escape);
    await tester.pump();
    expect(find.byKey(optionsKey), findsNothing);
    textEditingController.selection = TextSelection.fromPosition(const TextPosition(offset: 3));
    await tester.pump();
    expect(find.byKey(optionsKey), findsNothing);
  });

  testWidgets('re-invokes DismissIntent if options not shown', (WidgetTester tester) async {
    final GlobalKey fieldKey = GlobalKey();
    final GlobalKey optionsKey = GlobalKey();
    late FocusNode focusNode;
    bool wrappingActionInvoked = false;
    await tester.pumpWidget(
      MaterialApp(
        home: Scaffold(
          body: Actions(
            actions: <Type, Action<Intent>>{
              DismissIntent: CallbackAction<DismissIntent>(
                onInvoke: (_) => wrappingActionInvoked = true,
              ),
            },
            child: RawAutocomplete<String>(
              optionsBuilder: (TextEditingValue textEditingValue) {
                return kOptions.where((String option) {
                  return option.contains(textEditingValue.text.toLowerCase());
                });
              },
              fieldViewBuilder:
                  (
                    BuildContext context,
                    TextEditingController fieldTextEditingController,
                    FocusNode fieldFocusNode,
                    VoidCallback onFieldSubmitted,
                  ) {
                    focusNode = fieldFocusNode;
                    return TextFormField(
                      key: fieldKey,
                      focusNode: focusNode,
                      controller: fieldTextEditingController,
                      onFieldSubmitted: (String value) {
                        onFieldSubmitted();
                      },
                    );
                  },
              optionsViewBuilder:
                  (
                    BuildContext context,
                    AutocompleteOnSelected<String> onSelected,
                    Iterable<String> options,
                  ) {
                    return Container(key: optionsKey);
                  },
            ),
          ),
        ),
      ),
    );

    // Enter text to show options.
    focusNode.requestFocus();
    await tester.enterText(find.byKey(fieldKey), 'ele');
    await tester.pumpAndSettle();
    expect(find.byKey(fieldKey), findsOneWidget);
    expect(find.byKey(optionsKey), findsOneWidget);

    // Hide the options.
    await tester.sendKeyEvent(LogicalKeyboardKey.escape);
    await tester.pump();
    expect(find.byKey(fieldKey), findsOneWidget);
    expect(find.byKey(optionsKey), findsNothing);
    expect(wrappingActionInvoked, false);

    // Ensure the wrapping Actions can receive the DismissIntent.
    await tester.sendKeyEvent(LogicalKeyboardKey.escape);
    expect(wrappingActionInvoked, true);
  });

  testWidgets(
    'optionsViewBuilders can use AutocompleteHighlightedOption to highlight selected option',
    (WidgetTester tester) async {
      final GlobalKey fieldKey = GlobalKey();
      final GlobalKey optionsKey = GlobalKey();
      late Iterable<String> lastOptions;
      late int lastHighlighted;
      late FocusNode focusNode;
      late TextEditingController textEditingController;
      await tester.pumpWidget(
        MaterialApp(
          home: Scaffold(
            body: RawAutocomplete<String>(
              optionsBuilder: (TextEditingValue textEditingValue) {
                return kOptions.where((String option) {
                  return option.contains(textEditingValue.text.toLowerCase());
                });
              },
              fieldViewBuilder:
                  (
                    BuildContext context,
                    TextEditingController fieldTextEditingController,
                    FocusNode fieldFocusNode,
                    VoidCallback onFieldSubmitted,
                  ) {
                    focusNode = fieldFocusNode;
                    textEditingController = fieldTextEditingController;
                    return TextFormField(
                      key: fieldKey,
                      focusNode: focusNode,
                      controller: textEditingController,
                      onFieldSubmitted: (String value) {
                        onFieldSubmitted();
                      },
                    );
                  },
              optionsViewBuilder:
                  (
                    BuildContext context,
                    AutocompleteOnSelected<String> onSelected,
                    Iterable<String> options,
                  ) {
                    lastOptions = options;
                    lastHighlighted = AutocompleteHighlightedOption.of(context);
                    return Container(key: optionsKey);
                  },
            ),
          ),
        ),
      );

      // Enter text. The options are filtered by the text.
      focusNode.requestFocus();
      await tester.enterText(find.byKey(fieldKey), 'e');
      await tester.pump();
      expect(find.byKey(fieldKey), findsOneWidget);
      expect(find.byKey(optionsKey), findsOneWidget);
      expect(lastOptions.length, 6);
      expect(lastOptions.elementAt(0), 'chameleon');
      expect(lastOptions.elementAt(1), 'elephant');
      expect(lastOptions.elementAt(2), 'goose');
      expect(lastOptions.elementAt(3), 'lemur');
      expect(lastOptions.elementAt(4), 'mouse');
      expect(lastOptions.elementAt(5), 'northern white rhinoceros');

      // Move the highlighted option down and check the highlighted index
      expect(lastHighlighted, 0);
      await tester.sendKeyEvent(LogicalKeyboardKey.arrowDown);
      await tester.pump();
      expect(lastHighlighted, 1);
      await tester.sendKeyEvent(LogicalKeyboardKey.arrowDown);
      await tester.pump();
      expect(lastHighlighted, 2);
      await tester.sendKeyEvent(LogicalKeyboardKey.arrowDown);
      await tester.pump();
      expect(lastHighlighted, 3);
      await tester.sendKeyEvent(LogicalKeyboardKey.arrowDown);
      await tester.pump();
      expect(lastHighlighted, 4);
      await tester.sendKeyEvent(LogicalKeyboardKey.arrowDown);
      await tester.pump();
      expect(lastHighlighted, 5);

      // And move it back up
      await tester.sendKeyEvent(LogicalKeyboardKey.arrowUp);
      await tester.pump();
      expect(lastHighlighted, 4);
      await tester.sendKeyEvent(LogicalKeyboardKey.arrowUp);
      await tester.pump();
      expect(lastHighlighted, 3);
      await tester.sendKeyEvent(LogicalKeyboardKey.arrowUp);
      await tester.pump();
      expect(lastHighlighted, 2);
      await tester.sendKeyEvent(LogicalKeyboardKey.arrowUp);
      await tester.pump();
      expect(lastHighlighted, 1);
      await tester.sendKeyEvent(LogicalKeyboardKey.arrowUp);
      await tester.pump();
      expect(lastHighlighted, 0);

      // Arrow keys do not wrap.
      await tester.sendKeyEvent(LogicalKeyboardKey.arrowUp);
      await tester.pump();
      expect(lastHighlighted, 0);
    },
  );

  testWidgets('floating menu goes away on select', (WidgetTester tester) async {
    // Regression test for https://github.com/flutter/flutter/issues/99749.
    final GlobalKey fieldKey = GlobalKey();
    final GlobalKey optionsKey = GlobalKey();
    late AutocompleteOnSelected<String> lastOnSelected;
    late FocusNode focusNode;
    late TextEditingController textEditingController;

    await tester.pumpWidget(
      MaterialApp(
        home: Scaffold(
          body: RawAutocomplete<String>(
            optionsBuilder: (TextEditingValue textEditingValue) {
              return kOptions.where((String option) {
                return option.contains(textEditingValue.text.toLowerCase());
              });
            },
            fieldViewBuilder:
                (
                  BuildContext context,
                  TextEditingController fieldTextEditingController,
                  FocusNode fieldFocusNode,
                  VoidCallback onFieldSubmitted,
                ) {
                  focusNode = fieldFocusNode;
                  textEditingController = fieldTextEditingController;
                  return TextField(
                    key: fieldKey,
                    focusNode: focusNode,
                    controller: textEditingController,
                  );
                },
            optionsViewBuilder:
                (
                  BuildContext context,
                  AutocompleteOnSelected<String> onSelected,
                  Iterable<String> options,
                ) {
                  lastOnSelected = onSelected;
                  return Container(key: optionsKey);
                },
          ),
        ),
      ),
    );

    // The field is always rendered, but the options are not unless needed.
    expect(find.byKey(fieldKey), findsOneWidget);
    expect(find.byKey(optionsKey), findsNothing);

    await tester.enterText(find.byKey(fieldKey), kOptions[0]);
    await tester.pumpAndSettle();
    expect(find.byKey(optionsKey), findsOneWidget);

    // Pretend that the only option is selected. This does not change the
    // text in the text field.
    lastOnSelected(kOptions[0]);
    await tester.pump();
    expect(find.byKey(optionsKey), findsNothing);
  });

  testWidgets('options width matches field width after rebuilding', (WidgetTester tester) async {
    final GlobalKey fieldKey = GlobalKey();
    final GlobalKey optionsKey = GlobalKey();
    late StateSetter setState;
    double width = 100.0;

    await tester.pumpWidget(
      MaterialApp(
        home: Scaffold(
          body: Padding(
            padding: const EdgeInsets.symmetric(horizontal: 32.0),
            child: StatefulBuilder(
              builder: (BuildContext context, StateSetter localStateSetter) {
                setState = localStateSetter;
                return SizedBox(
                  width: width,
                  child: RawAutocomplete<String>(
                    optionsBuilder: (TextEditingValue textEditingValue) {
                      return kOptions.where((String option) {
                        return option.contains(textEditingValue.text.toLowerCase());
                      });
                    },
                    optionsViewBuilder:
                        (
                          BuildContext context,
                          AutocompleteOnSelected<String> onSelected,
                          Iterable<String> options,
                        ) {
                          return Container(key: optionsKey);
                        },
                    fieldViewBuilder:
                        (
                          BuildContext context,
                          TextEditingController textEditingController,
                          FocusNode focusNode,
                          VoidCallback onSubmitted,
                        ) {
                          return TextField(
                            key: fieldKey,
                            focusNode: focusNode,
                            controller: textEditingController,
                          );
                        },
                  ),
                );
              },
            ),
          ),
        ),
      ),
    );

    expect(find.byKey(fieldKey), findsOneWidget);
    expect(find.byKey(optionsKey), findsNothing);

    final RenderBox fieldBox = tester.renderObject(find.byKey(fieldKey));
    expect(fieldBox.size.width, 100.0);

    await tester.tap(find.byType(TextField));
    await tester.pump();

    expect(find.byKey(fieldKey), findsOneWidget);
    expect(find.byKey(optionsKey), findsOneWidget);

    final RenderBox optionsBox = tester.renderObject(find.byKey(optionsKey));
    expect(optionsBox.size.width, 100.0);

    setState(() {
      width = 200.0;
    });
    await tester.pump();

    // The options width changes to match the field width.
    expect(fieldBox.size.width, 200.0);
    expect(optionsBox.size.width, 200.0);
  });

  testWidgets('options width matches field width after changing', (WidgetTester tester) async {
    final GlobalKey fieldKey = GlobalKey();
    final GlobalKey optionsKey = GlobalKey();
    late StateSetter setState;
    double width = 100.0;

    final RawAutocomplete<String> autocomplete = RawAutocomplete<String>(
      optionsBuilder: (TextEditingValue textEditingValue) {
        return kOptions.where((String option) {
          return option.contains(textEditingValue.text.toLowerCase());
        });
      },
      optionsViewBuilder:
          (
            BuildContext context,
            AutocompleteOnSelected<String> onSelected,
            Iterable<String> options,
          ) {
            return Container(key: optionsKey);
          },
      fieldViewBuilder:
          (
            BuildContext context,
            TextEditingController textEditingController,
            FocusNode focusNode,
            VoidCallback onSubmitted,
          ) {
            return StatefulBuilder(
              builder: (BuildContext context, StateSetter localStateSetter) {
                setState = localStateSetter;
                return SizedBox(
                  width: width,
                  child: TextField(
                    key: fieldKey,
                    focusNode: focusNode,
                    controller: textEditingController,
                  ),
                );
              },
            );
          },
    );

    await tester.pumpWidget(
      MaterialApp(
        home: Scaffold(
          body: Padding(padding: const EdgeInsets.symmetric(horizontal: 32.0), child: autocomplete),
        ),
      ),
    );

    expect(find.byKey(fieldKey), findsOneWidget);
    expect(find.byKey(optionsKey), findsNothing);

    final RenderBox fieldBox = tester.renderObject(find.byKey(fieldKey));
    expect(fieldBox.size.width, 100.0);

    await tester.tap(find.byType(TextField));
    await tester.pump();

    expect(find.byKey(fieldKey), findsOneWidget);
    expect(find.byKey(optionsKey), findsOneWidget);

    final RenderBox optionsBox = tester.renderObject(find.byKey(optionsKey));
    expect(fieldBox.size.width, 100.0);
    expect(optionsBox.size.width, 100.0);

    setState(() {
      width = 200.0;
    });
    await tester.pump();

    // The options width changes to match the field width.
    expect(fieldBox.size.width, 200.0);
    expect(optionsBox.size.width, 200.0);
  });

  group('screen size', () {
    Future<void> pumpRawAutocomplete(
      WidgetTester tester, {
      GlobalKey? fieldKey,
      GlobalKey? optionsKey,
      OptionsViewOpenDirection optionsViewOpenDirection = OptionsViewOpenDirection.down,
      Alignment alignment = Alignment.topLeft,
    }) {
      return tester.pumpWidget(
        MaterialApp(
          home: Scaffold(
            body: Padding(
              padding: const EdgeInsets.symmetric(horizontal: 32.0),
              child: Align(
                alignment: alignment,
                child: RawAutocomplete<String>(
                  optionsViewOpenDirection: optionsViewOpenDirection,
                  optionsBuilder: (TextEditingValue textEditingValue) {
                    return kOptions.where((String option) {
                      return option.contains(textEditingValue.text.toLowerCase());
                    });
                  },
                  optionsViewBuilder:
                      (
                        BuildContext context,
                        AutocompleteOnSelected<String> onSelected,
                        Iterable<String> options,
                      ) {
                        return ListView.builder(
                          key: optionsKey,
                          padding: EdgeInsets.zero,
                          shrinkWrap: true,
                          itemCount: options.length,
                          itemBuilder: (BuildContext context, int index) {
                            final String option = options.elementAt(index);
                            return InkWell(
                              onTap: () {
                                onSelected(option);
                              },
                              child: Padding(
                                padding: const EdgeInsets.all(16.0),
                                child: Text(option),
                              ),
                            );
                          },
                        );
                      },
                  fieldViewBuilder:
                      (
                        BuildContext context,
                        TextEditingController textEditingController,
                        FocusNode focusNode,
                        VoidCallback onSubmitted,
                      ) {
                        return TextField(
                          key: fieldKey,
                          focusNode: focusNode,
                          controller: textEditingController,
                        );
                      },
                ),
              ),
            ),
          ),
        ),
      );
    }

    testWidgets('options when screen changes landscape to portrait', (WidgetTester tester) async {
      // Start with a portrait-sized window, with enough space for all of the
      // options.
      const Size wideWindowSize = Size(1920.0, 1080.0);
      tester.view.physicalSize = wideWindowSize;
      tester.view.devicePixelRatio = 1.0;
      addTearDown(tester.view.reset);

      final GlobalKey fieldKey = GlobalKey();
      final GlobalKey optionsKey = GlobalKey();

      await pumpRawAutocomplete(tester, fieldKey: fieldKey, optionsKey: optionsKey);

      expect(find.byKey(fieldKey), findsOneWidget);
      expect(find.byKey(optionsKey), findsNothing);

      await tester.tap(find.byType(TextField));
      await tester.pumpAndSettle();

      expect(find.byKey(fieldKey), findsOneWidget);
      expect(find.byKey(optionsKey), findsOneWidget);
      expect(find.byType(InkWell), findsNWidgets(kOptions.length));

      final Size fieldSize1 = tester.getSize(find.byKey(fieldKey));
      final Offset optionsTopLeft1 = tester.getTopLeft(find.byKey(optionsKey));
      expect(
        optionsTopLeft1,
        Offset(
          tester.getTopLeft(find.byKey(fieldKey)).dx,
          tester.getTopLeft(find.byKey(fieldKey)).dy + fieldSize1.height,
        ),
      );
      final Offset optionsBottomRight1 = tester.getBottomRight(find.byKey(optionsKey));
      final double optionHeight = tester.getSize(find.byType(InkWell).first).height;
      expect(
        optionsBottomRight1,
        Offset(
          tester.getTopLeft(find.byKey(fieldKey)).dx + fieldSize1.width,
          tester.getTopLeft(find.byKey(fieldKey)).dy +
              fieldSize1.height +
              optionHeight * kOptions.length,
        ),
      );

      // Change the screen size to portrait.
      const Size narrowWindowSize = Size(1070.0, 1770.0);
      tester.view.physicalSize = narrowWindowSize;
      tester.view.devicePixelRatio = 1.0;
      await tester.pumpAndSettle();

      expect(find.byKey(fieldKey), findsOneWidget);
      expect(find.byType(InkWell), findsNWidgets(kOptions.length));
      expect(tester.getTopLeft(find.byKey(optionsKey)), optionsTopLeft1);
      final Size fieldSize2 = tester.getSize(find.byKey(fieldKey));
      expect(fieldSize1.width, greaterThan(fieldSize2.width));
      expect(fieldSize1.height, fieldSize2.height);
      final Offset optionsBottomRight2 = tester.getBottomRight(find.byKey(optionsKey));
      final Offset fieldTopLeft2 = tester.getTopLeft(find.byKey(fieldKey));
      expect(optionsBottomRight2.dx, lessThan(optionsBottomRight1.dx));
      expect(optionsBottomRight2.dy, optionsBottomRight1.dy);
      expect(
        optionsBottomRight2,
        Offset(
          fieldTopLeft2.dx + fieldSize2.width,
          fieldTopLeft2.dy + fieldSize2.height + optionHeight * kOptions.length,
        ),
      );
    });

    testWidgets('options when screen changes portrait to landscape and overflows', (
      WidgetTester tester,
    ) async {
      // Start with a portrait-sized window, with enough space for all of the
      // options.
      const Size narrowWindowSize = Size(1070.0, 1770.0);
      tester.view.physicalSize = narrowWindowSize;
      tester.view.devicePixelRatio = 1.0;
      addTearDown(tester.view.reset);

      final GlobalKey fieldKey = GlobalKey();
      final GlobalKey optionsKey = GlobalKey();

      await pumpRawAutocomplete(tester, fieldKey: fieldKey, optionsKey: optionsKey);

      expect(find.byKey(fieldKey), findsOneWidget);
      expect(find.byKey(optionsKey), findsNothing);

      await tester.tap(find.byType(TextField));
      await tester.pumpAndSettle();

      expect(find.byKey(fieldKey), findsOneWidget);
      expect(find.byKey(optionsKey), findsOneWidget);
      expect(find.byType(InkWell), findsNWidgets(kOptions.length));

      final Size fieldSize1 = tester.getSize(find.byKey(fieldKey));
      final Offset optionsTopLeft1 = tester.getTopLeft(find.byKey(optionsKey));
      expect(
        optionsTopLeft1,
        Offset(
          tester.getTopLeft(find.byKey(fieldKey)).dx,
          tester.getTopLeft(find.byKey(fieldKey)).dy + fieldSize1.height,
        ),
      );
      final Offset optionsBottomRight1 = tester.getBottomRight(find.byKey(optionsKey));
      final double optionHeight = tester.getSize(find.byType(InkWell).first).height;
      expect(
        optionsBottomRight1,
        Offset(
          tester.getTopLeft(find.byKey(fieldKey)).dx + fieldSize1.width,
          tester.getTopLeft(find.byKey(fieldKey)).dy +
              fieldSize1.height +
              optionHeight * kOptions.length,
        ),
      );

      // Change the screen size to landscape where the options can't all fit on
      // the screen.
      const Size wideWindowSize = Size(1920.0, 580.0);
      tester.view.physicalSize = wideWindowSize;
      tester.view.devicePixelRatio = 1.0;
      await tester.pumpAndSettle();
      expect(find.byKey(fieldKey), findsOneWidget);

      final int visibleOptions = (wideWindowSize.height / optionHeight).floor();
      expect(visibleOptions, lessThan(kOptions.length));
      expect(find.byType(InkWell), findsNWidgets(visibleOptions));
      expect(tester.getTopLeft(find.byKey(optionsKey)), optionsTopLeft1);
      final Size fieldSize2 = tester.getSize(find.byKey(fieldKey));
      expect(fieldSize1.width, lessThan(fieldSize2.width));
      expect(fieldSize1.height, fieldSize2.height);
      final Offset optionsBottomRight2 = tester.getBottomRight(find.byKey(optionsKey));
      final Offset fieldTopLeft2 = tester.getTopLeft(find.byKey(fieldKey));
      expect(optionsBottomRight2.dx, greaterThan(optionsBottomRight1.dx));
      expect(optionsBottomRight2.dy, lessThan(optionsBottomRight1.dy));
      expect(
        optionsBottomRight2,
        Offset(
          fieldTopLeft2.dx + fieldSize2.width,
          // Options are taking all available space below the field.
          wideWindowSize.height,
        ),
      );
    });

    testWidgets('screen changes portrait to landscape and overflows', (WidgetTester tester) async {
      // Start with a portrait-sized window, with enough space for all of the
      // options.
      const Size narrowWindowSize = Size(1070.0, 1770.0);
      tester.view.physicalSize = narrowWindowSize;
      tester.view.devicePixelRatio = 1.0;
      addTearDown(tester.view.reset);

      final GlobalKey fieldKey = GlobalKey();
      final GlobalKey optionsKey = GlobalKey();

      await pumpRawAutocomplete(tester, fieldKey: fieldKey, optionsKey: optionsKey);

      expect(find.byKey(fieldKey), findsOneWidget);
      expect(find.byKey(optionsKey), findsNothing);

      await tester.tap(find.byType(TextField));
      await tester.pumpAndSettle();
      expect(find.byKey(fieldKey), findsOneWidget);
      expect(find.byKey(optionsKey), findsOneWidget);

      final double optionHeight = tester.getSize(find.byType(InkWell).first).height;
      final double optionsHeight1 = tester.getSize(find.byKey(optionsKey)).height;
      final int visibleOptions1 = (optionsHeight1 / optionHeight).ceil();
      expect(find.byType(InkWell), findsNWidgets(visibleOptions1));
      final Size fieldSize1 = tester.getSize(find.byKey(fieldKey));
      final Offset optionsTopLeft1 = tester.getTopLeft(find.byKey(optionsKey));
      final Offset fieldTopLeft1 = tester.getTopLeft(find.byKey(fieldKey));
      expect(optionsTopLeft1, Offset(fieldTopLeft1.dx, fieldTopLeft1.dy + fieldSize1.height));
      final Offset optionsBottomRight1 = tester.getBottomRight(find.byKey(optionsKey));
      expect(
        optionsBottomRight1,
        Offset(
          fieldTopLeft1.dx + fieldSize1.width,
          fieldTopLeft1.dy + fieldSize1.height + optionsHeight1,
        ),
      );

      // Change the screen size to landscape where the options can't all fit on
      // the screen.
      const Size wideWindowSize = Size(1920.0, 580.0);
      tester.view.physicalSize = wideWindowSize;
      tester.view.devicePixelRatio = 1.0;
      await tester.pumpAndSettle();
      expect(find.byKey(fieldKey), findsOneWidget);

      final double optionsHeight2 = tester.getSize(find.byKey(optionsKey)).height;
      final int visibleOptions2 = (optionsHeight2 / optionHeight).ceil();
      expect(visibleOptions2, lessThan(kOptions.length));
      expect(find.byType(InkWell), findsNWidgets(visibleOptions2));
      final Offset optionsTopLeft2 = tester.getTopLeft(find.byKey(optionsKey));
      expect(optionsTopLeft2, optionsTopLeft1);
      final Size fieldSize2 = tester.getSize(find.byKey(fieldKey));
      expect(fieldSize1.width, lessThan(fieldSize2.width));
      expect(fieldSize1.height, fieldSize2.height);
      final Offset optionsBottomRight2 = tester.getBottomRight(find.byKey(optionsKey));
      final Offset fieldTopLeft2 = tester.getTopLeft(find.byKey(fieldKey));
      expect(optionsBottomRight2.dx, greaterThan(optionsBottomRight1.dx));
      expect(
        optionsBottomRight2,
        Offset(
          fieldTopLeft2.dx + fieldSize2.width,
          // Options are taking all available space below the field.
          wideWindowSize.height,
        ),
      );

      // Shrink the screen further so that the options become smaller than
      // kMinInteractiveDimension and move to overlap the field.
      const Size shortWindowSize = Size(1920.0, 90.0);
      tester.view.physicalSize = shortWindowSize;
      tester.view.devicePixelRatio = 1.0;
      await tester.pumpAndSettle();
      expect(find.byKey(fieldKey), findsOneWidget);

      const int visibleOptions3 = 1;
      expect(find.byType(InkWell), findsNWidgets(visibleOptions3));
      final Offset optionsTopLeft3 = tester.getTopLeft(find.byKey(optionsKey));
      expect(optionsTopLeft3.dx, optionsTopLeft1.dx);
      // The options have moved up, overlapping the field, to still be able to
      // show kMinInteractiveDimension.
      expect(optionsTopLeft3.dy, lessThan(optionsTopLeft1.dy));
      final Size fieldSize3 = tester.getSize(find.byKey(fieldKey));
      final Offset fieldTopLeft3 = tester.getTopLeft(find.byKey(fieldKey));
      expect(optionsTopLeft3.dy, lessThan(fieldTopLeft3.dy + fieldSize3.height));
      expect(fieldSize3.width, fieldSize2.width);
      expect(fieldSize1.height, fieldSize3.height);
      final Offset optionsBottomRight3 = tester.getBottomRight(find.byKey(optionsKey));
      expect(optionsBottomRight3.dx, greaterThan(optionsBottomRight1.dx));
      expect(
        optionsBottomRight3,
        Offset(fieldTopLeft3.dx + fieldSize3.width, shortWindowSize.height),
      );
    });

    testWidgets('when opening up screen changes portrait to landscape and overflows', (
      WidgetTester tester,
    ) async {
      // Start with a portrait-sized window, with enough space for all of the
      // options.
      const Size narrowWindowSize = Size(1070.0, 1770.0);
      tester.view.physicalSize = narrowWindowSize;
      tester.view.devicePixelRatio = 1.0;
      addTearDown(tester.view.reset);

      final GlobalKey fieldKey = GlobalKey();
      final GlobalKey optionsKey = GlobalKey();

      await pumpRawAutocomplete(
        tester,
        fieldKey: fieldKey,
        optionsKey: optionsKey,
        optionsViewOpenDirection: OptionsViewOpenDirection.up,
        alignment: Alignment.center,
      );

      expect(find.byKey(fieldKey), findsOneWidget);
      expect(find.byKey(optionsKey), findsNothing);

      await tester.tap(find.byType(TextField));
      await tester.pumpAndSettle();
      expect(find.byKey(fieldKey), findsOneWidget);
      expect(find.byKey(optionsKey), findsOneWidget);

      final double optionHeight = tester.getSize(find.byType(InkWell).first).height;
      final double optionsHeight1 = tester.getSize(find.byKey(optionsKey)).height;
      final int visibleOptions1 = (optionsHeight1 / optionHeight).ceil();
      expect(find.byType(InkWell), findsNWidgets(visibleOptions1));
      final Size fieldSize1 = tester.getSize(find.byKey(fieldKey));
      final Offset optionsTopLeft1 = tester.getTopLeft(find.byKey(optionsKey));
      final Offset fieldTopLeft1 = tester.getTopLeft(find.byKey(fieldKey));
      expect(optionsTopLeft1, Offset(fieldTopLeft1.dx, fieldTopLeft1.dy - optionsHeight1));
      expect(optionsTopLeft1.dy, greaterThan(0.0));
      final Offset optionsBottomRight1 = tester.getBottomRight(find.byKey(optionsKey));
      expect(optionsBottomRight1, Offset(fieldTopLeft1.dx + fieldSize1.width, fieldTopLeft1.dy));

      // Change the screen size to landscape where the options can't all fit on
      // the screen.
      const Size wideWindowSize = Size(1920.0, 580.0);
      tester.view.physicalSize = wideWindowSize;
      tester.view.devicePixelRatio = 1.0;
      await tester.pumpAndSettle();
      expect(find.byKey(fieldKey), findsOneWidget);

      final double optionsHeight2 = tester.getSize(find.byKey(optionsKey)).height;
      expect(optionsHeight2, lessThan(optionsHeight1));
      final int visibleOptions2 = (optionsHeight2 / optionHeight).ceil();
      expect(visibleOptions2, lessThan(visibleOptions1));
      expect(find.byType(InkWell), findsNWidgets(visibleOptions2));
      final Offset optionsTopLeft2 = tester.getTopLeft(find.byKey(optionsKey));
      final Offset fieldTopLeft2 = tester.getTopLeft(find.byKey(fieldKey));
      expect(optionsTopLeft2, Offset(optionsTopLeft1.dx, fieldTopLeft2.dy - optionsHeight2));
      final Size fieldSize2 = tester.getSize(find.byKey(fieldKey));
      expect(fieldSize1.width, lessThan(fieldSize2.width));
      expect(fieldSize1.height, fieldSize2.height);
      final Offset optionsBottomRight2 = tester.getBottomRight(find.byKey(optionsKey));
      expect(optionsBottomRight2.dx, greaterThan(optionsBottomRight1.dx));
      expect(optionsBottomRight2, Offset(fieldTopLeft2.dx + fieldSize2.width, fieldTopLeft2.dy));

      // Shrink the screen further so that the options become smaller than
      // kMinInteractiveDimension and move to overlap the field.
      const Size shortWindowSize = Size(1920.0, 90.0);
      tester.view.physicalSize = shortWindowSize;
      tester.view.devicePixelRatio = 1.0;
      await tester.pumpAndSettle();

      expect(find.byKey(fieldKey), findsOneWidget);
      const int visibleOptions3 = 1;
      expect(find.byType(InkWell), findsNWidgets(visibleOptions3));
      final Offset optionsTopLeft3 = tester.getTopLeft(find.byKey(optionsKey));
      expect(optionsTopLeft3.dx, optionsTopLeft1.dx);
      // The options have moved down, overlapping the field, to still be able to
      // show kMinInteractiveDimension.
      expect(optionsTopLeft3.dy, lessThan(optionsTopLeft1.dy));
      final Size fieldSize3 = tester.getSize(find.byKey(fieldKey));
      final Offset fieldTopLeft3 = tester.getTopLeft(find.byKey(fieldKey));
      expect(optionsTopLeft3.dy, lessThan(fieldTopLeft3.dy + fieldSize3.height));
      expect(fieldSize3.width, fieldSize2.width);
      expect(fieldSize1.height, fieldSize3.height);
      final Offset optionsBottomRight3 = tester.getBottomRight(find.byKey(optionsKey));
      expect(optionsBottomRight3.dx, greaterThan(optionsBottomRight1.dx));
      expect(optionsBottomRight3.dy, greaterThan(fieldTopLeft3.dy));
      expect(optionsBottomRight3.dx, fieldTopLeft3.dx + fieldSize3.width);
    });
  });

  testWidgets(
    'when field scrolled offscreen, options are hidden and not reshown when scrolled back on desktop and web',
    (WidgetTester tester) async {
      final GlobalKey fieldKey = GlobalKey();
      final GlobalKey optionsKey = GlobalKey();
      final ScrollController scrollController = ScrollController();
      addTearDown(scrollController.dispose);

      await tester.pumpWidget(
        MaterialApp(
          home: Scaffold(
            body: ListView(
              controller: scrollController,
              children: <Widget>[
                const SizedBox(height: 1000.0),
                RawAutocomplete<String>(
                  optionsBuilder: (TextEditingValue textEditingValue) {
                    return kOptions.where((String option) {
                      return option.contains(textEditingValue.text.toLowerCase());
                    });
                  },
                  optionsViewBuilder:
                      (
                        BuildContext context,
                        AutocompleteOnSelected<String> onSelected,
                        Iterable<String> options,
                      ) {
                        return ListView.builder(
                          key: optionsKey,
                          padding: EdgeInsets.zero,
                          shrinkWrap: true,
                          itemCount: options.length,
                          itemBuilder: (BuildContext context, int index) {
                            final String option = options.elementAt(index);
                            return InkWell(
                              onTap: () {
                                onSelected(option);
                              },
                              child: Padding(
                                padding: const EdgeInsets.all(16.0),
                                child: Text(option),
                              ),
                            );
                          },
                        );
                      },
                  fieldViewBuilder:
                      (
                        BuildContext context,
                        TextEditingController textEditingController,
                        FocusNode focusNode,
                        VoidCallback onSubmitted,
                      ) {
                        return TextField(
                          key: fieldKey,
                          focusNode: focusNode,
                          controller: textEditingController,
                        );
                      },
                ),
                const SizedBox(height: 1000.0),
              ],
            ),
          ),
        ),
      );

      expect(find.byKey(fieldKey), findsNothing);
      expect(find.byKey(optionsKey), findsNothing);

      await tester.scrollUntilVisible(find.byKey(fieldKey), 500.0);
      await tester.pumpAndSettle();

      expect(find.byKey(fieldKey), findsOneWidget);
      expect(find.byKey(optionsKey), findsNothing);

      await tester.tap(find.byKey(fieldKey));
      await tester.pump();

      expect(find.byKey(fieldKey), findsOneWidget);
      expect(find.byKey(optionsKey), findsOneWidget);

      // Jump to the beginning. The field is off screen and the options are not
      // showing either.
      scrollController.jumpTo(0.0);
      await tester.pumpAndSettle();

      expect(find.byKey(fieldKey), findsNothing);
      expect(find.byKey(optionsKey), findsNothing);

      // Scroll back to the field and ensure it is visible.
      await tester.scrollUntilVisible(find.byKey(fieldKey), 500.0);
      await tester.pumpAndSettle();

      // The options are no longer visible on desktop and web.
      expect(find.byKey(fieldKey), findsOneWidget);
      expect(find.byKey(optionsKey), findsNothing);

      // Jump to the end. The field is hidden again.
      scrollController.jumpTo(2000.0);
      await tester.pumpAndSettle();

      expect(find.byKey(fieldKey), findsNothing);
      expect(find.byKey(optionsKey), findsNothing);
    },
    variant: TargetPlatformVariant.desktop(),
  );

  testWidgets(
    'when field scrolled offscreen, options are hidden and reshown when scrolled back on mobile',
    (WidgetTester tester) async {
      final GlobalKey fieldKey = GlobalKey();
      final GlobalKey optionsKey = GlobalKey();
      final ScrollController scrollController = ScrollController();
      addTearDown(scrollController.dispose);

      await tester.pumpWidget(
        MaterialApp(
          home: Scaffold(
            body: ListView(
              controller: scrollController,
              children: <Widget>[
                const SizedBox(height: 1000.0),
                RawAutocomplete<String>(
                  optionsBuilder: (TextEditingValue textEditingValue) {
                    return kOptions.where((String option) {
                      return option.contains(textEditingValue.text.toLowerCase());
                    });
                  },
                  optionsViewBuilder:
                      (
                        BuildContext context,
                        AutocompleteOnSelected<String> onSelected,
                        Iterable<String> options,
                      ) {
                        return ListView.builder(
                          key: optionsKey,
                          padding: EdgeInsets.zero,
                          shrinkWrap: true,
                          itemCount: options.length,
                          itemBuilder: (BuildContext context, int index) {
                            final String option = options.elementAt(index);
                            return InkWell(
                              onTap: () {
                                onSelected(option);
                              },
                              child: Padding(
                                padding: const EdgeInsets.all(16.0),
                                child: Text(option),
                              ),
                            );
                          },
                        );
                      },
                  fieldViewBuilder:
                      (
                        BuildContext context,
                        TextEditingController textEditingController,
                        FocusNode focusNode,
                        VoidCallback onSubmitted,
                      ) {
                        return TextField(
                          key: fieldKey,
                          focusNode: focusNode,
                          controller: textEditingController,
                        );
                      },
                ),
                const SizedBox(height: 1000.0),
              ],
            ),
          ),
        ),
      );

      expect(find.byKey(fieldKey), findsNothing);
      expect(find.byKey(optionsKey), findsNothing);

      await tester.scrollUntilVisible(find.byKey(fieldKey), 500.0);
      await tester.pumpAndSettle();

      expect(find.byKey(fieldKey), findsOneWidget);
      expect(find.byKey(optionsKey), findsNothing);

      await tester.tap(find.byKey(fieldKey));
      await tester.pump();

      expect(find.byKey(fieldKey), findsOneWidget);
      expect(find.byKey(optionsKey), findsOneWidget);

      // Jump to the beginning. The field is off screen and the options are not
      // showing either.
      scrollController.jumpTo(0.0);
      await tester.pumpAndSettle();

      expect(find.byKey(fieldKey), findsNothing);
      expect(find.byKey(optionsKey), findsNothing);

      // Scroll back to the field and ensure it is visible.
      await tester.scrollUntilVisible(find.byKey(fieldKey), 500.0);
      await tester.pumpAndSettle();

      // The options remain visible on mobile, but not on web.
      expect(find.byKey(fieldKey), findsOneWidget);
      kIsWeb
          ? expect(find.byKey(optionsKey), findsNothing)
          : expect(find.byKey(optionsKey), findsOneWidget);

      // Jump to the end. The field is hidden again.
      scrollController.jumpTo(2000.0);
      await tester.pumpAndSettle();

      expect(find.byKey(fieldKey), findsNothing);
      expect(find.byKey(optionsKey), findsNothing);
    },
    variant: TargetPlatformVariant.mobile(),
  );

  testWidgets('can prevent older optionsBuilder results from replacing the new ones', (
    WidgetTester tester,
  ) async {
    final GlobalKey fieldKey = GlobalKey();
    final GlobalKey optionsKey = GlobalKey();
    late FocusNode focusNode;
    late TextEditingController textEditingController;
    Iterable<String>? lastOptions;
    Duration? delay;

    await tester.pumpWidget(
      MaterialApp(
        home: Scaffold(
          body: RawAutocomplete<String>(
            optionsBuilder: (TextEditingValue textEditingValue) async {
              final Iterable<String> options = kOptions.where((String option) {
                return option.contains(textEditingValue.text.toLowerCase());
              });
              if (delay == null) {
                return options;
              }
              return Future<Iterable<String>>.delayed(delay, () => options);
            },
            fieldViewBuilder:
                (
                  BuildContext context,
                  TextEditingController fieldTextEditingController,
                  FocusNode fieldFocusNode,
                  VoidCallback onFieldSubmitted,
                ) {
                  focusNode = fieldFocusNode;
                  textEditingController = fieldTextEditingController;
                  return TextField(
                    key: fieldKey,
                    focusNode: focusNode,
                    controller: textEditingController,
                  );
                },
            optionsViewBuilder:
                (
                  BuildContext context,
                  AutocompleteOnSelected<String> onSelected,
                  Iterable<String> options,
                ) {
                  lastOptions = options;
                  return Container(key: optionsKey);
                },
          ),
        ),
      ),
    );

    const Duration longRequestDelay = Duration(milliseconds: 5000);
    const Duration shortRequestDelay = Duration(milliseconds: 1000);
    focusNode.requestFocus();

    // Enter the first letter.
    delay = longRequestDelay;
    await tester.enterText(find.byKey(fieldKey), 'c');
    await tester.pump();
    expect(lastOptions, null);

    // Enter the second letter which resolves faster.
    delay = shortRequestDelay;
    await tester.enterText(find.byKey(fieldKey), 'ch');
    await tester.pump();
    expect(lastOptions, null);

    // Wait for the short request to resolve.
    await tester.pump(shortRequestDelay);

    // lastOptions must contain results from the last request.
    expect(find.byKey(optionsKey), findsOneWidget);
    expect(lastOptions, <String>['chameleon']);

    // Wait for the last timer to finish.
    await tester.pump(longRequestDelay - shortRequestDelay);
    expect(lastOptions, <String>['chameleon']);
  });

  testWidgets('updates result only from the last call made to optionsBuilder', (
    WidgetTester tester,
  ) async {
    final GlobalKey fieldKey = GlobalKey();
    final GlobalKey optionsKey = GlobalKey();
    late FocusNode focusNode;
    late TextEditingController textEditingController;
    Iterable<String>? lastOptions;
    Duration? delay;

    await tester.pumpWidget(
      MaterialApp(
        home: Scaffold(
          body: RawAutocomplete<String>(
            optionsBuilder: (TextEditingValue textEditingValue) async {
              final Iterable<String> options = kOptions.where((String option) {
                return option.contains(textEditingValue.text.toLowerCase());
              });
              if (delay == null) {
                return options;
              }
              return Future<Iterable<String>>.delayed(delay, () => options);
            },
            fieldViewBuilder:
                (
                  BuildContext context,
                  TextEditingController fieldTextEditingController,
                  FocusNode fieldFocusNode,
                  VoidCallback onFieldSubmitted,
                ) {
                  focusNode = fieldFocusNode;
                  textEditingController = fieldTextEditingController;
                  return TextField(
                    key: fieldKey,
                    focusNode: focusNode,
                    controller: textEditingController,
                  );
                },
            optionsViewBuilder:
                (
                  BuildContext context,
                  AutocompleteOnSelected<String> onSelected,
                  Iterable<String> options,
                ) {
                  lastOptions = options;
                  return Container(key: optionsKey);
                },
          ),
        ),
      ),
    );

    focusNode.requestFocus();
    const Duration firstRequestDelay = Duration(milliseconds: 1000);
    const Duration secondRequestDelay = Duration(milliseconds: 2000);
    const Duration thirdRequestDelay = Duration(milliseconds: 3000);

    // Enter the first letter.
    delay = firstRequestDelay;
    await tester.enterText(find.byKey(fieldKey), 'l');
    await tester.pump();
    expect(lastOptions, null);

    // Enter the second letter which resolves slower.
    delay = secondRequestDelay;
    await tester.enterText(find.byKey(fieldKey), 'le');
    await tester.pump();
    expect(lastOptions, null);

    // Enter the third letter which resolves the slowest.
    delay = thirdRequestDelay;
    await tester.enterText(find.byKey(fieldKey), 'lem');
    await tester.pump();
    expect(lastOptions, null);

    // lastOptions should get updated only from the last request.
    await tester.pump(firstRequestDelay);
    expect(find.byKey(optionsKey), findsNothing);
    expect(lastOptions, null);

    await tester.pump(secondRequestDelay - firstRequestDelay);
    expect(find.byKey(optionsKey), findsNothing);
    expect(lastOptions, null);

    await tester.pump(thirdRequestDelay - secondRequestDelay);
    expect(find.byKey(optionsKey), findsOneWidget);
    expect(lastOptions, <String>['lemur']);
  });

  testWidgets('update options view when field input changes return to the starting keyword', (
    WidgetTester tester,
  ) async {
    final GlobalKey fieldKey = GlobalKey();
    final GlobalKey optionsKey = GlobalKey();
    late FocusNode focusNode;
    late TextEditingController textEditingController;
    Iterable<String>? lastOptions;
    const Duration delay = Duration(milliseconds: 100);

    await tester.pumpWidget(
      MaterialApp(
        home: Scaffold(
          body: RawAutocomplete<String>(
            optionsBuilder: (TextEditingValue textEditingValue) async {
              final Iterable<String> options = kOptions.where((String option) {
                return option.contains(textEditingValue.text.toLowerCase());
              });
              return Future<Iterable<String>>.delayed(delay, () => options);
            },
            fieldViewBuilder:
                (
                  BuildContext context,
                  TextEditingController fieldTextEditingController,
                  FocusNode fieldFocusNode,
                  VoidCallback onFieldSubmitted,
                ) {
                  focusNode = fieldFocusNode;
                  textEditingController = fieldTextEditingController;
                  return TextField(
                    key: fieldKey,
                    focusNode: focusNode,
                    controller: textEditingController,
                  );
                },
            optionsViewBuilder:
                (
                  BuildContext context,
                  AutocompleteOnSelected<String> onSelected,
                  Iterable<String> options,
                ) {
                  lastOptions = options;
                  return Container(key: optionsKey);
                },
          ),
        ),
      ),
    );

    // Setup starting point.
    await tester.enterText(find.byKey(fieldKey), 'ele');
    await tester.pump(delay);
    expect(lastOptions, <String>['chameleon', 'elephant']);
    expect(find.byKey(optionsKey), findsOneWidget);

    // Hide options.
    await tester.sendKeyEvent(LogicalKeyboardKey.escape);
    await tester.pump();
    expect(find.byKey(optionsKey), findsNothing);

    // Enter another letter and then immediately erase it.
    await tester.enterText(find.byKey(fieldKey), 'eleo');
    await tester.pump();
    expect(find.byKey(optionsKey), findsNothing);

    await tester.enterText(find.byKey(fieldKey), 'ele');
    await tester.pump(delay);
    expect(lastOptions, <String>['chameleon', 'elephant']);

    // Options dropdown should be visible after the last optionsBuilder
    // call is resolved.
    expect(find.byKey(optionsKey), findsOneWidget);
  });

  testWidgets('optionsBuilder does not have to be a pure function', (WidgetTester tester) async {
    final GlobalKey fieldKey = GlobalKey();
    final GlobalKey optionsKey = GlobalKey();
    late FocusNode focusNode;
    late TextEditingController textEditingController;
    Iterable<String>? lastOptions;
    const Duration delay = Duration(milliseconds: 100);

    // This is used to tell optionsBuilder to return something different after
    // being called with "ele" the second time. I.e. it is not a pure function.
    int timesOptionsBuilderCalledWithEle = 0;
    final Iterable<String> altEleOptions = <String>['something new and crazy for ele!'];

    await tester.pumpWidget(
      MaterialApp(
        home: Scaffold(
          body: RawAutocomplete<String>(
            optionsBuilder: (TextEditingValue textEditingValue) async {
              if (textEditingValue.text == 'ele') {
                timesOptionsBuilderCalledWithEle += 1;
                if (timesOptionsBuilderCalledWithEle > 1) {
                  return Future<Iterable<String>>.delayed(delay, () => altEleOptions);
                }
              }
              final Iterable<String> options = kOptions.where((String option) {
                return option.contains(textEditingValue.text.toLowerCase());
              });
              return Future<Iterable<String>>.delayed(delay, () => options);
            },
            fieldViewBuilder:
                (
                  BuildContext context,
                  TextEditingController fieldTextEditingController,
                  FocusNode fieldFocusNode,
                  VoidCallback onFieldSubmitted,
                ) {
                  focusNode = fieldFocusNode;
                  textEditingController = fieldTextEditingController;
                  return TextField(
                    key: fieldKey,
                    focusNode: focusNode,
                    controller: textEditingController,
                  );
                },
            optionsViewBuilder:
                (
                  BuildContext context,
                  AutocompleteOnSelected<String> onSelected,
                  Iterable<String> options,
                ) {
                  lastOptions = options;
                  return Container(key: optionsKey);
                },
          ),
        ),
      ),
    );

    await tester.enterText(find.byKey(fieldKey), 'ele');
    await tester.pump(delay);
    expect(lastOptions, <String>['chameleon', 'elephant']);
    expect(find.byKey(optionsKey), findsOneWidget);

    await tester.sendKeyEvent(LogicalKeyboardKey.escape);
    await tester.pump();
    expect(find.byKey(optionsKey), findsNothing);

    await tester.enterText(find.byKey(fieldKey), 'eleo');
    await tester.pump();
    expect(find.byKey(optionsKey), findsNothing);

    await tester.enterText(find.byKey(fieldKey), 'ele');
    await tester.pump(delay);
    expect(lastOptions, altEleOptions);
    expect(find.byKey(optionsKey), findsOneWidget);
  });

<<<<<<< HEAD
  testWidgets('Autocomplete Semantics announcement', (WidgetTester tester) async {
    final SemanticsHandle handle = tester.ensureSemantics();
    final GlobalKey fieldKey = GlobalKey();
    final GlobalKey optionsKey = GlobalKey();
    late Iterable<String> lastOptions;
    late FocusNode focusNode;
    late TextEditingController textEditingController;
    const DefaultWidgetsLocalizations localizations = DefaultWidgetsLocalizations();

    await tester.pumpWidget(
      MaterialApp(
        home: Scaffold(
          body: RawAutocomplete<String>(
            optionsBuilder: (TextEditingValue textEditingValue) {
              return kOptions.where((String option) {
                return option.contains(textEditingValue.text.toLowerCase());
              });
            },
            fieldViewBuilder:
                (
                  BuildContext context,
                  TextEditingController fieldTextEditingController,
                  FocusNode fieldFocusNode,
                  VoidCallback onFieldSubmitted,
                ) {
                  focusNode = fieldFocusNode;
                  textEditingController = fieldTextEditingController;
                  return TextField(
                    key: fieldKey,
                    focusNode: focusNode,
                    controller: textEditingController,
                  );
                },
            optionsViewBuilder:
                (
                  BuildContext context,
                  AutocompleteOnSelected<String> onSelected,
                  Iterable<String> options,
                ) {
                  lastOptions = options;
                  return Container(key: optionsKey);
                },
          ),
        ),
      ),
    );

    expect(find.byKey(fieldKey), findsOneWidget);
    expect(find.byKey(optionsKey), findsNothing);

    expect(tester.takeAnnouncements(), isEmpty);

    focusNode.requestFocus();
    await tester.pump();
    expect(find.byKey(optionsKey), findsOneWidget);
    expect(lastOptions.length, kOptions.length);
    expect(tester.takeAnnouncements().first.message, localizations.searchResultsAvailable);

    await tester.enterText(find.byKey(fieldKey), 'a');
    await tester.pump();
    expect(find.byKey(optionsKey), findsOneWidget);
    expect(lastOptions.length, greaterThan(0));
    expect(tester.takeAnnouncements(), isEmpty);

    await tester.enterText(find.byKey(fieldKey), 'zzzz');
    await tester.pump();
    expect(find.byKey(optionsKey), findsNothing);
    expect(tester.takeAnnouncements().first.message, localizations.searchResultsUnavailable);

    handle.dispose();
=======
  testWidgets('RawAutocomplete renders at zero area', (WidgetTester tester) async {
    await tester.pumpWidget(
      MaterialApp(
        home: Center(
          child: SizedBox.shrink(
            child: Scaffold(
              body: RawAutocomplete<String>(
                initialValue: const TextEditingValue(text: 'X'),
                optionsBuilder: (TextEditingValue textEditingValue) => <String>['Y'],
                fieldViewBuilder:
                    (
                      BuildContext context,
                      TextEditingController textEditingController,
                      FocusNode focusNode,
                      VoidCallback voidCallBack,
                    ) => TextField(controller: textEditingController),
                optionsViewBuilder:
                    (
                      BuildContext context,
                      AutocompleteOnSelected<String> onSelected,
                      Iterable<String> options,
                    ) => Container(),
              ),
            ),
          ),
        ),
      ),
    );
    final Finder xText = find.text('X');
    expect(tester.getSize(xText).isEmpty, isTrue);
>>>>>>> e0660cfb
  });
}<|MERGE_RESOLUTION|>--- conflicted
+++ resolved
@@ -3271,7 +3271,6 @@
     expect(find.byKey(optionsKey), findsOneWidget);
   });
 
-<<<<<<< HEAD
   testWidgets('Autocomplete Semantics announcement', (WidgetTester tester) async {
     final SemanticsHandle handle = tester.ensureSemantics();
     final GlobalKey fieldKey = GlobalKey();
@@ -3342,7 +3341,8 @@
     expect(tester.takeAnnouncements().first.message, localizations.searchResultsUnavailable);
 
     handle.dispose();
-=======
+  });
+  
   testWidgets('RawAutocomplete renders at zero area', (WidgetTester tester) async {
     await tester.pumpWidget(
       MaterialApp(
@@ -3373,6 +3373,5 @@
     );
     final Finder xText = find.text('X');
     expect(tester.getSize(xText).isEmpty, isTrue);
->>>>>>> e0660cfb
   });
 }