// Copyright 2014 The Flutter Authors. All rights reserved.
// Use of this source code is governed by a BSD-style license that can be
// found in the LICENSE file.

import 'package:flutter/material.dart';
import 'package:flutter/services.dart';
import 'package:flutter_test/flutter_test.dart';

class User {
  const User({required this.email, required this.name});

  final String email;
  final String name;

  @override
  String toString() {
    return '$name, $email';
  }
}

void main() {
  const List<String> kOptions = <String>[
    'aardvark',
    'bobcat',
    'chameleon',
    'dingo',
    'elephant',
    'flamingo',
    'goose',
    'hippopotamus',
    'iguana',
    'jaguar',
    'koala',
    'lemur',
    'mouse',
    'northern white rhinoceros',
  ];

  const List<User> kOptionsUsers = <User>[
    User(name: 'Alice', email: 'alice@example.com'),
    User(name: 'Bob', email: 'bob@example.com'),
    User(name: 'Charlie', email: 'charlie123@gmail.com'),
  ];

  testWidgets('can filter and select a list of string options', (WidgetTester tester) async {
    final GlobalKey fieldKey = GlobalKey();
    final GlobalKey optionsKey = GlobalKey();
    late Iterable<String> lastOptions;
    late AutocompleteOnSelected<String> lastOnSelected;
    late FocusNode focusNode;
    late TextEditingController textEditingController;

    await tester.pumpWidget(
      MaterialApp(
        home: Scaffold(
          body: RawAutocomplete<String>(
            optionsBuilder: (TextEditingValue textEditingValue) {
              return kOptions.where((String option) {
                return option.contains(textEditingValue.text.toLowerCase());
              });
            },
            fieldViewBuilder: (
              BuildContext context,
              TextEditingController fieldTextEditingController,
              FocusNode fieldFocusNode,
              VoidCallback onFieldSubmitted,
            ) {
              focusNode = fieldFocusNode;
              textEditingController = fieldTextEditingController;
              return TextField(
                key: fieldKey,
                focusNode: focusNode,
                controller: textEditingController,
              );
            },
            optionsViewBuilder: (
              BuildContext context,
              AutocompleteOnSelected<String> onSelected,
              Iterable<String> options,
            ) {
              lastOptions = options;
              lastOnSelected = onSelected;
              return Container(key: optionsKey);
            },
          ),
        ),
      ),
    );

    // The field is always rendered, but the options are not unless needed.
    expect(find.byKey(fieldKey), findsOneWidget);
    expect(find.byKey(optionsKey), findsNothing);

    // Focus the empty field. All the options are displayed.
    focusNode.requestFocus();
    await tester.pump();
    expect(find.byKey(optionsKey), findsOneWidget);
    expect(lastOptions.length, kOptions.length);

    // Enter text. The options are filtered by the text.
    textEditingController.value = const TextEditingValue(
      text: 'ele',
      selection: TextSelection(baseOffset: 3, extentOffset: 3),
    );
    await tester.pump();
    expect(find.byKey(fieldKey), findsOneWidget);
    expect(find.byKey(optionsKey), findsOneWidget);
    expect(lastOptions.length, 2);
    expect(lastOptions.elementAt(0), 'chameleon');
    expect(lastOptions.elementAt(1), 'elephant');

    // Select an option. The options hide and the field updates to show the
    // selection.
    final String selection = lastOptions.elementAt(1);
    lastOnSelected(selection);
    await tester.pump();
    expect(find.byKey(fieldKey), findsOneWidget);
    expect(find.byKey(optionsKey), findsNothing);
    expect(textEditingController.text, selection);

    // Modify the field text. The options appear again and are filtered.
    textEditingController.value = const TextEditingValue(
      text: 'e',
      selection: TextSelection(baseOffset: 1, extentOffset: 1),
    );
    await tester.pump();
    expect(find.byKey(fieldKey), findsOneWidget);
    expect(find.byKey(optionsKey), findsOneWidget);
    expect(lastOptions.length, 6);
    expect(lastOptions.elementAt(0), 'chameleon');
    expect(lastOptions.elementAt(1), 'elephant');
    expect(lastOptions.elementAt(2), 'goose');
    expect(lastOptions.elementAt(3), 'lemur');
    expect(lastOptions.elementAt(4), 'mouse');
    expect(lastOptions.elementAt(5), 'northern white rhinoceros');
  });

  testWidgets('tapping on an option selects it', (WidgetTester tester) async {
    final GlobalKey fieldKey = GlobalKey();
    final GlobalKey optionsKey = GlobalKey();
    late Iterable<String> lastOptions;
    late FocusNode focusNode;
    late TextEditingController textEditingController;

    await tester.pumpWidget(
      MaterialApp(
        home: Scaffold(
          body: RawAutocomplete<String>(
            optionsBuilder: (TextEditingValue textEditingValue) {
              return kOptions.where((String option) {
                return option.contains(textEditingValue.text.toLowerCase());
              });
            },
            fieldViewBuilder: (
              BuildContext context,
              TextEditingController fieldTextEditingController,
              FocusNode fieldFocusNode,
              VoidCallback onFieldSubmitted,
            ) {
              focusNode = fieldFocusNode;
              textEditingController = fieldTextEditingController;
              return TextField(
                key: fieldKey,
                focusNode: focusNode,
                controller: textEditingController,
              );
            },
            optionsViewBuilder: (
              BuildContext context,
              AutocompleteOnSelected<String> onSelected,
              Iterable<String> options,
            ) {
              lastOptions = options;
              return Material(
                elevation: 4.0,
                child: ListView.builder(
                  key: optionsKey,
                  padding: const EdgeInsets.all(8.0),
                  itemCount: options.length,
                  itemBuilder: (BuildContext context, int index) {
                    final String option = options.elementAt(index);
                    return GestureDetector(
                      onTap: () {
                        onSelected(option);
                      },
                      child: ListTile(title: Text(option)),
                    );
                  },
                ),
              );
            },
          ),
        ),
      ),
    );

    // The field is always rendered, but the options are not unless needed.
    expect(find.byKey(fieldKey), findsOneWidget);
    expect(find.byKey(optionsKey), findsNothing);

    // Tap on the text field to open the options.
    await tester.tap(find.byKey(fieldKey));
    await tester.pump();
    expect(find.byKey(optionsKey), findsOneWidget);
    expect(lastOptions.length, kOptions.length);

    await tester.tap(find.text(kOptions[2]));
    await tester.pump();

    expect(find.byKey(optionsKey), findsNothing);

    expect(textEditingController.text, equals(kOptions[2]));
  });

  testWidgets('can filter and select a list of custom User options', (WidgetTester tester) async {
    final GlobalKey fieldKey = GlobalKey();
    final GlobalKey optionsKey = GlobalKey();
    late Iterable<User> lastOptions;
    late AutocompleteOnSelected<User> lastOnSelected;
    late User lastUserSelected;
    late FocusNode focusNode;
    late TextEditingController textEditingController;

    await tester.pumpWidget(
      MaterialApp(
        home: Scaffold(
          body: RawAutocomplete<User>(
            optionsBuilder: (TextEditingValue textEditingValue) {
              return kOptionsUsers.where((User option) {
                return option.toString().contains(textEditingValue.text.toLowerCase());
              });
            },
            onSelected: (User selected) {
              lastUserSelected = selected;
            },
            fieldViewBuilder: (
              BuildContext context,
              TextEditingController fieldTextEditingController,
              FocusNode fieldFocusNode,
              VoidCallback onFieldSubmitted,
            ) {
              focusNode = fieldFocusNode;
              textEditingController = fieldTextEditingController;
              return TextField(
                key: fieldKey,
                focusNode: focusNode,
                controller: fieldTextEditingController,
              );
            },
            optionsViewBuilder: (
              BuildContext context,
              AutocompleteOnSelected<User> onSelected,
              Iterable<User> options,
            ) {
              lastOptions = options;
              lastOnSelected = onSelected;
              return Container(key: optionsKey);
            },
          ),
        ),
      ),
    );

    expect(find.byKey(fieldKey), findsOneWidget);
    expect(find.byKey(optionsKey), findsNothing);

    // Enter text. The options are filtered by the text.
    focusNode.requestFocus();
    textEditingController.value = const TextEditingValue(
      text: 'example',
      selection: TextSelection(baseOffset: 7, extentOffset: 7),
    );
    await tester.pump();
    expect(find.byKey(fieldKey), findsOneWidget);
    expect(find.byKey(optionsKey), findsOneWidget);
    expect(lastOptions.length, 2);
    expect(lastOptions.elementAt(0), kOptionsUsers[0]);
    expect(lastOptions.elementAt(1), kOptionsUsers[1]);

    // Select an option. The options hide and onSelected is called.
    final User selection = lastOptions.elementAt(1);
    lastOnSelected(selection);
    await tester.pump();
    expect(find.byKey(fieldKey), findsOneWidget);
    expect(find.byKey(optionsKey), findsNothing);
    expect(lastUserSelected, selection);
    expect(textEditingController.text, selection.toString());

    // Modify the field text. The options appear again and are filtered, this
    // time by name instead of email.
    textEditingController.value = const TextEditingValue(
      text: 'B',
      selection: TextSelection(baseOffset: 1, extentOffset: 1),
    );
    await tester.pump();
    expect(find.byKey(fieldKey), findsOneWidget);
    expect(find.byKey(optionsKey), findsOneWidget);
    expect(lastOptions.length, 1);
    expect(lastOptions.elementAt(0), kOptionsUsers[1]);
  });

  testWidgets('can specify a custom display string for a list of custom User options', (
    WidgetTester tester,
  ) async {
    final GlobalKey fieldKey = GlobalKey();
    final GlobalKey optionsKey = GlobalKey();
    late Iterable<User> lastOptions;
    late AutocompleteOnSelected<User> lastOnSelected;
    late User lastUserSelected;
    String displayStringForOption(User option) => option.name;
    late FocusNode focusNode;
    late TextEditingController textEditingController;

    await tester.pumpWidget(
      MaterialApp(
        home: Scaffold(
          body: RawAutocomplete<User>(
            optionsBuilder: (TextEditingValue textEditingValue) {
              return kOptionsUsers.where((User option) {
                return option.toString().contains(textEditingValue.text.toLowerCase());
              });
            },
            displayStringForOption: displayStringForOption,
            onSelected: (User selected) {
              lastUserSelected = selected;
            },
            fieldViewBuilder: (
              BuildContext context,
              TextEditingController fieldTextEditingController,
              FocusNode fieldFocusNode,
              VoidCallback onFieldSubmitted,
            ) {
              textEditingController = fieldTextEditingController;
              focusNode = fieldFocusNode;
              return TextField(
                key: fieldKey,
                focusNode: focusNode,
                controller: fieldTextEditingController,
              );
            },
            optionsViewBuilder: (
              BuildContext context,
              AutocompleteOnSelected<User> onSelected,
              Iterable<User> options,
            ) {
              lastOptions = options;
              lastOnSelected = onSelected;
              return Container(key: optionsKey);
            },
          ),
        ),
      ),
    );

    expect(find.byKey(fieldKey), findsOneWidget);
    expect(find.byKey(optionsKey), findsNothing);

    // Enter text. The options are filtered by the text.
    focusNode.requestFocus();
    textEditingController.value = const TextEditingValue(
      text: 'example',
      selection: TextSelection(baseOffset: 7, extentOffset: 7),
    );
    await tester.pump();
    expect(find.byKey(fieldKey), findsOneWidget);
    expect(find.byKey(optionsKey), findsOneWidget);
    expect(lastOptions.length, 2);
    expect(lastOptions.elementAt(0), kOptionsUsers[0]);
    expect(lastOptions.elementAt(1), kOptionsUsers[1]);

    // Select an option. The options hide and onSelected is called. The field
    // has its text set to the selection's display string.
    final User selection = lastOptions.elementAt(1);
    lastOnSelected(selection);
    await tester.pump();
    expect(find.byKey(fieldKey), findsOneWidget);
    expect(find.byKey(optionsKey), findsNothing);
    expect(lastUserSelected, selection);
    expect(textEditingController.text, selection.name);

    // Modify the field text. The options appear again and are filtered, this
    // time by name instead of email.
    textEditingController.value = const TextEditingValue(
      text: 'B',
      selection: TextSelection(baseOffset: 1, extentOffset: 1),
    );
    await tester.pump();
    expect(find.byKey(fieldKey), findsOneWidget);
    expect(find.byKey(optionsKey), findsOneWidget);
    expect(lastOptions.length, 1);
    expect(lastOptions.elementAt(0), kOptionsUsers[1]);
  });

  testWidgets('onFieldSubmitted selects the first option', (WidgetTester tester) async {
    final GlobalKey fieldKey = GlobalKey();
    final GlobalKey optionsKey = GlobalKey();
    late Iterable<String> lastOptions;
    late VoidCallback lastOnFieldSubmitted;
    late FocusNode focusNode;
    late TextEditingController textEditingController;

    await tester.pumpWidget(
      MaterialApp(
        home: Scaffold(
          body: RawAutocomplete<String>(
            optionsBuilder: (TextEditingValue textEditingValue) {
              return kOptions.where((String option) {
                return option.contains(textEditingValue.text.toLowerCase());
              });
            },
            fieldViewBuilder: (
              BuildContext context,
              TextEditingController fieldTextEditingController,
              FocusNode fieldFocusNode,
              VoidCallback onFieldSubmitted,
            ) {
              textEditingController = fieldTextEditingController;
              focusNode = fieldFocusNode;
              lastOnFieldSubmitted = onFieldSubmitted;
              return TextField(
                key: fieldKey,
                focusNode: focusNode,
                controller: fieldTextEditingController,
              );
            },
            optionsViewBuilder: (
              BuildContext context,
              AutocompleteOnSelected<String> onSelected,
              Iterable<String> options,
            ) {
              lastOptions = options;
              return Container(key: optionsKey);
            },
          ),
        ),
      ),
    );

    expect(find.byKey(fieldKey), findsOneWidget);
    expect(find.byKey(optionsKey), findsNothing);

    // Enter text. The options are filtered by the text.
    focusNode.requestFocus();
    textEditingController.value = const TextEditingValue(
      text: 'ele',
      selection: TextSelection(baseOffset: 3, extentOffset: 3),
    );
    await tester.pump();
    expect(find.byKey(fieldKey), findsOneWidget);
    expect(find.byKey(optionsKey), findsOneWidget);
    expect(lastOptions.length, 2);
    expect(lastOptions.elementAt(0), 'chameleon');
    expect(lastOptions.elementAt(1), 'elephant');

    // Select the current string, as if the field was submitted. The options
    // hide and the field updates to show the selection.
    lastOnFieldSubmitted();
    await tester.pump();
    expect(find.byKey(fieldKey), findsOneWidget);
    expect(find.byKey(optionsKey), findsNothing);
    expect(textEditingController.text, lastOptions.elementAt(0));
  });

  group('optionsViewOpenDirection', () {
    testWidgets('unset (default behavior): open downward', (WidgetTester tester) async {
      await tester.pumpWidget(
        MaterialApp(
          home: Scaffold(
            body: Center(
              child: RawAutocomplete<String>(
                optionsBuilder: (TextEditingValue textEditingValue) => <String>['a'],
                fieldViewBuilder: (
                  BuildContext context,
                  TextEditingController controller,
                  FocusNode focusNode,
                  VoidCallback onFieldSubmitted,
                ) {
                  return TextField(controller: controller, focusNode: focusNode);
                },
                optionsViewBuilder: (
                  BuildContext context,
                  AutocompleteOnSelected<String> onSelected,
                  Iterable<String> options,
                ) {
                  return const Text('a');
                },
              ),
            ),
          ),
        ),
      );
      await tester.showKeyboard(find.byType(TextField));
      expect(
        tester.getBottomLeft(find.byType(TextField)),
        offsetMoreOrLessEquals(tester.getTopLeft(find.text('a'))),
      );
    });

    testWidgets('down: open downward', (WidgetTester tester) async {
      await tester.pumpWidget(
        MaterialApp(
          home: Scaffold(
            body: Center(
              child: RawAutocomplete<String>(
                optionsViewOpenDirection:
                    OptionsViewOpenDirection.down, // ignore: avoid_redundant_argument_values
                optionsBuilder: (TextEditingValue textEditingValue) => <String>['a'],
                fieldViewBuilder: (
                  BuildContext context,
                  TextEditingController controller,
                  FocusNode focusNode,
                  VoidCallback onFieldSubmitted,
                ) {
                  return TextField(controller: controller, focusNode: focusNode);
                },
                optionsViewBuilder: (
                  BuildContext context,
                  AutocompleteOnSelected<String> onSelected,
                  Iterable<String> options,
                ) {
                  return const Text('a');
                },
              ),
            ),
          ),
        ),
      );
      await tester.showKeyboard(find.byType(TextField));
      expect(
        tester.getBottomLeft(find.byType(TextField)),
        offsetMoreOrLessEquals(tester.getTopLeft(find.text('a'))),
      );
    });

    testWidgets('up: open upward', (WidgetTester tester) async {
      await tester.pumpWidget(
        MaterialApp(
          home: Scaffold(
            body: Center(
              child: RawAutocomplete<String>(
                optionsViewOpenDirection: OptionsViewOpenDirection.up,
                optionsBuilder: (TextEditingValue textEditingValue) => <String>['a'],
                fieldViewBuilder: (
                  BuildContext context,
                  TextEditingController controller,
                  FocusNode focusNode,
                  VoidCallback onFieldSubmitted,
                ) {
                  return TextField(controller: controller, focusNode: focusNode);
                },
                optionsViewBuilder: (
                  BuildContext context,
                  AutocompleteOnSelected<String> onSelected,
                  Iterable<String> options,
                ) {
                  return const Text('a');
                },
              ),
            ),
          ),
        ),
      );
      await tester.showKeyboard(find.byType(TextField));
      expect(
        tester.getTopLeft(find.byType(TextField)),
        offsetMoreOrLessEquals(tester.getBottomLeft(find.text('a'))),
      );
    });

    group('fieldViewBuilder not passed', () {
      testWidgets('down', (WidgetTester tester) async {
        final GlobalKey autocompleteKey = GlobalKey();
        final TextEditingController controller = TextEditingController();
        addTearDown(controller.dispose);
        final FocusNode focusNode = FocusNode();
        addTearDown(focusNode.dispose);
        await tester.pumpWidget(
          MaterialApp(
            home: Scaffold(
              body: Column(
                crossAxisAlignment: CrossAxisAlignment.start,
                children: <Widget>[
                  TextField(controller: controller, focusNode: focusNode),
                  RawAutocomplete<String>(
                    key: autocompleteKey,
                    textEditingController: controller,
                    focusNode: focusNode,
                    optionsViewOpenDirection:
                        OptionsViewOpenDirection.down, // ignore: avoid_redundant_argument_values
                    optionsBuilder: (TextEditingValue textEditingValue) => <String>['a'],
                    optionsViewBuilder: (
                      BuildContext context,
                      AutocompleteOnSelected<String> onSelected,
                      Iterable<String> options,
                    ) {
                      return const Text('a');
                    },
                  ),
                ],
              ),
            ),
          ),
        );
        await tester.showKeyboard(find.byType(TextField));
        expect(
          tester.getBottomLeft(find.byKey(autocompleteKey)),
          offsetMoreOrLessEquals(tester.getTopLeft(find.text('a'))),
        );
      });

      testWidgets('up', (WidgetTester tester) async {
        final GlobalKey autocompleteKey = GlobalKey();
        final TextEditingController controller = TextEditingController();
        addTearDown(controller.dispose);
        final FocusNode focusNode = FocusNode();
        addTearDown(focusNode.dispose);
        await tester.pumpWidget(
          MaterialApp(
            home: Scaffold(
              body: Column(
                mainAxisAlignment: MainAxisAlignment.end,
                crossAxisAlignment: CrossAxisAlignment.start,
                children: <Widget>[
                  RawAutocomplete<String>(
                    key: autocompleteKey,
                    textEditingController: controller,
                    focusNode: focusNode,
                    optionsViewOpenDirection: OptionsViewOpenDirection.up,
                    optionsBuilder: (TextEditingValue textEditingValue) => <String>['a'],
                    optionsViewBuilder: (
                      BuildContext context,
                      AutocompleteOnSelected<String> onSelected,
                      Iterable<String> options,
                    ) {
                      return const Text('a');
                    },
                  ),
                  TextField(controller: controller, focusNode: focusNode),
                ],
              ),
            ),
          ),
        );
        await tester.showKeyboard(find.byType(TextField));
        expect(
          tester.getTopLeft(find.byKey(autocompleteKey)),
          offsetMoreOrLessEquals(tester.getBottomLeft(find.text('a'))),
        );
      });
    });
  });

  testWidgets('options follow field when it moves', (WidgetTester tester) async {
    final GlobalKey fieldKey = GlobalKey();
    final GlobalKey optionsKey = GlobalKey();
    late StateSetter setState;
    Alignment alignment = Alignment.center;
    late FocusNode focusNode;
    late TextEditingController textEditingController;

    await tester.pumpWidget(
      MaterialApp(
        home: Scaffold(
          body: StatefulBuilder(
            builder: (BuildContext context, StateSetter setter) {
              setState = setter;
              return Align(
                alignment: alignment,
                child: RawAutocomplete<String>(
                  optionsBuilder: (TextEditingValue textEditingValue) {
                    return kOptions.where((String option) {
                      return option.contains(textEditingValue.text.toLowerCase());
                    });
                  },
                  fieldViewBuilder: (
                    BuildContext context,
                    TextEditingController fieldTextEditingController,
                    FocusNode fieldFocusNode,
                    VoidCallback onFieldSubmitted,
                  ) {
                    focusNode = fieldFocusNode;
                    textEditingController = fieldTextEditingController;
                    return TextFormField(
                      controller: fieldTextEditingController,
                      focusNode: focusNode,
                      key: fieldKey,
                    );
                  },
                  optionsViewBuilder: (
                    BuildContext context,
                    AutocompleteOnSelected<String> onSelected,
                    Iterable<String> options,
                  ) {
                    return Container(key: optionsKey);
                  },
                ),
              );
            },
          ),
        ),
      ),
    );

    // Field is shown but not options.
    expect(find.byKey(fieldKey), findsOneWidget);
    expect(find.byKey(optionsKey), findsNothing);

    // Enter text to show the options.
    focusNode.requestFocus();
    textEditingController.value = const TextEditingValue(
      text: 'ele',
      selection: TextSelection(baseOffset: 3, extentOffset: 3),
    );
    await tester.pump();
    expect(find.byKey(fieldKey), findsOneWidget);
    expect(find.byKey(optionsKey), findsOneWidget);

    // Options are just below the field.
    final Offset optionsOffset = tester.getTopLeft(find.byKey(optionsKey));
    Offset fieldOffset = tester.getTopLeft(find.byKey(fieldKey));
    final Size fieldSize = tester.getSize(find.byKey(fieldKey));
    expect(optionsOffset.dy, fieldOffset.dy + fieldSize.height);

    // Move the field (similar to as if the keyboard opened). The options move
    // to follow the field.
    setState(() {
      alignment = Alignment.topCenter;
    });
    await tester.pump();
    fieldOffset = tester.getTopLeft(find.byKey(fieldKey));
    final Offset optionsOffsetOpen = tester.getTopLeft(find.byKey(optionsKey));
    expect(optionsOffsetOpen.dy, isNot(equals(optionsOffset.dy)));
    expect(optionsOffsetOpen.dy, fieldOffset.dy + fieldSize.height);
  });

  testWidgets('can prevent options from showing by returning an empty iterable', (
    WidgetTester tester,
  ) async {
    final GlobalKey fieldKey = GlobalKey();
    final GlobalKey optionsKey = GlobalKey();
    late Iterable<String> lastOptions;
    late FocusNode focusNode;
    late TextEditingController textEditingController;

    await tester.pumpWidget(
      MaterialApp(
        home: Scaffold(
          body: RawAutocomplete<String>(
            optionsBuilder: (TextEditingValue textEditingValue) {
              if (textEditingValue.text == '') {
                return const Iterable<String>.empty();
              }
              return kOptions.where((String option) {
                return option.contains(textEditingValue.text.toLowerCase());
              });
            },
            fieldViewBuilder: (
              BuildContext context,
              TextEditingController fieldTextEditingController,
              FocusNode fieldFocusNode,
              VoidCallback onFieldSubmitted,
            ) {
              focusNode = fieldFocusNode;
              textEditingController = fieldTextEditingController;
              return TextField(
                key: fieldKey,
                focusNode: focusNode,
                controller: fieldTextEditingController,
              );
            },
            optionsViewBuilder: (
              BuildContext context,
              AutocompleteOnSelected<String> onSelected,
              Iterable<String> options,
            ) {
              lastOptions = options;
              return Container(key: optionsKey);
            },
          ),
        ),
      ),
    );

    // The field is always rendered, but the options are not unless needed.
    expect(find.byKey(fieldKey), findsOneWidget);
    expect(find.byKey(optionsKey), findsNothing);

    // Focus the empty field. The options are not displayed because
    // optionsBuilder returns nothing for an empty field query.
    focusNode.requestFocus();
    textEditingController.value = const TextEditingValue(
      selection: TextSelection(baseOffset: 0, extentOffset: 0),
    );
    await tester.pump();
    expect(find.byKey(optionsKey), findsNothing);

    // Enter text. Now the options appear, filtered by the text.
    textEditingController.value = const TextEditingValue(
      text: 'ele',
      selection: TextSelection(baseOffset: 3, extentOffset: 3),
    );
    await tester.pump();
    expect(find.byKey(fieldKey), findsOneWidget);
    expect(find.byKey(optionsKey), findsOneWidget);
    expect(lastOptions.length, 2);
    expect(lastOptions.elementAt(0), 'chameleon');
    expect(lastOptions.elementAt(1), 'elephant');
  });

  testWidgets('can create a field outside of fieldViewBuilder', (WidgetTester tester) async {
    final GlobalKey fieldKey = GlobalKey();
    final GlobalKey optionsKey = GlobalKey();
    final GlobalKey autocompleteKey = GlobalKey();
    late Iterable<String> lastOptions;
    final FocusNode focusNode = FocusNode();
    addTearDown(focusNode.dispose);
    final TextEditingController textEditingController = TextEditingController();
    addTearDown(textEditingController.dispose);

    await tester.pumpWidget(
      MaterialApp(
        home: Scaffold(
          appBar: AppBar(
            // This is where the real field is being built.
            title: TextFormField(
              key: fieldKey,
              controller: textEditingController,
              focusNode: focusNode,
              onFieldSubmitted: (String value) {
                RawAutocomplete.onFieldSubmitted(autocompleteKey);
              },
            ),
          ),
          body: RawAutocomplete<String>(
            key: autocompleteKey,
            focusNode: focusNode,
            textEditingController: textEditingController,
            optionsBuilder: (TextEditingValue textEditingValue) {
              return kOptions.where((String option) {
                return option.contains(textEditingValue.text.toLowerCase());
              });
            },
            optionsViewBuilder: (
              BuildContext context,
              AutocompleteOnSelected<String> onSelected,
              Iterable<String> options,
            ) {
              lastOptions = options;
              return Container(key: optionsKey);
            },
          ),
        ),
      ),
    );

    expect(find.byKey(fieldKey), findsOneWidget);
    expect(find.byKey(optionsKey), findsNothing);

    // Enter text. The options are filtered by the text.
    focusNode.requestFocus();
    textEditingController.value = const TextEditingValue(
      text: 'ele',
      selection: TextSelection(baseOffset: 3, extentOffset: 3),
    );
    await tester.pump();
    expect(find.byKey(fieldKey), findsOneWidget);
    expect(find.byKey(optionsKey), findsOneWidget);
    expect(lastOptions.length, 2);
    expect(lastOptions.elementAt(0), 'chameleon');
    expect(lastOptions.elementAt(1), 'elephant');

    // Submit the field. The options hide and the field updates to show the
    // selection.
    await tester.showKeyboard(find.byType(TextFormField));
    await tester.testTextInput.receiveAction(TextInputAction.done);
    await tester.pump();
    expect(find.byKey(fieldKey), findsOneWidget);
    expect(find.byKey(optionsKey), findsNothing);
    expect(textEditingController.text, lastOptions.elementAt(0));
  });

  testWidgets('initialValue sets initial text field value', (WidgetTester tester) async {
    final GlobalKey fieldKey = GlobalKey();
    final GlobalKey optionsKey = GlobalKey();
    late Iterable<String> lastOptions;
    late AutocompleteOnSelected<String> lastOnSelected;
    late FocusNode focusNode;
    late TextEditingController textEditingController;

    await tester.pumpWidget(
      MaterialApp(
        home: Scaffold(
          body: RawAutocomplete<String>(
            // Should initialize text field with 'lem'.
            initialValue: const TextEditingValue(text: 'lem'),
            optionsBuilder: (TextEditingValue textEditingValue) {
              return kOptions.where((String option) {
                return option.contains(textEditingValue.text.toLowerCase());
              });
            },
            fieldViewBuilder: (
              BuildContext context,
              TextEditingController fieldTextEditingController,
              FocusNode fieldFocusNode,
              VoidCallback onFieldSubmitted,
            ) {
              focusNode = fieldFocusNode;
              textEditingController = fieldTextEditingController;
              return TextField(
                key: fieldKey,
                focusNode: focusNode,
                controller: textEditingController,
              );
            },
            optionsViewBuilder: (
              BuildContext context,
              AutocompleteOnSelected<String> onSelected,
              Iterable<String> options,
            ) {
              lastOptions = options;
              lastOnSelected = onSelected;
              return Container(key: optionsKey);
            },
          ),
        ),
      ),
    );

    // The field is always rendered, but the options are not unless needed.
    expect(find.byKey(fieldKey), findsOneWidget);
    expect(find.byKey(optionsKey), findsNothing);
    // The text editing controller value starts off with initialized value.
    expect(textEditingController.text, 'lem');

    // Focus the empty field. All the options are displayed.
    focusNode.requestFocus();
    await tester.pump();
    expect(find.byKey(optionsKey), findsOneWidget);
    expect(lastOptions.elementAt(0), 'lemur');

    // Select an option. The options hide and the field updates to show the
    // selection.
    final String selection = lastOptions.elementAt(0);
    lastOnSelected(selection);
    await tester.pump();
    expect(find.byKey(fieldKey), findsOneWidget);
    expect(find.byKey(optionsKey), findsNothing);
    expect(textEditingController.text, selection);
  });

  testWidgets('initialValue cannot be defined if TextEditingController is defined', (
    WidgetTester tester,
  ) async {
    final FocusNode focusNode = FocusNode();
    addTearDown(focusNode.dispose);
    final TextEditingController textEditingController = TextEditingController();
    addTearDown(textEditingController.dispose);

    expect(() {
      RawAutocomplete<String>(
        focusNode: focusNode,
        // Both [initialValue] and [textEditingController] cannot be
        // simultaneously defined.
        initialValue: const TextEditingValue(text: 'lemur'),
        textEditingController: textEditingController,
        optionsBuilder: (TextEditingValue textEditingValue) {
          return kOptions.where((String option) {
            return option.contains(textEditingValue.text.toLowerCase());
          });
        },
        optionsViewBuilder: (
          BuildContext context,
          AutocompleteOnSelected<String> onSelected,
          Iterable<String> options,
        ) {
          return Container();
        },
        fieldViewBuilder: (
          BuildContext context,
          TextEditingController fieldTextEditingController,
          FocusNode fieldFocusNode,
          VoidCallback onFieldSubmitted,
        ) {
          return TextField(focusNode: focusNode, controller: textEditingController);
        },
      );
    }, throwsAssertionError);
  });

  testWidgets('support asynchronous options builder', (WidgetTester tester) async {
    final GlobalKey fieldKey = GlobalKey();
    final GlobalKey optionsKey = GlobalKey();
    late FocusNode focusNode;
    late TextEditingController textEditingController;
    Iterable<String>? lastOptions;
    Duration? delay;

    await tester.pumpWidget(
      MaterialApp(
        home: Scaffold(
          body: RawAutocomplete<String>(
            optionsBuilder: (TextEditingValue textEditingValue) async {
              final Iterable<String> options = kOptions.where((String option) {
                return option.contains(textEditingValue.text.toLowerCase());
              });
              if (delay == null) {
                return options;
              }
              return Future<Iterable<String>>.delayed(delay, () => options);
            },
            fieldViewBuilder: (
              BuildContext context,
              TextEditingController fieldTextEditingController,
              FocusNode fieldFocusNode,
              VoidCallback onFieldSubmitted,
            ) {
              focusNode = fieldFocusNode;
              textEditingController = fieldTextEditingController;
              return TextField(
                key: fieldKey,
                focusNode: focusNode,
                controller: textEditingController,
              );
            },
            optionsViewBuilder: (
              BuildContext context,
              AutocompleteOnSelected<String> onSelected,
              Iterable<String> options,
            ) {
              lastOptions = options;
              return Container(key: optionsKey);
            },
          ),
        ),
      ),
    );

    // Enter text to build the options with delay.
    focusNode.requestFocus();
    delay = const Duration(milliseconds: 500);
    await tester.enterText(find.byKey(fieldKey), 'go');
    await tester.pumpAndSettle();

    // The options have not yet been built.
    expect(find.byKey(optionsKey), findsNothing);
    expect(lastOptions, isNull);

    // Await asynchronous options builder.
    await tester.pumpAndSettle(delay);
    expect(find.byKey(optionsKey), findsOneWidget);
    expect(lastOptions, <String>['dingo', 'flamingo', 'goose']);

    // Enter text to rebuild the options without delay.
    delay = null;
    await tester.enterText(find.byKey(fieldKey), 'ngo');
    await tester.pump();
    expect(lastOptions, <String>['dingo', 'flamingo']);
  });

  testWidgets('can navigate options with the arrow keys', (WidgetTester tester) async {
    final GlobalKey fieldKey = GlobalKey();
    final GlobalKey optionsKey = GlobalKey();
    late Iterable<String> lastOptions;
    late FocusNode focusNode;
    late TextEditingController textEditingController;
    late int lastHighlighted;
    await tester.pumpWidget(
      MaterialApp(
        home: Scaffold(
          body: RawAutocomplete<String>(
            optionsBuilder: (TextEditingValue textEditingValue) {
              return kOptions.where((String option) {
                return option.contains(textEditingValue.text.toLowerCase());
              });
            },
            fieldViewBuilder: (
              BuildContext context,
              TextEditingController fieldTextEditingController,
              FocusNode fieldFocusNode,
              VoidCallback onFieldSubmitted,
            ) {
              focusNode = fieldFocusNode;
              textEditingController = fieldTextEditingController;
              return TextFormField(
                key: fieldKey,
                focusNode: focusNode,
                controller: textEditingController,
                onFieldSubmitted: (String value) {
                  onFieldSubmitted();
                },
              );
            },
<<<<<<< HEAD
            optionsViewBuilder: (BuildContext context, AutocompleteOnSelected<String> onSelected, Iterable<String> options) {
              lastHighlighted = AutocompleteHighlightedOption.of(context);
=======
            optionsViewBuilder: (
              BuildContext context,
              AutocompleteOnSelected<String> onSelected,
              Iterable<String> options,
            ) {
>>>>>>> e3b301f2
              lastOptions = options;
              return Container(key: optionsKey);
            },
          ),
        ),
      ),
    );

    // Enter text. The options are filtered by the text.
    focusNode.requestFocus();
    await tester.enterText(find.byKey(fieldKey), 'ele');
    await tester.pumpAndSettle();
    expect(find.byKey(fieldKey), findsOneWidget);
    expect(find.byKey(optionsKey), findsOneWidget);
    expect(lastOptions.length, 2);
    expect(lastOptions.elementAt(0), 'chameleon');
    expect(lastOptions.elementAt(1), 'elephant');

    // Move the highlighted option to the second item 'elephant' and select it
    await tester.sendKeyEvent(LogicalKeyboardKey.arrowDown);
    // Can't use the key event for enter to submit to the text field using
    // the test framework, so this appears to be the equivalent.
    await tester.testTextInput.receiveAction(TextInputAction.done);
    await tester.pump();
    expect(find.byKey(fieldKey), findsOneWidget);
    expect(find.byKey(optionsKey), findsNothing);
    expect(textEditingController.text, 'elephant');

    // Modify the field text. The options appear again and are filtered.
    focusNode.requestFocus();
    textEditingController.clear();
    await tester.enterText(find.byKey(fieldKey), 'e');
    await tester.pump();
    expect(find.byKey(fieldKey), findsOneWidget);
    expect(find.byKey(optionsKey), findsOneWidget);
    expect(lastOptions.length, 6);
    expect(lastOptions.elementAt(0), 'chameleon');
    expect(lastOptions.elementAt(1), 'elephant');
    expect(lastOptions.elementAt(2), 'goose');
    expect(lastOptions.elementAt(3), 'lemur');
    expect(lastOptions.elementAt(4), 'mouse');
    expect(lastOptions.elementAt(5), 'northern white rhinoceros');

    // Selection does not wrap (going up).
    await tester.sendKeyEvent(LogicalKeyboardKey.arrowUp);
    await tester.pump();
    expect(lastHighlighted, 0);
    await tester.sendKeyEvent(LogicalKeyboardKey.arrowUp);
    await tester.pump();
    expect(lastHighlighted, 0);

    // Selection does not wrap (going down).
    await tester.sendKeyEvent(LogicalKeyboardKey.arrowDown);
    await tester.pump();
    expect(lastHighlighted, 1);
    await tester.sendKeyEvent(LogicalKeyboardKey.arrowDown);
    await tester.pump();
    expect(lastHighlighted, 2);
    await tester.sendKeyEvent(LogicalKeyboardKey.arrowDown);
    await tester.pump();
    expect(lastHighlighted, 3);
    await tester.sendKeyEvent(LogicalKeyboardKey.arrowDown);
    await tester.pump();
    expect(lastHighlighted, 4);
    await tester.sendKeyEvent(LogicalKeyboardKey.arrowDown);
    await tester.pump();
    expect(lastHighlighted, 5);
    await tester.sendKeyEvent(LogicalKeyboardKey.arrowDown);
    await tester.pump();
    expect(lastHighlighted, 5);
  });

  testWidgets('can jump to ends with keyboard', (WidgetTester tester) async {
    final GlobalKey fieldKey = GlobalKey();
    final GlobalKey optionsKey = GlobalKey();
    late Iterable<String> lastOptions;
    late FocusNode focusNode;
    late TextEditingController textEditingController;
    late int lastHighlighted;
    await tester.pumpWidget(
      MaterialApp(
        home: Scaffold(
          body: RawAutocomplete<String>(
            optionsBuilder: (TextEditingValue textEditingValue) {
              return kOptions.where((String option) {
                return option.contains(textEditingValue.text.toLowerCase());
              });
            },
            fieldViewBuilder: (BuildContext context, TextEditingController fieldTextEditingController, FocusNode fieldFocusNode, VoidCallback onFieldSubmitted) {
              focusNode = fieldFocusNode;
              textEditingController = fieldTextEditingController;
              return TextFormField(
                key: fieldKey,
                focusNode: focusNode,
                controller: textEditingController,
                onFieldSubmitted: (String value) {
                  onFieldSubmitted();
                },
              );
            },
            optionsViewBuilder: (BuildContext context, AutocompleteOnSelected<String> onSelected, Iterable<String> options) {
              lastHighlighted = AutocompleteHighlightedOption.of(context);
              lastOptions = options;
              return Container(key: optionsKey);
            },
          ),
        ),
      ),
    );

    // Enter text. The options are filtered by the text.
    focusNode.requestFocus();
    textEditingController.clear();
    await tester.enterText(find.byKey(fieldKey), 'e');
    await tester.pump();
    expect(find.byKey(fieldKey), findsOneWidget);
    expect(find.byKey(optionsKey), findsOneWidget);
    expect(lastOptions.length, 6);
    expect(lastOptions.elementAt(0), 'chameleon');
    expect(lastOptions.elementAt(1), 'elephant');
    expect(lastOptions.elementAt(2), 'goose');
    expect(lastOptions.elementAt(3), 'lemur');
    expect(lastOptions.elementAt(4), 'mouse');
    expect(lastOptions.elementAt(5), 'northern white rhinoceros');

    // Jump to the bottom.
    await tester.sendKeyDownEvent(LogicalKeyboardKey.control);
    await tester.sendKeyEvent(LogicalKeyboardKey.arrowDown);
    await tester.sendKeyUpEvent(LogicalKeyboardKey.control);
    await tester.pump();
    expect(lastHighlighted, 5);

    // Doesn't wrap down.
    await tester.sendKeyDownEvent(LogicalKeyboardKey.control);
    await tester.sendKeyEvent(LogicalKeyboardKey.arrowDown);
    await tester.sendKeyUpEvent(LogicalKeyboardKey.control);
    await tester.pump();
    expect(lastHighlighted, 5);

    // Jump to the top.
    await tester.sendKeyDownEvent(LogicalKeyboardKey.control);
    await tester.sendKeyEvent(LogicalKeyboardKey.arrowUp);
    await tester.sendKeyUpEvent(LogicalKeyboardKey.control);
    await tester.pump();
    expect(lastHighlighted, 0);

    // Doesn't wrap up.
    await tester.sendKeyDownEvent(LogicalKeyboardKey.control);
    await tester.sendKeyEvent(LogicalKeyboardKey.arrowUp);
    await tester.sendKeyUpEvent(LogicalKeyboardKey.control);
    await tester.pump();
    expect(lastHighlighted, 0);
  });

  testWidgets('can navigate with page up/down keys', (WidgetTester tester) async {
    final GlobalKey fieldKey = GlobalKey();
    final GlobalKey optionsKey = GlobalKey();
    late Iterable<String> lastOptions;
    late FocusNode focusNode;
    late TextEditingController textEditingController;
    late int lastHighlighted;
    await tester.pumpWidget(
      MaterialApp(
        home: Scaffold(
          body: RawAutocomplete<String>(
            optionsBuilder: (TextEditingValue textEditingValue) {
              return kOptions.where((String option) {
                return option.contains(textEditingValue.text.toLowerCase());
              });
            },
            fieldViewBuilder: (BuildContext context, TextEditingController fieldTextEditingController, FocusNode fieldFocusNode, VoidCallback onFieldSubmitted) {
              focusNode = fieldFocusNode;
              textEditingController = fieldTextEditingController;
              return TextFormField(
                key: fieldKey,
                focusNode: focusNode,
                controller: textEditingController,
                onFieldSubmitted: (String value) {
                  onFieldSubmitted();
                },
              );
            },
            optionsViewBuilder: (BuildContext context, AutocompleteOnSelected<String> onSelected, Iterable<String> options) {
              lastHighlighted = AutocompleteHighlightedOption.of(context);
              lastOptions = options;
              return Container(key: optionsKey);
            },
          ),
        ),
      ),
    );

    // Enter text. The options are filtered by the text.
    focusNode.requestFocus();
    textEditingController.clear();
    await tester.enterText(find.byKey(fieldKey), 'e');
    await tester.pump();
    expect(find.byKey(fieldKey), findsOneWidget);
    expect(find.byKey(optionsKey), findsOneWidget);
    expect(lastOptions.length, 6);
    expect(lastOptions.elementAt(0), 'chameleon');
    expect(lastOptions.elementAt(1), 'elephant');
    expect(lastOptions.elementAt(2), 'goose');
    expect(lastOptions.elementAt(3), 'lemur');
    expect(lastOptions.elementAt(4), 'mouse');
    expect(lastOptions.elementAt(5), 'northern white rhinoceros');

    // Jump down. Stops at the bottom and doesn't wrap.
    await tester.sendKeyEvent(LogicalKeyboardKey.pageDown);
    await tester.pump();
    expect(lastHighlighted, 4);
    await tester.sendKeyEvent(LogicalKeyboardKey.pageDown);
    await tester.pump();
    expect(lastHighlighted, 5);
    await tester.sendKeyEvent(LogicalKeyboardKey.pageDown);
    await tester.pump();
    expect(lastHighlighted, 5);

    // Jump to the bottom and then jump up a page.
    await tester.sendKeyEvent(LogicalKeyboardKey.pageUp);
    await tester.pump();
    expect(lastHighlighted, 1);
    await tester.sendKeyEvent(LogicalKeyboardKey.pageUp);
    await tester.pump();
    expect(lastHighlighted, 0);
    await tester.sendKeyEvent(LogicalKeyboardKey.pageUp);
    await tester.pump();
    expect(lastHighlighted, 0);
  });

  testWidgets('can hide and show options with the keyboard', (WidgetTester tester) async {
    final GlobalKey fieldKey = GlobalKey();
    final GlobalKey optionsKey = GlobalKey();
    late Iterable<String> lastOptions;
    late FocusNode focusNode;
    late TextEditingController textEditingController;
    await tester.pumpWidget(
      MaterialApp(
        home: Scaffold(
          body: RawAutocomplete<String>(
            optionsBuilder: (TextEditingValue textEditingValue) {
              return kOptions.where((String option) {
                return option.contains(textEditingValue.text.toLowerCase());
              });
            },
            fieldViewBuilder: (
              BuildContext context,
              TextEditingController fieldTextEditingController,
              FocusNode fieldFocusNode,
              VoidCallback onFieldSubmitted,
            ) {
              focusNode = fieldFocusNode;
              textEditingController = fieldTextEditingController;
              return TextFormField(
                key: fieldKey,
                focusNode: focusNode,
                controller: textEditingController,
                onFieldSubmitted: (String value) {
                  onFieldSubmitted();
                },
              );
            },
            optionsViewBuilder: (
              BuildContext context,
              AutocompleteOnSelected<String> onSelected,
              Iterable<String> options,
            ) {
              lastOptions = options;
              return Container(key: optionsKey);
            },
          ),
        ),
      ),
    );

    // Enter text. The options are filtered by the text.
    focusNode.requestFocus();
    await tester.enterText(find.byKey(fieldKey), 'ele');
    await tester.pumpAndSettle();
    expect(find.byKey(fieldKey), findsOneWidget);
    expect(find.byKey(optionsKey), findsOneWidget);
    expect(lastOptions.length, 2);
    expect(lastOptions.elementAt(0), 'chameleon');
    expect(lastOptions.elementAt(1), 'elephant');

    // Hide the options.
    await tester.sendKeyEvent(LogicalKeyboardKey.escape);
    await tester.pump();
    expect(find.byKey(fieldKey), findsOneWidget);
    expect(find.byKey(optionsKey), findsNothing);

    // Show the options again by pressing arrow keys
    await tester.sendKeyEvent(LogicalKeyboardKey.arrowDown);
    await tester.pump();
    expect(find.byKey(optionsKey), findsOneWidget);
    await tester.sendKeyEvent(LogicalKeyboardKey.escape);
    await tester.pump();
    expect(find.byKey(optionsKey), findsNothing);
    await tester.sendKeyEvent(LogicalKeyboardKey.arrowUp);
    await tester.pump();
    expect(find.byKey(optionsKey), findsOneWidget);
    await tester.sendKeyEvent(LogicalKeyboardKey.escape);
    await tester.pump();
    expect(find.byKey(optionsKey), findsNothing);

    // Show the options again by re-focusing the field.
    focusNode.unfocus();
    await tester.pump();
    expect(find.byKey(optionsKey), findsNothing);
    focusNode.requestFocus();
    await tester.pump();
    expect(find.byKey(optionsKey), findsOneWidget);
    await tester.sendKeyEvent(LogicalKeyboardKey.escape);
    await tester.pump();
    expect(find.byKey(optionsKey), findsNothing);

    // Show the options again by editing the text (but not when selecting text
    // or moving the caret).
    await tester.enterText(find.byKey(fieldKey), 'elep');
    await tester.pump();
    expect(find.byKey(optionsKey), findsOneWidget);
    await tester.sendKeyEvent(LogicalKeyboardKey.escape);
    await tester.pump();
    expect(find.byKey(optionsKey), findsNothing);
    textEditingController.selection = TextSelection.fromPosition(const TextPosition(offset: 3));
    await tester.pump();
    expect(find.byKey(optionsKey), findsNothing);
  });

  testWidgets('re-invokes DismissIntent if options not shown', (WidgetTester tester) async {
    final GlobalKey fieldKey = GlobalKey();
    final GlobalKey optionsKey = GlobalKey();
    late FocusNode focusNode;
    bool wrappingActionInvoked = false;
    await tester.pumpWidget(
      MaterialApp(
        home: Scaffold(
          body: Actions(
            actions: <Type, Action<Intent>>{
              DismissIntent: CallbackAction<DismissIntent>(
                onInvoke: (_) => wrappingActionInvoked = true,
              ),
            },
            child: RawAutocomplete<String>(
              optionsBuilder: (TextEditingValue textEditingValue) {
                return kOptions.where((String option) {
                  return option.contains(textEditingValue.text.toLowerCase());
                });
              },
              fieldViewBuilder: (
                BuildContext context,
                TextEditingController fieldTextEditingController,
                FocusNode fieldFocusNode,
                VoidCallback onFieldSubmitted,
              ) {
                focusNode = fieldFocusNode;
                return TextFormField(
                  key: fieldKey,
                  focusNode: focusNode,
                  controller: fieldTextEditingController,
                  onFieldSubmitted: (String value) {
                    onFieldSubmitted();
                  },
                );
              },
              optionsViewBuilder: (
                BuildContext context,
                AutocompleteOnSelected<String> onSelected,
                Iterable<String> options,
              ) {
                return Container(key: optionsKey);
              },
            ),
          ),
        ),
      ),
    );

    // Enter text to show options.
    focusNode.requestFocus();
    await tester.enterText(find.byKey(fieldKey), 'ele');
    await tester.pumpAndSettle();
    expect(find.byKey(fieldKey), findsOneWidget);
    expect(find.byKey(optionsKey), findsOneWidget);

    // Hide the options.
    await tester.sendKeyEvent(LogicalKeyboardKey.escape);
    await tester.pump();
    expect(find.byKey(fieldKey), findsOneWidget);
    expect(find.byKey(optionsKey), findsNothing);
    expect(wrappingActionInvoked, false);

    // Ensure the wrapping Actions can receive the DismissIntent.
    await tester.sendKeyEvent(LogicalKeyboardKey.escape);
    expect(wrappingActionInvoked, true);
  });

  testWidgets(
    'optionsViewBuilders can use AutocompleteHighlightedOption to highlight selected option',
    (WidgetTester tester) async {
      final GlobalKey fieldKey = GlobalKey();
      final GlobalKey optionsKey = GlobalKey();
      late Iterable<String> lastOptions;
      late int lastHighlighted;
      late FocusNode focusNode;
      late TextEditingController textEditingController;
      await tester.pumpWidget(
        MaterialApp(
          home: Scaffold(
            body: RawAutocomplete<String>(
              optionsBuilder: (TextEditingValue textEditingValue) {
                return kOptions.where((String option) {
                  return option.contains(textEditingValue.text.toLowerCase());
                });
              },
              fieldViewBuilder: (
                BuildContext context,
                TextEditingController fieldTextEditingController,
                FocusNode fieldFocusNode,
                VoidCallback onFieldSubmitted,
              ) {
                focusNode = fieldFocusNode;
                textEditingController = fieldTextEditingController;
                return TextFormField(
                  key: fieldKey,
                  focusNode: focusNode,
                  controller: textEditingController,
                  onFieldSubmitted: (String value) {
                    onFieldSubmitted();
                  },
                );
              },
              optionsViewBuilder: (
                BuildContext context,
                AutocompleteOnSelected<String> onSelected,
                Iterable<String> options,
              ) {
                lastOptions = options;
                lastHighlighted = AutocompleteHighlightedOption.of(context);
                return Container(key: optionsKey);
              },
            ),
          ),
        ),
<<<<<<< HEAD
      ),
    );

    // Enter text. The options are filtered by the text.
    focusNode.requestFocus();
    await tester.enterText(find.byKey(fieldKey), 'e');
    await tester.pump();
    expect(find.byKey(fieldKey), findsOneWidget);
    expect(find.byKey(optionsKey), findsOneWidget);
    expect(lastOptions.length, 6);
    expect(lastOptions.elementAt(0), 'chameleon');
    expect(lastOptions.elementAt(1), 'elephant');
    expect(lastOptions.elementAt(2), 'goose');
    expect(lastOptions.elementAt(3), 'lemur');
    expect(lastOptions.elementAt(4), 'mouse');
    expect(lastOptions.elementAt(5), 'northern white rhinoceros');

    // Move the highlighted option down and check the highlighted index
    expect(lastHighlighted, 0);
    await tester.sendKeyEvent(LogicalKeyboardKey.arrowDown);
    await tester.pump();
    expect(lastHighlighted, 1);
    await tester.sendKeyEvent(LogicalKeyboardKey.arrowDown);
    await tester.pump();
    expect(lastHighlighted, 2);
    await tester.sendKeyEvent(LogicalKeyboardKey.arrowDown);
    await tester.pump();
    expect(lastHighlighted, 3);
    await tester.sendKeyEvent(LogicalKeyboardKey.arrowDown);
    await tester.pump();
    expect(lastHighlighted, 4);
    await tester.sendKeyEvent(LogicalKeyboardKey.arrowDown);
    await tester.pump();
    expect(lastHighlighted, 5);

    // Arrow keys do not wrap.
    await tester.sendKeyEvent(LogicalKeyboardKey.arrowDown);
    await tester.pump();
    expect(lastHighlighted, 5);

    // And move it back up
    await tester.sendKeyEvent(LogicalKeyboardKey.arrowUp);
    await tester.pump();
    expect(lastHighlighted, 4);
    await tester.sendKeyEvent(LogicalKeyboardKey.arrowUp);
    await tester.pump();
    expect(lastHighlighted, 3);
    await tester.sendKeyEvent(LogicalKeyboardKey.arrowUp);
    await tester.pump();
    expect(lastHighlighted, 2);
    await tester.sendKeyEvent(LogicalKeyboardKey.arrowUp);
    await tester.pump();
    expect(lastHighlighted, 1);
    await tester.sendKeyEvent(LogicalKeyboardKey.arrowUp);
    await tester.pump();
    expect(lastHighlighted, 0);

    // Arrow keys do not wrap.
    await tester.sendKeyEvent(LogicalKeyboardKey.arrowUp);
    await tester.pump();
    expect(lastHighlighted, 0);
  });
=======
      );

      // Enter text. The options are filtered by the text.
      focusNode.requestFocus();
      await tester.enterText(find.byKey(fieldKey), 'e');
      await tester.pump();
      expect(find.byKey(fieldKey), findsOneWidget);
      expect(find.byKey(optionsKey), findsOneWidget);
      expect(lastOptions.length, 6);
      expect(lastOptions.elementAt(0), 'chameleon');
      expect(lastOptions.elementAt(1), 'elephant');
      expect(lastOptions.elementAt(2), 'goose');
      expect(lastOptions.elementAt(3), 'lemur');
      expect(lastOptions.elementAt(4), 'mouse');
      expect(lastOptions.elementAt(5), 'northern white rhinoceros');

      // Move the highlighted option down and check the highlighted index
      expect(lastHighlighted, 0);
      await tester.sendKeyEvent(LogicalKeyboardKey.arrowDown);
      await tester.pump();
      expect(lastHighlighted, 1);
      await tester.sendKeyEvent(LogicalKeyboardKey.arrowDown);
      await tester.pump();
      expect(lastHighlighted, 2);
      await tester.sendKeyEvent(LogicalKeyboardKey.arrowDown);
      await tester.pump();
      expect(lastHighlighted, 3);

      // And move it back up
      await tester.sendKeyEvent(LogicalKeyboardKey.arrowUp);
      await tester.pump();
      expect(lastHighlighted, 2);
      await tester.sendKeyEvent(LogicalKeyboardKey.arrowUp);
      await tester.pump();
      expect(lastHighlighted, 1);
      await tester.sendKeyEvent(LogicalKeyboardKey.arrowUp);
      await tester.pump();
      expect(lastHighlighted, 0);

      // Going back up should wrap around
      await tester.sendKeyEvent(LogicalKeyboardKey.arrowUp);
      await tester.pump();
      expect(lastHighlighted, 5);
    },
  );
>>>>>>> e3b301f2

  testWidgets('floating menu goes away on select', (WidgetTester tester) async {
    // Regression test for https://github.com/flutter/flutter/issues/99749.
    final GlobalKey fieldKey = GlobalKey();
    final GlobalKey optionsKey = GlobalKey();
    late AutocompleteOnSelected<String> lastOnSelected;
    late FocusNode focusNode;
    late TextEditingController textEditingController;

    await tester.pumpWidget(
      MaterialApp(
        home: Scaffold(
          body: RawAutocomplete<String>(
            optionsBuilder: (TextEditingValue textEditingValue) {
              return kOptions.where((String option) {
                return option.contains(textEditingValue.text.toLowerCase());
              });
            },
            fieldViewBuilder: (
              BuildContext context,
              TextEditingController fieldTextEditingController,
              FocusNode fieldFocusNode,
              VoidCallback onFieldSubmitted,
            ) {
              focusNode = fieldFocusNode;
              textEditingController = fieldTextEditingController;
              return TextField(
                key: fieldKey,
                focusNode: focusNode,
                controller: textEditingController,
              );
            },
            optionsViewBuilder: (
              BuildContext context,
              AutocompleteOnSelected<String> onSelected,
              Iterable<String> options,
            ) {
              lastOnSelected = onSelected;
              return Container(key: optionsKey);
            },
          ),
        ),
      ),
    );

    // The field is always rendered, but the options are not unless needed.
    expect(find.byKey(fieldKey), findsOneWidget);
    expect(find.byKey(optionsKey), findsNothing);

    await tester.enterText(find.byKey(fieldKey), kOptions[0]);
    await tester.pumpAndSettle();
    expect(find.byKey(optionsKey), findsOneWidget);

    // Pretend that the only option is selected. This does not change the
    // text in the text field.
    lastOnSelected(kOptions[0]);
    await tester.pump();
    expect(find.byKey(optionsKey), findsNothing);
  });

  testWidgets('can prevent older optionsBuilder results from replacing the new ones', (
    WidgetTester tester,
  ) async {
    final GlobalKey fieldKey = GlobalKey();
    final GlobalKey optionsKey = GlobalKey();
    late FocusNode focusNode;
    late TextEditingController textEditingController;
    Iterable<String>? lastOptions;
    Duration? delay;

    await tester.pumpWidget(
      MaterialApp(
        home: Scaffold(
          body: RawAutocomplete<String>(
            optionsBuilder: (TextEditingValue textEditingValue) async {
              final Iterable<String> options = kOptions.where((String option) {
                return option.contains(textEditingValue.text.toLowerCase());
              });
              if (delay == null) {
                return options;
              }
              return Future<Iterable<String>>.delayed(delay, () => options);
            },
            fieldViewBuilder: (
              BuildContext context,
              TextEditingController fieldTextEditingController,
              FocusNode fieldFocusNode,
              VoidCallback onFieldSubmitted,
            ) {
              focusNode = fieldFocusNode;
              textEditingController = fieldTextEditingController;
              return TextField(
                key: fieldKey,
                focusNode: focusNode,
                controller: textEditingController,
              );
            },
            optionsViewBuilder: (
              BuildContext context,
              AutocompleteOnSelected<String> onSelected,
              Iterable<String> options,
            ) {
              lastOptions = options;
              return Container(key: optionsKey);
            },
          ),
        ),
      ),
    );

    const Duration longRequestDelay = Duration(milliseconds: 5000);
    const Duration shortRequestDelay = Duration(milliseconds: 1000);
    focusNode.requestFocus();

    // Enter the first letter.
    delay = longRequestDelay;
    await tester.enterText(find.byKey(fieldKey), 'c');
    await tester.pump();
    expect(lastOptions, null);

    // Enter the second letter which resolves faster.
    delay = shortRequestDelay;
    await tester.enterText(find.byKey(fieldKey), 'ch');
    await tester.pump();
    expect(lastOptions, null);

    // Wait for the short request to resolve.
    await tester.pump(shortRequestDelay);

    // lastOptions must contain results from the last request.
    expect(find.byKey(optionsKey), findsOneWidget);
    expect(lastOptions, <String>['chameleon']);

    // Wait for the last timer to finish.
    await tester.pump(longRequestDelay - shortRequestDelay);
    expect(lastOptions, <String>['chameleon']);
  });

  testWidgets('updates result only from the last call made to optionsBuilder', (
    WidgetTester tester,
  ) async {
    final GlobalKey fieldKey = GlobalKey();
    final GlobalKey optionsKey = GlobalKey();
    late FocusNode focusNode;
    late TextEditingController textEditingController;
    Iterable<String>? lastOptions;
    Duration? delay;

    await tester.pumpWidget(
      MaterialApp(
        home: Scaffold(
          body: RawAutocomplete<String>(
            optionsBuilder: (TextEditingValue textEditingValue) async {
              final Iterable<String> options = kOptions.where((String option) {
                return option.contains(textEditingValue.text.toLowerCase());
              });
              if (delay == null) {
                return options;
              }
              return Future<Iterable<String>>.delayed(delay, () => options);
            },
            fieldViewBuilder: (
              BuildContext context,
              TextEditingController fieldTextEditingController,
              FocusNode fieldFocusNode,
              VoidCallback onFieldSubmitted,
            ) {
              focusNode = fieldFocusNode;
              textEditingController = fieldTextEditingController;
              return TextField(
                key: fieldKey,
                focusNode: focusNode,
                controller: textEditingController,
              );
            },
            optionsViewBuilder: (
              BuildContext context,
              AutocompleteOnSelected<String> onSelected,
              Iterable<String> options,
            ) {
              lastOptions = options;
              return Container(key: optionsKey);
            },
          ),
        ),
      ),
    );

    focusNode.requestFocus();
    const Duration firstRequestDelay = Duration(milliseconds: 1000);
    const Duration secondRequestDelay = Duration(milliseconds: 2000);
    const Duration thirdRequestDelay = Duration(milliseconds: 3000);

    // Enter the first letter.
    delay = firstRequestDelay;
    await tester.enterText(find.byKey(fieldKey), 'l');
    await tester.pump();
    expect(lastOptions, null);

    // Enter the second letter which resolves slower.
    delay = secondRequestDelay;
    await tester.enterText(find.byKey(fieldKey), 'le');
    await tester.pump();
    expect(lastOptions, null);

    // Enter the third letter which resolves the slowest.
    delay = thirdRequestDelay;
    await tester.enterText(find.byKey(fieldKey), 'lem');
    await tester.pump();
    expect(lastOptions, null);

    // lastOptions should get updated only from the last request.
    await tester.pump(firstRequestDelay);
    expect(find.byKey(optionsKey), findsNothing);
    expect(lastOptions, null);

    await tester.pump(secondRequestDelay - firstRequestDelay);
    expect(find.byKey(optionsKey), findsNothing);
    expect(lastOptions, null);

    await tester.pump(thirdRequestDelay - secondRequestDelay);
    expect(find.byKey(optionsKey), findsOneWidget);
    expect(lastOptions, <String>['lemur']);
  });

  testWidgets('update options view when field input changes return to the starting keyword', (
    WidgetTester tester,
  ) async {
    final GlobalKey fieldKey = GlobalKey();
    final GlobalKey optionsKey = GlobalKey();
    late FocusNode focusNode;
    late TextEditingController textEditingController;
    Iterable<String>? lastOptions;
    const Duration delay = Duration(milliseconds: 100);

    await tester.pumpWidget(
      MaterialApp(
        home: Scaffold(
          body: RawAutocomplete<String>(
            optionsBuilder: (TextEditingValue textEditingValue) async {
              final Iterable<String> options = kOptions.where((String option) {
                return option.contains(textEditingValue.text.toLowerCase());
              });
              return Future<Iterable<String>>.delayed(delay, () => options);
            },
            fieldViewBuilder: (
              BuildContext context,
              TextEditingController fieldTextEditingController,
              FocusNode fieldFocusNode,
              VoidCallback onFieldSubmitted,
            ) {
              focusNode = fieldFocusNode;
              textEditingController = fieldTextEditingController;
              return TextField(
                key: fieldKey,
                focusNode: focusNode,
                controller: textEditingController,
              );
            },
            optionsViewBuilder: (
              BuildContext context,
              AutocompleteOnSelected<String> onSelected,
              Iterable<String> options,
            ) {
              lastOptions = options;
              return Container(key: optionsKey);
            },
          ),
        ),
      ),
    );

    // Setup starting point.
    await tester.enterText(find.byKey(fieldKey), 'ele');
    await tester.pump(delay);
    expect(lastOptions, <String>['chameleon', 'elephant']);
    expect(find.byKey(optionsKey), findsOneWidget);

    // Hide options.
    await tester.sendKeyEvent(LogicalKeyboardKey.escape);
    await tester.pump();
    expect(find.byKey(optionsKey), findsNothing);

    // Enter another letter and then immediately erase it.
    await tester.enterText(find.byKey(fieldKey), 'eleo');
    await tester.pump();
    expect(find.byKey(optionsKey), findsNothing);

    await tester.enterText(find.byKey(fieldKey), 'ele');
    await tester.pump(delay);
    expect(lastOptions, <String>['chameleon', 'elephant']);

    // Options dropdown should be visible after the last optionsBuilder
    // call is resolved.
    expect(find.byKey(optionsKey), findsOneWidget);
  });

  testWidgets('optionsBuilder does not have to be a pure function', (WidgetTester tester) async {
    final GlobalKey fieldKey = GlobalKey();
    final GlobalKey optionsKey = GlobalKey();
    late FocusNode focusNode;
    late TextEditingController textEditingController;
    Iterable<String>? lastOptions;
    const Duration delay = Duration(milliseconds: 100);

    // This is used to tell optionsBuilder to return something different after
    // being called with "ele" the second time. I.e. it is not a pure function.
    int timesOptionsBuilderCalledWithEle = 0;
    final Iterable<String> altEleOptions = <String>['something new and crazy for ele!'];

    await tester.pumpWidget(
      MaterialApp(
        home: Scaffold(
          body: RawAutocomplete<String>(
            optionsBuilder: (TextEditingValue textEditingValue) async {
              if (textEditingValue.text == 'ele') {
                timesOptionsBuilderCalledWithEle += 1;
                if (timesOptionsBuilderCalledWithEle > 1) {
                  return Future<Iterable<String>>.delayed(delay, () => altEleOptions);
                }
              }
              final Iterable<String> options = kOptions.where((String option) {
                return option.contains(textEditingValue.text.toLowerCase());
              });
              return Future<Iterable<String>>.delayed(delay, () => options);
            },
            fieldViewBuilder: (
              BuildContext context,
              TextEditingController fieldTextEditingController,
              FocusNode fieldFocusNode,
              VoidCallback onFieldSubmitted,
            ) {
              focusNode = fieldFocusNode;
              textEditingController = fieldTextEditingController;
              return TextField(
                key: fieldKey,
                focusNode: focusNode,
                controller: textEditingController,
              );
            },
            optionsViewBuilder: (
              BuildContext context,
              AutocompleteOnSelected<String> onSelected,
              Iterable<String> options,
            ) {
              lastOptions = options;
              return Container(key: optionsKey);
            },
          ),
        ),
      ),
    );

    await tester.enterText(find.byKey(fieldKey), 'ele');
    await tester.pump(delay);
    expect(lastOptions, <String>['chameleon', 'elephant']);
    expect(find.byKey(optionsKey), findsOneWidget);

    await tester.sendKeyEvent(LogicalKeyboardKey.escape);
    await tester.pump();
    expect(find.byKey(optionsKey), findsNothing);

    await tester.enterText(find.byKey(fieldKey), 'eleo');
    await tester.pump();
    expect(find.byKey(optionsKey), findsNothing);

    await tester.enterText(find.byKey(fieldKey), 'ele');
    await tester.pump(delay);
    expect(lastOptions, altEleOptions);
    expect(find.byKey(optionsKey), findsOneWidget);
  });
}<|MERGE_RESOLUTION|>--- conflicted
+++ resolved
@@ -1090,16 +1090,12 @@
                 },
               );
             },
-<<<<<<< HEAD
-            optionsViewBuilder: (BuildContext context, AutocompleteOnSelected<String> onSelected, Iterable<String> options) {
-              lastHighlighted = AutocompleteHighlightedOption.of(context);
-=======
             optionsViewBuilder: (
               BuildContext context,
               AutocompleteOnSelected<String> onSelected,
               Iterable<String> options,
             ) {
->>>>>>> e3b301f2
+              lastHighlighted = AutocompleteHighlightedOption.of(context);
               lastOptions = options;
               return Container(key: optionsKey);
             },
@@ -1544,70 +1540,6 @@
             ),
           ),
         ),
-<<<<<<< HEAD
-      ),
-    );
-
-    // Enter text. The options are filtered by the text.
-    focusNode.requestFocus();
-    await tester.enterText(find.byKey(fieldKey), 'e');
-    await tester.pump();
-    expect(find.byKey(fieldKey), findsOneWidget);
-    expect(find.byKey(optionsKey), findsOneWidget);
-    expect(lastOptions.length, 6);
-    expect(lastOptions.elementAt(0), 'chameleon');
-    expect(lastOptions.elementAt(1), 'elephant');
-    expect(lastOptions.elementAt(2), 'goose');
-    expect(lastOptions.elementAt(3), 'lemur');
-    expect(lastOptions.elementAt(4), 'mouse');
-    expect(lastOptions.elementAt(5), 'northern white rhinoceros');
-
-    // Move the highlighted option down and check the highlighted index
-    expect(lastHighlighted, 0);
-    await tester.sendKeyEvent(LogicalKeyboardKey.arrowDown);
-    await tester.pump();
-    expect(lastHighlighted, 1);
-    await tester.sendKeyEvent(LogicalKeyboardKey.arrowDown);
-    await tester.pump();
-    expect(lastHighlighted, 2);
-    await tester.sendKeyEvent(LogicalKeyboardKey.arrowDown);
-    await tester.pump();
-    expect(lastHighlighted, 3);
-    await tester.sendKeyEvent(LogicalKeyboardKey.arrowDown);
-    await tester.pump();
-    expect(lastHighlighted, 4);
-    await tester.sendKeyEvent(LogicalKeyboardKey.arrowDown);
-    await tester.pump();
-    expect(lastHighlighted, 5);
-
-    // Arrow keys do not wrap.
-    await tester.sendKeyEvent(LogicalKeyboardKey.arrowDown);
-    await tester.pump();
-    expect(lastHighlighted, 5);
-
-    // And move it back up
-    await tester.sendKeyEvent(LogicalKeyboardKey.arrowUp);
-    await tester.pump();
-    expect(lastHighlighted, 4);
-    await tester.sendKeyEvent(LogicalKeyboardKey.arrowUp);
-    await tester.pump();
-    expect(lastHighlighted, 3);
-    await tester.sendKeyEvent(LogicalKeyboardKey.arrowUp);
-    await tester.pump();
-    expect(lastHighlighted, 2);
-    await tester.sendKeyEvent(LogicalKeyboardKey.arrowUp);
-    await tester.pump();
-    expect(lastHighlighted, 1);
-    await tester.sendKeyEvent(LogicalKeyboardKey.arrowUp);
-    await tester.pump();
-    expect(lastHighlighted, 0);
-
-    // Arrow keys do not wrap.
-    await tester.sendKeyEvent(LogicalKeyboardKey.arrowUp);
-    await tester.pump();
-    expect(lastHighlighted, 0);
-  });
-=======
       );
 
       // Enter text. The options are filtered by the text.
@@ -1635,8 +1567,20 @@
       await tester.sendKeyEvent(LogicalKeyboardKey.arrowDown);
       await tester.pump();
       expect(lastHighlighted, 3);
+      await tester.sendKeyEvent(LogicalKeyboardKey.arrowDown);
+      await tester.pump();
+      expect(lastHighlighted, 4);
+      await tester.sendKeyEvent(LogicalKeyboardKey.arrowDown);
+      await tester.pump();
+      expect(lastHighlighted, 5);
 
       // And move it back up
+      await tester.sendKeyEvent(LogicalKeyboardKey.arrowUp);
+      await tester.pump();
+      expect(lastHighlighted, 4);
+      await tester.sendKeyEvent(LogicalKeyboardKey.arrowUp);
+      await tester.pump();
+      expect(lastHighlighted, 3);
       await tester.sendKeyEvent(LogicalKeyboardKey.arrowUp);
       await tester.pump();
       expect(lastHighlighted, 2);
@@ -1647,13 +1591,12 @@
       await tester.pump();
       expect(lastHighlighted, 0);
 
-      // Going back up should wrap around
+      // Arrow keys do not wrap.
       await tester.sendKeyEvent(LogicalKeyboardKey.arrowUp);
       await tester.pump();
-      expect(lastHighlighted, 5);
+      expect(lastHighlighted, 0);
     },
   );
->>>>>>> e3b301f2
 
   testWidgets('floating menu goes away on select', (WidgetTester tester) async {
     // Regression test for https://github.com/flutter/flutter/issues/99749.
