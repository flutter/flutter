--- conflicted
+++ resolved
@@ -960,7 +960,20 @@
     expect(tester.getSize(find.byType(IntrinsicWidth)).width, 5 * 16 + 60 + 3 * 16);
   });
 
-<<<<<<< HEAD
+  testWidgets('Wrap alignment flipped spaceInBetween', (WidgetTester tester) async {
+    await tester.pumpWidget(const Wrap(
+      textDirection: TextDirection.rtl,
+      alignment: WrapAlignment.spaceBetween,
+      children: <Widget>[
+        SizedBox(width: 100.0, height: 100.0),
+      ],
+    ));
+    expect(tester.renderObject<RenderBox>(find.byType(Wrap)).size, equals(const Size(800.0, 600.0)));
+    verify(tester, <Offset>[
+      const Offset(700.0, 0.0),
+    ]);
+  });
+
   testWidgets('WrapFit horizontal', (WidgetTester tester)async {
     await tester.pumpWidget(
       const Directionality(
@@ -1214,19 +1227,5 @@
     for (final WrapFit fit in WrapFit.values) {
       expect(fit.isLoose != fit.isTight, true);
     }
-=======
-  testWidgets('Wrap alignment flipped spaceInBetween', (WidgetTester tester) async {
-    await tester.pumpWidget(const Wrap(
-      textDirection: TextDirection.rtl,
-      alignment: WrapAlignment.spaceBetween,
-      children: <Widget>[
-        SizedBox(width: 100.0, height: 100.0),
-      ],
-    ));
-    expect(tester.renderObject<RenderBox>(find.byType(Wrap)).size, equals(const Size(800.0, 600.0)));
-    verify(tester, <Offset>[
-      const Offset(700.0, 0.0),
-    ]);
->>>>>>> cbfb2224
   });
 }