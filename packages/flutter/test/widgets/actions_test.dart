// Copyright 2014 The Flutter Authors. All rights reserved.
// Use of this source code is governed by a BSD-style license that can be
// found in the LICENSE file.

import 'package:flutter/foundation.dart';
import 'package:flutter/gestures.dart';
import 'package:flutter/material.dart';
import 'package:flutter/rendering.dart';
import 'package:flutter/services.dart';
import 'package:flutter/widgets.dart';
import 'package:flutter_test/flutter_test.dart';

typedef PostInvokeCallback = void Function({Action<Intent> action, Intent intent, ActionDispatcher dispatcher});

class TestIntent extends Intent {
  const TestIntent();
}

class SecondTestIntent extends TestIntent {
  const SecondTestIntent();
}

class ThirdTestIntent extends SecondTestIntent {
  const ThirdTestIntent();
}

class TestAction extends CallbackAction<TestIntent> {
  TestAction({
    @required OnInvokeCallback onInvoke,
  })  : assert(onInvoke != null),
        super(onInvoke: onInvoke);

  @override
  bool isEnabled(TestIntent intent) => enabled;

  bool get enabled => _enabled;
  bool _enabled = true;
  set enabled(bool value) {
    if (_enabled == value) {
      return;
    }
    _enabled = value;
    notifyActionListeners();
  }

  @override
  void addActionListener(ActionListenerCallback listener) {
    super.addActionListener(listener);
    listeners.add(listener);
  }

  @override
  void removeActionListener(ActionListenerCallback listener) {
    super.removeActionListener(listener);
    listeners.remove(listener);
  }
  List<ActionListenerCallback> listeners = <ActionListenerCallback>[];

  void _testInvoke(TestIntent intent) => invoke(intent);
}

class TestDispatcher extends ActionDispatcher {
  const TestDispatcher({this.postInvoke});

  final PostInvokeCallback postInvoke;

  @override
  Object invokeAction(Action<Intent> action, Intent intent, [BuildContext context]) {
    final Object result = super.invokeAction(action, intent, context);
    postInvoke?.call(action: action, intent: intent, dispatcher: this);
    return result;
  }
}

class TestDispatcher1 extends TestDispatcher {
  const TestDispatcher1({PostInvokeCallback postInvoke}) : super(postInvoke: postInvoke);
}

void main() {
  testWidgets('CallbackAction passes correct intent when invoked.', (WidgetTester tester) async {
    Intent passedIntent;
    final TestAction action = TestAction(onInvoke: (Intent intent) {
      passedIntent = intent;
      return true;
    });
    const TestIntent intent = TestIntent();
    action._testInvoke(intent);
    expect(passedIntent, equals(intent));
  });
  group(ActionDispatcher, () {
    testWidgets('ActionDispatcher invokes actions when asked.', (WidgetTester tester) async {
      await tester.pumpWidget(Container());
      bool invoked = false;
      const ActionDispatcher dispatcher = ActionDispatcher();
      final Object result = dispatcher.invokeAction(
        TestAction(
          onInvoke: (Intent intent) {
            invoked = true;
            return invoked;
          },
        ),
        const TestIntent(),
      );
      expect(result, isTrue);
      expect(invoked, isTrue);
    });
  });
  group(Actions, () {
    Intent invokedIntent;
    Action<Intent> invokedAction;
    ActionDispatcher invokedDispatcher;

    void collect({Action<Intent> action, Intent intent, ActionDispatcher dispatcher}) {
      invokedIntent = intent;
      invokedAction = action;
      invokedDispatcher = dispatcher;
    }

    void clear() {
      invokedIntent = null;
      invokedAction = null;
      invokedDispatcher = null;
    }

    setUp(clear);

    testWidgets('Actions widget can invoke actions with default dispatcher', (WidgetTester tester) async {
      final GlobalKey containerKey = GlobalKey();
      bool invoked = false;

      await tester.pumpWidget(
        Actions(
          actions: <Type, Action<Intent>>{
            TestIntent: TestAction(
              onInvoke: (Intent intent) {
                invoked = true;
                return invoked;
              },
            ),
          },
          child: Container(key: containerKey),
        ),
      );

      await tester.pump();
      final Object result = Actions.invoke(
        containerKey.currentContext,
        const TestIntent(),
      );
      expect(result, isTrue);
      expect(invoked, isTrue);
    });
    testWidgets('Actions widget can invoke actions with custom dispatcher', (WidgetTester tester) async {
      final GlobalKey containerKey = GlobalKey();
      bool invoked = false;
      const TestIntent intent = TestIntent();
      final Action<Intent> testAction = TestAction(
        onInvoke: (Intent intent) {
          invoked = true;
          return invoked;
        },
      );

      await tester.pumpWidget(
        Actions(
          dispatcher: TestDispatcher(postInvoke: collect),
          actions: <Type, Action<Intent>>{
            TestIntent: testAction,
          },
          child: Container(key: containerKey),
        ),
      );

      await tester.pump();
      final Object result = Actions.invoke<TestIntent>(
        containerKey.currentContext,
        intent,
      );
      expect(result, isTrue);
      expect(invoked, isTrue);
      expect(invokedIntent, equals(intent));
    });
    testWidgets('Actions can invoke actions in ancestor dispatcher', (WidgetTester tester) async {
      final GlobalKey containerKey = GlobalKey();
      bool invoked = false;
      const TestIntent intent = TestIntent();
      final Action<Intent> testAction = TestAction(
        onInvoke: (Intent intent) {
          invoked = true;
          return invoked;
        },
      );

      await tester.pumpWidget(
        Actions(
          dispatcher: TestDispatcher1(postInvoke: collect),
          actions: <Type, Action<Intent>>{
            TestIntent: testAction,
          },
          child: Actions(
            dispatcher: TestDispatcher(postInvoke: collect),
            actions: const <Type, Action<Intent>>{},
            child: Container(key: containerKey),
          ),
        ),
      );

      await tester.pump();
      final Object result = Actions.invoke<TestIntent>(
        containerKey.currentContext,
        intent,
      );
      expect(result, isTrue);
      expect(invoked, isTrue);
      expect(invokedIntent, equals(intent));
      expect(invokedAction, equals(testAction));
      expect(invokedDispatcher.runtimeType, equals(TestDispatcher1));
    });
    testWidgets("Actions can invoke actions in ancestor dispatcher if a lower one isn't specified", (WidgetTester tester) async {
      final GlobalKey containerKey = GlobalKey();
      bool invoked = false;
      const TestIntent intent = TestIntent();
      final Action<Intent> testAction = TestAction(
        onInvoke: (Intent intent) {
          invoked = true;
          return invoked;
        },
      );

      await tester.pumpWidget(
        Actions(
          dispatcher: TestDispatcher1(postInvoke: collect),
          actions: <Type, Action<Intent>>{
            TestIntent: testAction,
          },
          child: Actions(
            actions: const <Type, Action<Intent>>{},
            child: Container(key: containerKey),
          ),
        ),
      );

      await tester.pump();
      final Object result = Actions.invoke<TestIntent>(
        containerKey.currentContext,
        intent,
      );
      expect(result, isTrue);
      expect(invoked, isTrue);
      expect(invokedIntent, equals(intent));
      expect(invokedAction, equals(testAction));
      expect(invokedDispatcher.runtimeType, equals(TestDispatcher1));
    });
    testWidgets('Actions widget can be found with of', (WidgetTester tester) async {
      final GlobalKey containerKey = GlobalKey();
      final ActionDispatcher testDispatcher = TestDispatcher1(postInvoke: collect);

      await tester.pumpWidget(
        Actions(
          dispatcher: testDispatcher,
          actions: const <Type, Action<Intent>>{},
          child: Container(key: containerKey),
        ),
      );

      await tester.pump();
      final ActionDispatcher dispatcher = Actions.of(
        containerKey.currentContext,
        nullOk: true,
      );
      expect(dispatcher, equals(testDispatcher));
    });
    testWidgets('Action can be found with find', (WidgetTester tester) async {
      final GlobalKey containerKey = GlobalKey();
      final ActionDispatcher testDispatcher = TestDispatcher1(postInvoke: collect);
      bool invoked = false;
      final TestAction testAction = TestAction(
        onInvoke: (Intent intent) {
          invoked = true;
          return invoked;
        },
      );
      await tester.pumpWidget(
        Actions(
          dispatcher: testDispatcher,
          actions: <Type, Action<Intent>>{
            TestIntent: testAction,
          },
          child: Actions(
            actions: const <Type, Action<Intent>>{},
            child: Container(key: containerKey),
          ),
        ),
      );

      await tester.pump();
      expect(Actions.find<TestIntent>(containerKey.currentContext), equals(testAction));
      expect(() => Actions.find<DoNothingIntent>(containerKey.currentContext), throwsAssertionError);
      expect(Actions.find<DoNothingIntent>(containerKey.currentContext, nullOk: true), isNull);

      await tester.pumpWidget(
        Actions(
          dispatcher: testDispatcher,
          actions: <Type, Action<Intent>>{
            TestIntent: testAction,
          },
          child: Container(
            child: Actions(
              actions: const <Type, Action<Intent>>{},
              child: Container(key: containerKey),
            ),
          ),
        ),
      );

      await tester.pump();
      expect(Actions.find<TestIntent>(containerKey.currentContext), equals(testAction));
      expect(() => Actions.find<DoNothingIntent>(containerKey.currentContext), throwsAssertionError);
      expect(Actions.find<DoNothingIntent>(containerKey.currentContext, nullOk: true), isNull);
    });
<<<<<<< HEAD
    testWidgets('FocusableActionDetector keeps track of focus and hover even when disabled.', (WidgetTester tester) async {
      FocusManager.instance.highlightStrategy = FocusHighlightStrategy.alwaysTraditional;
      final GlobalKey containerKey = GlobalKey();
      bool invoked = false;
      const Intent intent = TestIntent();
      final FocusNode focusNode = FocusNode(debugLabel: 'Test Node');
      final Action<Intent> testAction = TestAction(
        onInvoke: (Intent intent) {
          invoked = true;
          return invoked;
        },
      );
      bool hovering = false;
      bool focusing = false;

      Future<void> buildTest(bool enabled) async {
        await tester.pumpWidget(
          Center(
            child: Actions(
              dispatcher: TestDispatcher1(postInvoke: collect),
              actions: const <Type, Action<Intent>>{},
              child: FocusableActionDetector(
                enabled: enabled,
                focusNode: focusNode,
                shortcuts: <LogicalKeySet, Intent>{
                  LogicalKeySet(LogicalKeyboardKey.enter): intent,
                },
                actions: <Type, Action<Intent>>{
                  TestIntent: testAction,
                },
                onShowHoverHighlight: (bool value) => hovering = value,
                onShowFocusHighlight: (bool value) => focusing = value,
                child: Container(width: 100, height: 100, key: containerKey),
              ),
            ),
          ),
        );
        return tester.pump();
      }

      await buildTest(true);
      focusNode.requestFocus();
      await tester.pump();
      final TestGesture gesture = await tester.createGesture(kind: PointerDeviceKind.mouse);
      addTearDown(gesture.removePointer);
      await gesture.moveTo(tester.getCenter(find.byKey(containerKey)));
      await tester.pump();
      await tester.sendKeyEvent(LogicalKeyboardKey.enter);
      expect(hovering, isTrue);
      expect(focusing, isTrue);
      expect(invoked, isTrue);

      invoked = false;
      await buildTest(false);
      expect(hovering, isFalse);
      expect(focusing, isFalse);
      await tester.sendKeyEvent(LogicalKeyboardKey.enter);
      await tester.pump();
      expect(invoked, isFalse);
      await buildTest(true);
      expect(focusing, isFalse);
      expect(hovering, isTrue);
      await buildTest(false);
      expect(focusing, isFalse);
      expect(hovering, isFalse);
      await gesture.moveTo(Offset.zero);
      await buildTest(true);
      expect(hovering, isFalse);
      expect(focusing, isFalse);
    });
    testWidgets('FocusableActionDetector changes mouse cursor when hovered', (WidgetTester tester) async {
      await tester.pumpWidget(
        MouseRegion(
          cursor: SystemMouseCursors.forbidden,
          child: FocusableActionDetector(
            mouseCursor: SystemMouseCursors.text,
            onShowHoverHighlight: (_) {},
            onShowFocusHighlight: (_) {},
            child: Container(),
          ),
        ),
      );
      final TestGesture gesture = await tester.createGesture(kind: PointerDeviceKind.mouse, pointer: 1);
      await gesture.addPointer(location: const Offset(1, 1));
      addTearDown(gesture.removePointer);
      await tester.pump();

      expect(RendererBinding.instance.mouseTracker.debugDeviceActiveCursor(1), SystemMouseCursors.text);

      // Test default
      await tester.pumpWidget(
        MouseRegion(
          cursor: SystemMouseCursors.forbidden,
          child: FocusableActionDetector(
            onShowHoverHighlight: (_) {},
            onShowFocusHighlight: (_) {},
            child: Container(),
          ),
        ),
      );

      expect(RendererBinding.instance.mouseTracker.debugDeviceActiveCursor(1), SystemMouseCursors.forbidden);
    });
=======
>>>>>>> 5663e026
  });

  group('Listening', () {
    testWidgets('can listen to enabled state of Actions', (WidgetTester tester) async {
      final GlobalKey containerKey = GlobalKey();
      bool invoked1 = false;
      bool invoked2 = false;
      bool invoked3 = false;
      final TestAction action1 = TestAction(
        onInvoke: (Intent intent) {
          invoked1 = true;
          return invoked1;
        },
      );
      final TestAction action2 = TestAction(
        onInvoke: (Intent intent) {
          invoked2 = true;
          return invoked2;
        },
      );
      final TestAction action3 = TestAction(
        onInvoke: (Intent intent) {
          invoked3 = true;
          return invoked3;
        },
      );
      bool enabled1 = true;
      action1.addActionListener((Action<Intent> action) => enabled1 = action.isEnabled(const TestIntent()));
      action1.enabled = false;
      expect(enabled1, isFalse);

      bool enabled2 = true;
      action2.addActionListener((Action<Intent> action) => enabled2 = action.isEnabled(const SecondTestIntent()));
      action2.enabled = false;
      expect(enabled2, isFalse);

      bool enabled3 = true;
      action3.addActionListener((Action<Intent> action) => enabled3 = action.isEnabled(const ThirdTestIntent()));
      action3.enabled = false;
      expect(enabled3, isFalse);

      await tester.pumpWidget(
        Actions(
          actions: <Type, Action<TestIntent>>{
            TestIntent: action1,
            SecondTestIntent: action2,
          },
          child: Actions(
            actions: <Type, Action<TestIntent>>{
              ThirdTestIntent: action3,
            },
            child: Container(key: containerKey),
          ),
        ),
      );

      Object result = Actions.invoke(
        containerKey.currentContext,
        const TestIntent(),
      );
      expect(enabled1, isFalse);
      expect(result, isFalse);
      expect(invoked1, isFalse);

      action1.enabled = true;
      result = Actions.invoke(
        containerKey.currentContext,
        const TestIntent(),
      );
      expect(enabled1, isTrue);
      expect(result, isTrue);
      expect(invoked1, isTrue);

      bool enabledChanged;
      await tester.pumpWidget(
        Actions(
          actions: <Type, Action<Intent>>{
            TestIntent: action1,
            SecondTestIntent: action2,
          },
          child: ActionListener(
            listener: (Action<Intent> action) => enabledChanged = action.isEnabled(const ThirdTestIntent()),
            action: action2,
            child: Actions(
              actions: <Type, Action<Intent>>{
                ThirdTestIntent: action3,
              },
              child: Container(key: containerKey),
            ),
          ),
        ),
      );

      await tester.pump();
      result = Actions.invoke<TestIntent>(
        containerKey.currentContext,
        const SecondTestIntent(),
      );
      expect(enabledChanged, isNull);
      expect(enabled2, isFalse);
      expect(result, isFalse);
      expect(invoked2, isFalse);

      action2.enabled = true;
      expect(enabledChanged, isTrue);
      result = Actions.invoke<TestIntent>(
        containerKey.currentContext,
        const SecondTestIntent(),
      );
      expect(enabled2, isTrue);
      expect(result, isTrue);
      expect(invoked2, isTrue);

      await tester.pumpWidget(
        Actions(
          actions: <Type, Action<Intent>>{
            TestIntent: action1,
          },
          child: Actions(
            actions: <Type, Action<Intent>>{
              ThirdTestIntent: action3,
            },
            child: Container(key: containerKey),
          ),
        ),
      );

      expect(action1.listeners.length, equals(2));
      expect(action2.listeners.length, equals(1));
      expect(action3.listeners.length, equals(2));

      await tester.pumpWidget(
        Actions(
          actions: <Type, Action<Intent>>{
            TestIntent: action1,
            ThirdTestIntent: action3,
          },
          child: Container(key: containerKey),
        ),
      );

      expect(action1.listeners.length, equals(2));
      expect(action2.listeners.length, equals(1));
      expect(action3.listeners.length, equals(2));

      await tester.pumpWidget(
        Actions(
          actions: <Type, Action<Intent>>{
            TestIntent: action1,
          },
          child: Container(key: containerKey),
        ),
      );

      expect(action1.listeners.length, equals(2));
      expect(action2.listeners.length, equals(1));
      expect(action3.listeners.length, equals(1));

      await tester.pumpWidget(Container());
      await tester.pump();

      expect(action1.listeners.length, equals(1));
      expect(action2.listeners.length, equals(1));
      expect(action3.listeners.length, equals(1));
    });
  });

  group(FocusableActionDetector, () {
    const Intent intent = TestIntent();
    bool invoked;
    bool hovering;
    bool focusing;
    FocusNode focusNode;
    Action<Intent> testAction;

    Future<void> pumpTest(
        WidgetTester tester, {
          bool enabled = true,
          bool directional = false,
          @required Key key,
        }) async {
      await tester.pumpWidget(
        MediaQuery(
          data: MediaQueryData(
            navigationMode: directional ? NavigationMode.directional : NavigationMode.traditional,
          ),
          child: Center(
            child: Actions(
              dispatcher: const TestDispatcher1(),
              actions: const <Type, Action<Intent>>{},
              child: FocusableActionDetector(
                enabled: enabled,
                focusNode: focusNode,
                shortcuts: <LogicalKeySet, Intent>{
                  LogicalKeySet(LogicalKeyboardKey.enter): intent,
                },
                actions: <Type, Action<Intent>>{
                  TestIntent: testAction,
                },
                onShowHoverHighlight: (bool value) => hovering = value,
                onShowFocusHighlight: (bool value) => focusing = value,
                child: Container(width: 100, height: 100, key: key),
              ),
            ),
          ),
        ),
      );
      return tester.pump();
    }

    setUp(() async {
      invoked = false;
      hovering = false;
      focusing = false;

      focusNode = FocusNode(debugLabel: 'Test Node');
      testAction = TestAction(
        onInvoke: (Intent intent) {
          invoked = true;
          return invoked;
        },
      );
    });

    testWidgets('FocusableActionDetector keeps track of focus and hover even when disabled.', (WidgetTester tester) async {
      FocusManager.instance.highlightStrategy = FocusHighlightStrategy.alwaysTraditional;
      final GlobalKey containerKey = GlobalKey();

      await pumpTest(tester, enabled: true, key: containerKey);
      focusNode.requestFocus();
      await tester.pump();
      final TestGesture gesture = await tester.createGesture(kind: PointerDeviceKind.mouse);
      addTearDown(gesture.removePointer);
      await gesture.moveTo(tester.getCenter(find.byKey(containerKey)));
      await tester.pump();
      await tester.sendKeyEvent(LogicalKeyboardKey.enter);
      expect(hovering, isTrue);
      expect(focusing, isTrue);
      expect(invoked, isTrue);

      invoked = false;
      await pumpTest(tester, enabled: false, key: containerKey);
      expect(hovering, isFalse);
      expect(focusing, isFalse);
      await tester.sendKeyEvent(LogicalKeyboardKey.enter);
      await tester.pump();
      expect(invoked, isFalse);
      await pumpTest(tester, enabled: true, key: containerKey);
      expect(focusing, isFalse);
      expect(hovering, isTrue);
      await pumpTest(tester, enabled: false, key: containerKey);
      expect(focusing, isFalse);
      expect(hovering, isFalse);
      await gesture.moveTo(Offset.zero);
      await pumpTest(tester, enabled: true, key: containerKey);
      expect(hovering, isFalse);
      expect(focusing, isFalse);
    });
    testWidgets('FocusableActionDetector shows focus highlight appropriately when focused and disabled', (WidgetTester tester) async {
      FocusManager.instance.highlightStrategy = FocusHighlightStrategy.alwaysTraditional;
      final GlobalKey containerKey = GlobalKey();

      await pumpTest(tester, enabled: true, key: containerKey);
      await tester.pump();
      expect(focusing, isFalse);

      await pumpTest(tester, enabled: true, key: containerKey);
      focusNode.requestFocus();
      await tester.pump();
      expect(focusing, isTrue);

      focusing = false;
      await pumpTest(tester, enabled: false, key: containerKey);
      focusNode.requestFocus();
      await tester.pump();
      expect(focusing, isFalse);

      await pumpTest(tester, enabled: false, key: containerKey);
      focusNode.requestFocus();
      await tester.pump();
      expect(focusing, isFalse);

      // In directional navigation, focus should show, even if disabled.
      await pumpTest(tester, enabled: false, key: containerKey, directional: true);
      focusNode.requestFocus();
      await tester.pump();
      expect(focusing, isTrue);
    });
  });

  group('Diagnostics', () {
    testWidgets('default Intent debugFillProperties', (WidgetTester tester) async {
      final DiagnosticPropertiesBuilder builder = DiagnosticPropertiesBuilder();

      // ignore: invalid_use_of_protected_member
      const TestIntent().debugFillProperties(builder);

      final List<String> description = builder.properties
        .where((DiagnosticsNode node) {
          return !node.isFiltered(DiagnosticLevel.info);
        })
        .map((DiagnosticsNode node) => node.toString())
        .toList();

      expect(description, isEmpty);
    });
    testWidgets('default Actions debugFillProperties', (WidgetTester tester) async {
      final DiagnosticPropertiesBuilder builder = DiagnosticPropertiesBuilder();

      Actions(
        actions: const <Type, Action<Intent>>{},
        dispatcher: const ActionDispatcher(),
        child: Container(),
      ).debugFillProperties(builder);

      final List<String> description = builder.properties
        .where((DiagnosticsNode node) {
          return !node.isFiltered(DiagnosticLevel.info);
        })
        .map((DiagnosticsNode node) => node.toString())
        .toList();

      expect(description.length, equals(2));
      expect(description[0], equalsIgnoringHashCodes('dispatcher: ActionDispatcher#00000'));
      expect(description[1], equals('actions: {}'));
    });
    testWidgets('Actions implements debugFillProperties', (WidgetTester tester) async {
      final DiagnosticPropertiesBuilder builder = DiagnosticPropertiesBuilder();

      Actions(
        key: const ValueKey<String>('foo'),
        dispatcher: const ActionDispatcher(),
        actions: <Type, Action<Intent>>{
          TestIntent: TestAction(onInvoke: (Intent intent) => null),
        },
        child: Container(key: const ValueKey<String>('baz')),
      ).debugFillProperties(builder);

      final List<String> description = builder.properties
          .where((DiagnosticsNode node) {
            return !node.isFiltered(DiagnosticLevel.info);
          })
          .map((DiagnosticsNode node) => node.toString())
          .toList();

      expect(description.length, equals(2));
      expect(description[0], equalsIgnoringHashCodes('dispatcher: ActionDispatcher#00000'));
      expect(description[1], equalsIgnoringHashCodes('actions: {TestIntent: TestAction#00000}'));
    }, skip: isBrowser);
  });
}<|MERGE_RESOLUTION|>--- conflicted
+++ resolved
@@ -318,7 +318,6 @@
       expect(() => Actions.find<DoNothingIntent>(containerKey.currentContext), throwsAssertionError);
       expect(Actions.find<DoNothingIntent>(containerKey.currentContext, nullOk: true), isNull);
     });
-<<<<<<< HEAD
     testWidgets('FocusableActionDetector keeps track of focus and hover even when disabled.', (WidgetTester tester) async {
       FocusManager.instance.highlightStrategy = FocusHighlightStrategy.alwaysTraditional;
       final GlobalKey containerKey = GlobalKey();
@@ -422,8 +421,6 @@
 
       expect(RendererBinding.instance.mouseTracker.debugDeviceActiveCursor(1), SystemMouseCursors.forbidden);
     });
-=======
->>>>>>> 5663e026
   });
 
   group('Listening', () {
