// Copyright 2016 The Chromium Authors. All rights reserved.
// Use of this source code is governed by a BSD-style license that can be
// found in the LICENSE file.

import 'dart:ui' as ui;

import 'package:flutter/semantics.dart';
import 'package:flutter_test/flutter_test.dart';
import 'package:flutter/animation.dart';
import 'package:flutter/scheduler.dart';
import 'package:flutter/widgets.dart';

import '../scheduler/scheduler_tester.dart';

void main() {
  setUp(() {
    WidgetsFlutterBinding.ensureInitialized();
    WidgetsBinding.instance.resetEpoch();
    ui.window.onBeginFrame = null;
    ui.window.onDrawFrame = null;
  });

  test('Can set value during status callback', () {
    final AnimationController controller = AnimationController(
      duration: const Duration(milliseconds: 100),
      vsync: const TestVSync(),
    );
    bool didComplete = false;
    bool didDismiss = false;
    controller.addStatusListener((AnimationStatus status) {
      if (status == AnimationStatus.completed) {
        didComplete = true;
        controller.value = 0.0;
        controller.forward();
      } else if (status == AnimationStatus.dismissed) {
        didDismiss = true;
        controller.value = 0.0;
        controller.forward();
      }
    });

    controller.forward();
    expect(didComplete, isFalse);
    expect(didDismiss, isFalse);
    tick(const Duration(seconds: 1));
    expect(didComplete, isFalse);
    expect(didDismiss, isFalse);
    tick(const Duration(seconds: 2));
    expect(didComplete, isTrue);
    expect(didDismiss, isTrue);

    controller.stop();
  });

  test('Receives status callbacks for forward and reverse', () {
    final AnimationController controller = AnimationController(
      duration: const Duration(milliseconds: 100),
      vsync: const TestVSync(),
    );
    final List<double> valueLog = <double>[];
    final List<AnimationStatus> log = <AnimationStatus>[];
    controller
      ..addStatusListener(log.add)
      ..addListener(() {
        valueLog.add(controller.value);
      });

    expect(log, equals(<AnimationStatus>[]));
    expect(valueLog, equals(<AnimationStatus>[]));

    controller.forward();

    expect(log, equals(<AnimationStatus>[AnimationStatus.forward]));
    expect(valueLog, equals(<AnimationStatus>[]));

    controller.reverse();

    expect(log, equals(<AnimationStatus>[AnimationStatus.forward, AnimationStatus.dismissed]));
    expect(valueLog, equals(<AnimationStatus>[]));

    controller.reverse();

    expect(log, equals(<AnimationStatus>[AnimationStatus.forward, AnimationStatus.dismissed]));
    expect(valueLog, equals(<AnimationStatus>[]));

    log.clear();
    controller.forward();

    expect(log, equals(<AnimationStatus>[AnimationStatus.forward]));
    expect(valueLog, equals(<AnimationStatus>[]));

    controller.forward();

    expect(log, equals(<AnimationStatus>[AnimationStatus.forward]));
    expect(valueLog, equals(<AnimationStatus>[]));

    controller.reverse();
    log.clear();

    tick(const Duration(seconds: 10));
    expect(log, equals(<AnimationStatus>[]));
    expect(valueLog, equals(<AnimationStatus>[]));
    tick(const Duration(seconds: 20));
    expect(log, equals(<AnimationStatus>[]));
    expect(valueLog, equals(<AnimationStatus>[]));
    tick(const Duration(seconds: 30));
    expect(log, equals(<AnimationStatus>[]));
    expect(valueLog, equals(<AnimationStatus>[]));
    tick(const Duration(seconds: 40));
    expect(log, equals(<AnimationStatus>[]));
    expect(valueLog, equals(<AnimationStatus>[]));

    controller.stop();
  });

  test('Forward and reverse from values', () {
    final AnimationController controller = AnimationController(
      duration: const Duration(milliseconds: 100),
      vsync: const TestVSync(),
    );
    final List<double> valueLog = <double>[];
    final List<AnimationStatus> statusLog = <AnimationStatus>[];
    controller
      ..addStatusListener(statusLog.add)
      ..addListener(() {
        valueLog.add(controller.value);
      });

    controller.reverse(from: 0.2);
    expect(statusLog, equals(<AnimationStatus>[ AnimationStatus.reverse ]));
    expect(valueLog, equals(<double>[ 0.2 ]));
    expect(controller.value, equals(0.2));
    statusLog.clear();
    valueLog.clear();

    controller.forward(from: 0.0);
    expect(statusLog, equals(<AnimationStatus>[ AnimationStatus.dismissed, AnimationStatus.forward ]));
    expect(valueLog, equals(<double>[ 0.0 ]));
    expect(controller.value, equals(0.0));
  });

  test('Forward only from value', () {
    final AnimationController controller = AnimationController(
      duration: const Duration(milliseconds: 100),
      vsync: const TestVSync(),
    );
    final List<double> valueLog = <double>[];
    final List<AnimationStatus> statusLog = <AnimationStatus>[];
    controller
      ..addStatusListener(statusLog.add)
      ..addListener(() {
        valueLog.add(controller.value);
      });

    controller.forward(from: 0.2);
    expect(statusLog, equals(<AnimationStatus>[ AnimationStatus.forward ]));
    expect(valueLog, equals(<double>[ 0.2 ]));
    expect(controller.value, equals(0.2));
  });

  test('Can fling to upper and lower bounds', () {
    final AnimationController controller = AnimationController(
      duration: const Duration(milliseconds: 100),
      vsync: const TestVSync(),
    );

    controller.fling();
    tick(const Duration(seconds: 1));
    tick(const Duration(seconds: 2));
    expect(controller.value, 1.0);
    controller.stop();

    final AnimationController largeRangeController = AnimationController(
      duration: const Duration(milliseconds: 100),
      lowerBound: -30.0,
      upperBound: 45.0,
      vsync: const TestVSync(),
    );

    largeRangeController.fling();
    tick(const Duration(seconds: 3));
    tick(const Duration(seconds: 4));
    expect(largeRangeController.value, 45.0);
    largeRangeController.fling(velocity: -1.0);
    tick(const Duration(seconds: 5));
    tick(const Duration(seconds: 6));
    expect(largeRangeController.value, -30.0);
    largeRangeController.stop();
  });

  test('lastElapsedDuration control test', () {
    final AnimationController controller = AnimationController(
      duration: const Duration(milliseconds: 100),
      vsync: const TestVSync(),
    );
    controller.forward();
    tick(const Duration(milliseconds: 20));
    tick(const Duration(milliseconds: 30));
    tick(const Duration(milliseconds: 40));
    expect(controller.lastElapsedDuration, equals(const Duration(milliseconds: 20)));
    controller.stop();
  });

  test('toString control test', () {
    final AnimationController controller = AnimationController(
      duration: const Duration(milliseconds: 100),
      vsync: const TestVSync(),
    );
    expect(controller, hasOneLineDescription);
    controller.forward();
    tick(const Duration(milliseconds: 10));
    tick(const Duration(milliseconds: 20));
    expect(controller, hasOneLineDescription);
    tick(const Duration(milliseconds: 30));
    expect(controller, hasOneLineDescription);
    controller.reverse();
    tick(const Duration(milliseconds: 40));
    tick(const Duration(milliseconds: 50));
    expect(controller, hasOneLineDescription);
    controller.stop();
  });

  test('velocity test - linear', () {
    final AnimationController controller = AnimationController(
      duration: const Duration(milliseconds: 1000),
      vsync: const TestVSync(),
    );

    // mid-flight
    controller.forward();
    tick(const Duration(milliseconds: 0));
    tick(const Duration(milliseconds: 500));
    expect(controller.velocity, inInclusiveRange(0.9, 1.1));

    // edges
    controller.forward();
    expect(controller.velocity, inInclusiveRange(0.4, 0.6));
    tick(Duration.zero);
    expect(controller.velocity, inInclusiveRange(0.4, 0.6));
    tick(const Duration(milliseconds: 5));
    expect(controller.velocity, inInclusiveRange(0.9, 1.1));

    controller.forward(from: 0.5);
    expect(controller.velocity, inInclusiveRange(0.4, 0.6));
    tick(Duration.zero);
    expect(controller.velocity, inInclusiveRange(0.4, 0.6));
    tick(const Duration(milliseconds: 5));
    expect(controller.velocity, inInclusiveRange(0.9, 1.1));

    // stopped
    controller.forward(from: 1.0);
    expect(controller.velocity, 0.0);
    tick(Duration.zero);
    expect(controller.velocity, 0.0);
    tick(const Duration(milliseconds: 500));
    expect(controller.velocity, 0.0);

    controller.forward();
    tick(Duration.zero);
    tick(const Duration(milliseconds: 1000));
    expect(controller.velocity, 0.0);

    controller.stop();
  });

  test('Disposed AnimationController toString works', () {
    final AnimationController controller = AnimationController(
      duration: const Duration(milliseconds: 100),
      vsync: const TestVSync(),
    );
    controller.dispose();
    expect(controller, hasOneLineDescription);
  });

  test('AnimationController error handling', () {
    final AnimationController controller = AnimationController(
      vsync: const TestVSync(),
    );

    expect(controller.forward, throwsFlutterError);
    expect(controller.reverse, throwsFlutterError);
    expect(() { controller.animateTo(0.5); }, throwsFlutterError);
    expect(controller.repeat, throwsFlutterError);

    controller.dispose();
    expect(controller.dispose, throwsFlutterError);
  });

  test('AnimationController repeat() throws if period is not specified', () {
    final AnimationController controller = AnimationController(
      vsync: const TestVSync(),
    );
    expect(() { controller.repeat(); }, throwsFlutterError);
    expect(() { controller.repeat(period: null); }, throwsFlutterError);
  });

  test('Do not animate if already at target', () {
    final List<AnimationStatus> statusLog = <AnimationStatus>[];

    final AnimationController controller = AnimationController(
      value: 0.5,
      vsync: const TestVSync(),
    )..addStatusListener(statusLog.add);

    expect(controller.value, equals(0.5));
    controller.animateTo(0.5, duration: const Duration(milliseconds: 100));
    expect(statusLog, equals(<AnimationStatus>[ AnimationStatus.completed ]));
    expect(controller.value, equals(0.5));
  });

  test('Do not animate to upperBound if already at upperBound', () {
    final List<AnimationStatus> statusLog = <AnimationStatus>[];

    final AnimationController controller = AnimationController(
      value: 1.0,
      upperBound: 1.0,
      lowerBound: 0.0,
      vsync: const TestVSync(),
    )..addStatusListener(statusLog.add);

    expect(controller.value, equals(1.0));
    controller.animateTo(1.0, duration: const Duration(milliseconds: 100));
    expect(statusLog, equals(<AnimationStatus>[ AnimationStatus.completed ]));
    expect(controller.value, equals(1.0));
  });

  test('Do not animate to lowerBound if already at lowerBound', () {
    final List<AnimationStatus> statusLog = <AnimationStatus>[];

    final AnimationController controller = AnimationController(
      value: 0.0,
      upperBound: 1.0,
      lowerBound: 0.0,
      vsync: const TestVSync(),
    )..addStatusListener(statusLog.add);

    expect(controller.value, equals(0.0));
    controller.animateTo(0.0, duration: const Duration(milliseconds: 100));
    expect(statusLog, equals(<AnimationStatus>[ AnimationStatus.completed ]));
    expect(controller.value, equals(0.0));
  });

  test('Do not animate if already at target mid-flight (forward)', () {
    final List<AnimationStatus> statusLog = <AnimationStatus>[];
    final AnimationController controller = AnimationController(
      value: 0.0,
      duration: const Duration(milliseconds: 1000),
      vsync: const TestVSync(),
    )..addStatusListener(statusLog.add);

    expect(controller.value, equals(0.0));

    controller.forward();
    tick(const Duration(milliseconds: 0));
    tick(const Duration(milliseconds: 500));
    expect(controller.value, inInclusiveRange(0.4, 0.6));
    expect(statusLog, equals(<AnimationStatus>[ AnimationStatus.forward ]));

    final double currentValue = controller.value;
    controller.animateTo(currentValue, duration: const Duration(milliseconds: 100));
    expect(statusLog, equals(<AnimationStatus>[ AnimationStatus.forward, AnimationStatus.completed ]));
    expect(controller.value, currentValue);
  });

  test('Do not animate if already at target mid-flight (reverse)', () {
    final List<AnimationStatus> statusLog = <AnimationStatus>[];
    final AnimationController controller = AnimationController(
      value: 1.0,
      duration: const Duration(milliseconds: 1000),
      vsync: const TestVSync(),
    )..addStatusListener(statusLog.add);

    expect(controller.value, equals(1.0));

    controller.reverse();
    tick(const Duration(milliseconds: 0));
    tick(const Duration(milliseconds: 500));
    expect(controller.value, inInclusiveRange(0.4, 0.6));
    expect(statusLog, equals(<AnimationStatus>[ AnimationStatus.reverse ]));

    final double currentValue = controller.value;
    controller.animateTo(currentValue, duration: const Duration(milliseconds: 100));
    expect(statusLog, equals(<AnimationStatus>[ AnimationStatus.reverse, AnimationStatus.completed ]));
    expect(controller.value, currentValue);
  });

  test('animateTo can deal with duration == Duration.zero', () {
    final AnimationController controller = AnimationController(
      duration: const Duration(milliseconds: 100),
      vsync: const TestVSync(),
    );

    controller.forward(from: 0.2);
    expect(controller.value, 0.2);
    controller.animateTo(1.0, duration: Duration.zero);
    expect(SchedulerBinding.instance.transientCallbackCount, equals(0), reason: 'Expected no animation.');
    expect(controller.value, 1.0);
  });

  test('resetting animation works at all phases', () {
    final List<AnimationStatus> statusLog = <AnimationStatus>[];
    final AnimationController controller = AnimationController(
      duration: const Duration(milliseconds: 100),
      value: 0.0,
      lowerBound: 0.0,
      upperBound: 1.0,
      vsync: const TestVSync(),
    )..addStatusListener(statusLog.add);

    expect(controller.value, 0.0);
    expect(controller.status, AnimationStatus.dismissed);

    controller.reset();

    expect(controller.value, 0.0);
    expect(controller.status, AnimationStatus.dismissed);

    statusLog.clear();
    controller.forward();
    tick(const Duration(milliseconds: 0));
    tick(const Duration(milliseconds: 50));
    expect(controller.status, AnimationStatus.forward);
    controller.reset();

    expect(controller.value, 0.0);
    expect(controller.status, AnimationStatus.dismissed);
    expect(statusLog, equals(<AnimationStatus>[ AnimationStatus.forward, AnimationStatus.dismissed ]));

    controller.value = 1.0;
    statusLog.clear();
    controller.reverse();
    tick(const Duration(milliseconds: 0));
    tick(const Duration(milliseconds: 50));
    expect(controller.status, AnimationStatus.reverse);
    controller.reset();

    expect(controller.value, 0.0);
    expect(controller.status, AnimationStatus.dismissed);
    expect(statusLog, equals(<AnimationStatus>[ AnimationStatus.reverse, AnimationStatus.dismissed ]));

    statusLog.clear();
    controller.forward();
    tick(const Duration(milliseconds: 0));
    tick(const Duration(milliseconds: 150));
    expect(controller.status, AnimationStatus.completed);
    controller.reset();

    expect(controller.value, 0.0);
    expect(controller.status, AnimationStatus.dismissed);
    expect(statusLog, equals(<AnimationStatus>[ AnimationStatus.forward, AnimationStatus.completed, AnimationStatus.dismissed ]));
  });

  test('setting value directly sets correct status', () {
    final AnimationController controller = AnimationController(
      value: 0.0,
      lowerBound: 0.0,
      upperBound: 1.0,
      vsync: const TestVSync(),
    );

    expect(controller.value, 0.0);
    expect(controller.status, AnimationStatus.dismissed);

    controller.value = 0.5;
    expect(controller.value, 0.5);
    expect(controller.status, AnimationStatus.forward);

    controller.value = 1.0;
    expect(controller.value, 1.0);
    expect(controller.status, AnimationStatus.completed);

    controller.value = 0.5;
    expect(controller.value, 0.5);
    expect(controller.status, AnimationStatus.forward);

    controller.value = 0.0;
    expect(controller.value, 0.0);
    expect(controller.status, AnimationStatus.dismissed);
  });

  test('animateTo sets correct status', () {
    final List<AnimationStatus> statusLog = <AnimationStatus>[];
    final AnimationController controller = AnimationController(
      duration: const Duration(milliseconds: 100),
      value: 0.0,
      lowerBound: 0.0,
      upperBound: 1.0,
      vsync: const TestVSync(),
    )..addStatusListener(statusLog.add);

    expect(controller.value, 0.0);
    expect(controller.status, AnimationStatus.dismissed);

    // Animate from 0.0 to 0.5
    controller.animateTo(0.5);
    tick(const Duration(milliseconds: 0));
    tick(const Duration(milliseconds: 150));
    expect(controller.value, 0.5);
    expect(statusLog, equals(<AnimationStatus>[ AnimationStatus.forward, AnimationStatus.completed ]));
    statusLog.clear();

    // Animate from 0.5 to 1.0
    controller.animateTo(1.0);
    tick(const Duration(milliseconds: 0));
    tick(const Duration(milliseconds: 150));
    expect(controller.value, 1.0);
    expect(statusLog, equals(<AnimationStatus>[ AnimationStatus.forward, AnimationStatus.completed ]));
    statusLog.clear();

    // Animate from 1.0 to 0.5
    controller.animateTo(0.5);
    tick(const Duration(milliseconds: 0));
    tick(const Duration(milliseconds: 150));
    expect(controller.value, 0.5);
    expect(statusLog, equals(<AnimationStatus>[ AnimationStatus.forward, AnimationStatus.completed ]));
    statusLog.clear();

    // Animate from 0.5 to 1.0
    controller.animateTo(0.0);
    tick(const Duration(milliseconds: 0));
    tick(const Duration(milliseconds: 150));
    expect(controller.value, 0.0);
    expect(statusLog, equals(<AnimationStatus>[ AnimationStatus.forward, AnimationStatus.completed ]));
    statusLog.clear();
  });

  test('after a reverse call animateTo sets correct status', () {
    final List<AnimationStatus> statusLog = <AnimationStatus>[];
    final AnimationController controller = AnimationController(
      duration: const Duration(milliseconds: 100),
      value: 1.0,
      lowerBound: 0.0,
      upperBound: 1.0,
      vsync: const TestVSync(),
    )..addStatusListener(statusLog.add);

    expect(controller.value, 1.0);
    expect(controller.status, AnimationStatus.completed);

    controller.reverse();
    tick(const Duration(milliseconds: 0));
    tick(const Duration(milliseconds: 150));
    expect(controller.value, 0.0);
    expect(statusLog, equals(<AnimationStatus>[ AnimationStatus.reverse, AnimationStatus.dismissed ]));
    statusLog.clear();

    controller.animateTo(0.5);
    tick(const Duration(milliseconds: 0));
    tick(const Duration(milliseconds: 150));
    expect(controller.value, 0.5);
    expect(statusLog, equals(<AnimationStatus>[ AnimationStatus.forward, AnimationStatus.completed ]));
    statusLog.clear();
  });

  test('after a forward call animateTo sets correct status', () {
    final List<AnimationStatus> statusLog = <AnimationStatus>[];
    final AnimationController controller = AnimationController(
      duration: const Duration(milliseconds: 100),
      value: 0.0,
      lowerBound: 0.0,
      upperBound: 1.0,
      vsync: const TestVSync(),
    )..addStatusListener(statusLog.add);

    expect(controller.value, 0.0);
    expect(controller.status, AnimationStatus.dismissed);

    controller.forward();
    tick(const Duration(milliseconds: 0));
    tick(const Duration(milliseconds: 150));
    expect(controller.value, 1.0);
    expect(statusLog, equals(<AnimationStatus>[ AnimationStatus.forward, AnimationStatus.completed ]));
    statusLog.clear();

    controller.animateTo(0.5);
    tick(const Duration(milliseconds: 0));
    tick(const Duration(milliseconds: 150));
    expect(controller.value, 0.5);
    expect(statusLog, equals(<AnimationStatus>[ AnimationStatus.forward, AnimationStatus.completed ]));
    statusLog.clear();
  });

  group('AnimationBehavior', () {
    test('Default values for constructor', () {
<<<<<<< HEAD
      final AnimationController controller = AnimationController(vsync: const TestVSync(disableAnimations: true));
      expect(controller.animationBehavior, AnimationBehavior.normal);

      final AnimationController repeating = AnimationController.unbounded(vsync: const TestVSync(disableAnimations: true));
=======
      final AnimationController controller = new AnimationController(vsync: const TestVSync());
      expect(controller.animationBehavior, AnimationBehavior.normal);

      final AnimationController repeating = new AnimationController.unbounded(vsync: const TestVSync());
>>>>>>> 908de76c
      expect(repeating.animationBehavior, AnimationBehavior.preserve);
    });

    test('AnimationBehavior.preserve runs at normal speed when animatingTo', () async {
<<<<<<< HEAD
      final AnimationController controller = AnimationController(
        vsync: const TestVSync(disableAnimations: true),
=======
      debugSemanticsDisableAnimations = true;
      final AnimationController controller = new AnimationController(
        vsync: const TestVSync(),
>>>>>>> 908de76c
        animationBehavior: AnimationBehavior.preserve,
      );

      expect(controller.value, 0.0);
      expect(controller.status, AnimationStatus.dismissed);

      controller.animateTo(1.0, duration: const Duration(milliseconds: 100));
      tick(const Duration(milliseconds: 0));
      tick(const Duration(milliseconds: 50));

      expect(controller.value, 0.5);
      expect(controller.status, AnimationStatus.forward);

      tick(const Duration(milliseconds: 0));
      tick(const Duration(milliseconds: 150));

      expect(controller.value, 1.0);
      expect(controller.status, AnimationStatus.completed);
      debugSemanticsDisableAnimations = false;
    });

    test('AnimationBehavior.normal runs at 20x speed when animatingTo', () async {
<<<<<<< HEAD
      final AnimationController controller = AnimationController(
        vsync: const TestVSync(disableAnimations: true),
=======
      debugSemanticsDisableAnimations = true;
      final AnimationController controller = new AnimationController(
        vsync: const TestVSync(),
>>>>>>> 908de76c
        animationBehavior: AnimationBehavior.normal,
      );

      expect(controller.value, 0.0);
      expect(controller.status, AnimationStatus.dismissed);

      controller.animateTo(1.0, duration: const Duration(milliseconds: 100));
      tick(const Duration(milliseconds: 0));
      tick(const Duration(microseconds: 2500));

      expect(controller.value, 0.5);
      expect(controller.status, AnimationStatus.forward);

      tick(const Duration(milliseconds: 0));
      tick(const Duration(milliseconds: 5, microseconds: 1000));

      expect(controller.value, 1.0);
      expect(controller.status, AnimationStatus.completed);
      debugSemanticsDisableAnimations = null;
    });

    test('AnimationBehavior.normal runs "faster" whan AnimationBehavior.preserve', () {
<<<<<<< HEAD
      final AnimationController controller = AnimationController(
        vsync: const TestVSync(disableAnimations: true),
      );
      final AnimationController fastController = AnimationController(
        vsync: const TestVSync(disableAnimations: true),
=======
      debugSemanticsDisableAnimations = true;
      final AnimationController controller = new AnimationController(
        vsync: const TestVSync(),
      );
      final AnimationController fastController = new AnimationController(
        vsync: const TestVSync(),
>>>>>>> 908de76c
      );

      controller.fling(velocity: 1.0, animationBehavior: AnimationBehavior.preserve);
      fastController.fling(velocity: 1.0, animationBehavior: AnimationBehavior.normal);
      tick(const Duration(milliseconds: 0));
      tick(const Duration(milliseconds: 50));

      // We don't assert a specific faction that normal animation.
      expect(controller.value < fastController.value, true);
      debugSemanticsDisableAnimations = null;
    });
  });
}<|MERGE_RESOLUTION|>--- conflicted
+++ resolved
@@ -582,29 +582,17 @@
 
   group('AnimationBehavior', () {
     test('Default values for constructor', () {
-<<<<<<< HEAD
-      final AnimationController controller = AnimationController(vsync: const TestVSync(disableAnimations: true));
+      final AnimationController controller = AnimationController(vsync: const TestVSync());
       expect(controller.animationBehavior, AnimationBehavior.normal);
 
-      final AnimationController repeating = AnimationController.unbounded(vsync: const TestVSync(disableAnimations: true));
-=======
-      final AnimationController controller = new AnimationController(vsync: const TestVSync());
-      expect(controller.animationBehavior, AnimationBehavior.normal);
-
-      final AnimationController repeating = new AnimationController.unbounded(vsync: const TestVSync());
->>>>>>> 908de76c
+      final AnimationController repeating = AnimationController.unbounded(vsync: const TestVSync());
       expect(repeating.animationBehavior, AnimationBehavior.preserve);
     });
 
     test('AnimationBehavior.preserve runs at normal speed when animatingTo', () async {
-<<<<<<< HEAD
+      debugSemanticsDisableAnimations = true;
       final AnimationController controller = AnimationController(
-        vsync: const TestVSync(disableAnimations: true),
-=======
-      debugSemanticsDisableAnimations = true;
-      final AnimationController controller = new AnimationController(
         vsync: const TestVSync(),
->>>>>>> 908de76c
         animationBehavior: AnimationBehavior.preserve,
       );
 
@@ -627,14 +615,9 @@
     });
 
     test('AnimationBehavior.normal runs at 20x speed when animatingTo', () async {
-<<<<<<< HEAD
+      debugSemanticsDisableAnimations = true;
       final AnimationController controller = AnimationController(
-        vsync: const TestVSync(disableAnimations: true),
-=======
-      debugSemanticsDisableAnimations = true;
-      final AnimationController controller = new AnimationController(
         vsync: const TestVSync(),
->>>>>>> 908de76c
         animationBehavior: AnimationBehavior.normal,
       );
 
@@ -657,20 +640,12 @@
     });
 
     test('AnimationBehavior.normal runs "faster" whan AnimationBehavior.preserve', () {
-<<<<<<< HEAD
+      debugSemanticsDisableAnimations = true;
       final AnimationController controller = AnimationController(
-        vsync: const TestVSync(disableAnimations: true),
+        vsync: const TestVSync(),
       );
       final AnimationController fastController = AnimationController(
-        vsync: const TestVSync(disableAnimations: true),
-=======
-      debugSemanticsDisableAnimations = true;
-      final AnimationController controller = new AnimationController(
         vsync: const TestVSync(),
-      );
-      final AnimationController fastController = new AnimationController(
-        vsync: const TestVSync(),
->>>>>>> 908de76c
       );
 
       controller.fling(velocity: 1.0, animationBehavior: AnimationBehavior.preserve);
