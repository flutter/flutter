// Copyright 2014 The Flutter Authors. All rights reserved.
// Use of this source code is governed by a BSD-style license that can be
// found in the LICENSE file.

<<<<<<< HEAD
import 'dart:async';

import 'package:flutter/rendering.dart';
import 'package:flutter_goldens/flutter_goldens.dart' as flutter_goldens;

Future<void> testExecutable(FutureOr<void> testMain()) {
  // Enable checks because there are many implementations of [RenderBox] in this
  // package can benefit from the additional validations.
  debugCheckIntrinsicSizes = true;

  return flutter_goldens.testExecutable(testMain);
}
=======
export '_goldens_io.dart'
  if (dart.library.html) '_goldens_web.dart' show testExecutable;
>>>>>>> 47bad772
<|MERGE_RESOLUTION|>--- conflicted
+++ resolved
@@ -2,11 +2,12 @@
 // Use of this source code is governed by a BSD-style license that can be
 // found in the LICENSE file.
 
-<<<<<<< HEAD
 import 'dart:async';
 
 import 'package:flutter/rendering.dart';
-import 'package:flutter_goldens/flutter_goldens.dart' as flutter_goldens;
+
+import '_goldens_io.dart'
+  if (dart.library.html) '_goldens_web.dart' as flutter_goldens;
 
 Future<void> testExecutable(FutureOr<void> testMain()) {
   // Enable checks because there are many implementations of [RenderBox] in this
@@ -14,8 +15,4 @@
   debugCheckIntrinsicSizes = true;
 
   return flutter_goldens.testExecutable(testMain);
-}
-=======
-export '_goldens_io.dart'
-  if (dart.library.html) '_goldens_web.dart' show testExecutable;
->>>>>>> 47bad772
+}