--- conflicted
+++ resolved
@@ -257,12 +257,8 @@
       _pointerData(PointerChange.add, const Offset(0.0, 101.0)),
       _pointerData(PointerChange.down, const Offset(0.0, 101.0)),
     ]));
-<<<<<<< HEAD
-    expect(events, _equalToEventsOnCriticalFields(<BaseEventMatcher>[
-=======
     addTearDown(() => dispatchRemoveDevice());
-    expect(events, _equalToEventsOnCriticalFields(<PointerEvent>[
->>>>>>> a2e5e074
+    expect(events, _equalToEventsOnCriticalFields(<BaseEventMatcher>[
       // This Enter event is triggered by the [PointerAddedEvent] The
       // [PointerDownEvent] is ignored by [MouseTracker].
       EventMatcher<PointerEnterEvent>(const PointerEnterEvent(position: Offset(0.0, 101.0))),
@@ -304,12 +300,8 @@
     ui.window.onPointerDataPacket(ui.PointerDataPacket(data: <ui.PointerData>[
       _pointerData(PointerChange.add, const Offset(0.0, 100.0)),
     ]));
-<<<<<<< HEAD
-    expect(events, _equalToEventsOnCriticalFields(<BaseEventMatcher>[
-=======
     addTearDown(() => dispatchRemoveDevice());
-    expect(events, _equalToEventsOnCriticalFields(<PointerEvent>[
->>>>>>> a2e5e074
+    expect(events, _equalToEventsOnCriticalFields(<BaseEventMatcher>[
     ]));
     expect(_mouseTracker.mouseIsConnected, isTrue);
     events.clear();
