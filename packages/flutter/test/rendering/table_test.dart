--- conflicted
+++ resolved
@@ -75,13 +75,9 @@
       textBaseline: TextBaseline.alphabetic,
     );
 
-<<<<<<< HEAD
     layout(RenderPositionedBox(child: table));
-=======
+
     expect(table.size, equals(Size.zero));
->>>>>>> 29e604e2
-
-    expect(table.size, equals(const Size(0.0, 0.0)));
 
     table.insertChild(RenderPositionedBox());
     table.insertChild(RenderPositionedBox());
