// Copyright 2014 The Flutter Authors. All rights reserved.
// Use of this source code is governed by a BSD-style license that can be
// found in the LICENSE file.

import 'dart:async';
import 'dart:convert';
import 'dart:ui' as ui;

import 'package:flutter/foundation.dart';
import 'package:flutter/gestures.dart';
import 'package:flutter/rendering.dart';
import 'package:flutter/scheduler.dart';
import 'package:flutter/services.dart';
import 'package:flutter/widgets.dart';
import 'package:flutter_test/flutter_test.dart';

class TestServiceExtensionsBinding extends BindingBase
  with SchedulerBinding,
       ServicesBinding,
       GestureBinding,
       PaintingBinding,
       SemanticsBinding,
       RendererBinding,
       WidgetsBinding,
       TestDefaultBinaryMessengerBinding {

  final Map<String, ServiceExtensionCallback> extensions = <String, ServiceExtensionCallback>{};

  final Map<String, List<Map<String, dynamic>>> eventsDispatched = <String, List<Map<String, dynamic>>>{};

  @override
  @protected
  void registerServiceExtension({
    required String name,
    required ServiceExtensionCallback callback,
  }) {
    expect(extensions.containsKey(name), isFalse);
    extensions[name] = callback;
  }

  @override
  void postEvent(String eventKind, Map<String, dynamic> eventData) {
    getEventsDispatched(eventKind).add(eventData);
  }

  List<Map<String, dynamic>> getEventsDispatched(String eventKind) {
    return eventsDispatched.putIfAbsent(eventKind, () => <Map<String, dynamic>>[]);
  }

  Iterable<Map<String, dynamic>> getServiceExtensionStateChangedEvents(String extensionName) {
    return getEventsDispatched('Flutter.ServiceExtensionStateChanged')
      .where((Map<String, dynamic> event) => event['extension'] == extensionName);
  }

  Future<Map<String, dynamic>> testExtension(String name, Map<String, String> arguments) {
    expect(extensions.containsKey(name), isTrue);
    return extensions[name]!(arguments);
  }

  int reassembled = 0;
  bool pendingReassemble = false;
  @override
  Future<void> performReassemble() {
    reassembled += 1;
    pendingReassemble = true;
    return super.performReassemble();
  }

  bool frameScheduled = false;
  @override
  void scheduleFrame() {
    ensureFrameCallbacksRegistered();
    frameScheduled = true;
  }
  Future<void> doFrame() async {
    frameScheduled = false;
    ui.window.onBeginFrame?.call(Duration.zero);
    await flushMicrotasks();
    ui.window.onDrawFrame?.call();
    ui.window.onReportTimings?.call(<ui.FrameTiming>[]);
  }

  @override
  void scheduleForcedFrame() {
    expect(true, isFalse);
  }

  @override
  void scheduleWarmUpFrame() {
    expect(pendingReassemble, isTrue);
    pendingReassemble = false;
  }

  Future<void> flushMicrotasks() {
    final Completer<void> completer = Completer<void>();
    Timer.run(completer.complete);
    return completer.future;
  }
}

late TestServiceExtensionsBinding binding;

Future<Map<String, dynamic>> hasReassemble(Future<Map<String, dynamic>> pendingResult) async {
  bool completed = false;
  pendingResult.whenComplete(() { completed = true; });
  expect(binding.frameScheduled, isFalse);
  await binding.flushMicrotasks();
  expect(binding.frameScheduled, isTrue);
  expect(completed, isFalse);
  await binding.flushMicrotasks();
  await binding.doFrame();
  await binding.flushMicrotasks();
  expect(completed, isTrue);
  expect(binding.frameScheduled, isFalse);
  return pendingResult;
}

void main() {
  final List<String?> console = <String?>[];

  setUpAll(() async {
    binding = TestServiceExtensionsBinding()..scheduleFrame();
    expect(binding.frameScheduled, isTrue);

    // We need to test this service extension here because the result is true
    // after the first binding.doFrame() call.
    Map<String, dynamic> firstFrameResult;
    expect(binding.debugDidSendFirstFrameEvent, isFalse);
    firstFrameResult = await binding.testExtension('didSendFirstFrameEvent', <String, String>{});
    expect(firstFrameResult, <String, String>{'enabled': 'false'});

    expect(binding.firstFrameRasterized, isFalse);
    firstFrameResult = await binding.testExtension('didSendFirstFrameRasterizedEvent', <String, String>{});
    expect(firstFrameResult, <String, String>{'enabled': 'false'});

    await binding.doFrame();

    expect(binding.debugDidSendFirstFrameEvent, isTrue);
    firstFrameResult = await binding.testExtension('didSendFirstFrameEvent', <String, String>{});
    expect(firstFrameResult, <String, String>{'enabled': 'true'});

    expect(binding.firstFrameRasterized, isTrue);
    firstFrameResult = await binding.testExtension('didSendFirstFrameRasterizedEvent', <String, String>{});
    expect(firstFrameResult, <String, String>{'enabled': 'true'});

    expect(binding.frameScheduled, isFalse);

    expect(debugPrint, equals(debugPrintThrottled));
    debugPrint = (String? message, { int? wrapWidth }) {
      console.add(message);
    };
  });

  tearDownAll(() async {
    // See widget_inspector_test.dart for tests of the ext.flutter.inspector
    // service extensions included in this count.
    int widgetInspectorExtensionCount = 16;
    if (WidgetInspectorService.instance.isWidgetCreationTracked()) {
      // Some inspector extensions are only exposed if widget creation locations
      // are tracked.
      widgetInspectorExtensionCount += 2;
    }

    // The following service extensions are disabled in web:
    // 1. exit
    // 2. showPerformanceOverlay
    const int disabledExtensions = kIsWeb ? 2 : 0;
    // If you add a service extension... TEST IT! :-)
    // ...then increment this number.
<<<<<<< HEAD
    expect(binding.extensions.length, 32 + widgetInspectorExtensionCount - disabledExtensions);
=======
    expect(binding.extensions.length, 30 + widgetInspectorExtensionCount - disabledExtensions);
>>>>>>> 87eddcb1

    expect(console, isEmpty);
    debugPrint = debugPrintThrottled;
  });

  // The following list is alphabetical, one test per extension.

  test('Service extensions - debugAllowBanner', () async {
    Map<String, dynamic> result;

    expect(binding.frameScheduled, isFalse);
    expect(WidgetsApp.debugAllowBannerOverride, true);
    result = await binding.testExtension('debugAllowBanner', <String, String>{});
    expect(result, <String, String>{'enabled': 'true'});
    expect(WidgetsApp.debugAllowBannerOverride, true);
    result = await binding.testExtension('debugAllowBanner', <String, String>{'enabled': 'false'});
    expect(result, <String, String>{'enabled': 'false'});
    expect(WidgetsApp.debugAllowBannerOverride, false);
    result = await binding.testExtension('debugAllowBanner', <String, String>{});
    expect(result, <String, String>{'enabled': 'false'});
    expect(WidgetsApp.debugAllowBannerOverride, false);
    result = await binding.testExtension('debugAllowBanner', <String, String>{'enabled': 'true'});
    expect(result, <String, String>{'enabled': 'true'});
    expect(WidgetsApp.debugAllowBannerOverride, true);
    result = await binding.testExtension('debugAllowBanner', <String, String>{});
    expect(result, <String, String>{'enabled': 'true'});
    expect(WidgetsApp.debugAllowBannerOverride, true);
    expect(binding.frameScheduled, isFalse);
  });

  test('Service extensions - debugDumpApp', () async {
    final Map<String, dynamic> result = await binding.testExtension('debugDumpApp', <String, String>{});

    expect(result, <String, dynamic>{
      'data': matches('TestServiceExtensionsBinding - DEBUG MODE\n<no tree currently mounted>'),
    });
  });

  test('Service extensions - debugDumpRenderTree', () async {
    await binding.doFrame();
    final Map<String, dynamic> result = await binding.testExtension('debugDumpRenderTree', <String, String>{});

    expect(result, <String, dynamic>{
      'data': matches(
        r'^'
        r'RenderView#[0-9a-f]{5}\n'
        r'   debug mode enabled - [a-zA-Z]+\n'
        r'   window size: Size\(2400\.0, 1800\.0\) \(in physical pixels\)\n'
        r'   device pixel ratio: 3\.0 \(physical pixels per logical pixel\)\n'
        r'   configuration: Size\(800\.0, 600\.0\) at 3\.0x \(in logical pixels\)\n'
        r'$',
      ),
    });
  });

  test('Service extensions - debugDumpLayerTree', () async {
    await binding.doFrame();
    final Map<String, dynamic> result = await binding.testExtension('debugDumpLayerTree', <String, String>{});

    expect(result, <String, dynamic>{
      'data': matches(
        r'^'
        r'TransformLayer#[0-9a-f]{5}\n'
        r'   owner: RenderView#[0-9a-f]{5}\n'
        r'   creator: RenderView\n'
        r'   engine layer: (TransformEngineLayer|PersistedTransform)#[0-9a-f]{5}\n'
        r'   handles: 1\n'
        r'   offset: Offset\(0\.0, 0\.0\)\n'
        r'   transform:\n'
        r'     \[0] 3\.0,0\.0,0\.0,0\.0\n'
        r'     \[1] 0\.0,3\.0,0\.0,0\.0\n'
        r'     \[2] 0\.0,0\.0,1\.0,0\.0\n'
        r'     \[3] 0\.0,0\.0,0\.0,1\.0\n'
        r'$',
      ),
    });
  });

  test('Service extensions - debugDumpSemanticsTreeInTraversalOrder', () async {
    await binding.doFrame();
    final Map<String, dynamic> result = await binding.testExtension('debugDumpSemanticsTreeInTraversalOrder', <String, String>{});

    expect(result, <String, String>{
      'data': 'Semantics not collected.',
    });
  });

  test('Service extensions - debugDumpSemanticsTreeInInverseHitTestOrder', () async {
    await binding.doFrame();
    final Map<String, dynamic> result = await binding.testExtension('debugDumpSemanticsTreeInInverseHitTestOrder', <String, String>{});

    expect(result, <String, String>{
      'data': 'Semantics not collected.',
    });
  });

  test('Service extensions - debugPaint', () async {
    final Iterable<Map<String, dynamic>> extensionChangedEvents = binding.getServiceExtensionStateChangedEvents('ext.flutter.debugPaint');
    Map<String, dynamic> extensionChangedEvent;
    Map<String, dynamic> result;
    Future<Map<String, dynamic>> pendingResult;
    bool completed;

    expect(binding.frameScheduled, isFalse);
    expect(debugPaintSizeEnabled, false);
    result = await binding.testExtension('debugPaint', <String, String>{});
    expect(result, <String, String>{'enabled': 'false'});
    expect(debugPaintSizeEnabled, false);
    expect(extensionChangedEvents, isEmpty);
    expect(binding.frameScheduled, isFalse);
    pendingResult = binding.testExtension('debugPaint', <String, String>{'enabled': 'true'});
    completed = false;
    pendingResult.whenComplete(() { completed = true; });
    await binding.flushMicrotasks();
    expect(binding.frameScheduled, isTrue);
    expect(completed, isFalse);
    await binding.doFrame();
    await binding.flushMicrotasks();
    expect(completed, isTrue);
    expect(binding.frameScheduled, isFalse);
    result = await pendingResult;
    expect(result, <String, String>{'enabled': 'true'});
    expect(debugPaintSizeEnabled, true);
    expect(extensionChangedEvents.length, 1);
    extensionChangedEvent = extensionChangedEvents.last;
    expect(extensionChangedEvent['extension'], 'ext.flutter.debugPaint');
    expect(extensionChangedEvent['value'], 'true');
    result = await binding.testExtension('debugPaint', <String, String>{});
    expect(result, <String, String>{'enabled': 'true'});
    expect(debugPaintSizeEnabled, true);
    expect(extensionChangedEvents.length, 1);
    expect(binding.frameScheduled, isFalse);
    pendingResult = binding.testExtension('debugPaint', <String, String>{'enabled': 'false'});
    await binding.flushMicrotasks();
    expect(binding.frameScheduled, isTrue);
    await binding.doFrame();
    expect(binding.frameScheduled, isFalse);
    result = await pendingResult;
    expect(result, <String, String>{'enabled': 'false'});
    expect(debugPaintSizeEnabled, false);
    expect(extensionChangedEvents.length, 2);
    extensionChangedEvent = extensionChangedEvents.last;
    expect(extensionChangedEvent['extension'], 'ext.flutter.debugPaint');
    expect(extensionChangedEvent['value'], 'false');
    result = await binding.testExtension('debugPaint', <String, String>{});
    expect(result, <String, String>{'enabled': 'false'});
    expect(debugPaintSizeEnabled, false);
    expect(extensionChangedEvents.length, 2);
    expect(binding.frameScheduled, isFalse);
  });

  test('Service extensions - debugPaintBaselinesEnabled', () async {
    Map<String, dynamic> result;
    Future<Map<String, dynamic>> pendingResult;
    bool completed;

    expect(binding.frameScheduled, isFalse);
    expect(debugPaintBaselinesEnabled, false);
    result = await binding.testExtension('debugPaintBaselinesEnabled', <String, String>{});
    expect(result, <String, String>{'enabled': 'false'});
    expect(debugPaintBaselinesEnabled, false);
    expect(binding.frameScheduled, isFalse);
    pendingResult = binding.testExtension('debugPaintBaselinesEnabled', <String, String>{'enabled': 'true'});
    completed = false;
    pendingResult.whenComplete(() { completed = true; });
    await binding.flushMicrotasks();
    expect(binding.frameScheduled, isTrue);
    expect(completed, isFalse);
    await binding.doFrame();
    await binding.flushMicrotasks();
    expect(completed, isTrue);
    expect(binding.frameScheduled, isFalse);
    result = await pendingResult;
    expect(result, <String, String>{'enabled': 'true'});
    expect(debugPaintBaselinesEnabled, true);
    result = await binding.testExtension('debugPaintBaselinesEnabled', <String, String>{});
    expect(result, <String, String>{'enabled': 'true'});
    expect(debugPaintBaselinesEnabled, true);
    expect(binding.frameScheduled, isFalse);
    pendingResult = binding.testExtension('debugPaintBaselinesEnabled', <String, String>{'enabled': 'false'});
    await binding.flushMicrotasks();
    expect(binding.frameScheduled, isTrue);
    await binding.doFrame();
    expect(binding.frameScheduled, isFalse);
    result = await pendingResult;
    expect(result, <String, String>{'enabled': 'false'});
    expect(debugPaintBaselinesEnabled, false);
    result = await binding.testExtension('debugPaintBaselinesEnabled', <String, String>{});
    expect(result, <String, String>{'enabled': 'false'});
    expect(debugPaintBaselinesEnabled, false);
    expect(binding.frameScheduled, isFalse);
  });

  test('Service extensions - invertOversizedImages', () async {
    Map<String, dynamic> result;
    Future<Map<String, dynamic>> pendingResult;
    bool completed;

    expect(binding.frameScheduled, isFalse);
    expect(debugInvertOversizedImages, false);
    result = await binding.testExtension('invertOversizedImages', <String, String>{});
    expect(result, <String, String>{'enabled': 'false'});
    expect(debugInvertOversizedImages, false);
    expect(binding.frameScheduled, isFalse);

    pendingResult = binding.testExtension('invertOversizedImages', <String, String>{'enabled': 'true'});
    completed = false;
    pendingResult.whenComplete(() { completed = true; });
    await binding.flushMicrotasks();
    expect(binding.frameScheduled, isTrue);
    expect(completed, isFalse);
    await binding.doFrame();
    await binding.flushMicrotasks();
    expect(completed, isTrue);
    expect(binding.frameScheduled, isFalse);
    result = await pendingResult;
    expect(result, <String, String>{'enabled': 'true'});
    expect(debugInvertOversizedImages, true);

    result = await binding.testExtension('invertOversizedImages', <String, String>{});
    expect(result, <String, String>{'enabled': 'true'});
    expect(debugInvertOversizedImages, true);
    expect(binding.frameScheduled, isFalse);

    pendingResult = binding.testExtension('invertOversizedImages', <String, String>{'enabled': 'false'});
    await binding.flushMicrotasks();
    expect(binding.frameScheduled, isTrue);
    await binding.doFrame();
    expect(binding.frameScheduled, isFalse);
    result = await pendingResult;
    expect(result, <String, String>{'enabled': 'false'});
    expect(debugInvertOversizedImages, false);

    result = await binding.testExtension('invertOversizedImages', <String, String>{});
    expect(result, <String, String>{'enabled': 'false'});
    expect(debugInvertOversizedImages, false);
    expect(binding.frameScheduled, isFalse);
  });

  test('Service extensions - profileWidgetBuilds', () async {
    Map<String, dynamic> result;

    expect(binding.frameScheduled, isFalse);
    expect(debugProfileBuildsEnabled, false);

    result = await binding.testExtension('profileWidgetBuilds', <String, String>{});
    expect(result, <String, String>{'enabled': 'false'});
    expect(debugProfileBuildsEnabled, false);

    result = await binding.testExtension('profileWidgetBuilds', <String, String>{'enabled': 'true'});
    expect(result, <String, String>{'enabled': 'true'});
    expect(debugProfileBuildsEnabled, true);

    result = await binding.testExtension('profileWidgetBuilds', <String, String>{});
    expect(result, <String, String>{'enabled': 'true'});
    expect(debugProfileBuildsEnabled, true);

    result = await binding.testExtension('profileWidgetBuilds', <String, String>{'enabled': 'false'});
    expect(result, <String, String>{'enabled': 'false'});
    expect(debugProfileBuildsEnabled, false);

    result = await binding.testExtension('profileWidgetBuilds', <String, String>{});
    expect(result, <String, String>{'enabled': 'false'});
    expect(debugProfileBuildsEnabled, false);

    expect(binding.frameScheduled, isFalse);
  });

  test('Service extensions - evict', () async {
    Map<String, dynamic> result;
    bool completed;

    completed = false;
    TestDefaultBinaryMessengerBinding.instance!.defaultBinaryMessenger.setMockMessageHandler('flutter/assets', (ByteData? message) async {
      expect(utf8.decode(message!.buffer.asUint8List()), 'test');
      completed = true;
      return ByteData(5); // 0x0000000000
    });
    bool data;
    data = await rootBundle.loadStructuredData<bool>('test', (String value) async {
      expect(value, '\x00\x00\x00\x00\x00');
      return true;
    });
    expect(data, isTrue);
    expect(completed, isTrue);
    completed = false;
    data = await rootBundle.loadStructuredData('test', (String value) async {
      throw Error();
    });
    expect(data, isTrue);
    expect(completed, isFalse);
    result = await binding.testExtension('evict', <String, String>{'value': 'test'});
    expect(result, <String, String>{'value': ''});
    expect(completed, isFalse);
    data = await rootBundle.loadStructuredData<bool>('test', (String value) async {
      expect(value, '\x00\x00\x00\x00\x00');
      return false;
    });
    expect(data, isFalse);
    expect(completed, isTrue);
    TestDefaultBinaryMessengerBinding.instance!.defaultBinaryMessenger.setMockMessageHandler('flutter/assets', null);
  });

  test('Service extensions - exit', () async {
    // no test for _calling_ 'exit', because that should terminate the process!
    // Not expecting extension to be available for web platform.
    expect(binding.extensions.containsKey('exit'), !isBrowser);
  });

  test('Service extensions - platformOverride', () async {
    final Iterable<Map<String, dynamic>> extensionChangedEvents = binding.getServiceExtensionStateChangedEvents('ext.flutter.platformOverride');
    Map<String, dynamic> extensionChangedEvent;
    Map<String, dynamic> result;

    expect(binding.reassembled, 0);
    expect(defaultTargetPlatform, TargetPlatform.android);
    result = await binding.testExtension('platformOverride', <String, String>{});
    expect(result, <String, String>{'value': 'android'});
    expect(defaultTargetPlatform, TargetPlatform.android);
    expect(extensionChangedEvents, isEmpty);
    result = await hasReassemble(binding.testExtension('platformOverride', <String, String>{'value': 'iOS'}));
    expect(result, <String, String>{'value': 'iOS'});
    expect(binding.reassembled, 1);
    expect(defaultTargetPlatform, TargetPlatform.iOS);
    expect(extensionChangedEvents.length, 1);
    extensionChangedEvent = extensionChangedEvents.last;
    expect(extensionChangedEvent['extension'], 'ext.flutter.platformOverride');
    expect(extensionChangedEvent['value'], 'iOS');
    result = await hasReassemble(binding.testExtension('platformOverride', <String, String>{'value': 'macOS'}));
    expect(result, <String, String>{'value': 'macOS'});
    expect(binding.reassembled, 2);
    expect(defaultTargetPlatform, TargetPlatform.macOS);
    expect(extensionChangedEvents.length, 2);
    extensionChangedEvent = extensionChangedEvents.last;
    expect(extensionChangedEvent['extension'], 'ext.flutter.platformOverride');
    expect(extensionChangedEvent['value'], 'macOS');
    result = await hasReassemble(binding.testExtension('platformOverride', <String, String>{'value': 'android'}));
    expect(result, <String, String>{'value': 'android'});
    expect(binding.reassembled, 3);
    expect(defaultTargetPlatform, TargetPlatform.android);
    expect(extensionChangedEvents.length, 3);
    extensionChangedEvent = extensionChangedEvents.last;
    expect(extensionChangedEvent['extension'], 'ext.flutter.platformOverride');
    expect(extensionChangedEvent['value'], 'android');
    result = await hasReassemble(binding.testExtension('platformOverride', <String, String>{'value': 'fuchsia'}));
    expect(result, <String, String>{'value': 'fuchsia'});
    expect(binding.reassembled, 4);
    expect(defaultTargetPlatform, TargetPlatform.fuchsia);
    expect(extensionChangedEvents.length, 4);
    extensionChangedEvent = extensionChangedEvents.last;
    expect(extensionChangedEvent['extension'], 'ext.flutter.platformOverride');
    expect(extensionChangedEvent['value'], 'fuchsia');
    result = await hasReassemble(binding.testExtension('platformOverride', <String, String>{'value': 'default'}));
    expect(result, <String, String>{'value': 'android'});
    expect(binding.reassembled, 5);
    expect(defaultTargetPlatform, TargetPlatform.android);
    expect(extensionChangedEvents.length, 5);
    extensionChangedEvent = extensionChangedEvents.last;
    expect(extensionChangedEvent['extension'], 'ext.flutter.platformOverride');
    expect(extensionChangedEvent['value'], 'android');
    result = await hasReassemble(binding.testExtension('platformOverride', <String, String>{'value': 'iOS'}));
    expect(result, <String, String>{'value': 'iOS'});
    expect(binding.reassembled, 6);
    expect(defaultTargetPlatform, TargetPlatform.iOS);
    expect(extensionChangedEvents.length, 6);
    extensionChangedEvent = extensionChangedEvents.last;
    expect(extensionChangedEvent['extension'], 'ext.flutter.platformOverride');
    expect(extensionChangedEvent['value'], 'iOS');
    result = await hasReassemble(binding.testExtension('platformOverride', <String, String>{'value': 'linux'}));
    expect(result, <String, String>{'value': 'linux'});
    expect(binding.reassembled, 7);
    expect(defaultTargetPlatform, TargetPlatform.linux);
    expect(extensionChangedEvents.length, 7);
    extensionChangedEvent = extensionChangedEvents.last;
    expect(extensionChangedEvent['extension'], 'ext.flutter.platformOverride');
    expect(extensionChangedEvent['value'], 'linux');
    result = await hasReassemble(binding.testExtension('platformOverride', <String, String>{'value': 'windows'}));
    expect(result, <String, String>{'value': 'windows'});
    expect(binding.reassembled, 8);
    expect(defaultTargetPlatform, TargetPlatform.windows);
    expect(extensionChangedEvents.length, 8);
    extensionChangedEvent = extensionChangedEvents.last;
    expect(extensionChangedEvent['extension'], 'ext.flutter.platformOverride');
    expect(extensionChangedEvent['value'], 'windows');
    result = await hasReassemble(binding.testExtension('platformOverride', <String, String>{'value': 'bogus'}));
    expect(result, <String, String>{'value': 'android'});
    expect(binding.reassembled, 9);
    expect(defaultTargetPlatform, TargetPlatform.android);
    expect(extensionChangedEvents.length, 9);
    extensionChangedEvent = extensionChangedEvents.last;
    expect(extensionChangedEvent['extension'], 'ext.flutter.platformOverride');
    expect(extensionChangedEvent['value'], 'android');
    binding.reassembled = 0;
  });

  test('Service extensions - repaintRainbow', () async {
    Map<String, dynamic> result;
    Future<Map<String, dynamic>> pendingResult;
    bool completed;

    expect(binding.frameScheduled, isFalse);
    expect(debugRepaintRainbowEnabled, false);
    result = await binding.testExtension('repaintRainbow', <String, String>{});
    expect(result, <String, String>{'enabled': 'false'});
    expect(debugRepaintRainbowEnabled, false);
    expect(binding.frameScheduled, isFalse);
    pendingResult = binding.testExtension('repaintRainbow', <String, String>{'enabled': 'true'});
    completed = false;
    pendingResult.whenComplete(() { completed = true; });
    await binding.flushMicrotasks();
    expect(completed, true);
    expect(binding.frameScheduled, isFalse);
    result = await pendingResult;
    expect(result, <String, String>{'enabled': 'true'});
    expect(debugRepaintRainbowEnabled, true);
    result = await binding.testExtension('repaintRainbow', <String, String>{});
    expect(result, <String, String>{'enabled': 'true'});
    expect(debugRepaintRainbowEnabled, true);
    expect(binding.frameScheduled, isFalse);
    pendingResult = binding.testExtension('repaintRainbow', <String, String>{'enabled': 'false'});
    completed = false;
    pendingResult.whenComplete(() { completed = true; });
    await binding.flushMicrotasks();
    expect(completed, false);
    expect(binding.frameScheduled, isTrue);
    await binding.doFrame();
    await binding.flushMicrotasks();
    expect(completed, true);
    expect(binding.frameScheduled, isFalse);
    result = await pendingResult;
    expect(result, <String, String>{'enabled': 'false'});
    expect(debugRepaintRainbowEnabled, false);
    result = await binding.testExtension('repaintRainbow', <String, String>{});
    expect(result, <String, String>{'enabled': 'false'});
    expect(debugRepaintRainbowEnabled, false);
    expect(binding.frameScheduled, isFalse);
  });

  test('Service extensions - reassemble', () async {
    Map<String, dynamic> result;
    Future<Map<String, dynamic>> pendingResult;
    bool completed;

    completed = false;
    expect(binding.reassembled, 0);
    pendingResult = binding.testExtension('reassemble', <String, String>{});
    pendingResult.whenComplete(() { completed = true; });
    await binding.flushMicrotasks();
    expect(binding.frameScheduled, isTrue);
    expect(completed, false);
    await binding.flushMicrotasks();
    await binding.doFrame();
    await binding.flushMicrotasks();
    expect(completed, true);
    expect(binding.frameScheduled, isFalse);
    result = await pendingResult;
    expect(result, <String, String>{});
    expect(binding.reassembled, 1);
  });

  test('Service extensions - showPerformanceOverlay', () async {
    Map<String, dynamic> result;

    // The performance overlay service extension is disabled on the web.
    if (kIsWeb) {
      expect(binding.extensions.containsKey('showPerformanceOverlay'), isFalse);
      return;
    }

    expect(binding.frameScheduled, isFalse);
    expect(WidgetsApp.showPerformanceOverlayOverride, false);
    result = await binding.testExtension('showPerformanceOverlay', <String, String>{});
    expect(result, <String, String>{'enabled': 'false'});
    expect(WidgetsApp.showPerformanceOverlayOverride, false);
    result = await binding.testExtension('showPerformanceOverlay', <String, String>{'enabled': 'true'});
    expect(result, <String, String>{'enabled': 'true'});
    expect(WidgetsApp.showPerformanceOverlayOverride, true);
    result = await binding.testExtension('showPerformanceOverlay', <String, String>{});
    expect(result, <String, String>{'enabled': 'true'});
    expect(WidgetsApp.showPerformanceOverlayOverride, true);
    result = await binding.testExtension('showPerformanceOverlay', <String, String>{'enabled': 'false'});
    expect(result, <String, String>{'enabled': 'false'});
    expect(WidgetsApp.showPerformanceOverlayOverride, false);
    result = await binding.testExtension('showPerformanceOverlay', <String, String>{});
    expect(result, <String, String>{'enabled': 'false'});
    expect(WidgetsApp.showPerformanceOverlayOverride, false);
    expect(binding.frameScheduled, isFalse);
  });

  test('Service extensions - debugWidgetInspector', () async {
    Map<String, dynamic> result;
    expect(binding.frameScheduled, isFalse);
    expect(WidgetsApp.debugShowWidgetInspectorOverride, false);
    result = await binding.testExtension('debugWidgetInspector', <String, String>{});
    expect(result, <String, String>{'enabled': 'false'});
    expect(WidgetsApp.debugShowWidgetInspectorOverride, false);
    result = await binding.testExtension('debugWidgetInspector', <String, String>{'enabled': 'true'});
    expect(result, <String, String>{'enabled': 'true'});
    expect(WidgetsApp.debugShowWidgetInspectorOverride, true);
    result = await binding.testExtension('debugWidgetInspector', <String, String>{});
    expect(result, <String, String>{'enabled': 'true'});
    expect(WidgetsApp.debugShowWidgetInspectorOverride, true);
    result = await binding.testExtension('debugWidgetInspector', <String, String>{'enabled': 'false'});
    expect(result, <String, String>{'enabled': 'false'});
    expect(WidgetsApp.debugShowWidgetInspectorOverride, false);
    result = await binding.testExtension('debugWidgetInspector', <String, String>{});
    expect(result, <String, String>{'enabled': 'false'});
    expect(WidgetsApp.debugShowWidgetInspectorOverride, false);
    expect(binding.frameScheduled, isFalse);
  });

  test('Service extensions - timeDilation', () async {
    final Iterable<Map<String, dynamic>> extensionChangedEvents = binding.getServiceExtensionStateChangedEvents('ext.flutter.timeDilation');
    Map<String, dynamic> extensionChangedEvent;
    Map<String, dynamic> result;

    expect(binding.frameScheduled, isFalse);
    expect(timeDilation, 1.0);
    result = await binding.testExtension('timeDilation', <String, String>{});
    expect(result, <String, String>{'timeDilation': 1.0.toString()});
    expect(timeDilation, 1.0);
    expect(extensionChangedEvents, isEmpty);
    result = await binding.testExtension('timeDilation', <String, String>{'timeDilation': '100.0'});
    expect(result, <String, String>{'timeDilation': 100.0.toString()});
    expect(timeDilation, 100.0);
    expect(extensionChangedEvents.length, 1);
    extensionChangedEvent = extensionChangedEvents.last;
    expect(extensionChangedEvent['extension'], 'ext.flutter.timeDilation');
    expect(extensionChangedEvent['value'], 100.0.toString());
    result = await binding.testExtension('timeDilation', <String, String>{});
    expect(result, <String, String>{'timeDilation': 100.0.toString()});
    expect(timeDilation, 100.0);
    expect(extensionChangedEvents.length, 1);
    result = await binding.testExtension('timeDilation', <String, String>{'timeDilation': '1.0'});
    expect(result, <String, String>{'timeDilation': 1.0.toString()});
    expect(timeDilation, 1.0);
    expect(extensionChangedEvents.length, 2);
    extensionChangedEvent = extensionChangedEvents.last;
    expect(extensionChangedEvent['extension'], 'ext.flutter.timeDilation');
    expect(extensionChangedEvent['value'], 1.0.toString());
    result = await binding.testExtension('timeDilation', <String, String>{});
    expect(result, <String, String>{'timeDilation': 1.0.toString()});
    expect(timeDilation, 1.0);
    expect(extensionChangedEvents.length, 2);
    expect(binding.frameScheduled, isFalse);
  });

  test('Service extensions - brightnessOverride', () async {
    Map<String, dynamic> result;
    result = await binding.testExtension('brightnessOverride', <String, String>{});
    final String brightnessValue = result['value'] as String;

    expect(brightnessValue, 'Brightness.light');
  });

  test('Service extensions - activeDevToolsServerAddress', () async {
    Map<String, dynamic> result;
    result = await binding.testExtension('activeDevToolsServerAddress', <String, String>{});
    String serverAddress = result['value'] as String;
    expect(serverAddress, '');
    result = await binding.testExtension('activeDevToolsServerAddress', <String, String>{'value': 'http://127.0.0.1:9101'});
    serverAddress = result['value'] as String;
    expect(serverAddress, 'http://127.0.0.1:9101');
    result = await binding.testExtension('activeDevToolsServerAddress', <String, String>{'value': 'http://127.0.0.1:9102'});
    serverAddress = result['value'] as String;
    expect(serverAddress, 'http://127.0.0.1:9102');
  });

  test('Service extensions - connectedVmServiceUri', () async {
    Map<String, dynamic> result;
    result = await binding.testExtension('connectedVmServiceUri', <String, String>{});
    String serverAddress = result['value'] as String;
    expect(serverAddress, '');
    result = await binding.testExtension('connectedVmServiceUri', <String, String>{'value': 'http://127.0.0.1:54669/kMUMseKAnog=/'});
    serverAddress = result['value'] as String;
    expect(serverAddress, 'http://127.0.0.1:54669/kMUMseKAnog=/');
    result = await binding.testExtension('connectedVmServiceUri', <String, String>{'value': 'http://127.0.0.1:54000/kMUMseKAnog=/'});
    serverAddress = result['value'] as String;
    expect(serverAddress, 'http://127.0.0.1:54000/kMUMseKAnog=/');
  });

  test('Service extensions - preHotRestartCallback', () async {
    Map<String, dynamic> result;
    int calledCount = 0;
    binding.registerHotRestartCallback(() {
      calledCount += 1;
    });

    result = await binding.testExtension('invokePreHotRestartCallbacks', <String, String>{});

    expect(result, isNotNull);
    expect(calledCount, 1);
  });

  test('Service extensions - preHotRestartCallback that throws sync expection', () async {
    FlutterErrorDetails? lastError;
    FlutterError.onError = (FlutterErrorDetails error) {
      lastError = error;
    };
    Map<String, dynamic> result;
    binding.registerHotRestartCallback(() {
      throw Exception();
    }, debugLabel: 'foo');

    result = await binding.testExtension('invokePreHotRestartCallbacks', <String, String>{});

    expect(result, isNotNull);
    expect(lastError.toString(), contains(
      'The following _Exception was thrown Failed to invoke\n'
      'preHotRestartCallback "foo":\n'
    ));
  });

  test('Service extensions - preHotRestartCallback that throws async expection', () async {
    FlutterErrorDetails? lastError;
    FlutterError.onError = (FlutterErrorDetails error) {
      lastError = error;
    };

    Map<String, dynamic> result;
    binding.registerHotRestartCallback(() async {
      await null;
      throw Exception();
    }, debugLabel: 'foo');

    result = await binding.testExtension('invokePreHotRestartCallbacks', <String, String>{});

    expect(result, isNotNull);
    expect(lastError.toString(), contains(
      'The following _Exception was thrown Failed to invoke\n'
      'preHotRestartCallback "foo":\n'
    ));
  });
}<|MERGE_RESOLUTION|>--- conflicted
+++ resolved
@@ -167,11 +167,7 @@
     const int disabledExtensions = kIsWeb ? 2 : 0;
     // If you add a service extension... TEST IT! :-)
     // ...then increment this number.
-<<<<<<< HEAD
-    expect(binding.extensions.length, 32 + widgetInspectorExtensionCount - disabledExtensions);
-=======
-    expect(binding.extensions.length, 30 + widgetInspectorExtensionCount - disabledExtensions);
->>>>>>> 87eddcb1
+    expect(binding.extensions.length, 31 + widgetInspectorExtensionCount - disabledExtensions);
 
     expect(console, isEmpty);
     debugPrint = debugPrintThrottled;
