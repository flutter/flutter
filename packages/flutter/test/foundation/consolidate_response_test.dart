// Copyright 2017 The Chromium Authors. All rights reserved.
// Use of this source code is governed by a BSD-style license that can be
// found in the LICENSE file.

@TestOn('!chrome')

import 'dart:async';
import 'dart:io';
import 'dart:isolate';

import 'package:flutter/foundation.dart';
import 'package:mockito/mockito.dart';

import '../flutter_test_alternative.dart';

void main() {
  group(consolidateHttpClientResponseBytes, () {
    final List<int> chunkOne = <int>[0, 1, 2, 3, 4, 5];
    final List<int> chunkTwo = <int>[6, 7, 8, 9, 10];
    MockHttpClientResponse response;

    setUp(() {
      response = MockHttpClientResponse();
      when(response.compressionState).thenReturn(HttpClientResponseCompressionState.notCompressed);
      when(response.listen(
         any,
         onDone: anyNamed('onDone'),
         onError: anyNamed('onError'),
         cancelOnError: anyNamed('cancelOnError'),
      )).thenAnswer((Invocation invocation) {
        final void Function(List<int>) onData = invocation.positionalArguments[0];
        final void Function(Object) onError = invocation.namedArguments[#onError];
        final void Function() onDone = invocation.namedArguments[#onDone];
        final bool cancelOnError = invocation.namedArguments[#cancelOnError];

        return Stream<List<int>>.fromIterable(
            <List<int>>[chunkOne, chunkTwo]).listen(
          onData,
          onDone: onDone,
          onError: onError,
          cancelOnError: cancelOnError,
        );
      });
    });

    test('Converts an HttpClientResponse with contentLength to bytes', () async {
      when(response.contentLength)
          .thenReturn(chunkOne.length + chunkTwo.length);
      final List<int> bytes =
<<<<<<< HEAD
      (await consolidateHttpClientResponseBytes(response, client: client)).materialize().asUint8List();
=======
          await consolidateHttpClientResponseBytes(response);
>>>>>>> 25b56569

      expect(bytes, <int>[0, 1, 2, 3, 4, 5, 6, 7, 8, 9, 10]);
    });

    test('Converts a compressed HttpClientResponse with contentLength to bytes', () async {
      when(response.contentLength).thenReturn(chunkOne.length);
      final List<int> bytes =
<<<<<<< HEAD
      (await consolidateHttpClientResponseBytes(response, client: client)).materialize().asUint8List();
=======
          await consolidateHttpClientResponseBytes(response);
>>>>>>> 25b56569

      expect(bytes, <int>[0, 1, 2, 3, 4, 5, 6, 7, 8, 9, 10]);
    });

    test('Converts an HttpClientResponse without contentLength to bytes', () async {
      when(response.contentLength).thenReturn(-1);
      final List<int> bytes =
<<<<<<< HEAD
      (await consolidateHttpClientResponseBytes(response, client: client)).materialize().asUint8List();
=======
          await consolidateHttpClientResponseBytes(response);
>>>>>>> 25b56569

      expect(bytes, <int>[0, 1, 2, 3, 4, 5, 6, 7, 8, 9, 10]);
    });

    test('Notifies onBytesReceived for every chunk of bytes', () async {
      final int syntheticTotal = (chunkOne.length + chunkTwo.length) * 2;
      when(response.contentLength).thenReturn(syntheticTotal);
      final List<int> records = <int>[];
      await consolidateHttpClientResponseBytes(
        response,
        onBytesReceived: (int cumulative, int total) {
          records.addAll(<int>[cumulative, total]);
        },
      );

      expect(records, <int>[
        chunkOne.length,
        syntheticTotal,
        chunkOne.length + chunkTwo.length,
        syntheticTotal,
      ]);
    });

    test('forwards errors from HttpClientResponse', () async {
      when(response.listen(
        any,
        onDone: anyNamed('onDone'),
        onError: anyNamed('onError'),
        cancelOnError: anyNamed('cancelOnError'),
      )).thenAnswer((Invocation invocation) {
        final void Function(List<int>) onData = invocation.positionalArguments[0];
        final void Function(Object) onError = invocation.namedArguments[#onError];
        final void Function() onDone = invocation.namedArguments[#onDone];
        final bool cancelOnError = invocation.namedArguments[#cancelOnError];

        return Stream<List<int>>.fromFuture(
                Future<List<int>>.error(Exception('Test Error')))
            .listen(
          onData,
          onDone: onDone,
          onError: onError,
          cancelOnError: cancelOnError,
        );
      });
      when(response.contentLength).thenReturn(-1);

      expect(consolidateHttpClientResponseBytes(response),
          throwsA(isInstanceOf<Exception>()));
    });

    test('Propagates error to Future return value if onBytesReceived throws', () async {
      when(response.contentLength).thenReturn(-1);
      final Future<TransferableTypedData> result = consolidateHttpClientResponseBytes(
        response,
        onBytesReceived: (int cumulative, int total) {
          throw 'misbehaving callback';
        },
      );

      expect(result, throwsA(equals('misbehaving callback')));
    });

    group('when gzipped', () {
      final List<int> gzipped = gzip.encode(chunkOne.followedBy(chunkTwo).toList());
      final List<int> gzippedChunkOne = gzipped.sublist(0, gzipped.length ~/ 2);
      final List<int> gzippedChunkTwo = gzipped.sublist(gzipped.length ~/ 2);

      setUp(() {
        when(response.compressionState).thenReturn(HttpClientResponseCompressionState.compressed);
        when(response.listen(
          any,
          onDone: anyNamed('onDone'),
          onError: anyNamed('onError'),
          cancelOnError: anyNamed('cancelOnError'),
        )).thenAnswer((Invocation invocation) {
          final void Function(List<int>) onData = invocation.positionalArguments[0];
          final void Function(Object) onError = invocation.namedArguments[#onError];
          final void Function() onDone = invocation.namedArguments[#onDone];
          final bool cancelOnError = invocation.namedArguments[#cancelOnError];

          return Stream<List<int>>.fromIterable(
              <List<int>>[gzippedChunkOne, gzippedChunkTwo]).listen(
            onData,
            onDone: onDone,
            onError: onError,
            cancelOnError: cancelOnError,
          );
        });
      });

      test('Uncompresses GZIP bytes if autoUncompress is true and response.compressionState is compressed', () async {
        when(response.compressionState).thenReturn(HttpClientResponseCompressionState.compressed);
        when(response.contentLength).thenReturn(gzipped.length);
<<<<<<< HEAD
        final List<int> bytes = (await consolidateHttpClientResponseBytes(response, client: client)).materialize().asUint8List();
=======
        final List<int> bytes = await consolidateHttpClientResponseBytes(response);
>>>>>>> 25b56569
        expect(bytes, <int>[0, 1, 2, 3, 4, 5, 6, 7, 8, 9, 10]);
      });

      test('returns gzipped bytes if autoUncompress is false and response.compressionState is compressed', () async {
        when(response.compressionState).thenReturn(HttpClientResponseCompressionState.compressed);
        when(response.contentLength).thenReturn(gzipped.length);
<<<<<<< HEAD
        final List<int> bytes = (await consolidateHttpClientResponseBytes(response, client: client, autoUncompress: false)).materialize().asUint8List();
=======
        final List<int> bytes = await consolidateHttpClientResponseBytes(response, autoUncompress: false);
>>>>>>> 25b56569
        expect(bytes, gzipped);
      });

      test('Notifies onBytesReceived with gzipped numbers', () async {
        when(response.compressionState).thenReturn(HttpClientResponseCompressionState.compressed);
        when(response.contentLength).thenReturn(gzipped.length);
        final List<int> records = <int>[];
        await consolidateHttpClientResponseBytes(
          response,
          onBytesReceived: (int cumulative, int total) {
            records.addAll(<int>[cumulative, total]);
          },
        );

        expect(records, <int>[
          gzippedChunkOne.length,
          gzipped.length,
          gzipped.length,
          gzipped.length,
        ]);
      });

      test('Notifies onBytesReceived with expectedContentLength of -1 if response.compressionState is decompressed', () async {
        final int syntheticTotal = (chunkOne.length + chunkTwo.length) * 2;
        when(response.compressionState).thenReturn(HttpClientResponseCompressionState.decompressed);
        when(response.contentLength).thenReturn(syntheticTotal);
        final List<int> records = <int>[];
        await consolidateHttpClientResponseBytes(
          response,
          onBytesReceived: (int cumulative, int total) {
            records.addAll(<int>[cumulative, total]);
          },
        );

        expect(records, <int>[
          gzippedChunkOne.length,
          null,
          gzipped.length,
          null,
        ]);
      });
    });
  });
}

class MockHttpClientResponse extends Mock implements HttpClientResponse {}<|MERGE_RESOLUTION|>--- conflicted
+++ resolved
@@ -46,36 +46,24 @@
     test('Converts an HttpClientResponse with contentLength to bytes', () async {
       when(response.contentLength)
           .thenReturn(chunkOne.length + chunkTwo.length);
-      final List<int> bytes =
-<<<<<<< HEAD
-      (await consolidateHttpClientResponseBytes(response, client: client)).materialize().asUint8List();
-=======
-          await consolidateHttpClientResponseBytes(response);
->>>>>>> 25b56569
+      final List<int> bytes = (await consolidateHttpClientResponseBytes(response))
+          .materialize().asUint8List();
 
       expect(bytes, <int>[0, 1, 2, 3, 4, 5, 6, 7, 8, 9, 10]);
     });
 
     test('Converts a compressed HttpClientResponse with contentLength to bytes', () async {
       when(response.contentLength).thenReturn(chunkOne.length);
-      final List<int> bytes =
-<<<<<<< HEAD
-      (await consolidateHttpClientResponseBytes(response, client: client)).materialize().asUint8List();
-=======
-          await consolidateHttpClientResponseBytes(response);
->>>>>>> 25b56569
+      final List<int> bytes = (await consolidateHttpClientResponseBytes(response))
+          .materialize().asUint8List();
 
       expect(bytes, <int>[0, 1, 2, 3, 4, 5, 6, 7, 8, 9, 10]);
     });
 
     test('Converts an HttpClientResponse without contentLength to bytes', () async {
       when(response.contentLength).thenReturn(-1);
-      final List<int> bytes =
-<<<<<<< HEAD
-      (await consolidateHttpClientResponseBytes(response, client: client)).materialize().asUint8List();
-=======
-          await consolidateHttpClientResponseBytes(response);
->>>>>>> 25b56569
+      final List<int> bytes = (await consolidateHttpClientResponseBytes(response))
+          .materialize().asUint8List();
 
       expect(bytes, <int>[0, 1, 2, 3, 4, 5, 6, 7, 8, 9, 10]);
     });
@@ -169,22 +157,14 @@
       test('Uncompresses GZIP bytes if autoUncompress is true and response.compressionState is compressed', () async {
         when(response.compressionState).thenReturn(HttpClientResponseCompressionState.compressed);
         when(response.contentLength).thenReturn(gzipped.length);
-<<<<<<< HEAD
-        final List<int> bytes = (await consolidateHttpClientResponseBytes(response, client: client)).materialize().asUint8List();
-=======
-        final List<int> bytes = await consolidateHttpClientResponseBytes(response);
->>>>>>> 25b56569
+        final List<int> bytes = (await consolidateHttpClientResponseBytes(response)).materialize().asUint8List();
         expect(bytes, <int>[0, 1, 2, 3, 4, 5, 6, 7, 8, 9, 10]);
       });
 
       test('returns gzipped bytes if autoUncompress is false and response.compressionState is compressed', () async {
         when(response.compressionState).thenReturn(HttpClientResponseCompressionState.compressed);
         when(response.contentLength).thenReturn(gzipped.length);
-<<<<<<< HEAD
-        final List<int> bytes = (await consolidateHttpClientResponseBytes(response, client: client, autoUncompress: false)).materialize().asUint8List();
-=======
-        final List<int> bytes = await consolidateHttpClientResponseBytes(response, autoUncompress: false);
->>>>>>> 25b56569
+        final List<int> bytes = (await consolidateHttpClientResponseBytes(response, autoUncompress: false)).materialize().asUint8List();
         expect(bytes, gzipped);
       });
 
