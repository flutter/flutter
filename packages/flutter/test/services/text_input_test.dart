--- conflicted
+++ resolved
@@ -18,7 +18,7 @@
     setUp(() {
       fakeTextChannel = FakeTextChannel((MethodCall call) async {});
       TextInput.setChannel(fakeTextChannel);
-      client = const FakeTextInputClient();
+      client = FakeTextInputClient();
     });
 
     tearDown(() {
@@ -175,20 +175,30 @@
   });
 }
 
-<<<<<<< HEAD
 class FakeTextInputClient implements TextInputClient {
-  const FakeTextInputClient();
+  String latestMethodCall = '';
+
+  @override
+  void performAction(TextInputAction action) {
+    latestMethodCall = 'performAction';
+  }
+
+  @override
+  void updateEditingValue(TextEditingValue value) {
+    latestMethodCall = 'updateEditingValue';
+  }
+
+  @override
+  void updateFloatingCursor(RawFloatingCursorPoint point) {
+    latestMethodCall = 'updateFloatingCursor';
+  }
+
+  @override
+  void connectionClosed() {
+    latestMethodCall = 'connectionClosed';
+  }
 
   TextInputConfiguration get configuration => const TextInputConfiguration();
-
-  @override
-  void performAction(TextInputAction action) => throw UnimplementedError();
-
-  @override
-  void updateEditingValue(TextEditingValue value) => throw UnimplementedError();
-
-  @override
-  void updateFloatingCursor(RawFloatingCursorPoint point) => throw UnimplementedError();
 }
 
 class FakeTextChannel implements MethodChannel {
@@ -250,28 +260,5 @@
     if (hasError) {
       fail('Calls did not match.');
     }
-=======
-class FakeTextInputClient extends TextInputClient {
-  String latestMethodCall = '';
-
-  @override
-  void performAction(TextInputAction action) {
-    latestMethodCall = 'performAction';
-  }
-
-  @override
-  void updateEditingValue(TextEditingValue value) {
-    latestMethodCall = 'updateEditingValue';
-  }
-
-  @override
-  void updateFloatingCursor(RawFloatingCursorPoint point) {
-    latestMethodCall = 'updateFloatingCursor';
-  }
-
-  @override
-  void connectionClosed() {
-    latestMethodCall = 'connectionClosed';
->>>>>>> b94c1a41
   }
 }