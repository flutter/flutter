// Copyright 2014 The Flutter Authors. All rights reserved.
// Use of this source code is governed by a BSD-style license that can be
// found in the LICENSE file.

import 'dart:convert';
import 'dart:io';
import 'dart:ui';

import 'package:flutter/foundation.dart';
import 'package:flutter/scheduler.dart';
import 'package:flutter/services.dart';

import 'package:flutter_test/flutter_test.dart';

const String license1 = '''
L1Package1
L1Package2
L1Package3

L1Paragraph1

L1Paragraph2

L1Paragraph3''';

const String license2 = '''
L2Package1
L2Package2
L2Package3

L2Paragraph1

L2Paragraph2

L2Paragraph3''';

const String combinedLicenses = '''
$license1
--------------------------------------------------------------------------------
$license2
''';

class TestBinding extends BindingBase with SchedulerBinding, ServicesBinding {
  @override
  TestDefaultBinaryMessenger get defaultBinaryMessenger => super.defaultBinaryMessenger as TestDefaultBinaryMessenger;

  @override
  TestDefaultBinaryMessenger createBinaryMessenger() {
    Future<ByteData?> keyboardHandler(ByteData? message) async {
      return const StandardMethodCodec().encodeSuccessEnvelope(<int, int>{1:1});
    }
    return TestDefaultBinaryMessenger(
      super.createBinaryMessenger(),
      outboundHandlers: <String, MessageHandler>{'flutter/keyboard': keyboardHandler},
    );
  }
}

void main() {
  final TestBinding binding = TestBinding();

  test('Adds rootBundle LICENSES to LicenseRegistry', () async {
    binding.defaultBinaryMessenger.setMockMessageHandler('flutter/assets', (ByteData? message) async {
      if (const StringCodec().decodeMessage(message) == 'NOTICES.Z' && !kIsWeb) {
        return Uint8List.fromList(gzip.encode(utf8.encode(combinedLicenses))).buffer.asByteData();
      }
      if (const StringCodec().decodeMessage(message) == 'NOTICES' && kIsWeb) {
        return const StringCodec().encodeMessage(combinedLicenses);
      }
      return null;
    });

    final List<LicenseEntry> licenses = await LicenseRegistry.licenses.toList();

    expect(licenses[0].packages, equals(<String>['L1Package1', 'L1Package2', 'L1Package3']));
    expect(
      licenses[0].paragraphs.map((LicenseParagraph p) => p.text),
      equals(<String>['L1Paragraph1', 'L1Paragraph2', 'L1Paragraph3']),
    );

    expect(licenses[1].packages, equals(<String>['L2Package1', 'L2Package2', 'L2Package3']));
    expect(
      licenses[1].paragraphs.map((LicenseParagraph p) => p.text),
      equals(<String>['L2Paragraph1', 'L2Paragraph2', 'L2Paragraph3']),
    );
  });

  test('didHaveMemoryPressure clears asset caches', () async {
    int flutterAssetsCallCount = 0;
    binding.defaultBinaryMessenger.setMockMessageHandler('flutter/assets', (ByteData? message) async {
      flutterAssetsCallCount += 1;
      return Uint8List.fromList('test_asset_data'.codeUnits).buffer.asByteData();
    });

    await rootBundle.loadString('test_asset');
    expect(flutterAssetsCallCount, 1);
    await rootBundle.loadString('test_asset2');
    expect(flutterAssetsCallCount, 2);
    await rootBundle.loadString('test_asset');
    expect(flutterAssetsCallCount, 2);
    await rootBundle.loadString('test_asset2');
    expect(flutterAssetsCallCount, 2);

    final ByteData message = const JSONMessageCodec().encodeMessage(<String, dynamic>{'type': 'memoryPressure'})!;
    await binding.defaultBinaryMessenger.handlePlatformMessage('flutter/system', message, (_) { });

    await rootBundle.loadString('test_asset');
    expect(flutterAssetsCallCount, 3);
    await rootBundle.loadString('test_asset2');
    expect(flutterAssetsCallCount, 4);
    await rootBundle.loadString('test_asset');
    expect(flutterAssetsCallCount, 4);
    await rootBundle.loadString('test_asset2');
    expect(flutterAssetsCallCount, 4);
  });

<<<<<<< HEAD
=======
  test('initInstances sets a default method call handler for SystemChannels.textInput', () async {
    final ByteData message = const JSONMessageCodec().encodeMessage(<String, dynamic>{'method': 'TextInput.requestElementsInRect', 'args': null})!;
    await binding.defaultBinaryMessenger.handlePlatformMessage('flutter/textinput', message, (ByteData? data) {
      expect(data, isNotNull);
     });
  });

>>>>>>> 1dc26f80
  test('Calling exitApplication sends a method call to the engine', () async {
    bool sentMessage = false;
    MethodCall? methodCall;
    binding.defaultBinaryMessenger.setMockMessageHandler('flutter/platform', (ByteData? message) async {
      methodCall = const JSONMethodCodec().decodeMethodCall(message);
      sentMessage = true;
      return const JSONMethodCodec().encodeSuccessEnvelope(<String, String>{'response': 'cancel'});
    });
    final AppExitResponse response = await binding.exitApplication(AppExitType.required);
    expect(sentMessage, isTrue);
    expect(methodCall, isNotNull);
    expect((methodCall!.arguments as Map<String, dynamic>)['type'], equals('required'));
    expect(response, equals(AppExitResponse.cancel));
  });

  test('Default handleRequestAppExit returns exit', () async {
    const MethodCall incomingCall = MethodCall('System.requestAppExit', <dynamic>[<String, dynamic>{'type': 'cancelable'}]);
    bool receivedReply = false;
    Map<String, dynamic>? result;
    await binding.defaultBinaryMessenger.handlePlatformMessage('flutter/platform', const JSONMethodCodec().encodeMethodCall(incomingCall),
      (ByteData? message) async {
        result = (const JSONMessageCodec().decodeMessage(message) as List<dynamic>)[0] as Map<String, dynamic>;
        receivedReply = true;
      },
    );

    expect(receivedReply, isTrue);
    expect(result, isNotNull);
    expect(result!['response'], equals('exit'));
  });

  test('initInstances synchronizes keyboard state', () async {
    final Set<PhysicalKeyboardKey> physicalKeys = HardwareKeyboard.instance.physicalKeysPressed;
    final Set<LogicalKeyboardKey> logicalKeys = HardwareKeyboard.instance.logicalKeysPressed;

    expect(physicalKeys.length, 1);
    expect(logicalKeys.length, 1);
    expect(physicalKeys.first, const PhysicalKeyboardKey(1));
    expect(logicalKeys.first, const LogicalKeyboardKey(1));
  });
}<|MERGE_RESOLUTION|>--- conflicted
+++ resolved
@@ -114,16 +114,6 @@
     expect(flutterAssetsCallCount, 4);
   });
 
-<<<<<<< HEAD
-=======
-  test('initInstances sets a default method call handler for SystemChannels.textInput', () async {
-    final ByteData message = const JSONMessageCodec().encodeMessage(<String, dynamic>{'method': 'TextInput.requestElementsInRect', 'args': null})!;
-    await binding.defaultBinaryMessenger.handlePlatformMessage('flutter/textinput', message, (ByteData? data) {
-      expect(data, isNotNull);
-     });
-  });
-
->>>>>>> 1dc26f80
   test('Calling exitApplication sends a method call to the engine', () async {
     bool sentMessage = false;
     MethodCall? methodCall;
