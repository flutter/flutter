// Copyright 2019 The Chromium Authors. All rights reserved.
// Use of this source code is governed by a BSD-style license that can be
// found in the LICENSE file.

import 'package:flutter/services.dart';
import 'package:flutter_test/flutter_test.dart';

class _ModifierCheck {
  const _ModifierCheck(this.key, this.side);
  final ModifierKey key;
  final KeyboardSide side;
}

void main() {
  group('RawKeyEventDataAndroid', () {
    const Map<int, _ModifierCheck> modifierTests = <int, _ModifierCheck>{
      RawKeyEventDataAndroid.modifierAlt | RawKeyEventDataAndroid.modifierLeftAlt: _ModifierCheck(ModifierKey.altModifier, KeyboardSide.left),
      RawKeyEventDataAndroid.modifierAlt | RawKeyEventDataAndroid.modifierRightAlt: _ModifierCheck(ModifierKey.altModifier, KeyboardSide.right),
      RawKeyEventDataAndroid.modifierShift | RawKeyEventDataAndroid.modifierLeftShift: _ModifierCheck(ModifierKey.shiftModifier, KeyboardSide.left),
      RawKeyEventDataAndroid.modifierShift | RawKeyEventDataAndroid.modifierRightShift: _ModifierCheck(ModifierKey.shiftModifier, KeyboardSide.right),
      RawKeyEventDataAndroid.modifierSym: _ModifierCheck(ModifierKey.symbolModifier, KeyboardSide.all),
      RawKeyEventDataAndroid.modifierFunction: _ModifierCheck(ModifierKey.functionModifier, KeyboardSide.all),
      RawKeyEventDataAndroid.modifierControl | RawKeyEventDataAndroid.modifierLeftControl: _ModifierCheck(ModifierKey.controlModifier, KeyboardSide.left),
      RawKeyEventDataAndroid.modifierControl | RawKeyEventDataAndroid.modifierRightControl: _ModifierCheck(ModifierKey.controlModifier, KeyboardSide.right),
      RawKeyEventDataAndroid.modifierMeta | RawKeyEventDataAndroid.modifierLeftMeta: _ModifierCheck(ModifierKey.metaModifier, KeyboardSide.left),
      RawKeyEventDataAndroid.modifierMeta | RawKeyEventDataAndroid.modifierRightMeta: _ModifierCheck(ModifierKey.metaModifier, KeyboardSide.right),
      RawKeyEventDataAndroid.modifierCapsLock: _ModifierCheck(ModifierKey.capsLockModifier, KeyboardSide.all),
      RawKeyEventDataAndroid.modifierNumLock: _ModifierCheck(ModifierKey.numLockModifier, KeyboardSide.all),
      RawKeyEventDataAndroid.modifierScrollLock: _ModifierCheck(ModifierKey.scrollLockModifier, KeyboardSide.all),
    };

    test('modifier keys are recognized individually', () {
      for (int modifier in modifierTests.keys) {
        final RawKeyEvent event = RawKeyEvent.fromMessage(<String, dynamic>{
          'type': 'keydown',
          'keymap': 'android',
          'keyCode': 0x04,
          'plainCodePoint': 0x64,
          'codePoint': 0x44,
          'scanCode': 0x20,
          'metaState': modifier,
          'source': 0x101, // Keyboard source.
          'deviceId': 1,
        });
        final RawKeyEventDataAndroid data = event.data;
        for (ModifierKey key in ModifierKey.values) {
          if (modifierTests[modifier].key == key) {
            expect(
              data.isModifierPressed(key, side: modifierTests[modifier].side),
              isTrue,
              reason: "$key should be pressed with metaState $modifier, but isn't.",
            );
            expect(data.getModifierSide(key), equals(modifierTests[modifier].side));
          } else {
            expect(
              data.isModifierPressed(key, side: modifierTests[modifier].side),
              isFalse,
              reason: '$key should not be pressed with metaState $modifier.',
            );
          }
        }
      }
    });
    test('modifier keys are recognized when combined', () {
      for (int modifier in modifierTests.keys) {
        if (modifier == RawKeyEventDataAndroid.modifierFunction) {
          // No need to combine function key with itself.
          continue;
        }
        final RawKeyEvent event = RawKeyEvent.fromMessage(<String, dynamic>{
          'type': 'keydown',
          'keymap': 'android',
          'keyCode': 0x04,
          'plainCodePoint': 0x64,
          'codePoint': 0x44,
          'scanCode': 0x20,
          'metaState': modifier | RawKeyEventDataAndroid.modifierFunction,
          'source': 0x101, // Keyboard source.
          'deviceId': 1,
        });
        final RawKeyEventDataAndroid data = event.data;
        for (ModifierKey key in ModifierKey.values) {
          if (modifierTests[modifier].key == key || key == ModifierKey.functionModifier) {
            expect(
              data.isModifierPressed(key, side: modifierTests[modifier].side),
              isTrue,
              reason: '$key should be pressed with metaState $modifier '
                  "and additional key ${RawKeyEventDataAndroid.modifierFunction}, but isn't.",
            );
            if (key != ModifierKey.functionModifier) {
              expect(data.getModifierSide(key), equals(modifierTests[modifier].side));
            } else {
              expect(data.getModifierSide(key), equals(KeyboardSide.all));
            }
          } else {
            expect(
              data.isModifierPressed(key, side: modifierTests[modifier].side),
              isFalse,
              reason: '$key should not be pressed with metaState $modifier '
                  'and additional key ${RawKeyEventDataAndroid.modifierFunction}.',
            );
          }
        }
      }
    });
    test('Printable keyboard keys are correctly translated', () {
      final RawKeyEvent keyAEvent = RawKeyEvent.fromMessage(<String, dynamic>{
        'type': 'keydown',
        'keymap': 'android',
        'keyCode': 29,
        'plainCodePoint': 'a'.codeUnitAt(0),
        'codePoint': 'A'.codeUnitAt(0),
        'character': 'A',
        'scanCode': 30,
        'metaState': 0x0,
        'source': 0x101, // Keyboard source.
        'deviceId': 1,
      });
      final RawKeyEventDataAndroid data = keyAEvent.data;
      expect(data.physicalKey, equals(PhysicalKeyboardKey.keyA));
      expect(data.logicalKey, equals(LogicalKeyboardKey.keyA));
      expect(data.keyLabel, equals('a'));
    });
    test('Control keyboard keys are correctly translated', () {
      final RawKeyEvent escapeKeyEvent = RawKeyEvent.fromMessage(const <String, dynamic>{
        'type': 'keydown',
        'keymap': 'android',
        'keyCode': 111,
        'codePoint': 0,
        'character': null,
        'scanCode': 1,
        'metaState': 0x0,
        'source': 0x101, // Keyboard source.
        'deviceId': 1,
      });
      final RawKeyEventDataAndroid data = escapeKeyEvent.data;
      expect(data.physicalKey, equals(PhysicalKeyboardKey.escape));
      expect(data.logicalKey, equals(LogicalKeyboardKey.escape));
      expect(data.keyLabel, isNull);
    });
    test('Modifier keyboard keys are correctly translated', () {
      final RawKeyEvent shiftLeftKeyEvent = RawKeyEvent.fromMessage(const <String, dynamic>{
        'type': 'keydown',
        'keymap': 'android',
        'keyCode': 59,
        'plainCodePoint': 0,
        'codePoint': 0,
        'character': null,
        'scanCode': 42,
        'metaState': RawKeyEventDataAndroid.modifierLeftShift,
        'source': 0x101, // Keyboard source.
        'deviceId': 1,
      });
      final RawKeyEventDataAndroid data = shiftLeftKeyEvent.data;
      expect(data.physicalKey, equals(PhysicalKeyboardKey.shiftLeft));
      expect(data.logicalKey, equals(LogicalKeyboardKey.shiftLeft));
      expect(data.keyLabel, isNull);
    });
    test('DPAD keys from a joystick give physical key mappings', () {
      final RawKeyEvent joystickDpadDown = RawKeyEvent.fromMessage(const <String, dynamic>{
        'type': 'keydown',
        'keymap': 'android',
        'keyCode': 20,
        'plainCodePoint': 0,
        'codePoint': 0,
        'character': null,
        'scanCode': 0,
        'metaState': 0,
        'source': 0x1000010, // Joystick source.
        'deviceId': 1,
      });
      final RawKeyEventDataAndroid data = joystickDpadDown.data;
      expect(data.physicalKey, equals(PhysicalKeyboardKey.arrowDown));
      expect(data.logicalKey, equals(LogicalKeyboardKey.arrowDown));
      expect(data.keyLabel, isNull);
    });
    test('Arrow keys from a keyboard give correct physical key mappings', () {
      final RawKeyEvent joystickDpadDown = RawKeyEvent.fromMessage(const <String, dynamic>{
        'type': 'keydown',
        'keymap': 'android',
        'keyCode': 20,
        'plainCodePoint': 0,
        'codePoint': 0,
        'character': null,
        'scanCode': 108,
        'metaState': 0,
        'source': 0x101, // Keyboard source.
      });
      final RawKeyEventDataAndroid data = joystickDpadDown.data;
      expect(data.physicalKey, equals(PhysicalKeyboardKey.arrowDown));
      expect(data.logicalKey, equals(LogicalKeyboardKey.arrowDown));
      expect(data.keyLabel, isNull);
    });
    test('DPAD center from a game pad gives physical key mappings', () {
      final RawKeyEvent joystickDpadCenter = RawKeyEvent.fromMessage(const <String, dynamic>{
        'type': 'keydown',
        'keymap': 'android',
        'keyCode': 23,  // DPAD_CENTER code.
        'plainCodePoint': 0,
        'codePoint': 0,
        'character': null,
        'scanCode': 317,  // Left side thumb joystick center click button.
        'metaState': 0,
        'source': 0x501, // Gamepad and keyboard source.
        'deviceId': 1,
      });
      final RawKeyEventDataAndroid data = joystickDpadCenter.data;
      expect(data.physicalKey, equals(PhysicalKeyboardKey.gameButtonThumbLeft));
      expect(data.logicalKey, equals(LogicalKeyboardKey.select));
      expect(data.keyLabel, isNull);
    });
<<<<<<< HEAD
    test('Repeat count is passed correctly', () {
      final RawKeyEvent repeatCountEvent = RawKeyEvent.fromMessage(<String, dynamic>{
        'type': 'keydown',
        'keymap': 'android',
        'keyCode': 29,
        'plainCodePoint': 'a'.codeUnitAt(0),
        'codePoint': 'A'.codeUnitAt(0),
        'character': 'A',
        'scanCode': 30,
        'metaState': 0x0,
        'source': 0x101, // Keyboard source.
        'repeatCount': 42,
      });
      final RawKeyEventDataAndroid data = repeatCountEvent.data;
      expect(data.repeatCount, equals(42));
=======
    test('Device id is read from message', () {
      final RawKeyEvent joystickDpadCenter = RawKeyEvent.fromMessage(const <String, dynamic>{
        'type': 'keydown',
        'keymap': 'android',
        'keyCode': 23,  // DPAD_CENTER code.
        'plainCodePoint': 0,
        'codePoint': 0,
        'character': null,
        'scanCode': 317,  // Left side thumb joystick center click button.
        'metaState': 0,
        'source': 0x501, // Gamepad and keyboard source.
        'deviceId': 10,
      });
      final RawKeyEventDataAndroid data = joystickDpadCenter.data;
      expect(data.deviceId, equals(10));
>>>>>>> ed36fe5d
    });
  });
  group('RawKeyEventDataFuchsia', () {
    const Map<int, _ModifierCheck> modifierTests = <int, _ModifierCheck>{
      RawKeyEventDataFuchsia.modifierAlt: _ModifierCheck(ModifierKey.altModifier, KeyboardSide.any),
      RawKeyEventDataFuchsia.modifierLeftAlt: _ModifierCheck(ModifierKey.altModifier, KeyboardSide.left),
      RawKeyEventDataFuchsia.modifierRightAlt: _ModifierCheck(ModifierKey.altModifier, KeyboardSide.right),
      RawKeyEventDataFuchsia.modifierShift: _ModifierCheck(ModifierKey.shiftModifier, KeyboardSide.any),
      RawKeyEventDataFuchsia.modifierLeftShift: _ModifierCheck(ModifierKey.shiftModifier, KeyboardSide.left),
      RawKeyEventDataFuchsia.modifierRightShift: _ModifierCheck(ModifierKey.shiftModifier, KeyboardSide.right),
      RawKeyEventDataFuchsia.modifierControl: _ModifierCheck(ModifierKey.controlModifier, KeyboardSide.any),
      RawKeyEventDataFuchsia.modifierLeftControl: _ModifierCheck(ModifierKey.controlModifier, KeyboardSide.left),
      RawKeyEventDataFuchsia.modifierRightControl: _ModifierCheck(ModifierKey.controlModifier, KeyboardSide.right),
      RawKeyEventDataFuchsia.modifierMeta: _ModifierCheck(ModifierKey.metaModifier, KeyboardSide.any),
      RawKeyEventDataFuchsia.modifierLeftMeta: _ModifierCheck(ModifierKey.metaModifier, KeyboardSide.left),
      RawKeyEventDataFuchsia.modifierRightMeta: _ModifierCheck(ModifierKey.metaModifier, KeyboardSide.right),
      RawKeyEventDataFuchsia.modifierCapsLock: _ModifierCheck(ModifierKey.capsLockModifier, KeyboardSide.any),
    };

    test('modifier keys are recognized individually', () {
      for (int modifier in modifierTests.keys) {
        final RawKeyEvent event = RawKeyEvent.fromMessage(<String, dynamic>{
          'type': 'keydown',
          'keymap': 'fuchsia',
          'hidUsage': 0x04,
          'codePoint': 0x64,
          'modifiers': modifier,
        });
        final RawKeyEventDataFuchsia data = event.data;
        for (ModifierKey key in ModifierKey.values) {
          if (modifierTests[modifier].key == key) {
            expect(
              data.isModifierPressed(key, side: modifierTests[modifier].side),
              isTrue,
              reason: "$key should be pressed with metaState $modifier, but isn't.",
            );
          } else {
            expect(
              data.isModifierPressed(key, side: modifierTests[modifier].side),
              isFalse,
              reason: '$key should not be pressed with metaState $modifier.',
            );
          }
        }
      }
    });
    test('modifier keys are recognized when combined', () {
      for (int modifier in modifierTests.keys) {
        if (modifier == RawKeyEventDataFuchsia.modifierCapsLock) {
          // No need to combine caps lock key with itself.
          continue;
        }
        final RawKeyEvent event = RawKeyEvent.fromMessage(<String, dynamic>{
          'type': 'keydown',
          'keymap': 'fuchsia',
          'hidUsage': 0x04,
          'codePoint': 0x64,
          'modifiers': modifier | RawKeyEventDataFuchsia.modifierCapsLock,
        });
        final RawKeyEventDataFuchsia data = event.data;
        for (ModifierKey key in ModifierKey.values) {
          if (modifierTests[modifier].key == key || key == ModifierKey.capsLockModifier) {
            expect(
              data.isModifierPressed(key, side: modifierTests[modifier].side),
              isTrue,
              reason: '$key should be pressed with metaState $modifier '
                  "and additional key ${RawKeyEventDataFuchsia.modifierCapsLock}, but isn't.",
            );
          } else {
            expect(
              data.isModifierPressed(key, side: modifierTests[modifier].side),
              isFalse,
              reason: '$key should not be pressed with metaState $modifier '
                  'and additional key ${RawKeyEventDataFuchsia.modifierCapsLock}.',
            );
          }
        }
      }
    });
    test('Printable keyboard keys are correctly translated', () {
      final RawKeyEvent keyAEvent = RawKeyEvent.fromMessage(<String, dynamic>{
        'type': 'keydown',
        'keymap': 'fuchsia',
        'hidUsage': 0x00070004,
        'codePoint': 'a'.codeUnitAt(0),
        'character': 'a',
      });
      final RawKeyEventDataFuchsia data = keyAEvent.data;
      expect(data.physicalKey, equals(PhysicalKeyboardKey.keyA));
      expect(data.logicalKey, equals(LogicalKeyboardKey.keyA));
      expect(data.keyLabel, equals('a'));
    });
    test('Control keyboard keys are correctly translated', () {
      final RawKeyEvent escapeKeyEvent = RawKeyEvent.fromMessage(const <String, dynamic>{
        'type': 'keydown',
        'keymap': 'fuchsia',
        'hidUsage': 0x00070029,
        'codePoint': null,
        'character': null,
      });
      final RawKeyEventDataFuchsia data = escapeKeyEvent.data;
      expect(data.physicalKey, equals(PhysicalKeyboardKey.escape));
      expect(data.logicalKey, equals(LogicalKeyboardKey.escape));
      expect(data.keyLabel, isNull);
    });
    test('Modifier keyboard keys are correctly translated', () {
      final RawKeyEvent shiftLeftKeyEvent = RawKeyEvent.fromMessage(const <String, dynamic>{
        'type': 'keydown',
        'keymap': 'fuchsia',
        'hidUsage': 0x000700e1,
        'codePoint': null,
        'character': null,
      });
      final RawKeyEventDataFuchsia data = shiftLeftKeyEvent.data;
      expect(data.physicalKey, equals(PhysicalKeyboardKey.shiftLeft));
      expect(data.logicalKey, equals(LogicalKeyboardKey.shiftLeft));
      expect(data.keyLabel, isNull);
    });
  }, skip: isBrowser);
  group('RawKeyEventDataMacOs', () {
    const Map<int, _ModifierCheck> modifierTests = <int, _ModifierCheck>{
      RawKeyEventDataMacOs.modifierOption | RawKeyEventDataMacOs.modifierLeftOption: _ModifierCheck(ModifierKey.altModifier, KeyboardSide.left),
      RawKeyEventDataMacOs.modifierOption | RawKeyEventDataMacOs.modifierRightOption: _ModifierCheck(ModifierKey.altModifier, KeyboardSide.right),
      RawKeyEventDataMacOs.modifierShift | RawKeyEventDataMacOs.modifierLeftShift: _ModifierCheck(ModifierKey.shiftModifier, KeyboardSide.left),
      RawKeyEventDataMacOs.modifierShift | RawKeyEventDataMacOs.modifierRightShift: _ModifierCheck(ModifierKey.shiftModifier, KeyboardSide.right),
      RawKeyEventDataMacOs.modifierFunction: _ModifierCheck(ModifierKey.functionModifier, KeyboardSide.all),
      RawKeyEventDataMacOs.modifierControl | RawKeyEventDataMacOs.modifierLeftControl: _ModifierCheck(ModifierKey.controlModifier, KeyboardSide.left),
      RawKeyEventDataMacOs.modifierControl | RawKeyEventDataMacOs.modifierRightControl: _ModifierCheck(ModifierKey.controlModifier, KeyboardSide.right),
      RawKeyEventDataMacOs.modifierCommand | RawKeyEventDataMacOs.modifierLeftCommand: _ModifierCheck(ModifierKey.metaModifier, KeyboardSide.left),
      RawKeyEventDataMacOs.modifierCommand | RawKeyEventDataMacOs.modifierRightCommand: _ModifierCheck(ModifierKey.metaModifier, KeyboardSide.right),
      RawKeyEventDataMacOs.modifierCapsLock: _ModifierCheck(ModifierKey.capsLockModifier, KeyboardSide.all),
    };

    test('modifier keys are recognized individually', () {
      for (int modifier in modifierTests.keys) {
        final RawKeyEvent event = RawKeyEvent.fromMessage(<String, dynamic>{
          'type': 'keydown',
          'keymap': 'macos',
          'keyCode': 0x04,
          'characters': 'a',
          'charactersIgnoringModifiers': 'a',
          'modifiers': modifier,
        });
        final RawKeyEventDataMacOs data = event.data;
        for (ModifierKey key in ModifierKey.values) {
          if (modifierTests[modifier].key == key) {
            expect(
              data.isModifierPressed(key, side: modifierTests[modifier].side),
              isTrue,
              reason: "$key should be pressed with metaState $modifier, but isn't.",
            );
            expect(data.getModifierSide(key), equals(modifierTests[modifier].side));
          } else {
            expect(
              data.isModifierPressed(key, side: modifierTests[modifier].side),
              isFalse,
              reason: '$key should not be pressed with metaState $modifier.',
            );
          }
        }
      }
    });
    test('modifier keys are recognized when combined', () {
      for (int modifier in modifierTests.keys) {
        if (modifier == RawKeyEventDataMacOs.modifierFunction) {
          // No need to combine function key with itself.
          continue;
        }
        final RawKeyEvent event = RawKeyEvent.fromMessage(<String, dynamic>{
          'type': 'keydown',
          'keymap': 'macos',
          'keyCode': 0x04,
          'plainCodePoint': 0x64,
          'characters': 'a',
          'charactersIgnoringModifiers': 'a',
          'modifiers': modifier | RawKeyEventDataMacOs.modifierFunction,
        });
        final RawKeyEventDataMacOs data = event.data;
        for (ModifierKey key in ModifierKey.values) {
          if (modifierTests[modifier].key == key || key == ModifierKey.functionModifier) {
            expect(
              data.isModifierPressed(key, side: modifierTests[modifier].side),
              isTrue,
              reason: '$key should be pressed with metaState $modifier '
                  "and additional key ${RawKeyEventDataMacOs.modifierFunction}, but isn't.",
            );
            if (key != ModifierKey.functionModifier) {
              expect(data.getModifierSide(key), equals(modifierTests[modifier].side));
            } else {
              expect(data.getModifierSide(key), equals(KeyboardSide.all));
            }
          } else {
            expect(
              data.isModifierPressed(key, side: modifierTests[modifier].side),
              isFalse,
              reason: '$key should not be pressed with metaState $modifier '
                  'and additional key ${RawKeyEventDataMacOs.modifierFunction}.',
            );
          }
        }
      }
    });
    test('Printable keyboard keys are correctly translated', () {
      const String unmodifiedCharacter = 'a';
      final RawKeyEvent keyAEvent = RawKeyEvent.fromMessage(const <String, dynamic>{
        'type': 'keydown',
        'keymap': 'macos',
        'keyCode': 0x00000000,
        'characters': 'a',
        'charactersIgnoringModifiers': unmodifiedCharacter,
        'modifiers': 0x0,
      });
      final RawKeyEventDataMacOs data = keyAEvent.data;
      expect(data.physicalKey, equals(PhysicalKeyboardKey.keyA));
      expect(data.logicalKey, equals(LogicalKeyboardKey.keyA));
      expect(data.keyLabel, equals('a'));
    });
    test('Control keyboard keys are correctly translated', () {
      final RawKeyEvent escapeKeyEvent = RawKeyEvent.fromMessage(const <String, dynamic>{
        'type': 'keydown',
        'keymap': 'macos',
        'keyCode': 0x00000035,
        'characters': '',
        'charactersIgnoringModifiers': '',
        'character': null,
        'modifiers': 0x0,
      });
      final RawKeyEventDataMacOs data = escapeKeyEvent.data;
      expect(data.physicalKey, equals(PhysicalKeyboardKey.escape));
      expect(data.logicalKey, equals(LogicalKeyboardKey.escape));
      expect(data.keyLabel, isNull);
    });
    test('Modifier keyboard keys are correctly translated', () {
      final RawKeyEvent shiftLeftKeyEvent = RawKeyEvent.fromMessage(const <String, dynamic>{
        'type': 'keydown',
        'keymap': 'macos',
        'keyCode': 0x00000038,
        'characters': '',
        'charactersIgnoringModifiers': '',
        'character': null,
        'modifiers': RawKeyEventDataMacOs.modifierLeftShift,
      });
      final RawKeyEventDataMacOs data = shiftLeftKeyEvent.data;
      expect(data.physicalKey, equals(PhysicalKeyboardKey.shiftLeft));
      expect(data.logicalKey, equals(LogicalKeyboardKey.shiftLeft));
      expect(data.keyLabel, isNull);
    });
    test('Unprintable keyboard keys are correctly translated', () {
      final RawKeyEvent leftArrowKey = RawKeyEvent.fromMessage(const <String, dynamic>{
        'type': 'keydown',
        'keymap': 'macos',
        'keyCode': 0x0000007B,
        'characters': '',
        'charactersIgnoringModifiers': '', // NSLeftArrowFunctionKey = 0xF702
        'character': null,
        'modifiers': RawKeyEventDataMacOs.modifierFunction,
      });
      final RawKeyEventDataMacOs data = leftArrowKey.data;
      expect(data.physicalKey, equals(PhysicalKeyboardKey.arrowLeft));
      expect(data.logicalKey, equals(LogicalKeyboardKey.arrowLeft));
      expect(data.logicalKey.keyLabel, isNull);
    });
  }, skip: isBrowser);
  group('RawKeyEventDataLinux-GFLW', () {
    const Map<int, _ModifierCheck> modifierTests = <int, _ModifierCheck>{
      GLFWKeyHelper.modifierAlt: _ModifierCheck(ModifierKey.altModifier, KeyboardSide.any),
      GLFWKeyHelper.modifierShift: _ModifierCheck(ModifierKey.shiftModifier, KeyboardSide.any),
      GLFWKeyHelper.modifierControl: _ModifierCheck(ModifierKey.controlModifier, KeyboardSide.any),
      GLFWKeyHelper.modifierMeta: _ModifierCheck(ModifierKey.metaModifier, KeyboardSide.any),
      GLFWKeyHelper.modifierNumericPad: _ModifierCheck(ModifierKey.numLockModifier, KeyboardSide.all),
      GLFWKeyHelper.modifierCapsLock: _ModifierCheck(ModifierKey.capsLockModifier, KeyboardSide.all),
    };

    test('modifier keys are recognized individually', () {
      for (int modifier in modifierTests.keys) {
        final RawKeyEvent event = RawKeyEvent.fromMessage(<String, dynamic>{
          'type': 'keydown',
          'keymap': 'linux',
          'toolkit': 'glfw',
          'keyCode': 65,
          'scanCode': 0x00000026,
          'unicodeScalarValues': 97,
          'modifiers': modifier,
        });
        final RawKeyEventDataLinux data = event.data;
        for (ModifierKey key in ModifierKey.values) {
          if (modifierTests[modifier].key == key) {
            expect(
              data.isModifierPressed(key, side: modifierTests[modifier].side),
              isTrue,
              reason: "$key should be pressed with metaState $modifier, but isn't.",
            );
            expect(data.getModifierSide(key), equals(modifierTests[modifier].side));
          } else {
            expect(
              data.isModifierPressed(key, side: modifierTests[modifier].side),
              isFalse,
              reason: '$key should not be pressed with metaState $modifier.',
            );
          }
        }
      }
    });
    test('modifier keys are recognized when combined', () {
      for (int modifier in modifierTests.keys) {
        if (modifier == GLFWKeyHelper.modifierControl) {
          // No need to combine CTRL key with itself.
          continue;
        }
        final RawKeyEvent event = RawKeyEvent.fromMessage(<String, dynamic>{
          'type': 'keydown',
          'keymap': 'linux',
          'toolkit': 'glfw',
          'keyCode': 65,
          'scanCode': 0x00000026,
          'unicodeScalarValues': 97,
          'modifiers': modifier | GLFWKeyHelper.modifierControl,
        });
        final RawKeyEventDataLinux data = event.data;
        for (ModifierKey key in ModifierKey.values) {
          if (modifierTests[modifier].key == key || key == ModifierKey.controlModifier) {
            expect(
              data.isModifierPressed(key, side: modifierTests[modifier].side),
              isTrue,
              reason: '$key should be pressed with metaState $modifier '
                  "and additional key ${GLFWKeyHelper.modifierControl}, but isn't.",
            );
            if (key != ModifierKey.controlModifier) {
              expect(data.getModifierSide(key), equals(modifierTests[modifier].side));
            } else {
              expect(data.getModifierSide(key), equals(KeyboardSide.any));
            }
          } else {
            expect(
              data.isModifierPressed(key, side: modifierTests[modifier].side),
              isFalse,
              reason: '$key should not be pressed with metaState $modifier '
                  'and additional key ${GLFWKeyHelper.modifierControl}.',
            );
          }
        }
      }
    });
    test('Printable keyboard keys are correctly translated', () {
      final RawKeyEvent keyAEvent = RawKeyEvent.fromMessage(const <String, dynamic>{
        'type': 'keydown',
        'keymap': 'linux',
        'toolkit': 'glfw',
        'keyCode': 65,
        'scanCode': 0x00000026,
        'unicodeScalarValues': 113,
        'modifiers': 0x0,
      });
      final RawKeyEventDataLinux data = keyAEvent.data;
      expect(data.physicalKey, equals(PhysicalKeyboardKey.keyA));
      expect(data.logicalKey, equals(LogicalKeyboardKey.keyQ));
      expect(data.keyLabel, equals('q'));
    });
    test('Code points with two Unicode scalar values are allowed', () {
      final RawKeyEvent keyAEvent = RawKeyEvent.fromMessage(const <String, dynamic>{
        'type': 'keydown',
        'keymap': 'linux',
        'toolkit': 'glfw',
        'keyCode': 65,
        'scanCode': 0x00000026,
        'unicodeScalarValues': 0x10FFFF,
        'modifiers': 0x0,
      });
      final RawKeyEventDataLinux data = keyAEvent.data;
      expect(data.physicalKey, equals(PhysicalKeyboardKey.keyA));
      expect(data.logicalKey.keyId, equals(0x10FFFF));
      expect(data.keyLabel, equals('􏿿'));
    });

    test('Code points with more than three Unicode scalar values are not allowed', () {
      // |keyCode| and |scanCode| are arbitrary values. This test should fail due to an invalid |unicodeScalarValues|.
      void _createFailingKey() {
        RawKeyEvent.fromMessage(const <String, dynamic>{
          'type': 'keydown',
          'keymap': 'linux',
          'toolkit': 'glfw',
          'keyCode': 65,
          'scanCode': 0x00000026,
          'unicodeScalarValues': 0x1F00000000,
          'modifiers': 0x0,
        });
      }
      expect(() => _createFailingKey(), throwsAssertionError);
    });
    test('Control keyboard keys are correctly translated', () {
      final RawKeyEvent escapeKeyEvent = RawKeyEvent.fromMessage(const <String, dynamic>{
        'type': 'keydown',
        'keymap': 'linux',
        'toolkit': 'glfw',
        'keyCode': 256,
        'scanCode': 0x00000009,
        'unicodeScalarValues': 0,
        'modifiers': 0x0,
      });
      final RawKeyEventDataLinux data = escapeKeyEvent.data;
      expect(data.physicalKey, equals(PhysicalKeyboardKey.escape));
      expect(data.logicalKey, equals(LogicalKeyboardKey.escape));
      expect(data.keyLabel, isNull);
    });
    test('Modifier keyboard keys are correctly translated', () {
      final RawKeyEvent shiftLeftKeyEvent = RawKeyEvent.fromMessage(const <String, dynamic>{
        'type': 'keydown',
        'keymap': 'linux',
        'toolkit': 'glfw',
        'keyCode': 340,
        'scanCode': 0x00000032,
        'unicodeScalarValues': 0,
      });
      final RawKeyEventDataLinux data = shiftLeftKeyEvent.data;
      expect(data.physicalKey, equals(PhysicalKeyboardKey.shiftLeft));
      expect(data.logicalKey, equals(LogicalKeyboardKey.shiftLeft));
      expect(data.keyLabel, isNull);
    });
  }, skip: isBrowser);

  group('RawKeyEventDataWeb', () {
    const Map<int, ModifierKey> modifierTests = <int, ModifierKey>{
      RawKeyEventDataWeb.modifierAlt: ModifierKey.altModifier,
      RawKeyEventDataWeb.modifierShift: ModifierKey.shiftModifier,
      RawKeyEventDataWeb.modifierControl: ModifierKey.controlModifier,
      RawKeyEventDataWeb.modifierMeta: ModifierKey.metaModifier,
      RawKeyEventDataWeb.modifierCapsLock: ModifierKey.capsLockModifier,
      RawKeyEventDataWeb.modifierNumLock: ModifierKey.numLockModifier,
      RawKeyEventDataWeb.modifierScrollLock: ModifierKey.scrollLockModifier,
    };

    test('modifier keys are recognized individually', () {
      for (int modifier in modifierTests.keys) {
        final RawKeyEvent event = RawKeyEvent.fromMessage(<String, dynamic>{
          'type': 'keydown',
          'keymap': 'web',
          'code': 'RandomCode',
          'key': null,
          'metaState': modifier,
        });
        final RawKeyEventDataWeb data = event.data;
        for (ModifierKey key in ModifierKey.values) {
          if (modifierTests[modifier] == key) {
            expect(
              data.isModifierPressed(key),
              isTrue,
              reason: "$key should be pressed with metaState $modifier, but isn't.",
            );
          } else {
            expect(
              data.isModifierPressed(key),
              isFalse,
              reason: '$key should not be pressed with metaState $modifier.',
            );
          }
        }
      }
    });
    test('modifier keys are recognized when combined', () {
      for (int modifier in modifierTests.keys) {
        if (modifier == RawKeyEventDataWeb.modifierMeta) {
          // No need to combine meta key with itself.
          continue;
        }
        final RawKeyEvent event = RawKeyEvent.fromMessage(<String, dynamic>{
          'type': 'keydown',
          'keymap': 'web',
          'code': 'RandomCode',
          'key': null,
          'metaState': modifier | RawKeyEventDataWeb.modifierMeta,
        });
        final RawKeyEventDataWeb data = event.data;
        for (ModifierKey key in ModifierKey.values) {
          if (modifierTests[modifier] == key || key == ModifierKey.metaModifier) {
            expect(
              data.isModifierPressed(key),
              isTrue,
              reason: '$key should be pressed with metaState $modifier '
                  "and additional key ${RawKeyEventDataWeb.modifierMeta}, but isn't.",
            );
          } else {
            expect(
              data.isModifierPressed(key),
              isFalse,
              reason: '$key should not be pressed with metaState $modifier '
                  'and additional key ${RawKeyEventDataWeb.modifierMeta}.',
            );
          }
        }
      }
    });
    test('Printable keyboard keys are correctly translated', () {
      final RawKeyEvent keyAEvent = RawKeyEvent.fromMessage(const <String, dynamic>{
        'type': 'keydown',
        'keymap': 'web',
        'code': 'KeyA',
        'key': 'a',
        'metaState': 0x0,
      });
      final RawKeyEventDataWeb data = keyAEvent.data;
      expect(data.physicalKey, equals(PhysicalKeyboardKey.keyA));
      expect(data.logicalKey, equals(LogicalKeyboardKey.keyA));
      expect(data.keyLabel, equals('a'));
    });
    test('Control keyboard keys are correctly translated', () {
      final RawKeyEvent escapeKeyEvent = RawKeyEvent.fromMessage(const <String, dynamic>{
        'type': 'keydown',
        'keymap': 'web',
        'code': 'Escape',
        'key': null,
        'metaState': 0x0,
      });
      final RawKeyEventDataWeb data = escapeKeyEvent.data;
      expect(data.physicalKey, equals(PhysicalKeyboardKey.escape));
      expect(data.logicalKey, equals(LogicalKeyboardKey.escape));
      expect(data.keyLabel, isNull);
    });
    test('Modifier keyboard keys are correctly translated', () {
      final RawKeyEvent shiftKeyEvent = RawKeyEvent.fromMessage(const <String, dynamic>{
        'type': 'keydown',
        'keymap': 'web',
        'code': 'ShiftLeft',
        'keyLabel': null,
        'metaState': RawKeyEventDataWeb.modifierShift,
      });
      final RawKeyEventDataWeb data = shiftKeyEvent.data;
      expect(data.physicalKey, equals(PhysicalKeyboardKey.shiftLeft));
      expect(data.logicalKey, equals(LogicalKeyboardKey.shiftLeft));
      expect(data.keyLabel, isNull);
    });
    test('Arrow keys from a keyboard give correct physical key mappings', () {
      final RawKeyEvent arrowKeyDown = RawKeyEvent.fromMessage(const <String, dynamic>{
        'type': 'keydown',
        'keymap': 'web',
        'code': 'ArrowDown',
        'key': null,
        'metaState': 0x0,
      });
      final RawKeyEventDataWeb data = arrowKeyDown.data;
      expect(data.physicalKey, equals(PhysicalKeyboardKey.arrowDown));
      expect(data.logicalKey, equals(LogicalKeyboardKey.arrowDown));
      expect(data.keyLabel, isNull);
    });
  });
}<|MERGE_RESOLUTION|>--- conflicted
+++ resolved
@@ -209,7 +209,22 @@
       expect(data.logicalKey, equals(LogicalKeyboardKey.select));
       expect(data.keyLabel, isNull);
     });
-<<<<<<< HEAD
+    test('Device id is read from message', () {
+      final RawKeyEvent joystickDpadCenter = RawKeyEvent.fromMessage(const <String, dynamic>{
+        'type': 'keydown',
+        'keymap': 'android',
+        'keyCode': 23,  // DPAD_CENTER code.
+        'plainCodePoint': 0,
+        'codePoint': 0,
+        'character': null,
+        'scanCode': 317,  // Left side thumb joystick center click button.
+        'metaState': 0,
+        'source': 0x501, // Gamepad and keyboard source.
+        'deviceId': 10,
+      });
+      final RawKeyEventDataAndroid data = joystickDpadCenter.data;
+      expect(data.deviceId, equals(10));
+    });
     test('Repeat count is passed correctly', () {
       final RawKeyEvent repeatCountEvent = RawKeyEvent.fromMessage(<String, dynamic>{
         'type': 'keydown',
@@ -225,23 +240,6 @@
       });
       final RawKeyEventDataAndroid data = repeatCountEvent.data;
       expect(data.repeatCount, equals(42));
-=======
-    test('Device id is read from message', () {
-      final RawKeyEvent joystickDpadCenter = RawKeyEvent.fromMessage(const <String, dynamic>{
-        'type': 'keydown',
-        'keymap': 'android',
-        'keyCode': 23,  // DPAD_CENTER code.
-        'plainCodePoint': 0,
-        'codePoint': 0,
-        'character': null,
-        'scanCode': 317,  // Left side thumb joystick center click button.
-        'metaState': 0,
-        'source': 0x501, // Gamepad and keyboard source.
-        'deviceId': 10,
-      });
-      final RawKeyEventDataAndroid data = joystickDpadCenter.data;
-      expect(data.deviceId, equals(10));
->>>>>>> ed36fe5d
     });
   });
   group('RawKeyEventDataFuchsia', () {
