// Copyright 2015 The Chromium Authors. All rights reserved.
// Use of this source code is governed by a BSD-style license that can be
// found in the LICENSE file.

import 'dart:ui' as ui show Image;

import 'package:flutter/foundation.dart';

import 'alignment.dart';
import 'basic_types.dart';
import 'borders.dart';
import 'box_fit.dart';
import 'image_provider.dart';
import 'image_stream.dart';

/// How to paint any portions of a box not covered by an image.
enum ImageRepeat {
  /// Repeat the image in both the x and y directions until the box is filled.
  repeat,

  /// Repeat the image in the x direction until the box is filled horizontally.
  repeatX,

  /// Repeat the image in the y direction until the box is filled vertically.
  repeatY,

  /// Leave uncovered portions of the box transparent.
  noRepeat,
}

/// An image for a box decoration.
///
/// The image is painted using [paintImage], which describes the meanings of the
/// various fields on this class in more detail.
@immutable
class DecorationImage {
  /// Creates an image to show in a [BoxDecoration].
  ///
  /// The [image], [alignment], [repeat], and [matchTextDirection] arguments
  /// must not be null.
  const DecorationImage({
    @required this.image,
    this.colorFilter,
    this.fit,
    this.alignment = Alignment.center,
    this.centerSlice,
    this.repeat = ImageRepeat.noRepeat,
    this.matchTextDirection = false,
  }) : assert(image != null),
       assert(alignment != null),
       assert(repeat != null),
       assert(matchTextDirection != null);

  /// The image to be painted into the decoration.
  ///
  /// Typically this will be an [AssetImage] (for an image shipped with the
  /// application) or a [NetworkImage] (for an image obtained from the network).
  final ImageProvider image;

  /// A color filter to apply to the image before painting it.
  final ColorFilter colorFilter;

  /// How the image should be inscribed into the box.
  ///
  /// The default is [BoxFit.scaleDown] if [centerSlice] is null, and
  /// [BoxFit.fill] if [centerSlice] is not null.
  ///
  /// See the discussion at [paintImage] for more details.
  final BoxFit fit;

  /// How to align the image within its bounds.
  ///
  /// The alignment aligns the given position in the image to the given position
  /// in the layout bounds. For example, an [Alignment] alignment of (-1.0,
  /// -1.0) aligns the image to the top-left corner of its layout bounds, while a
  /// [Alignment] alignment of (1.0, 1.0) aligns the bottom right of the
  /// image with the bottom right corner of its layout bounds. Similarly, an
  /// alignment of (0.0, 1.0) aligns the bottom middle of the image with the
  /// middle of the bottom edge of its layout bounds.
  ///
  /// To display a subpart of an image, consider using a [CustomPainter] and
  /// [Canvas.drawImageRect].
  ///
  /// If the [alignment] is [TextDirection]-dependent (i.e. if it is a
  /// [AlignmentDirectional]), then a [TextDirection] must be available
  /// when the image is painted.
  ///
  /// Defaults to [Alignment.center].
  ///
  /// See also:
  ///
  ///  * [Alignment], a class with convenient constants typically used to
  ///    specify an [AlignmentGeometry].
  ///  * [AlignmentDirectional], like [Alignment] for specifying alignments
  ///    relative to text direction.
  final AlignmentGeometry alignment;

  /// The center slice for a nine-patch image.
  ///
  /// The region of the image inside the center slice will be stretched both
  /// horizontally and vertically to fit the image into its destination. The
  /// region of the image above and below the center slice will be stretched
  /// only horizontally and the region of the image to the left and right of
  /// the center slice will be stretched only vertically.
  ///
  /// The stretching will be applied in order to make the image fit into the box
  /// specified by [fit]. When [centerSlice] is not null, [fit] defaults to
  /// [BoxFit.fill], which distorts the destination image size relative to the
  /// image's original aspect ratio. Values of [BoxFit] which do not distort the
  /// destination image size will result in [centerSlice] having no effect
  /// (since the nine regions of the image will be rendered with the same
  /// scaling, as if it wasn't specified).
  final Rect centerSlice;

  /// How to paint any portions of the box that would not otherwise be covered
  /// by the image.
  final ImageRepeat repeat;

  /// Whether to paint the image in the direction of the [TextDirection].
  ///
  /// If this is true, then in [TextDirection.ltr] contexts, the image will be
  /// drawn with its origin in the top left (the "normal" painting direction for
  /// images); and in [TextDirection.rtl] contexts, the image will be drawn with
  /// a scaling factor of -1 in the horizontal direction so that the origin is
  /// in the top right.
  final bool matchTextDirection;

  /// Creates a [DecorationImagePainter] for this [DecorationImage].
  ///
  /// The `onChanged` argument must not be null. It will be called whenever the
  /// image needs to be repainted, e.g. because it is loading incrementally or
  /// because it is animated.
  DecorationImagePainter createPainter(VoidCallback onChanged) {
    assert(onChanged != null);
    return new DecorationImagePainter._(this, onChanged);
  }

  @override
  bool operator ==(dynamic other) {
    if (identical(this, other))
      return true;
    if (runtimeType != other.runtimeType)
      return false;
    final DecorationImage typedOther = other;
    return image == typedOther.image
        && colorFilter == typedOther.colorFilter
        && fit == typedOther.fit
        && alignment == typedOther.alignment
        && centerSlice == typedOther.centerSlice
        && repeat == typedOther.repeat
        && matchTextDirection == typedOther.matchTextDirection;
  }

  @override
  int get hashCode => hashValues(image, colorFilter, fit, alignment, centerSlice, repeat, matchTextDirection);

  @override
  String toString() {
    final List<String> properties = <String>[];
    properties.add('$image');
    if (colorFilter != null)
      properties.add('$colorFilter');
    if (fit != null &&
        !(fit == BoxFit.fill && centerSlice != null) &&
        !(fit == BoxFit.scaleDown && centerSlice == null))
      properties.add('$fit');
    properties.add('$alignment');
    if (centerSlice != null)
      properties.add('centerSlice: $centerSlice');
    if (repeat != ImageRepeat.noRepeat)
      properties.add('$repeat');
    if (matchTextDirection)
      properties.add('match text direction');
    return '$runtimeType(${properties.join(", ")})';
  }
}

/// The painter for a [DecorationImage].
///
/// To obtain a painter, call [DecorationImage.createPainter].
///
/// To paint, call [paint]. The `onChanged` callback passed to
/// [DecorationImage.createPainter] will be called if the image needs to paint
/// again (e.g. because it is animated or because it had not yet loaded the
/// first time the [paint] method was called).
///
/// This object should be disposed using the [dispose] method when it is no
/// longer needed.
class DecorationImagePainter {
  DecorationImagePainter._(this._details, this._onChanged) : assert(_details != null);

  final DecorationImage _details;
  final VoidCallback _onChanged;

  ImageStream _imageStream;
  ImageInfo _image;

  /// Draw the image onto the given canvas.
  ///
  /// The image is drawn at the position and size given by the `rect` argument.
  ///
  /// The image is clipped to the given `clipPath`, if any.
  ///
  /// The `configuration` object is used to resolve the image (e.g. to pick
  /// resolution-specific assets), and to implement the
  /// [DecorationImage.matchTextDirection] feature.
  ///
  /// If the image needs to be painted again, e.g. because it is animated or
  /// because it had not yet been loaded the first time this method was called,
  /// then the `onChanged` callback passed to [DecorationImage.createPainter]
  /// will be called.
  void paint(Canvas canvas, Rect rect, Path clipPath, ImageConfiguration configuration) {
    assert(canvas != null);
    assert(rect != null);
    assert(configuration != null);

    bool flipHorizontally = false;
    if (_details.matchTextDirection) {
      assert(() {
        // We check this first so that the assert will fire immediately, not just
        // when the image is ready.
        if (configuration.textDirection == null) {
          throw new FlutterError(
            'ImageDecoration.matchTextDirection can only be used when a TextDirection is available.\n'
            'When DecorationImagePainter.paint() was called, there was no text direction provided '
            'in the ImageConfiguration object to match.\n'
            'The DecorationImage was:\n'
            '  $_details\n'
            'The ImageConfiguration was:\n'
            '  $configuration'
          );
        }
        return true;
      }());
      if (configuration.textDirection == TextDirection.rtl)
        flipHorizontally = true;
    }

    final ImageStream newImageStream = _details.image.resolve(configuration);
    if (newImageStream.key != _imageStream?.key) {
      _imageStream?.removeListener(_imageListener);
      _imageStream = newImageStream;
      _imageStream.addListener(_imageListener);
    }
    if (_image == null)
      return;

    if (clipPath != null) {
      canvas.save();
      canvas.clipPath(clipPath);
    }

    paintImage(
      canvas: canvas,
      rect: rect,
      image: _image.image,
      scale: _image.scale,
      colorFilter: _details.colorFilter,
      fit: _details.fit,
      alignment: _details.alignment.resolve(configuration.textDirection),
      centerSlice: _details.centerSlice,
      repeat: _details.repeat,
      flipHorizontally: flipHorizontally,
    );

    if (clipPath != null)
      canvas.restore();
  }

  void _imageListener(ImageInfo value, bool synchronousCall) {
    if (_image == value)
      return;
    _image = value;
    assert(_onChanged != null);
    if (!synchronousCall)
      _onChanged();
  }

  /// Releases the resources used by this painter.
  ///
  /// This should be called whenever the painter is no longer needed.
  ///
  /// After this method has been called, the object is no longer usable.
  @mustCallSuper
  void dispose() {
    _imageStream?.removeListener(_imageListener);
  }

  @override
  String toString() {
    return '$runtimeType(stream: $_imageStream, image: $_image) for $_details';
  }
}

/// Paints an image into the given rectangle on the canvas.
///
/// The arguments have the following meanings:
///
///  * `canvas`: The canvas onto which the image will be painted.
///
///  * `rect`: The region of the canvas into which the image will be painted.
///    The image might not fill the entire rectangle (e.g., depending on the
///    `fit`). If `rect` is empty, nothing is painted.
///
///  * `image`: The image to paint onto the canvas.
///
///  * `scale`: The number of image pixels for each logical pixel.
///
///  * `colorFilter`: If non-null, the color filter to apply when painting the
///    image.
///
///  * `fit`: How the image should be inscribed into `rect`. If null, the
///    default behavior depends on `centerSlice`. If `centerSlice` is also null,
///    the default behavior is [BoxFit.scaleDown]. If `centerSlice` is
///    non-null, the default behavior is [BoxFit.fill]. See [BoxFit] for
///    details.
///
///  * `alignment`: How the destination rectangle defined by applying `fit` is
///    aligned within `rect`. For example, if `fit` is [BoxFit.contain] and
///    `alignment` is [Alignment.bottomRight], the image will be as large
///    as possible within `rect` and placed with its bottom right corner at the
///    bottom right corner of `rect`. Defaults to [Alignment.center].
///
///  * `centerSlice`: The image is drawn in nine portions described by splitting
///    the image by drawing two horizontal lines and two vertical lines, where
///    `centerSlice` describes the rectangle formed by the four points where
///    these four lines intersect each other. (This forms a 3-by-3 grid
///    of regions, the center region being described by `centerSlice`.)
///    The four regions in the corners are drawn, without scaling, in the four
///    corners of the destination rectangle defined by applying `fit`. The
///    remaining five regions are drawn by stretching them to fit such that they
///    exactly cover the destination rectangle while maintaining their relative
///    positions.
///
///  * `repeat`: If the image does not fill `rect`, whether and how the image
///    should be repeated to fill `rect`. By default, the image is not repeated.
///    See [ImageRepeat] for details.
///
///  * `flipHorizontally`: Whether to flip the image horizontally. This is
///    occasionally used with images in right-to-left environments, for images
///    that were designed for left-to-right locales (or vice versa). Be careful,
///    when using this, to not flip images with integral shadows, text, or other
///    effects that will look incorrect when flipped.
///
<<<<<<< HEAD
///  * `invertColors`: Whether to invert the colors of the image. This applies a
///     new color filter that will override any other provided color filters.
///     This is primarily intended to be used for implementing smart invert on
///     iOS.
///
/// The `canvas`, `rect`, `image`, `alignment`, `repeat`, and `flipHorizontally`
=======
/// The `canvas`, `rect`, `image`, `scale`, `alignment`, `repeat`, and `flipHorizontally`
>>>>>>> 8ebd3525
/// arguments must not be null.
///
/// See also:
///
///  * [paintBorder], which paints a border around a rectangle on a canvas.
///  * [DecorationImage], which holds a configuration for calling this function.
///  * [BoxDecoration], which uses this function to paint a [DecorationImage].
void paintImage({
  @required Canvas canvas,
  @required Rect rect,
  @required ui.Image image,
  double scale = 1.0,
  ColorFilter colorFilter,
  BoxFit fit,
  Alignment alignment = Alignment.center,
  Rect centerSlice,
  ImageRepeat repeat = ImageRepeat.noRepeat,
  bool flipHorizontally = false,
  bool invertColors = false,
}) {
  assert(canvas != null);
  assert(image != null);
  assert(alignment != null);
  assert(repeat != null);
  assert(flipHorizontally != null);
  if (rect.isEmpty)
    return;
  Size outputSize = rect.size;
  Size inputSize = new Size(image.width.toDouble(), image.height.toDouble());
  Offset sliceBorder;
  if (centerSlice != null) {
    sliceBorder = new Offset(
      centerSlice.left + inputSize.width - centerSlice.right,
      centerSlice.top + inputSize.height - centerSlice.bottom
    );
    outputSize -= sliceBorder;
    inputSize -= sliceBorder;
  }
  fit ??= centerSlice == null ? BoxFit.scaleDown : BoxFit.fill;
  assert(centerSlice == null || (fit != BoxFit.none && fit != BoxFit.cover));
  final FittedSizes fittedSizes = applyBoxFit(fit, inputSize / scale, outputSize);
  final Size sourceSize = fittedSizes.source * scale;
  Size destinationSize = fittedSizes.destination;
  if (centerSlice != null) {
    outputSize += sliceBorder;
    destinationSize += sliceBorder;
    // We don't have the ability to draw a subset of the image at the same time
    // as we apply a nine-patch stretch.
    assert(sourceSize == inputSize, 'centerSlice was used with a BoxFit that does not guarantee that the image is fully visible.');
  }
  if (repeat != ImageRepeat.noRepeat && destinationSize == outputSize) {
    // There's no need to repeat the image because we're exactly filling the
    // output rect with the image.
    repeat = ImageRepeat.noRepeat;
  }
  final Paint paint = new Paint()..isAntiAlias = false;
  if (colorFilter != null)
    paint.colorFilter = colorFilter;
  if (sourceSize != destinationSize) {
    // Use the "low" quality setting to scale the image, which corresponds to
    // bilinear interpolation, rather than the default "none" which corresponds
    // to nearest-neighbor.
    paint.filterQuality = FilterQuality.low;
  }
  paint.invertColors = invertColors;
  final double halfWidthDelta = (outputSize.width - destinationSize.width) / 2.0;
  final double halfHeightDelta = (outputSize.height - destinationSize.height) / 2.0;
  final double dx = halfWidthDelta + (flipHorizontally ? -alignment.x : alignment.x) * halfWidthDelta;
  final double dy = halfHeightDelta + alignment.y * halfHeightDelta;
  final Offset destinationPosition = rect.topLeft.translate(dx, dy);
  final Rect destinationRect = destinationPosition & destinationSize;
  final bool needSave = repeat != ImageRepeat.noRepeat || flipHorizontally;
  if (needSave)
    canvas.save();
  if (repeat != ImageRepeat.noRepeat)
    canvas.clipRect(rect);
  if (flipHorizontally) {
    final double dx = -(rect.left + rect.width / 2.0);
    canvas.translate(-dx, 0.0);
    canvas.scale(-1.0, 1.0);
    canvas.translate(dx, 0.0);
  }
  if (centerSlice == null) {
    final Rect sourceRect = alignment.inscribe(
      sourceSize, Offset.zero & inputSize
    );
    for (Rect tileRect in _generateImageTileRects(rect, destinationRect, repeat))
      canvas.drawImageRect(image, sourceRect, tileRect, paint);
  } else {
    for (Rect tileRect in _generateImageTileRects(rect, destinationRect, repeat))
      canvas.drawImageNine(image, centerSlice, tileRect, paint);
  }
  if (needSave)
    canvas.restore();
}

Iterable<Rect> _generateImageTileRects(Rect outputRect, Rect fundamentalRect, ImageRepeat repeat) sync* {
  if (repeat == ImageRepeat.noRepeat) {
    yield fundamentalRect;
    return;
  }

  int startX = 0;
  int startY = 0;
  int stopX = 0;
  int stopY = 0;
  final double strideX = fundamentalRect.width;
  final double strideY = fundamentalRect.height;

  if (repeat == ImageRepeat.repeat || repeat == ImageRepeat.repeatX) {
    startX = ((outputRect.left - fundamentalRect.left) / strideX).floor();
    stopX = ((outputRect.right - fundamentalRect.right) / strideX).ceil();
  }

  if (repeat == ImageRepeat.repeat || repeat == ImageRepeat.repeatY) {
    startY = ((outputRect.top - fundamentalRect.top) / strideY).floor();
    stopY = ((outputRect.bottom - fundamentalRect.bottom) / strideY).ceil();
  }

  for (int i = startX; i <= stopX; ++i) {
    for (int j = startY; j <= stopY; ++j)
      yield fundamentalRect.shift(new Offset(i * strideX, j * strideY));
  }
}<|MERGE_RESOLUTION|>--- conflicted
+++ resolved
@@ -342,16 +342,12 @@
 ///    when using this, to not flip images with integral shadows, text, or other
 ///    effects that will look incorrect when flipped.
 ///
-<<<<<<< HEAD
 ///  * `invertColors`: Whether to invert the colors of the image. This applies a
 ///     new color filter that will override any other provided color filters.
 ///     This is primarily intended to be used for implementing smart invert on
 ///     iOS.
 ///
-/// The `canvas`, `rect`, `image`, `alignment`, `repeat`, and `flipHorizontally`
-=======
 /// The `canvas`, `rect`, `image`, `scale`, `alignment`, `repeat`, and `flipHorizontally`
->>>>>>> 8ebd3525
 /// arguments must not be null.
 ///
 /// See also:
