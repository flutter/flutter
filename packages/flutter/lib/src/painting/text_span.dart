// Copyright 2014 The Flutter Authors. All rights reserved.
// Use of this source code is governed by a BSD-style license that can be
// found in the LICENSE file.

import 'dart:ui' as ui show ParagraphBuilder;

import 'package:flutter/foundation.dart';
import 'package:flutter/gestures.dart';
import 'package:flutter/services.dart';

import 'basic_types.dart';
import 'inline_span.dart';
import 'text_painter.dart';
import 'text_style.dart';

/// An immutable span of text.
///
/// A [TextSpan] object can be styled using its [style] property. The style will
/// be applied to the [text] and the [children].
///
/// A [TextSpan] object can just have plain text, or it can have children
/// [TextSpan] objects with their own styles that (possibly only partially)
/// override the [style] of this object. If a [TextSpan] has both [text] and
/// [children], then the [text] is treated as if it was an un-styled [TextSpan]
/// at the start of the [children] list. Leaving the [TextSpan.text] field null
/// results in the [TextSpan] acting as an empty node in the [InlineSpan] tree
/// with a list of children.
///
/// To paint a [TextSpan] on a [Canvas], use a [TextPainter]. To display a text
/// span in a widget, use a [RichText]. For text with a single style, consider
/// using the [Text] widget.
///
/// {@tool snippet}
///
/// The text "Hello world!", in black:
///
/// ```dart
/// TextSpan(
///   text: 'Hello world!',
///   style: TextStyle(color: Colors.black),
/// )
/// ```
/// {@end-tool}
///
/// _There is some more detailed sample code in the documentation for the
/// [recognizer] property._
///
/// The [TextSpan.text] will be used as the semantics label unless overridden
/// by the [TextSpan.semanticsLabel] property. Any [PlaceholderSpan]s in the
/// [TextSpan.children] list will separate the text before and after it into two
/// semantics nodes.
///
/// See also:
///
///  * [WidgetSpan], a leaf node that represents an embedded inline widget in an
///    [InlineSpan] tree. Specify a widget within the [children] list by
///    wrapping the widget with a [WidgetSpan]. The widget will be laid out
///    inline within the paragraph.
///  * [Text], a widget for showing uniformly-styled text.
///  * [RichText], a widget for finer control of text rendering.
///  * [TextPainter], a class for painting [TextSpan] objects on a [Canvas].
@immutable
class TextSpan extends InlineSpan implements HitTestTarget {
  /// Creates a [TextSpan] with the given values.
  ///
  /// For the object to be useful, at least one of [text] or
  /// [children] should be set.
  const TextSpan({
    this.text,
    this.children,
    TextStyle? style,
    this.recognizer,
    this.semanticsLabel,
  }) : assert(!(text == null && semanticsLabel != null)),
       super(style: style);

  /// The text contained in this span.
  ///
  /// If both [text] and [children] are non-null, the text will precede the
  /// children.
  ///
  /// This getter does not include the contents of its children.
  final String? text;


  /// Additional spans to include as children.
  ///
  /// If both [text] and [children] are non-null, the text will precede the
  /// children.
  ///
  /// Modifying the list after the [TextSpan] has been created is not supported
  /// and may have unexpected results.
  ///
  /// The list must not contain any nulls.
  final List<InlineSpan>? children;

  /// A gesture recognizer that will receive events that hit this span.
  ///
  /// [TextSpan] itself does not implement hit testing or event dispatch. The
  /// object that manages the [TextSpan] painting is also responsible for
  /// dispatching events. In the rendering library, that is the
  /// [RenderParagraph] object, which corresponds to the [RichText] widget in
  /// the widgets layer; these objects do not bubble events in [InlineSpan]s,
  /// so a [recognizer] is only effective for events that directly hit the
  /// [text] of that [TextSpan], not any of its [children].
  ///
  /// [TextSpan] also does not manage the lifetime of the gesture recognizer.
  /// The code that owns the [GestureRecognizer] object must call
  /// [GestureRecognizer.dispose] when the [TextSpan] object is no longer
  /// used.
  ///
  /// {@tool snippet}
  ///
  /// This example shows how to manage the lifetime of a gesture recognizer
  /// provided to an [TextSpan] object. It defines a `BuzzingText` widget
  /// which uses the [HapticFeedback] class to vibrate the device when the user
  /// long-presses the "find the" span, which is underlined in wavy green. The
  /// hit-testing is handled by the [RichText] widget.
  ///
  /// ```dart
  /// class BuzzingText extends StatefulWidget {
  ///   @override
  ///   _BuzzingTextState createState() => _BuzzingTextState();
  /// }
  ///
  /// class _BuzzingTextState extends State<BuzzingText> {
  ///   late LongPressGestureRecognizer _longPressRecognizer;
  ///
  ///   @override
  ///   void initState() {
  ///     super.initState();
  ///     _longPressRecognizer = LongPressGestureRecognizer()
  ///       ..onLongPress = _handlePress;
  ///   }
  ///
  ///   @override
  ///   void dispose() {
  ///     _longPressRecognizer.dispose();
  ///     super.dispose();
  ///   }
  ///
  ///   void _handlePress() {
  ///     HapticFeedback.vibrate();
  ///   }
  ///
  ///   @override
  ///   Widget build(BuildContext context) {
  ///     return Text.rich(
  ///       TextSpan(
  ///         text: 'Can you ',
  ///         style: TextStyle(color: Colors.black),
  ///         children: <InlineSpan>[
  ///           TextSpan(
  ///             text: 'find the',
  ///             style: TextStyle(
  ///               color: Colors.green,
  ///               decoration: TextDecoration.underline,
  ///               decorationStyle: TextDecorationStyle.wavy,
  ///             ),
  ///             recognizer: _longPressRecognizer,
  ///           ),
  ///           TextSpan(
  ///             text: ' secret?',
  ///           ),
  ///         ],
  ///       ),
  ///     );
  ///   }
  /// }
  /// ```
  /// {@end-tool}
<<<<<<< HEAD
  @Deprecated(
    "TextSpan's support for recognizers will be moved to ReactiveTextSpan. Use ReactiveTextSpan instead. "
    'This feature was deprecated after v1.24.' // TODO: Finalize version
  )
  @override
=======
>>>>>>> 1610a274
  final GestureRecognizer? recognizer;

  /// An alternative semantics label for this [TextSpan].
  ///
  /// If present, the semantics of this span will contain this value instead
  /// of the actual text.
  ///
  /// This is useful for replacing abbreviations or shorthands with the full
  /// text value:
  ///
  /// ```dart
  /// TextSpan(text: r'$$', semanticsLabel: 'Double dollars')
  /// ```
  final String? semanticsLabel;

  @override
  void handleEvent(PointerEvent event, HitTestEntry entry) {
    if (event is PointerDownEvent)
      recognizer?.addPointer(event);
  }

  /// Apply the [style], [text], and [children] of this object to the
  /// given [ParagraphBuilder], from which a [Paragraph] can be obtained.
  /// [Paragraph] objects can be drawn on [Canvas] objects.
  ///
  /// Rather than using this directly, it's simpler to use the
  /// [TextPainter] class to paint [TextSpan] objects onto [Canvas]
  /// objects.
  @override
  void build(
    ui.ParagraphBuilder builder, {
    double textScaleFactor = 1.0,
    List<PlaceholderDimensions>? dimensions,
  }) {
    assert(debugAssertIsValid());
    final bool hasStyle = style != null;
    if (hasStyle)
      builder.pushStyle(style!.getTextStyle(textScaleFactor: textScaleFactor));
    if (text != null)
      builder.addText(text!);
    if (children != null) {
      for (final InlineSpan child in children!) {
        assert(child != null);
        child.build(
          builder,
          textScaleFactor: textScaleFactor,
          dimensions: dimensions,
        );
      }
    }
    if (hasStyle)
      builder.pop();
  }

  /// Walks this [TextSpan] and its descendants in pre-order and calls [visitor]
  /// for each span that has text.
  ///
  /// When `visitor` returns true, the walk will continue. When `visitor`
  /// returns false, then the walk will end.
  @override
  bool visitChildren(InlineSpanVisitor visitor) {
    if (text != null) {
      if (!visitor(this))
        return false;
    }
    if (children != null) {
      for (final InlineSpan child in children!) {
        if (!child.visitChildren(visitor))
          return false;
      }
    }
    return true;
  }

  /// Returns the text span that contains the given position in the text.
  @override
  InlineSpan? getSpanForPositionVisitor(TextPosition position, Accumulator offset) {
    if (text == null) {
      return null;
    }
    final TextAffinity affinity = position.affinity;
    final int targetOffset = position.offset;
    final int endOffset = offset.value + text!.length;
    if (offset.value == targetOffset && affinity == TextAffinity.downstream ||
        offset.value < targetOffset && targetOffset < endOffset ||
        endOffset == targetOffset && affinity == TextAffinity.upstream) {
      return this;
    }
    offset.increment(text!.length);
    return null;
  }

  @override
  void computeToPlainText(
    StringBuffer buffer, {
    bool includeSemanticsLabels = true,
    bool includePlaceholders = true
  }) {
    assert(debugAssertIsValid());
    if (semanticsLabel != null && includeSemanticsLabels) {
      buffer.write(semanticsLabel);
    } else if (text != null) {
      buffer.write(text);
    }
    if (children != null) {
      for (final InlineSpan child in children!) {
        child.computeToPlainText(buffer,
          includeSemanticsLabels: includeSemanticsLabels,
          includePlaceholders: includePlaceholders,
        );
      }
    }
  }

  @override
  void computeSemanticsInformation(List<InlineSpanSemanticsInformation> collector) {
    assert(debugAssertIsValid());
    if (text != null) {
      collector.add(InlineSpanSemanticsInformation(
        text!,
        semanticsLabel: semanticsLabel,
        recognizer: recognizer,
      ));
    }
    if (children != null) {
      for (final InlineSpan child in children!) {
        child.computeSemanticsInformation(collector);
      }
    }
  }

  @override
  int? codeUnitAtVisitor(int index, Accumulator offset) {
    if (text == null) {
      return null;
    }
    if (index - offset.value < text!.length) {
      return text!.codeUnitAt(index - offset.value);
    }
    offset.increment(text!.length);
    return null;
  }

  /// Populates the `semanticsOffsets` and `semanticsElements` with the appropriate data
  /// to be able to construct a [SemanticsNode].
  ///
  /// If applicable, the beginning and end text offset are added to [semanticsOffsets].
  /// [PlaceholderSpan]s have a text length of 1, which corresponds to the object
  /// replacement character (0xFFFC) that is inserted to represent it.
  ///
  /// Any [GestureRecognizer]s are added to `semanticsElements`. Null is added to
  /// `semanticsElements` for [PlaceholderSpan]s.
  void describeSemantics(Accumulator offset, List<int> semanticsOffsets, List<dynamic> semanticsElements) {
    if (
      recognizer != null &&
      (recognizer is TapGestureRecognizer || recognizer is LongPressGestureRecognizer)
    ) {
      final int length = semanticsLabel?.length ?? text!.length;
      semanticsOffsets.add(offset.value);
      semanticsOffsets.add(offset.value + length);
      semanticsElements.add(recognizer);
    }
    offset.increment(text != null ? text!.length : 0);
  }

  /// In checked mode, throws an exception if the object is not in a valid
  /// configuration. Otherwise, returns true.
  ///
  /// This is intended to be used as follows:
  ///
  /// ```dart
  /// assert(myTextSpan.debugAssertIsValid());
  /// ```
  @override
  bool debugAssertIsValid() {
    assert(() {
      if (children != null) {
        for (final InlineSpan child in children!) {
          // `child` has a non-nullable return type, but might be null when
          // running with weak checking, so we need to null check it anyway (and
          // ignore the warning that the null-handling logic is dead code).
          if (child == null) { // ignore: dead_code
            throw FlutterError.fromParts(<DiagnosticsNode>[
              ErrorSummary('TextSpan contains a null child.'),
              ErrorDescription(
                  'A TextSpan object with a non-null child list should not have any nulls in its child list.'),
              toDiagnosticsNode(name: 'The full text in question was',
                  style: DiagnosticsTreeStyle.errorProperty),
            ]);
          }
          assert(child.debugAssertIsValid());
        }
      }
      return true;
    }());
    return super.debugAssertIsValid();
  }

  @override
  RenderComparison compareTo(InlineSpan other) {
    if (identical(this, other))
      return RenderComparison.identical;
    if (other.runtimeType != runtimeType)
      return RenderComparison.layout;
    final TextSpan textSpan = other as TextSpan;
    if (textSpan.text != text ||
        children?.length != textSpan.children?.length ||
        (style == null) != (textSpan.style == null))
      return RenderComparison.layout;
    RenderComparison result = recognizer == textSpan.recognizer ?
      RenderComparison.identical :
      RenderComparison.metadata;
    if (style != null) {
      final RenderComparison candidate = style!.compareTo(textSpan.style!);
      if (candidate.index > result.index)
        result = candidate;
      if (result == RenderComparison.layout)
        return result;
    }
    if (children != null) {
      for (int index = 0; index < children!.length; index += 1) {
        final RenderComparison candidate = children![index].compareTo(textSpan.children![index]);
        if (candidate.index > result.index)
          result = candidate;
        if (result == RenderComparison.layout)
          return result;
      }
    }
    return result;
  }

  @override
  bool operator ==(Object other) {
    if (identical(this, other))
      return true;
    if (other.runtimeType != runtimeType)
      return false;
    if (super != other)
      return false;
    return other is TextSpan
        && other.text == text
        && other.recognizer == recognizer
        && other.semanticsLabel == semanticsLabel
        && listEquals<InlineSpan>(other.children, children);
  }

  @override
  int get hashCode => hashValues(
    super.hashCode,
    text,
    recognizer,
    semanticsLabel,
    hashList(children),
  );

  @override
  String toStringShort() => objectRuntimeType(this, 'TextSpan');

  @override
  void debugFillProperties(DiagnosticPropertiesBuilder properties) {
    super.debugFillProperties(properties);

    properties.add(
      StringProperty(
        'text',
        text,
        showName: false,
        defaultValue: null,
      )
    );
    if (style == null && text == null && children == null)
      properties.add(DiagnosticsNode.message('(empty)'));

    properties.add(DiagnosticsProperty<GestureRecognizer>(
      'recognizer', recognizer,
      description: recognizer?.runtimeType.toString(),
      defaultValue: null,
    ));

    if (semanticsLabel != null) {
      properties.add(StringProperty('semanticsLabel', semanticsLabel));
    }
  }

  @override
  List<DiagnosticsNode> debugDescribeChildren() {
    if (children == null)
      return const <DiagnosticsNode>[];
    return children!.map<DiagnosticsNode>((InlineSpan child) {
      // `child` has a non-nullable return type, but might be null when running
      // with weak checking, so we need to null check it anyway (and ignore the
      // warning that the null-handling logic is dead code).
      if (child != null) {
        return child.toDiagnosticsNode();
      } else { // ignore: dead_code
        return DiagnosticsNode.message('<null child>');
      }
    }).toList();
  }
}<|MERGE_RESOLUTION|>--- conflicted
+++ resolved
@@ -169,14 +169,11 @@
   /// }
   /// ```
   /// {@end-tool}
-<<<<<<< HEAD
   @Deprecated(
     "TextSpan's support for recognizers will be moved to ReactiveTextSpan. Use ReactiveTextSpan instead. "
     'This feature was deprecated after v1.24.' // TODO: Finalize version
   )
   @override
-=======
->>>>>>> 1610a274
   final GestureRecognizer? recognizer;
 
   /// An alternative semantics label for this [TextSpan].
