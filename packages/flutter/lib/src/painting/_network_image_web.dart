// Copyright 2014 The Flutter Authors. All rights reserved.
// Use of this source code is governed by a BSD-style license that can be
// found in the LICENSE file.

import 'dart:async';
import 'dart:html' as html;
import 'dart:typed_data';
import 'dart:ui' as ui;

import 'package:flutter/foundation.dart';

import 'image_provider.dart' as image_provider;
import 'image_stream.dart';

/// Creates a type for an overridable factory function for testing purposes.
typedef HttpRequestFactory = html.HttpRequest Function();

/// Default HTTP client.
html.HttpRequest _httpClient() {
  return html.HttpRequest();
}

/// Creates an overridable factory function.
HttpRequestFactory httpRequestFactory = _httpClient;

/// Restores to the default HTTP request factory.
void debugRestoreHttpRequestFactory() {
  httpRequestFactory = _httpClient;
}

/// The dart:html implementation of [image_provider.NetworkImage].
///
/// NetworkImage on the web does not support decoding to a specified size.
@immutable
class NetworkImage
    extends image_provider.ImageProvider<image_provider.NetworkImage>
    implements image_provider.NetworkImage {
  /// Creates an object that fetches the image at the given URL.
  ///
  /// The arguments [url] and [scale] must not be null.
  const NetworkImage(this.url, {this.scale = 1.0, this.headers})
      : assert(url != null),
        assert(scale != null);

  @override
  final String url;

  @override
  final double scale;

  @override
  final Map<String, String>? headers;

  @override
  Future<NetworkImage> obtainKey(image_provider.ImageConfiguration configuration) {
    return SynchronousFuture<NetworkImage>(this);
  }

  @override
  ImageStreamCompleter load(image_provider.NetworkImage key, image_provider.DecoderCallback decode) {
    // Ownership of this controller is handed off to [_loadAsync]; it is that
    // method's responsibility to close the controller's stream when the image
    // has been loaded or an error is thrown.
    final StreamController<ImageChunkEvent> chunkEvents =
        StreamController<ImageChunkEvent>();

    return MultiFrameImageStreamCompleter(
      chunkEvents: chunkEvents.stream,
      codec: _loadAsync(key as NetworkImage, null, decode, chunkEvents),
      scale: key.scale,
      debugLabel: key.url,
      informationCollector: _imageStreamInformationCollector(key),
    );
  }

  @override
  ImageStreamCompleter loadBuffer(image_provider.NetworkImage key, image_provider.DecoderBufferCallback decode) {
    // Ownership of this controller is handed off to [_loadAsync]; it is that
    // method's responsibility to close the controller's stream when the image
    // has been loaded or an error is thrown.
    final StreamController<ImageChunkEvent> chunkEvents =
        StreamController<ImageChunkEvent>();

    return MultiFrameImageStreamCompleter(
      chunkEvents: chunkEvents.stream,
      codec: _loadAsync(key as NetworkImage, decode, null, chunkEvents),
      scale: key.scale,
      debugLabel: key.url,
      informationCollector: _imageStreamInformationCollector(key),
    );
  }

  InformationCollector? _imageStreamInformationCollector(image_provider.NetworkImage key) {
    InformationCollector? collector;
    assert(() {
      collector = () => <DiagnosticsNode>[
        DiagnosticsProperty<image_provider.ImageProvider>('Image provider', this),
        DiagnosticsProperty<NetworkImage>('Image key', key as NetworkImage),
      ];
      return true;
    }());
    return collector;
  }

  // TODO(garyq): We should eventually support custom decoding of network images on Web as
  // well, see https://github.com/flutter/flutter/issues/42789.
  //
  // Web does not support decoding network images to a specified size. The decode parameter
  // here is ignored and the web-only `ui.webOnlyInstantiateImageCodecFromUrl` will be used
  // directly in place of the typical `instantiateImageCodec` method.
  Future<ui.Codec> _loadAsync(
    NetworkImage key,
    image_provider.DecoderBufferCallback? decode,
    image_provider.DecoderCallback? decodeDepreacted,
    StreamController<ImageChunkEvent> chunkEvents,
  ) async {
    assert(key == this);

    final Uri resolved = Uri.base.resolve(key.url);

    // We use a different method when headers are set because the
    // `ui.webOnlyInstantiateImageCodecFromUrl` method is not capable of handling headers.
    if (key.headers?.isNotEmpty ?? false) {
      final Completer<html.HttpRequest> completer =
          Completer<html.HttpRequest>();
      final html.HttpRequest request = httpRequestFactory();

      request.open('GET', key.url, async: true);
      request.responseType = 'arraybuffer';
      key.headers!.forEach((String header, String value) {
        request.setRequestHeader(header, value);
      });

      request.onLoad.listen((html.ProgressEvent e) {
        final int? status = request.status;
        final bool accepted = status! >= 200 && status < 300;
        final bool fileUri = status == 0; // file:// URIs have status of 0.
        final bool notModified = status == 304;
        final bool unknownRedirect = status > 307 && status < 400;
        final bool success =
            accepted || fileUri || notModified || unknownRedirect;

        if (success) {
          completer.complete(request);
        } else {
          completer.completeError(e);
          throw image_provider.NetworkImageLoadException(
              statusCode: request.status ?? 400, uri: resolved);
        }
      });

      request.onError.listen(completer.completeError);

      request.send();

      await completer.future;

      final Uint8List bytes = (request.response as ByteBuffer).asUint8List();

      if (bytes.lengthInBytes == 0) {
        throw image_provider.NetworkImageLoadException(
            statusCode: request.status!, uri: resolved);
      }

<<<<<<< HEAD
      final ui.ImmutableBuffer buffer = await ui.ImmutableBuffer.fromUint8List(bytes);
      return decode(buffer);
=======
      if (decode != null) {
        final ui.ImmutableBuffer buffer = await ui.ImmutableBuffer.fromUint8List(bytes);
        return decode(buffer);
      } else {
        assert(decodeDepreacted != null);
        return decodeDepreacted!(bytes);
      }
>>>>>>> 54256fab
    } else {
      // This API only exists in the web engine implementation and is not
      // contained in the analyzer summary for Flutter.
      // ignore: undefined_function, avoid_dynamic_calls
      return ui.webOnlyInstantiateImageCodecFromUrl(
        resolved,
        chunkCallback: (int bytes, int total) {
          chunkEvents.add(ImageChunkEvent(
              cumulativeBytesLoaded: bytes, expectedTotalBytes: total));
        },
      ) as Future<ui.Codec>;
    }
  }

  @override
  bool operator ==(Object other) {
    if (other.runtimeType != runtimeType) {
      return false;
    }
    return other is NetworkImage && other.url == url && other.scale == scale;
  }

  @override
  int get hashCode => Object.hash(url, scale);

  @override
  String toString() =>
      '${objectRuntimeType(this, 'NetworkImage')}("$url", scale: $scale)';
}<|MERGE_RESOLUTION|>--- conflicted
+++ resolved
@@ -162,10 +162,6 @@
             statusCode: request.status!, uri: resolved);
       }
 
-<<<<<<< HEAD
-      final ui.ImmutableBuffer buffer = await ui.ImmutableBuffer.fromUint8List(bytes);
-      return decode(buffer);
-=======
       if (decode != null) {
         final ui.ImmutableBuffer buffer = await ui.ImmutableBuffer.fromUint8List(bytes);
         return decode(buffer);
@@ -173,7 +169,6 @@
         assert(decodeDepreacted != null);
         return decodeDepreacted!(bytes);
       }
->>>>>>> 54256fab
     } else {
       // This API only exists in the web engine implementation and is not
       // contained in the analyzer summary for Flutter.
