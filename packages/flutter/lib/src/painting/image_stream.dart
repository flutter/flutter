// Copyright 2014 The Flutter Authors. All rights reserved.
// Use of this source code is governed by a BSD-style license that can be
// found in the LICENSE file.

/// @docImport 'dart:ui';
///
/// @docImport 'package:flutter/widgets.dart';
///
/// @docImport 'image_cache.dart';
/// @docImport 'image_provider.dart';
library;

import 'dart:async';
import 'dart:ui' as ui show Codec, FrameInfo, Image;

import 'package:flutter/foundation.dart';
import 'package:flutter/scheduler.dart';

/// A [dart:ui.Image] object with its corresponding scale.
///
/// ImageInfo objects are used by [ImageStream] objects to represent the
/// actual data of the image once it has been obtained.
///
/// The disposing contract for [ImageInfo] (as well as for [ui.Image])
/// is different from traditional one, where
/// an object should dispose a member if the object created the member.
/// Instead, the disposal contract is as follows:
///
/// * [ImageInfo] disposes [image], even if it is received as a constructor argument.
/// * [ImageInfo] is expected to be disposed not by the object, that created it,
/// but by the object that owns reference to it.
/// * It is expected that only one object owns reference to [ImageInfo] object.
///
/// Safety tips:
///
///  * To share the [ImageInfo] or [ui.Image] between objects, use the [clone] method,
/// which will not clone the entire underlying image, but only reference to it and information about it.
///  * After passing a [ui.Image] or [ImageInfo] reference to another object,
/// release the reference.
@immutable
class ImageInfo {
  /// Creates an [ImageInfo] object for the given [image] and [scale].
  ///
  /// The [debugLabel] may be used to identify the source of this image.
  ///
  /// See details for disposing contract in the class description.
  ImageInfo({required this.image, this.scale = 1.0, this.debugLabel}) {
    assert(debugMaybeDispatchCreated('painting', 'ImageInfo', this));
  }

  /// Creates an [ImageInfo] with a cloned [image].
  ///
  /// This method must be used in cases where a client holding an [ImageInfo]
  /// needs to share the image info object with another client and will still
  /// need to access the underlying image data at some later point, e.g. to
  /// share it again with another client.
  ///
  /// See details for disposing contract in the class description.
  ///
  /// See also:
  ///
  ///  * [ui.Image.clone], which describes how and why to clone images.
  ImageInfo clone() {
    return ImageInfo(image: image.clone(), scale: scale, debugLabel: debugLabel);
  }

  /// Whether this [ImageInfo] is a [clone] of the `other`.
  ///
  /// This method is a convenience wrapper for [ui.Image.isCloneOf], and is
  /// useful for clients that are trying to determine whether new layout or
  /// painting logic is required when receiving a new image reference.
  ///
  /// {@tool snippet}
  ///
  /// The following sample shows how to appropriately check whether the
  /// [ImageInfo] reference refers to new image data or not (in this case in a
  /// setter).
  ///
  /// ```dart
  /// ImageInfo? get imageInfo => _imageInfo;
  /// ImageInfo? _imageInfo;
  /// set imageInfo (ImageInfo? value) {
  ///   // If the image reference is exactly the same, do nothing.
  ///   if (value == _imageInfo) {
  ///     return;
  ///   }
  ///   // If it is a clone of the current reference, we must dispose of it and
  ///   // can do so immediately. Since the underlying image has not changed,
  ///   // We don't have any additional work to do here.
  ///   if (value != null && _imageInfo != null && value.isCloneOf(_imageInfo!)) {
  ///     value.dispose();
  ///     return;
  ///   }
  ///   // It is a new image. Dispose of the old one and take a reference
  ///   // to the new one.
  ///   _imageInfo?.dispose();
  ///   _imageInfo = value;
  ///   // Perform work to determine size, paint the image, etc.
  ///   // ...
  /// }
  /// ```
  /// {@end-tool}
  bool isCloneOf(ImageInfo other) {
    return other.image.isCloneOf(image) && scale == scale && other.debugLabel == debugLabel;
  }

  /// The raw image pixels.
  ///
  /// This is the object to pass to the [Canvas.drawImage],
  /// [Canvas.drawImageRect], or [Canvas.drawImageNine] methods when painting
  /// the image.
  final ui.Image image;

  /// The size of raw image pixels in bytes.
  int get sizeBytes => image.height * image.width * 4;

  /// The linear scale factor for drawing this image at its intended size.
  ///
  /// The scale factor applies to the width and the height.
  ///
  /// {@template flutter.painting.imageInfo.scale}
  /// For example, if this is 2.0, it means that there are four image pixels for
  /// every one logical pixel, and the image's actual width and height (as given
  /// by the [dart:ui.Image.width] and [dart:ui.Image.height] properties) are
  /// double the height and width that should be used when painting the image
  /// (e.g. in the arguments given to [Canvas.drawImage]).
  /// {@endtemplate}
  final double scale;

  /// A string used for debugging purposes to identify the source of this image.
  final String? debugLabel;

  /// Disposes of this object.
  ///
  /// Once this method has been called, the object should not be used anymore,
  /// and no clones of it or the image it contains can be made.
  void dispose() {
    assert((image.debugGetOpenHandleStackTraces()?.length ?? 1) > 0);
    assert(debugMaybeDispatchDisposed(this));
    image.dispose();
  }

  @override
  String toString() =>
      '${debugLabel != null ? '$debugLabel ' : ''}$image @ ${debugFormatDouble(scale)}x';

  @override
  int get hashCode => Object.hash(image, scale, debugLabel);

  @override
  bool operator ==(Object other) {
    if (other.runtimeType != runtimeType) {
      return false;
    }
    return other is ImageInfo &&
        other.image == image &&
        other.scale == scale &&
        other.debugLabel == debugLabel;
  }
}

/// Interface for receiving notifications about the loading of an image.
///
/// This class overrides [operator ==] and [hashCode] to compare the individual
/// callbacks in the listener, meaning that if you add an instance of this class
/// as a listener (e.g. via [ImageStream.addListener]), you can instantiate a
/// _different_ instance of this class when you remove the listener, and the
/// listener will be properly removed as long as all associated callbacks are
/// equal.
///
/// Used by [ImageStream] and [ImageStreamCompleter].
@immutable
class ImageStreamListener {
  /// Creates a new [ImageStreamListener].
  const ImageStreamListener(this.onImage, {this.onChunk, this.onError});

  /// Callback for getting notified that an image is available.
  ///
  /// This callback may fire multiple times (e.g. if the [ImageStreamCompleter]
  /// that drives the notifications fires multiple times). An example of such a
  /// case would be an image with multiple frames within it (such as an animated
  /// GIF).
  ///
  /// For more information on how to interpret the parameters to the callback,
  /// see the documentation on [ImageListener].
  ///
  /// See also:
  ///
  ///  * [onError], which will be called instead of [onImage] if an error occurs
  ///    during loading.
  final ImageListener onImage;

  /// Callback for getting notified when a chunk of bytes has been received
  /// during the loading of the image.
  ///
  /// This callback may fire many times (e.g. when used with a [NetworkImage],
  /// where the image bytes are loaded incrementally over the wire) or not at
  /// all (e.g. when used with a [MemoryImage], where the image bytes are
  /// already available in memory).
  ///
  /// This callback may also continue to fire after the [onImage] callback has
  /// fired (e.g. for multi-frame images that continue to load after the first
  /// frame is available).
  final ImageChunkListener? onChunk;

  /// Callback for getting notified when an error occurs while loading an image.
  ///
  /// If an error occurs during loading, [onError] will be called instead of
  /// [onImage].
  ///
  /// If [onError] is called and does not throw, then the error is considered to
  /// be handled. An error handler can explicitly rethrow the exception reported
  /// to it to safely indicate that it did not handle the exception.
  ///
  /// If an image stream has no listeners that handled the error when the error
  /// was first encountered, then the error is reported using
  /// [FlutterError.reportError], with the [FlutterErrorDetails.silent] flag set
  /// to true.
  final ImageErrorListener? onError;

  @override
  int get hashCode => Object.hash(onImage, onChunk, onError);

  @override
  bool operator ==(Object other) {
    if (other.runtimeType != runtimeType) {
      return false;
    }
    return other is ImageStreamListener &&
        other.onImage == onImage &&
        other.onChunk == onChunk &&
        other.onError == onError;
  }
}

/// Signature for callbacks reporting that an image is available.
///
/// Used in [ImageStreamListener].
///
/// The `image` argument contains information about the image to be rendered.
/// The implementer of [ImageStreamListener.onImage] is expected to call dispose
/// on the [ui.Image] it receives.
///
/// The `synchronousCall` argument is true if the listener is being invoked
/// during the call to `addListener`. This can be useful if, for example,
/// [ImageStream.addListener] is invoked during a frame, so that a new rendering
/// frame is requested if the call was asynchronous (after the current frame)
/// and no rendering frame is requested if the call was synchronous (within the
/// same stack frame as the call to [ImageStream.addListener]).
typedef ImageListener = void Function(ImageInfo image, bool synchronousCall);

/// Signature for listening to [ImageChunkEvent] events.
///
/// Used in [ImageStreamListener].
typedef ImageChunkListener = void Function(ImageChunkEvent event);

/// Signature for reporting errors when resolving images.
///
/// Used in [ImageStreamListener], as well as by [ImageCache.putIfAbsent] and
/// [precacheImage], to report errors.
typedef ImageErrorListener = void Function(Object exception, StackTrace? stackTrace);

/// An immutable notification of image bytes that have been incrementally loaded.
///
/// Chunk events represent progress notifications while an image is being
/// loaded (e.g. from disk or over the network).
///
/// See also:
///
///  * [ImageChunkListener], the means by which callers get notified of
///    these events.
@immutable
class ImageChunkEvent with Diagnosticable {
  /// Creates a new chunk event.
  const ImageChunkEvent({required this.cumulativeBytesLoaded, required this.expectedTotalBytes})
    : assert(cumulativeBytesLoaded >= 0),
      assert(expectedTotalBytes == null || expectedTotalBytes >= 0);

  /// The number of bytes that have been received across the wire thus far.
  final int cumulativeBytesLoaded;

  /// The expected number of bytes that need to be received to finish loading
  /// the image.
  ///
  /// This value is not necessarily equal to the expected _size_ of the image
  /// in bytes, as the bytes required to load the image may be compressed.
  ///
  /// This value will be null if the number is not known in advance.
  ///
  /// When this value is null, the chunk event may still be useful as an
  /// indication that data is loading (and how much), but it cannot represent a
  /// loading completion percentage.
  final int? expectedTotalBytes;

  @override
  void debugFillProperties(DiagnosticPropertiesBuilder properties) {
    super.debugFillProperties(properties);
    properties.add(IntProperty('cumulativeBytesLoaded', cumulativeBytesLoaded));
    properties.add(IntProperty('expectedTotalBytes', expectedTotalBytes));
  }
}

/// A handle to an image resource.
///
/// ImageStream represents a handle to a [dart:ui.Image] object and its scale
/// (together represented by an [ImageInfo] object). The underlying image object
/// might change over time, either because the image is animating or because the
/// underlying image resource was mutated.
///
/// ImageStream objects can also represent an image that hasn't finished
/// loading.
///
/// ImageStream objects are backed by [ImageStreamCompleter] objects.
///
/// The [ImageCache] will consider an image to be live until the listener count
/// drops to zero after adding at least one listener. The
/// [ImageStreamCompleter.addOnLastListenerRemovedCallback] method is used for
/// tracking this information.
///
/// See also:
///
///  * [ImageProvider], which has an example that includes the use of an
///    [ImageStream] in a [Widget].
class ImageStream with Diagnosticable {
  /// Create an initially unbound image stream.
  ///
  /// Once an [ImageStreamCompleter] is available, call [setCompleter].
  ImageStream();

  /// The completer that has been assigned to this image stream.
  ///
  /// Generally there is no need to deal with the completer directly.
  ImageStreamCompleter? get completer => _completer;
  ImageStreamCompleter? _completer;

  List<ImageStreamListener>? _listeners;

  /// Assigns a particular [ImageStreamCompleter] to this [ImageStream].
  ///
  /// This is usually done automatically by the [ImageProvider] that created the
  /// [ImageStream].
  ///
  /// This method can only be called once per stream. To have an [ImageStream]
  /// represent multiple images over time, assign it a completer that
  /// completes several images in succession.
  void setCompleter(ImageStreamCompleter value) {
    assert(_completer == null);
    _completer = value;
    if (_listeners != null) {
      final List<ImageStreamListener> initialListeners = _listeners!;
      _listeners = null;
      _completer!._addingInitialListeners = true;
      initialListeners.forEach(_completer!.addListener);
      _completer!._addingInitialListeners = false;
    }
  }

  /// Adds a listener callback that is called whenever a new concrete [ImageInfo]
  /// object is available. If a concrete image is already available, this object
  /// will call the listener synchronously.
  ///
  /// If the assigned [completer] completes multiple images over its lifetime,
  /// this listener will fire multiple times.
  ///
  /// {@template flutter.painting.imageStream.addListener}
  /// The listener will be passed a flag indicating whether a synchronous call
  /// occurred. If the listener is added within a render object paint function,
  /// then use this flag to avoid calling [RenderObject.markNeedsPaint] during
  /// a paint.
  ///
  /// If a duplicate `listener` is registered N times, then it will be called N
  /// times when the image stream completes (whether because a new image is
  /// available or because an error occurs). Likewise, to remove all instances
  /// of the listener, [removeListener] would need to called N times as well.
  ///
  /// When a `listener` receives an [ImageInfo] object, the `listener` is
  /// responsible for disposing of the [ImageInfo.image].
  /// {@endtemplate}
  void addListener(ImageStreamListener listener) {
    if (_completer != null) {
      return _completer!.addListener(listener);
    }
    _listeners ??= <ImageStreamListener>[];
    _listeners!.add(listener);
  }

  /// Stops listening for events from this stream's [ImageStreamCompleter].
  ///
  /// If [listener] has been added multiple times, this removes the _first_
  /// instance of the listener.
  void removeListener(ImageStreamListener listener) {
    if (_completer != null) {
      return _completer!.removeListener(listener);
    }
    assert(_listeners != null);
    for (int i = 0; i < _listeners!.length; i += 1) {
      if (_listeners![i] == listener) {
        _listeners!.removeAt(i);
        break;
      }
    }
  }

  /// Returns an object which can be used with `==` to determine if this
  /// [ImageStream] shares the same listeners list as another [ImageStream].
  ///
  /// This can be used to avoid un-registering and re-registering listeners
  /// after calling [ImageProvider.resolve] on a new, but possibly equivalent,
  /// [ImageProvider].
  ///
  /// The key may change once in the lifetime of the object. When it changes, it
  /// will go from being different than other [ImageStream]'s keys to
  /// potentially being the same as others'. No notification is sent when this
  /// happens.
  Object get key => _completer ?? this;

  @override
  void debugFillProperties(DiagnosticPropertiesBuilder properties) {
    super.debugFillProperties(properties);
    properties.add(
      ObjectFlagProperty<ImageStreamCompleter>(
        'completer',
        _completer,
        ifPresent: _completer?.toStringShort(),
        ifNull: 'unresolved',
      ),
    );
    properties.add(
      ObjectFlagProperty<List<ImageStreamListener>>(
        'listeners',
        _listeners,
        ifPresent: '${_listeners?.length} listener${_listeners?.length == 1 ? "" : "s"}',
        ifNull: 'no listeners',
        level: _completer != null ? DiagnosticLevel.hidden : DiagnosticLevel.info,
      ),
    );
    _completer?.debugFillProperties(properties);
  }
}

/// An opaque handle that keeps an [ImageStreamCompleter] alive even if it has
/// lost its last listener.
///
/// To create a handle, use [ImageStreamCompleter.keepAlive].
///
/// Such handles are useful when an image cache needs to keep a completer alive
/// but does not actually have a listener subscribed, or when a widget that
/// displays an image needs to temporarily unsubscribe from the completer but
/// may re-subscribe in the future, for example when the [TickerMode] changes.
class ImageStreamCompleterHandle {
  ImageStreamCompleterHandle._(ImageStreamCompleter this._completer) {
    _completer!._keepAliveHandles += 1;
    assert(debugMaybeDispatchCreated('painting', 'ImageStreamCompleterHandle', this));
  }

  ImageStreamCompleter? _completer;

  /// Call this method to signal the [ImageStreamCompleter] that it can now be
  /// disposed when its last listener drops.
  ///
  /// This method must only be called once per object.
  void dispose() {
    assert(_completer != null);
    assert(_completer!._keepAliveHandles > 0);
    assert(!_completer!._disposed);

    _completer!._keepAliveHandles -= 1;
    _completer!._maybeDispose();
    _completer = null;
    assert(debugMaybeDispatchDisposed(this));
  }
}

/// Base class for those that manage the loading of [dart:ui.Image] objects for
/// [ImageStream]s.
///
/// [ImageStreamListener] objects are rarely constructed directly. Generally, an
/// [ImageProvider] subclass will return an [ImageStream] and automatically
/// configure it with the right [ImageStreamCompleter] when possible.
abstract class ImageStreamCompleter with Diagnosticable {
  final List<ImageStreamListener> _listeners = <ImageStreamListener>[];
  final List<ImageErrorListener> _ephemeralErrorListeners = <ImageErrorListener>[];
  ImageInfo? _currentImage;
  FlutterErrorDetails? _currentError;

  /// A string identifying the source of the underlying image.
  String? debugLabel;

  /// Whether any listeners are currently registered.
  ///
  /// Clients should not depend on this value for their behavior, because having
  /// one listener's logic change when another listener happens to start or stop
  /// listening will lead to extremely hard-to-track bugs. Subclasses might use
  /// this information to determine whether to do any work when there are no
  /// listeners, however; for example, [MultiFrameImageStreamCompleter] uses it
  /// to determine when to iterate through frames of an animated image.
  ///
  /// Typically this is used by overriding [addListener], checking if
  /// [hasListeners] is false before calling `super.addListener()`, and if so,
  /// starting whatever work is needed to determine when to notify listeners;
  /// and similarly, by overriding [removeListener], checking if [hasListeners]
  /// is false after calling `super.removeListener()`, and if so, stopping that
  /// same work.
  ///
  /// The ephemeral error listeners (added through [addEphemeralErrorListener])
  /// will not be taken into consideration in this property.
  @protected
  @visibleForTesting
  bool get hasListeners => _listeners.isNotEmpty;

<<<<<<< HEAD
  /// We must avoid disposing a completer if it has never had a listener, even
  /// if all [keepAlive] handles get disposed.
  bool _hadAtLeastOneListener = false;

  /// Tracks if any listener with an onError callback was ever added.
  /// Used to prevent reporting errors even if the listener is removed
  /// before the error occurs, if an errorBuilder was intended.
  bool _hadErrorHandlerListener = false;

=======
>>>>>>> 37fa9ae6
  /// Whether the future listeners added to this completer are initial listeners.
  ///
  /// This can be set to true when an [ImageStream] adds its initial listeners to
  /// this completer. This ultimately controls the synchronousCall parameter for
  /// the listener callbacks. When adding cached listeners to a completer,
  /// [_addingInitialListeners] can be set to false to indicate to the listeners
  /// that they are being called asynchronously.
  bool _addingInitialListeners = false;

  /// Adds a listener callback that is called whenever a new concrete [ImageInfo]
  /// object is available or an error is reported. If a concrete image is
  /// already available, or if an error has been already reported, this object
  /// will notify the listener synchronously.
  ///
  /// If the [ImageStreamCompleter] completes multiple images over its lifetime,
  /// this listener's [ImageStreamListener.onImage] will fire multiple times.
  ///
  /// {@macro flutter.painting.imageStream.addListener}
  ///
  /// See also:
  ///
  ///  * [addEphemeralErrorListener], which adds an error listener that is
  ///    automatically removed after first image load or error.
  void addListener(ImageStreamListener listener) {
    _checkDisposed();
<<<<<<< HEAD
    _hadAtLeastOneListener = true;

    // Track if any listener capable of handling errors was ever added.
    // The Image widget's listener always provides a non-null onError.
    if (listener.onError != null) {
      _hadErrorHandlerListener = true;
    }

=======
>>>>>>> 37fa9ae6
    _listeners.add(listener);
    if (_currentImage != null) {
      try {
        listener.onImage(_currentImage!.clone(), !_addingInitialListeners);
      } catch (exception, stack) {
        reportError(
          context: ErrorDescription('by a synchronously-called image listener'),
          exception: exception,
          stack: stack,
        );
      }
    }
    if (_currentError != null && listener.onError != null) {
      try {
        listener.onError!(_currentError!.exception, _currentError!.stack);
      } catch (newException, newStack) {
        if (newException != _currentError!.exception) {
          FlutterError.reportError(
            FlutterErrorDetails(
              exception: newException,
              library: 'image resource service',
              context: ErrorDescription('by a synchronously-called image error listener'),
              stack: newStack,
            ),
          );
        }
      }
    }
  }

  /// Adds an error listener callback that is called when the first error is reported.
  ///
  /// The callback will be removed automatically after the first successful
  /// image load or the first error - that is why it is called "ephemeral".
  ///
  /// If a concrete image is already available, the listener will be discarded
  /// synchronously. If an error has been already reported, the listener
  /// will be notified synchronously.
  ///
  /// The presence of a listener will affect neither the lifecycle of this object
  /// nor what [hasListeners] reports.
  ///
  /// It is different from [addListener] in a few points: Firstly, this one only
  /// listens to errors, while [addListener] listens to all kinds of events.
  /// Secondly, this listener will be automatically removed according to the
  /// rules mentioned above, while [addListener] will need manual removal.
  /// Thirdly, this listener will not affect how this object is disposed, while
  /// any non-removed listener added via [addListener] will forbid this object
  /// from disposal.
  ///
  /// When you want to know full information and full control, use [addListener].
  /// When you only want to get notified for an error ephemerally, use this function.
  ///
  /// See also:
  ///
  ///  * [addListener], which adds a full-featured listener and needs manual
  ///    removal.
  void addEphemeralErrorListener(ImageErrorListener listener) {
    _checkDisposed();
    if (_currentError != null) {
      // immediately fire the listener, and no need to add to _ephemeralErrorListeners
      try {
        listener(_currentError!.exception, _currentError!.stack);
      } catch (newException, newStack) {
        if (newException != _currentError!.exception) {
          FlutterError.reportError(
            FlutterErrorDetails(
              exception: newException,
              library: 'image resource service',
              context: ErrorDescription('by a synchronously-called image error listener'),
              stack: newStack,
            ),
          );
        }
      }
    } else if (_currentImage == null) {
      // add to _ephemeralErrorListeners to wait for the error,
      // only if no image has been loaded
      _ephemeralErrorListeners.add(listener);
    }
  }

  int _keepAliveHandles = 0;

  /// Creates an [ImageStreamCompleterHandle] that will prevent this stream from
  /// being disposed at least until the handle is disposed.
  ///
  /// Such handles are useful when an image cache needs to keep a completer
  /// alive but does not itself have a listener subscribed, or when a widget
  /// that displays an image needs to temporarily unsubscribe from the completer
  /// but may re-subscribe in the future, for example when the [TickerMode]
  /// changes.
  ImageStreamCompleterHandle keepAlive() {
    _checkDisposed();
    return ImageStreamCompleterHandle._(this);
  }

  /// Stops the specified [listener] from receiving image stream events.
  ///
  /// If [listener] has been added multiple times, this removes the _first_
  /// instance of the listener.
  ///
  /// Once all listeners have been removed and all [keepAlive] handles have been
  /// disposed, this image stream is no longer usable.
  void removeListener(ImageStreamListener listener) {
    _checkDisposed();
    for (int i = 0; i < _listeners.length; i += 1) {
      if (_listeners[i] == listener) {
        _listeners.removeAt(i);
        break;
      }
    }
    if (_listeners.isEmpty) {
      final List<VoidCallback> callbacks = _onLastListenerRemovedCallbacks.toList();
      for (final VoidCallback callback in callbacks) {
        callback();
      }
      _onLastListenerRemovedCallbacks.clear();
      _maybeDispose();
    }
  }

  bool _disposed = false;

  /// Called when this [ImageStreamCompleter] has actually been disposed.
  ///
  /// Subclasses should override this if they need to clean up resources when
  /// they are disposed.
  @mustCallSuper
  @protected
  void onDisposed() {}

  /// Disposes this [ImageStreamCompleter] unless:
  ///
  ///   1. It is already disposed
  ///   2. It has listeners.
  ///   3. It has active "keep alive" handles.
  @nonVirtual
  void maybeDispose() {
    _maybeDispose();
  }

  @mustCallSuper
  void _maybeDispose() {
    if (_disposed || _listeners.isNotEmpty || _keepAliveHandles != 0) {
      return;
    }

    _ephemeralErrorListeners.clear();
    _currentImage?.dispose();
    _currentImage = null;
    _disposed = true;
    onDisposed();
  }

  void _checkDisposed() {
    if (_disposed) {
      throw StateError(
        'Stream has been disposed.\n'
        'An ImageStream is considered disposed once at least one listener has '
        'been added and subsequently all listeners have been removed and no '
        'handles are outstanding from the keepAlive method.\n'
        'To resolve this error, maintain at least one listener on the stream, '
        'or create an ImageStreamCompleterHandle from the keepAlive '
        'method, or create a new stream for the image.',
      );
    }
  }

  final List<VoidCallback> _onLastListenerRemovedCallbacks = <VoidCallback>[];

  /// Adds a callback to call when [removeListener] results in an empty
  /// list of listeners and there are no [keepAlive] handles outstanding.
  ///
  /// This callback will never fire if [removeListener] is never called.
  void addOnLastListenerRemovedCallback(VoidCallback callback) {
    _checkDisposed();
    _onLastListenerRemovedCallbacks.add(callback);
  }

  /// Removes a callback previously supplied to
  /// [addOnLastListenerRemovedCallback].
  void removeOnLastListenerRemovedCallback(VoidCallback callback) {
    _checkDisposed();
    _onLastListenerRemovedCallbacks.remove(callback);
  }

  /// Calls all the registered listeners to notify them of a new image.
  @protected
  @pragma('vm:notify-debugger-on-exception')
  void setImage(ImageInfo image) {
    _checkDisposed();
    _currentImage?.dispose();
    _currentImage = image;

    _ephemeralErrorListeners.clear();

    if (_listeners.isEmpty) {
      return;
    }
    // Make a copy to allow for concurrent modification.
    final List<ImageStreamListener> localListeners = List<ImageStreamListener>.of(_listeners);
    for (final ImageStreamListener listener in localListeners) {
      try {
        listener.onImage(image.clone(), false);
      } catch (exception, stack) {
        reportError(
          context: ErrorDescription('by an image listener'),
          exception: exception,
          stack: stack,
        );
      }
    }
  }

  /// Calls all the registered error listeners to notify them of an error that
  /// occurred while resolving the image.
  ///
  /// If no error listeners (listeners with an [ImageStreamListener.onError]
  /// specified) are attached, or if the handlers all rethrow the exception
  /// verbatim (with `throw exception`), a [FlutterError] will be reported using
  /// [FlutterError.reportError].
  ///
  /// The `context` should be a string describing where the error was caught, in
  /// a form that will make sense in English when following the word "thrown",
  /// as in "thrown while obtaining the image from the network" (for the context
  /// "while obtaining the image from the network").
  ///
  /// The `exception` is the error being reported; the `stack` is the
  /// [StackTrace] associated with the exception.
  ///
  /// The `informationCollector` is a callback (of type [InformationCollector])
  /// that is called when the exception is used by [FlutterError.reportError].
  /// It is used to obtain further details to include in the logs, which may be
  /// expensive to collect, and thus should only be collected if the error is to
  /// be logged in the first place.
  ///
  /// The `silent` argument causes the exception to not be reported to the logs
  /// in release builds, if passed to [FlutterError.reportError]. (It is still
  /// sent to error handlers.) It should be set to true if the error is one that
  /// is expected to be encountered in release builds, for example network
  /// errors. That way, logs on end-user devices will not have spurious
  /// messages, but errors during development will still be reported.
  ///
  /// See [FlutterErrorDetails] for further details on these values.
  @pragma('vm:notify-debugger-on-exception')
  void reportError({
    DiagnosticsNode? context,
    required Object exception,
    StackTrace? stack,
    InformationCollector? informationCollector,
    bool silent = false,
  }) {
    _currentError = FlutterErrorDetails(
      exception: exception,
      stack: stack,
      library: 'image resource service',
      context: context,
      informationCollector: informationCollector,
      silent: silent,
    );

    // Make a copy to allow for concurrent modification.
    final List<ImageErrorListener> localErrorListeners = <ImageErrorListener>[
      ..._listeners
          .map<ImageErrorListener?>((ImageStreamListener listener) => listener.onError)
          .whereType<ImageErrorListener>(),
      ..._ephemeralErrorListeners,
    ];

    _ephemeralErrorListeners.clear();

    bool handled = false;
    for (final ImageErrorListener errorListener in localErrorListeners) {
      try {
        errorListener(exception, stack);
        handled = true;
      } catch (newException, newStack) {
        if (newException != exception) {
          FlutterError.reportError(
            FlutterErrorDetails(
              context: ErrorDescription('when reporting an error to an image listener'),
              library: 'image resource service',
              exception: newException,
              stack: newStack,
            ),
          );
        }
      }
    }
    if (!handled) {
      // If the error wasn't already handled by a listener, report it UNLESS
      // an error handler listener was ever attached (meaning an errorBuilder
      // was likely provided) and might have been removed prematurely.
      if (!_hadErrorHandlerListener) {
        FlutterError.reportError(_currentError!);
      }
    }
  }

  /// Calls all the registered [ImageChunkListener]s (listeners with an
  /// [ImageStreamListener.onChunk] specified) to notify them of a new
  /// [ImageChunkEvent].
  @protected
  void reportImageChunkEvent(ImageChunkEvent event) {
    _checkDisposed();
    if (hasListeners) {
      // Make a copy to allow for concurrent modification.
      final List<ImageChunkListener> localListeners =
          _listeners
              .map<ImageChunkListener?>((ImageStreamListener listener) => listener.onChunk)
              .whereType<ImageChunkListener>()
              .toList();
      for (final ImageChunkListener listener in localListeners) {
        listener(event);
      }
    }
  }

  /// Accumulates a list of strings describing the object's state. Subclasses
  /// should override this to have their information included in [toString].
  @override
  void debugFillProperties(DiagnosticPropertiesBuilder description) {
    super.debugFillProperties(description);
    description.add(
      DiagnosticsProperty<ImageInfo>(
        'current',
        _currentImage,
        ifNull: 'unresolved',
        showName: false,
      ),
    );
    description.add(
      ObjectFlagProperty<List<ImageStreamListener>>(
        'listeners',
        _listeners,
        ifPresent: '${_listeners.length} listener${_listeners.length == 1 ? "" : "s"}',
      ),
    );
    description.add(
      ObjectFlagProperty<List<ImageErrorListener>>(
        'ephemeralErrorListeners',
        _ephemeralErrorListeners,
        ifPresent:
            '${_ephemeralErrorListeners.length} ephemeralErrorListener${_ephemeralErrorListeners.length == 1 ? "" : "s"}',
      ),
    );
    description.add(FlagProperty('disposed', value: _disposed, ifTrue: '<disposed>'));
  }
}

/// Manages the loading of [dart:ui.Image] objects for static [ImageStream]s (those
/// with only one frame).
class OneFrameImageStreamCompleter extends ImageStreamCompleter {
  /// Creates a manager for one-frame [ImageStream]s.
  ///
  /// The image resource awaits the given [Future]. When the future resolves,
  /// it notifies the [ImageListener]s that have been registered with
  /// [addListener].
  ///
  /// The [InformationCollector], if provided, is invoked if the given [Future]
  /// resolves with an error, and can be used to supplement the reported error
  /// message (for example, giving the image's URL).
  ///
  /// Errors are reported using [FlutterError.reportError] with the `silent`
  /// argument on [FlutterErrorDetails] set to true, meaning that by default the
  /// message is only dumped to the console in debug mode (see [
  /// FlutterErrorDetails]).
  OneFrameImageStreamCompleter(
    Future<ImageInfo> image, {
    InformationCollector? informationCollector,
  }) {
    image.then<void>(
      setImage,
      onError: (Object error, StackTrace stack) {
        reportError(
          context: ErrorDescription('resolving a single-frame image stream'),
          exception: error,
          stack: stack,
          informationCollector: informationCollector,
          silent: true,
        );
      },
    );
  }
}

/// Manages the decoding and scheduling of image frames.
///
/// New frames will only be emitted while there are registered listeners to the
/// stream (registered with [addListener]).
///
/// This class deals with 2 types of frames:
///
///  * image frames - image frames of an animated image.
///  * app frames - frames that the flutter engine is drawing to the screen to
///    show the app GUI.
///
/// For single frame images the stream will only complete once.
///
/// For animated images, this class eagerly decodes the next image frame,
/// and notifies the listeners that a new frame is ready on the first app frame
/// that is scheduled after the image frame duration has passed.
///
/// Scheduling new timers only from scheduled app frames, makes sure we pause
/// the animation when the app is not visible (as new app frames will not be
/// scheduled).
///
/// See the following timeline example:
///
///     | Time | Event                                      | Comment                   |
///     |------|--------------------------------------------|---------------------------|
///     | t1   | App frame scheduled (image frame A posted) |                           |
///     | t2   | App frame scheduled                        |                           |
///     | t3   | App frame scheduled                        |                           |
///     | t4   | Image frame B decoded                      |                           |
///     | t5   | App frame scheduled                        | t5 - t1 < frameB_duration |
///     | t6   | App frame scheduled (image frame B posted) | t6 - t1 > frameB_duration |
///
class MultiFrameImageStreamCompleter extends ImageStreamCompleter {
  /// Creates a image stream completer.
  ///
  /// Immediately starts decoding the first image frame when the codec is ready.
  ///
  /// The `codec` parameter is a future for an initialized [ui.Codec] that will
  /// be used to decode the image. This completer takes ownership of the passed
  /// `codec` and will dispose it once it is no longer needed.
  ///
  /// The `scale` parameter is the linear scale factor for drawing this frames
  /// of this image at their intended size.
  ///
  /// The `tag` parameter is passed on to created [ImageInfo] objects to
  /// help identify the source of the image.
  ///
  /// The `chunkEvents` parameter is an optional stream of notifications about
  /// the loading progress of the image. If this stream is provided, the events
  /// produced by the stream will be delivered to registered [ImageChunkListener]s
  /// (see [addListener]).
  MultiFrameImageStreamCompleter({
    required Future<ui.Codec> codec,
    required double scale,
    String? debugLabel,
    Stream<ImageChunkEvent>? chunkEvents,
    InformationCollector? informationCollector,
  }) : _informationCollector = informationCollector,
       _scale = scale {
    this.debugLabel = debugLabel;
    codec.then<void>(
      _handleCodecReady,
      onError: (Object error, StackTrace stack) {
        reportError(
          context: ErrorDescription('resolving an image codec'),
          exception: error,
          stack: stack,
          informationCollector: informationCollector,
          silent: true,
        );
      },
    );
    if (chunkEvents != null) {
      _chunkSubscription = chunkEvents.listen(
        reportImageChunkEvent,
        onError: (Object error, StackTrace stack) {
          reportError(
            context: ErrorDescription('loading an image'),
            exception: error,
            stack: stack,
            informationCollector: informationCollector,
            silent: true,
          );
        },
      );
    }
  }

  StreamSubscription<ImageChunkEvent>? _chunkSubscription;
  ui.Codec? _codec;
  final double _scale;
  final InformationCollector? _informationCollector;
  ui.FrameInfo? _nextFrame;
  // When the current was first shown.
  late Duration _shownTimestamp;
  // The requested duration for the current frame;
  Duration? _frameDuration;
  // How many frames have been emitted so far.
  int _framesEmitted = 0;
  Timer? _timer;

  // Used to guard against registering multiple _handleAppFrame callbacks for the same frame.
  bool _frameCallbackScheduled = false;

  void _handleCodecReady(ui.Codec codec) {
    _codec = codec;
    assert(_codec != null);

    if (hasListeners) {
      _decodeNextFrameAndSchedule();
    }
  }

  void _handleAppFrame(Duration timestamp) {
    _frameCallbackScheduled = false;
    if (!hasListeners) {
      return;
    }
    assert(_nextFrame != null);
    if (_isFirstFrame() || _hasFrameDurationPassed(timestamp)) {
      _emitFrame(
        ImageInfo(image: _nextFrame!.image.clone(), scale: _scale, debugLabel: debugLabel),
      );
      _shownTimestamp = timestamp;
      _frameDuration = _nextFrame!.duration;
      _nextFrame!.image.dispose();
      _nextFrame = null;
      if (_codec == null) {
        // codec was disposed during _emitFrame
        return;
      }
      final int completedCycles = _framesEmitted ~/ _codec!.frameCount;
      if (_codec!.repetitionCount == -1 || completedCycles <= _codec!.repetitionCount) {
        _decodeNextFrameAndSchedule();
        return;
      }

      _codec!.dispose();
      _codec = null;
      return;
    }
    final Duration delay = _frameDuration! - (timestamp - _shownTimestamp);
    _timer = Timer(delay * timeDilation, () {
      _scheduleAppFrame();
    });
  }

  bool _isFirstFrame() {
    return _frameDuration == null;
  }

  bool _hasFrameDurationPassed(Duration timestamp) {
    return timestamp - _shownTimestamp >= _frameDuration!;
  }

  Future<void> _decodeNextFrameAndSchedule() async {
    // This will be null if we gave it away. If not, it's still ours and it
    // must be disposed of.
    _nextFrame?.image.dispose();
    _nextFrame = null;
    try {
      _nextFrame = await _codec!.getNextFrame();
    } catch (exception, stack) {
      reportError(
        context: ErrorDescription('resolving an image frame'),
        exception: exception,
        stack: stack,
        informationCollector: _informationCollector,
        silent: true,
      );
      return;
    }
    if (_codec == null) {
      // codec was disposed during getNextFrame
      return;
    }

    if (_codec!.frameCount == 1) {
      // ImageStreamCompleter listeners removed while waiting for next frame to
      // be decoded.
      // There's no reason to emit the frame without active listeners.
      if (!hasListeners) {
        return;
      }
      // This is not an animated image, just return it and don't schedule more
      // frames.
      _emitFrame(
        ImageInfo(image: _nextFrame!.image.clone(), scale: _scale, debugLabel: debugLabel),
      );
      _nextFrame!.image.dispose();
      _nextFrame = null;

      _codec?.dispose();
      _codec = null;
      return;
    }
    _scheduleAppFrame();
  }

  void _scheduleAppFrame() {
    if (_frameCallbackScheduled) {
      return;
    }
    _frameCallbackScheduled = true;
    SchedulerBinding.instance.scheduleFrameCallback(_handleAppFrame);
  }

  void _emitFrame(ImageInfo imageInfo) {
    setImage(imageInfo);
    _framesEmitted += 1;
  }

  @override
  void addListener(ImageStreamListener listener) {
    if (!hasListeners && _codec != null && (_currentImage == null || _codec!.frameCount > 1)) {
      _decodeNextFrameAndSchedule();
    }
    super.addListener(listener);
  }

  @override
  void removeListener(ImageStreamListener listener) {
    super.removeListener(listener);
    if (!hasListeners) {
      _timer?.cancel();
      _timer = null;
    }
  }

  @override
  void _maybeDispose() {
    super._maybeDispose();
    if (_disposed) {
      _chunkSubscription?.onData(null);
      _chunkSubscription?.cancel();
      _chunkSubscription = null;

      _codec?.dispose();
      _codec = null;
    }
  }
}<|MERGE_RESOLUTION|>--- conflicted
+++ resolved
@@ -508,18 +508,11 @@
   @visibleForTesting
   bool get hasListeners => _listeners.isNotEmpty;
 
-<<<<<<< HEAD
-  /// We must avoid disposing a completer if it has never had a listener, even
-  /// if all [keepAlive] handles get disposed.
-  bool _hadAtLeastOneListener = false;
-
   /// Tracks if any listener with an onError callback was ever added.
   /// Used to prevent reporting errors even if the listener is removed
   /// before the error occurs, if an errorBuilder was intended.
   bool _hadErrorHandlerListener = false;
 
-=======
->>>>>>> 37fa9ae6
   /// Whether the future listeners added to this completer are initial listeners.
   ///
   /// This can be set to true when an [ImageStream] adds its initial listeners to
@@ -545,8 +538,6 @@
   ///    automatically removed after first image load or error.
   void addListener(ImageStreamListener listener) {
     _checkDisposed();
-<<<<<<< HEAD
-    _hadAtLeastOneListener = true;
 
     // Track if any listener capable of handling errors was ever added.
     // The Image widget's listener always provides a non-null onError.
@@ -554,8 +545,6 @@
       _hadErrorHandlerListener = true;
     }
 
-=======
->>>>>>> 37fa9ae6
     _listeners.add(listener);
     if (_currentImage != null) {
       try {
