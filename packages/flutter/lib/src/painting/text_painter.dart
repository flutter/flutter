// Copyright 2014 The Flutter Authors. All rights reserved.
// Use of this source code is governed by a BSD-style license that can be
// found in the LICENSE file.

import 'dart:math' show max, min;
import 'dart:ui' as ui show
  BoxHeightStyle,
  BoxWidthStyle,
  LineMetrics,
  Paragraph,
  ParagraphBuilder,
  ParagraphConstraints,
  ParagraphStyle,
  PlaceholderAlignment,
  TextHeightBehavior,
  TextStyle;

import 'package:flutter/foundation.dart';
import 'package:flutter/services.dart';

import 'basic_types.dart';
import 'inline_span.dart';
import 'placeholder_span.dart';
import 'strut_style.dart';
import 'text_span.dart';

export 'package:flutter/services.dart' show TextRange, TextSelection;

// The default font size if none is specified. This should be kept in
// sync with the default values in text_style.dart, as well as the
// defaults set in the engine (eg, LibTxt's text_style.h, paragraph_style.h).
const double _kDefaultFontSize = 14.0;

/// How overflowing text should be handled.
///
/// A [TextOverflow] can be passed to [Text] and [RichText] via their
/// [Text.overflow] and [RichText.overflow] properties respectively.
enum TextOverflow {
  /// Clip the overflowing text to fix its container.
  clip,

  /// Fade the overflowing text to transparent.
  fade,

  /// Use an ellipsis to indicate that the text has overflowed.
  ellipsis,

  /// Render overflowing text outside of its container.
  visible,
}

/// Holds the [Size] and baseline required to represent the dimensions of
/// a placeholder in text.
///
/// Placeholders specify an empty space in the text layout, which is used
/// to later render arbitrary inline widgets into defined by a [WidgetSpan].
///
/// The [size] and [alignment] properties are required and cannot be null.
///
/// See also:
///
///  * [WidgetSpan], a subclass of [InlineSpan] and [PlaceholderSpan] that
///    represents an inline widget embedded within text. The space this
///    widget takes is indicated by a placeholder.
///  * [RichText], a text widget that supports text inline widgets.
@immutable
class PlaceholderDimensions {
  /// Constructs a [PlaceholderDimensions] with the specified parameters.
  ///
  /// The `size` and `alignment` are required as a placeholder's dimensions
  /// require at least `size` and `alignment` to be fully defined.
  const PlaceholderDimensions({
    required this.size,
    required this.alignment,
    this.baseline,
    this.baselineOffset,
  });

  /// A constant representing an empty placeholder.
  static const PlaceholderDimensions empty = PlaceholderDimensions(size: Size.zero, alignment: ui.PlaceholderAlignment.bottom);

  /// Width and height dimensions of the placeholder.
  final Size size;

  /// How to align the placeholder with the text.
  ///
  /// See also:
  ///
  ///  * [baseline], the baseline to align to when using
  ///    [dart:ui.PlaceholderAlignment.baseline],
  ///    [dart:ui.PlaceholderAlignment.aboveBaseline],
  ///    or [dart:ui.PlaceholderAlignment.belowBaseline].
  ///  * [baselineOffset], the distance of the alphabetic baseline from the upper
  ///    edge of the placeholder.
  final ui.PlaceholderAlignment alignment;

  /// Distance of the [baseline] from the upper edge of the placeholder.
  ///
  /// Only used when [alignment] is [ui.PlaceholderAlignment.baseline].
  final double? baselineOffset;

  /// The [TextBaseline] to align to. Used with:
  ///
  ///  * [ui.PlaceholderAlignment.baseline]
  ///  * [ui.PlaceholderAlignment.aboveBaseline]
  ///  * [ui.PlaceholderAlignment.belowBaseline]
  ///  * [ui.PlaceholderAlignment.middle]
  final TextBaseline? baseline;

  @override
  bool operator ==(Object other) {
    if (identical(this, other)) {
      return true;
    }
    return other is PlaceholderDimensions
        && other.size == size
        && other.alignment == alignment
        && other.baseline == baseline
        && other.baselineOffset == baselineOffset;
  }

  @override
  int get hashCode => Object.hash(size, alignment, baseline, baselineOffset);

  @override
  String toString() {
    return 'PlaceholderDimensions($size, $baseline)';
  }
}

/// The different ways of measuring the width of one or more lines of text.
///
/// See [Text.textWidthBasis], for example.
enum TextWidthBasis {
  /// multiline text will take up the full width given by the parent. For single
  /// line text, only the minimum amount of width needed to contain the text
  /// will be used. A common use case for this is a standard series of
  /// paragraphs.
  parent,

  /// The width will be exactly enough to contain the longest line and no
  /// longer. A common use case for this is chat bubbles.
  longestLine,
}

/// A [TextBoundary] subclass for locating word breaks.
///
/// The underlying implementation uses [UAX #29](https://unicode.org/reports/tr29/)
/// defined default word boundaries.
///
/// The default word break rules can be tailored to meet the requirements of
/// different use cases. For instance, the default rule set keeps horizontal
/// whitespaces together as a single word, which may not make sense in a
/// word-counting context -- "hello    world" counts as 3 words instead of 2.
/// An example is the [moveByWordBoundary] variant, which is a tailored
/// word-break locator that more closely matches the default behavior of most
/// platforms and editors when it comes to handling text editing keyboard
/// shortcuts that move or delete word by word.
class WordBoundary extends TextBoundary {
  /// Creates a [WordBoundary] with the text and layout information.
  WordBoundary._(this._text, this._paragraph);

  final InlineSpan _text;
  final ui.Paragraph _paragraph;

  @override
  TextRange getTextBoundaryAt(int position) => _paragraph.getWordBoundary(TextPosition(offset: max(position, 0)));

  // Combines two UTF-16 code units (high surrogate + low surrogate) into a
  // single code point that represents a supplementary character.
  static int _codePointFromSurrogates(int highSurrogate, int lowSurrogate) {
    assert(
      TextPainter._isHighSurrogate(highSurrogate),
      'U+${highSurrogate.toRadixString(16).toUpperCase().padLeft(4, "0")}) is not a high surrogate.',
    );
    assert(
      TextPainter._isLowSurrogate(lowSurrogate),
      'U+${lowSurrogate.toRadixString(16).toUpperCase().padLeft(4, "0")}) is not a low surrogate.',
    );
    const int base = 0x010000 - (0xD800 << 10) - 0xDC00;
    return (highSurrogate << 10) + lowSurrogate + base;
  }

  // The Runes class does not provide random access with a code unit offset.
  int? _codePointAt(int index) {
    final int? codeUnitAtIndex = _text.codeUnitAt(index);
    if (codeUnitAtIndex == null) {
      return null;
    }
    switch (codeUnitAtIndex & 0xFC00) {
      case 0xD800:
        return _codePointFromSurrogates(codeUnitAtIndex, _text.codeUnitAt(index + 1)!);
      case 0xDC00:
        return _codePointFromSurrogates(_text.codeUnitAt(index - 1)!, codeUnitAtIndex);
      default:
        return codeUnitAtIndex;
    }
  }

  static bool _isNewline(int codePoint) {
    switch (codePoint) {
      case 0x000A:
      case 0x0085:
      case 0x000B:
      case 0x000C:
      case 0x2028:
      case 0x2029:
        return true;
      default:
        return false;
    }
  }

  bool _skipSpacesAndPunctuations(int offset, bool forward) {
    // Use code point since some punctuations are supplementary characters.
    // "inner" here refers to the code unit that's before the break in the
    // search direction (`forward`).
    final int? innerCodePoint = _codePointAt(forward ? offset - 1 : offset);
    final int? outerCodeUnit = _text.codeUnitAt(forward ? offset : offset - 1);

    // Make sure the hard break rules in UAX#29 take precedence over the ones we
    // add below. Luckily there're only 4 hard break rules for word breaks, and
    // dictionary based breaking does not introduce new hard breaks:
    // https://unicode-org.github.io/icu/userguide/boundaryanalysis/break-rules.html#word-dictionaries
    //
    // WB1 & WB2: always break at the start or the end of the text.
    final bool hardBreakRulesApply = innerCodePoint == null || outerCodeUnit == null
    // WB3a & WB3b: always break before and after newlines.
                                  || _isNewline(innerCodePoint) || _isNewline(outerCodeUnit);
    return hardBreakRulesApply || !RegExp(r'[\p{Space_Separator}\p{Punctuation}]', unicode: true).hasMatch(String.fromCharCode(innerCodePoint));
  }

  /// Returns a [TextBoundary] suitable for handling keyboard navigation
  /// commands that change the current selection word by word.
  ///
  /// This [TextBoundary] is used by text widgets in the flutter framework to
  /// provide default implementation for text editing shortcuts, for example,
  /// "delete to the previous word".
  ///
  /// The implementation applies the same set of rules [WordBoundary] uses,
  /// except that word breaks end on a space separator or a punctuation will be
  /// skipped, to match the behavior of most platforms. Additional rules may be
  /// added in the future to better match platform behaviors.
  late final TextBoundary moveByWordBoundary = _UntilTextBoundary(this, _skipSpacesAndPunctuations);
}

class _UntilTextBoundary extends TextBoundary {
  const _UntilTextBoundary(this._textBoundary, this._predicate);

  final UntilPredicate _predicate;
  final TextBoundary _textBoundary;

  @override
  int? getLeadingTextBoundaryAt(int position) {
    if (position < 0) {
      return null;
    }
    final int? offset = _textBoundary.getLeadingTextBoundaryAt(position);
    return offset == null || _predicate(offset, false)
      ? offset
      : getLeadingTextBoundaryAt(offset - 1);
  }

  @override
  int? getTrailingTextBoundaryAt(int position) {
    final int? offset = _textBoundary.getTrailingTextBoundaryAt(max(position, 0));
    return offset == null || _predicate(offset, true)
      ? offset
      : getTrailingTextBoundaryAt(offset);
  }
}

/// This is used to cache and pass the computed metrics regarding the
/// caret's size and position. This is preferred due to the expensive
/// nature of the calculation.
///
// This should be a sealed class: A _CaretMetrics is either a _LineCaretMetrics
// or an _EmptyLineCaretMetrics.
@immutable
abstract class _CaretMetrics { }

/// The _CaretMetrics for carets located in a non-empty line. Carets located in a
/// non-empty line are associated with a glyph within the same line.
class _LineCaretMetrics implements _CaretMetrics {
  const _LineCaretMetrics({required this.offset, required this.writingDirection, required this.fullHeight});
  /// The offset of the top left corner of the caret from the top left
  /// corner of the paragraph.
  final Offset offset;
  /// The writing direction of the glyph the _CaretMetrics is associated with.
  final TextDirection writingDirection;
  /// The full height of the glyph at the caret position.
  final double fullHeight;
}

/// The _CaretMetrics for carets located in an empty line (when the text is
/// empty, or the caret is between two a newline characters).
class _EmptyLineCaretMetrics implements _CaretMetrics {
  const _EmptyLineCaretMetrics({ required this.lineVerticalOffset });

  /// The y offset of the unoccupied line.
  final double lineVerticalOffset;
}

/// An object that paints a [TextSpan] tree into a [Canvas].
///
/// To use a [TextPainter], follow these steps:
///
/// 1. Create a [TextSpan] tree and pass it to the [TextPainter]
///    constructor.
///
/// 2. Call [layout] to prepare the paragraph.
///
/// 3. Call [paint] as often as desired to paint the paragraph.
///
/// 4. Call [dispose] when the object will no longer be accessed to release
///    native resources. For [TextPainter] objects that are used repeatedly and
///    stored on a [State] or [RenderObject], call [dispose] from
///    [State.dispose] or [RenderObject.dispose] or similar. For [TextPainter]
///    objects that are only used ephemerally, it is safe to immediately dispose
///    them after the last call to methods or properties on the object.
///
/// If the width of the area into which the text is being painted
/// changes, return to step 2. If the text to be painted changes,
/// return to step 1.
///
/// The default text style is white. To change the color of the text,
/// pass a [TextStyle] object to the [TextSpan] in `text`.
class TextPainter {
  /// Creates a text painter that paints the given text.
  ///
  /// The `text` and `textDirection` arguments are optional but [text] and
  /// [textDirection] must be non-null before calling [layout].
  ///
  /// The [textAlign] property must not be null.
  ///
  /// The [maxLines] property, if non-null, must be greater than zero.
  TextPainter({
    InlineSpan? text,
    TextAlign textAlign = TextAlign.start,
    TextDirection? textDirection,
    double textScaleFactor = 1.0,
    int? maxLines,
    String? ellipsis,
    Locale? locale,
    StrutStyle? strutStyle,
    TextWidthBasis textWidthBasis = TextWidthBasis.parent,
    ui.TextHeightBehavior? textHeightBehavior,
  }) : assert(text == null || text.debugAssertIsValid()),
       assert(maxLines == null || maxLines > 0),
       _text = text,
       _textAlign = textAlign,
       _textDirection = textDirection,
       _textScaleFactor = textScaleFactor,
       _maxLines = maxLines,
       _ellipsis = ellipsis,
       _locale = locale,
       _strutStyle = strutStyle,
       _textWidthBasis = textWidthBasis,
       _textHeightBehavior = textHeightBehavior;

  /// Computes the width of a configured [TextPainter].
  ///
  /// This is a convenience method that creates a text painter with the supplied
  /// parameters, lays it out with the supplied [minWidth] and [maxWidth], and
  /// returns its [TextPainter.width] making sure to dispose the underlying
  /// resources. Doing this operation is expensive and should be avoided
  /// whenever it is possible to preserve the [TextPainter] to paint the
  /// text or get other information about it.
  static double computeWidth({
    required InlineSpan text,
    required TextDirection textDirection,
    TextAlign textAlign = TextAlign.start,
    double textScaleFactor = 1.0,
    int? maxLines,
    String? ellipsis,
    Locale? locale,
    StrutStyle? strutStyle,
    TextWidthBasis textWidthBasis = TextWidthBasis.parent,
    ui.TextHeightBehavior? textHeightBehavior,
    double minWidth = 0.0,
    double maxWidth = double.infinity,
  }) {
    final TextPainter painter = TextPainter(
      text: text,
      textAlign: textAlign,
      textDirection: textDirection,
      textScaleFactor: textScaleFactor,
      maxLines: maxLines,
      ellipsis: ellipsis,
      locale: locale,
      strutStyle: strutStyle,
      textWidthBasis: textWidthBasis,
      textHeightBehavior: textHeightBehavior,
    )..layout(minWidth: minWidth, maxWidth: maxWidth);

    try {
      return painter.width;
    } finally {
      painter.dispose();
    }
  }

  /// Computes the max intrinsic width of a configured [TextPainter].
  ///
  /// This is a convenience method that creates a text painter with the supplied
  /// parameters, lays it out with the supplied [minWidth] and [maxWidth], and
  /// returns its [TextPainter.maxIntrinsicWidth] making sure to dispose the
  /// underlying resources. Doing this operation is expensive and should be avoided
  /// whenever it is possible to preserve the [TextPainter] to paint the
  /// text or get other information about it.
  static double computeMaxIntrinsicWidth({
    required InlineSpan text,
    required TextDirection textDirection,
    TextAlign textAlign = TextAlign.start,
    double textScaleFactor = 1.0,
    int? maxLines,
    String? ellipsis,
    Locale? locale,
    StrutStyle? strutStyle,
    TextWidthBasis textWidthBasis = TextWidthBasis.parent,
    ui.TextHeightBehavior? textHeightBehavior,
    double minWidth = 0.0,
    double maxWidth = double.infinity,
  }) {
    final TextPainter painter = TextPainter(
      text: text,
      textAlign: textAlign,
      textDirection: textDirection,
      textScaleFactor: textScaleFactor,
      maxLines: maxLines,
      ellipsis: ellipsis,
      locale: locale,
      strutStyle: strutStyle,
      textWidthBasis: textWidthBasis,
      textHeightBehavior: textHeightBehavior,
    )..layout(minWidth: minWidth, maxWidth: maxWidth);

    try {
      return painter.maxIntrinsicWidth;
    } finally {
      painter.dispose();
    }
  }

  // _paragraph being null means the text needs layout because of style changes.
  // Setting _paragraph to null invalidates all the layout cache.
  //
  // The TextPainter class should not aggressively invalidate the layout as long
  // as `markNeedsLayout` is not called (i.e., the layout cache is still valid).
  // See: https://github.com/flutter/flutter/issues/85108
  ui.Paragraph? _paragraph;
  // Whether _paragraph contains outdated paint information and needs to be
  // rebuilt before painting.
  bool _rebuildParagraphForPaint = true;

  bool get _debugAssertTextLayoutIsValid {
    assert(!debugDisposed);
    if (_paragraph == null) {
      throw FlutterError.fromParts(<DiagnosticsNode>[
        ErrorSummary('Text layout not available'),
        if (_debugMarkNeedsLayoutCallStack != null) DiagnosticsStackTrace('The calls that first invalidated the text layout were', _debugMarkNeedsLayoutCallStack)
        else ErrorDescription('The TextPainter has never been laid out.')
      ]);
    }
    return true;
  }

  StackTrace? _debugMarkNeedsLayoutCallStack;

  /// Marks this text painter's layout information as dirty and removes cached
  /// information.
  ///
  /// Uses this method to notify text painter to relayout in the case of
  /// layout changes in engine. In most cases, updating text painter properties
  /// in framework will automatically invoke this method.
  void markNeedsLayout() {
    assert(() {
      if (_paragraph != null) {
        _debugMarkNeedsLayoutCallStack ??= StackTrace.current;
      }
      return true;
    }());
    _paragraph?.dispose();
    _paragraph = null;
    _lineMetricsCache = null;
    _previousCaretPosition = null;
  }

  /// The (potentially styled) text to paint.
  ///
  /// After this is set, you must call [layout] before the next call to [paint].
  /// This and [textDirection] must be non-null before you call [layout].
  ///
  /// The [InlineSpan] this provides is in the form of a tree that may contain
  /// multiple instances of [TextSpan]s and [WidgetSpan]s. To obtain a plain text
  /// representation of the contents of this [TextPainter], use [plainText].
  InlineSpan? get text => _text;
  InlineSpan? _text;
  set text(InlineSpan? value) {
    assert(value == null || value.debugAssertIsValid());
    if (_text == value) {
      return;
    }
    if (_text?.style != value?.style) {
      _layoutTemplate?.dispose();
      _layoutTemplate = null;
    }

    final RenderComparison comparison = value == null
      ? RenderComparison.layout
      : _text?.compareTo(value) ?? RenderComparison.layout;

    _text = value;
    _cachedPlainText = null;

    if (comparison.index >= RenderComparison.layout.index) {
      markNeedsLayout();
    } else if (comparison.index >= RenderComparison.paint.index) {
      // Don't clear the _paragraph instance variable just yet. It still
      // contains valid layout information.
      _rebuildParagraphForPaint = true;
    }
    // Neither relayout or repaint is needed.
  }

  /// Returns a plain text version of the text to paint.
  ///
  /// This uses [InlineSpan.toPlainText] to get the full contents of all nodes in the tree.
  String get plainText {
    _cachedPlainText ??= _text?.toPlainText(includeSemanticsLabels: false);
    return _cachedPlainText ?? '';
  }
  String? _cachedPlainText;

  /// How the text should be aligned horizontally.
  ///
  /// After this is set, you must call [layout] before the next call to [paint].
  ///
  /// The [textAlign] property must not be null. It defaults to [TextAlign.start].
  TextAlign get textAlign => _textAlign;
  TextAlign _textAlign;
  set textAlign(TextAlign value) {
    if (_textAlign == value) {
      return;
    }
    _textAlign = value;
    markNeedsLayout();
  }

  /// The default directionality of the text.
  ///
  /// This controls how the [TextAlign.start], [TextAlign.end], and
  /// [TextAlign.justify] values of [textAlign] are resolved.
  ///
  /// This is also used to disambiguate how to render bidirectional text. For
  /// example, if the [text] is an English phrase followed by a Hebrew phrase,
  /// in a [TextDirection.ltr] context the English phrase will be on the left
  /// and the Hebrew phrase to its right, while in a [TextDirection.rtl]
  /// context, the English phrase will be on the right and the Hebrew phrase on
  /// its left.
  ///
  /// After this is set, you must call [layout] before the next call to [paint].
  ///
  /// This and [text] must be non-null before you call [layout].
  TextDirection? get textDirection => _textDirection;
  TextDirection? _textDirection;
  set textDirection(TextDirection? value) {
    if (_textDirection == value) {
      return;
    }
    _textDirection = value;
    markNeedsLayout();
    _layoutTemplate?.dispose();
    _layoutTemplate = null; // Shouldn't really matter, but for strict correctness...
  }

  /// The number of font pixels for each logical pixel.
  ///
  /// For example, if the text scale factor is 1.5, text will be 50% larger than
  /// the specified font size.
  ///
  /// After this is set, you must call [layout] before the next call to [paint].
  double get textScaleFactor => _textScaleFactor;
  double _textScaleFactor;
  set textScaleFactor(double value) {
    if (_textScaleFactor == value) {
      return;
    }
    _textScaleFactor = value;
    markNeedsLayout();
    _layoutTemplate?.dispose();
    _layoutTemplate = null;
  }

  /// The string used to ellipsize overflowing text. Setting this to a non-empty
  /// string will cause this string to be substituted for the remaining text
  /// if the text can not fit within the specified maximum width.
  ///
  /// Specifically, the ellipsis is applied to the last line before the line
  /// truncated by [maxLines], if [maxLines] is non-null and that line overflows
  /// the width constraint, or to the first line that is wider than the width
  /// constraint, if [maxLines] is null. The width constraint is the `maxWidth`
  /// passed to [layout].
  ///
  /// After this is set, you must call [layout] before the next call to [paint].
  ///
  /// The higher layers of the system, such as the [Text] widget, represent
  /// overflow effects using the [TextOverflow] enum. The
  /// [TextOverflow.ellipsis] value corresponds to setting this property to
  /// U+2026 HORIZONTAL ELLIPSIS (…).
  String? get ellipsis => _ellipsis;
  String? _ellipsis;
  set ellipsis(String? value) {
    assert(value == null || value.isNotEmpty);
    if (_ellipsis == value) {
      return;
    }
    _ellipsis = value;
    markNeedsLayout();
  }

  /// The locale used to select region-specific glyphs.
  Locale? get locale => _locale;
  Locale? _locale;
  set locale(Locale? value) {
    if (_locale == value) {
      return;
    }
    _locale = value;
    markNeedsLayout();
  }

  /// An optional maximum number of lines for the text to span, wrapping if
  /// necessary.
  ///
  /// If the text exceeds the given number of lines, it is truncated such that
  /// subsequent lines are dropped.
  ///
  /// After this is set, you must call [layout] before the next call to [paint].
  int? get maxLines => _maxLines;
  int? _maxLines;
  /// The value may be null. If it is not null, then it must be greater than zero.
  set maxLines(int? value) {
    assert(value == null || value > 0);
    if (_maxLines == value) {
      return;
    }
    _maxLines = value;
    markNeedsLayout();
  }

  /// {@template flutter.painting.textPainter.strutStyle}
  /// The strut style to use. Strut style defines the strut, which sets minimum
  /// vertical layout metrics.
  ///
  /// Omitting or providing null will disable strut.
  ///
  /// Omitting or providing null for any properties of [StrutStyle] will result in
  /// default values being used. It is highly recommended to at least specify a
  /// [StrutStyle.fontSize].
  ///
  /// See [StrutStyle] for details.
  /// {@endtemplate}
  StrutStyle? get strutStyle => _strutStyle;
  StrutStyle? _strutStyle;
  set strutStyle(StrutStyle? value) {
    if (_strutStyle == value) {
      return;
    }
    _strutStyle = value;
    markNeedsLayout();
  }

  /// {@template flutter.painting.textPainter.textWidthBasis}
  /// Defines how to measure the width of the rendered text.
  /// {@endtemplate}
  TextWidthBasis get textWidthBasis => _textWidthBasis;
  TextWidthBasis _textWidthBasis;
  set textWidthBasis(TextWidthBasis value) {
    if (_textWidthBasis == value) {
      return;
    }
    _textWidthBasis = value;
    markNeedsLayout();
  }

  /// {@macro dart.ui.textHeightBehavior}
  ui.TextHeightBehavior? get textHeightBehavior => _textHeightBehavior;
  ui.TextHeightBehavior? _textHeightBehavior;
  set textHeightBehavior(ui.TextHeightBehavior? value) {
    if (_textHeightBehavior == value) {
      return;
    }
    _textHeightBehavior = value;
    markNeedsLayout();
  }

  /// An ordered list of [TextBox]es that bound the positions of the placeholders
  /// in the paragraph.
  ///
  /// Each box corresponds to a [PlaceholderSpan] in the order they were defined
  /// in the [InlineSpan] tree.
  List<TextBox>? get inlinePlaceholderBoxes => _inlinePlaceholderBoxes;
  List<TextBox>? _inlinePlaceholderBoxes;

  /// An ordered list of scales for each placeholder in the paragraph.
  ///
  /// The scale is used as a multiplier on the height, width and baselineOffset of
  /// the placeholder. Scale is primarily used to handle accessibility scaling.
  ///
  /// Each scale corresponds to a [PlaceholderSpan] in the order they were defined
  /// in the [InlineSpan] tree.
  List<double>? get inlinePlaceholderScales => _inlinePlaceholderScales;
  List<double>? _inlinePlaceholderScales;

  /// Sets the dimensions of each placeholder in [text].
  ///
  /// The number of [PlaceholderDimensions] provided should be the same as the
  /// number of [PlaceholderSpan]s in text. Passing in an empty or null `value`
  /// will do nothing.
  ///
  /// If [layout] is attempted without setting the placeholder dimensions, the
  /// placeholders will be ignored in the text layout and no valid
  /// [inlinePlaceholderBoxes] will be returned.
  void setPlaceholderDimensions(List<PlaceholderDimensions>? value) {
    if (value == null || value.isEmpty || listEquals(value, _placeholderDimensions)) {
      return;
    }
    assert(() {
      int placeholderCount = 0;
      text!.visitChildren((InlineSpan span) {
        if (span is PlaceholderSpan) {
          placeholderCount += 1;
        }
        return true;
      });
      return placeholderCount;
    }() == value.length);
    _placeholderDimensions = value;
    markNeedsLayout();
  }
  List<PlaceholderDimensions>? _placeholderDimensions;

  ui.ParagraphStyle _createParagraphStyle([ TextDirection? defaultTextDirection ]) {
    // The defaultTextDirection argument is used for preferredLineHeight in case
    // textDirection hasn't yet been set.
    assert(textDirection != null || defaultTextDirection != null, 'TextPainter.textDirection must be set to a non-null value before using the TextPainter.');
    return _text!.style?.getParagraphStyle(
      textAlign: textAlign,
      textDirection: textDirection ?? defaultTextDirection,
      textScaleFactor: textScaleFactor,
      maxLines: _maxLines,
      textHeightBehavior: _textHeightBehavior,
      ellipsis: _ellipsis,
      locale: _locale,
      strutStyle: _strutStyle,
    ) ?? ui.ParagraphStyle(
      textAlign: textAlign,
      textDirection: textDirection ?? defaultTextDirection,
      // Use the default font size to multiply by as RichText does not
      // perform inheriting [TextStyle]s and would otherwise
      // fail to apply textScaleFactor.
      fontSize: _kDefaultFontSize * textScaleFactor,
      maxLines: maxLines,
      textHeightBehavior: _textHeightBehavior,
      ellipsis: ellipsis,
      locale: locale,
    );
  }

  ui.Paragraph? _layoutTemplate;
  ui.Paragraph _createLayoutTemplate() {
    final ui.ParagraphBuilder builder = ui.ParagraphBuilder(
      _createParagraphStyle(TextDirection.rtl),
    ); // direction doesn't matter, text is just a space
    final ui.TextStyle? textStyle = text?.style?.getTextStyle(textScaleFactor: textScaleFactor);
    if (textStyle != null) {
      builder.pushStyle(textStyle);
    }
    builder.addText(' ');
    return builder.build()
      ..layout(const ui.ParagraphConstraints(width: double.infinity));
  }

  /// The height of a space in [text] in logical pixels.
  ///
  /// Not every line of text in [text] will have this height, but this height
  /// is "typical" for text in [text] and useful for sizing other objects
  /// relative a typical line of text.
  ///
  /// Obtaining this value does not require calling [layout].
  ///
  /// The style of the [text] property is used to determine the font settings
  /// that contribute to the [preferredLineHeight]. If [text] is null or if it
  /// specifies no styles, the default [TextStyle] values are used (a 10 pixel
  /// sans-serif font).
  double get preferredLineHeight => (_layoutTemplate ??= _createLayoutTemplate()).height;

  // Unfortunately, using full precision floating point here causes bad layouts
  // because floating point math isn't associative. If we add and subtract
  // padding, for example, we'll get different values when we estimate sizes and
  // when we actually compute layout because the operations will end up associated
  // differently. To work around this problem for now, we round fractional pixel
  // values up to the nearest whole pixel value. The right long-term fix is to do
  // layout using fixed precision arithmetic.
  double _applyFloatingPointHack(double layoutValue) {
    return layoutValue.ceilToDouble();
  }

  /// The width at which decreasing the width of the text would prevent it from
  /// painting itself completely within its bounds.
  ///
  /// Valid only after [layout] has been called.
  double get minIntrinsicWidth {
    assert(_debugAssertTextLayoutIsValid);
    return _applyFloatingPointHack(_paragraph!.minIntrinsicWidth);
  }

  /// The width at which increasing the width of the text no longer decreases the height.
  ///
  /// Valid only after [layout] has been called.
  double get maxIntrinsicWidth {
    assert(_debugAssertTextLayoutIsValid);
    return _applyFloatingPointHack(_paragraph!.maxIntrinsicWidth);
  }

  /// The horizontal space required to paint this text.
  ///
  /// Valid only after [layout] has been called.
  double get width {
    assert(_debugAssertTextLayoutIsValid);
    return _applyFloatingPointHack(
      textWidthBasis == TextWidthBasis.longestLine ? _paragraph!.longestLine : _paragraph!.width,
    );
  }

  /// The vertical space required to paint this text.
  ///
  /// Valid only after [layout] has been called.
  double get height {
    assert(_debugAssertTextLayoutIsValid);
    return _applyFloatingPointHack(_paragraph!.height);
  }

  /// The amount of space required to paint this text.
  ///
  /// Valid only after [layout] has been called.
  Size get size {
    assert(_debugAssertTextLayoutIsValid);
    return Size(width, height);
  }

  /// Returns the distance from the top of the text to the first baseline of the
  /// given type.
  ///
  /// Valid only after [layout] has been called.
  double computeDistanceToActualBaseline(TextBaseline baseline) {
    assert(_debugAssertTextLayoutIsValid);
    switch (baseline) {
      case TextBaseline.alphabetic:
        return _paragraph!.alphabeticBaseline;
      case TextBaseline.ideographic:
        return _paragraph!.ideographicBaseline;
    }
  }

  /// Whether any text was truncated or ellipsized.
  ///
  /// If [maxLines] is not null, this is true if there were more lines to be
  /// drawn than the given [maxLines], and thus at least one line was omitted in
  /// the output; otherwise it is false.
  ///
  /// If [maxLines] is null, this is true if [ellipsis] is not the empty string
  /// and there was a line that overflowed the `maxWidth` argument passed to
  /// [layout]; otherwise it is false.
  ///
  /// Valid only after [layout] has been called.
  bool get didExceedMaxLines {
    assert(_debugAssertTextLayoutIsValid);
    return _paragraph!.didExceedMaxLines;
  }

  double? _lastMinWidth;
  double? _lastMaxWidth;

  // Creates a ui.Paragraph using the current configurations in this class and
  // assign it to _paragraph.
  ui.Paragraph _createParagraph() {
    assert(_paragraph == null || _rebuildParagraphForPaint);
    final InlineSpan? text = this.text;
    if (text == null) {
      throw StateError('TextPainter.text must be set to a non-null value before using the TextPainter.');
    }
    final ui.ParagraphBuilder builder = ui.ParagraphBuilder(_createParagraphStyle());
    text.build(builder, textScaleFactor: textScaleFactor, dimensions: _placeholderDimensions);
    _inlinePlaceholderScales = builder.placeholderScales;
    assert(() {
      _debugMarkNeedsLayoutCallStack = null;
      return true;
    }());
    final ui.Paragraph paragraph = _paragraph = builder.build();
    _rebuildParagraphForPaint = false;
    return paragraph;
  }

  void _layoutParagraph(double minWidth, double maxWidth) {
    _paragraph!.layout(ui.ParagraphConstraints(width: maxWidth));
    if (minWidth != maxWidth) {
      double newWidth;
      switch (textWidthBasis) {
        case TextWidthBasis.longestLine:
          // The parent widget expects the paragraph to be exactly
          // `TextPainter.width` wide, if that value satisfies the constraints
          // it gave to the TextPainter. So when `textWidthBasis` is longestLine,
          // the paragraph's width needs to be as close to the width of its
          // longest line as possible.
          newWidth = _applyFloatingPointHack(_paragraph!.longestLine);
          break;
        case TextWidthBasis.parent:
          newWidth = maxIntrinsicWidth;
          break;
      }
      newWidth = clampDouble(newWidth, minWidth, maxWidth);
      if (newWidth != _applyFloatingPointHack(_paragraph!.width)) {
        _paragraph!.layout(ui.ParagraphConstraints(width: newWidth));
      }
    }
  }

  /// Computes the visual position of the glyphs for painting the text.
  ///
  /// The text will layout with a width that's as close to its max intrinsic
  /// width as possible while still being greater than or equal to `minWidth` and
  /// less than or equal to `maxWidth`.
  ///
  /// The [text] and [textDirection] properties must be non-null before this is
  /// called.
  void layout({ double minWidth = 0.0, double maxWidth = double.infinity }) {
    assert(text != null, 'TextPainter.text must be set to a non-null value before using the TextPainter.');
    assert(textDirection != null, 'TextPainter.textDirection must be set to a non-null value before using the TextPainter.');
    // Return early if the current layout information is not outdated, even if
    // _needsPaint is true (in which case _paragraph will be rebuilt in paint).
    if (_paragraph != null && minWidth == _lastMinWidth && maxWidth == _lastMaxWidth) {
      return;
    }

    if (_rebuildParagraphForPaint || _paragraph == null) {
      _createParagraph();
    }
    _lastMinWidth = minWidth;
    _lastMaxWidth = maxWidth;
    // A change in layout invalidates the cached caret and line metrics as well.
    _lineMetricsCache = null;
    _previousCaretPosition = null;
    _layoutParagraph(minWidth, maxWidth);
    _inlinePlaceholderBoxes = _paragraph!.getBoxesForPlaceholders();
  }

  /// Paints the text onto the given canvas at the given offset.
  ///
  /// Valid only after [layout] has been called.
  ///
  /// If you cannot see the text being painted, check that your text color does
  /// not conflict with the background on which you are drawing. The default
  /// text color is white (to contrast with the default black background color),
  /// so if you are writing an application with a white background, the text
  /// will not be visible by default.
  ///
  /// To set the text style, specify a [TextStyle] when creating the [TextSpan]
  /// that you pass to the [TextPainter] constructor or to the [text] property.
  void paint(Canvas canvas, Offset offset) {
    final double? minWidth = _lastMinWidth;
    final double? maxWidth = _lastMaxWidth;
    if (_paragraph == null || minWidth == null || maxWidth == null) {
      throw StateError(
        'TextPainter.paint called when text geometry was not yet calculated.\n'
        'Please call layout() before paint() to position the text before painting it.',
      );
    }

    if (_rebuildParagraphForPaint) {
      Size? debugSize;
      assert(() {
        debugSize = size;
        return true;
      }());

      _createParagraph();
      // Unfortunately we have to redo the layout using the same constraints,
      // since we've created a new ui.Paragraph. But there's no extra work being
      // done: if _needsPaint is true and _paragraph is not null, the previous
      // `layout` call didn't invoke _layoutParagraph.
      _layoutParagraph(minWidth, maxWidth);
      assert(debugSize == size);
    }
    canvas.drawParagraph(_paragraph!, offset);
  }

  // Returns true iff the given value is a valid UTF-16 high surrogate. The value
  // must be a UTF-16 code unit, meaning it must be in the range 0x0000-0xFFFF.
  //
  // See also:
  //   * https://en.wikipedia.org/wiki/UTF-16#Code_points_from_U+010000_to_U+10FFFF
  static bool _isHighSurrogate(int value) {
    return value & 0xFC00 == 0xD800;
  }

  // Whether the given UTF-16 code unit is a low (second) surrogate.
  static bool _isLowSurrogate(int value) {
    return value & 0xFC00 == 0xDC00;
  }

  // Checks if the glyph is either [Unicode.RLM] or [Unicode.LRM]. These values take
  // up zero space and do not have valid bounding boxes around them.
  //
  // We do not directly use the [Unicode] constants since they are strings.
  static bool _isUnicodeDirectionality(int value) {
    return value == 0x200F || value == 0x200E;
  }

  /// Returns the closest offset after `offset` at which the input cursor can be
  /// positioned.
  int? getOffsetAfter(int offset) {
    final int? nextCodeUnit = _text!.codeUnitAt(offset);
    if (nextCodeUnit == null) {
      return null;
    }
    // TODO(goderbauer): doesn't handle extended grapheme clusters with more than one Unicode scalar value (https://github.com/flutter/flutter/issues/13404).
    return _isHighSurrogate(nextCodeUnit) ? offset + 2 : offset + 1;
  }

  /// Returns the closest offset before `offset` at which the input cursor can
  /// be positioned.
  int? getOffsetBefore(int offset) {
    final int? prevCodeUnit = _text!.codeUnitAt(offset - 1);
    if (prevCodeUnit == null) {
      return null;
    }
    // TODO(goderbauer): doesn't handle extended grapheme clusters with more than one Unicode scalar value (https://github.com/flutter/flutter/issues/13404).
    return _isLowSurrogate(prevCodeUnit) ? offset - 2 : offset - 1;
  }

  // Unicode value for a zero width joiner character.
  static const int _zwjUtf16 = 0x200d;

  // Get the caret metrics (in logical pixels) based off the near edge of the
  // character upstream from the given string offset.
  _CaretMetrics? _getMetricsFromUpstream(int offset) {
    final int plainTextLength = plainText.length;
    if (plainTextLength == 0 || offset > plainTextLength || offset < 0) {
      return null;
    }
    final int prevCodeUnit = plainText.codeUnitAt(max(0, offset - 1));

    // If the upstream character is a newline, cursor is at start of next line
    const int NEWLINE_CODE_UNIT = 10;

    // Check for multi-code-unit glyphs such as emojis or zero width joiner.
    final bool needsSearch = _isHighSurrogate(prevCodeUnit) || _isLowSurrogate(prevCodeUnit) || _text!.codeUnitAt(offset) == _zwjUtf16 || _isUnicodeDirectionality(prevCodeUnit);
    int graphemeClusterLength = needsSearch ? 2 : 1;
    List<TextBox> boxes = <TextBox>[];
    while (boxes.isEmpty) {
      final int prevRuneOffset = offset - graphemeClusterLength;
      // Use BoxHeightStyle.strut to ensure that the caret's height fits within
      // the line's height and is consistent throughout the line.
      boxes = _paragraph!.getBoxesForRange(max(0, prevRuneOffset), offset, boxHeightStyle: ui.BoxHeightStyle.strut);
      // When the range does not include a full cluster, no boxes will be returned.
      if (boxes.isEmpty) {
        // When we are at the beginning of the line, a non-surrogate position will
        // return empty boxes. We break and try from downstream instead.
        if (!needsSearch && prevCodeUnit == NEWLINE_CODE_UNIT) {
          break; // Only perform one iteration if no search is required.
        }
        if (prevRuneOffset < -plainTextLength) {
          break; // Stop iterating when beyond the max length of the text.
        }
        // Multiply by two to log(n) time cover the entire text span. This allows
        // faster discovery of very long clusters and reduces the possibility
        // of certain large clusters taking much longer than others, which can
        // cause jank.
        graphemeClusterLength *= 2;
        continue;
      }
      final TextBox box = boxes.last;

      return prevCodeUnit == NEWLINE_CODE_UNIT
        ? _EmptyLineCaretMetrics(lineVerticalOffset: box.bottom)
        : _LineCaretMetrics(offset: Offset(box.end, box.top), writingDirection: box.direction, fullHeight: box.bottom - box.top);
    }
    return null;
  }
  // Get the caret metrics (in logical pixels) based off the near edge of the
  // character downstream from the given string offset.
  _CaretMetrics? _getMetricsFromDownstream(int offset) {
    final int plainTextLength = plainText.length;
    if (plainTextLength == 0 || offset < 0) {
      return null;
    }
    // We cap the offset at the final index of plain text.
    final int nextCodeUnit = plainText.codeUnitAt(min(offset, plainTextLength - 1));

    // Check for multi-code-unit glyphs such as emojis or zero width joiner
    final bool needsSearch = _isHighSurrogate(nextCodeUnit) || _isLowSurrogate(nextCodeUnit) || nextCodeUnit == _zwjUtf16 || _isUnicodeDirectionality(nextCodeUnit);
    int graphemeClusterLength = needsSearch ? 2 : 1;
    List<TextBox> boxes = <TextBox>[];
    while (boxes.isEmpty) {
      final int nextRuneOffset = offset + graphemeClusterLength;
      // Use BoxHeightStyle.strut to ensure that the caret's height fits within
      // the line's height and is consistent throughout the line.
      boxes = _paragraph!.getBoxesForRange(offset, nextRuneOffset, boxHeightStyle: ui.BoxHeightStyle.strut);
      // When the range does not include a full cluster, no boxes will be returned.
      if (boxes.isEmpty) {
        // When we are at the end of the line, a non-surrogate position will
        // return empty boxes. We break and try from upstream instead.
        if (!needsSearch) {
          break; // Only perform one iteration if no search is required.
        }
        if (nextRuneOffset >= plainTextLength << 1) {
          break; // Stop iterating when beyond the max length of the text.
        }
        // Multiply by two to log(n) time cover the entire text span. This allows
        // faster discovery of very long clusters and reduces the possibility
        // of certain large clusters taking much longer than others, which can
        // cause jank.
        graphemeClusterLength *= 2;
        continue;
      }
<<<<<<< HEAD
      final TextBox box = boxes.first;
      final double caretStart = box.start;
      final double dx = box.direction == TextDirection.rtl ? caretStart - caretPrototype.width : caretStart;
      return Rect.fromLTRB(clampDouble(dx, 0, _paragraph!.width), box.top, clampDouble(dx, 0, _paragraph!.width), box.bottom);
=======
      final TextBox box = boxes.last;
      return _LineCaretMetrics(offset: Offset(box.start, box.top), writingDirection: box.direction, fullHeight: box.bottom - box.top);
>>>>>>> 87ac905a
    }
    return null;
  }

  static double _computePaintOffsetFraction(TextAlign textAlign, TextDirection textDirection) {
    switch (textAlign) {
      case TextAlign.left:
        return 0.0;
      case TextAlign.right:
        return 1.0;
      case TextAlign.center:
        return 0.5;
      case TextAlign.start:
      case TextAlign.justify:
        switch (textDirection) {
          case TextDirection.rtl:
            return 1.0;
          case TextDirection.ltr:
            return 0.0;
        }
      case TextAlign.end:
        switch (textDirection) {
          case TextDirection.rtl:
            return 0.0;
          case TextDirection.ltr:
            return 1.0;
        }
    }
  }

  /// Returns the offset at which to paint the caret.
  ///
  /// Valid only after [layout] has been called.
  Offset getOffsetForCaret(TextPosition position, Rect caretPrototype) {
    final _CaretMetrics caretMetrics = _computeCaretMetrics(position);

    if (caretMetrics is _EmptyLineCaretMetrics) {
      final double paintOffsetAlignment = _computePaintOffsetFraction(textAlign, textDirection!);
      // The full width is not (width - caretPrototype.width)
      // because RenderEditable reserves cursor width on the right. Ideally this
      // should be handled by RenderEditable instead.
      final double dx = paintOffsetAlignment == 0 ? 0 : paintOffsetAlignment * width;
      return Offset(dx, caretMetrics.lineVerticalOffset);
    }

    final Offset offset;
    switch ((caretMetrics as _LineCaretMetrics).writingDirection) {
      case TextDirection.rtl:
        offset = Offset(caretMetrics.offset.dx - caretPrototype.width, caretMetrics.offset.dy);
        break;
      case TextDirection.ltr:
        offset = caretMetrics.offset;
        break;
    }
    // If offset.dx is outside of the advertised content area, then the associated
    // glyph cluster belongs to a trailing newline character. Ideally the behavior
    // should be handled by higher-level implementations (for instance,
    // RenderEditable reserves width for showing the caret, it's best to handle
    // the clamping there).
    final double adjustedDx = clampDouble(offset.dx, 0, width);
    return Offset(adjustedDx, offset.dy);
  }

  /// {@template flutter.painting.textPainter.getFullHeightForCaret}
  /// Returns the strut bounded height of the glyph at the given `position`.
  /// {@endtemplate}
  ///
  /// Valid only after [layout] has been called.
  double? getFullHeightForCaret(TextPosition position, Rect caretPrototype) {
    final _CaretMetrics caretMetrics = _computeCaretMetrics(position);
    return caretMetrics is _LineCaretMetrics ? caretMetrics.fullHeight : null;
  }

  // Cached caret metrics. This allows multiple invokes of [getOffsetForCaret] and
  // [getFullHeightForCaret] in a row without performing redundant and expensive
  // get rect calls to the paragraph.
  late _CaretMetrics _caretMetrics;

  // Holds the TextPosition and caretPrototype the last caret metrics were
  // computed with. When new values are passed in, we recompute the caret metrics.
  // only as necessary.
  TextPosition? _previousCaretPosition;

  // Checks if the [position] and [caretPrototype] have changed from the cached
  // version and recomputes the metrics required to position the caret.
  _CaretMetrics _computeCaretMetrics(TextPosition position) {
    assert(_debugAssertTextLayoutIsValid);
    if (position == _previousCaretPosition) {
      return _caretMetrics;
    }
    final int offset = position.offset;
    final _CaretMetrics? metrics;
    switch (position.affinity) {
      case TextAffinity.upstream: {
        metrics = _getMetricsFromUpstream(offset) ?? _getMetricsFromDownstream(offset);
        break;
      }
      case TextAffinity.downstream: {
        metrics = _getMetricsFromDownstream(offset) ?? _getMetricsFromUpstream(offset);
        break;
      }
    }
    // Cache the input parameters to prevent repeat work later.
    _previousCaretPosition = position;
    return _caretMetrics = metrics ?? const _EmptyLineCaretMetrics(lineVerticalOffset: 0);
  }

  /// Returns a list of rects that bound the given selection.
  ///
  /// The [boxHeightStyle] and [boxWidthStyle] arguments may be used to select
  /// the shape of the [TextBox]s. These properties default to
  /// [ui.BoxHeightStyle.tight] and [ui.BoxWidthStyle.tight] respectively and
  /// must not be null.
  ///
  /// A given selection might have more than one rect if this text painter
  /// contains bidirectional text because logically contiguous text might not be
  /// visually contiguous.
  ///
  /// Leading or trailing newline characters will be represented by zero-width
  /// `TextBox`es.
  ///
  /// The method only returns `TextBox`es of glyphs that are entirely enclosed by
  /// the given `selection`: a multi-code-unit glyph will be excluded if only
  /// part of its code units are in `selection`.
  List<TextBox> getBoxesForSelection(
    TextSelection selection, {
    ui.BoxHeightStyle boxHeightStyle = ui.BoxHeightStyle.tight,
    ui.BoxWidthStyle boxWidthStyle = ui.BoxWidthStyle.tight,
  }) {
    assert(_debugAssertTextLayoutIsValid);
    return _paragraph!.getBoxesForRange(
      selection.start,
      selection.end,
      boxHeightStyle: boxHeightStyle,
      boxWidthStyle: boxWidthStyle,
    );
  }

  /// Returns the position within the text for the given pixel offset.
  TextPosition getPositionForOffset(Offset offset) {
    assert(_debugAssertTextLayoutIsValid);
    return _paragraph!.getPositionForOffset(offset);
  }

  /// {@template flutter.painting.TextPainter.getWordBoundary}
  /// Returns the text range of the word at the given offset. Characters not
  /// part of a word, such as spaces, symbols, and punctuation, have word breaks
  /// on both sides. In such cases, this method will return a text range that
  /// contains the given text position.
  ///
  /// Word boundaries are defined more precisely in Unicode Standard Annex #29
  /// <http://www.unicode.org/reports/tr29/#Word_Boundaries>.
  /// {@endtemplate}
  TextRange getWordBoundary(TextPosition position) {
    assert(_debugAssertTextLayoutIsValid);
    return _paragraph!.getWordBoundary(position);
  }

  /// {@template flutter.painting.TextPainter.wordBoundaries}
  /// Returns a [TextBoundary] that can be used to perform word boundary analysis
  /// on the current [text].
  ///
  /// This [TextBoundary] uses word boundary rules defined in [Unicode Standard
  /// Annex #29](http://www.unicode.org/reports/tr29/#Word_Boundaries).
  /// {@endtemplate}
  ///
  /// Currently word boundary analysis can only be performed after [layout]
  /// has been called.
  WordBoundary get wordBoundaries => WordBoundary._(text!, _paragraph!);

  /// Returns the text range of the line at the given offset.
  ///
  /// The newline (if any) is not returned as part of the range.
  TextRange getLineBoundary(TextPosition position) {
    assert(_debugAssertTextLayoutIsValid);
    return _paragraph!.getLineBoundary(position);
  }

  List<ui.LineMetrics>? _lineMetricsCache;
  /// Returns the full list of [LineMetrics] that describe in detail the various
  /// metrics of each laid out line.
  ///
  /// The [LineMetrics] list is presented in the order of the lines they represent.
  /// For example, the first line is in the zeroth index.
  ///
  /// [LineMetrics] contains measurements such as ascent, descent, baseline, and
  /// width for the line as a whole, and may be useful for aligning additional
  /// widgets to a particular line.
  ///
  /// Valid only after [layout] has been called.
  List<ui.LineMetrics> computeLineMetrics() {
    assert(_debugAssertTextLayoutIsValid);
    return _lineMetricsCache ??= _paragraph!.computeLineMetrics();
  }

  bool _disposed = false;

  /// Whether this object has been disposed or not.
  ///
  /// Only for use when asserts are enabled.
  bool get debugDisposed {
    bool? disposed;
    assert(() {
      disposed = _disposed;
      return true;
    }());
    return disposed ?? (throw StateError('debugDisposed only available when asserts are on.'));
  }

  /// Releases the resources associated with this painter.
  ///
  /// After disposal this painter is unusable.
  void dispose() {
    assert(() {
      _disposed = true;
      return true;
    }());
    _layoutTemplate?.dispose();
    _layoutTemplate = null;
    _paragraph?.dispose();
    _paragraph = null;
    _text = null;
  }
}<|MERGE_RESOLUTION|>--- conflicted
+++ resolved
@@ -1125,15 +1125,8 @@
         graphemeClusterLength *= 2;
         continue;
       }
-<<<<<<< HEAD
       final TextBox box = boxes.first;
-      final double caretStart = box.start;
-      final double dx = box.direction == TextDirection.rtl ? caretStart - caretPrototype.width : caretStart;
-      return Rect.fromLTRB(clampDouble(dx, 0, _paragraph!.width), box.top, clampDouble(dx, 0, _paragraph!.width), box.bottom);
-=======
-      final TextBox box = boxes.last;
       return _LineCaretMetrics(offset: Offset(box.start, box.top), writingDirection: box.direction, fullHeight: box.bottom - box.top);
->>>>>>> 87ac905a
     }
     return null;
   }
