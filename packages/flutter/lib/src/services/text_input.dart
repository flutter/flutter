--- conflicted
+++ resolved
@@ -2490,15 +2490,9 @@
   /// Creates an instance of [SystemContextMenuController].
   ///
   /// Not shown until [show] is called.
-<<<<<<< HEAD
-  SystemContextMenuController({
-    this.onSystemHide,
-  });
-=======
   SystemContextMenuController({this.onSystemHide}) {
     ServicesBinding.registerSystemContextMenuClient(this);
   }
->>>>>>> 27ba2f27
 
   /// Called when the system has hidden the context menu.
   ///
