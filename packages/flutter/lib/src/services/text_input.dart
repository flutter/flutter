--- conflicted
+++ resolved
@@ -1150,19 +1150,6 @@
   /// [TextInputClient] should cleanup its connection and finalize editing.
   void connectionClosed();
 
-<<<<<<< HEAD
-  /// The framework calls this method to notify that the text input control has
-  /// been changed.
-  ///
-  /// The [TextInputClient] may switch to the new text input control by hiding
-  /// the old and showing the new input control.
-  ///
-  /// See also:
-  ///
-  ///  * [TextInputControl.hide], a method to hide the old input control.
-  ///  * [TextInputControl.show], a method to show the new input control.
-  void didChangeInputControl(TextInputControl? oldControl, TextInputControl? newControl) {}
-=======
   /// Requests that the client show the editing toolbar, for example when the
   /// platform changes the selection through a non-flutter method such as
   /// scribble.
@@ -1178,7 +1165,6 @@
 
   /// Requests that the client remove the text placeholder.
   void removeTextPlaceholder() {}
->>>>>>> c0f82297
 
   /// Performs the specified MacOS-specific selector from the
   /// `NSStandardKeyBindingResponding` protocol or user-specified selector
@@ -1367,22 +1353,6 @@
     );
   }
 
-<<<<<<< HEAD
-=======
-  /// Send the bounding boxes of the current selected glyphs in the client to
-  /// the platform's text input plugin.
-  ///
-  /// These are used by the engine during a UIDirectScribbleInteraction.
-  void setSelectionRects(List<SelectionRect> selectionRects) {
-    if (!listEquals(_cachedSelectionRects, selectionRects)) {
-      _cachedSelectionRects = selectionRects;
-      TextInput._instance._setSelectionRects(selectionRects.map((SelectionRect rect) {
-        return <num>[rect.bounds.left, rect.bounds.top, rect.bounds.width, rect.bounds.height, rect.position];
-      }).toList());
-    }
-  }
-
->>>>>>> c0f82297
   /// Send text styling information.
   ///
   /// This information is used by the Flutter Web Engine to change the style
@@ -1831,24 +1801,6 @@
     _channel.invokeMethod<void>('TextInput.requestAutofill');
   }
 
-<<<<<<< HEAD
-  void _setStyle({
-    required String? fontFamily,
-    required double? fontSize,
-    required FontWeight? fontWeight,
-    required TextDirection textDirection,
-    required TextAlign textAlign,
-  }) {
-    for (final TextInputControl control in _inputControls) {
-      control.setStyle(
-        fontFamily: fontFamily,
-        fontSize: fontSize,
-        fontWeight: fontWeight,
-        textDirection: textDirection,
-        textAlign: textAlign,
-      );
-    }
-=======
   void _setEditableSizeAndTransform(Map<String, dynamic> args) {
     _channel.invokeMethod<void>(
       'TextInput.setEditableSizeAndTransform',
@@ -1861,19 +1813,11 @@
       'TextInput.setMarkedTextRect',
       args,
     );
->>>>>>> c0f82297
   }
 
   void _setCaretRect(Map<String, dynamic> args) {
     _channel.invokeMethod<void>(
       'TextInput.setCaretRect',
-      args,
-    );
-  }
-
-  void _setSelectionRects(List<List<num>> args) {
-    _channel.invokeMethod<void>(
-      'TextInput.setSelectionRects',
       args,
     );
   }
@@ -1940,257 +1884,4 @@
       shouldSave,
     );
   }
-<<<<<<< HEAD
-}
-
-/// An interface for implementing text input controls that receive text editing
-/// state changes and visual input control requests.
-///
-/// Editing state changes and input control requests are sent by the framework
-/// when the editing state of the attached text input client changes, or it
-/// requests the input control to be shown or hidden, for example.
-///
-/// The input control can be installed with [TextInput.setInputControl], and the
-/// default platform text input control can be restored with
-/// [TextInput.restorePlatformInputControl].
-///
-/// The [TextInputControl] class must be extended. [TextInputControl]
-/// implementations should call [TextInput.updateEditingValue] to send user
-/// input to the attached input client.
-///
-/// {@tool dartpad}
-/// This example illustrates a basic [TextInputControl] implementation.
-///
-/// ** See code in examples/api/lib/services/text_input/text_input_control.0.dart **
-/// {@end-tool}
-///
-/// See also:
-///
-///  * [TextInput.setInputControl], a method to install a custom text input control.
-///  * [TextInput.restorePlatformInputControl], a method to restore the default
-///    platform text input control.
-///  * [TextInput.updateEditingValue], a method to send user input to
-///    the framework.
-mixin TextInputControl {
-  /// Requests the text input control to attach to the given input client.
-  ///
-  /// This method is called when a text input client is attached. The input
-  /// control should update its configuration to match the client's configuration.
-  void attach(TextInputClient client, TextInputConfiguration configuration) {}
-
-  /// Requests the text input control to detach from the given input client.
-  ///
-  /// This method is called when a text input client is detached. The input
-  /// control should release any resources allocated for the client.
-  void detach(TextInputClient client) {}
-
-  /// Requests that the text input control is shown.
-  ///
-  /// This method is called when the input control should become visible.
-  void show() {}
-
-  /// Requests that the text input control is hidden.
-  ///
-  /// This method is called when the input control should hide.
-  void hide() {}
-
-  /// Informs the text input control about input configuration changes.
-  ///
-  /// This method is called when the configuration of the attached input client
-  /// has changed.
-  void updateConfig(TextInputConfiguration configuration) {}
-
-  /// Informs the text input control about editing state changes.
-  ///
-  /// This method is called when the editing state of the attached input client
-  /// has changed.
-  void setEditingState(TextEditingValue value) {}
-
-  /// Informs the text input control about client position changes.
-  ///
-  /// This method is called on when the input control should position itself in
-  /// relation to the attached input client.
-  void setEditableSizeAndTransform(Size editableBoxSize, Matrix4 transform) {}
-
-  /// Informs the text input control about composing area changes.
-  ///
-  /// This method is called when the attached input client's composing area
-  /// changes.
-  void setComposingRect(Rect rect) {}
-
-  /// Informs the text input control about caret area changes.
-  ///
-  /// This method is called when the attached input client's caret area
-  /// changes.
-  void setCaretRect(Rect rect) {}
-
-  /// Informs the text input control about text style changes.
-  ///
-  /// This method is called on the when the attached input client's text style
-  /// changes.
-  void setStyle({
-    required String? fontFamily,
-    required double? fontSize,
-    required FontWeight? fontWeight,
-    required TextDirection textDirection,
-    required TextAlign textAlign,
-  }) {}
-
-  /// Requests autofill from the text input control.
-  ///
-  /// This method is called when the autofill UI should appear.
-  void requestAutofill() {}
-
-  /// Requests that the autofill context is finalized.
-  ///
-  /// See also:
-  ///
-  ///  * [TextInput.finishAutofillContext]
-  void finishAutofillContext({bool shouldSave = true}) {}
-}
-
-/// Provides access to the platform text input control.
-class _PlatformTextInputControl with TextInputControl {
-  _PlatformTextInputControl._();
-
-  /// The shared instance of [_PlatformTextInputControl].
-  static final _PlatformTextInputControl instance = _PlatformTextInputControl._();
-
-  MethodChannel get _channel => TextInput._instance._channel;
-
-  Map<String, dynamic> _configurationToJson(TextInputConfiguration configuration) {
-    final Map<String, dynamic> json = configuration.toJson();
-    if (TextInput._instance._currentControl != _PlatformTextInputControl.instance) {
-      json['inputType'] = TextInputType.none.toJson();
-    }
-    return json;
-  }
-
-  @override
-  void attach(TextInputClient client, TextInputConfiguration configuration) {
-    _channel.invokeMethod<void>(
-      'TextInput.setClient',
-      <Object>[
-        TextInput._instance._currentConnection!._id,
-        _configurationToJson(configuration),
-      ],
-    );
-  }
-
-  @override
-  void detach(TextInputClient client) {
-    _channel.invokeMethod<void>('TextInput.clearClient');
-  }
-
-  @override
-  void updateConfig(TextInputConfiguration configuration) {
-    _channel.invokeMethod<void>(
-      'TextInput.updateConfig',
-      _configurationToJson(configuration),
-    );
-  }
-
-  @override
-  void setEditingState(TextEditingValue value) {
-    _channel.invokeMethod<void>(
-      'TextInput.setEditingState',
-      value.toJSON(),
-    );
-  }
-
-  @override
-  void show() {
-    _channel.invokeMethod<void>('TextInput.show');
-  }
-
-  @override
-  void hide() {
-    _channel.invokeMethod<void>('TextInput.hide');
-  }
-
-  @override
-  void setEditableSizeAndTransform(Size editableBoxSize, Matrix4 transform) {
-    _channel.invokeMethod<void>(
-      'TextInput.setEditableSizeAndTransform',
-      <String, dynamic>{
-        'width': editableBoxSize.width,
-        'height': editableBoxSize.height,
-        'transform': transform.storage,
-      },
-    );
-  }
-
-  @override
-  void setComposingRect(Rect rect) {
-    _channel.invokeMethod<void>(
-      'TextInput.setMarkedTextRect',
-      <String, dynamic>{
-        'width': rect.width,
-        'height': rect.height,
-        'x': rect.left,
-        'y': rect.top,
-      },
-    );
-  }
-
-  @override
-  void setCaretRect(Rect rect) {
-    _channel.invokeMethod<void>(
-      'TextInput.setCaretRect',
-      <String, dynamic>{
-        'width': rect.width,
-        'height': rect.height,
-        'x': rect.left,
-        'y': rect.top,
-      },
-    );
-  }
-
-  @override
-  void setStyle({
-    required String? fontFamily,
-    required double? fontSize,
-    required FontWeight? fontWeight,
-    required TextDirection textDirection,
-    required TextAlign textAlign,
-  }) {
-    _channel.invokeMethod<void>(
-      'TextInput.setStyle',
-      <String, dynamic>{
-        'fontFamily': fontFamily,
-        'fontSize': fontSize,
-        'fontWeightIndex': fontWeight?.index,
-        'textAlignIndex': textAlign.index,
-        'textDirectionIndex': textDirection.index,
-      },
-    );
-  }
-
-  @override
-  void requestAutofill() {
-    _channel.invokeMethod<void>('TextInput.requestAutofill');
-  }
-
-  @override
-  void finishAutofillContext({bool shouldSave = true}) {
-    _channel.invokeMethod<void>(
-      'TextInput.finishAutofillContext',
-      shouldSave,
-    );
-=======
-
-  /// Registers a [ScribbleClient] with [elementIdentifier] that can be focused
-  /// by the engine.
-  ///
-  /// For example, the registered [ScribbleClient] list is used to respond to
-  /// UIIndirectScribbleInteraction on an iPad.
-  static void registerScribbleElement(String elementIdentifier, ScribbleClient scribbleClient) {
-    TextInput._instance._scribbleClients[elementIdentifier] = scribbleClient;
-  }
-
-  /// Unregisters a [ScribbleClient] with [elementIdentifier].
-  static void unregisterScribbleElement(String elementIdentifier) {
-    TextInput._instance._scribbleClients.remove(elementIdentifier);
->>>>>>> c0f82297
-  }
 }