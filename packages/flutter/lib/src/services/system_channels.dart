// Copyright 2014 The Flutter Authors. All rights reserved.
// Use of this source code is governed by a BSD-style license that can be
// found in the LICENSE file.

/// @docImport 'dart:typed_data';
///
/// @docImport 'package:flutter/semantics.dart';
/// @docImport 'package:flutter/widgets.dart';
///
/// @docImport 'binding.dart';
/// @docImport 'clipboard.dart';
/// @docImport 'haptic_feedback.dart';
/// @docImport 'platform_views.dart';
/// @docImport 'raw_keyboard.dart';
/// @docImport 'raw_keyboard_android.dart';
/// @docImport 'raw_keyboard_fuchsia.dart';
/// @docImport 'sensitive_content.dart';
/// @docImport 'system_chrome.dart';
/// @docImport 'system_navigator.dart';
/// @docImport 'system_sound.dart';
/// @docImport 'text_input.dart';
library;

import 'dart:ui';

import 'message_codecs.dart';
import 'platform_channel.dart';

export 'platform_channel.dart' show BasicMessageChannel, MethodChannel;

/// Platform channels used by the Flutter system.
abstract final class SystemChannels {
  /// A JSON [MethodChannel] for navigation.
  ///
  /// The following incoming methods are defined for this channel (registered
  /// using [MethodChannel.setMethodCallHandler]):
  ///
  ///  * `popRoute`, which is called when the system wants the current route to
  ///    be removed (e.g. if the user hits a system-level back button).
  ///
  ///  * `pushRoute`, which is called with a single string argument when the
  ///    operating system instructs the application to open a particular page.
  ///
  ///  * `pushRouteInformation`, which is called with a map, which contains a
  ///    location string and a state object, when the operating system instructs
  ///    the application to open a particular page. These parameters are stored
  ///    under the key `location` and `state` in the map.
  ///
  /// The following methods are used for the opposite direction data flow. The
  /// framework notifies the engine about the route changes.
  ///
  ///  * `selectSingleEntryHistory`, which enables a single-entry history mode.
  ///
  ///  * `selectMultiEntryHistory`, which enables a multiple-entry history mode.
  ///
  ///  * `routeInformationUpdated`, which is called when the application
  ///    navigates to a new location, and which takes two arguments, `location`
  ///    (a URL) and `state` (an object).
  ///
  ///  * `routeUpdated`, a deprecated API which can be called in the same
  ///    situations as `routeInformationUpdated` but whose arguments are
  ///    `routeName` (a URL) and `previousRouteName` (which is ignored).
  ///
  /// These APIs are exposed by the [SystemNavigator] class.
  ///
  /// See also:
  ///
  ///  * [WidgetsBindingObserver.didPopRoute] and
  ///    [WidgetsBindingObserver.didPushRoute], which expose this channel's
  ///    methods.
  ///  * [Navigator] which manages transitions from one page to another.
  ///    [Navigator.push], [Navigator.pushReplacement], [Navigator.pop] and
  ///    [Navigator.replace], utilize this channel's methods to send route
  ///    change information from framework to engine.
  static const MethodChannel navigation = OptionalMethodChannel(
    'flutter/navigation',
    JSONMethodCodec(),
  );

  /// A [MethodChannel] for handling predictive back gestures.
  ///
  /// Currently, this feature is only available on Android U and above.
  ///
  /// No outgoing methods are defined for this channel (invoked using
  /// [OptionalMethodChannel.invokeMethod]).
  ///
  /// The following incoming methods are defined for this channel (registered
  /// using [MethodChannel.setMethodCallHandler]):
  ///
  ///  * `startBackGesture`: The user has started a predictive back gesture.
  ///  * `updateBackGestureProgress`: The user has continued dragging the
  ///    predictive back gesture.
  ///  * `commitBackGesture`: The user has finished a predictive back gesture,
  ///    indicating that the current route should be popped.
  ///  * `cancelBackGesture`: The user has canceled a predictive back gesture,
  ///    indicating that no navigation should occur.
  static const MethodChannel backGesture = OptionalMethodChannel('flutter/backgesture');

  /// A JSON [MethodChannel] for invoking miscellaneous platform methods.
  ///
  /// The following outgoing methods are defined for this channel (invoked using
  /// [OptionalMethodChannel.invokeMethod]):
  ///
  ///  * `Clipboard.setData`: Places the data from the `text` entry of the
  ///    argument, which must be a [Map], onto the system clipboard. See
  ///    [Clipboard.setData].
  ///
  ///  * `Clipboard.getData`: Returns the data that has the format specified in
  ///    the argument, a [String], from the system clipboard. The only format
  ///    currently supported is `text/plain` ([Clipboard.kTextPlain]). The
  ///    result is a [Map] with a single key, `text`. See [Clipboard.getData].
  ///
  ///  * `HapticFeedback.vibrate`: Triggers a system-default haptic response.
  ///    See [HapticFeedback.vibrate].
  ///
  ///  * `SystemSound.play`: Triggers a system audio effect. The argument must
  ///    be a [String] describing the desired effect; currently only `click` is
  ///    supported. See [SystemSound.play].
  ///
  ///  * `SystemChrome.setPreferredOrientations`: Informs the operating system
  ///    of the desired orientation of the display. The argument is a [List] of
  ///    values which are string representations of values of the
  ///    [DeviceOrientation] enum. See [SystemChrome.setPreferredOrientations].
  ///
  ///  * `SystemChrome.setApplicationSwitcherDescription`: Informs the operating
  ///    system of the desired label and color to be used to describe the
  ///    application in any system-level application lists (e.g. application
  ///    switchers). The argument is a [Map] with two keys, `label` giving a
  ///    [String] description, and `primaryColor` giving a 32 bit integer value
  ///    (the lower eight bits being the blue channel, the next eight bits being
  ///    the green channel, the next eight bits being the red channel, and the
  ///    high eight bits being set, as from [Color.value] for an opaque color).
  ///    The `primaryColor` can also be zero to indicate that the system default
  ///    should be used. See [SystemChrome.setApplicationSwitcherDescription].
  ///
  ///  * `SystemChrome.setEnabledSystemUIOverlays`: Specifies the set of system
  ///    overlays to have visible when the application is running. The argument
  ///    is a [List] of values which are string representations of values of the
  ///    [SystemUiOverlay] enum. See [SystemChrome.setEnabledSystemUIMode].
  ///    [SystemUiOverlay]s can only be configured individually when using
  ///    [SystemUiMode.manual].
  ///
  ///  * `SystemChrome.setEnabledSystemUIMode`: Specifies the [SystemUiMode] for
  ///    the application. The optional `overlays` argument is a [List] of values
  ///    which are string representations of values of the [SystemUiOverlay]
  ///    enum when using [SystemUiMode.manual]. See
  ///    [SystemChrome.setEnabledSystemUIMode].
  ///
  ///  * `SystemChrome.setSystemUIOverlayStyle`: Specifies whether system
  ///    overlays (e.g. the status bar on Android or iOS) should be `light` or
  ///    `dark`. The argument is one of those two strings. See
  ///    [SystemChrome.setSystemUIOverlayStyle].
  ///
  ///  * `SystemNavigator.pop`: Tells the operating system to close the
  ///    application, or the closest equivalent. See [SystemNavigator.pop].
  ///
  ///  * `System.exitApplication`: Tells the engine to send a request back to
  ///    the application to request an application exit (using
  ///    `System.requestAppExit` below), and if it is not canceled, to terminate
  ///    the application using the platform UI toolkit's termination API.
  ///
  /// The following incoming methods are defined for this channel (registered
  /// using [MethodChannel.setMethodCallHandler]):
  ///
  ///  * `SystemChrome.systemUIChange`: The user has changed the visibility of
  ///    the system overlays. This is relevant when using [SystemUiMode]s
  ///    through [SystemChrome.setEnabledSystemUIMode]. See
  ///    [SystemChrome.setSystemUIChangeCallback] to respond to this change in
  ///    application state.
  ///
  ///  * `System.requestAppExit`: The application has requested that it be
  ///    terminated. See [ServicesBinding.exitApplication].
  ///
  ///  * `System.initializationComplete`: Indicate to the engine the
  ///    initialization of a binding that may, among other tasks, register a
  ///    handler for application exit attempts.
  ///
  /// Calls to methods that are not implemented on the shell side are ignored
  /// (so it is safe to call methods when the relevant plugin might be missing).
  static const MethodChannel platform = OptionalMethodChannel(
    'flutter/platform',
    JSONMethodCodec(),
  );

  /// A [MethodChannel] for handling text processing actions.
  ///
  /// This channel exposes the text processing feature for supported platforms.
  /// Currently supported on Android only.
  static const MethodChannel processText = OptionalMethodChannel('flutter/processtext');

  /// A JSON [MethodChannel] for handling text input.
  ///
  /// This channel exposes a system text input control for interacting with IMEs
  /// (input method editors, for example on-screen keyboards). There is one
  /// control, and at any time it can have one active transaction. Transactions
  /// are represented by an integer. New Transactions are started by
  /// `TextInput.setClient`. Messages that are sent are assumed to be for the
  /// current transaction (the last "client" set by `TextInput.setClient`).
  /// Messages received from the shell side specify the transaction to which
  /// they apply, so that stale messages referencing past transactions can be
  /// ignored.
  ///
  /// In debug builds, messages sent with a client ID of -1 are always accepted.
  /// This allows tests to smuggle messages without having to mock the engine's
  /// text handling (for example, allowing the engine to still handle the text
  /// input messages in an integration test).
  ///
  /// The methods described below are wrapped in a more convenient form by the
  /// [TextInput] and [TextInputConnection] class.
  ///
  /// The following outgoing methods are defined for this channel (invoked using
  /// [OptionalMethodChannel.invokeMethod]):
  ///
  ///  * `TextInput.setClient`: Establishes a new transaction. The arguments is
  ///    a [List] whose first value is an integer representing a previously
  ///    unused transaction identifier, and the second is a [String] with a
  ///    JSON-encoded object with five keys, as obtained from
  ///    [TextInputConfiguration.toJson]. This method must be invoked before any
  ///    others (except `TextInput.hide`). See [TextInput.attach].
  ///
  ///  * `TextInput.show`: Show the keyboard. See [TextInputConnection.show].
  ///
  ///  * `TextInput.setEditingState`: Update the value in the text editing
  ///    control. The argument is a [String] with a JSON-encoded object with
  ///    seven keys, as obtained from [TextEditingValue.toJSON]. See
  ///    [TextInputConnection.setEditingState].
  ///
  ///  * `TextInput.clearClient`: End the current transaction. The next method
  ///    called must be `TextInput.setClient` (or `TextInput.hide`). See
  ///    [TextInputConnection.close].
  ///
  ///  * `TextInput.hide`: Hide the keyboard. Unlike the other methods, this can
  ///    be called at any time. See [TextInputConnection.close].
  ///
  /// The following incoming methods are defined for this channel (registered
  /// using [MethodChannel.setMethodCallHandler]). In each case, the first argument
  /// is a transaction identifier. Calls for stale transactions should be ignored.
  ///
  ///  * `TextInputClient.updateEditingState`: The user has changed the contents
  ///    of the text control. The second argument is an object with seven keys,
  ///    in the form expected by [TextEditingValue.fromJSON].
  ///
  ///  * `TextInputClient.updateEditingStateWithTag`: One or more text controls
  ///    were autofilled by the platform's autofill service. The first argument
  ///    (the client ID) is ignored, the second argument is a map of tags to
  ///    objects in the form expected by [TextEditingValue.fromJSON]. See
  ///    [AutofillScope.getAutofillClient] for details on the interpretation of
  ///    the tag.
  ///
  ///  * `TextInputClient.performAction`: The user has triggered an action. The
  ///    second argument is a [String] consisting of the stringification of one
  ///    of the values of the [TextInputAction] enum.
  ///
  ///  * `TextInputClient.requestExistingInputState`: The embedding may have
  ///    lost its internal state about the current editing client, if there is
  ///    one. The framework should call `TextInput.setClient` and
  ///    `TextInput.setEditingState` again with its most recent information. If
  ///    there is no existing state on the framework side, the call should
  ///    fizzle. (This call is made without a client ID; indeed, without any
  ///    arguments at all.)
  ///
  ///  * `TextInputClient.onConnectionClosed`: The text input connection closed
  ///    on the platform side. For example the application is moved to
  ///    background or used closed the virtual keyboard. This method informs
  ///    [TextInputClient] to clear connection and finalize editing.
  ///    `TextInput.clearClient` and `TextInput.hide` is not called after
  ///    clearing the connection since on the platform side the connection is
  ///    already finalized.
  ///
  /// Calls to methods that are not implemented on the shell side are ignored
  /// (so it is safe to call methods when the relevant plugin might be missing).
  static const MethodChannel textInput = OptionalMethodChannel(
    'flutter/textinput',
    JSONMethodCodec(),
  );

  /// A [MethodChannel] for handling Android Scribe stylus handwriting input.
  ///
  /// Android's Scribe feature allows writing directly on top of a text input
  /// using a stylus.
  ///
  /// The following methods are defined for this channel:
  ///
  ///  * `Scribe.startStylusHandwriting`: Indicates that stylus input has been
  ///  detected and Android should start handwriting input.
  ///  * `Scribe.isStylusHandwritingAvailable`: Returns a boolean representing
  ///  whether or not the device currently supports accepting stylus handwriting
  ///  input. Throws if the device's API level is not sufficient.
  ///  * `Scribe.isFeatureAvailable`: Returns a boolean representing whether or
  ///  not the device currently supports accepting stylus handwriting input.
  ///  Returns false and does not throw if the device's API level is not
  ///  sufficient.
  ///
  /// See also:
  ///
  ///  * [Scribe], which uese this channel.
  ///  * [ScribbleClient], which implements the iOS version of this feature,
  ///    [Scribble](https://support.apple.com/guide/ipad/enter-text-with-scribble-ipad355ab2a7/ipados).
  ///  * <https://developer.android.com/develop/ui/views/touch-and-input/stylus-input/stylus-input-in-text-fields>,
  ///    which is the Android documentation explaining the Scribe feature.
  static const MethodChannel scribe = OptionalMethodChannel('flutter/scribe', JSONMethodCodec());

  /// A [MethodChannel] for handling spell check for text input.
  ///
  /// This channel exposes the spell check framework for supported platforms.
  /// Currently supported on Android and iOS only.
  ///
  /// Spell check requests are initiated by `SpellCheck.initiateSpellCheck`.
  /// These requests may either be completed or canceled. If the request is
  /// completed, the shell side will respond with the results of the request.
  /// Otherwise, the shell side will respond with null.
  ///
  /// The following outgoing methods are defined for this channel (invoked by
  /// [OptionalMethodChannel.invokeMethod]):
  ///
  ///  * `SpellCheck.initiateSpellCheck`: Sends request for specified text to be
  ///     spell checked and returns the result, either a [List<SuggestionSpan>]
  ///     representing the spell check results of the text or null if the request
  ///     was canceled. The arguments are the [String] to be spell checked
  ///     and the [Locale] for the text to be spell checked with.
  static const MethodChannel spellCheck = OptionalMethodChannel('flutter/spellcheck');

  /// A JSON [MethodChannel] for handling undo events.
  static const MethodChannel undoManager = OptionalMethodChannel(
    'flutter/undomanager',
    JSONMethodCodec(),
  );

  /// A JSON [BasicMessageChannel] for keyboard events.
  ///
  /// Each incoming message received on this channel (registered using
  /// [BasicMessageChannel.setMessageHandler]) consists of a [Map] with
  /// platform-specific data, plus a `type` field which is either `keydown`, or
  /// `keyup`.
  ///
  /// On Android, the available fields are those described by
  /// [RawKeyEventDataAndroid]'s properties.
  ///
  /// On Fuchsia, the available fields are those described by
  /// [RawKeyEventDataFuchsia]'s properties.
  ///
  /// No messages are sent on other platforms currently.
  ///
  /// See also:
  ///
  ///  * [RawKeyboard], which uses this channel to expose key data.
  ///  * [RawKeyEvent.fromMessage], which can decode this data into the [RawKeyEvent]
  ///    subclasses mentioned above.
  static const BasicMessageChannel<Object?> keyEvent = BasicMessageChannel<Object?>(
    'flutter/keyevent',
    JSONMessageCodec(),
  );

  /// A string [BasicMessageChannel] for lifecycle events.
  ///
  /// Valid messages are string representations of the values of the
  /// [AppLifecycleState] enumeration. A handler can be registered using
  /// [BasicMessageChannel.setMessageHandler].
  ///
  /// See also:
  ///
  ///  * [WidgetsBindingObserver.didChangeAppLifecycleState], which triggers
  ///    whenever a message is received on this channel.
  static const BasicMessageChannel<String?> lifecycle = BasicMessageChannel<String?>(
    'flutter/lifecycle',
    StringCodec(),
  );

  /// A JSON [BasicMessageChannel] for system events.
  ///
  /// Events are exposed as [Map]s with string keys. The `type` key specifies
  /// the type of the event; the currently supported system event types are
  /// those listed below. A handler can be registered using
  /// [BasicMessageChannel.setMessageHandler].
  ///
  ///  * `memoryPressure`: Indicates that the operating system would like
  ///    applications to release caches to free up more memory. See
  ///    [WidgetsBindingObserver.didHaveMemoryPressure], which triggers whenever
  ///    a message is received on this channel.
  static const BasicMessageChannel<Object?> system = BasicMessageChannel<Object?>(
    'flutter/system',
    JSONMessageCodec(),
  );

  /// A [BasicMessageChannel] for accessibility events.
  ///
  /// See also:
  ///
  ///  * [SemanticsEvent] and its subclasses for a list of valid accessibility
  ///    events that can be sent over this channel.
  ///  * [SemanticsNode.sendEvent], which uses this channel to dispatch events.
  static const BasicMessageChannel<Object?> accessibility = BasicMessageChannel<Object?>(
    'flutter/accessibility',
    StandardMessageCodec(),
  );

  /// A [MethodChannel] for controlling platform views.
  ///
  /// See also:
  ///
  ///  * [PlatformViewsService] for the available operations on this channel.
  static const MethodChannel platform_views = MethodChannel('flutter/platform_views');

  /// A [MethodChannel] for configuring the Skia graphics library.
  ///
  /// The following outgoing methods are defined for this channel (invoked using
  /// [OptionalMethodChannel.invokeMethod]):
  ///
  ///  * `Skia.setResourceCacheMaxBytes`: Set the maximum number of bytes that
  ///    can be held in the GPU resource cache.
  static const MethodChannel skia = MethodChannel('flutter/skia', JSONMethodCodec());

  /// A [MethodChannel] for configuring mouse cursors.
  ///
  /// All outgoing methods defined for this channel uses a `Map<String, Object?>`
  /// to contain multiple parameters, including the following methods (invoked
  /// using [OptionalMethodChannel.invokeMethod]):
  ///
  ///  * `activateSystemCursor`: Request to set the cursor of a pointer
  ///    device to a system cursor. The parameters are
  ///    integer `device`, and string `kind`.
  static const MethodChannel mouseCursor = OptionalMethodChannel('flutter/mousecursor');

  /// A [MethodChannel] for synchronizing restoration data with the engine.
  ///
  /// The following outgoing methods are defined for this channel (invoked using
  /// [OptionalMethodChannel.invokeMethod]):
  ///
  ///  * `get`: Retrieves the current restoration information (e.g. provided by
  ///    the operating system) from the engine. The method returns a map
  ///    containing an `enabled` boolean to indicate whether collecting
  ///    restoration data is supported by the embedder. If `enabled` is true,
  ///    the map may also contain restoration data stored under the `data` key
  ///    from which the state of the framework may be restored. The restoration
  ///    data is encoded as [Uint8List].
  ///  * `put`: Sends the current restoration data to the engine. Takes the
  ///    restoration data encoded as [Uint8List] as argument.
  ///
  /// The following incoming methods are defined for this channel (registered
  /// using [MethodChannel.setMethodCallHandler]).
  ///
  ///  * `push`: Called by the engine to send newly provided restoration
  ///    information to the framework. The argument given to this method has
  ///    the same format as the object that the `get` method returns.
  ///
  /// See also:
  ///
  ///  * [RestorationManager], which uses this channel and also describes how
  ///    restoration data is used in Flutter.
  static const MethodChannel restoration = OptionalMethodChannel('flutter/restoration');

  /// A [MethodChannel] for installing and managing deferred components.
  ///
  /// The following outgoing methods are defined for this channel (invoked using
  /// [OptionalMethodChannel.invokeMethod]):
  ///
  ///  * `installDeferredComponent`: Requests that a deferred component identified by
  ///    the provided loadingUnitId or componentName be downloaded and installed.
  ///    Providing a loadingUnitId with null componentName will install a component that
  ///    includes the desired loading unit. If a componentName is provided, then the
  ///    deferred component with the componentName will be installed. This method
  ///    returns a future that will not be completed until the feature is fully installed
  ///    and ready to use. When an error occurs, the future will complete an error.
  ///    Calling `loadLibrary()` on a deferred imported library is equivalent to calling
  ///    this method with a loadingUnitId and null componentName.
  ///  * `uninstallDeferredComponent`:  Requests that a deferred component identified by
  ///    the provided loadingUnitId or componentName be uninstalled. Since
  ///    uninstallation typically requires significant disk i/o, this method only
  ///    signals the intent to uninstall. Actual uninstallation (eg, removal of
  ///    assets and files) may occur at a later time. However, once uninstallation
  ///    is requested, the deferred component should not be used anymore until
  ///    `installDeferredComponent` or `loadLibrary` is called again.
  static const MethodChannel deferredComponent = OptionalMethodChannel('flutter/deferredcomponent');

  /// A JSON [MethodChannel] for localization.
  ///
  /// The following outgoing methods are defined for this channel (invoked using
  /// [OptionalMethodChannel.invokeMethod]):
  ///
  ///  * `Localization.getStringResource`: Obtains the native string resource
  ///    for a specific locale. The argument is a [Map] with two keys, `key`
  ///    giving a [String] which the resource is defined with, and an optional
  ///    `locale` which is a [String] containing the BCP47 locale identifier of
  ///    the locale requested. See [Locale.toLanguageTag]. When `locale` is not
  ///    specified, the current system locale is used instead.
  static const MethodChannel localization = OptionalMethodChannel(
    'flutter/localization',
    JSONMethodCodec(),
  );

  /// A [MethodChannel] for platform menu specification and control.
  ///
  /// The following outgoing method is defined for this channel (invoked using
  /// [OptionalMethodChannel.invokeMethod]):
  ///
  ///  * `Menu.setMenus`: sends the configuration of the platform menu, including
  ///    labels, enable/disable information, and unique integer identifiers for
  ///    each menu item. The configuration is sent as a `Map<String, Object?>`
  ///    encoding the list of top level menu items in window "0", which each
  ///    have a hierarchy of `Map<String, Object?>` containing the required
  ///    data, sent via a [StandardMessageCodec]. It is typically generated from
  ///    a list of [PlatformMenuItem]s, and ends up looking like this example:
  ///
  /// ```dart
  /// Map<String, Object?> menu = <String, Object?>{
  ///   '0': <Map<String, Object?>>[
  ///     <String, Object?>{
  ///       'id': 1,
  ///       'label': 'First Menu Label',
  ///       'enabled': true,
  ///       'children': <Map<String, Object?>>[
  ///         <String, Object?>{
  ///           'id': 2,
  ///           'label': 'Sub Menu Label',
  ///           'enabled': true,
  ///         },
  ///       ],
  ///     },
  ///   ],
  /// };
  /// ```
  ///
  /// The following incoming methods are defined for this channel (registered
  /// using [MethodChannel.setMethodCallHandler]).
  ///
  ///  * `Menu.selectedCallback`: Called when a menu item is selected, along
  ///    with the unique ID of the menu item selected.
  ///
  ///  * `Menu.opened`: Called when a submenu is opened, along with the unique
  ///    ID of the submenu.
  ///
  ///  * `Menu.closed`: Called when a submenu is closed, along with the unique
  ///    ID of the submenu.
  ///
  /// See also:
  ///
  ///  * [DefaultPlatformMenuDelegate], which uses this channel.
  static const MethodChannel menu = OptionalMethodChannel('flutter/menu');

  /// A [MethodChannel] for configuring the browser's context menu on web.
  ///
  /// The following outgoing methods are defined for this channel (invoked using
  /// [OptionalMethodChannel.invokeMethod]):
  ///
  ///  * `enableContextMenu`: enables the browser's context menu. When a Flutter
  ///    app starts, the browser's context menu is already enabled.
  ///  * `disableContextMenu`: disables the browser's context menu.
  static const MethodChannel contextMenu = OptionalMethodChannel(
    'flutter/contextmenu',
    JSONMethodCodec(),
  );

  /// A [MethodChannel] for retrieving keyboard pressed keys from the engine.
  ///
  /// The following outgoing methods are defined for this channel (invoked using
  /// [OptionalMethodChannel.invokeMethod]):
  ///
  ///  * `getKeyboardState`: Obtains keyboard pressed keys from the engine.
  ///    The keyboard state is sent as a `Map<int, int>?` where each entry
  ///    represents a pressed keyboard key. The entry key is the physical
  ///    key ID and the entry value is the logical key ID.
  ///
  ///    Both the framework and the engine maintain a state of the current
  ///    pressed keys. There are edge cases, related to startup and restart,
  ///    where the framework needs to resynchronize its keyboard state.
  ///
  /// See also:
  ///
  ///  * [HardwareKeyboard.syncKeyboardState], which uses this channel to synchronize
  ///    the `HardwareKeyboard` pressed state.
<<<<<<< HEAD
  static const MethodChannel keyboard = OptionalMethodChannel(
    'flutter/keyboard',
  );

  /// A [MethodChannel] for setting content sensitivity of Flutter views.
  /// Currently supported on Android only.
  /// 
  /// The following outgoing method is defined for this channel (invvoked using
  /// [OptionalMethodChannel.invokeMethod]):
  /// 
  ///  * `setContentSensitivity`: Sets the content sensitivity level of the native backing
  ///     backing for the Flutter view to one of the [ContentSensitivity] levels.
  static const MethodChannel sensitiveContent = OptionalMethodChannel(
    'flutter/sensitivecontent',
  );
=======
  static const MethodChannel keyboard = OptionalMethodChannel('flutter/keyboard');
>>>>>>> 0ffc4ce0
}<|MERGE_RESOLUTION|>--- conflicted
+++ resolved
@@ -568,7 +568,6 @@
   ///
   ///  * [HardwareKeyboard.syncKeyboardState], which uses this channel to synchronize
   ///    the `HardwareKeyboard` pressed state.
-<<<<<<< HEAD
   static const MethodChannel keyboard = OptionalMethodChannel(
     'flutter/keyboard',
   );
@@ -584,7 +583,4 @@
   static const MethodChannel sensitiveContent = OptionalMethodChannel(
     'flutter/sensitivecontent',
   );
-=======
-  static const MethodChannel keyboard = OptionalMethodChannel('flutter/keyboard');
->>>>>>> 0ffc4ce0
 }