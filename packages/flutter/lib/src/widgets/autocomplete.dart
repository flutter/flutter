--- conflicted
+++ resolved
@@ -318,15 +318,10 @@
 
 class _RawAutocompleteState<T extends Object> extends State<RawAutocomplete<T>> {
   final GlobalKey _fieldKey = GlobalKey();
-<<<<<<< HEAD
   late LayerLink _optionsLayerLink;
-  final OverlayPortalController _optionsViewController = OverlayPortalController(debugLabel: '_RawAutocompleteState');
-=======
-  final LayerLink _optionsLayerLink = LayerLink();
   final OverlayPortalController _optionsViewController = OverlayPortalController(
     debugLabel: '_RawAutocompleteState',
   );
->>>>>>> 2d17299f
 
   TextEditingController? _internalTextEditingController;
   TextEditingController get _textEditingController {
@@ -545,16 +540,9 @@
             shortcuts: _shortcuts,
             child: Actions(
               actions: _actionMap,
-<<<<<<< HEAD
               child: widget.optionsLayerLink != null
                   ? fieldView
-                  : CompositedTransformTarget(
-                      link: _optionsLayerLink,
-                      child: fieldView,
-                    ),
-=======
-              child: CompositedTransformTarget(link: _optionsLayerLink, child: fieldView),
->>>>>>> 2d17299f
+                  : CompositedTransformTarget(link: _optionsLayerLink, child: fieldView),
             ),
           ),
         ),
