--- conflicted
+++ resolved
@@ -399,13 +399,8 @@
 ///                   onFieldSubmitted();
 ///                 },
 ///                 validator: (String? value) {
-<<<<<<< HEAD
-///                   if (value == null || value.isEmpty) {
-///                     return "Can't be empty.";
-=======
 ///                   if (!_options.contains(value)) {
 ///                     return 'Nothing selected.';
->>>>>>> c0bcb4fc
 ///                   }
 ///                   return null;
 ///                 },
