--- conflicted
+++ resolved
@@ -324,15 +324,11 @@
 
 class _RawAutocompleteState<T extends Object> extends State<RawAutocomplete<T>> {
   final GlobalKey _fieldKey = GlobalKey();
-<<<<<<< HEAD
   late LayerLink _optionsLayerLink;
-=======
-  final LayerLink _optionsLayerLink = LayerLink();
 
   /// The box constraints that the field was last built with.
   final ValueNotifier<BoxConstraints?> _fieldBoxConstraints = ValueNotifier<BoxConstraints?>(null);
 
->>>>>>> b4a81cb6
   final OverlayPortalController _optionsViewController = OverlayPortalController(
     debugLabel: '_RawAutocompleteState',
   );
@@ -545,16 +541,6 @@
         _fieldBoxConstraints.value = constraints;
         return OverlayPortal.targetsRootOverlay(
           key: _fieldKey,
-<<<<<<< HEAD
-          child: Shortcuts(
-            shortcuts: _shortcuts,
-            child: Actions(
-              actions: _actionMap,
-              child:
-                  widget.optionsLayerLink != null
-                      ? fieldView
-                      : CompositedTransformTarget(link: _optionsLayerLink, child: fieldView),
-=======
           controller: _optionsViewController,
           overlayChildBuilder: _buildOptionsView,
           child: TextFieldTapRegion(
@@ -562,9 +548,11 @@
               shortcuts: _shortcuts,
               child: Actions(
                 actions: _actionMap,
-                child: CompositedTransformTarget(link: _optionsLayerLink, child: fieldView),
+                child:
+                  widget.optionsLayerLink != null
+                      ? fieldView
+                      : CompositedTransformTarget(link: _optionsLayerLink, child: fieldView),
               ),
->>>>>>> b4a81cb6
             ),
           ),
         );
