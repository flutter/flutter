--- conflicted
+++ resolved
@@ -104,11 +104,8 @@
     double minLength = _kMinThumbExtent,
     double? minOverscrollLength,
     ScrollbarOrientation? scrollbarOrientation,
-<<<<<<< HEAD
     InfiniteScrollBehavior infiniteBehavior = InfiniteScrollBehavior.continuous,
-=======
     bool ignorePointer = false,
->>>>>>> a2ac0e30
   }) : assert(color != null),
        assert(radius == null || shape == null),
        assert(thickness != null),
@@ -121,13 +118,10 @@
        assert(minOverscrollLength == null || minOverscrollLength >= 0),
        assert(padding != null),
        assert(padding.isNonNegative),
-<<<<<<< HEAD
        assert(infiniteBehavior != null),
-=======
        assert(trackColor != null),
        assert(trackBorderColor != null),
        assert(ignorePointer != null),
->>>>>>> a2ac0e30
        _color = color,
        _textDirection = textDirection,
        _thickness = thickness,
@@ -141,11 +135,8 @@
        _trackBorderColor = trackBorderColor,
        _scrollbarOrientation = scrollbarOrientation,
        _minOverscrollLength = minOverscrollLength ?? minLength,
-<<<<<<< HEAD
-       _infiniteBehavior = infiniteBehavior {
-=======
+       _infiniteBehavior = infiniteBehavior,
        _ignorePointer = ignorePointer {
->>>>>>> a2ac0e30
     fadeoutOpacityAnimation.addListener(notifyListeners);
   }
 
@@ -818,11 +809,8 @@
         || minLength != oldDelegate.minLength
         || minOverscrollLength != oldDelegate.minOverscrollLength
         || scrollbarOrientation != oldDelegate.scrollbarOrientation
-<<<<<<< HEAD
-        || infiniteBehavior != oldDelegate.infiniteBehavior;
-=======
+        || infiniteBehavior != oldDelegate.infiniteBehavior
         || ignorePointer != oldDelegate.ignorePointer;
->>>>>>> a2ac0e30
   }
 
   @override
@@ -1340,12 +1328,9 @@
       mainAxisMargin: widget.mainAxisMargin,
       shape: widget.shape,
       crossAxisMargin: widget.crossAxisMargin,
-<<<<<<< HEAD
       infiniteBehavior: widget.infiniteBehavior ?? InfiniteScrollBehavior.continuous,
-=======
       minLength: widget.minThumbLength,
       minOverscrollLength: widget.minOverscrollLength ?? widget.minThumbLength,
->>>>>>> a2ac0e30
     );
   }
 
@@ -1481,11 +1466,8 @@
       ..crossAxisMargin = widget.crossAxisMargin
       ..minLength = widget.minThumbLength
       ..minOverscrollLength = widget.minOverscrollLength ?? widget.minThumbLength
-<<<<<<< HEAD
-      ..infiniteBehavior = widget.infiniteBehavior ?? InfiniteScrollBehavior.continuous;
-=======
+      ..infiniteBehavior = widget.infiniteBehavior ?? InfiniteScrollBehavior.continuous
       ..ignorePointer = !enableGestures;
->>>>>>> a2ac0e30
   }
 
   @override
@@ -1505,7 +1487,6 @@
   void _updateScrollPosition(Offset updatedOffset) {
     assert(_currentController != null);
     assert(_dragScrollbarAxisOffset != null);
-
     final ScrollPosition position = _currentController!.position;
     late double primaryDelta;
     switch (position.axisDirection) {
