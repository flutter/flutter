// Copyright 2014 The Flutter Authors. All rights reserved.
// Use of this source code is governed by a BSD-style license that can be
// found in the LICENSE file.

import 'package:flutter/rendering.dart';

import 'framework.dart';
import 'layout_builder.dart';

/// The signature of the [SliverLayoutBuilder] builder function.
typedef SliverLayoutWidgetBuilder =
    Widget Function(BuildContext context, SliverConstraints constraints);

/// Builds a sliver widget tree that can depend on its own [SliverConstraints].
///
/// Similar to the [LayoutBuilder] widget except its builder should return a sliver
/// widget, and [SliverLayoutBuilder] is itself a sliver. The framework calls the
/// [builder] function at layout time and provides the current [SliverConstraints].
/// The [SliverLayoutBuilder]'s final [SliverGeometry] will match the [SliverGeometry]
/// of its child.
///
/// {@macro flutter.widgets.ConstrainedLayoutBuilder}
///
/// See also:
///
///  * [LayoutBuilder], the non-sliver version of this widget.
class SliverLayoutBuilder extends ConstrainedLayoutBuilder<SliverConstraints> {
  /// Creates a sliver widget that defers its building until layout.
  const SliverLayoutBuilder({super.key, required super.builder});

  @override
  RenderObject createRenderObject(BuildContext context) => _RenderSliverLayoutBuilder();
}

<<<<<<< HEAD
class _RenderSliverLayoutBuilder extends RenderSliver with RenderObjectWithChildMixin<RenderSliver>, RenderObjectWithLayoutCallbackMixin, RenderConstrainedLayoutBuilder<SliverConstraints, RenderSliver> {
=======
class _RenderSliverLayoutBuilder extends RenderSliver
    with
        RenderObjectWithChildMixin<RenderSliver>,
        RenderConstrainedLayoutBuilder<SliverConstraints, RenderSliver> {
>>>>>>> 4b23b818
  @override
  double childMainAxisPosition(RenderObject child) {
    assert(child == this.child);
    return 0;
  }

  @override
  void performLayout() {
    super.performLayout();
    child?.layout(constraints, parentUsesSize: true);
    geometry = child?.geometry ?? SliverGeometry.zero;
  }

  @override
  void applyPaintTransform(RenderObject child, Matrix4 transform) {
    assert(child == this.child);
    // child's offset is always (0, 0), transform.translate(0, 0) does not mutate the transform.
  }

  @override
  void paint(PaintingContext context, Offset offset) {
    // This renderObject does not introduce additional offset to child's position.
    if (child?.geometry?.visible ?? false) {
      context.paintChild(child!, offset);
    }
  }

  @override
  bool hitTestChildren(
    SliverHitTestResult result, {
    required double mainAxisPosition,
    required double crossAxisPosition,
  }) {
    return child != null &&
        child!.geometry!.hitTestExtent > 0 &&
        child!.hitTest(
          result,
          mainAxisPosition: mainAxisPosition,
          crossAxisPosition: crossAxisPosition,
        );
  }
}<|MERGE_RESOLUTION|>--- conflicted
+++ resolved
@@ -32,14 +32,11 @@
   RenderObject createRenderObject(BuildContext context) => _RenderSliverLayoutBuilder();
 }
 
-<<<<<<< HEAD
-class _RenderSliverLayoutBuilder extends RenderSliver with RenderObjectWithChildMixin<RenderSliver>, RenderObjectWithLayoutCallbackMixin, RenderConstrainedLayoutBuilder<SliverConstraints, RenderSliver> {
-=======
 class _RenderSliverLayoutBuilder extends RenderSliver
     with
         RenderObjectWithChildMixin<RenderSliver>,
+        RenderObjectWithLayoutCallbackMixin,
         RenderConstrainedLayoutBuilder<SliverConstraints, RenderSliver> {
->>>>>>> 4b23b818
   @override
   double childMainAxisPosition(RenderObject child) {
     assert(child == this.child);
