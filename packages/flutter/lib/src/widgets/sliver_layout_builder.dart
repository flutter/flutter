// Copyright 2014 The Flutter Authors. All rights reserved.
// Use of this source code is governed by a BSD-style license that can be
// found in the LICENSE file.

import 'package:flutter/rendering.dart';

import 'framework.dart';
import 'layout_builder.dart';

/// The signature of the [SliverLayoutBuilder] builder function.
typedef SliverLayoutWidgetBuilder =
    Widget Function(BuildContext context, SliverConstraints constraints);

/// Builds a sliver widget tree that can depend on its own [SliverConstraints].
///
/// Similar to the [LayoutBuilder] widget except its builder should return a sliver
/// widget, and [SliverLayoutBuilder] is itself a sliver. The framework calls the
/// [builder] function at layout time and provides the current [SliverConstraints].
/// The [SliverLayoutBuilder]'s final [SliverGeometry] will match the [SliverGeometry]
/// of its child.
///
/// {@macro flutter.widgets.ConstrainedLayoutBuilder}
///
/// See also:
///
///  * [LayoutBuilder], the non-sliver version of this widget.
class SliverLayoutBuilder extends ConstrainedLayoutBuilder<SliverConstraints> {
  /// Creates a sliver widget that defers its building until layout.
  const SliverLayoutBuilder({super.key, required super.builder});

  @override
  RenderAbstractLayoutBuilderMixin<SliverConstraints, RenderSliver> createRenderObject(
    BuildContext context,
  ) => _RenderSliverLayoutBuilder();
}

class _RenderSliverLayoutBuilder extends RenderSliver
    with
        RenderObjectWithChildMixin<RenderSliver>,
<<<<<<< HEAD
        RenderObjectWithLayoutCallbackMixin,
        RenderConstrainedLayoutBuilder<SliverConstraints, RenderSliver> {
=======
        RenderAbstractLayoutBuilderMixin<SliverConstraints, RenderSliver> {
>>>>>>> a664992f
  @override
  double childMainAxisPosition(RenderObject child) {
    assert(child == this.child);
    return 0;
  }

  @protected
  @override
  SliverConstraints get layoutInfo => constraints;

  @override
  void performLayout() {
    super.performLayout();
    child?.layout(constraints, parentUsesSize: true);
    geometry = child?.geometry ?? SliverGeometry.zero;
  }

  @override
  void applyPaintTransform(RenderObject child, Matrix4 transform) {
    assert(child == this.child);
    // child's offset is always (0, 0), transform.translate(0, 0) does not mutate the transform.
  }

  @override
  void paint(PaintingContext context, Offset offset) {
    // This renderObject does not introduce additional offset to child's position.
    if (child?.geometry?.visible ?? false) {
      context.paintChild(child!, offset);
    }
  }

  @override
  bool hitTestChildren(
    SliverHitTestResult result, {
    required double mainAxisPosition,
    required double crossAxisPosition,
  }) {
    return child != null &&
        child!.geometry!.hitTestExtent > 0 &&
        child!.hitTest(
          result,
          mainAxisPosition: mainAxisPosition,
          crossAxisPosition: crossAxisPosition,
        );
  }
}<|MERGE_RESOLUTION|>--- conflicted
+++ resolved
@@ -37,12 +37,8 @@
 class _RenderSliverLayoutBuilder extends RenderSliver
     with
         RenderObjectWithChildMixin<RenderSliver>,
-<<<<<<< HEAD
         RenderObjectWithLayoutCallbackMixin,
-        RenderConstrainedLayoutBuilder<SliverConstraints, RenderSliver> {
-=======
         RenderAbstractLayoutBuilderMixin<SliverConstraints, RenderSliver> {
->>>>>>> a664992f
   @override
   double childMainAxisPosition(RenderObject child) {
     assert(child == this.child);
