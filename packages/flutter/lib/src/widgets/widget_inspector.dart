--- conflicted
+++ resolved
@@ -2288,17 +2288,12 @@
 
               final ParentData? parentData = renderObject.parentData;
               if (parentData is FlexParentData) {
-<<<<<<< HEAD
                 final flexFactor = parentData.flex;
                 if(flexFactor != null) {
                   additionalJson['flexFactor'] = flexFactor;
                 }
                 additionalJson['flexFit'] =
                     (parentData.fit ?? FlexFit.tight).name;
-=======
-                additionalJson['flexFactor'] = parentData.flex!;
-                additionalJson['flexFit'] = (parentData.fit ?? FlexFit.tight).name;
->>>>>>> 983e43b5
               } else if (parentData is BoxParentData) {
                 final Offset offset = parentData.offset;
                 additionalJson['parentData'] = <String, Object>{
