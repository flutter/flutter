// Copyright 2014 The Flutter Authors. All rights reserved.
// Use of this source code is governed by a BSD-style license that can be
// found in the LICENSE file.

import 'dart:async';
import 'dart:collection' show HashMap;
import 'dart:convert';
import 'dart:developer' as developer;
import 'dart:math' as math;
import 'dart:ui' as ui
    show
        ClipOp,
        FlutterView,
        Image,
        ImageByteFormat,
        Paragraph,
        Picture,
        PictureRecorder,
        PointMode,
        SceneBuilder,
        Vertices;

import 'package:flutter/foundation.dart';
import 'package:flutter/rendering.dart';
import 'package:flutter/scheduler.dart';
import 'package:meta/meta_meta.dart';

import 'basic.dart';
import 'binding.dart';
import 'debug.dart';
import 'framework.dart';
import 'gesture_detector.dart';
import 'service_extensions.dart';
import 'view.dart';

/// Signature for the builder callback used by
/// [WidgetInspector.selectButtonBuilder].
typedef InspectorSelectButtonBuilder = Widget Function(BuildContext context, VoidCallback onPressed);

/// Signature for a method that registers the service extension `callback` with
/// the given `name`.
///
/// Used as argument to [WidgetInspectorService.initServiceExtensions]. The
/// [BindingBase.registerServiceExtension] implements this signature.
typedef RegisterServiceExtensionCallback = void Function({
  required String name,
  required ServiceExtensionCallback callback,
});

/// A layer that mimics the behavior of another layer.
///
/// A proxy layer is used for cases where a layer needs to be placed into
/// multiple trees of layers.
class _ProxyLayer extends Layer {
  _ProxyLayer(this._layer);

  final Layer _layer;

  @override
  void addToScene(ui.SceneBuilder builder) {
    _layer.addToScene(builder);
  }

  @override
  @protected
  bool findAnnotations<S extends Object>(
    AnnotationResult<S> result,
    Offset localPosition, {
    required bool onlyFirst,
  }) {
    return _layer.findAnnotations(result, localPosition, onlyFirst: onlyFirst);
  }
}

/// A [Canvas] that multicasts all method calls to a main canvas and a
/// secondary screenshot canvas so that a screenshot can be recorded at the same
/// time as performing a normal paint.
class _MulticastCanvas implements Canvas {
  _MulticastCanvas({
    required Canvas main,
    required Canvas screenshot,
  }) : _main = main,
       _screenshot = screenshot;

  final Canvas _main;
  final Canvas _screenshot;

  @override
  void clipPath(Path path, { bool doAntiAlias = true }) {
    _main.clipPath(path, doAntiAlias: doAntiAlias);
    _screenshot.clipPath(path, doAntiAlias: doAntiAlias);
  }

  @override
  void clipRRect(RRect rrect, { bool doAntiAlias = true }) {
    _main.clipRRect(rrect, doAntiAlias: doAntiAlias);
    _screenshot.clipRRect(rrect, doAntiAlias: doAntiAlias);
  }

  @override
  void clipRect(Rect rect, { ui.ClipOp clipOp = ui.ClipOp.intersect, bool doAntiAlias = true }) {
    _main.clipRect(rect, clipOp: clipOp, doAntiAlias: doAntiAlias);
    _screenshot.clipRect(rect, clipOp: clipOp, doAntiAlias: doAntiAlias);
  }

  @override
  void drawArc(Rect rect, double startAngle, double sweepAngle, bool useCenter, Paint paint) {
    _main.drawArc(rect, startAngle, sweepAngle, useCenter, paint);
    _screenshot.drawArc(rect, startAngle, sweepAngle, useCenter, paint);
  }

  @override
  void drawAtlas(ui.Image atlas, List<RSTransform> transforms, List<Rect> rects, List<Color>? colors, BlendMode? blendMode, Rect? cullRect, Paint paint) {
    _main.drawAtlas(atlas, transforms, rects, colors, blendMode, cullRect, paint);
    _screenshot.drawAtlas(atlas, transforms, rects, colors, blendMode, cullRect, paint);
  }

  @override
  void drawCircle(Offset c, double radius, Paint paint) {
    _main.drawCircle(c, radius, paint);
    _screenshot.drawCircle(c, radius, paint);
  }

  @override
  void drawColor(Color color, BlendMode blendMode) {
    _main.drawColor(color, blendMode);
    _screenshot.drawColor(color, blendMode);
  }

  @override
  void drawDRRect(RRect outer, RRect inner, Paint paint) {
    _main.drawDRRect(outer, inner, paint);
    _screenshot.drawDRRect(outer, inner, paint);
  }

  @override
  void drawImage(ui.Image image, Offset p, Paint paint) {
    _main.drawImage(image, p, paint);
    _screenshot.drawImage(image, p, paint);
  }

  @override
  void drawImageNine(ui.Image image, Rect center, Rect dst, Paint paint) {
    _main.drawImageNine(image, center, dst, paint);
    _screenshot.drawImageNine(image, center, dst, paint);
  }

  @override
  void drawImageRect(ui.Image image, Rect src, Rect dst, Paint paint) {
    _main.drawImageRect(image, src, dst, paint);
    _screenshot.drawImageRect(image, src, dst, paint);
  }

  @override
  void drawLine(Offset p1, Offset p2, Paint paint) {
    _main.drawLine(p1, p2, paint);
    _screenshot.drawLine(p1, p2, paint);
  }

  @override
  void drawOval(Rect rect, Paint paint) {
    _main.drawOval(rect, paint);
    _screenshot.drawOval(rect, paint);
  }

  @override
  void drawPaint(Paint paint) {
    _main.drawPaint(paint);
    _screenshot.drawPaint(paint);
  }

  @override
  void drawParagraph(ui.Paragraph paragraph, Offset offset) {
    _main.drawParagraph(paragraph, offset);
    _screenshot.drawParagraph(paragraph, offset);
  }

  @override
  void drawPath(Path path, Paint paint) {
    _main.drawPath(path, paint);
    _screenshot.drawPath(path, paint);
  }

  @override
  void drawPicture(ui.Picture picture) {
    _main.drawPicture(picture);
    _screenshot.drawPicture(picture);
  }

  @override
  void drawPoints(ui.PointMode pointMode, List<Offset> points, Paint paint) {
    _main.drawPoints(pointMode, points, paint);
    _screenshot.drawPoints(pointMode, points, paint);
  }

  @override
  void drawRRect(RRect rrect, Paint paint) {
    _main.drawRRect(rrect, paint);
    _screenshot.drawRRect(rrect, paint);
  }

  @override
  void drawRawAtlas(ui.Image atlas, Float32List rstTransforms, Float32List rects, Int32List? colors, BlendMode? blendMode, Rect? cullRect, Paint paint) {
    _main.drawRawAtlas(atlas, rstTransforms, rects, colors, blendMode, cullRect, paint);
    _screenshot.drawRawAtlas(atlas, rstTransforms, rects, colors, blendMode, cullRect, paint);
  }

  @override
  void drawRawPoints(ui.PointMode pointMode, Float32List points, Paint paint) {
    _main.drawRawPoints(pointMode, points, paint);
    _screenshot.drawRawPoints(pointMode, points, paint);
  }

  @override
  void drawRect(Rect rect, Paint paint) {
    _main.drawRect(rect, paint);
    _screenshot.drawRect(rect, paint);
  }

  @override
  void drawShadow(Path path, Color color, double elevation, bool transparentOccluder) {
    _main.drawShadow(path, color, elevation, transparentOccluder);
    _screenshot.drawShadow(path, color, elevation, transparentOccluder);
  }

  @override
  void drawVertices(ui.Vertices vertices, BlendMode blendMode, Paint paint) {
    _main.drawVertices(vertices, blendMode, paint);
    _screenshot.drawVertices(vertices, blendMode, paint);
  }

  @override
  int getSaveCount() {
    // The main canvas is used instead of the screenshot canvas as the main
    // canvas is guaranteed to be consistent with the canvas expected by the
    // normal paint pipeline so any logic depending on getSaveCount() will
    // behave the same as for the regular paint pipeline.
    return _main.getSaveCount();
  }

  @override
  void restore() {
    _main.restore();
    _screenshot.restore();
  }

  @override
  void rotate(double radians) {
    _main.rotate(radians);
    _screenshot.rotate(radians);
  }

  @override
  void save() {
    _main.save();
    _screenshot.save();
  }

  @override
  void saveLayer(Rect? bounds, Paint paint) {
    _main.saveLayer(bounds, paint);
    _screenshot.saveLayer(bounds, paint);
  }

  @override
  void scale(double sx, [ double? sy ]) {
    _main.scale(sx, sy);
    _screenshot.scale(sx, sy);
  }

  @override
  void skew(double sx, double sy) {
    _main.skew(sx, sy);
    _screenshot.skew(sx, sy);
  }

  @override
  void transform(Float64List matrix4) {
    _main.transform(matrix4);
    _screenshot.transform(matrix4);
  }

  @override
  void translate(double dx, double dy) {
    _main.translate(dx, dy);
    _screenshot.translate(dx, dy);
  }

  @override
  dynamic noSuchMethod(Invocation invocation) {
    super.noSuchMethod(invocation);
  }
}

Rect _calculateSubtreeBoundsHelper(RenderObject object, Matrix4 transform) {
  Rect bounds = MatrixUtils.transformRect(transform, object.semanticBounds);

  object.visitChildren((RenderObject child) {
    final Matrix4 childTransform = transform.clone();
    object.applyPaintTransform(child, childTransform);
    Rect childBounds = _calculateSubtreeBoundsHelper(child, childTransform);
    final Rect? paintClip = object.describeApproximatePaintClip(child);
    if (paintClip != null) {
      final Rect transformedPaintClip = MatrixUtils.transformRect(
        transform,
        paintClip,
      );
      childBounds = childBounds.intersect(transformedPaintClip);
    }

    if (childBounds.isFinite && !childBounds.isEmpty) {
      bounds = bounds.isEmpty ? childBounds : bounds.expandToInclude(childBounds);
    }
  });

  return bounds;
}

/// Calculate bounds for a render object and all of its descendants.
Rect _calculateSubtreeBounds(RenderObject object) {
  return _calculateSubtreeBoundsHelper(object, Matrix4.identity());
}

/// A layer that omits its own offset when adding children to the scene so that
/// screenshots render to the scene in the local coordinate system of the layer.
class _ScreenshotContainerLayer extends OffsetLayer {
  @override
  void addToScene(ui.SceneBuilder builder) {
    addChildrenToScene(builder);
  }
}

/// Data shared between nested [_ScreenshotPaintingContext] objects recording
/// a screenshot.
class _ScreenshotData {
  _ScreenshotData({
    required this.target,
  }) : containerLayer = _ScreenshotContainerLayer() {
    // TODO(polina-c): stop duplicating code across disposables
    // https://github.com/flutter/flutter/issues/137435
    if (kFlutterMemoryAllocationsEnabled) {
      FlutterMemoryAllocations.instance.dispatchObjectCreated(
        library: 'package:flutter/widgets.dart',
        className: '$_ScreenshotData',
        object: this,
      );
    }
  }

  /// Target to take a screenshot of.
  final RenderObject target;

  /// Root of the layer tree containing the screenshot.
  final OffsetLayer containerLayer;

  /// Whether the screenshot target has already been found in the render tree.
  bool foundTarget = false;

  /// Whether paint operations should record to the screenshot.
  ///
  /// At least one of [includeInScreenshot] and [includeInRegularContext] must
  /// be true.
  bool includeInScreenshot = false;

  /// Whether paint operations should record to the regular context.
  ///
  /// This should only be set to false before paint operations that should only
  /// apply to the screenshot such rendering debug information about the
  /// [target].
  ///
  /// At least one of [includeInScreenshot] and [includeInRegularContext] must
  /// be true.
  bool includeInRegularContext = true;

  /// Offset of the screenshot corresponding to the offset [target] was given as
  /// part of the regular paint.
  Offset get screenshotOffset {
    assert(foundTarget);
    return containerLayer.offset;
  }
  set screenshotOffset(Offset offset) {
    containerLayer.offset = offset;
  }

  /// Releases allocated resources.
  @mustCallSuper
  void dispose() {
    if (kFlutterMemoryAllocationsEnabled) {
      FlutterMemoryAllocations.instance.dispatchObjectDisposed(object: this);
    }
    containerLayer.dispose();
  }
}

/// A place to paint to build screenshots of [RenderObject]s.
///
/// Requires that the render objects have already painted successfully as part
/// of the regular rendering pipeline.
/// This painting context behaves the same as standard [PaintingContext] with
/// instrumentation added to compute a screenshot of a specified [RenderObject]
/// added. To correctly mimic the behavior of the regular rendering pipeline, the
/// full subtree of the first [RepaintBoundary] ancestor of the specified
/// [RenderObject] will also be rendered rather than just the subtree of the
/// render object.
class _ScreenshotPaintingContext extends PaintingContext {
  _ScreenshotPaintingContext({
    required ContainerLayer containerLayer,
    required Rect estimatedBounds,
    required _ScreenshotData screenshotData,
  }) : _data = screenshotData,
       super(containerLayer, estimatedBounds);

  final _ScreenshotData _data;

  // Recording state
  PictureLayer? _screenshotCurrentLayer;
  ui.PictureRecorder? _screenshotRecorder;
  Canvas? _screenshotCanvas;
  _MulticastCanvas? _multicastCanvas;

  @override
  Canvas get canvas {
    if (_data.includeInScreenshot) {
      if (_screenshotCanvas == null) {
        _startRecordingScreenshot();
      }
      assert(_screenshotCanvas != null);
      return _data.includeInRegularContext ? _multicastCanvas! : _screenshotCanvas!;
    } else {
      assert(_data.includeInRegularContext);
      return super.canvas;
    }
  }

  bool get _isScreenshotRecording {
    final bool hasScreenshotCanvas = _screenshotCanvas != null;
    assert(() {
      if (hasScreenshotCanvas) {
        assert(_screenshotCurrentLayer != null);
        assert(_screenshotRecorder != null);
        assert(_screenshotCanvas != null);
      } else {
        assert(_screenshotCurrentLayer == null);
        assert(_screenshotRecorder == null);
        assert(_screenshotCanvas == null);
      }
      return true;
    }());
    return hasScreenshotCanvas;
  }

  void _startRecordingScreenshot() {
    assert(_data.includeInScreenshot);
    assert(!_isScreenshotRecording);
    _screenshotCurrentLayer = PictureLayer(estimatedBounds);
    _screenshotRecorder = ui.PictureRecorder();
    _screenshotCanvas = Canvas(_screenshotRecorder!);
    _data.containerLayer.append(_screenshotCurrentLayer!);
    if (_data.includeInRegularContext) {
      _multicastCanvas = _MulticastCanvas(
        main: super.canvas,
        screenshot: _screenshotCanvas!,
      );
    } else {
      _multicastCanvas = null;
    }
  }

  @override
  void stopRecordingIfNeeded() {
    super.stopRecordingIfNeeded();
    _stopRecordingScreenshotIfNeeded();
  }

  void _stopRecordingScreenshotIfNeeded() {
    if (!_isScreenshotRecording) {
      return;
    }
    // There is no need to ever draw repaint rainbows as part of the screenshot.
    _screenshotCurrentLayer!.picture = _screenshotRecorder!.endRecording();
    _screenshotCurrentLayer = null;
    _screenshotRecorder = null;
    _multicastCanvas = null;
    _screenshotCanvas = null;
  }

  @override
  void appendLayer(Layer layer) {
    if (_data.includeInRegularContext) {
      super.appendLayer(layer);
      if (_data.includeInScreenshot) {
        assert(!_isScreenshotRecording);
        // We must use a proxy layer here as the layer is already attached to
        // the regular layer tree.
        _data.containerLayer.append(_ProxyLayer(layer));
      }
    } else {
      // Only record to the screenshot.
      assert(!_isScreenshotRecording);
      assert(_data.includeInScreenshot);
      layer.remove();
      _data.containerLayer.append(layer);
      return;
    }
  }

  @override
  PaintingContext createChildContext(ContainerLayer childLayer, Rect bounds) {
    if (_data.foundTarget) {
      // We have already found the screenshotTarget in the layer tree
      // so we can optimize and use a standard PaintingContext.
      return super.createChildContext(childLayer, bounds);
    } else {
      return _ScreenshotPaintingContext(
        containerLayer: childLayer,
        estimatedBounds: bounds,
        screenshotData: _data,
      );
    }
  }

  @override
  void paintChild(RenderObject child, Offset offset) {
    final bool isScreenshotTarget = identical(child, _data.target);
    if (isScreenshotTarget) {
      assert(!_data.includeInScreenshot);
      assert(!_data.foundTarget);
      _data.foundTarget = true;
      _data.screenshotOffset = offset;
      _data.includeInScreenshot = true;
    }
    super.paintChild(child, offset);
    if (isScreenshotTarget) {
      _stopRecordingScreenshotIfNeeded();
      _data.includeInScreenshot = false;
    }
  }

  /// Captures an image of the current state of [renderObject] and its children.
  ///
  /// The returned [ui.Image] has uncompressed raw RGBA bytes, will be offset
  /// by the top-left corner of [renderBounds], and have dimensions equal to the
  /// size of [renderBounds] multiplied by [pixelRatio].
  ///
  /// To use [toImage], the render object must have gone through the paint phase
  /// (i.e. [debugNeedsPaint] must be false).
  ///
  /// The [pixelRatio] describes the scale between the logical pixels and the
  /// size of the output image. It is independent of the
  /// [window.devicePixelRatio] for the device, so specifying 1.0 (the default)
  /// will give you a 1:1 mapping between logical pixels and the output pixels
  /// in the image.
  ///
  /// The [debugPaint] argument specifies whether the image should include the
  /// output of [RenderObject.debugPaint] for [renderObject] with
  /// [debugPaintSizeEnabled] set to true. Debug paint information is not
  /// included for the children of [renderObject] so that it is clear precisely
  /// which object the debug paint information references.
  ///
  /// See also:
  ///
  ///  * [RenderRepaintBoundary.toImage] for a similar API for [RenderObject]s
  ///    that are repaint boundaries that can be used outside of the inspector.
  ///  * [OffsetLayer.toImage] for a similar API at the layer level.
  ///  * [dart:ui.Scene.toImage] for more information about the image returned.
  static Future<ui.Image> toImage(
    RenderObject renderObject,
    Rect renderBounds, {
    double pixelRatio = 1.0,
    bool debugPaint = false,
  }) async {
    RenderObject repaintBoundary = renderObject;
    while (!repaintBoundary.isRepaintBoundary) {
      repaintBoundary = repaintBoundary.parent!;
    }
    final _ScreenshotData data = _ScreenshotData(target: renderObject);
    final _ScreenshotPaintingContext context = _ScreenshotPaintingContext(
      containerLayer: repaintBoundary.debugLayer!,
      estimatedBounds: repaintBoundary.paintBounds,
      screenshotData: data,
    );

    if (identical(renderObject, repaintBoundary)) {
      // Painting the existing repaint boundary to the screenshot is sufficient.
      // We don't just take a direct screenshot of the repaint boundary as we
      // want to capture debugPaint information as well.
      data.containerLayer.append(_ProxyLayer(repaintBoundary.debugLayer!));
      data.foundTarget = true;
      final OffsetLayer offsetLayer = repaintBoundary.debugLayer! as OffsetLayer;
      data.screenshotOffset = offsetLayer.offset;
    } else {
      // Repaint everything under the repaint boundary.
      // We call debugInstrumentRepaintCompositedChild instead of paintChild as
      // we need to force everything under the repaint boundary to repaint.
      PaintingContext.debugInstrumentRepaintCompositedChild(
        repaintBoundary,
        customContext: context,
      );
    }

    // The check that debugPaintSizeEnabled is false exists to ensure we only
    // call debugPaint when it wasn't already called.
    if (debugPaint && !debugPaintSizeEnabled) {
      data.includeInRegularContext = false;
      // Existing recording may be to a canvas that draws to both the normal and
      // screenshot canvases.
      context.stopRecordingIfNeeded();
      assert(data.foundTarget);
      data.includeInScreenshot = true;

      debugPaintSizeEnabled = true;
      try {
        renderObject.debugPaint(context, data.screenshotOffset);
      } finally {
        debugPaintSizeEnabled = false;
        context.stopRecordingIfNeeded();
      }
    }

    // We must build the regular scene before we can build the screenshot
    // scene as building the screenshot scene assumes addToScene has already
    // been called successfully for all layers in the regular scene.
    repaintBoundary.debugLayer!.buildScene(ui.SceneBuilder());

    final ui.Image image;

    try {
      image = await data.containerLayer.toImage(renderBounds, pixelRatio: pixelRatio);
    } finally {
      data.dispose();
    }

    return image;
  }
}

/// A class describing a step along a path through a tree of [DiagnosticsNode]
/// objects.
///
/// This class is used to bundle all data required to display the tree with just
/// the nodes along a path expanded into a single JSON payload.
class _DiagnosticsPathNode {
  /// Creates a full description of a step in a path through a tree of
  /// [DiagnosticsNode] objects.
  _DiagnosticsPathNode({
    required this.node,
    required this.children,
    this.childIndex,
  });

  /// Node at the point in the path this [_DiagnosticsPathNode] is describing.
  final DiagnosticsNode node;

  /// Children of the [node] being described.
  ///
  /// This value is cached instead of relying on `node.getChildren()` as that
  /// method call might create new [DiagnosticsNode] objects for each child
  /// and we would prefer to use the identical [DiagnosticsNode] for each time
  /// a node exists in the path.
  final List<DiagnosticsNode> children;

  /// Index of the child that the path continues on.
  ///
  /// Equal to null if the path does not continue.
  final int? childIndex;
}

List<_DiagnosticsPathNode>? _followDiagnosticableChain(
  List<Diagnosticable> chain, {
  String? name,
  DiagnosticsTreeStyle? style,
}) {
  final List<_DiagnosticsPathNode> path = <_DiagnosticsPathNode>[];
  if (chain.isEmpty) {
    return path;
  }
  DiagnosticsNode diagnostic = chain.first.toDiagnosticsNode(name: name, style: style);
  for (int i = 1; i < chain.length; i += 1) {
    final Diagnosticable target = chain[i];
    bool foundMatch = false;
    final List<DiagnosticsNode> children = diagnostic.getChildren();
    for (int j = 0; j < children.length; j += 1) {
      final DiagnosticsNode child = children[j];
      if (child.value == target) {
        foundMatch = true;
        path.add(_DiagnosticsPathNode(
          node: diagnostic,
          children: children,
          childIndex: j,
        ));
        diagnostic = child;
        break;
      }
    }
    assert(foundMatch);
  }
  path.add(_DiagnosticsPathNode(node: diagnostic, children: diagnostic.getChildren()));
  return path;
}

/// Signature for the selection change callback used by
/// [WidgetInspectorService.selectionChangedCallback].
typedef InspectorSelectionChangedCallback = void Function();

/// Structure to help reference count Dart objects referenced by a GUI tool
/// using [WidgetInspectorService].
///
/// Does not hold the object from garbage collection.
@visibleForTesting
class InspectorReferenceData {
  /// Creates an instance of [InspectorReferenceData].
  InspectorReferenceData(Object object, this.id) {
    // These types are not supported by [WeakReference].
    // See https://api.dart.dev/stable/3.0.2/dart-core/WeakReference-class.html
    if (object is String || object is num || object is bool) {
      _value = object;
      return;
    }

    _ref = WeakReference<Object>(object);
  }

  WeakReference<Object>? _ref;

  Object? _value;

  /// The id of the object in the widget inspector records.
  final String id;

  /// The number of times the object has been referenced.
  int count = 1;

  /// The value.
  Object? get value => _ref?.target ?? _value;
}

// Production implementation of [WidgetInspectorService].
class _WidgetInspectorService with WidgetInspectorService {
  _WidgetInspectorService() {
    selection.addListener(() {
      if (selectionChangedCallback != null) {
        selectionChangedCallback!();
      }
    });
  }
}

/// Service used by GUI tools to interact with the [WidgetInspector].
///
/// Calls to this object are typically made from GUI tools such as the [Flutter
/// IntelliJ Plugin](https://github.com/flutter/flutter-intellij/blob/master/README.md)
/// using the [Dart VM Service](https://github.com/dart-lang/sdk/blob/main/runtime/vm/service/service.md).
/// This class uses its own object id and manages object lifecycles itself
/// instead of depending on the [object ids](https://github.com/dart-lang/sdk/blob/main/runtime/vm/service/service.md#getobject)
/// specified by the VM Service Protocol because the VM Service Protocol ids
/// expire unpredictably. Object references are tracked in groups so that tools
/// that clients can use dereference all objects in a group with a single
/// operation making it easier to avoid memory leaks.
///
/// All methods in this class are appropriate to invoke from debugging tools
/// using the VM service protocol to evaluate Dart expressions of the
/// form `WidgetInspectorService.instance.methodName(arg1, arg2, ...)`. If you
/// make changes to any instance method of this class you need to verify that
/// the [Flutter IntelliJ Plugin](https://github.com/flutter/flutter-intellij/blob/master/README.md)
/// widget inspector support still works with the changes.
///
/// All methods returning String values return JSON.
mixin WidgetInspectorService {
  /// Ring of cached JSON values to prevent JSON from being garbage
  /// collected before it can be requested over the VM service protocol.
  final List<String?> _serializeRing = List<String?>.filled(20, null);
  int _serializeRingIndex = 0;

  /// The current [WidgetInspectorService].
  static WidgetInspectorService get instance => _instance;
  static WidgetInspectorService _instance = _WidgetInspectorService();

  /// Whether the inspector is in select mode.
  ///
  /// In select mode, pointer interactions trigger widget selection instead of
  /// normal interactions. Otherwise the previously selected widget is
  /// highlighted but the application can be interacted with normally.
  @visibleForTesting
  final ValueNotifier<bool> isSelectMode = ValueNotifier<bool>(true);

  @protected
  static set instance(WidgetInspectorService instance) {
    _instance = instance;
  }

  static bool _debugServiceExtensionsRegistered = false;

  /// Ground truth tracking what object(s) are currently selected used by both
  /// GUI tools such as the Flutter IntelliJ Plugin and the [WidgetInspector]
  /// displayed on the device.
  final InspectorSelection selection = InspectorSelection();

  /// Callback typically registered by the [WidgetInspector] to receive
  /// notifications when [selection] changes.
  ///
  /// The Flutter IntelliJ Plugin does not need to listen for this event as it
  /// instead listens for `dart:developer` `inspect` events which also trigger
  /// when the inspection target changes on device.
  InspectorSelectionChangedCallback? selectionChangedCallback;

  /// The VM service protocol does not keep alive object references so this
  /// class needs to manually manage groups of objects that should be kept
  /// alive.
  final Map<String, Set<InspectorReferenceData>> _groups = <String, Set<InspectorReferenceData>>{};
  final Map<String, InspectorReferenceData> _idToReferenceData = <String, InspectorReferenceData>{};
  final WeakMap<Object, String> _objectToId = WeakMap<Object, String>();
  int _nextId = 0;

  /// The pubRootDirectories that are currently configured for the widget inspector.
  List<String>? _pubRootDirectories;

  /// Memoization for [_isLocalCreationLocation].
  final HashMap<String, bool> _isLocalCreationCache = HashMap<String, bool>();

  bool _trackRebuildDirtyWidgets = false;
  bool _trackRepaintWidgets = false;

  /// Registers a service extension method with the given name (full
  /// name "ext.flutter.inspector.name").
  ///
  /// The given callback is called when the extension method is called. The
  /// callback must return a value that can be converted to JSON using
  /// `json.encode()` (see [JsonEncoder]). The return value is stored as a
  /// property named `result` in the JSON. In case of failure, the failure is
  /// reported to the remote caller and is dumped to the logs.
  @protected
  void registerServiceExtension({
    required String name,
    required ServiceExtensionCallback callback,
    required RegisterServiceExtensionCallback registerExtension,
  }) {
    registerExtension(
      name: 'inspector.$name',
      callback: callback,
    );
  }

  /// Registers a service extension method with the given name (full
  /// name "ext.flutter.inspector.name"), which takes no arguments.
  void _registerSignalServiceExtension({
    required String name,
    required FutureOr<Object?> Function() callback,
    required RegisterServiceExtensionCallback registerExtension,
  }) {
    registerServiceExtension(
      name: name,
      callback: (Map<String, String> parameters) async {
        return <String, Object?>{'result': await callback()};
      },
      registerExtension: registerExtension,
    );
  }

  /// Registers a service extension method with the given name (full
  /// name "ext.flutter.inspector.name"), which takes a single optional argument
  /// "objectGroup" specifying what group is used to manage lifetimes of
  /// object references in the returned JSON (see [disposeGroup]).
  /// If "objectGroup" is omitted, the returned JSON will not include any object
  /// references to avoid leaking memory.
  void _registerObjectGroupServiceExtension({
    required String name,
    required FutureOr<Object?> Function(String objectGroup) callback,
    required RegisterServiceExtensionCallback registerExtension,
  }) {
    registerServiceExtension(
      name: name,
      callback: (Map<String, String> parameters) async {
        return <String, Object?>{'result': await callback(parameters['objectGroup']!)};
      },
      registerExtension: registerExtension,
    );
  }

  /// Registers a service extension method with the given name (full
  /// name "ext.flutter.inspector.name"), which takes a single argument
  /// "enabled" which can have the value "true" or the value "false"
  /// or can be omitted to read the current value. (Any value other
  /// than "true" is considered equivalent to "false". Other arguments
  /// are ignored.)
  ///
  /// Calls the `getter` callback to obtain the value when
  /// responding to the service extension method being called.
  ///
  /// Calls the `setter` callback with the new value when the
  /// service extension method is called with a new value.
  void _registerBoolServiceExtension({
    required String name,
    required AsyncValueGetter<bool> getter,
    required AsyncValueSetter<bool> setter,
    required RegisterServiceExtensionCallback registerExtension,
  }) {
    registerServiceExtension(
      name: name,
      callback: (Map<String, String> parameters) async {
        if (parameters.containsKey('enabled')) {
          final bool value = parameters['enabled'] == 'true';
          await setter(value);
          _postExtensionStateChangedEvent(name, value);
        }
        return <String, dynamic>{'enabled': await getter() ? 'true' : 'false'};
      },
      registerExtension: registerExtension,
    );
  }

  /// Sends an event when a service extension's state is changed.
  ///
  /// Clients should listen for this event to stay aware of the current service
  /// extension state. Any service extension that manages a state should call
  /// this method on state change.
  ///
  /// `value` reflects the newly updated service extension value.
  ///
  /// This will be called automatically for service extensions registered via
  /// [registerBoolServiceExtension].
  void _postExtensionStateChangedEvent(String name, Object? value) {
    postEvent(
      'Flutter.ServiceExtensionStateChanged',
      <String, Object?>{
        'extension': 'ext.flutter.inspector.$name',
        'value': value,
      },
    );
  }

  /// Registers a service extension method with the given name (full
  /// name "ext.flutter.inspector.name") which takes an optional parameter named
  /// "arg" and a required parameter named "objectGroup" used to control the
  /// lifetimes of object references in the returned JSON (see [disposeGroup]).
  void _registerServiceExtensionWithArg({
    required String name,
    required FutureOr<Object?> Function(String? objectId, String objectGroup) callback,
    required RegisterServiceExtensionCallback registerExtension,
  }) {
    registerServiceExtension(
      name: name,
      callback: (Map<String, String> parameters) async {
        assert(parameters.containsKey('objectGroup'));
        return <String, Object?>{
          'result': await callback(parameters['arg'], parameters['objectGroup']!),
        };
      },
      registerExtension: registerExtension,
    );
  }

  /// Registers a service extension method with the given name (full
  /// name "ext.flutter.inspector.name"), that takes arguments
  /// "arg0", "arg1", "arg2", ..., "argn".
  void _registerServiceExtensionVarArgs({
    required String name,
    required FutureOr<Object?> Function(List<String> args) callback,
    required RegisterServiceExtensionCallback registerExtension,
  }) {
    registerServiceExtension(
      name: name,
      callback: (Map<String, String> parameters) async {
        int index;
        final List<String> args = <String>[
          for (index = 0; parameters['arg$index'] != null; index++)
            parameters['arg$index']!,
        ];
        // Verify that the only arguments other than perhaps 'isolateId' are
        // arguments we have already handled.
        assert(index == parameters.length || (index == parameters.length - 1 && parameters.containsKey('isolateId')));
        return <String, Object?>{'result': await callback(args)};
      },
      registerExtension: registerExtension,
    );
  }

  /// Cause the entire tree to be rebuilt. This is used by development tools
  /// when the application code has changed and is being hot-reloaded, to cause
  /// the widget tree to pick up any changed implementations.
  ///
  /// This is expensive and should not be called except during development.
  @protected
  Future<void> forceRebuild() {
    final WidgetsBinding binding = WidgetsBinding.instance;
    if (binding.rootElement != null) {
      binding.buildOwner!.reassemble(binding.rootElement!);
      return binding.endOfFrame;
    }
    return Future<void>.value();
  }

  static const String _consoleObjectGroup = 'console-group';

  int _errorsSinceReload = 0;

  void _reportStructuredError(FlutterErrorDetails details) {
    final Map<String, Object?> errorJson = _nodeToJson(
      details.toDiagnosticsNode(),
      InspectorSerializationDelegate(
        groupName: _consoleObjectGroup,
        subtreeDepth: 5,
        includeProperties: true,
        maxDescendantsTruncatableNode: 5,
        service: this,
      ),
    )!;

    errorJson['errorsSinceReload'] = _errorsSinceReload;
    if (_errorsSinceReload == 0) {
      errorJson['renderedErrorText'] = TextTreeRenderer(
        wrapWidthProperties: FlutterError.wrapWidth,
        maxDescendentsTruncatableNode: 5,
      ).render(details.toDiagnosticsNode(style: DiagnosticsTreeStyle.error)).trimRight();
    } else {
      errorJson['renderedErrorText'] = 'Another exception was thrown: ${details.summary}';
    }

    _errorsSinceReload += 1;
    postEvent('Flutter.Error', errorJson);
  }

  /// Resets the count of errors since the last hot reload.
  ///
  /// This data is sent to clients as part of the 'Flutter.Error' service
  /// protocol event. Clients may choose to display errors received after the
  /// first error differently.
  void _resetErrorCount() {
    _errorsSinceReload = 0;
  }

  /// Whether structured errors are enabled.
  ///
  /// Structured errors provide semantic information that can be used by IDEs
  /// to enhance the display of errors with rich formatting.
  bool isStructuredErrorsEnabled() {
    // This is a debug mode only feature and will default to false for
    // profile mode.
    bool enabled = false;
    assert(() {
      // TODO(kenz): add support for structured errors on the web.
      enabled = const bool.fromEnvironment('flutter.inspector.structuredErrors', defaultValue: !kIsWeb);
      return true;
    }());
    return enabled;
  }

  /// Called to register service extensions.
  ///
  /// See also:
  ///
  ///  * <https://github.com/dart-lang/sdk/blob/main/runtime/vm/service/service.md#rpcs-requests-and-responses>
  ///  * [BindingBase.initServiceExtensions], which explains when service
  ///    extensions can be used.
  void initServiceExtensions(RegisterServiceExtensionCallback registerExtension) {
    final FlutterExceptionHandler defaultExceptionHandler = FlutterError.presentError;

    if (isStructuredErrorsEnabled()) {
      FlutterError.presentError = _reportStructuredError;
    }
    assert(!_debugServiceExtensionsRegistered);
    assert(() {
      _debugServiceExtensionsRegistered = true;
      return true;
    }());

    SchedulerBinding.instance.addPersistentFrameCallback(_onFrameStart);

    _registerBoolServiceExtension(
      name: WidgetInspectorServiceExtensions.structuredErrors.name,
      getter: () async => FlutterError.presentError == _reportStructuredError,
      setter: (bool value) {
        FlutterError.presentError = value ? _reportStructuredError : defaultExceptionHandler;
        return Future<void>.value();
      },
      registerExtension: registerExtension,
    );

    _registerBoolServiceExtension(
      name: WidgetInspectorServiceExtensions.show.name,
      getter: () async => WidgetsBinding.instance.debugShowWidgetInspectorOverride,
      setter: (bool value) {
        if (WidgetsBinding.instance.debugShowWidgetInspectorOverride != value) {
          WidgetsBinding.instance.debugShowWidgetInspectorOverride = value;
        }
        return Future<void>.value();
      },
      registerExtension: registerExtension,
    );

    if (isWidgetCreationTracked()) {
      // Service extensions that are only supported if widget creation locations
      // are tracked.
      _registerBoolServiceExtension(
        name: WidgetInspectorServiceExtensions.trackRebuildDirtyWidgets.name,
        getter: () async => _trackRebuildDirtyWidgets,
        setter: (bool value) async {
          if (value == _trackRebuildDirtyWidgets) {
            return;
          }
          _rebuildStats.resetCounts();
          _trackRebuildDirtyWidgets = value;
          if (value) {
            assert(debugOnRebuildDirtyWidget == null);
            debugOnRebuildDirtyWidget = _onRebuildWidget;
            // Trigger a rebuild so there are baseline stats for rebuilds
            // performed by the app.
            await forceRebuild();
            return;
          } else {
            debugOnRebuildDirtyWidget = null;
            return;
          }
        },
        registerExtension: registerExtension,
      );

      _registerBoolServiceExtension(
        name: WidgetInspectorServiceExtensions.trackRepaintWidgets.name,
        getter: () async => _trackRepaintWidgets,
        setter: (bool value) async {
          if (value == _trackRepaintWidgets) {
            return;
          }
          _repaintStats.resetCounts();
          _trackRepaintWidgets = value;
          if (value) {
            assert(debugOnProfilePaint == null);
            debugOnProfilePaint = _onPaint;
            // Trigger an immediate paint so the user has some baseline painting
            // stats to view.
            void markTreeNeedsPaint(RenderObject renderObject) {
              renderObject.markNeedsPaint();
              renderObject.visitChildren(markTreeNeedsPaint);
            }
            RendererBinding.instance.renderViews.forEach(markTreeNeedsPaint);
          } else {
            debugOnProfilePaint = null;
          }
        },
        registerExtension: registerExtension,
      );
    }

    _registerSignalServiceExtension(
      name: WidgetInspectorServiceExtensions.disposeAllGroups.name,
      callback: () async {
        disposeAllGroups();
        return null;
      },
      registerExtension: registerExtension,
    );
    _registerObjectGroupServiceExtension(
      name: WidgetInspectorServiceExtensions.disposeGroup.name,
      callback: (String name) async {
        disposeGroup(name);
        return null;
      },
      registerExtension: registerExtension,
    );
    _registerSignalServiceExtension(
      name: WidgetInspectorServiceExtensions.isWidgetTreeReady.name,
      callback: isWidgetTreeReady,
      registerExtension: registerExtension,
    );
    _registerServiceExtensionWithArg(
      name: WidgetInspectorServiceExtensions.disposeId.name,
      callback: (String? objectId, String objectGroup) async {
        disposeId(objectId, objectGroup);
        return null;
      },
      registerExtension: registerExtension,
    );
    _registerServiceExtensionVarArgs(
      name: WidgetInspectorServiceExtensions.setPubRootDirectories.name,
      callback: (List<String> args) async {
        setPubRootDirectories(args);
        return null;
      },
      registerExtension: registerExtension,
    );
    _registerServiceExtensionVarArgs(
      name: WidgetInspectorServiceExtensions.addPubRootDirectories.name,
      callback: (List<String> args) async {
        addPubRootDirectories(args);
        return null;
      },
      registerExtension: registerExtension,
    );
    _registerServiceExtensionVarArgs(
      name: WidgetInspectorServiceExtensions.removePubRootDirectories.name,
      callback: (List<String> args) async {
        removePubRootDirectories(args);
        return null;
      },
      registerExtension: registerExtension,
    );
    registerServiceExtension(
      name: WidgetInspectorServiceExtensions.getPubRootDirectories.name,
      callback: pubRootDirectories,
      registerExtension: registerExtension,
    );
    _registerServiceExtensionWithArg(
      name: WidgetInspectorServiceExtensions.setSelectionById.name,
      callback: setSelectionById,
      registerExtension: registerExtension,
    );
    _registerServiceExtensionWithArg(
      name: WidgetInspectorServiceExtensions.getParentChain.name,
      callback: _getParentChain,
      registerExtension: registerExtension,
    );
    _registerServiceExtensionWithArg(
      name: WidgetInspectorServiceExtensions.getProperties.name,
      callback: _getProperties,
      registerExtension: registerExtension,
    );
    _registerServiceExtensionWithArg(
      name: WidgetInspectorServiceExtensions.getChildren.name,
      callback: _getChildren,
      registerExtension: registerExtension,
    );

    _registerServiceExtensionWithArg(
      name: WidgetInspectorServiceExtensions.getChildrenSummaryTree.name,
      callback: _getChildrenSummaryTree,
      registerExtension: registerExtension,
    );

    _registerServiceExtensionWithArg(
      name: WidgetInspectorServiceExtensions.getChildrenDetailsSubtree.name,
      callback: _getChildrenDetailsSubtree,
      registerExtension: registerExtension,
    );

    _registerObjectGroupServiceExtension(
      name: WidgetInspectorServiceExtensions.getRootWidget.name,
      callback: _getRootWidget,
      registerExtension: registerExtension,
    );
    _registerObjectGroupServiceExtension(
      name: WidgetInspectorServiceExtensions.getRootWidgetSummaryTree.name,
      callback: _getRootWidgetSummaryTree,
      registerExtension: registerExtension,
    );
    registerServiceExtension(
      name: WidgetInspectorServiceExtensions.getRootWidgetSummaryTreeWithPreviews.name,
      callback: _getRootWidgetSummaryTreeWithPreviews,
      registerExtension: registerExtension,
    );
    registerServiceExtension(
      name: WidgetInspectorServiceExtensions.getDetailsSubtree.name,
      callback: (Map<String, String> parameters) async {
        assert(parameters.containsKey('objectGroup'));
        final String? subtreeDepth = parameters['subtreeDepth'];
        return <String, Object?>{
          'result': _getDetailsSubtree(
            parameters['arg'],
            parameters['objectGroup'],
            subtreeDepth != null ? int.parse(subtreeDepth) : 2,
          ),
        };
      },
      registerExtension: registerExtension,
    );
    _registerServiceExtensionWithArg(
      name: WidgetInspectorServiceExtensions.getSelectedWidget.name,
      callback: _getSelectedWidget,
      registerExtension: registerExtension,
    );
    _registerServiceExtensionWithArg(
      name: WidgetInspectorServiceExtensions.getSelectedSummaryWidget.name,
      callback: _getSelectedSummaryWidget,
      registerExtension: registerExtension,
    );

    _registerSignalServiceExtension(
      name: WidgetInspectorServiceExtensions.isWidgetCreationTracked.name,
      callback: isWidgetCreationTracked,
      registerExtension: registerExtension,
    );
    registerServiceExtension(
      name: WidgetInspectorServiceExtensions.screenshot.name,
      callback: (Map<String, String> parameters) async {
        assert(parameters.containsKey('id'));
        assert(parameters.containsKey('width'));
        assert(parameters.containsKey('height'));

        final ui.Image? image = await screenshot(
          toObject(parameters['id']),
          width: double.parse(parameters['width']!),
          height: double.parse(parameters['height']!),
          margin: parameters.containsKey('margin') ?
              double.parse(parameters['margin']!) : 0.0,
          maxPixelRatio: parameters.containsKey('maxPixelRatio') ?
              double.parse(parameters['maxPixelRatio']!) : 1.0,
          debugPaint: parameters['debugPaint'] == 'true',
        );
        if (image == null) {
          return <String, Object?>{'result': null};
        }
        final ByteData? byteData = await image.toByteData(format:ui.ImageByteFormat.png);
        image.dispose();

        return <String, Object>{
          'result': base64.encoder.convert(Uint8List.view(byteData!.buffer)),
        };
      },
      registerExtension: registerExtension,
    );
    registerServiceExtension(
      name: WidgetInspectorServiceExtensions.getLayoutExplorerNode.name,
      callback: _getLayoutExplorerNode,
      registerExtension: registerExtension,
    );
    registerServiceExtension(
      name: WidgetInspectorServiceExtensions.setFlexFit.name,
      callback: _setFlexFit,
      registerExtension: registerExtension,
    );
    registerServiceExtension(
      name: WidgetInspectorServiceExtensions.setFlexFactor.name,
      callback: _setFlexFactor,
      registerExtension: registerExtension,
    );
    registerServiceExtension(
      name: WidgetInspectorServiceExtensions.setFlexProperties.name,
      callback: _setFlexProperties,
      registerExtension: registerExtension,
    );
  }

  void _clearStats() {
    _rebuildStats.resetCounts();
    _repaintStats.resetCounts();
  }

  /// Clear all InspectorService object references.
  ///
  /// Use this method only for testing to ensure that object references from one
  /// test case do not impact other test cases.
  @visibleForTesting
  @protected
  void disposeAllGroups() {
    _groups.clear();
    _idToReferenceData.clear();
    _objectToId.clear();
    _nextId = 0;
  }

  /// Reset all InspectorService state.
  ///
  /// Use this method only for testing to write hermetic tests for
  /// WidgetInspectorService.
  @visibleForTesting
  @protected
  @mustCallSuper
  void resetAllState() {
    disposeAllGroups();
    selection.clear();
    resetPubRootDirectories();
  }

  /// Free all references to objects in a group.
  ///
  /// Objects and their associated ids in the group may be kept alive by
  /// references from a different group.
  @protected
  void disposeGroup(String name) {
    final Set<InspectorReferenceData>? references = _groups.remove(name);
    if (references == null) {
      return;
    }
    references.forEach(_decrementReferenceCount);
  }

  void _decrementReferenceCount(InspectorReferenceData reference) {
    reference.count -= 1;
    assert(reference.count >= 0);
    if (reference.count == 0) {
      final Object? value = reference.value;
      if (value != null) {
          _objectToId.remove(value);
      }
      _idToReferenceData.remove(reference.id);
    }
  }

  /// Returns a unique id for [object] that will remain live at least until
  /// [disposeGroup] is called on [groupName].
  @protected
  String? toId(Object? object, String groupName) {
    if (object == null) {
      return null;
    }

    final Set<InspectorReferenceData> group = _groups.putIfAbsent(groupName, () => Set<InspectorReferenceData>.identity());
    String? id = _objectToId[object];
    InspectorReferenceData referenceData;
    if (id == null) {
      // TODO(polina-c): comment here why we increase memory footprint by the prefix 'inspector-'.
      // https://github.com/flutter/devtools/issues/5995
      id = 'inspector-$_nextId';
      _nextId += 1;
      _objectToId[object] = id;
      referenceData = InspectorReferenceData(object, id);
      _idToReferenceData[id] = referenceData;
      group.add(referenceData);
    } else {
      referenceData = _idToReferenceData[id]!;
      if (group.add(referenceData)) {
        referenceData.count += 1;
      }
    }
    return id;
  }

  /// Returns whether the application has rendered its first frame and it is
  /// appropriate to display the Widget tree in the inspector.
  @protected
  bool isWidgetTreeReady([ String? groupName ]) {
    return WidgetsBinding.instance.debugDidSendFirstFrameEvent;
  }

  /// Returns the Dart object associated with a reference id.
  ///
  /// The `groupName` parameter is not required by is added to regularize the
  /// API surface of the methods in this class called from the Flutter IntelliJ
  /// Plugin.
  @protected
  Object? toObject(String? id, [ String? groupName ]) {
    if (id == null) {
      return null;
    }

    final InspectorReferenceData? data = _idToReferenceData[id];
    if (data == null) {
      throw FlutterError.fromParts(<DiagnosticsNode>[ErrorSummary('Id does not exist.')]);
    }
    return data.value;
  }

  /// Returns the object to introspect to determine the source location of an
  /// object's class.
  ///
  /// The Dart object for the id is returned for all cases but [Element] objects
  /// where the [Widget] configuring the [Element] is returned instead as the
  /// class of the [Widget] is more relevant than the class of the [Element].
  ///
  /// The `groupName` parameter is not required by is added to regularize the
  /// API surface of methods called from the Flutter IntelliJ Plugin.
  @protected
  Object? toObjectForSourceLocation(String id, [ String? groupName ]) {
    final Object? object = toObject(id);
    if (object is Element) {
      return object.widget;
    }
    return object;
  }

  /// Remove the object with the specified `id` from the specified object
  /// group.
  ///
  /// If the object exists in other groups it will remain alive and the object
  /// id will remain valid.
  @protected
  void disposeId(String? id, String groupName) {
    if (id == null) {
      return;
    }

    final InspectorReferenceData? referenceData = _idToReferenceData[id];
    if (referenceData == null) {
      throw FlutterError.fromParts(<DiagnosticsNode>[ErrorSummary('Id does not exist')]);
    }
    if (_groups[groupName]?.remove(referenceData) != true) {
      throw FlutterError.fromParts(<DiagnosticsNode>[ErrorSummary('Id is not in group')]);
    }
    _decrementReferenceCount(referenceData);
  }

  /// Set the list of directories that should be considered part of the local
  /// project.
  ///
  /// The local project directories are used to distinguish widgets created by
  /// the local project from widgets created from inside the framework
  /// or other packages.
  @protected
  @Deprecated(
    'Use addPubRootDirectories instead. '
    'This feature was deprecated after v3.18.0-2.0.pre.',
  )
  void setPubRootDirectories(List<String> pubRootDirectories) {
    addPubRootDirectories(pubRootDirectories);
  }

  /// Resets the list of directories, that should be considered part of the
  /// local project, to the value passed in [pubRootDirectories].
  ///
  /// The local project directories are used to distinguish widgets created by
  /// the local project from widgets created from inside the framework
  /// or other packages.
  @visibleForTesting
  @protected
  void resetPubRootDirectories() {
    _pubRootDirectories = <String>[];
    _isLocalCreationCache.clear();
  }

  /// Add a list of directories that should be considered part of the local
  /// project.
  ///
  /// The local project directories are used to distinguish widgets created by
  /// the local project from widgets created from inside the framework
  /// or other packages.
  @protected
  void addPubRootDirectories(List<String> pubRootDirectories) {
    pubRootDirectories = pubRootDirectories.map<String>((String directory) => Uri.parse(directory).path).toList();

    final Set<String> directorySet = Set<String>.from(pubRootDirectories);
    if (_pubRootDirectories != null) {
      directorySet.addAll(_pubRootDirectories!);
    }

    _pubRootDirectories = directorySet.toList();
    _isLocalCreationCache.clear();
  }

  /// Remove a list of directories that should no longer be considered part
  /// of the local project.
  ///
  /// The local project directories are used to distinguish widgets created by
  /// the local project from widgets created from inside the framework
  /// or other packages.
  @protected
  void removePubRootDirectories(List<String> pubRootDirectories) {
    if (_pubRootDirectories == null) {
      return;
    }
    pubRootDirectories = pubRootDirectories.map<String>((String directory) => Uri.parse(directory).path).toList();

    final Set<String> directorySet = Set<String>.from(_pubRootDirectories!);
    directorySet.removeAll(pubRootDirectories);

    _pubRootDirectories = directorySet.toList();
    _isLocalCreationCache.clear();
  }

  /// Returns the list of directories that should be considered part of the
  /// local project.
  @protected
  @visibleForTesting
  Future<Map<String, dynamic>> pubRootDirectories(
    Map<String, String> parameters,
  ) {
    return Future<Map<String, Object>>.value(<String, Object>{
      'result': _pubRootDirectories ?? <String>[],
    });
  }

  /// Set the [WidgetInspector] selection to the object matching the specified
  /// id if the object is valid object to set as the inspector selection.
  ///
  /// Returns true if the selection was changed.
  ///
  /// The `groupName` parameter is not required by is added to regularize the
  /// API surface of methods called from the Flutter IntelliJ Plugin.
  @protected
  bool setSelectionById(String? id, [ String? groupName ]) {
    return setSelection(toObject(id), groupName);
  }

  /// Set the [WidgetInspector] selection to the specified `object` if it is
  /// a valid object to set as the inspector selection.
  ///
  /// Returns true if the selection was changed.
  ///
  /// The `groupName` parameter is not needed but is specified to regularize the
  /// API surface of methods called from the Flutter IntelliJ Plugin.
  @protected
  bool setSelection(Object? object, [ String? groupName ]) {
    if (object is Element || object is RenderObject) {
      if (object is Element) {
        if (object == selection.currentElement) {
          return false;
        }
        selection.currentElement = object;
        _sendInspectEvent(selection.currentElement);
      } else {
        if (object == selection.current) {
          return false;
        }
        selection.current = object! as RenderObject;
        _sendInspectEvent(selection.current);
      }

      return true;
    }
    return false;
  }

  /// Notify attached tools to navigate to an object's source location.
  void _sendInspectEvent(Object? object){
    inspect(object);

    final _Location? location = _getSelectedSummaryWidgetLocation(null);
    if (location != null) {
      postEvent(
        'navigate',
        <String, Object>{
          'fileUri': location.file, // URI file path of the location.
          'line': location.line, // 1-based line number.
          'column': location.column, // 1-based column number.
          'source': 'flutter.inspector',
        },
        stream: 'ToolEvent',
      );
    }
  }

  /// Returns a DevTools uri linking to a specific element on the inspector page.
  String? _devToolsInspectorUriForElement(Element element) {
    if (activeDevToolsServerAddress != null && connectedVmServiceUri != null) {
      final String? inspectorRef = toId(element, _consoleObjectGroup);
      if (inspectorRef != null) {
        return devToolsInspectorUri(inspectorRef);
      }
    }
    return null;
  }

  /// Returns the DevTools inspector uri for the given vm service connection and
  /// inspector reference.
  @visibleForTesting
  String devToolsInspectorUri(String inspectorRef) {
    assert(activeDevToolsServerAddress != null);
    assert(connectedVmServiceUri != null);

    final Uri uri = Uri.parse(activeDevToolsServerAddress!).replace(
      queryParameters: <String, dynamic>{
        'uri': connectedVmServiceUri,
        'inspectorRef': inspectorRef,
      },
    );

    // We cannot add the '/#/inspector' path by means of
    // [Uri.replace(path: '/#/inspector')] because the '#' character will be
    // encoded when we try to print the url as a string. DevTools will not
    // load properly if this character is encoded in the url.
    // Related: https://github.com/flutter/devtools/issues/2475.
    final String devToolsInspectorUri = uri.toString();
    final int startQueryParamIndex = devToolsInspectorUri.indexOf('?');
    // The query parameter character '?' should be present because we manually
    // added query parameters above.
    assert(startQueryParamIndex != -1);
    return '${devToolsInspectorUri.substring(0, startQueryParamIndex)}'
        '/#/inspector'
        '${devToolsInspectorUri.substring(startQueryParamIndex)}';
  }

  /// Returns JSON representing the chain of [DiagnosticsNode] instances from
  /// root of the tree to the [Element] or [RenderObject] matching `id`.
  ///
  /// The JSON contains all information required to display a tree view with
  /// all nodes other than nodes along the path collapsed.
  @protected
  String getParentChain(String id, String groupName) {
    return _safeJsonEncode(_getParentChain(id, groupName));
  }

  List<Object?> _getParentChain(String? id, String groupName) {
    final Object? value = toObject(id);
    final List<_DiagnosticsPathNode> path = switch (value) {
      RenderObject() => _getRenderObjectParentChain(value, groupName)!,
      Element() => _getElementParentChain(value, groupName),
<<<<<<< HEAD
      _ => throw FlutterError.fromParts(<DiagnosticsNode>[ErrorSummary('Cannot get parent chain for node of type ${value.runtimeType}')]),
=======
      _ => throw FlutterError.fromParts(<DiagnosticsNode>[
        ErrorSummary('Cannot get parent chain for node of type ${value.runtimeType}'),
      ]),
>>>>>>> 1d0e798c
    };

    InspectorSerializationDelegate createDelegate() =>
        InspectorSerializationDelegate(groupName: groupName, service: this);

    return <Object?>[
      for (final _DiagnosticsPathNode pathNode in path)
        if (createDelegate() case final InspectorSerializationDelegate delegate)
          <String, Object?>{
            'node': _nodeToJson(pathNode.node, delegate),
            'children': _nodesToJson(pathNode.children, delegate, parent: pathNode.node),
            'childIndex': pathNode.childIndex,
          },
    ];
  }

  List<Element> _getRawElementParentChain(Element element, { required int? numLocalParents }) {
    List<Element> elements = element.debugGetDiagnosticChain();
    if (numLocalParents != null) {
      for (int i = 0; i < elements.length; i += 1) {
        if (_isValueCreatedByLocalProject(elements[i])) {
          numLocalParents = numLocalParents! - 1;
          if (numLocalParents <= 0) {
            elements = elements.take(i + 1).toList();
            break;
          }
        }
      }
    }
    return elements.reversed.toList();
  }

  List<_DiagnosticsPathNode> _getElementParentChain(Element element, String groupName, { int? numLocalParents }) {
    return _followDiagnosticableChain(
      _getRawElementParentChain(element, numLocalParents: numLocalParents),
    ) ?? const <_DiagnosticsPathNode>[];
  }

  List<_DiagnosticsPathNode>? _getRenderObjectParentChain(RenderObject? renderObject, String groupName) {
    final List<RenderObject> chain = <RenderObject>[];
    while (renderObject != null) {
      chain.add(renderObject);
      renderObject = renderObject.parent;
    }
    return _followDiagnosticableChain(chain.reversed.toList());
  }

  Map<String, Object?>? _nodeToJson(
    DiagnosticsNode? node,
    InspectorSerializationDelegate delegate,
  ) {
    return node?.toJsonMap(delegate);
  }

  bool _isValueCreatedByLocalProject(Object? value) {
    final _Location? creationLocation = _getCreationLocation(value);
    if (creationLocation == null) {
      return false;
    }
    return _isLocalCreationLocation(creationLocation.file);
  }

  bool _isLocalCreationLocationImpl(String locationUri) {
    final String file = Uri.parse(locationUri).path;

    // By default check whether the creation location was within package:flutter.
    if (_pubRootDirectories == null) {
      // TODO(chunhtai): Make it more robust once
      // https://github.com/flutter/flutter/issues/32660 is fixed.
      return !file.contains('packages/flutter/');
    }
    for (final String directory in _pubRootDirectories!) {
      if (file.startsWith(directory)) {
        return true;
      }
    }
    return false;
  }

  /// Memoized version of [_isLocalCreationLocationImpl].
  bool _isLocalCreationLocation(String locationUri) {
    final bool? cachedValue = _isLocalCreationCache[locationUri];
    if (cachedValue != null) {
      return cachedValue;
    }
    final bool result = _isLocalCreationLocationImpl(locationUri);
    _isLocalCreationCache[locationUri] = result;
    return result;
  }

  /// Wrapper around `json.encode` that uses a ring of cached values to prevent
  /// the Dart garbage collector from collecting objects between when
  /// the value is returned over the VM service protocol and when the
  /// separate observatory protocol command has to be used to retrieve its full
  /// contents.
  //
  // TODO(jacobr): Replace this with a better solution once
  // https://github.com/dart-lang/sdk/issues/32919 is fixed.
  String _safeJsonEncode(Object? object) {
    final String jsonString = json.encode(object);
    _serializeRing[_serializeRingIndex] = jsonString;
    _serializeRingIndex = (_serializeRingIndex + 1)  % _serializeRing.length;
    return jsonString;
  }

  List<DiagnosticsNode> _truncateNodes(Iterable<DiagnosticsNode> nodes, int maxDescendentsTruncatableNode) {
    if (nodes.every((DiagnosticsNode node) => node.value is Element) && isWidgetCreationTracked()) {
      final List<DiagnosticsNode> localNodes = nodes
        .where((DiagnosticsNode node) => _isValueCreatedByLocalProject(node.value))
        .toList();
      if (localNodes.isNotEmpty) {
        return localNodes;
      }
    }
    return nodes.take(maxDescendentsTruncatableNode).toList();
  }

  List<Map<String, Object?>> _nodesToJson(
    List<DiagnosticsNode> nodes,
    InspectorSerializationDelegate delegate, {
    required DiagnosticsNode? parent,
  }) {
    return DiagnosticsNode.toJsonList(nodes, parent, delegate);
  }

  /// Returns a JSON representation of the properties of the [DiagnosticsNode]
  /// object that `diagnosticsNodeId` references.
  @protected
  String getProperties(String diagnosticsNodeId, String groupName) {
    return _safeJsonEncode(_getProperties(diagnosticsNodeId, groupName));
  }

  List<Object>  _getProperties(String? diagnosticableId, String groupName) {
    final DiagnosticsNode? node = _idToDiagnosticsNode(diagnosticableId);
    if (node == null) {
      return const <Object>[];
    }
    return _nodesToJson(node.getProperties(), InspectorSerializationDelegate(groupName: groupName, service: this), parent: node);
  }

  /// Returns a JSON representation of the children of the [DiagnosticsNode]
  /// object that `diagnosticsNodeId` references.
  String getChildren(String diagnosticsNodeId, String groupName) {
    return _safeJsonEncode(_getChildren(diagnosticsNodeId, groupName));
  }

  List<Object> _getChildren(String? diagnosticsNodeId, String groupName) {
    final DiagnosticsNode? node = toObject(diagnosticsNodeId) as DiagnosticsNode?;
    final InspectorSerializationDelegate delegate = InspectorSerializationDelegate(groupName: groupName, service: this);
    return _nodesToJson(node == null ? const <DiagnosticsNode>[] : _getChildrenFiltered(node, delegate), delegate, parent: node);
  }

  /// Returns a JSON representation of the children of the [DiagnosticsNode]
  /// object that `diagnosticsNodeId` references only including children that
  /// were created directly by user code.
  ///
  /// {@template flutter.widgets.WidgetInspectorService.getChildrenSummaryTree}
  /// Requires [Widget] creation locations which are only available for debug
  /// mode builds when the `--track-widget-creation` flag is enabled on the call
  /// to the `flutter` tool. This flag is enabled by default in debug builds.
  /// {@endtemplate}
  ///
  /// See also:
  ///
  ///  * [isWidgetCreationTracked] which indicates whether this method can be
  ///    used.
  String getChildrenSummaryTree(String diagnosticsNodeId, String groupName) {
    return _safeJsonEncode(_getChildrenSummaryTree(diagnosticsNodeId, groupName));
  }

  DiagnosticsNode? _idToDiagnosticsNode(String? diagnosticableId) {
    final Object? object = toObject(diagnosticableId);
    return objectToDiagnosticsNode(object);
  }

  /// If possible, returns [DiagnosticsNode] for the object.
  @visibleForTesting
  static DiagnosticsNode? objectToDiagnosticsNode(Object? object) {
    if (object is Diagnosticable) {
      return object.toDiagnosticsNode();
    }
    return null;
  }

  List<Object> _getChildrenSummaryTree(String? diagnosticableId, String groupName) {
    final DiagnosticsNode? node = _idToDiagnosticsNode(diagnosticableId);
    if (node == null) {
      return <Object>[];
    }

    final InspectorSerializationDelegate delegate = InspectorSerializationDelegate(groupName: groupName, summaryTree: true, service: this);
    return _nodesToJson(_getChildrenFiltered(node, delegate), delegate, parent: node);
  }

  /// Returns a JSON representation of the children of the [DiagnosticsNode]
  /// object that [diagnosticableId] references providing information needed
  /// for the details subtree view.
  ///
  /// The details subtree shows properties inline and includes all children
  /// rather than a filtered set of important children.
  String getChildrenDetailsSubtree(String diagnosticableId, String groupName) {
    return _safeJsonEncode(_getChildrenDetailsSubtree(diagnosticableId, groupName));
  }

  List<Object> _getChildrenDetailsSubtree(String? diagnosticableId, String groupName) {
    final DiagnosticsNode? node = _idToDiagnosticsNode(diagnosticableId);
    // With this value of minDepth we only expand one extra level of important nodes.
    final InspectorSerializationDelegate delegate = InspectorSerializationDelegate(groupName: groupName, includeProperties: true, service: this);
    return _nodesToJson(node == null ? const <DiagnosticsNode>[] : _getChildrenFiltered(node, delegate), delegate, parent: node);
  }

  bool _shouldShowInSummaryTree(DiagnosticsNode node) {
    if (node.level == DiagnosticLevel.error) {
      return true;
    }
    final Object? value = node.value;
    if (value is! Diagnosticable) {
      return true;
    }
    if (value is! Element || !isWidgetCreationTracked()) {
      // Creation locations are not available so include all nodes in the
      // summary tree.
      return true;
    }
    return _isValueCreatedByLocalProject(value);
  }

  List<DiagnosticsNode> _getChildrenFiltered(
    DiagnosticsNode node,
    InspectorSerializationDelegate delegate,
  ) {
    return _filterChildren(node.getChildren(), delegate);
  }

  List<DiagnosticsNode> _filterChildren(
    List<DiagnosticsNode> nodes,
    InspectorSerializationDelegate delegate,
  ) {
    final List<DiagnosticsNode> children = <DiagnosticsNode>[
      for (final DiagnosticsNode child in nodes)
        if (!delegate.summaryTree || _shouldShowInSummaryTree(child))
          child
        else
          ..._getChildrenFiltered(child, delegate),
    ];
    return children;
  }

  /// Returns a JSON representation of the [DiagnosticsNode] for the root
  /// [Element].
  String getRootWidget(String groupName) {
    return _safeJsonEncode(_getRootWidget(groupName));
  }

  Map<String, Object?>? _getRootWidget(String groupName) {
    return _nodeToJson(WidgetsBinding.instance.rootElement?.toDiagnosticsNode(), InspectorSerializationDelegate(groupName: groupName, service: this));
  }

  /// Returns a JSON representation of the [DiagnosticsNode] for the root
  /// [Element] showing only nodes that should be included in a summary tree.
  String getRootWidgetSummaryTree(String groupName) {
    return _safeJsonEncode(_getRootWidgetSummaryTree(groupName));
  }

  Map<String, Object?>? _getRootWidgetSummaryTree(
    String groupName, {
    Map<String, Object>? Function(DiagnosticsNode, InspectorSerializationDelegate)? addAdditionalPropertiesCallback,
  }) {
    return _nodeToJson(
      WidgetsBinding.instance.rootElement?.toDiagnosticsNode(),
      InspectorSerializationDelegate(
        groupName: groupName,
        subtreeDepth: 1000000,
        summaryTree: true,
        service: this,
        addAdditionalPropertiesCallback: addAdditionalPropertiesCallback,
      ),
    );
  }


  Future<Map<String, Object?>> _getRootWidgetSummaryTreeWithPreviews(
    Map<String, String> parameters,
  ) {
    final String groupName = parameters['groupName']!;
    final Map<String, Object?>? result = _getRootWidgetSummaryTree(
      groupName,
      addAdditionalPropertiesCallback: (DiagnosticsNode node, InspectorSerializationDelegate? delegate) {
        final Map<String, Object> additionalJson = <String, Object>{};
        final Object? value = node.value;
        if (value is Element) {
          final RenderObject? renderObject = value.renderObject;
          if (renderObject is RenderParagraph) {
            additionalJson['textPreview'] = renderObject.text.toPlainText();
          }
        }
        return additionalJson;
      },
    );
    return Future<Map<String, dynamic>>.value(<String, dynamic>{
      'result': result,
    });
  }

  /// Returns a JSON representation of the subtree rooted at the
  /// [DiagnosticsNode] object that `diagnosticsNodeId` references providing
  /// information needed for the details subtree view.
  ///
  /// The number of levels of the subtree that should be returned is specified
  /// by the [subtreeDepth] parameter. This value defaults to 2 for backwards
  /// compatibility.
  ///
  /// See also:
  ///
  ///  * [getChildrenDetailsSubtree], a method to get children of a node
  ///    in the details subtree.
  String getDetailsSubtree(
    String diagnosticableId,
    String groupName, {
    int subtreeDepth = 2,
  }) {
    return _safeJsonEncode(_getDetailsSubtree(diagnosticableId, groupName, subtreeDepth));
  }

  Map<String, Object?>? _getDetailsSubtree(
    String? diagnosticableId,
    String? groupName,
    int subtreeDepth,
  ) {
    final DiagnosticsNode? root = _idToDiagnosticsNode(diagnosticableId);
    if (root == null) {
      return null;
    }
    return _nodeToJson(
      root,
      InspectorSerializationDelegate(
        groupName: groupName,
        subtreeDepth: subtreeDepth,
        includeProperties: true,
        service: this,
      ),
    );
  }

  /// Returns a [DiagnosticsNode] representing the currently selected [Element].
  @protected
  String getSelectedWidget(String? previousSelectionId, String groupName) {
    if (previousSelectionId != null) {
      debugPrint('previousSelectionId is deprecated in API');
    }
    return _safeJsonEncode(_getSelectedWidget(null, groupName));
  }

  /// Captures an image of the current state of an [object] that is a
  /// [RenderObject] or [Element].
  ///
  /// The returned [ui.Image] has uncompressed raw RGBA bytes and will be scaled
  /// to be at most [width] pixels wide and [height] pixels tall. The returned
  /// image will never have a scale between logical pixels and the
  /// size of the output image larger than maxPixelRatio.
  /// [margin] indicates the number of pixels relative to the un-scaled size of
  /// the [object] to include as a margin to include around the bounds of the
  /// [object] in the screenshot. Including a margin can be useful to capture
  /// areas that are slightly outside of the normal bounds of an object such as
  /// some debug paint information.
  @protected
  Future<ui.Image?> screenshot(
    Object? object, {
    required double width,
    required double height,
    double margin = 0.0,
    double maxPixelRatio = 1.0,
    bool debugPaint = false,
  }) async {
    if (object is! Element && object is! RenderObject) {
      return null;
    }
    final RenderObject? renderObject = object is Element ? object.renderObject : (object as RenderObject?);
    if (renderObject == null || !renderObject.attached) {
      return null;
    }

    if (renderObject.debugNeedsLayout) {
      final PipelineOwner owner = renderObject.owner!;
      assert(!owner.debugDoingLayout);
      owner
        ..flushLayout()
        ..flushCompositingBits()
        ..flushPaint();

      // If we still need layout, then that means that renderObject was skipped
      // in the layout phase and therefore can't be painted. It is clearer to
      // return null indicating that a screenshot is unavailable than to return
      // an empty image.
      if (renderObject.debugNeedsLayout) {
        return null;
      }
    }

    Rect renderBounds = _calculateSubtreeBounds(renderObject);
    if (margin != 0.0) {
      renderBounds = renderBounds.inflate(margin);
    }
    if (renderBounds.isEmpty) {
      return null;
    }

    final double pixelRatio = math.min(
      maxPixelRatio,
      math.min(
        width / renderBounds.width,
        height / renderBounds.height,
      ),
    );

    return _ScreenshotPaintingContext.toImage(
      renderObject,
      renderBounds,
      pixelRatio: pixelRatio,
      debugPaint: debugPaint,
    );
  }

  Future<Map<String, Object?>> _getLayoutExplorerNode(
    Map<String, String> parameters,
  ) {
    final String? diagnosticableId = parameters['id'];
    final int subtreeDepth = int.parse(parameters['subtreeDepth']!);
    final String? groupName = parameters['groupName'];
    Map<String, dynamic>? result = <String, dynamic>{};
    final DiagnosticsNode? root = _idToDiagnosticsNode(diagnosticableId);
    if (root == null) {
      return Future<Map<String, dynamic>>.value(<String, dynamic>{
        'result': result,
      });
    }
    result = _nodeToJson(
      root,
      InspectorSerializationDelegate(
        groupName: groupName,
        summaryTree: true,
        subtreeDepth: subtreeDepth,
        service: this,
        addAdditionalPropertiesCallback:
            (DiagnosticsNode node, InspectorSerializationDelegate delegate) {
          final Object? value = node.value;
          final RenderObject? renderObject =
              value is Element ? value.renderObject : null;
          if (renderObject == null) {
            return const <String, Object>{};
          }

          final DiagnosticsSerializationDelegate
              renderObjectSerializationDelegate = delegate.copyWith(
            subtreeDepth: 0,
            includeProperties: true,
            expandPropertyValues: false,
          );
          final Map<String, Object> additionalJson = <String, Object>{
            // Only include renderObject properties separately if this value is not already the renderObject.
            // Only include if we are expanding property values to mitigate the risk of infinite loops if
            // RenderObjects have properties that are Element objects.
            if (value is! RenderObject && delegate.expandPropertyValues)
              'renderObject': renderObject
                  .toDiagnosticsNode()
                  .toJsonMap(renderObjectSerializationDelegate),
          };

          final RenderObject? renderParent = renderObject.parent;
          if (renderParent != null &&
              delegate.subtreeDepth > 0 &&
              delegate.expandPropertyValues) {
            final Object? parentCreator = renderParent.debugCreator;
            if (parentCreator is DebugCreator) {
              additionalJson['parentRenderElement'] =
                  parentCreator.element.toDiagnosticsNode().toJsonMap(
                        delegate.copyWith(
                          subtreeDepth: 0,
                          includeProperties: true,
                        ),
                      );
              // TODO(jacobr): also describe the path back up the tree to
              // the RenderParentElement from the current element. It
              // could be a surprising distance up the tree if a lot of
              // elements don't have their own RenderObjects.
            }
          }

          try {
            if (!renderObject.debugNeedsLayout) {
              // ignore: invalid_use_of_protected_member
              final Constraints constraints = renderObject.constraints;
              final Map<String, Object> constraintsProperty = <String, Object>{
                'type': constraints.runtimeType.toString(),
                'description': constraints.toString(),
              };
              if (constraints is BoxConstraints) {
                constraintsProperty.addAll(<String, Object>{
                  'minWidth': constraints.minWidth.toString(),
                  'minHeight': constraints.minHeight.toString(),
                  'maxWidth': constraints.maxWidth.toString(),
                  'maxHeight': constraints.maxHeight.toString(),
                });
              }
              additionalJson['constraints'] = constraintsProperty;
            }
          } catch (e) {
            // Constraints are sometimes unavailable even though
            // debugNeedsLayout is false.
          }

          try {
            if (renderObject is RenderBox) {
              additionalJson['isBox'] = true;
              additionalJson['size'] = <String, Object>{
                'width': renderObject.size.width.toString(),
                'height': renderObject.size.height.toString(),
              };

              final ParentData? parentData = renderObject.parentData;
              if (parentData is FlexParentData) {
                additionalJson['flexFactor'] = parentData.flex!;
                additionalJson['flexFit'] =
                    (parentData.fit ?? FlexFit.tight).name;
              } else if (parentData is BoxParentData) {
                final Offset offset = parentData.offset;
                additionalJson['parentData'] = <String, Object>{
                  'offsetX': offset.dx.toString(),
                  'offsetY': offset.dy.toString(),
                };
              }
            } else if (renderObject is RenderView) {
              additionalJson['size'] = <String, Object>{
                'width': renderObject.size.width.toString(),
                'height': renderObject.size.height.toString(),
              };
            }
          } catch (e) {
            // Not laid out yet.
          }
          return additionalJson;
        },
      ),
    );
    return Future<Map<String, dynamic>>.value(<String, dynamic>{
      'result': result,
    });
  }

  Future<Map<String, dynamic>> _setFlexFit(Map<String, String> parameters) {
    final String? id = parameters['id'];
    final String parameter = parameters['flexFit']!;
    final FlexFit flexFit = _toEnumEntry<FlexFit>(FlexFit.values, parameter);
    final Object? object = toObject(id);
    bool succeed = false;
    if (object != null && object is Element) {
      final RenderObject? render = object.renderObject;
      final ParentData? parentData = render?.parentData;
      if (parentData is FlexParentData) {
        parentData.fit = flexFit;
        render!.markNeedsLayout();
        succeed = true;
      }
    }
    return Future<Map<String, Object>>.value(<String, Object>{
      'result': succeed,
    });
  }

  Future<Map<String, dynamic>> _setFlexFactor(Map<String, String> parameters) {
    final String? id = parameters['id'];
    final String flexFactor = parameters['flexFactor']!;
    final int? factor = flexFactor == 'null' ? null : int.parse(flexFactor);
    final dynamic object = toObject(id);
    bool succeed = false;
    if (object != null && object is Element) {
      final RenderObject? render = object.renderObject;
      final ParentData? parentData = render?.parentData;
      if (parentData is FlexParentData) {
        parentData.flex = factor;
        render!.markNeedsLayout();
        succeed = true;
      }
    }
    return Future<Map<String, Object>>.value(<String, Object>{
      'result': succeed
    });
  }

  Future<Map<String, dynamic>> _setFlexProperties(
    Map<String, String> parameters,
  ) {
    final String? id = parameters['id'];
    final MainAxisAlignment mainAxisAlignment = _toEnumEntry<MainAxisAlignment>(
      MainAxisAlignment.values,
      parameters['mainAxisAlignment']!,
    );
    final CrossAxisAlignment crossAxisAlignment =
        _toEnumEntry<CrossAxisAlignment>(
      CrossAxisAlignment.values,
      parameters['crossAxisAlignment']!,
    );
    final Object? object = toObject(id);
    bool succeed = false;
    if (object != null && object is Element) {
      final RenderObject? render = object.renderObject;
      if (render is RenderFlex) {
        render.mainAxisAlignment = mainAxisAlignment;
        render.crossAxisAlignment = crossAxisAlignment;
        render.markNeedsLayout();
        render.markNeedsPaint();
        succeed = true;
      }
    }
    return Future<Map<String, Object>>.value(<String, Object>{
      'result': succeed
    });
  }

  T _toEnumEntry<T>(List<T> enumEntries, String name) {
    for (final T entry in enumEntries) {
      if (entry.toString() == name) {
        return entry;
      }
    }
    throw Exception('Enum value $name not found');
  }

  Map<String, Object?>? _getSelectedWidget(String? previousSelectionId, String groupName) {
    return _nodeToJson(
      _getSelectedWidgetDiagnosticsNode(previousSelectionId),
      InspectorSerializationDelegate(groupName: groupName, service: this),
    );
  }

  DiagnosticsNode? _getSelectedWidgetDiagnosticsNode(String? previousSelectionId) {
    final DiagnosticsNode? previousSelection = toObject(previousSelectionId) as DiagnosticsNode?;
    final Element? current = selection.currentElement;
    return current == previousSelection?.value ? previousSelection : current?.toDiagnosticsNode();
  }

  /// Returns a [DiagnosticsNode] representing the currently selected [Element]
  /// if the selected [Element] should be shown in the summary tree otherwise
  /// returns the first ancestor of the selected [Element] shown in the summary
  /// tree.
  String getSelectedSummaryWidget(String? previousSelectionId, String groupName) {
    if (previousSelectionId != null) {
      debugPrint('previousSelectionId is deprecated in API');
    }
    return _safeJsonEncode(_getSelectedSummaryWidget(null, groupName));
  }

  _Location? _getSelectedSummaryWidgetLocation(String? previousSelectionId) {
     return _getCreationLocation(_getSelectedSummaryDiagnosticsNode(previousSelectionId)?.value);
  }

  DiagnosticsNode? _getSelectedSummaryDiagnosticsNode(String? previousSelectionId) {
    if (!isWidgetCreationTracked()) {
      return _getSelectedWidgetDiagnosticsNode(previousSelectionId);
    }
    final DiagnosticsNode? previousSelection = toObject(previousSelectionId) as DiagnosticsNode?;
    Element? current = selection.currentElement;
    if (current != null && !_isValueCreatedByLocalProject(current)) {
      Element? firstLocal;
      for (final Element candidate in current.debugGetDiagnosticChain()) {
        if (_isValueCreatedByLocalProject(candidate)) {
          firstLocal = candidate;
          break;
        }
      }
      current = firstLocal;
    }
    return current == previousSelection?.value ? previousSelection : current?.toDiagnosticsNode();
  }

  Map<String, Object?>? _getSelectedSummaryWidget(String? previousSelectionId, String groupName) {
    return _nodeToJson(_getSelectedSummaryDiagnosticsNode(previousSelectionId), InspectorSerializationDelegate(groupName: groupName, service: this));
  }

  /// Returns whether [Widget] creation locations are available.
  ///
  /// {@macro flutter.widgets.WidgetInspectorService.getChildrenSummaryTree}
  bool isWidgetCreationTracked() {
    _widgetCreationTracked ??= const _WidgetForTypeTests() is _HasCreationLocation;
    return _widgetCreationTracked!;
  }

  bool? _widgetCreationTracked;

  late Duration _frameStart;

  void _onFrameStart(Duration timeStamp) {
    _frameStart = timeStamp;
    SchedulerBinding.instance.addPostFrameCallback(_onFrameEnd, debugLabel: 'WidgetInspector.onFrameStart');
  }

  void _onFrameEnd(Duration timeStamp) {
    if (_trackRebuildDirtyWidgets) {
      _postStatsEvent('Flutter.RebuiltWidgets', _rebuildStats);
    }
    if (_trackRepaintWidgets) {
      _postStatsEvent('Flutter.RepaintWidgets', _repaintStats);
    }
  }

  void _postStatsEvent(String eventName, _ElementLocationStatsTracker stats) {
    postEvent(eventName, stats.exportToJson(_frameStart));
  }

  /// All events dispatched by a [WidgetInspectorService] use this method
  /// instead of calling [developer.postEvent] directly.
  ///
  /// This allows tests for [WidgetInspectorService] to track which events were
  /// dispatched by overriding this method.
  @protected
  void postEvent(
    String eventKind,
    Map<Object, Object?> eventData, {
    String stream = 'Extension',
  }) {
    developer.postEvent(eventKind, eventData, stream: stream);
  }

  /// All events dispatched by a [WidgetInspectorService] use this method
  /// instead of calling [developer.inspect].
  ///
  /// This allows tests for [WidgetInspectorService] to track which events were
  /// dispatched by overriding this method.
  @protected
  void inspect(Object? object) {
    developer.inspect(object);
  }

  final _ElementLocationStatsTracker _rebuildStats = _ElementLocationStatsTracker();
  final _ElementLocationStatsTracker _repaintStats = _ElementLocationStatsTracker();

  void _onRebuildWidget(Element element, bool builtOnce) {
    _rebuildStats.add(element);
  }

  void _onPaint(RenderObject renderObject) {
    try {
      final Element? element = (renderObject.debugCreator as DebugCreator?)?.element;
      if (element is! RenderObjectElement) {
        // This branch should not hit as long as all RenderObjects were created
        // by Widgets. It is possible there might be some render objects
        // created directly without using the Widget layer so we add this check
        // to improve robustness.
        return;
      }
      _repaintStats.add(element);

      // Give all ancestor elements credit for repainting as long as they do
      // not have their own associated RenderObject.
      element.visitAncestorElements((Element ancestor) {
        if (ancestor is RenderObjectElement) {
          // This ancestor has its own RenderObject so we can precisely track
          // when it repaints.
          return false;
        }
        _repaintStats.add(ancestor);
        return true;
      });
    }
    catch (exception, stack) {
      FlutterError.reportError(
        FlutterErrorDetails(
          exception: exception,
          stack: stack,
          library: 'widget inspector library',
          context: ErrorDescription('while tracking widget repaints'),
        ),
      );
    }
  }

  /// This method is called by [WidgetsBinding.performReassemble] to flush caches
  /// of obsolete values after a hot reload.
  ///
  /// Do not call this method directly. Instead, use
  /// [BindingBase.reassembleApplication].
  void performReassemble() {
    _clearStats();
    _resetErrorCount();
  }
}

/// Accumulator for a count associated with a specific source location.
///
/// The accumulator stores whether the source location is [local] and what its
/// [id] for efficiency encoding terse JSON payloads describing counts.
class _LocationCount {
  _LocationCount({
    required this.location,
    required this.id,
    required this.local,
  });

  /// Location id.
  final int id;

  /// Whether the location is local to the current project.
  final bool local;

  final _Location location;

  int get count => _count;
  int _count = 0;

  /// Reset the count.
  void reset() {
    _count = 0;
  }

  /// Increment the count.
  void increment() {
    _count++;
  }
}

/// A stat tracker that aggregates a performance metric for [Element] objects at
/// the granularity of creation locations in source code.
///
/// This class is optimized to minimize the size of the JSON payloads describing
/// the aggregate statistics, for stable memory usage, and low CPU usage at the
/// expense of somewhat higher overall memory usage. Stable memory usage is more
/// important than peak memory usage to avoid the false impression that the
/// user's app is leaking memory each frame.
///
/// The number of unique widget creation locations tends to be at most in the
/// low thousands for regular flutter apps so the peak memory usage for this
/// class is not an issue.
class _ElementLocationStatsTracker {
  // All known creation location tracked.
  //
  // This could also be stored as a `Map<int, _LocationCount>` but this
  // representation is more efficient as all location ids from 0 to n are
  // typically present.
  //
  // All logic in this class assumes that if `_stats[i]` is not null
  // `_stats[i].id` equals `i`.
  final List<_LocationCount?> _stats = <_LocationCount?>[];

  /// Locations with a non-zero count.
  final List<_LocationCount> active = <_LocationCount>[];

  /// Locations that were added since stats were last exported.
  ///
  /// Only locations local to the current project are included as a performance
  /// optimization.
  final List<_LocationCount> newLocations = <_LocationCount>[];

  /// Increments the count associated with the creation location of [element] if
  /// the creation location is local to the current project.
  void add(Element element) {
    final Object widget = element.widget;
    if (widget is! _HasCreationLocation) {
      return;
    }
    final _HasCreationLocation creationLocationSource = widget;
    final _Location? location = creationLocationSource._location;
    if (location == null) {
      return;
    }
    final int id = _toLocationId(location);

    _LocationCount entry;
    if (id >= _stats.length || _stats[id] == null) {
      // After the first frame, almost all creation ids will already be in
      // _stats so this slow path will rarely be hit.
      while (id >= _stats.length) {
        _stats.add(null);
      }
      entry = _LocationCount(
        location: location,
        id: id,
        local: WidgetInspectorService.instance._isLocalCreationLocation(location.file),
      );
      if (entry.local) {
        newLocations.add(entry);
      }
      _stats[id] = entry;
    } else {
      entry = _stats[id]!;
    }

    // We could in the future add an option to track stats for all widgets but
    // that would significantly increase the size of the events posted using
    // [developer.postEvent] and current use cases for this feature focus on
    // helping users find problems with their widgets not the platform
    // widgets.
    if (entry.local) {
      if (entry.count == 0) {
        active.add(entry);
      }
      entry.increment();
    }
  }

  /// Clear all aggregated statistics.
  void resetCounts() {
    // We chose to only reset the active counts instead of clearing all data
    // to reduce the number memory allocations performed after the first frame.
    // Once an app has warmed up, location stats tracking should not
    // trigger significant additional memory allocations. Avoiding memory
    // allocations is important to minimize the impact this class has on cpu
    // and memory performance of the running app.
    for (final _LocationCount entry in active) {
      entry.reset();
    }
    active.clear();
  }

  /// Exports the current counts and then resets the stats to prepare to track
  /// the next frame of data.
  Map<String, dynamic> exportToJson(Duration startTime) {
    final List<int> events = List<int>.filled(active.length * 2, 0);
    int j = 0;
    for (final _LocationCount stat in active) {
      events[j++] = stat.id;
      events[j++] = stat.count;
    }

    final Map<String, dynamic> json = <String, dynamic>{
      'startTime': startTime.inMicroseconds,
      'events': events,
    };

    // Encode the new locations using the older encoding.
    if (newLocations.isNotEmpty) {
      // Add all newly used location ids to the JSON.
      final Map<String, List<int>> locationsJson = <String, List<int>>{};
      for (final _LocationCount entry in newLocations) {
        final _Location location = entry.location;
        final List<int> jsonForFile = locationsJson.putIfAbsent(
          location.file,
          () => <int>[],
        );
        jsonForFile..add(entry.id)..add(location.line)..add(location.column);
      }
      json['newLocations'] = locationsJson;
    }

    // Encode the new locations using the newer encoding (as of v2.4.0).
    if (newLocations.isNotEmpty) {
      final Map<String, Map<String, List<Object?>>> fileLocationsMap = <String, Map<String, List<Object?>>>{};
      for (final _LocationCount entry in newLocations) {
        final _Location location = entry.location;
        final Map<String, List<Object?>> locations = fileLocationsMap.putIfAbsent(
          location.file, () => <String, List<Object?>>{
            'ids': <int>[],
            'lines': <int>[],
            'columns': <int>[],
            'names': <String?>[],
          },
        );

        locations['ids']!.add(entry.id);
        locations['lines']!.add(location.line);
        locations['columns']!.add(location.column);
        locations['names']!.add(location.name);
      }
      json['locations'] = fileLocationsMap;
    }

    resetCounts();
    newLocations.clear();
    return json;
  }
}

class _WidgetForTypeTests extends Widget {
  const _WidgetForTypeTests();

  @override
  Element createElement() => throw UnimplementedError();
}

/// A widget that enables inspecting the child widget's structure.
///
/// Select a location on your device or emulator and view what widgets and
/// render object that best matches the location. An outline of the selected
/// widget and terse summary information is shown on device with detailed
/// information is shown in the observatory or in IntelliJ when using the
/// Flutter Plugin.
///
/// The inspector has a select mode and a view mode.
///
/// In the select mode, tapping the device selects the widget that best matches
/// the location of the touch and switches to view mode. Dragging a finger on
/// the device selects the widget under the drag location but does not switch
/// modes. Touching the very edge of the bounding box of a widget triggers
/// selecting the widget even if another widget that also overlaps that
/// location would otherwise have priority.
///
/// In the view mode, the previously selected widget is outlined, however,
/// touching the device has the same effect it would have if the inspector
/// wasn't present. This allows interacting with the application and viewing how
/// the selected widget changes position. Clicking on the select icon in the
/// bottom left corner of the application switches back to select mode.
class WidgetInspector extends StatefulWidget {
  /// Creates a widget that enables inspection for the child.
  const WidgetInspector({
    super.key,
    required this.child,
    required this.selectButtonBuilder,
  });

  /// The widget that is being inspected.
  final Widget child;

  /// A builder that is called to create the select button.
  ///
  /// The `onPressed` callback passed as an argument to the builder should be
  /// hooked up to the returned widget.
  final InspectorSelectButtonBuilder? selectButtonBuilder;

  @override
  State<WidgetInspector> createState() => _WidgetInspectorState();
}

class _WidgetInspectorState extends State<WidgetInspector>
    with WidgetsBindingObserver {

  _WidgetInspectorState();

  Offset? _lastPointerLocation;

  late InspectorSelection selection;

  late bool isSelectMode;

  final GlobalKey _ignorePointerKey = GlobalKey();

  /// Distance from the edge of the bounding box for an element to consider
  /// as selecting the edge of the bounding box.
  static const double _edgeHitMargin = 2.0;

  @override
  void initState() {
    super.initState();

    WidgetInspectorService.instance.selection
        .addListener(_selectionInformationChanged);
    WidgetInspectorService.instance.isSelectMode
        .addListener(_selectionInformationChanged);
    selection = WidgetInspectorService.instance.selection;
    isSelectMode = WidgetInspectorService.instance.isSelectMode.value;
  }

  @override
  void dispose() {
    WidgetInspectorService.instance.selection
        .removeListener(_selectionInformationChanged);
    WidgetInspectorService.instance.isSelectMode
        .removeListener(_selectionInformationChanged);
    super.dispose();
  }

  void _selectionInformationChanged() => setState((){
    selection = WidgetInspectorService.instance.selection;
    isSelectMode = WidgetInspectorService.instance.isSelectMode.value;
  });

  bool _hitTestHelper(
    List<RenderObject> hits,
    List<RenderObject> edgeHits,
    Offset position,
    RenderObject object,
    Matrix4 transform,
  ) {
    bool hit = false;
    final Matrix4? inverse = Matrix4.tryInvert(transform);
    if (inverse == null) {
      // We cannot invert the transform. That means the object doesn't appear on
      // screen and cannot be hit.
      return false;
    }
    final Offset localPosition = MatrixUtils.transformPoint(inverse, position);

    final List<DiagnosticsNode> children = object.debugDescribeChildren();
    for (int i = children.length - 1; i >= 0; i -= 1) {
      final DiagnosticsNode diagnostics = children[i];
      if (diagnostics.style == DiagnosticsTreeStyle.offstage ||
          diagnostics.value is! RenderObject) {
        continue;
      }
      final RenderObject child = diagnostics.value! as RenderObject;
      final Rect? paintClip = object.describeApproximatePaintClip(child);
      if (paintClip != null && !paintClip.contains(localPosition)) {
        continue;
      }

      final Matrix4 childTransform = transform.clone();
      object.applyPaintTransform(child, childTransform);
      if (_hitTestHelper(hits, edgeHits, position, child, childTransform)) {
        hit = true;
      }
    }

    final Rect bounds = object.semanticBounds;
    if (bounds.contains(localPosition)) {
      hit = true;
      // Hits that occur on the edge of the bounding box of an object are
      // given priority to provide a way to select objects that would
      // otherwise be hard to select.
      if (!bounds.deflate(_edgeHitMargin).contains(localPosition)) {
        edgeHits.add(object);
      }
    }
    if (hit) {
      hits.add(object);
    }
    return hit;
  }

  /// Returns the list of render objects located at the given position ordered
  /// by priority.
  ///
  /// All render objects that are not offstage that match the location are
  /// included in the list of matches. Priority is given to matches that occur
  /// on the edge of a render object's bounding box and to matches found by
  /// [RenderBox.hitTest].
  List<RenderObject> hitTest(Offset position, RenderObject root) {
    final List<RenderObject> regularHits = <RenderObject>[];
    final List<RenderObject> edgeHits = <RenderObject>[];

    _hitTestHelper(regularHits, edgeHits, position, root, root.getTransformTo(null));
    // Order matches by the size of the hit area.
    double area(RenderObject object) {
      final Size size = object.semanticBounds.size;
      return size.width * size.height;
    }
    regularHits.sort((RenderObject a, RenderObject b) => area(a).compareTo(area(b)));
    final Set<RenderObject> hits = <RenderObject>{
      ...edgeHits,
      ...regularHits,
    };
    return hits.toList();
  }

  void _inspectAt(Offset position) {
    if (!isSelectMode) {
      return;
    }

    final RenderIgnorePointer ignorePointer = _ignorePointerKey.currentContext!.findRenderObject()! as RenderIgnorePointer;
    final RenderObject userRender = ignorePointer.child!;
    final List<RenderObject> selected = hitTest(position, userRender);

    selection.candidates = selected;
  }

  void _handlePanDown(DragDownDetails event) {
    _lastPointerLocation = event.globalPosition;
    _inspectAt(event.globalPosition);
  }

  void _handlePanUpdate(DragUpdateDetails event) {
    _lastPointerLocation = event.globalPosition;
    _inspectAt(event.globalPosition);
  }

  void _handlePanEnd(DragEndDetails details) {
    // If the pan ends on the edge of the window assume that it indicates the
    // pointer is being dragged off the edge of the display not a regular touch
    // on the edge of the display. If the pointer is being dragged off the edge
    // of the display we do not want to select anything. A user can still select
    // a widget that is only at the exact screen margin by tapping.
    final ui.FlutterView view = View.of(context);
    final Rect bounds = (Offset.zero & (view.physicalSize / view.devicePixelRatio)).deflate(_kOffScreenMargin);
    if (!bounds.contains(_lastPointerLocation!)) {
      selection.clear();
    }
  }

  void _handleTap() {
    if (!isSelectMode) {
      return;
    }
    if (_lastPointerLocation != null) {
      _inspectAt(_lastPointerLocation!);
      WidgetInspectorService.instance._sendInspectEvent(selection.current);
    }

    // Only exit select mode if there is a button to return to select mode.
    if (widget.selectButtonBuilder != null) {
      WidgetInspectorService.instance.isSelectMode.value = false;
    }
  }

  void _handleEnableSelect() {
      WidgetInspectorService.instance.isSelectMode.value = true;
  }

  @override
  Widget build(BuildContext context) {
    // Be careful changing this build method. The _InspectorOverlayLayer
    // assumes the root RenderObject for the WidgetInspector will be
    // a RenderStack with a _RenderInspectorOverlay as the last child.
    return Stack(children: <Widget>[
      GestureDetector(
        onTap: _handleTap,
        onPanDown: _handlePanDown,
        onPanEnd: _handlePanEnd,
        onPanUpdate: _handlePanUpdate,
        behavior: HitTestBehavior.opaque,
        excludeFromSemantics: true,
        child: IgnorePointer(
          ignoring: isSelectMode,
          key: _ignorePointerKey,
          child: widget.child,
        ),
      ),
      if (!isSelectMode && widget.selectButtonBuilder != null)
        Positioned(
          left: _kInspectButtonMargin,
          bottom: _kInspectButtonMargin,
          child: widget.selectButtonBuilder!(context, _handleEnableSelect),
        ),
      _InspectorOverlay(selection: selection),
    ]);
  }
}

/// Mutable selection state of the inspector.
class InspectorSelection with ChangeNotifier {
  /// Creates an instance of [InspectorSelection].
  InspectorSelection() {
    if (kFlutterMemoryAllocationsEnabled) {
      ChangeNotifier.maybeDispatchObjectCreation(this);
    }
  }

  /// Render objects that are candidates to be selected.
  ///
  /// Tools may wish to iterate through the list of candidates.
  List<RenderObject> get candidates => _candidates;
  List<RenderObject> _candidates = <RenderObject>[];
  set candidates(List<RenderObject> value) {
    _candidates = value;
    _index = 0;
    _computeCurrent();
  }

  /// Index within the list of candidates that is currently selected.
  int get index => _index;
  int _index = 0;
  set index(int value) {
    _index = value;
    _computeCurrent();
  }

  /// Set the selection to empty.
  void clear() {
    _candidates = <RenderObject>[];
    _index = 0;
    _computeCurrent();
  }

  /// Selected render object typically from the [candidates] list.
  ///
  /// Setting [candidates] or calling [clear] resets the selection.
  ///
  /// Returns null if the selection is invalid.
  RenderObject? get current => active ? _current : null;

  RenderObject? _current;
  set current(RenderObject? value) {
    if (_current != value) {
      _current = value;
      _currentElement = (value?.debugCreator as DebugCreator?)?.element;
      notifyListeners();
    }
  }

  /// Selected [Element] consistent with the [current] selected [RenderObject].
  ///
  /// Setting [candidates] or calling [clear] resets the selection.
  ///
  /// Returns null if the selection is invalid.
  Element? get currentElement {
    return _currentElement?.debugIsDefunct ?? true ? null : _currentElement;
  }

  Element? _currentElement;
  set currentElement(Element? element) {
    if (element?.debugIsDefunct ?? false) {
      _currentElement = null;
      _current = null;
      notifyListeners();
      return;
    }
    if (currentElement != element) {
      _currentElement = element;
      _current = element!.findRenderObject();
      notifyListeners();
    }
  }

  void _computeCurrent() {
    if (_index < candidates.length) {
      _current = candidates[index];
      _currentElement = (_current?.debugCreator as DebugCreator?)?.element;
      notifyListeners();
    } else {
      _current = null;
      _currentElement = null;
      notifyListeners();
    }
  }

  /// Whether the selected render object is attached to the tree or has gone
  /// out of scope.
  bool get active => _current != null && _current!.attached;
}

class _InspectorOverlay extends LeafRenderObjectWidget {
  const _InspectorOverlay({
    required this.selection,
  });

  final InspectorSelection selection;

  @override
  _RenderInspectorOverlay createRenderObject(BuildContext context) {
    return _RenderInspectorOverlay(selection: selection);
  }

  @override
  void updateRenderObject(BuildContext context, _RenderInspectorOverlay renderObject) {
    renderObject.selection = selection;
  }
}

class _RenderInspectorOverlay extends RenderBox {
  _RenderInspectorOverlay({ required InspectorSelection selection })
    : _selection = selection;

  InspectorSelection get selection => _selection;
  InspectorSelection _selection;
  set selection(InspectorSelection value) {
    if (value != _selection) {
      _selection = value;
    }
    markNeedsPaint();
  }

  @override
  bool get sizedByParent => true;

  @override
  bool get alwaysNeedsCompositing => true;

  @override
  Size computeDryLayout(BoxConstraints constraints) {
    return constraints.constrain(Size.infinite);
  }

  @override
  void paint(PaintingContext context, Offset offset) {
    assert(needsCompositing);
    context.addLayer(_InspectorOverlayLayer(
      overlayRect: Rect.fromLTWH(offset.dx, offset.dy, size.width, size.height),
      selection: selection,
      rootRenderObject: parent is RenderObject ? parent! : null,
    ));
  }
}

@immutable
class _TransformedRect {
  _TransformedRect(RenderObject object, RenderObject? ancestor)
    : rect = object.semanticBounds,
      transform = object.getTransformTo(ancestor);

  final Rect rect;
  final Matrix4 transform;

  @override
  bool operator ==(Object other) {
    if (other.runtimeType != runtimeType) {
      return false;
    }
    return other is _TransformedRect
        && other.rect == rect
        && other.transform == transform;
  }

  @override
  int get hashCode => Object.hash(rect, transform);
}

/// State describing how the inspector overlay should be rendered.
///
/// The equality operator can be used to determine whether the overlay needs to
/// be rendered again.
@immutable
class _InspectorOverlayRenderState {
  const _InspectorOverlayRenderState({
    required this.overlayRect,
    required this.selected,
    required this.candidates,
    required this.tooltip,
    required this.textDirection,
  });

  final Rect overlayRect;
  final _TransformedRect selected;
  final List<_TransformedRect> candidates;
  final String tooltip;
  final TextDirection textDirection;

  @override
  bool operator ==(Object other) {
    if (other.runtimeType != runtimeType) {
      return false;
    }
    return other is _InspectorOverlayRenderState
        && other.overlayRect == overlayRect
        && other.selected == selected
        && listEquals<_TransformedRect>(other.candidates, candidates)
        && other.tooltip == tooltip;
  }

  @override
  int get hashCode => Object.hash(overlayRect, selected, Object.hashAll(candidates), tooltip);
}

const int _kMaxTooltipLines = 5;
const Color _kTooltipBackgroundColor = Color.fromARGB(230, 60, 60, 60);
const Color _kHighlightedRenderObjectFillColor = Color.fromARGB(128, 128, 128, 255);
const Color _kHighlightedRenderObjectBorderColor = Color.fromARGB(128, 64, 64, 128);

/// A layer that outlines the selected [RenderObject] and candidate render
/// objects that also match the last pointer location.
///
/// This approach is horrific for performance and is only used here because this
/// is limited to debug mode. Do not duplicate the logic in production code.
class _InspectorOverlayLayer extends Layer {
  /// Creates a layer that displays the inspector overlay.
  _InspectorOverlayLayer({
    required this.overlayRect,
    required this.selection,
    required this.rootRenderObject,
  }) {
    bool inDebugMode = false;
    assert(() {
      inDebugMode = true;
      return true;
    }());
    if (!inDebugMode) {
      throw FlutterError.fromParts(<DiagnosticsNode>[
        ErrorSummary(
          'The inspector should never be used in production mode due to the '
          'negative performance impact.',
        ),
      ]);
    }
  }

  InspectorSelection selection;

  /// The rectangle in this layer's coordinate system that the overlay should
  /// occupy.
  ///
  /// The scene must be explicitly recomposited after this property is changed
  /// (as described at [Layer]).
  final Rect overlayRect;

  /// Widget inspector root render object. The selection overlay will be painted
  /// with transforms relative to this render object.
  final RenderObject? rootRenderObject;

  _InspectorOverlayRenderState? _lastState;

  /// Picture generated from _lastState.
  ui.Picture? _picture;

  TextPainter? _textPainter;
  double? _textPainterMaxWidth;

  @override
  void dispose() {
    _textPainter?.dispose();
    _textPainter = null;
    _picture?.dispose();
    super.dispose();
  }

  @override
  void addToScene(ui.SceneBuilder builder) {
    if (!selection.active) {
      return;
    }

    final RenderObject selected = selection.current!;

    if (!_isInInspectorRenderObjectTree(selected)) {
      return;
    }

    final List<_TransformedRect> candidates = <_TransformedRect>[];
    for (final RenderObject candidate in selection.candidates) {
      if (candidate == selected || !candidate.attached
          || !_isInInspectorRenderObjectTree(candidate)) {
        continue;
      }
      candidates.add(_TransformedRect(candidate, rootRenderObject));
    }
    final _TransformedRect selectedRect = _TransformedRect(selected, rootRenderObject);
    final String widgetName = selection.currentElement!.toStringShort();
    final String width = selectedRect.rect.width.toStringAsFixed(1);
    final String height = selectedRect.rect.height.toStringAsFixed(1);

    final _InspectorOverlayRenderState state = _InspectorOverlayRenderState(
      overlayRect: overlayRect,
      selected: selectedRect,
      tooltip: '$widgetName ($width x $height)',
      textDirection: TextDirection.ltr,
      candidates: candidates,
    );

    if (state != _lastState) {
      _lastState = state;
      _picture?.dispose();
      _picture = _buildPicture(state);
    }
    builder.addPicture(Offset.zero, _picture!);
  }

  ui.Picture _buildPicture(_InspectorOverlayRenderState state) {
    final ui.PictureRecorder recorder = ui.PictureRecorder();
    final Canvas canvas = Canvas(recorder, state.overlayRect);
    final Size size = state.overlayRect.size;
    // The overlay rect could have an offset if the widget inspector does
    // not take all the screen.
    canvas.translate(state.overlayRect.left, state.overlayRect.top);

    final Paint fillPaint = Paint()
      ..style = PaintingStyle.fill
      ..color = _kHighlightedRenderObjectFillColor;

    final Paint borderPaint = Paint()
      ..style = PaintingStyle.stroke
      ..strokeWidth = 1.0
      ..color = _kHighlightedRenderObjectBorderColor;

    // Highlight the selected renderObject.
    final Rect selectedPaintRect = state.selected.rect.deflate(0.5);
    canvas
      ..save()
      ..transform(state.selected.transform.storage)
      ..drawRect(selectedPaintRect, fillPaint)
      ..drawRect(selectedPaintRect, borderPaint)
      ..restore();

    // Show all other candidate possibly selected elements. This helps selecting
    // render objects by selecting the edge of the bounding box shows all
    // elements the user could toggle the selection between.
    for (final _TransformedRect transformedRect in state.candidates) {
      canvas
        ..save()
        ..transform(transformedRect.transform.storage)
        ..drawRect(transformedRect.rect.deflate(0.5), borderPaint)
        ..restore();
    }

    final Rect targetRect = MatrixUtils.transformRect(
      state.selected.transform, state.selected.rect,
    );
    final Offset target = Offset(targetRect.left, targetRect.center.dy);
    const double offsetFromWidget = 9.0;
    final double verticalOffset = (targetRect.height) / 2 + offsetFromWidget;

    _paintDescription(canvas, state.tooltip, state.textDirection, target, verticalOffset, size, targetRect);

    // TODO(jacobr): provide an option to perform a debug paint of just the
    // selected widget.
    return recorder.endRecording();
  }

  void _paintDescription(
    Canvas canvas,
    String message,
    TextDirection textDirection,
    Offset target,
    double verticalOffset,
    Size size,
    Rect targetRect,
  ) {
    canvas.save();
    final double maxWidth = math.max(
      size.width - 2 * (_kScreenEdgeMargin + _kTooltipPadding),
      0,
    );
    final TextSpan? textSpan = _textPainter?.text as TextSpan?;
    if (_textPainter == null || textSpan!.text != message || _textPainterMaxWidth != maxWidth) {
      _textPainterMaxWidth = maxWidth;
      _textPainter?.dispose();
      _textPainter = TextPainter()
        ..maxLines = _kMaxTooltipLines
        ..ellipsis = '...'
        ..text = TextSpan(style: _messageStyle, text: message)
        ..textDirection = textDirection
        ..layout(maxWidth: maxWidth);
    }

    final Size tooltipSize = _textPainter!.size + const Offset(_kTooltipPadding * 2, _kTooltipPadding * 2);
    final Offset tipOffset = positionDependentBox(
      size: size,
      childSize: tooltipSize,
      target: target,
      verticalOffset: verticalOffset,
      preferBelow: false,
    );

    final Paint tooltipBackground = Paint()
      ..style = PaintingStyle.fill
      ..color = _kTooltipBackgroundColor;
    canvas.drawRect(
      Rect.fromPoints(
        tipOffset,
        tipOffset.translate(tooltipSize.width, tooltipSize.height),
      ),
      tooltipBackground,
    );

    double wedgeY = tipOffset.dy;
    final bool tooltipBelow = tipOffset.dy > target.dy;
    if (!tooltipBelow) {
      wedgeY += tooltipSize.height;
    }

    const double wedgeSize = _kTooltipPadding * 2;
    double wedgeX = math.max(tipOffset.dx, target.dx) + wedgeSize * 2;
    wedgeX = math.min(wedgeX, tipOffset.dx + tooltipSize.width - wedgeSize * 2);
    final List<Offset> wedge = <Offset>[
      Offset(wedgeX - wedgeSize, wedgeY),
      Offset(wedgeX + wedgeSize, wedgeY),
      Offset(wedgeX, wedgeY + (tooltipBelow ? -wedgeSize : wedgeSize)),
    ];
    canvas.drawPath(Path()..addPolygon(wedge, true), tooltipBackground);
    _textPainter!.paint(canvas, tipOffset + const Offset(_kTooltipPadding, _kTooltipPadding));
    canvas.restore();
  }

  @override
  @protected
  bool findAnnotations<S extends Object>(
    AnnotationResult<S> result,
    Offset localPosition, {
    bool? onlyFirst,
  }) {
    return false;
  }

  /// Return whether or not a render object belongs to this inspector widget
  /// tree.
  /// The inspector selection is static, so if there are multiple inspector
  /// overlays in the same app (i.e. an storyboard), a selected or candidate
  /// render object may not belong to this tree.
  bool _isInInspectorRenderObjectTree(RenderObject child) {
    RenderObject? current = child.parent;
    while (current != null) {
      // We found the widget inspector render object.
      if (current is RenderStack
          && current.lastChild is _RenderInspectorOverlay) {
        return rootRenderObject == current;
      }
      current = current.parent;
    }
    return false;
  }
}

const double _kScreenEdgeMargin = 10.0;
const double _kTooltipPadding = 5.0;
const double _kInspectButtonMargin = 10.0;

/// Interpret pointer up events within with this margin as indicating the
/// pointer is moving off the device.
const double _kOffScreenMargin = 1.0;

const TextStyle _messageStyle = TextStyle(
  color: Color(0xFFFFFFFF),
  fontSize: 10.0,
  height: 1.2,
);

/// Interface for classes that track the source code location the their
/// constructor was called from.
///
/// {@macro flutter.widgets.WidgetInspectorService.getChildrenSummaryTree}
// ignore: unused_element
abstract class _HasCreationLocation {
  _Location? get _location;
}

/// A tuple with file, line, and column number, for displaying human-readable
/// file locations.
class _Location {
  const _Location({
    required this.file,
    required this.line,
    required this.column,
    // ignore: unused_element
    this.name,
  });

  /// File path of the location.
  final String file;

  /// 1-based line number.
  final int line;

  /// 1-based column number.
  final int column;

  /// Optional name of the parameter or function at this location.
  final String? name;

  Map<String, Object?> toJsonMap() {
    return <String, Object?>{
      'file': file,
      'line': line,
      'column': column,
      if (name != null) 'name': name,
    };
  }

  @override
  String toString() => <String>[if (name != null) name!, file, '$line', '$column'].join(':');
}

bool _isDebugCreator(DiagnosticsNode node) => node is DiagnosticsDebugCreator;

/// Transformer to parse and gather information about [DiagnosticsDebugCreator].
///
/// This function will be registered to [FlutterErrorDetails.propertiesTransformers]
/// in [WidgetsBinding.initInstances].
///
/// This is meant to be called only in debug mode. In other modes, it yields an empty list.
Iterable<DiagnosticsNode> debugTransformDebugCreator(Iterable<DiagnosticsNode> properties) {
  if (!kDebugMode) {
    return <DiagnosticsNode>[];
  }
  final List<DiagnosticsNode> pending = <DiagnosticsNode>[];
  ErrorSummary? errorSummary;
  for (final DiagnosticsNode node in properties) {
    if (node is ErrorSummary) {
      errorSummary = node;
      break;
    }
  }
  bool foundStackTrace = false;
  final List<DiagnosticsNode> result = <DiagnosticsNode>[];
  for (final DiagnosticsNode node in properties) {
    if (!foundStackTrace && node is DiagnosticsStackTrace) {
      foundStackTrace = true;
    }
    if (_isDebugCreator(node)) {
      result.addAll(_parseDiagnosticsNode(node, errorSummary));
    } else {
      if (foundStackTrace) {
        pending.add(node);
      } else {
        result.add(node);
      }
    }
  }
  result.addAll(pending);
  return result;
}

/// Transform the input [DiagnosticsNode].
///
/// Return null if input [DiagnosticsNode] is not applicable.
Iterable<DiagnosticsNode> _parseDiagnosticsNode(
  DiagnosticsNode node,
  ErrorSummary? errorSummary,
) {
  assert(_isDebugCreator(node));
  try {
    final DebugCreator debugCreator = node.value! as DebugCreator;
    final Element element = debugCreator.element;
    return _describeRelevantUserCode(element, errorSummary);
  } catch (error, stack) {
    scheduleMicrotask(() {
      FlutterError.reportError(FlutterErrorDetails(
        exception: error,
        stack: stack,
        library: 'widget inspector',
        informationCollector: () => <DiagnosticsNode>[
          DiagnosticsNode.message('This exception was caught while trying to describe the user-relevant code of another error.'),
        ],
      ));
    });
    return <DiagnosticsNode>[];
  }
}

Iterable<DiagnosticsNode> _describeRelevantUserCode(
  Element element,
  ErrorSummary? errorSummary,
) {
  if (!WidgetInspectorService.instance.isWidgetCreationTracked()) {
    return <DiagnosticsNode>[
      ErrorDescription(
        'Widget creation tracking is currently disabled. Enabling '
        'it enables improved error messages. It can be enabled by passing '
        '`--track-widget-creation` to `flutter run` or `flutter test`.',
      ),
      ErrorSpacer(),
    ];
  }

  bool isOverflowError() {
    if (errorSummary != null && errorSummary.value.isNotEmpty) {
      final Object summary = errorSummary.value.first;
      if (summary is String && summary.startsWith('A RenderFlex overflowed by')) {
        return true;
      }
    }
    return false;
  }

  final List<DiagnosticsNode> nodes = <DiagnosticsNode>[];
  bool processElement(Element target) {
    // TODO(chunhtai): should print out all the widgets that are about to cross
    // package boundaries.
    if (debugIsLocalCreationLocation(target)) {
      DiagnosticsNode? devToolsDiagnostic;

      // TODO(kenz): once the inspector is better at dealing with broken trees,
      // we can enable deep links for more errors than just RenderFlex overflow
      // errors. See https://github.com/flutter/flutter/issues/74918.
      if (isOverflowError()) {
        final String? devToolsInspectorUri =
          WidgetInspectorService.instance._devToolsInspectorUriForElement(target);
        if (devToolsInspectorUri != null) {
          devToolsDiagnostic = DevToolsDeepLinkProperty(
            'To inspect this widget in Flutter DevTools, visit: $devToolsInspectorUri',
            devToolsInspectorUri,
          );
        }
      }

      nodes.addAll(<DiagnosticsNode>[
        DiagnosticsBlock(
          name: 'The relevant error-causing widget was',
          children: <DiagnosticsNode>[
            ErrorDescription('${target.widget.toStringShort()} ${_describeCreationLocation(target)}'),
          ],
        ),
        ErrorSpacer(),
        if (devToolsDiagnostic != null) ...<DiagnosticsNode>[devToolsDiagnostic, ErrorSpacer()],
      ]);
      return false;
    }
    return true;
  }
  if (processElement(element)) {
    element.visitAncestorElements(processElement);
  }
  return nodes;
}

/// Debugging message for DevTools deep links.
///
/// The [value] for this property is a string representation of the Flutter
/// DevTools url.
class DevToolsDeepLinkProperty extends DiagnosticsProperty<String> {
  /// Creates a diagnostics property that displays a deep link to Flutter DevTools.
  ///
  /// The [value] of this property will return a map of data for the Flutter
  /// DevTools deep link, including the full `url`, the Flutter DevTools `screenId`,
  /// and the `objectId` in Flutter DevTools that this diagnostic references.
  DevToolsDeepLinkProperty(String description, String url)
    : super('', url, description: description, level: DiagnosticLevel.info);
}

/// Returns if an object is user created.
///
/// This always returns false if it is not called in debug mode.
///
/// {@macro flutter.widgets.WidgetInspectorService.getChildrenSummaryTree}
///
/// Currently is local creation locations are only available for
/// [Widget] and [Element].
bool debugIsLocalCreationLocation(Object object) {
  bool isLocal = false;
  assert(() {
    final _Location? location = _getCreationLocation(object);
    if (location != null) {
      isLocal = WidgetInspectorService.instance._isLocalCreationLocation(location.file);
    }
    return true;
  }());
  return isLocal;
}

/// Returns true if a [Widget] is user created.
///
/// This is a faster variant of `debugIsLocalCreationLocation` that is available
/// in debug and profile builds but only works for [Widget].
bool debugIsWidgetLocalCreation(Widget widget) {
  final _Location? location = _getObjectCreationLocation(widget);
  return location != null &&
      WidgetInspectorService.instance._isLocalCreationLocation(location.file);
}

/// Returns the creation location of an object in String format if one is available.
///
/// ex: "file:///path/to/main.dart:4:3"
///
/// {@macro flutter.widgets.WidgetInspectorService.getChildrenSummaryTree}
///
/// Currently creation locations are only available for [Widget] and [Element].
String? _describeCreationLocation(Object object) {
  final _Location? location = _getCreationLocation(object);
  return location?.toString();
}

_Location? _getObjectCreationLocation(Object object) {
  return object is _HasCreationLocation ? object._location : null;
}

/// Returns the creation location of an object if one is available.
///
/// {@macro flutter.widgets.WidgetInspectorService.getChildrenSummaryTree}
///
/// Currently creation locations are only available for [Widget] and [Element].
_Location? _getCreationLocation(Object? object) {
  final Object? candidate = object is Element && !object.debugIsDefunct ? object.widget : object;
  return candidate == null ? null : _getObjectCreationLocation(candidate);
}

// _Location objects are always const so we don't need to worry about the GC
// issues that are a concern for other object ids tracked by
// [WidgetInspectorService].
final Map<_Location, int> _locationToId = <_Location, int>{};
final List<_Location> _locations = <_Location>[];

int _toLocationId(_Location location) {
  int? id = _locationToId[location];
  if (id != null) {
    return id;
  }
  id = _locations.length;
  _locations.add(location);
  _locationToId[location] = id;
  return id;
}

/// A delegate that configures how a hierarchy of [DiagnosticsNode]s are
/// serialized by the Flutter Inspector.
@visibleForTesting
class InspectorSerializationDelegate implements DiagnosticsSerializationDelegate {
  /// Creates an [InspectorSerializationDelegate] that serialize [DiagnosticsNode]
  /// for Flutter Inspector service.
  InspectorSerializationDelegate({
    this.groupName,
    this.summaryTree = false,
    this.maxDescendantsTruncatableNode = -1,
    this.expandPropertyValues = true,
    this.subtreeDepth = 1,
    this.includeProperties = false,
    required this.service,
    this.addAdditionalPropertiesCallback,
  });

  /// Service used by GUI tools to interact with the [WidgetInspector].
  final WidgetInspectorService service;

  /// Optional [groupName] parameter which indicates that the json should
  /// contain live object ids.
  ///
  /// Object ids returned as part of the json will remain live at least until
  /// [WidgetInspectorService.disposeGroup()] is called on [groupName].
  final String? groupName;

  /// Whether the tree should only include nodes created by the local project.
  final bool summaryTree;

  /// Maximum descendants of [DiagnosticsNode] before truncating.
  final int maxDescendantsTruncatableNode;

  @override
  final bool includeProperties;

  @override
  final int subtreeDepth;

  @override
  final bool expandPropertyValues;

  /// Callback to add additional experimental serialization properties.
  ///
  /// This callback can be used to customize the serialization of DiagnosticsNode
  /// objects for experimental features in widget inspector clients such as
  /// [Dart DevTools](https://github.com/flutter/devtools).
  final Map<String, Object>? Function(DiagnosticsNode, InspectorSerializationDelegate)? addAdditionalPropertiesCallback;

  final List<DiagnosticsNode> _nodesCreatedByLocalProject = <DiagnosticsNode>[];

  bool get _interactive => groupName != null;

  @override
  Map<String, Object?> additionalNodeProperties(DiagnosticsNode node) {
    final Map<String, Object?> result = <String, Object?>{};
    final Object? value = node.value;
    if (_interactive) {
      result['valueId'] = service.toId(value, groupName!);
    }
    if (summaryTree) {
      result['summaryTree'] = true;
    }
    final _Location? creationLocation = _getCreationLocation(value);
    if (creationLocation != null) {
      result['locationId'] = _toLocationId(creationLocation);
      result['creationLocation'] = creationLocation.toJsonMap();
      if (service._isLocalCreationLocation(creationLocation.file)) {
        _nodesCreatedByLocalProject.add(node);
        result['createdByLocalProject'] = true;
      }
    }
    if (addAdditionalPropertiesCallback != null) {
      result.addAll(addAdditionalPropertiesCallback!(node, this) ?? <String, Object>{});
    }
    return result;
  }

  @override
  DiagnosticsSerializationDelegate delegateForNode(DiagnosticsNode node) {
    // The tricky special case here is that when in the detailsTree,
    // we keep subtreeDepth from going down to zero until we reach nodes
    // that also exist in the summary tree. This ensures that every time
    // you expand a node in the details tree, you expand the entire subtree
    // up until you reach the next nodes shared with the summary tree.
    return summaryTree || subtreeDepth > 1 || service._shouldShowInSummaryTree(node)
        ? copyWith(subtreeDepth: subtreeDepth - 1)
        : this;
  }

  @override
  List<DiagnosticsNode> filterChildren(List<DiagnosticsNode> nodes, DiagnosticsNode owner) {
    return service._filterChildren(nodes, this);
  }

  @override
  List<DiagnosticsNode> filterProperties(List<DiagnosticsNode> nodes, DiagnosticsNode owner) {
    final bool createdByLocalProject = _nodesCreatedByLocalProject.contains(owner);
    return nodes.where((DiagnosticsNode node) {
      return !node.isFiltered(createdByLocalProject ? DiagnosticLevel.fine : DiagnosticLevel.info);
    }).toList();
  }

  @override
  List<DiagnosticsNode> truncateNodesList(List<DiagnosticsNode> nodes, DiagnosticsNode? owner) {
    if (maxDescendantsTruncatableNode >= 0 &&
        owner!.allowTruncate &&
        nodes.length > maxDescendantsTruncatableNode) {
      nodes = service._truncateNodes(nodes, maxDescendantsTruncatableNode);
    }
    return nodes;
  }

  @override
  DiagnosticsSerializationDelegate copyWith({int? subtreeDepth, bool? includeProperties, bool? expandPropertyValues}) {
    return InspectorSerializationDelegate(
      groupName: groupName,
      summaryTree: summaryTree,
      maxDescendantsTruncatableNode: maxDescendantsTruncatableNode,
      expandPropertyValues: expandPropertyValues ?? this.expandPropertyValues,
      subtreeDepth: subtreeDepth ?? this.subtreeDepth,
      includeProperties: includeProperties ?? this.includeProperties,
      service: service,
      addAdditionalPropertiesCallback: addAdditionalPropertiesCallback,
    );
  }
}

@Target(<TargetKind>{TargetKind.method})
class _WidgetFactory {
  const _WidgetFactory();
}

/// Annotation which marks a function as a widget factory for the purpose of
/// widget creation tracking.
///
/// When widget creation tracking is enabled, the framework tracks the source
/// code location of the constructor call for each widget instance. This
/// information is used by the DevTools to provide an improved developer
/// experience. For example, it allows the Flutter inspector to present the
/// widget tree in a manner similar to how the UI was defined in your source
/// code.
///
/// [Widget] constructors are automatically instrumented to track the source
/// code location of constructor calls. However, there are cases where
/// a function acts as a sort of a constructor for a widget and a call to such
/// a function should be considered as the creation location for the returned
/// widget instance.
///
/// Annotating a function with this annotation marks the function as a widget
/// factory. The framework will then instrument that function in the same way
/// as it does for [Widget] constructors.
///
/// Tracking will not work correctly if the function has optional positional
/// parameters.
///
/// Currently this annotation is only supported on extension methods.
///
/// {@tool snippet}
///
/// This example shows how to use the [widgetFactory] annotation to mark an
/// extension method as a widget factory:
///
/// ```dart
/// extension PaddingModifier on Widget {
///   @widgetFactory
///   Widget padding(EdgeInsetsGeometry padding) {
///     return Padding(padding: padding, child: this);
///   }
/// }
/// ```
///
/// When using the above extension method, the framework will track the
/// creation location of the [Padding] widget instance as the source code
/// location where the `padding` extension method was called:
///
/// ```dart
/// // continuing from previous example...
/// const Text('Hello World!')
///     .padding(const EdgeInsets.all(8));
/// ```
///
/// {@end-tool}
///
/// See also:
///
/// * the documentation for [Track widget creation](https://docs.flutter.dev/development/tools/devtools/inspector#track-widget-creation).
// The below ignore is needed because the static type of the annotation is used
// by the CFE kernel transformer that implements the instrumentation to
// recognize the annotation.
// ignore: library_private_types_in_public_api
const _WidgetFactory widgetFactory = _WidgetFactory();

/// Does not hold keys from garbage collection.
@visibleForTesting
class WeakMap<K, V> {
  Expando<Object> _objects = Expando<Object>();

  /// Strings, numbers, booleans.
  final Map<K, V> _primitives = <K, V>{};

  bool _isPrimitive(Object? key) {
    return key == null || key is String || key is num || key is bool;
  }

  /// Returns the value for the given [key] or null if [key] is not in the map
  /// or garbage collected.
  ///
  /// Does not support records to act as keys.
  V? operator [](K key){
    if (_isPrimitive(key)) {
      return _primitives[key];
    } else {
      return _objects[key!] as V?;
    }
  }

  /// Associates the [key] with the given [value].
  void operator []=(K key, V value){
    if (_isPrimitive(key)) {
      _primitives[key] = value;
    } else {
      _objects[key!] = value;
    }
  }

  /// Removes the value for the given [key] from the map.
  V? remove(K key) {
    if (_isPrimitive(key)) {
      return _primitives.remove(key);
    } else {
      final V? result = _objects[key!]  as V?;
      _objects[key] = null;
      return result;
    }
  }

  /// Removes all pairs from the map.
  void clear() {
    _objects = Expando<Object>();
    _primitives.clear();
  }
}<|MERGE_RESOLUTION|>--- conflicted
+++ resolved
@@ -1672,13 +1672,9 @@
     final List<_DiagnosticsPathNode> path = switch (value) {
       RenderObject() => _getRenderObjectParentChain(value, groupName)!,
       Element() => _getElementParentChain(value, groupName),
-<<<<<<< HEAD
-      _ => throw FlutterError.fromParts(<DiagnosticsNode>[ErrorSummary('Cannot get parent chain for node of type ${value.runtimeType}')]),
-=======
       _ => throw FlutterError.fromParts(<DiagnosticsNode>[
         ErrorSummary('Cannot get parent chain for node of type ${value.runtimeType}'),
       ]),
->>>>>>> 1d0e798c
     };
 
     InspectorSerializationDelegate createDelegate() =>
