// Copyright 2014 The Flutter Authors. All rights reserved.
// Use of this source code is governed by a BSD-style license that can be
// found in the LICENSE file.

import 'package:flutter/services.dart';

import 'actions.dart';

/// An [Intent] to send the event straight to the engine.
///
/// See also:
///
///   * [DefaultTextEditingShortcuts], which triggers this [Intent].
class DoNothingAndStopPropagationTextIntent extends Intent {
  /// Creates an instance of [DoNothingAndStopPropagationTextIntent].
  const DoNothingAndStopPropagationTextIntent();
}

/// A text editing related [Intent] that performs an operation towards a given
/// direction of the current caret location.
abstract class DirectionalTextEditingIntent extends Intent {
  /// Creates a [DirectionalTextEditingIntent].
  const DirectionalTextEditingIntent(this.forward);

  /// Whether the input field, if applicable, should perform the text editing
  /// operation from the current caret location towards the end of the document.
  ///
  /// Unless otherwise specified by the recipient of this intent, this parameter
  /// uses the logical order of characters in the string to determind the
  /// direction, and is not affected by the writing direction of the text.
  final bool forward;
}

/// Deletes the character before or after the caret location, based on whether
/// `forward` is true.
///
/// {@template flutter.widgets.TextEditingIntents.logicalOrder}
/// {@endtemplate}
///
/// Typically a text field will not respond to this intent if it has no active
/// caret ([TextSelection.isValid] is false for the current selection).
class DeleteCharacterIntent extends DirectionalTextEditingIntent {
  /// Creates a [DeleteCharacterIntent].
  const DeleteCharacterIntent({ required bool forward }) : super(forward);
}

/// Deletes from the current caret location to the previous or next word
/// boundary, based on whether `forward` is true.
class DeleteToNextWordBoundaryIntent extends DirectionalTextEditingIntent {
  /// Creates a [DeleteToNextWordBoundaryIntent].
  const DeleteToNextWordBoundaryIntent({ required bool forward }) : super(forward);
}

/// Deletes from the current caret location to the previous or next soft or hard
/// line break, based on whether `forward` is true.
class DeleteToLineBreakIntent extends DirectionalTextEditingIntent {
  /// Creates a [DeleteToLineBreakIntent].
  const DeleteToLineBreakIntent({ required bool forward }) : super(forward);
}

/// A [DirectionalTextEditingIntent] that moves the caret or the selection to a
/// new location.
abstract class DirectionalCaretMovementIntent extends DirectionalTextEditingIntent {
  /// Creates a [DirectionalCaretMovementIntent].
  const DirectionalCaretMovementIntent(bool forward, this.collapseSelection)
    : super(forward);

  /// Whether this [Intent] should make the selection collapsed (so it becomes a
  /// caret), after the movement.
  ///
  /// When [collapseSelection] is false, the input field typically only moves
  /// the current [TextSelection.extent] to the new location, while maintains
  /// the current [TextSelection.base] location.
  ///
  /// When [collapseSelection] is true, the input field typically should move
  /// both the [TextSelection.base] and the [TextSelection.extent] to the new
  /// location.
  final bool collapseSelection;
}

/// Expands, or moves the current selection from the current
/// [TextSelection.extent] position to the previous or the next character
/// boundary.
class ExtendSelectionByCharacterIntent extends DirectionalCaretMovementIntent {
  /// Creates an [ExtendSelectionByCharacterIntent].
  const ExtendSelectionByCharacterIntent({
    required bool forward,
    required bool collapseSelection,
  }) : super(forward, collapseSelection);
}

/// Expands, or moves the current selection from the current
/// [TextSelection.extent] position to the previous or the next word
/// boundary.
class ExtendSelectionToNextWordBoundaryIntent extends DirectionalCaretMovementIntent {
  /// Creates an [ExtendSelectionToNextWordBoundaryIntent].
  const ExtendSelectionToNextWordBoundaryIntent({
    required bool forward,
    required bool collapseSelection,
  }) : super(forward, collapseSelection);
}

/// Expands, or moves the current selection from the current
/// [TextSelection.extent] position to the previous or the next word
/// boundary, or the [TextSelection.base] position if it's closer in the move
/// direction.
///
/// This [Intent] typically has the same effect as an
/// [ExtendSelectionToNextWordBoundaryIntent], except it collapses the selection
/// when the order of [TextSelection.base] and [TextSelection.extent] would
/// reverse.
///
/// This is typically only used on macOS.
class ExtendSelectionToNextWordBoundaryOrCaretLocationIntent extends DirectionalTextEditingIntent {
  /// Creates an [ExtendSelectionToNextWordBoundaryOrCaretLocationIntent].
  const ExtendSelectionToNextWordBoundaryOrCaretLocationIntent({
    required bool forward,
  }) : super(forward);
}

/// Expands, or moves the current selection from the current
/// [TextSelection.extent] position to the closest line break in the direction
/// given by [forward].
class ExtendSelectionToLineBreakIntent extends DirectionalCaretMovementIntent {
  /// Creates an [ExtendSelectionToLineBreakIntent].
  const ExtendSelectionToLineBreakIntent({
    required bool forward,
    required bool collapseSelection,
  }) : super(forward, collapseSelection);
}

/// Expands, or moves the current selection from the current
/// [TextSelection.extent] position to the closest position on the adjacent
/// line.
<<<<<<< HEAD
///
/// {@macro flutter.widgets.TextEditingIntents.seeAlso}
class ExtendSelectionLeftByLineTextIntent extends Intent {
  /// Creates an instance of ExtendSelectionLeftByLineTextIntent.
  const ExtendSelectionLeftByLineTextIntent({
    this.stopAtReversal = false,
  });

  /// {@macro flutter.widgets.TextEditingActionTarget.stopAtReversal}
  final bool stopAtReversal;
}

/// An [Intent] to extend the selection left past the nearest word.
///
/// {@macro flutter.widgets.TextEditingIntents.seeAlso}
class ExtendSelectionLeftByWordTextIntent extends Intent {
  /// Creates an instance of ExtendSelectionLeftByWordTextIntent.
  const ExtendSelectionLeftByWordTextIntent({
    this.stopAtReversal = false,
  });

  /// {@macro flutter.widgets.TextEditingActionTarget.stopAtReversal}
  final bool stopAtReversal;
}

/// An [Intent] to extend the selection left by one character.
/// platform for the shift + arrow-left key event.
///
/// {@macro flutter.widgets.TextEditingIntents.seeAlso}
class ExtendSelectionLeftTextIntent extends Intent {
  /// Creates an instance of ExtendSelectionLeftTextIntent.
  const ExtendSelectionLeftTextIntent();
}

/// An [Intent] to extend the selection right to the start/end of the current
/// line.
///
/// {@macro flutter.widgets.TextEditingIntents.seeAlso}
class ExtendSelectionRightByLineTextIntent extends Intent {
  /// Creates an instance of ExtendSelectionRightByLineTextIntent.
  const ExtendSelectionRightByLineTextIntent({
    this.stopAtReversal = false,
  });

  /// {@macro flutter.widgets.TextEditingActionTarget.stopAtReversal}
  final bool stopAtReversal;
}

/// An [Intent] to extend the selection right past the nearest word.
///
/// {@macro flutter.widgets.TextEditingIntents.seeAlso}
class ExtendSelectionRightByWordTextIntent extends Intent {
  /// Creates an instance of ExtendSelectionRightByWordTextIntent.
  const ExtendSelectionRightByWordTextIntent({
    this.stopAtReversal = false,
  });

  /// {@macro flutter.widgets.TextEditingActionTarget.stopAtReversal}
  final bool stopAtReversal;
}
=======
class ExtendSelectionVerticallyToAdjacentLineIntent extends DirectionalCaretMovementIntent {
  /// Creates an [ExtendSelectionVerticallyToAdjacentLineIntent].
  const ExtendSelectionVerticallyToAdjacentLineIntent({
    required bool forward,
    required bool collapseSelection,
  }) : super(forward, collapseSelection);
}

/// Expands, or moves the current selection from the current
/// [TextSelection.extent] position to the start or the end of the document.
class ExtendSelectionToDocumentBoundaryIntent extends DirectionalCaretMovementIntent {
  /// Creates an [ExtendSelectionToDocumentBoundaryIntent].
  const ExtendSelectionToDocumentBoundaryIntent({
    required bool forward,
    required bool collapseSelection,
  }) : super(forward, collapseSelection);
}

/// An [Intent] to select everything in the field.
class SelectAllTextIntent extends Intent {
  /// Creates an instance of [SelectAllTextIntent].
  const SelectAllTextIntent(this.cause);

  /// {@template flutter.widgets.TextEditingIntents.cause}
  /// The [SelectionChangedCause] that triggered the intent.
  /// {@endtemplate}
  final SelectionChangedCause cause;
}

/// An [Intent] that represents a user interaction that attempts to copy or cut
/// the current selection in the field.
class CopySelectionTextIntent extends Intent {
  const CopySelectionTextIntent._(this.cause, this.collapseSelection);
>>>>>>> 02cfbc32

  /// Creates an [Intent] that represents a user interaction that attempts to
  /// cut the current selection in the field.
  const CopySelectionTextIntent.cut(SelectionChangedCause cause) : this._(cause, true);

<<<<<<< HEAD
/// An [Intent] to extend the selection to the end of all the text.
///
/// {@macro flutter.widgets.TextEditingIntents.seeAlso}
class ExtendSelectionToEndTextIntent extends Intent {
  /// Creates an instance of ExtendSelectionToEndTextIntent.
  const ExtendSelectionToEndTextIntent();
}

/// An [Intent] to extend the selection to the start of all the text.
///
/// {@macro flutter.widgets.TextEditingIntents.seeAlso}
class ExtendSelectionToStartTextIntent extends Intent {
  /// Creates an instance of ExtendSelectionToStartTextIntent.
  const ExtendSelectionToStartTextIntent();
}

/// An [Intent] to extend the selection up by one line.
///
/// {@macro flutter.widgets.TextEditingIntents.seeAlso}
class ExtendSelectionUpTextIntent extends Intent {
  /// Creates an instance of ExtendSelectionUpTextIntent.
  const ExtendSelectionUpTextIntent();
}
=======
  /// An [Intent] that represents a user interaction that attempts to copy the
  /// current selection in the field.
  static const CopySelectionTextIntent copy = CopySelectionTextIntent._(SelectionChangedCause.keyboard, false);
>>>>>>> 02cfbc32

  /// {@macro flutter.widgets.TextEditingIntents.cause}
  final SelectionChangedCause cause;

  /// Whether the original text needs to be removed from the input field if the
  /// copy action was successful.
  final bool collapseSelection;
}

/// An [Intent] to paste text from [Clipboard] to the field.
class PasteTextIntent extends Intent {
  /// Creates an instance of [PasteTextIntent].
  const PasteTextIntent(this.cause);

  /// {@macro flutter.widgets.TextEditingIntents.cause}
  final SelectionChangedCause cause;
}

/// An [Intent] that represents a user interaction that attempts to modify the
/// current [TextEditingValue] in an input field.
class ReplaceTextIntent extends Intent {
  /// Creates a [ReplaceTextIntent].
  const ReplaceTextIntent(this.currentTextEditingValue, this.replacementText, this.replacementRange, this.cause);

  /// The [TextEditingValue] that this [Intent]'s action should perform on.
  final TextEditingValue currentTextEditingValue;

  /// The text to replace the original text within the [replacementRange] with.
  final String replacementText;

  /// The range of text in [currentTextEditingValue] that needs to be replaced.
  final TextRange replacementRange;

  /// {@macro flutter.widgets.TextEditingIntents.cause}
  final SelectionChangedCause cause;
}

/// An [Intent] that represents a user interaction that attempts to change the
/// selection in an input field.
class UpdateSelectionIntent extends Intent {
  /// Creates a [UpdateSelectionIntent].
  const UpdateSelectionIntent(this.currentTextEditingValue, this.newSelection, this.cause);

  /// The [TextEditingValue] that this [Intent]'s action should perform on.
  final TextEditingValue currentTextEditingValue;

  /// The new [TextSelection] the input field should adopt.
  final TextSelection newSelection;

  /// {@macro flutter.widgets.TextEditingIntents.cause}
  final SelectionChangedCause cause;
}<|MERGE_RESOLUTION|>--- conflicted
+++ resolved
@@ -62,8 +62,12 @@
 /// new location.
 abstract class DirectionalCaretMovementIntent extends DirectionalTextEditingIntent {
   /// Creates a [DirectionalCaretMovementIntent].
-  const DirectionalCaretMovementIntent(bool forward, this.collapseSelection)
-    : super(forward);
+  const DirectionalCaretMovementIntent(
+    bool forward,
+    this.collapseSelection,
+    [this.collapseAtReversal = false]
+  ) : assert(!collapseSelection || !collapseAtReversal),
+      super(forward);
 
   /// Whether this [Intent] should make the selection collapsed (so it becomes a
   /// caret), after the movement.
@@ -76,6 +80,16 @@
   /// both the [TextSelection.base] and the [TextSelection.extent] to the new
   /// location.
   final bool collapseSelection;
+
+  /// Whether to collapse the selection when it would otherwise reverse order.
+  ///
+  /// For example, consider when forward is true and the extent is before the
+  /// base. If collapseAtReversal is true, then this will cause the selection to
+  /// collapse at the base. If it's false, then the extent will be placed at the
+  /// linebreak, reversing the order of base and offset.
+  ///
+  /// Cannot be true when collapseSelection is true.
+  final bool collapseAtReversal;
 }
 
 /// Expands, or moves the current selection from the current
@@ -126,74 +140,14 @@
   const ExtendSelectionToLineBreakIntent({
     required bool forward,
     required bool collapseSelection,
-  }) : super(forward, collapseSelection);
+    bool collapseAtReversal = false,
+  }) : assert(!collapseSelection || !collapseAtReversal),
+       super(forward, collapseSelection, collapseAtReversal);
 }
 
 /// Expands, or moves the current selection from the current
 /// [TextSelection.extent] position to the closest position on the adjacent
 /// line.
-<<<<<<< HEAD
-///
-/// {@macro flutter.widgets.TextEditingIntents.seeAlso}
-class ExtendSelectionLeftByLineTextIntent extends Intent {
-  /// Creates an instance of ExtendSelectionLeftByLineTextIntent.
-  const ExtendSelectionLeftByLineTextIntent({
-    this.stopAtReversal = false,
-  });
-
-  /// {@macro flutter.widgets.TextEditingActionTarget.stopAtReversal}
-  final bool stopAtReversal;
-}
-
-/// An [Intent] to extend the selection left past the nearest word.
-///
-/// {@macro flutter.widgets.TextEditingIntents.seeAlso}
-class ExtendSelectionLeftByWordTextIntent extends Intent {
-  /// Creates an instance of ExtendSelectionLeftByWordTextIntent.
-  const ExtendSelectionLeftByWordTextIntent({
-    this.stopAtReversal = false,
-  });
-
-  /// {@macro flutter.widgets.TextEditingActionTarget.stopAtReversal}
-  final bool stopAtReversal;
-}
-
-/// An [Intent] to extend the selection left by one character.
-/// platform for the shift + arrow-left key event.
-///
-/// {@macro flutter.widgets.TextEditingIntents.seeAlso}
-class ExtendSelectionLeftTextIntent extends Intent {
-  /// Creates an instance of ExtendSelectionLeftTextIntent.
-  const ExtendSelectionLeftTextIntent();
-}
-
-/// An [Intent] to extend the selection right to the start/end of the current
-/// line.
-///
-/// {@macro flutter.widgets.TextEditingIntents.seeAlso}
-class ExtendSelectionRightByLineTextIntent extends Intent {
-  /// Creates an instance of ExtendSelectionRightByLineTextIntent.
-  const ExtendSelectionRightByLineTextIntent({
-    this.stopAtReversal = false,
-  });
-
-  /// {@macro flutter.widgets.TextEditingActionTarget.stopAtReversal}
-  final bool stopAtReversal;
-}
-
-/// An [Intent] to extend the selection right past the nearest word.
-///
-/// {@macro flutter.widgets.TextEditingIntents.seeAlso}
-class ExtendSelectionRightByWordTextIntent extends Intent {
-  /// Creates an instance of ExtendSelectionRightByWordTextIntent.
-  const ExtendSelectionRightByWordTextIntent({
-    this.stopAtReversal = false,
-  });
-
-  /// {@macro flutter.widgets.TextEditingActionTarget.stopAtReversal}
-  final bool stopAtReversal;
-}
-=======
 class ExtendSelectionVerticallyToAdjacentLineIntent extends DirectionalCaretMovementIntent {
   /// Creates an [ExtendSelectionVerticallyToAdjacentLineIntent].
   const ExtendSelectionVerticallyToAdjacentLineIntent({
@@ -227,41 +181,14 @@
 /// the current selection in the field.
 class CopySelectionTextIntent extends Intent {
   const CopySelectionTextIntent._(this.cause, this.collapseSelection);
->>>>>>> 02cfbc32
 
   /// Creates an [Intent] that represents a user interaction that attempts to
   /// cut the current selection in the field.
   const CopySelectionTextIntent.cut(SelectionChangedCause cause) : this._(cause, true);
 
-<<<<<<< HEAD
-/// An [Intent] to extend the selection to the end of all the text.
-///
-/// {@macro flutter.widgets.TextEditingIntents.seeAlso}
-class ExtendSelectionToEndTextIntent extends Intent {
-  /// Creates an instance of ExtendSelectionToEndTextIntent.
-  const ExtendSelectionToEndTextIntent();
-}
-
-/// An [Intent] to extend the selection to the start of all the text.
-///
-/// {@macro flutter.widgets.TextEditingIntents.seeAlso}
-class ExtendSelectionToStartTextIntent extends Intent {
-  /// Creates an instance of ExtendSelectionToStartTextIntent.
-  const ExtendSelectionToStartTextIntent();
-}
-
-/// An [Intent] to extend the selection up by one line.
-///
-/// {@macro flutter.widgets.TextEditingIntents.seeAlso}
-class ExtendSelectionUpTextIntent extends Intent {
-  /// Creates an instance of ExtendSelectionUpTextIntent.
-  const ExtendSelectionUpTextIntent();
-}
-=======
   /// An [Intent] that represents a user interaction that attempts to copy the
   /// current selection in the field.
   static const CopySelectionTextIntent copy = CopySelectionTextIntent._(SelectionChangedCause.keyboard, false);
->>>>>>> 02cfbc32
 
   /// {@macro flutter.widgets.TextEditingIntents.cause}
   final SelectionChangedCause cause;
