--- conflicted
+++ resolved
@@ -23,11 +23,8 @@
 
 import '../foundation/_features.dart';
 import '_window.dart';
-<<<<<<< HEAD
 import '_window_positioner.dart';
-=======
 import 'binding.dart';
->>>>>>> 9c6e1e31
 
 /// A Win32 window handle.
 ///
