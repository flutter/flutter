--- conflicted
+++ resolved
@@ -1181,7 +1181,6 @@
       selectionEndpoints.first.point.dy - lineHeightAtStart,
     );
 
-<<<<<<< HEAD
     return _SelectionToolbarWrapper(
       visibility: toolbarVisible,
       layerLink: toolbarLayerLink,
@@ -1199,23 +1198,6 @@
             toolbarLocation,
           );
         },
-=======
-    return TextFieldTapRegion(
-      child: Directionality(
-        textDirection: Directionality.of(this.context),
-        child: _SelectionToolbarOverlay(
-          preferredLineHeight: lineHeightAtStart,
-          toolbarLocation: toolbarLocation,
-          layerLink: toolbarLayerLink,
-          editingRegion: editingRegion,
-          selectionControls: selectionControls,
-          midpoint: midpoint,
-          selectionEndpoints: selectionEndpoints,
-          visibility: toolbarVisible,
-          selectionDelegate: selectionDelegate,
-          clipboardStatus: clipboardStatus,
-        ),
->>>>>>> 4ed9d9de
       ),
     );
   }
@@ -1288,15 +1270,17 @@
 
   @override
   Widget build(BuildContext context) {
-    return Directionality(
-      textDirection: Directionality.of(this.context),
-      child: FadeTransition(
-        opacity: _opacity,
-        child: CompositedTransformFollower(
-          link: widget.layerLink,
-          showWhenUnlinked: false,
-          offset: widget.offset,
-          child: widget.child,
+    return TextFieldTapRegion(
+      child: Directionality(
+        textDirection: Directionality.of(this.context),
+        child: FadeTransition(
+          opacity: _opacity,
+          child: CompositedTransformFollower(
+            link: widget.layerLink,
+            showWhenUnlinked: false,
+            offset: widget.offset,
+            child: widget.child,
+          ),
         ),
       ),
     );
