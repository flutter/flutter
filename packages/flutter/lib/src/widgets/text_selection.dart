// Copyright 2014 The Flutter Authors. All rights reserved.
// Use of this source code is governed by a BSD-style license that can be
// found in the LICENSE file.

import 'dart:async';
import 'dart:math' as math;

import 'package:characters/characters.dart';
import 'package:flutter/foundation.dart';
import 'package:flutter/gestures.dart';
import 'package:flutter/rendering.dart';
import 'package:flutter/scheduler.dart';
import 'package:flutter/services.dart';

import 'basic.dart';
import 'binding.dart';
import 'constants.dart';
import 'container.dart';
import 'debug.dart';
import 'editable_text.dart';
import 'framework.dart';
import 'gesture_detector.dart';
import 'magnifier.dart';
import 'overlay.dart';
import 'tap_region.dart';
import 'ticker_provider.dart';
import 'transitions.dart';

export 'package:flutter/rendering.dart' show TextSelectionPoint;
export 'package:flutter/services.dart' show TextSelectionDelegate;

/// A duration that controls how often the drag selection update callback is
/// called.
const Duration _kDragSelectionUpdateThrottle = Duration(milliseconds: 50);

/// Signature for when a pointer that's dragging to select text has moved again.
///
/// The first argument [startDetails] contains the details of the event that
/// initiated the dragging.
///
/// The second argument [updateDetails] contains the details of the current
/// pointer movement. It's the same as the one passed to [DragGestureRecognizer.onUpdate].
///
/// This signature is different from [GestureDragUpdateCallback] to make it
/// easier for various text fields to use [TextSelectionGestureDetector] without
/// having to store the start position.
typedef DragSelectionUpdateCallback = void Function(DragStartDetails startDetails, DragUpdateDetails updateDetails);

/// The type for a Function that builds a toolbar's container with the given
/// child.
///
/// See also:
///
///   * [TextSelectionToolbar.toolbarBuilder], which is of this type.
///     type.
///   * [CupertinoTextSelectionToolbar.toolbarBuilder], which is similar, but
///     for a Cupertino-style toolbar.
typedef ToolbarBuilder = Widget Function(BuildContext context, Widget child);

/// ParentData that determines whether or not to paint the corresponding child.
///
/// Used in the layout of the Cupertino and Material text selection menus, which
/// decide whether or not to paint their buttons after laying them out and
/// determining where they overflow.
class ToolbarItemsParentData extends ContainerBoxParentData<RenderBox> {
  /// Whether or not this child is painted.
  ///
  /// Children in the selection toolbar may be laid out for measurement purposes
  /// but not painted. This allows these children to be identified.
  bool shouldPaint = false;

  @override
  String toString() => '${super.toString()}; shouldPaint=$shouldPaint';
}

/// An interface for building the selection UI, to be provided by the
/// implementer of the toolbar widget.
///
/// Override text operations such as [handleCut] if needed.
///
/// See also:
///
///  * [SelectionArea], which selects appropriate text selection controls
///    based on the current platform.
abstract class TextSelectionControls {
  /// Builds a selection handle of the given `type`.
  ///
  /// The top left corner of this widget is positioned at the bottom of the
  /// selection position.
  ///
  /// The supplied [onTap] should be invoked when the handle is tapped, if such
  /// interaction is allowed. As a counterexample, the default selection handle
  /// on iOS [cupertinoTextSelectionControls] does not call [onTap] at all,
  /// since its handles are not meant to be tapped.
  Widget buildHandle(BuildContext context, TextSelectionHandleType type, double textLineHeight, [VoidCallback? onTap]);

  /// Get the anchor point of the handle relative to itself. The anchor point is
  /// the point that is aligned with a specific point in the text. A handle
  /// often visually "points to" that location.
  Offset getHandleAnchor(TextSelectionHandleType type, double textLineHeight);

  /// Builds a toolbar near a text selection.
  ///
  /// Typically displays buttons for copying and pasting text.
  ///
  /// The [globalEditableRegion] parameter is the TextField size of the global
  /// coordinate system in logical pixels.
  ///
  /// The [textLineHeight] parameter is the [RenderEditable.preferredLineHeight]
  /// of the [RenderEditable] we are building a toolbar for.
  ///
  /// The [selectionMidpoint] parameter is a general calculation midpoint
  /// parameter of the toolbar. More detailed position information
  /// is computable from the [endpoints] parameter.
  Widget buildToolbar(
    BuildContext context,
    Rect globalEditableRegion,
    double textLineHeight,
    Offset selectionMidpoint,
    List<TextSelectionPoint> endpoints,
    TextSelectionDelegate delegate,
    // TODO(chunhtai): Change to ValueListenable<ClipboardStatus>? once
    // migration is done. https://github.com/flutter/flutter/issues/99360
    ClipboardStatusNotifier? clipboardStatus,
    Offset? lastSecondaryTapDownPosition,
  );

  /// Returns the size of the selection handle.
  Size getHandleSize(double textLineHeight);

  /// Whether the current selection of the text field managed by the given
  /// `delegate` can be removed from the text field and placed into the
  /// [Clipboard].
  ///
  /// By default, false is returned when nothing is selected in the text field.
  ///
  /// Subclasses can use this to decide if they should expose the cut
  /// functionality to the user.
  bool canCut(TextSelectionDelegate delegate) {
    return delegate.cutEnabled && !delegate.textEditingValue.selection.isCollapsed;
  }

  /// Whether the current selection of the text field managed by the given
  /// `delegate` can be copied to the [Clipboard].
  ///
  /// By default, false is returned when nothing is selected in the text field.
  ///
  /// Subclasses can use this to decide if they should expose the copy
  /// functionality to the user.
  bool canCopy(TextSelectionDelegate delegate) {
    return delegate.copyEnabled && !delegate.textEditingValue.selection.isCollapsed;
  }

  /// Whether the text field managed by the given `delegate` supports pasting
  /// from the clipboard.
  ///
  /// Subclasses can use this to decide if they should expose the paste
  /// functionality to the user.
  ///
  /// This does not consider the contents of the clipboard. Subclasses may want
  /// to, for example, disallow pasting when the clipboard contains an empty
  /// string.
  bool canPaste(TextSelectionDelegate delegate) {
    return delegate.pasteEnabled;
  }

  /// Whether the current selection of the text field managed by the given
  /// `delegate` can be extended to include the entire content of the text
  /// field.
  ///
  /// Subclasses can use this to decide if they should expose the select all
  /// functionality to the user.
  bool canSelectAll(TextSelectionDelegate delegate) {
    return delegate.selectAllEnabled && delegate.textEditingValue.text.isNotEmpty && delegate.textEditingValue.selection.isCollapsed;
  }

  /// Call [TextSelectionDelegate.cutSelection] to cut current selection.
  ///
  /// This is called by subclasses when their cut affordance is activated by
  /// the user.
  // TODO(chunhtai): remove optional parameter once migration is done.
  // https://github.com/flutter/flutter/issues/99360
  void handleCut(TextSelectionDelegate delegate, [ClipboardStatusNotifier? clipboardStatus]) {
    delegate.cutSelection(SelectionChangedCause.toolbar);
  }

  /// Call [TextSelectionDelegate.copySelection] to copy current selection.
  ///
  /// This is called by subclasses when their copy affordance is activated by
  /// the user.
  // TODO(chunhtai): remove optional parameter once migration is done.
  // https://github.com/flutter/flutter/issues/99360
  void handleCopy(TextSelectionDelegate delegate, [ClipboardStatusNotifier? clipboardStatus]) {
    delegate.copySelection(SelectionChangedCause.toolbar);
  }

  /// Call [TextSelectionDelegate.pasteText] to paste text.
  ///
  /// This is called by subclasses when their paste affordance is activated by
  /// the user.
  ///
  /// This function is asynchronous since interacting with the clipboard is
  /// asynchronous. Race conditions may exist with this API as currently
  /// implemented.
  // TODO(ianh): https://github.com/flutter/flutter/issues/11427
  Future<void> handlePaste(TextSelectionDelegate delegate) async {
    delegate.pasteText(SelectionChangedCause.toolbar);
  }

  /// Call [TextSelectionDelegate.selectAll] to set the current selection to
  /// contain the entire text value.
  ///
  /// Does not hide the toolbar.
  ///
  /// This is called by subclasses when their select-all affordance is activated
  /// by the user.
  void handleSelectAll(TextSelectionDelegate delegate) {
    delegate.selectAll(SelectionChangedCause.toolbar);
  }
}

/// Text selection controls that do not show any toolbars or handles.
///
/// This is a placeholder, suitable for temporary use during development, but
/// not practical for production. For example, it provides no way for the user
/// to interact with selections: no context menus on desktop, no toolbars or
/// drag handles on mobile, etc. For production, consider using
/// [MaterialTextSelectionControls] or creating a custom subclass of
/// [TextSelectionControls].
///
/// The [emptyTextSelectionControls] global variable has a
/// suitable instance of this class.
class EmptyTextSelectionControls extends TextSelectionControls {
  @override
  Size getHandleSize(double textLineHeight) => Size.zero;

  @override
  Widget buildToolbar(
    BuildContext context,
    Rect globalEditableRegion,
    double textLineHeight,
    Offset selectionMidpoint,
    List<TextSelectionPoint> endpoints,
    TextSelectionDelegate delegate,
    ValueListenable<ClipboardStatus>? clipboardStatus,
    Offset? lastSecondaryTapDownPosition,
  ) => const SizedBox.shrink();

  @override
  Widget buildHandle(BuildContext context, TextSelectionHandleType type, double textLineHeight, [VoidCallback? onTap]) {
    return const SizedBox.shrink();
  }

  @override
  Offset getHandleAnchor(TextSelectionHandleType type, double textLineHeight) {
    return Offset.zero;
  }
}

/// Text selection controls that do not show any toolbars or handles.
///
/// This is a placeholder, suitable for temporary use during development, but
/// not practical for production. For example, it provides no way for the user
/// to interact with selections: no context menus on desktop, no toolbars or
/// drag handles on mobile, etc. For production, consider using
/// [materialTextSelectionControls] or creating a custom subclass of
/// [TextSelectionControls].
final TextSelectionControls emptyTextSelectionControls = EmptyTextSelectionControls();


/// An object that manages a pair of text selection handles for a
/// [RenderEditable].
///
/// This class is a wrapper of [SelectionOverlay] to provide APIs specific for
/// [RenderEditable]s. To manage selection handles for custom widgets, use
/// [SelectionOverlay] instead.
class TextSelectionOverlay {
  /// Creates an object that manages overlay entries for selection handles.
  ///
  /// The [context] must not be null and must have an [Overlay] as an ancestor.
  TextSelectionOverlay({
    required TextEditingValue value,
    required this.context,
    Widget? debugRequiredFor,
    required LayerLink toolbarLayerLink,
    required LayerLink startHandleLayerLink,
    required LayerLink endHandleLayerLink,
    required this.renderObject,
    this.selectionControls,
    bool handlesVisible = false,
    required this.selectionDelegate,
    DragStartBehavior dragStartBehavior = DragStartBehavior.start,
    VoidCallback? onSelectionHandleTapped,
    ClipboardStatusNotifier? clipboardStatus,
    required TextMagnifierConfiguration magnifierConfiguration,
  }) : assert(value != null),
       assert(context != null),
       assert(handlesVisible != null),
       _handlesVisible = handlesVisible,
       _value = value {
    renderObject.selectionStartInViewport.addListener(_updateTextSelectionOverlayVisibilities);
    renderObject.selectionEndInViewport.addListener(_updateTextSelectionOverlayVisibilities);
    _updateTextSelectionOverlayVisibilities();
    _selectionOverlay = SelectionOverlay(
      magnifierConfiguration: magnifierConfiguration,
      context: context,
      debugRequiredFor: debugRequiredFor,
      // The metrics will be set when show handles.
      startHandleType: TextSelectionHandleType.collapsed,
      startHandlesVisible: _effectiveStartHandleVisibility,
      lineHeightAtStart: 0.0,
      onStartHandleDragStart: _handleSelectionStartHandleDragStart,
      onStartHandleDragUpdate: _handleSelectionStartHandleDragUpdate,
      onEndHandleDragEnd: _handleAnyDragEnd,
      endHandleType: TextSelectionHandleType.collapsed,
      endHandlesVisible: _effectiveEndHandleVisibility,
      lineHeightAtEnd: 0.0,
      onEndHandleDragStart: _handleSelectionEndHandleDragStart,
      onEndHandleDragUpdate: _handleSelectionEndHandleDragUpdate,
      onStartHandleDragEnd: _handleAnyDragEnd,
      toolbarVisible: _effectiveToolbarVisibility,
      selectionEndpoints: const <TextSelectionPoint>[],
      selectionControls: selectionControls,
      selectionDelegate: selectionDelegate,
      clipboardStatus: clipboardStatus,
      startHandleLayerLink: startHandleLayerLink,
      endHandleLayerLink: endHandleLayerLink,
      toolbarLayerLink: toolbarLayerLink,
      onSelectionHandleTapped: onSelectionHandleTapped,
      dragStartBehavior: dragStartBehavior,
      toolbarLocation: renderObject.lastSecondaryTapDownPosition,
    );
  }

  /// Controls the fade-in and fade-out animations for the toolbar and handles.
  @Deprecated(
    'Use `SelectionOverlay.fadeDuration` instead. '
    'This feature was deprecated after v2.12.0-4.1.pre.'
  )
  static const Duration fadeDuration = SelectionOverlay.fadeDuration;

  // TODO(mpcomplete): what if the renderObject is removed or replaced, or
  // moves? Not sure what cases I need to handle, or how to handle them.
  /// The editable line in which the selected text is being displayed.
  final RenderEditable renderObject;

  /// {@macro flutter.widgets.SelectionOverlay.selectionControls}
  final TextSelectionControls? selectionControls;

  /// {@macro flutter.widgets.SelectionOverlay.selectionDelegate}
  final TextSelectionDelegate selectionDelegate;

  late final SelectionOverlay _selectionOverlay;

  /// Retrieve current value.
  @visibleForTesting
  TextEditingValue get value => _value;

  TextEditingValue _value;

  TextSelection get _selection => _value.selection;

  final ValueNotifier<bool> _effectiveStartHandleVisibility = ValueNotifier<bool>(false);
  final ValueNotifier<bool> _effectiveEndHandleVisibility = ValueNotifier<bool>(false);
  final ValueNotifier<bool> _effectiveToolbarVisibility = ValueNotifier<bool>(false);

  /// The context in which the selection handles should appear.
  ///
  /// This context must have an [Overlay] as an ancestor because this object
  /// will display the text selection handles in that [Overlay].
  final BuildContext context;

  void _updateTextSelectionOverlayVisibilities() {
    _effectiveStartHandleVisibility.value = _handlesVisible && renderObject.selectionStartInViewport.value;
    _effectiveEndHandleVisibility.value = _handlesVisible && renderObject.selectionEndInViewport.value;
    _effectiveToolbarVisibility.value = renderObject.selectionStartInViewport.value || renderObject.selectionEndInViewport.value;
  }

  /// Whether selection handles are visible.
  ///
  /// Set to false if you want to hide the handles. Use this property to show or
  /// hide the handle without rebuilding them.
  ///
  /// Defaults to false.
  bool get handlesVisible => _handlesVisible;
  bool _handlesVisible = false;
  set handlesVisible(bool visible) {
    assert(visible != null);
    if (_handlesVisible == visible) {
      return;
    }
    _handlesVisible = visible;
    _updateTextSelectionOverlayVisibilities();
  }

  /// {@macro flutter.widgets.SelectionOverlay.showHandles}
  void showHandles() {
    _updateSelectionOverlay();
    _selectionOverlay.showHandles();
  }

  /// {@macro flutter.widgets.SelectionOverlay.hideHandles}
  void hideHandles() => _selectionOverlay.hideHandles();

  /// {@macro flutter.widgets.SelectionOverlay.showToolbar}
  void showToolbar() {
    _updateSelectionOverlay();
    _selectionOverlay.showToolbar();
  }

  /// {@macro flutter.widgets.SelectionOverlay.showMagnifier}
  void showMagnifier(Offset positionToShow) {
    final TextPosition position = renderObject.getPositionForPoint(positionToShow);
    _updateSelectionOverlay();
    _selectionOverlay.showMagnifier(
      _buildMagnifier(
        currentTextPosition: position,
        globalGesturePosition: positionToShow,
        renderEditable: renderObject,
      ),
    );
  }

  /// {@macro flutter.widgets.SelectionOverlay.updateMagnifier}
  void updateMagnifier(Offset positionToShow) {
    final TextPosition position = renderObject.getPositionForPoint(positionToShow);
    _updateSelectionOverlay();
    _selectionOverlay.updateMagnifier(
      _buildMagnifier(
        currentTextPosition: position,
        globalGesturePosition: positionToShow,
        renderEditable: renderObject,
      ),
    );
  }

  /// {@macro flutter.widgets.SelectionOverlay.hideMagnifier}
  void hideMagnifier({required bool shouldShowToolbar}) {
    _selectionOverlay.hideMagnifier(shouldShowToolbar: shouldShowToolbar);
  }

  /// Updates the overlay after the selection has changed.
  ///
  /// If this method is called while the [SchedulerBinding.schedulerPhase] is
  /// [SchedulerPhase.persistentCallbacks], i.e. during the build, layout, or
  /// paint phases (see [WidgetsBinding.drawFrame]), then the update is delayed
  /// until the post-frame callbacks phase. Otherwise the update is done
  /// synchronously. This means that it is safe to call during builds, but also
  /// that if you do call this during a build, the UI will not update until the
  /// next frame (i.e. many milliseconds later).
  void update(TextEditingValue newValue) {
    if (_value == newValue) {
      return;
    }
    _value = newValue;
    _updateSelectionOverlay();
  }

  void _updateSelectionOverlay() {
    _selectionOverlay
      // Update selection handle metrics.
      ..startHandleType = _chooseType(
        renderObject.textDirection,
        TextSelectionHandleType.left,
        TextSelectionHandleType.right,
      )
      ..lineHeightAtStart = _getStartGlyphHeight()
      ..endHandleType = _chooseType(
        renderObject.textDirection,
        TextSelectionHandleType.right,
        TextSelectionHandleType.left,
      )
      ..lineHeightAtEnd = _getEndGlyphHeight()
      // Update selection toolbar metrics.
      ..selectionEndpoints = renderObject.getEndpointsForSelection(_selection)
      ..toolbarLocation = renderObject.lastSecondaryTapDownPosition;
  }

  /// Causes the overlay to update its rendering.
  ///
  /// This is intended to be called when the [renderObject] may have changed its
  /// text metrics (e.g. because the text was scrolled).
  void updateForScroll() => _updateSelectionOverlay();

  /// Whether the handles are currently visible.
  bool get handlesAreVisible => _selectionOverlay._handles != null && handlesVisible;

  /// Whether the toolbar is currently visible.
  bool get toolbarIsVisible => _selectionOverlay._toolbar != null;

  /// Whether the magnifier is currently visible.
  bool get magnifierIsVisible => _selectionOverlay._magnifierController.shown;

  /// {@macro flutter.widgets.SelectionOverlay.hide}
  void hide() => _selectionOverlay.hide();

  /// {@macro flutter.widgets.SelectionOverlay.hideToolbar}
  void hideToolbar() => _selectionOverlay.hideToolbar();

  /// {@macro flutter.widgets.SelectionOverlay.dispose}
  void dispose() {
    _selectionOverlay.dispose();
    renderObject.selectionStartInViewport.removeListener(_updateTextSelectionOverlayVisibilities);
    renderObject.selectionEndInViewport.removeListener(_updateTextSelectionOverlayVisibilities);
    _effectiveToolbarVisibility.dispose();
    _effectiveStartHandleVisibility.dispose();
    _effectiveEndHandleVisibility.dispose();
  }

  double _getStartGlyphHeight() {
    final InlineSpan span = renderObject.text!;
    final String prevText = span.toPlainText();
    final String currText = selectionDelegate.textEditingValue.text;
    final int firstSelectedGraphemeExtent;
    Rect? startHandleRect;
    // Only calculate handle rects if the text in the previous frame
    // is the same as the text in the current frame. This is done because
    // widget.renderObject contains the renderEditable from the previous frame.
    // If the text changed between the current and previous frames then
    // widget.renderObject.getRectForComposingRange might fail. In cases where
    // the current frame is different from the previous we fall back to
    // renderObject.preferredLineHeight.
    if (prevText == currText && _selection != null && _selection.isValid && !_selection.isCollapsed) {
      final String selectedGraphemes = _selection.textInside(currText);
      firstSelectedGraphemeExtent = selectedGraphemes.characters.first.length;
      startHandleRect = renderObject.getRectForComposingRange(TextRange(start: _selection.start, end: _selection.start + firstSelectedGraphemeExtent));
    }
    return startHandleRect?.height ?? renderObject.preferredLineHeight;
  }

  double _getEndGlyphHeight() {
    final InlineSpan span = renderObject.text!;
    final String prevText = span.toPlainText();
    final String currText = selectionDelegate.textEditingValue.text;
    final int lastSelectedGraphemeExtent;
    Rect? endHandleRect;
    // See the explanation in _getStartGlyphHeight.
    if (prevText == currText && _selection != null && _selection.isValid && !_selection.isCollapsed) {
      final String selectedGraphemes = _selection.textInside(currText);
      lastSelectedGraphemeExtent = selectedGraphemes.characters.last.length;
      endHandleRect = renderObject.getRectForComposingRange(TextRange(start: _selection.end - lastSelectedGraphemeExtent, end: _selection.end));
    }
    return endHandleRect?.height ?? renderObject.preferredLineHeight;
  }

  MagnifierInfo _buildMagnifier({
    required RenderEditable renderEditable,
    required Offset globalGesturePosition,
    required TextPosition currentTextPosition,
  }) {
    final Offset globalRenderEditableTopLeft = renderEditable.localToGlobal(Offset.zero);
    final Rect localCaretRect = renderEditable.getLocalRectForCaret(currentTextPosition);

    final TextSelection lineAtOffset = renderEditable.getLineAtOffset(currentTextPosition);
    final TextPosition positionAtEndOfLine = TextPosition(
        offset: lineAtOffset.extentOffset,
        affinity: TextAffinity.upstream,
    );

    // Default affinity is downstream.
    final TextPosition positionAtBeginningOfLine = TextPosition(
      offset: lineAtOffset.baseOffset,
    );

    final Rect lineBoundaries = Rect.fromPoints(
      renderEditable.getLocalRectForCaret(positionAtBeginningOfLine).topCenter,
      renderEditable.getLocalRectForCaret(positionAtEndOfLine).bottomCenter,
    );

    return MagnifierInfo(
      fieldBounds: globalRenderEditableTopLeft & renderEditable.size,
      globalGesturePosition: globalGesturePosition,
      caretRect: localCaretRect.shift(globalRenderEditableTopLeft),
      currentLineBoundaries: lineBoundaries.shift(globalRenderEditableTopLeft),
    );
  }

  late Offset _dragEndPosition;

  void _handleSelectionEndHandleDragStart(DragStartDetails details) {
    if (!renderObject.attached) {
      return;
    }
    final Size handleSize = selectionControls!.getHandleSize(
      renderObject.preferredLineHeight,
    );

    _dragEndPosition = details.globalPosition + Offset(0.0, -handleSize.height);
    final TextPosition position = renderObject.getPositionForPoint(_dragEndPosition);

    _selectionOverlay.showMagnifier(
      _buildMagnifier(
        currentTextPosition: position,
        globalGesturePosition: details.globalPosition,
        renderEditable: renderObject,
      ),
    );
  }

  void _handleSelectionEndHandleDragUpdate(DragUpdateDetails details) {
    if (!renderObject.attached) {
      return;
    }
    _dragEndPosition += details.delta;

    final TextPosition position = renderObject.getPositionForPoint(_dragEndPosition);
    final TextSelection currentSelection = TextSelection.fromPosition(position);

    if (_selection.isCollapsed) {
      _selectionOverlay.updateMagnifier(_buildMagnifier(
        currentTextPosition: position,
        globalGesturePosition: details.globalPosition,
        renderEditable: renderObject,
      ));

      _handleSelectionHandleChanged(currentSelection, isEnd: true);
      return;
    }

    final TextSelection newSelection;
    switch (defaultTargetPlatform) {
      // On Apple platforms, dragging the base handle makes it the extent.
      case TargetPlatform.iOS:
      case TargetPlatform.macOS:
        newSelection = TextSelection(
          extentOffset: position.offset,
          baseOffset: _selection.start,
        );
        if (position.offset <= _selection.start) {
          return; // Don't allow order swapping.
        }
        break;
      case TargetPlatform.android:
      case TargetPlatform.fuchsia:
      case TargetPlatform.linux:
      case TargetPlatform.windows:
        newSelection = TextSelection(
          baseOffset: _selection.baseOffset,
          extentOffset: position.offset,
        );
        if (newSelection.baseOffset >= newSelection.extentOffset) {
          return; // Don't allow order swapping.
        }
        break;
    }

    _handleSelectionHandleChanged(newSelection, isEnd: true);

     _selectionOverlay.updateMagnifier(_buildMagnifier(
      currentTextPosition: newSelection.extent,
      globalGesturePosition: details.globalPosition,
      renderEditable: renderObject,
    ));
  }

  late Offset _dragStartPosition;

  void _handleSelectionStartHandleDragStart(DragStartDetails details) {
    if (!renderObject.attached) {
      return;
    }
    final Size handleSize = selectionControls!.getHandleSize(
      renderObject.preferredLineHeight,
    );
    _dragStartPosition = details.globalPosition + Offset(0.0, -handleSize.height);
    final TextPosition position = renderObject.getPositionForPoint(_dragStartPosition);

    _selectionOverlay.showMagnifier(
      _buildMagnifier(
        currentTextPosition: position,
        globalGesturePosition: details.globalPosition,
        renderEditable: renderObject,
      ),
    );
  }

  void _handleSelectionStartHandleDragUpdate(DragUpdateDetails details) {
    if (!renderObject.attached) {
      return;
    }
    _dragStartPosition += details.delta;
    final TextPosition position = renderObject.getPositionForPoint(_dragStartPosition);

    if (_selection.isCollapsed) {
      _selectionOverlay.updateMagnifier(_buildMagnifier(
        currentTextPosition: position,
        globalGesturePosition: details.globalPosition,
        renderEditable: renderObject,
      ));

      _handleSelectionHandleChanged(TextSelection.fromPosition(position), isEnd: false);
      return;
    }

    final TextSelection newSelection;
    switch (defaultTargetPlatform) {
      // On Apple platforms, dragging the base handle makes it the extent.
      case TargetPlatform.iOS:
      case TargetPlatform.macOS:
        newSelection = TextSelection(
          extentOffset: position.offset,
          baseOffset: _selection.end,
        );
        if (newSelection.extentOffset >= _selection.end) {
          return; // Don't allow order swapping.
        }
        break;
      case TargetPlatform.android:
      case TargetPlatform.fuchsia:
      case TargetPlatform.linux:
      case TargetPlatform.windows:
        newSelection = TextSelection(
          baseOffset: position.offset,
          extentOffset: _selection.extentOffset,
        );
        if (newSelection.baseOffset >= newSelection.extentOffset) {
          return; // Don't allow order swapping.
        }
        break;
    }

    _selectionOverlay.updateMagnifier(_buildMagnifier(
      currentTextPosition: newSelection.extent.offset < newSelection.base.offset ? newSelection.extent : newSelection.base,
      globalGesturePosition: details.globalPosition,
      renderEditable: renderObject,
    ));

    _handleSelectionHandleChanged(newSelection, isEnd: false);
  }

  void _handleAnyDragEnd(DragEndDetails details) => _selectionOverlay.hideMagnifier(shouldShowToolbar: !_selection.isCollapsed);

  void _handleSelectionHandleChanged(TextSelection newSelection, {required bool isEnd}) {
    final TextPosition textPosition = isEnd ? newSelection.extent : newSelection.base;
    selectionDelegate.userUpdateTextEditingValue(
      _value.copyWith(selection: newSelection),
      SelectionChangedCause.drag,
    );
    selectionDelegate.bringIntoView(textPosition);
  }

  TextSelectionHandleType _chooseType(
      TextDirection textDirection,
      TextSelectionHandleType ltrType,
      TextSelectionHandleType rtlType,
      ) {
    if (_selection.isCollapsed) {
      return TextSelectionHandleType.collapsed;
    }

    assert(textDirection != null);
    switch (textDirection) {
      case TextDirection.ltr:
        return ltrType;
      case TextDirection.rtl:
        return rtlType;
    }
  }
}

/// An object that manages a pair of selection handles and a toolbar.
///
/// The selection handles are displayed in the [Overlay] that most closely
/// encloses the given [BuildContext].
class SelectionOverlay {
  /// Creates an object that manages overlay entries for selection handles.
  ///
  /// The [context] must not be null and must have an [Overlay] as an ancestor.
  SelectionOverlay({
    required this.context,
    this.debugRequiredFor,
    required TextSelectionHandleType startHandleType,
    required double lineHeightAtStart,
    this.startHandlesVisible,
    this.onStartHandleDragStart,
    this.onStartHandleDragUpdate,
    this.onStartHandleDragEnd,
    required TextSelectionHandleType endHandleType,
    required double lineHeightAtEnd,
    this.endHandlesVisible,
    this.onEndHandleDragStart,
    this.onEndHandleDragUpdate,
    this.onEndHandleDragEnd,
    this.toolbarVisible,
    required List<TextSelectionPoint> selectionEndpoints,
    required this.selectionControls,
    required this.selectionDelegate,
    required this.clipboardStatus,
    required this.startHandleLayerLink,
    required this.endHandleLayerLink,
    required this.toolbarLayerLink,
    this.dragStartBehavior = DragStartBehavior.start,
    this.onSelectionHandleTapped,
    Offset? toolbarLocation,
    this.magnifierConfiguration = TextMagnifierConfiguration.disabled,
  }) : _startHandleType = startHandleType,
       _lineHeightAtStart = lineHeightAtStart,
       _endHandleType = endHandleType,
       _lineHeightAtEnd = lineHeightAtEnd,
       _selectionEndpoints = selectionEndpoints,
       _toolbarLocation = toolbarLocation,
       assert(debugCheckHasOverlay(context));

  /// The context in which the selection handles should appear.
  ///
  /// This context must have an [Overlay] as an ancestor because this object
  /// will display the text selection handles in that [Overlay].
  final BuildContext context;


  final ValueNotifier<MagnifierInfo> _magnifierInfo =
      ValueNotifier<MagnifierInfo>(MagnifierInfo.empty);

  /// [MagnifierController.show] and [MagnifierController.hide] should not be called directly, except
  /// from inside [showMagnifier] and [hideMagnifier]. If it is desired to show or hide the magnifier,
  /// call [showMagnifier] or [hideMagnifier]. This is because the magnifier needs to orchestrate
  /// with other properties in [SelectionOverlay].
  final MagnifierController _magnifierController = MagnifierController();

  /// {@macro flutter.widgets.magnifier.TextMagnifierConfiguration.intro}
  ///
  /// {@macro flutter.widgets.magnifier.intro}
  ///
  /// By default, [SelectionOverlay]'s [TextMagnifierConfiguration] is disabled.
  ///
  /// {@macro flutter.widgets.magnifier.TextMagnifierConfiguration.details}
  final TextMagnifierConfiguration magnifierConfiguration;

  /// {@template flutter.widgets.SelectionOverlay.showMagnifier}
  /// Shows the magnifier, and hides the toolbar if it was showing when [showMagnifier]
  /// was called. This is safe to call on platforms not mobile, since
  /// a magnifierBuilder will not be provided, or the magnifierBuilder will return null
  /// on platforms not mobile.
  ///
  /// This is NOT the source of truth for if the magnifier is up or not,
  /// since magnifiers may hide themselves. If this info is needed, check
  /// [MagnifierController.shown].
<<<<<<< HEAD
  void showMagnifier(MagnifierInfo initalMagnifierInfo) {
=======
  /// {@endtemplate}
  void showMagnifier(MagnifierOverlayInfoBearer initialInfoBearer) {
>>>>>>> 15dcc90a
    if (_toolbar != null) {
      hideToolbar();
    }

<<<<<<< HEAD
    // Start from empty, so we don't utilize any rememnant values.
    _magnifierInfo.value = initalMagnifierInfo;
=======
    // Start from empty, so we don't utilize any remnant values.
    _magnifierOverlayInfoBearer.value = initialInfoBearer;
>>>>>>> 15dcc90a

    // Pre-build the magnifiers so we can tell if we've built something
    // or not. If we don't build a magnifiers, then we should not
    // insert anything in the overlay.
    final Widget? builtMagnifier = magnifierConfiguration.magnifierBuilder(
      context,
      _magnifierController,
      _magnifierInfo,
    );

    if (builtMagnifier == null) {
      return;
    }

    _magnifierController.show(
        context: context,
        below: magnifierConfiguration.shouldDisplayHandlesInMagnifier
            ? null
            : _handles?.first,
        builder: (_) => builtMagnifier);
  }

  /// {@template flutter.widgets.SelectionOverlay.hideMagnifier}
  /// Hide the current magnifier, optionally immediately showing
  /// the toolbar.
  ///
  /// This does nothing if there is no magnifier.
  /// {@endtemplate}
  void hideMagnifier({required bool shouldShowToolbar}) {
    // This cannot be a check on `MagnifierController.shown`, since
    // it's possible that the magnifier is still in the overlay, but
    // not shown in cases where the magnifier hides itself.
    if (_magnifierController.overlayEntry == null) {
      return;
    }

    _magnifierController.hide();

    if (shouldShowToolbar) {
      showToolbar();
    }
  }

  /// The type of start selection handle.
  ///
  /// Changing the value while the handles are visible causes them to rebuild.
  TextSelectionHandleType get startHandleType => _startHandleType;
  TextSelectionHandleType _startHandleType;
  set startHandleType(TextSelectionHandleType value) {
    if (_startHandleType == value) {
      return;
    }
    _startHandleType = value;
    _markNeedsBuild();
  }

  /// The line height at the selection start.
  ///
  /// This value is used for calculating the size of the start selection handle.
  ///
  /// Changing the value while the handles are visible causes them to rebuild.
  double get lineHeightAtStart => _lineHeightAtStart;
  double _lineHeightAtStart;
  set lineHeightAtStart(double value) {
    if (_lineHeightAtStart == value) {
      return;
    }
    _lineHeightAtStart = value;
    _markNeedsBuild();
  }

  /// Whether the start handle is visible.
  ///
  /// If the value changes, the start handle uses [FadeTransition] to transition
  /// itself on and off the screen.
  ///
  /// If this is null, the start selection handle will always be visible.
  final ValueListenable<bool>? startHandlesVisible;

  /// Called when the users start dragging the start selection handles.
  final ValueChanged<DragStartDetails>? onStartHandleDragStart;

  /// Called when the users drag the start selection handles to new locations.
  final ValueChanged<DragUpdateDetails>? onStartHandleDragUpdate;

  /// Called when the users lift their fingers after dragging the start selection
  /// handles.
  final ValueChanged<DragEndDetails>? onStartHandleDragEnd;

  /// The type of end selection handle.
  ///
  /// Changing the value while the handles are visible causes them to rebuild.
  TextSelectionHandleType get endHandleType => _endHandleType;
  TextSelectionHandleType _endHandleType;
  set endHandleType(TextSelectionHandleType value) {
    if (_endHandleType == value) {
      return;
    }
    _endHandleType = value;
    _markNeedsBuild();
  }

  /// The line height at the selection end.
  ///
  /// This value is used for calculating the size of the end selection handle.
  ///
  /// Changing the value while the handles are visible causes them to rebuild.
  double get lineHeightAtEnd => _lineHeightAtEnd;
  double _lineHeightAtEnd;
  set lineHeightAtEnd(double value) {
    if (_lineHeightAtEnd == value) {
      return;
    }
    _lineHeightAtEnd = value;
    _markNeedsBuild();
  }

  /// Whether the end handle is visible.
  ///
  /// If the value changes, the end handle uses [FadeTransition] to transition
  /// itself on and off the screen.
  ///
  /// If this is null, the end selection handle will always be visible.
  final ValueListenable<bool>? endHandlesVisible;

  /// Called when the users start dragging the end selection handles.
  final ValueChanged<DragStartDetails>? onEndHandleDragStart;

  /// Called when the users drag the end selection handles to new locations.
  final ValueChanged<DragUpdateDetails>? onEndHandleDragUpdate;

  /// Called when the users lift their fingers after dragging the end selection
  /// handles.
  final ValueChanged<DragEndDetails>? onEndHandleDragEnd;

  /// Whether the toolbar is visible.
  ///
  /// If the value changes, the toolbar uses [FadeTransition] to transition
  /// itself on and off the screen.
  ///
  /// If this is null the toolbar will always be visible.
  final ValueListenable<bool>? toolbarVisible;

  /// The text selection positions of selection start and end.
  List<TextSelectionPoint> get selectionEndpoints => _selectionEndpoints;
  List<TextSelectionPoint> _selectionEndpoints;
  set selectionEndpoints(List<TextSelectionPoint> value) {
    if (!listEquals(_selectionEndpoints, value)) {
      _markNeedsBuild();
    }
    _selectionEndpoints = value;
  }

  /// Debugging information for explaining why the [Overlay] is required.
  final Widget? debugRequiredFor;

  /// The object supplied to the [CompositedTransformTarget] that wraps the text
  /// field.
  final LayerLink toolbarLayerLink;

  /// The objects supplied to the [CompositedTransformTarget] that wraps the
  /// location of start selection handle.
  final LayerLink startHandleLayerLink;

  /// The objects supplied to the [CompositedTransformTarget] that wraps the
  /// location of end selection handle.
  final LayerLink endHandleLayerLink;

  /// {@template flutter.widgets.SelectionOverlay.selectionControls}
  /// Builds text selection handles and toolbar.
  /// {@endtemplate}
  final TextSelectionControls? selectionControls;

  /// {@template flutter.widgets.SelectionOverlay.selectionDelegate}
  /// The delegate for manipulating the current selection in the owning
  /// text field.
  /// {@endtemplate}
  final TextSelectionDelegate selectionDelegate;

  /// Determines the way that drag start behavior is handled.
  ///
  /// If set to [DragStartBehavior.start], handle drag behavior will
  /// begin at the position where the drag gesture won the arena. If set to
  /// [DragStartBehavior.down] it will begin at the position where a down
  /// event is first detected.
  ///
  /// In general, setting this to [DragStartBehavior.start] will make drag
  /// animation smoother and setting it to [DragStartBehavior.down] will make
  /// drag behavior feel slightly more reactive.
  ///
  /// By default, the drag start behavior is [DragStartBehavior.start].
  ///
  /// See also:
  ///
  ///  * [DragGestureRecognizer.dragStartBehavior], which gives an example for the different behaviors.
  final DragStartBehavior dragStartBehavior;

  /// {@template flutter.widgets.SelectionOverlay.onSelectionHandleTapped}
  /// A callback that's optionally invoked when a selection handle is tapped.
  ///
  /// The [TextSelectionControls.buildHandle] implementation the text field
  /// uses decides where the handle's tap "hotspot" is, or whether the
  /// selection handle supports tap gestures at all. For instance,
  /// [MaterialTextSelectionControls] calls [onSelectionHandleTapped] when the
  /// selection handle's "knob" is tapped, while
  /// [CupertinoTextSelectionControls] builds a handle that's not sufficiently
  /// large for tapping (as it's not meant to be tapped) so it does not call
  /// [onSelectionHandleTapped] even when tapped.
  /// {@endtemplate}
  // See https://github.com/flutter/flutter/issues/39376#issuecomment-848406415
  // for provenance.
  final VoidCallback? onSelectionHandleTapped;

  /// Maintains the status of the clipboard for determining if its contents can
  /// be pasted or not.
  ///
  /// Useful because the actual value of the clipboard can only be checked
  /// asynchronously (see [Clipboard.getData]).
  final ClipboardStatusNotifier? clipboardStatus;

  /// The location of where the toolbar should be drawn in relative to the
  /// location of [toolbarLayerLink].
  ///
  /// If this is null, the toolbar is drawn based on [selectionEndpoints] and
  /// the rect of render object of [context].
  ///
  /// This is useful for displaying toolbars at the mouse right-click locations
  /// in desktop devices.
  Offset? get toolbarLocation => _toolbarLocation;
  Offset? _toolbarLocation;
  set toolbarLocation(Offset? value) {
    if (_toolbarLocation == value) {
      return;
    }
    _toolbarLocation = value;
    _markNeedsBuild();
  }

  /// Controls the fade-in and fade-out animations for the toolbar and handles.
  static const Duration fadeDuration = Duration(milliseconds: 150);

  /// A pair of handles. If this is non-null, there are always 2, though the
  /// second is hidden when the selection is collapsed.
  List<OverlayEntry>? _handles;

  /// A copy/paste toolbar.
  OverlayEntry? _toolbar;

  /// {@template flutter.widgets.SelectionOverlay.showHandles}
  /// Builds the handles by inserting them into the [context]'s overlay.
  /// {@endtemplate}
  void showHandles() {
    if (_handles != null) {
      return;
    }

    _handles = <OverlayEntry>[
      OverlayEntry(builder: _buildStartHandle),
      OverlayEntry(builder: _buildEndHandle),
    ];

    Overlay.of(context, rootOverlay: true, debugRequiredFor: debugRequiredFor).insertAll(_handles!);
  }

  /// {@template flutter.widgets.SelectionOverlay.hideHandles}
  /// Destroys the handles by removing them from overlay.
  /// {@endtemplate}
  void hideHandles() {
    if (_handles != null) {
      _handles![0].remove();
      _handles![1].remove();
      _handles = null;
    }
  }

  /// {@template flutter.widgets.SelectionOverlay.showToolbar}
  /// Shows the toolbar by inserting it into the [context]'s overlay.
  /// {@endtemplate}
  void showToolbar() {
    if (_toolbar != null) {
      return;
    }
    _toolbar = OverlayEntry(builder: _buildToolbar);
    Overlay.of(context, rootOverlay: true, debugRequiredFor: debugRequiredFor).insert(_toolbar!);
  }

  bool _buildScheduled = false;
  void _markNeedsBuild() {
    if (_handles == null && _toolbar == null) {
      return;
    }
    // If we are in build state, it will be too late to update visibility.
    // We will need to schedule the build in next frame.
    if (SchedulerBinding.instance.schedulerPhase == SchedulerPhase.persistentCallbacks) {
      if (_buildScheduled) {
        return;
      }
      _buildScheduled = true;
      SchedulerBinding.instance.addPostFrameCallback((Duration duration) {
        _buildScheduled = false;
        if (_handles != null) {
          _handles![0].markNeedsBuild();
          _handles![1].markNeedsBuild();
        }
        _toolbar?.markNeedsBuild();
      });
    } else {
      if (_handles != null) {
        _handles![0].markNeedsBuild();
        _handles![1].markNeedsBuild();
      }
      _toolbar?.markNeedsBuild();
    }
  }

  /// {@template flutter.widgets.SelectionOverlay.hide}
  /// Hides the entire overlay including the toolbar and the handles.
  /// {@endtemplate}
  void hide() {
    _magnifierController.hide();
    if (_handles != null) {
      _handles![0].remove();
      _handles![1].remove();
      _handles = null;
    }
    if (_toolbar != null) {
      hideToolbar();
    }
  }

  /// {@template flutter.widgets.SelectionOverlay.hideToolbar}
  /// Hides the toolbar part of the overlay.
  ///
  /// To hide the whole overlay, see [hide].
  /// {@endtemplate}
  void hideToolbar() {
    if (_toolbar == null) {
      return;
    }
    _toolbar?.remove();
    _toolbar = null;
  }

  /// {@template flutter.widgets.SelectionOverlay.dispose}
  /// Disposes this object and release resources.
  /// {@endtemplate}
  void dispose() {
    hide();
  }

  Widget _buildStartHandle(BuildContext context) {
    final Widget handle;
    final TextSelectionControls? selectionControls = this.selectionControls;
    if (selectionControls == null) {
      handle = const SizedBox.shrink();
    } else {
      handle = _SelectionHandleOverlay(
        type: _startHandleType,
        handleLayerLink: startHandleLayerLink,
        onSelectionHandleTapped: onSelectionHandleTapped,
        onSelectionHandleDragStart: onStartHandleDragStart,
        onSelectionHandleDragUpdate: onStartHandleDragUpdate,
        onSelectionHandleDragEnd: onStartHandleDragEnd,
        selectionControls: selectionControls,
        visibility: startHandlesVisible,
        preferredLineHeight: _lineHeightAtStart,
        dragStartBehavior: dragStartBehavior,
      );
    }
    return TextFieldTapRegion(
      child: ExcludeSemantics(
        child: handle,
      ),
    );
  }

  Widget _buildEndHandle(BuildContext context) {
    final Widget handle;
    final TextSelectionControls? selectionControls = this.selectionControls;
    if (selectionControls == null || _startHandleType == TextSelectionHandleType.collapsed) {
      // Hide the second handle when collapsed.
      handle = const SizedBox.shrink();
    } else {
      handle = _SelectionHandleOverlay(
        type: _endHandleType,
        handleLayerLink: endHandleLayerLink,
        onSelectionHandleTapped: onSelectionHandleTapped,
        onSelectionHandleDragStart: onEndHandleDragStart,
        onSelectionHandleDragUpdate: onEndHandleDragUpdate,
        onSelectionHandleDragEnd: onEndHandleDragEnd,
        selectionControls: selectionControls,
        visibility: endHandlesVisible,
        preferredLineHeight: _lineHeightAtEnd,
        dragStartBehavior: dragStartBehavior,
      );
    }
    return TextFieldTapRegion(
      child: ExcludeSemantics(
        child: handle,
      ),
    );
  }

  Widget _buildToolbar(BuildContext context) {
    if (selectionControls == null) {
      return const SizedBox.shrink();
    }

    final RenderBox renderBox = this.context.findRenderObject()! as RenderBox;

    final Rect editingRegion = Rect.fromPoints(
      renderBox.localToGlobal(Offset.zero),
      renderBox.localToGlobal(renderBox.size.bottomRight(Offset.zero)),
    );

    final bool isMultiline = selectionEndpoints.last.point.dy - selectionEndpoints.first.point.dy >
        lineHeightAtEnd / 2;

    // If the selected text spans more than 1 line, horizontally center the toolbar.
    // Derived from both iOS and Android.
    final double midX = isMultiline
      ? editingRegion.width / 2
      : (selectionEndpoints.first.point.dx + selectionEndpoints.last.point.dx) / 2;

    final Offset midpoint = Offset(
      midX,
      // The y-coordinate won't be made use of most likely.
      selectionEndpoints.first.point.dy - lineHeightAtStart,
    );

    return TextFieldTapRegion(
      child: Directionality(
        textDirection: Directionality.of(this.context),
        child: _SelectionToolbarOverlay(
          preferredLineHeight: lineHeightAtStart,
          toolbarLocation: toolbarLocation,
          layerLink: toolbarLayerLink,
          editingRegion: editingRegion,
          selectionControls: selectionControls,
          midpoint: midpoint,
          selectionEndpoints: selectionEndpoints,
          visibility: toolbarVisible,
          selectionDelegate: selectionDelegate,
          clipboardStatus: clipboardStatus,
        ),
      ),
    );
  }

  /// {@template flutter.widgets.SelectionOverlay.updateMagnifier}
  /// Update the current magnifier with new selection data, so the magnifier
  /// can respond accordingly.
  ///
  /// If the magnifier is not shown, this still updates the magnifier position
  /// because the magnifier may have hidden itself and is looking for a cue to reshow
  /// itself.
  ///
  /// If there is no magnifier in the overlay, this does nothing,
<<<<<<< HEAD
  void updateMagnifier(MagnifierInfo magnifierInfo) {
=======
  /// {@endtemplate}
  void updateMagnifier(MagnifierOverlayInfoBearer magnifierOverlayInfoBearer) {
>>>>>>> 15dcc90a
    if (_magnifierController.overlayEntry == null) {
      return;
    }

    _magnifierInfo.value = magnifierInfo;
  }
}

/// This widget represents a selection toolbar.
class _SelectionToolbarOverlay extends StatefulWidget {
  /// Creates a toolbar overlay.
  const _SelectionToolbarOverlay({
    required this.preferredLineHeight,
    required this.toolbarLocation,
    required this.layerLink,
    required this.editingRegion,
    required this.selectionControls,
    this.visibility,
    required this.midpoint,
    required this.selectionEndpoints,
    required this.selectionDelegate,
    required this.clipboardStatus,
  });

  final double preferredLineHeight;
  final Offset? toolbarLocation;
  final LayerLink layerLink;
  final Rect editingRegion;
  final TextSelectionControls? selectionControls;
  final ValueListenable<bool>? visibility;
  final Offset midpoint;
  final List<TextSelectionPoint> selectionEndpoints;
  final TextSelectionDelegate? selectionDelegate;
  final ClipboardStatusNotifier? clipboardStatus;

  @override
  _SelectionToolbarOverlayState createState() => _SelectionToolbarOverlayState();
}

class _SelectionToolbarOverlayState extends State<_SelectionToolbarOverlay> with SingleTickerProviderStateMixin {
  late AnimationController _controller;
  Animation<double> get _opacity => _controller.view;

  @override
  void initState() {
    super.initState();

    _controller = AnimationController(duration: SelectionOverlay.fadeDuration, vsync: this);

    _toolbarVisibilityChanged();
    widget.visibility?.addListener(_toolbarVisibilityChanged);
  }

  @override
  void didUpdateWidget(_SelectionToolbarOverlay oldWidget) {
    super.didUpdateWidget(oldWidget);
    if (oldWidget.visibility == widget.visibility) {
      return;
    }
    oldWidget.visibility?.removeListener(_toolbarVisibilityChanged);
    _toolbarVisibilityChanged();
    widget.visibility?.addListener(_toolbarVisibilityChanged);
  }

  @override
  void dispose() {
    widget.visibility?.removeListener(_toolbarVisibilityChanged);
    _controller.dispose();
    super.dispose();
  }

  void _toolbarVisibilityChanged() {
    if (widget.visibility?.value ?? true) {
      _controller.forward();
    } else {
      _controller.reverse();
    }
  }

  @override
  Widget build(BuildContext context) {
    return FadeTransition(
      opacity: _opacity,
      child: CompositedTransformFollower(
        link: widget.layerLink,
        showWhenUnlinked: false,
        offset: -widget.editingRegion.topLeft,
        child: Builder(
          builder: (BuildContext context) {
            return widget.selectionControls!.buildToolbar(
              context,
              widget.editingRegion,
              widget.preferredLineHeight,
              widget.midpoint,
              widget.selectionEndpoints,
              widget.selectionDelegate!,
              widget.clipboardStatus,
              widget.toolbarLocation,
            );
          },
        ),
      ),
    );
  }
}

/// This widget represents a single draggable selection handle.
class _SelectionHandleOverlay extends StatefulWidget {
  /// Create selection overlay.
  const _SelectionHandleOverlay({
    required this.type,
    required this.handleLayerLink,
    this.onSelectionHandleTapped,
    this.onSelectionHandleDragStart,
    this.onSelectionHandleDragUpdate,
    this.onSelectionHandleDragEnd,
    required this.selectionControls,
    this.visibility,
    required this.preferredLineHeight,
    this.dragStartBehavior = DragStartBehavior.start,
  });

  final LayerLink handleLayerLink;
  final VoidCallback? onSelectionHandleTapped;
  final ValueChanged<DragStartDetails>? onSelectionHandleDragStart;
  final ValueChanged<DragUpdateDetails>? onSelectionHandleDragUpdate;
  final ValueChanged<DragEndDetails>? onSelectionHandleDragEnd;
  final TextSelectionControls selectionControls;
  final ValueListenable<bool>? visibility;
  final double preferredLineHeight;
  final TextSelectionHandleType type;
  final DragStartBehavior dragStartBehavior;

  @override
  State<_SelectionHandleOverlay> createState() => _SelectionHandleOverlayState();

}

class _SelectionHandleOverlayState extends State<_SelectionHandleOverlay> with SingleTickerProviderStateMixin {
  late AnimationController _controller;
  Animation<double> get _opacity => _controller.view;

  @override
  void initState() {
    super.initState();

    _controller = AnimationController(duration: SelectionOverlay.fadeDuration, vsync: this);

    _handleVisibilityChanged();
    widget.visibility?.addListener(_handleVisibilityChanged);
  }

  void _handleVisibilityChanged() {
    if (widget.visibility?.value ?? true) {
      _controller.forward();
    } else {
      _controller.reverse();
    }
  }

  @override
  void didUpdateWidget(_SelectionHandleOverlay oldWidget) {
    super.didUpdateWidget(oldWidget);
    oldWidget.visibility?.removeListener(_handleVisibilityChanged);
    _handleVisibilityChanged();
    widget.visibility?.addListener(_handleVisibilityChanged);
  }

  @override
  void dispose() {
    widget.visibility?.removeListener(_handleVisibilityChanged);
    _controller.dispose();
    super.dispose();
  }

  @override
  Widget build(BuildContext context) {
    final Offset handleAnchor = widget.selectionControls.getHandleAnchor(
      widget.type,
      widget.preferredLineHeight,
    );
    final Size handleSize = widget.selectionControls.getHandleSize(
      widget.preferredLineHeight,
    );

    final Rect handleRect = Rect.fromLTWH(
      -handleAnchor.dx,
      -handleAnchor.dy,
      handleSize.width,
      handleSize.height,
    );

    // Make sure the GestureDetector is big enough to be easily interactive.
    final Rect interactiveRect = handleRect.expandToInclude(
      Rect.fromCircle(center: handleRect.center, radius: kMinInteractiveDimension/ 2),
    );
    final RelativeRect padding = RelativeRect.fromLTRB(
      math.max((interactiveRect.width - handleRect.width) / 2, 0),
      math.max((interactiveRect.height - handleRect.height) / 2, 0),
      math.max((interactiveRect.width - handleRect.width) / 2, 0),
      math.max((interactiveRect.height - handleRect.height) / 2, 0),
    );

    return CompositedTransformFollower(
      link: widget.handleLayerLink,
      offset: interactiveRect.topLeft,
      showWhenUnlinked: false,
      child: FadeTransition(
        opacity: _opacity,
        child: Container(
          alignment: Alignment.topLeft,
          width: interactiveRect.width,
          height: interactiveRect.height,
          child: RawGestureDetector(
            behavior: HitTestBehavior.translucent,
            gestures: <Type, GestureRecognizerFactory>{
              PanGestureRecognizer: GestureRecognizerFactoryWithHandlers<PanGestureRecognizer>(
                () => PanGestureRecognizer(
                  debugOwner: this,
                  // Mouse events select the text and do not drag the cursor.
                  supportedDevices: <PointerDeviceKind>{
                    PointerDeviceKind.touch,
                    PointerDeviceKind.stylus,
                    PointerDeviceKind.unknown,
                  },
                ),
                (PanGestureRecognizer instance) {
                  instance
                    ..dragStartBehavior = widget.dragStartBehavior
                    ..onStart = widget.onSelectionHandleDragStart
                    ..onUpdate = widget.onSelectionHandleDragUpdate
                    ..onEnd = widget.onSelectionHandleDragEnd;
                },
              ),
            },
            child: Padding(
              padding: EdgeInsets.only(
                left: padding.left,
                top: padding.top,
                right: padding.right,
                bottom: padding.bottom,
              ),
              child: widget.selectionControls.buildHandle(
                context,
                widget.type,
                widget.preferredLineHeight,
                widget.onSelectionHandleTapped,
              ),
            ),
          ),
        ),
      ),
    );
  }
}

/// Delegate interface for the [TextSelectionGestureDetectorBuilder].
///
/// The interface is usually implemented by text field implementations wrapping
/// [EditableText], that use a [TextSelectionGestureDetectorBuilder] to build a
/// [TextSelectionGestureDetector] for their [EditableText]. The delegate provides
/// the builder with information about the current state of the text field.
/// Based on these information, the builder adds the correct gesture handlers
/// to the gesture detector.
///
/// See also:
///
///  * [TextField], which implements this delegate for the Material text field.
///  * [CupertinoTextField], which implements this delegate for the Cupertino
///    text field.
abstract class TextSelectionGestureDetectorBuilderDelegate {
  /// [GlobalKey] to the [EditableText] for which the
  /// [TextSelectionGestureDetectorBuilder] will build a [TextSelectionGestureDetector].
  GlobalKey<EditableTextState> get editableTextKey;

  /// Whether the text field should respond to force presses.
  bool get forcePressEnabled;

  /// Whether the user may select text in the text field.
  bool get selectionEnabled;
}

/// Builds a [TextSelectionGestureDetector] to wrap an [EditableText].
///
/// The class implements sensible defaults for many user interactions
/// with an [EditableText] (see the documentation of the various gesture handler
/// methods, e.g. [onTapDown], [onForcePressStart], etc.). Subclasses of
/// [TextSelectionGestureDetectorBuilder] can change the behavior performed in
/// responds to these gesture events by overriding the corresponding handler
/// methods of this class.
///
/// The resulting [TextSelectionGestureDetector] to wrap an [EditableText] is
/// obtained by calling [buildGestureDetector].
///
/// See also:
///
///  * [TextField], which uses a subclass to implement the Material-specific
///    gesture logic of an [EditableText].
///  * [CupertinoTextField], which uses a subclass to implement the
///    Cupertino-specific gesture logic of an [EditableText].
class TextSelectionGestureDetectorBuilder {
  /// Creates a [TextSelectionGestureDetectorBuilder].
  ///
  /// The [delegate] must not be null.
  TextSelectionGestureDetectorBuilder({
    required this.delegate,
  }) : assert(delegate != null);

  /// The delegate for this [TextSelectionGestureDetectorBuilder].
  ///
  /// The delegate provides the builder with information about what actions can
  /// currently be performed on the text field. Based on this, the builder adds
  /// the correct gesture handlers to the gesture detector.
  @protected
  final TextSelectionGestureDetectorBuilderDelegate delegate;

  /// Returns true if lastSecondaryTapDownPosition was on selection.
  bool get _lastSecondaryTapWasOnSelection {
    assert(renderEditable.lastSecondaryTapDownPosition != null);
    if (renderEditable.selection == null) {
      return false;
    }

    final TextPosition textPosition = renderEditable.getPositionForPoint(
      renderEditable.lastSecondaryTapDownPosition!,
    );

    return renderEditable.selection!.start <= textPosition.offset
        && renderEditable.selection!.end >= textPosition.offset;
  }

  // Expand the selection to the given global position.
  //
  // Either base or extent will be moved to the last tapped position, whichever
  // is closest. The selection will never shrink or pivot, only grow.
  //
  // If fromSelection is given, will expand from that selection instead of the
  // current selection in renderEditable.
  //
  // See also:
  //
  //   * [_extendSelection], which is similar but pivots the selection around
  //     the base.
  void _expandSelection(Offset offset, SelectionChangedCause cause, [TextSelection? fromSelection]) {
    assert(cause != null);
    assert(offset != null);
    assert(renderEditable.selection?.baseOffset != null);

    final TextPosition tappedPosition = renderEditable.getPositionForPoint(offset);
    final TextSelection selection = fromSelection ?? renderEditable.selection!;
    final bool baseIsCloser =
        (tappedPosition.offset - selection.baseOffset).abs()
        < (tappedPosition.offset - selection.extentOffset).abs();
    final TextSelection nextSelection = selection.copyWith(
      baseOffset: baseIsCloser ? selection.extentOffset : selection.baseOffset,
      extentOffset: tappedPosition.offset,
    );

    editableText.userUpdateTextEditingValue(
      editableText.textEditingValue.copyWith(
        selection: nextSelection,
      ),
      cause,
    );
  }

  // Extend the selection to the given global position.
  //
  // Holds the base in place and moves the extent.
  //
  // See also:
  //
  //   * [_expandSelection], which is similar but always increases the size of
  //     the selection.
  void _extendSelection(Offset offset, SelectionChangedCause cause) {
    assert(cause != null);
    assert(offset != null);
    assert(renderEditable.selection?.baseOffset != null);

    final TextPosition tappedPosition = renderEditable.getPositionForPoint(offset);
    final TextSelection selection = renderEditable.selection!;
    final TextSelection nextSelection = selection.copyWith(
      extentOffset: tappedPosition.offset,
    );

    editableText.userUpdateTextEditingValue(
      editableText.textEditingValue.copyWith(
        selection: nextSelection,
      ),
      cause,
    );
  }

  /// Whether to show the selection toolbar.
  ///
  /// It is based on the signal source when a [onTapDown] is called. This getter
  /// will return true if current [onTapDown] event is triggered by a touch or
  /// a stylus.
  bool get shouldShowSelectionToolbar => _shouldShowSelectionToolbar;
  bool _shouldShowSelectionToolbar = true;

  /// The [State] of the [EditableText] for which the builder will provide a
  /// [TextSelectionGestureDetector].
  @protected
  EditableTextState get editableText => delegate.editableTextKey.currentState!;

  /// The [RenderObject] of the [EditableText] for which the builder will
  /// provide a [TextSelectionGestureDetector].
  @protected
  RenderEditable get renderEditable => editableText.renderEditable;

  // The viewport offset pixels of the [RenderEditable] at the last drag start.
  double _dragStartViewportOffset = 0.0;

  // Returns true iff either shift key is currently down.
  bool get _isShiftPressed {
    return HardwareKeyboard.instance.logicalKeysPressed
      .any(<LogicalKeyboardKey>{
        LogicalKeyboardKey.shiftLeft,
        LogicalKeyboardKey.shiftRight,
      }.contains);
  }

  // True iff a tap + shift has been detected but the tap has not yet come up.
  bool _isShiftTapping = false;

  // For a shift + tap + drag gesture, the TextSelection at the point of the
  // tap. Mac uses this value to reset to the original selection when an
  // inversion of the base and offset happens.
  TextSelection? _shiftTapDragSelection;

  /// Handler for [TextSelectionGestureDetector.onTapDown].
  ///
  /// By default, it forwards the tap to [RenderEditable.handleTapDown] and sets
  /// [shouldShowSelectionToolbar] to true if the tap was initiated by a finger or stylus.
  ///
  /// See also:
  ///
  ///  * [TextSelectionGestureDetector.onTapDown], which triggers this callback.
  @protected
  void onTapDown(TapDownDetails details) {
    if (!delegate.selectionEnabled) {
      return;
    }
    renderEditable.handleTapDown(details);
    // The selection overlay should only be shown when the user is interacting
    // through a touch screen (via either a finger or a stylus). A mouse shouldn't
    // trigger the selection overlay.
    // For backwards-compatibility, we treat a null kind the same as touch.
    final PointerDeviceKind? kind = details.kind;
    _shouldShowSelectionToolbar = kind == null
      || kind == PointerDeviceKind.touch
      || kind == PointerDeviceKind.stylus;

    // Handle shift + click selection if needed.
    final bool isShiftPressedValid = _isShiftPressed && renderEditable.selection?.baseOffset != null;
    switch (defaultTargetPlatform) {
      case TargetPlatform.android:
      case TargetPlatform.fuchsia:
      case TargetPlatform.iOS:
        // On mobile platforms the selection is set on tap up.
        if (_isShiftTapping) {
          _isShiftTapping = false;
        }
        break;
      case TargetPlatform.macOS:
        // On macOS, a shift-tapped unfocused field expands from 0, not from the
        // previous selection.
        if (isShiftPressedValid) {
          _isShiftTapping = true;
          final TextSelection? fromSelection = renderEditable.hasFocus
              ? null
              : const TextSelection.collapsed(offset: 0);
          _expandSelection(
            details.globalPosition,
            SelectionChangedCause.tap,
            fromSelection,
          );
          return;
        }
        // On macOS, a tap/click places the selection in a precise position.
        // This differs from iOS/iPadOS, where if the gesture is done by a touch
        // then the selection moves to the closest word edge, instead of a
        // precise position.
        renderEditable.selectPosition(cause: SelectionChangedCause.tap);
        break;
      case TargetPlatform.linux:
      case TargetPlatform.windows:
        if (isShiftPressedValid) {
          _isShiftTapping = true;
          _extendSelection(details.globalPosition, SelectionChangedCause.tap);
          return;
        }
        renderEditable.selectPosition(cause: SelectionChangedCause.tap);
        break;
    }
  }

  /// Handler for [TextSelectionGestureDetector.onForcePressStart].
  ///
  /// By default, it selects the word at the position of the force press,
  /// if selection is enabled.
  ///
  /// This callback is only applicable when force press is enabled.
  ///
  /// See also:
  ///
  ///  * [TextSelectionGestureDetector.onForcePressStart], which triggers this
  ///    callback.
  @protected
  void onForcePressStart(ForcePressDetails details) {
    assert(delegate.forcePressEnabled);
    _shouldShowSelectionToolbar = true;
    if (delegate.selectionEnabled) {
      renderEditable.selectWordsInRange(
        from: details.globalPosition,
        cause: SelectionChangedCause.forcePress,
      );
    }
  }

  /// Handler for [TextSelectionGestureDetector.onForcePressEnd].
  ///
  /// By default, it selects words in the range specified in [details] and shows
  /// toolbar if it is necessary.
  ///
  /// This callback is only applicable when force press is enabled.
  ///
  /// See also:
  ///
  ///  * [TextSelectionGestureDetector.onForcePressEnd], which triggers this
  ///    callback.
  @protected
  void onForcePressEnd(ForcePressDetails details) {
    assert(delegate.forcePressEnabled);
    renderEditable.selectWordsInRange(
      from: details.globalPosition,
      cause: SelectionChangedCause.forcePress,
    );
    if (shouldShowSelectionToolbar) {
      editableText.showToolbar();
    }
  }

  /// Handler for [TextSelectionGestureDetector.onSingleTapUp].
  ///
  /// By default, it selects word edge if selection is enabled.
  ///
  /// See also:
  ///
  ///  * [TextSelectionGestureDetector.onSingleTapUp], which triggers
  ///    this callback.
  @protected
  void onSingleTapUp(TapUpDetails details) {
    if (delegate.selectionEnabled) {
      // Handle shift + click selection if needed.
      final bool isShiftPressedValid = _isShiftPressed && renderEditable.selection?.baseOffset != null;
      switch (defaultTargetPlatform) {
        case TargetPlatform.linux:
        case TargetPlatform.macOS:
        case TargetPlatform.windows:
          // On desktop platforms the selection is set on tap down.
          if (_isShiftTapping) {
            _isShiftTapping = false;
          }
          break;
        case TargetPlatform.android:
        case TargetPlatform.fuchsia:
          if (isShiftPressedValid) {
            _isShiftTapping = true;
            _extendSelection(details.globalPosition, SelectionChangedCause.tap);
            return;
          }
          renderEditable.selectPosition(cause: SelectionChangedCause.tap);
          break;
        case TargetPlatform.iOS:
          if (isShiftPressedValid) {
            // On iOS, a shift-tapped unfocused field expands from 0, not from
            // the previous selection.
            _isShiftTapping = true;
            final TextSelection? fromSelection = renderEditable.hasFocus
                ? null
                : const TextSelection.collapsed(offset: 0);
            _expandSelection(
              details.globalPosition,
              SelectionChangedCause.tap,
              fromSelection,
            );
            return;
          }
          switch (details.kind) {
            case PointerDeviceKind.mouse:
            case PointerDeviceKind.trackpad:
            case PointerDeviceKind.stylus:
            case PointerDeviceKind.invertedStylus:
              // Precise devices should place the cursor at a precise position.
              renderEditable.selectPosition(cause: SelectionChangedCause.tap);
              break;
            case PointerDeviceKind.touch:
            case PointerDeviceKind.unknown:
              // On iOS/iPadOS a touch tap places the cursor at the edge of the word.
              renderEditable.selectWordEdge(cause: SelectionChangedCause.tap);
              break;
          }
          break;
      }
    }
  }

  /// Handler for [TextSelectionGestureDetector.onSingleTapCancel].
  ///
  /// By default, it services as place holder to enable subclass override.
  ///
  /// See also:
  ///
  ///  * [TextSelectionGestureDetector.onSingleTapCancel], which triggers
  ///    this callback.
  @protected
  void onSingleTapCancel() {/* Subclass should override this method if needed. */}

  /// Handler for [TextSelectionGestureDetector.onSingleLongTapStart].
  ///
  /// By default, it selects text position specified in [details] if selection
  /// is enabled.
  ///
  /// See also:
  ///
  ///  * [TextSelectionGestureDetector.onSingleLongTapStart], which triggers
  ///    this callback.
  @protected
  void onSingleLongTapStart(LongPressStartDetails details) {
    if (delegate.selectionEnabled) {
      renderEditable.selectPositionAt(
        from: details.globalPosition,
        cause: SelectionChangedCause.longPress,
      );

      switch (defaultTargetPlatform) {
        case TargetPlatform.android:
        case TargetPlatform.iOS:
          editableText.showMagnifier(details.globalPosition);
          break;
        case TargetPlatform.fuchsia:
        case TargetPlatform.linux:
        case TargetPlatform.macOS:
        case TargetPlatform.windows:
          break;
      }
    }
  }

  /// Handler for [TextSelectionGestureDetector.onSingleLongTapMoveUpdate].
  ///
  /// By default, it updates the selection location specified in [details] if
  /// selection is enabled.
  ///
  /// See also:
  ///
  ///  * [TextSelectionGestureDetector.onSingleLongTapMoveUpdate], which
  ///    triggers this callback.
  @protected
  void onSingleLongTapMoveUpdate(LongPressMoveUpdateDetails details) {
    if (delegate.selectionEnabled) {
      renderEditable.selectPositionAt(
        from: details.globalPosition,
        cause: SelectionChangedCause.longPress,
      );

      switch (defaultTargetPlatform) {
        case TargetPlatform.android:
        case TargetPlatform.iOS:
          editableText.showMagnifier(details.globalPosition);
          break;
        case TargetPlatform.fuchsia:
        case TargetPlatform.linux:
        case TargetPlatform.macOS:
        case TargetPlatform.windows:
          break;
      }
    }
  }

  /// Handler for [TextSelectionGestureDetector.onSingleLongTapEnd].
  ///
  /// By default, it shows toolbar if necessary.
  ///
  /// See also:
  ///
  ///  * [TextSelectionGestureDetector.onSingleLongTapEnd], which triggers this
  ///    callback.
  @protected
  void onSingleLongTapEnd(LongPressEndDetails details) {
    switch (defaultTargetPlatform) {
      case TargetPlatform.android:
      case TargetPlatform.iOS:
        editableText.hideMagnifier(shouldShowToolbar: false);
        break;
      case TargetPlatform.fuchsia:
      case TargetPlatform.linux:
      case TargetPlatform.macOS:
      case TargetPlatform.windows:
        break;
    }
    if (shouldShowSelectionToolbar) {
      editableText.showToolbar();
    }
  }

  /// Handler for [TextSelectionGestureDetector.onSecondaryTap].
  ///
  /// By default, selects the word if possible and shows the toolbar.
  @protected
  void onSecondaryTap() {
    if (!delegate.selectionEnabled) {
      return;
    }
    switch (defaultTargetPlatform) {
      case TargetPlatform.iOS:
      case TargetPlatform.macOS:
        if (!_lastSecondaryTapWasOnSelection || !renderEditable.hasFocus) {
          renderEditable.selectWord(cause: SelectionChangedCause.tap);
        }
        if (shouldShowSelectionToolbar) {
          editableText.hideToolbar();
          editableText.showToolbar();
        }
        break;
      case TargetPlatform.android:
      case TargetPlatform.fuchsia:
      case TargetPlatform.linux:
      case TargetPlatform.windows:
        if (!renderEditable.hasFocus) {
          renderEditable.selectPosition(cause: SelectionChangedCause.tap);
        }
        editableText.toggleToolbar();
        break;
    }
  }

  /// Handler for [TextSelectionGestureDetector.onSecondaryTapDown].
  ///
  /// See also:
  ///
  ///  * [TextSelectionGestureDetector.onSecondaryTapDown], which triggers this
  ///    callback.
  ///  * [onSecondaryTap], which is typically called after this.
  @protected
  void onSecondaryTapDown(TapDownDetails details) {
    renderEditable.handleSecondaryTapDown(details);
    _shouldShowSelectionToolbar = true;
  }

  /// Handler for [TextSelectionGestureDetector.onDoubleTapDown].
  ///
  /// By default, it selects a word through [RenderEditable.selectWord] if
  /// selectionEnabled and shows toolbar if necessary.
  ///
  /// See also:
  ///
  ///  * [TextSelectionGestureDetector.onDoubleTapDown], which triggers this
  ///    callback.
  @protected
  void onDoubleTapDown(TapDownDetails details) {
    if (delegate.selectionEnabled) {
      renderEditable.selectWord(cause: SelectionChangedCause.tap);
      if (shouldShowSelectionToolbar) {
        editableText.showToolbar();
      }
    }
  }

  /// Handler for [TextSelectionGestureDetector.onDragSelectionStart].
  ///
  /// By default, it selects a text position specified in [details].
  ///
  /// See also:
  ///
  ///  * [TextSelectionGestureDetector.onDragSelectionStart], which triggers
  ///    this callback.
  @protected
  void onDragSelectionStart(DragStartDetails details) {
    if (!delegate.selectionEnabled) {
      return;
    }
    final PointerDeviceKind? kind = details.kind;
    _shouldShowSelectionToolbar = kind == null
      || kind == PointerDeviceKind.touch
      || kind == PointerDeviceKind.stylus;

    if (_isShiftPressed && renderEditable.selection != null && renderEditable.selection!.isValid) {
      _isShiftTapping = true;
      switch (defaultTargetPlatform) {
        case TargetPlatform.iOS:
        case TargetPlatform.macOS:
          _expandSelection(details.globalPosition, SelectionChangedCause.drag);
          break;
        case TargetPlatform.android:
        case TargetPlatform.fuchsia:
        case TargetPlatform.linux:
        case TargetPlatform.windows:
          _extendSelection(details.globalPosition, SelectionChangedCause.drag);
          break;
      }
      _shiftTapDragSelection = renderEditable.selection;
    } else {
      renderEditable.selectPositionAt(
        from: details.globalPosition,
        cause: SelectionChangedCause.drag,
      );
    }

    _dragStartViewportOffset = renderEditable.offset.pixels;
  }

  /// Handler for [TextSelectionGestureDetector.onDragSelectionUpdate].
  ///
  /// By default, it updates the selection location specified in the provided
  /// details objects.
  ///
  /// See also:
  ///
  ///  * [TextSelectionGestureDetector.onDragSelectionUpdate], which triggers
  ///    this callback./lib/src/material/text_field.dart
  @protected
  void onDragSelectionUpdate(DragStartDetails startDetails, DragUpdateDetails updateDetails) {
    if (!delegate.selectionEnabled) {
      return;
    }

    if (!_isShiftTapping) {
      // Adjust the drag start offset for possible viewport offset changes.
      final Offset startOffset = renderEditable.maxLines == 1
          ? Offset(renderEditable.offset.pixels - _dragStartViewportOffset, 0.0)
          : Offset(0.0, renderEditable.offset.pixels - _dragStartViewportOffset);

      return renderEditable.selectPositionAt(
        from: startDetails.globalPosition - startOffset,
        to: updateDetails.globalPosition,
        cause: SelectionChangedCause.drag,
      );
    }

    if (_shiftTapDragSelection!.isCollapsed
        || (defaultTargetPlatform != TargetPlatform.iOS
            && defaultTargetPlatform != TargetPlatform.macOS)) {
      return _extendSelection(updateDetails.globalPosition, SelectionChangedCause.drag);
    }

    // If the drag inverts the selection, Mac and iOS revert to the initial
    // selection.
    final TextSelection selection = editableText.textEditingValue.selection;
    final TextPosition nextExtent = renderEditable.getPositionForPoint(updateDetails.globalPosition);
    final bool isShiftTapDragSelectionForward =
        _shiftTapDragSelection!.baseOffset < _shiftTapDragSelection!.extentOffset;
    final bool isInverted = isShiftTapDragSelectionForward
        ? nextExtent.offset < _shiftTapDragSelection!.baseOffset
        : nextExtent.offset > _shiftTapDragSelection!.baseOffset;
    if (isInverted && selection.baseOffset == _shiftTapDragSelection!.baseOffset) {
      editableText.userUpdateTextEditingValue(
        editableText.textEditingValue.copyWith(
          selection: TextSelection(
            baseOffset: _shiftTapDragSelection!.extentOffset,
            extentOffset: nextExtent.offset,
          ),
        ),
        SelectionChangedCause.drag,
      );
    } else if (!isInverted
        && nextExtent.offset != _shiftTapDragSelection!.baseOffset
        && selection.baseOffset != _shiftTapDragSelection!.baseOffset) {
      editableText.userUpdateTextEditingValue(
        editableText.textEditingValue.copyWith(
          selection: TextSelection(
            baseOffset: _shiftTapDragSelection!.baseOffset,
            extentOffset: nextExtent.offset,
          ),
        ),
        SelectionChangedCause.drag,
      );
    } else {
      _extendSelection(updateDetails.globalPosition, SelectionChangedCause.drag);
    }
  }

  /// Handler for [TextSelectionGestureDetector.onDragSelectionEnd].
  ///
  /// By default, it simply cleans up the state used for handling certain
  /// built-in behaviors.
  ///
  /// See also:
  ///
  ///  * [TextSelectionGestureDetector.onDragSelectionEnd], which triggers this
  ///    callback.
  @protected
  void onDragSelectionEnd(DragEndDetails details) {
    if (_isShiftTapping) {
      _isShiftTapping = false;
      _shiftTapDragSelection = null;
    }
  }

  /// Returns a [TextSelectionGestureDetector] configured with the handlers
  /// provided by this builder.
  ///
  /// The [child] or its subtree should contain [EditableText].
  Widget buildGestureDetector({
    Key? key,
    HitTestBehavior? behavior,
    required Widget child,
  }) {
    return TextSelectionGestureDetector(
      key: key,
      onTapDown: onTapDown,
      onForcePressStart: delegate.forcePressEnabled ? onForcePressStart : null,
      onForcePressEnd: delegate.forcePressEnabled ? onForcePressEnd : null,
      onSecondaryTap: onSecondaryTap,
      onSecondaryTapDown: onSecondaryTapDown,
      onSingleTapUp: onSingleTapUp,
      onSingleTapCancel: onSingleTapCancel,
      onSingleLongTapStart: onSingleLongTapStart,
      onSingleLongTapMoveUpdate: onSingleLongTapMoveUpdate,
      onSingleLongTapEnd: onSingleLongTapEnd,
      onDoubleTapDown: onDoubleTapDown,
      onDragSelectionStart: onDragSelectionStart,
      onDragSelectionUpdate: onDragSelectionUpdate,
      onDragSelectionEnd: onDragSelectionEnd,
      behavior: behavior,
      child: child,
    );
  }
}

/// A gesture detector to respond to non-exclusive event chains for a text field.
///
/// An ordinary [GestureDetector] configured to handle events like tap and
/// double tap will only recognize one or the other. This widget detects both:
/// first the tap and then, if another tap down occurs within a time limit, the
/// double tap.
///
/// See also:
///
///  * [TextField], a Material text field which uses this gesture detector.
///  * [CupertinoTextField], a Cupertino text field which uses this gesture
///    detector.
class TextSelectionGestureDetector extends StatefulWidget {
  /// Create a [TextSelectionGestureDetector].
  ///
  /// Multiple callbacks can be called for one sequence of input gesture.
  /// The [child] parameter must not be null.
  const TextSelectionGestureDetector({
    super.key,
    this.onTapDown,
    this.onForcePressStart,
    this.onForcePressEnd,
    this.onSecondaryTap,
    this.onSecondaryTapDown,
    this.onSingleTapUp,
    this.onSingleTapCancel,
    this.onSingleLongTapStart,
    this.onSingleLongTapMoveUpdate,
    this.onSingleLongTapEnd,
    this.onDoubleTapDown,
    this.onDragSelectionStart,
    this.onDragSelectionUpdate,
    this.onDragSelectionEnd,
    this.behavior,
    required this.child,
  }) : assert(child != null);

  /// Called for every tap down including every tap down that's part of a
  /// double click or a long press, except touches that include enough movement
  /// to not qualify as taps (e.g. pans and flings).
  final GestureTapDownCallback? onTapDown;

  /// Called when a pointer has tapped down and the force of the pointer has
  /// just become greater than [ForcePressGestureRecognizer.startPressure].
  final GestureForcePressStartCallback? onForcePressStart;

  /// Called when a pointer that had previously triggered [onForcePressStart] is
  /// lifted off the screen.
  final GestureForcePressEndCallback? onForcePressEnd;

  /// Called for a tap event with the secondary mouse button.
  final GestureTapCallback? onSecondaryTap;

  /// Called for a tap down event with the secondary mouse button.
  final GestureTapDownCallback? onSecondaryTapDown;

  /// Called for each distinct tap except for every second tap of a double tap.
  /// For example, if the detector was configured with [onTapDown] and
  /// [onDoubleTapDown], three quick taps would be recognized as a single tap
  /// down, followed by a double tap down, followed by a single tap down.
  final GestureTapUpCallback? onSingleTapUp;

  /// Called for each touch that becomes recognized as a gesture that is not a
  /// short tap, such as a long tap or drag. It is called at the moment when
  /// another gesture from the touch is recognized.
  final GestureTapCancelCallback? onSingleTapCancel;

  /// Called for a single long tap that's sustained for longer than
  /// [kLongPressTimeout] but not necessarily lifted. Not called for a
  /// double-tap-hold, which calls [onDoubleTapDown] instead.
  final GestureLongPressStartCallback? onSingleLongTapStart;

  /// Called after [onSingleLongTapStart] when the pointer is dragged.
  final GestureLongPressMoveUpdateCallback? onSingleLongTapMoveUpdate;

  /// Called after [onSingleLongTapStart] when the pointer is lifted.
  final GestureLongPressEndCallback? onSingleLongTapEnd;

  /// Called after a momentary hold or a short tap that is close in space and
  /// time (within [kDoubleTapTimeout]) to a previous short tap.
  final GestureTapDownCallback? onDoubleTapDown;

  /// Called when a mouse starts dragging to select text.
  final GestureDragStartCallback? onDragSelectionStart;

  /// Called repeatedly as a mouse moves while dragging.
  ///
  /// The frequency of calls is throttled to avoid excessive text layout
  /// operations in text fields. The throttling is controlled by the constant
  /// [_kDragSelectionUpdateThrottle].
  final DragSelectionUpdateCallback? onDragSelectionUpdate;

  /// Called when a mouse that was previously dragging is released.
  final GestureDragEndCallback? onDragSelectionEnd;

  /// How this gesture detector should behave during hit testing.
  ///
  /// This defaults to [HitTestBehavior.deferToChild].
  final HitTestBehavior? behavior;

  /// Child below this widget.
  final Widget child;

  @override
  State<StatefulWidget> createState() => _TextSelectionGestureDetectorState();
}

class _TextSelectionGestureDetectorState extends State<TextSelectionGestureDetector> {
  // Counts down for a short duration after a previous tap. Null otherwise.
  Timer? _doubleTapTimer;
  Offset? _lastTapOffset;
  // True if a second tap down of a double tap is detected. Used to discard
  // subsequent tap up / tap hold of the same tap.
  bool _isDoubleTap = false;

  @override
  void dispose() {
    _doubleTapTimer?.cancel();
    _dragUpdateThrottleTimer?.cancel();
    super.dispose();
  }

  // The down handler is force-run on success of a single tap and optimistically
  // run before a long press success.
  void _handleTapDown(TapDownDetails details) {
    widget.onTapDown?.call(details);
    // This isn't detected as a double tap gesture in the gesture recognizer
    // because it's 2 single taps, each of which may do different things depending
    // on whether it's a single tap, the first tap of a double tap, the second
    // tap held down, a clean double tap etc.
    if (_doubleTapTimer != null && _isWithinDoubleTapTolerance(details.globalPosition)) {
      // If there was already a previous tap, the second down hold/tap is a
      // double tap down.
      widget.onDoubleTapDown?.call(details);

      _doubleTapTimer!.cancel();
      _doubleTapTimeout();
      _isDoubleTap = true;
    }
  }

  void _handleTapUp(TapUpDetails details) {
    if (!_isDoubleTap) {
      widget.onSingleTapUp?.call(details);
      _lastTapOffset = details.globalPosition;
      _doubleTapTimer = Timer(kDoubleTapTimeout, _doubleTapTimeout);
    }
    _isDoubleTap = false;
  }

  void _handleTapCancel() {
    widget.onSingleTapCancel?.call();
  }

  DragStartDetails? _lastDragStartDetails;
  DragUpdateDetails? _lastDragUpdateDetails;
  Timer? _dragUpdateThrottleTimer;

  void _handleDragStart(DragStartDetails details) {
    assert(_lastDragStartDetails == null);
    _lastDragStartDetails = details;
    widget.onDragSelectionStart?.call(details);
  }

  void _handleDragUpdate(DragUpdateDetails details) {
    _lastDragUpdateDetails = details;
    // Only schedule a new timer if there's no one pending.
    _dragUpdateThrottleTimer ??= Timer(_kDragSelectionUpdateThrottle, _handleDragUpdateThrottled);
  }

  /// Drag updates are being throttled to avoid excessive text layouts in text
  /// fields. The frequency of invocations is controlled by the constant
  /// [_kDragSelectionUpdateThrottle].
  ///
  /// Once the drag gesture ends, any pending drag update will be fired
  /// immediately. See [_handleDragEnd].
  void _handleDragUpdateThrottled() {
    assert(_lastDragStartDetails != null);
    assert(_lastDragUpdateDetails != null);
    widget.onDragSelectionUpdate?.call(_lastDragStartDetails!, _lastDragUpdateDetails!);
    _dragUpdateThrottleTimer = null;
    _lastDragUpdateDetails = null;
  }

  void _handleDragEnd(DragEndDetails details) {
    assert(_lastDragStartDetails != null);
    if (_dragUpdateThrottleTimer != null) {
      // If there's already an update scheduled, trigger it immediately and
      // cancel the timer.
      _dragUpdateThrottleTimer!.cancel();
      _handleDragUpdateThrottled();
    }
    widget.onDragSelectionEnd?.call(details);
    _dragUpdateThrottleTimer = null;
    _lastDragStartDetails = null;
    _lastDragUpdateDetails = null;
  }

  void _forcePressStarted(ForcePressDetails details) {
    _doubleTapTimer?.cancel();
    _doubleTapTimer = null;
    widget.onForcePressStart?.call(details);
  }

  void _forcePressEnded(ForcePressDetails details) {
    widget.onForcePressEnd?.call(details);
  }

  void _handleLongPressStart(LongPressStartDetails details) {
    if (!_isDoubleTap && widget.onSingleLongTapStart != null) {
      widget.onSingleLongTapStart!(details);
    }
  }

  void _handleLongPressMoveUpdate(LongPressMoveUpdateDetails details) {
    if (!_isDoubleTap && widget.onSingleLongTapMoveUpdate != null) {
      widget.onSingleLongTapMoveUpdate!(details);
    }
  }

  void _handleLongPressEnd(LongPressEndDetails details) {
    if (!_isDoubleTap && widget.onSingleLongTapEnd != null) {
      widget.onSingleLongTapEnd!(details);
    }
    _isDoubleTap = false;
  }

  void _doubleTapTimeout() {
    _doubleTapTimer = null;
    _lastTapOffset = null;
  }

  bool _isWithinDoubleTapTolerance(Offset secondTapOffset) {
    assert(secondTapOffset != null);
    if (_lastTapOffset == null) {
      return false;
    }

    final Offset difference = secondTapOffset - _lastTapOffset!;
    return difference.distance <= kDoubleTapSlop;
  }

  @override
  Widget build(BuildContext context) {
    final Map<Type, GestureRecognizerFactory> gestures = <Type, GestureRecognizerFactory>{};

    gestures[TapGestureRecognizer] = GestureRecognizerFactoryWithHandlers<TapGestureRecognizer>(
      () => TapGestureRecognizer(debugOwner: this),
      (TapGestureRecognizer instance) {
        instance
          ..onSecondaryTap = widget.onSecondaryTap
          ..onSecondaryTapDown = widget.onSecondaryTapDown
          ..onTapDown = _handleTapDown
          ..onTapUp = _handleTapUp
          ..onTapCancel = _handleTapCancel;
      },
    );

    if (widget.onSingleLongTapStart != null ||
        widget.onSingleLongTapMoveUpdate != null ||
        widget.onSingleLongTapEnd != null) {
      gestures[LongPressGestureRecognizer] = GestureRecognizerFactoryWithHandlers<LongPressGestureRecognizer>(
        () => LongPressGestureRecognizer(debugOwner: this, kind: PointerDeviceKind.touch),
        (LongPressGestureRecognizer instance) {
          instance
            ..onLongPressStart = _handleLongPressStart
            ..onLongPressMoveUpdate = _handleLongPressMoveUpdate
            ..onLongPressEnd = _handleLongPressEnd;
        },
      );
    }

    if (widget.onDragSelectionStart != null ||
        widget.onDragSelectionUpdate != null ||
        widget.onDragSelectionEnd != null) {
      gestures[PanGestureRecognizer] = GestureRecognizerFactoryWithHandlers<PanGestureRecognizer>(
        () => PanGestureRecognizer(debugOwner: this, supportedDevices: <PointerDeviceKind>{ PointerDeviceKind.mouse }),
        (PanGestureRecognizer instance) {
          instance
            // Text selection should start from the position of the first pointer
            // down event.
            ..dragStartBehavior = DragStartBehavior.down
            ..onStart = _handleDragStart
            ..onUpdate = _handleDragUpdate
            ..onEnd = _handleDragEnd;
        },
      );
    }

    if (widget.onForcePressStart != null || widget.onForcePressEnd != null) {
      gestures[ForcePressGestureRecognizer] = GestureRecognizerFactoryWithHandlers<ForcePressGestureRecognizer>(
        () => ForcePressGestureRecognizer(debugOwner: this),
        (ForcePressGestureRecognizer instance) {
          instance
            ..onStart = widget.onForcePressStart != null ? _forcePressStarted : null
            ..onEnd = widget.onForcePressEnd != null ? _forcePressEnded : null;
        },
      );
    }

    return RawGestureDetector(
      gestures: gestures,
      excludeFromSemantics: true,
      behavior: widget.behavior,
      child: widget.child,
    );
  }
}

/// A [ValueNotifier] whose [value] indicates whether the current contents of
/// the clipboard can be pasted.
///
/// The contents of the clipboard can only be read asynchronously, via
/// [Clipboard.getData], so this maintains a value that can be used
/// synchronously. Call [update] to asynchronously update value if needed.
class ClipboardStatusNotifier extends ValueNotifier<ClipboardStatus> with WidgetsBindingObserver {
  /// Create a new ClipboardStatusNotifier.
  ClipboardStatusNotifier({
    ClipboardStatus value = ClipboardStatus.unknown,
  }) : super(value);

  bool _disposed = false;
  // TODO(chunhtai): remove this getter once migration is done.
  // https://github.com/flutter/flutter/issues/99360
  /// True if this instance has been disposed.
  bool get disposed => _disposed;

  /// Check the [Clipboard] and update [value] if needed.
  Future<void> update() async {
    if (_disposed) {
      return;
    }

    final bool hasStrings;
    try {
      hasStrings = await Clipboard.hasStrings();
    } catch (exception, stack) {
      FlutterError.reportError(FlutterErrorDetails(
        exception: exception,
        stack: stack,
        library: 'widget library',
        context: ErrorDescription('while checking if the clipboard has strings'),
      ));
      // In the case of an error from the Clipboard API, set the value to
      // unknown so that it will try to update again later.
      if (_disposed || value == ClipboardStatus.unknown) {
        return;
      }
      value = ClipboardStatus.unknown;
      return;
    }

    final ClipboardStatus nextStatus = hasStrings
        ? ClipboardStatus.pasteable
        : ClipboardStatus.notPasteable;

    if (_disposed || nextStatus == value) {
      return;
    }
    value = nextStatus;
  }

  @override
  void addListener(VoidCallback listener) {
    if (!hasListeners) {
      WidgetsBinding.instance.addObserver(this);
    }
    if (value == ClipboardStatus.unknown) {
      update();
    }
    super.addListener(listener);
  }

  @override
  void removeListener(VoidCallback listener) {
    super.removeListener(listener);
    if (!_disposed && !hasListeners) {
      WidgetsBinding.instance.removeObserver(this);
    }
  }

  @override
  void didChangeAppLifecycleState(AppLifecycleState state) {
    switch (state) {
      case AppLifecycleState.resumed:
        update();
        break;
      case AppLifecycleState.detached:
      case AppLifecycleState.inactive:
      case AppLifecycleState.paused:
        // Nothing to do.
    }
  }

  @override
  void dispose() {
    WidgetsBinding.instance.removeObserver(this);
    _disposed = true;
    super.dispose();
  }
}

/// An enumeration of the status of the content on the user's clipboard.
enum ClipboardStatus {
  /// The clipboard content can be pasted, such as a String of nonzero length.
  pasteable,

  /// The status of the clipboard is unknown. Since getting clipboard data is
  /// asynchronous (see [Clipboard.getData]), this status often exists while
  /// waiting to receive the clipboard contents for the first time.
  unknown,

  /// The content on the clipboard is not pastable, such as when it is empty.
  notPasteable,
}<|MERGE_RESOLUTION|>--- conflicted
+++ resolved
@@ -835,23 +835,13 @@
   /// This is NOT the source of truth for if the magnifier is up or not,
   /// since magnifiers may hide themselves. If this info is needed, check
   /// [MagnifierController.shown].
-<<<<<<< HEAD
   void showMagnifier(MagnifierInfo initalMagnifierInfo) {
-=======
-  /// {@endtemplate}
-  void showMagnifier(MagnifierOverlayInfoBearer initialInfoBearer) {
->>>>>>> 15dcc90a
     if (_toolbar != null) {
       hideToolbar();
     }
 
-<<<<<<< HEAD
     // Start from empty, so we don't utilize any rememnant values.
     _magnifierInfo.value = initalMagnifierInfo;
-=======
-    // Start from empty, so we don't utilize any remnant values.
-    _magnifierOverlayInfoBearer.value = initialInfoBearer;
->>>>>>> 15dcc90a
 
     // Pre-build the magnifiers so we can tell if we've built something
     // or not. If we don't build a magnifiers, then we should not
@@ -1310,12 +1300,8 @@
   /// itself.
   ///
   /// If there is no magnifier in the overlay, this does nothing,
-<<<<<<< HEAD
+  /// {@endtemplate}
   void updateMagnifier(MagnifierInfo magnifierInfo) {
-=======
-  /// {@endtemplate}
-  void updateMagnifier(MagnifierOverlayInfoBearer magnifierOverlayInfoBearer) {
->>>>>>> 15dcc90a
     if (_magnifierController.overlayEntry == null) {
       return;
     }
