--- conflicted
+++ resolved
@@ -374,13 +374,8 @@
       )
       ..lineHeightAtEnd = _getEndGlyphHeight()
       // Update selection toolbar metrics.
-<<<<<<< HEAD
-      ..selectionEndPoints = renderObject.getEndpointsForSelection(_selection)
+      ..selectionEndpoints = renderObject.getEndpointsForSelection(_selection)
       ..toolbarLocation = locationToDisplayToolbar ?? renderObject.lastSecondaryTapDownPosition;
-=======
-      ..selectionEndpoints = renderObject.getEndpointsForSelection(_selection)
-      ..toolbarLocation = renderObject.lastSecondaryTapDownPosition;
->>>>>>> 9970481b
   }
 
   /// Causes the overlay to update its rendering.
