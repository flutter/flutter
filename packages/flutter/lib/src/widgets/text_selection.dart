--- conflicted
+++ resolved
@@ -1047,61 +1047,6 @@
     hide();
   }
 
-<<<<<<< HEAD
-  final bool _hideToolbarWhenDraggingHandles =
-    <TargetPlatform>{ TargetPlatform.iOS, TargetPlatform.android }.contains(defaultTargetPlatform);
-
-  bool _isDraggingStartHandle = false;
-  bool _isDraggingEndHandle = false;
-  bool get _isDraggingHandles => _isDraggingStartHandle || _isDraggingEndHandle;
-
-  Future<void> _handleDragging() async {
-    // Hide toolbar while dragging either handle on Android and iOS.
-    if (!_hideToolbarWhenDraggingHandles) {
-      return;
-    }
-
-    if (_isDraggingHandles) {
-      if (defaultTargetPlatform == TargetPlatform.android) {
-        _androidPostDragShowTimer?.cancel();
-        _androidPostDragShowTimer = null;
-      }
-      hideToolbar();
-    } else {
-      if (defaultTargetPlatform == TargetPlatform.android) {
-        _androidPostDragShowTimer = Timer(_kAndroidPostDragShowDelay, showToolbar);
-      } else {
-        showToolbar();
-      }
-    }
-  }
-
-  void _onStartHandleDragStart(DragStartDetails details) {
-    _isDraggingStartHandle = true;
-    _handleDragging();
-    onStartHandleDragStart?.call(details);
-  }
-
-  void _onStartHandleDragEnd(DragEndDetails details) {
-    _isDraggingStartHandle = false;
-    _handleDragging();
-    onStartHandleDragEnd?.call(details);
-  }
-
-  void _onEndHandleDragStart(DragStartDetails details) {
-    _isDraggingEndHandle = true;
-    _handleDragging();
-    onEndHandleDragStart?.call(details);
-  }
-
-  void _onEndHandleDragEnd(DragEndDetails details) {
-    _isDraggingEndHandle = false;
-    _handleDragging();
-    onEndHandleDragEnd?.call(details);
-  }
-
-=======
->>>>>>> 8ee9f8ed
   Widget _buildStartHandle(BuildContext context) {
     final Widget handle;
     final TextSelectionControls? selectionControls = this.selectionControls;
