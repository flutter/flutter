--- conflicted
+++ resolved
@@ -651,7 +651,6 @@
     return LayoutBuilder(
       builder: (BuildContext context, BoxConstraints constraints) {
         _extent.availablePixels = widget.maxChildSize * constraints.biggest.height;
-<<<<<<< HEAD
         late final Widget sheet;
         if (widget.bounceBack) {
           sheet = NotificationListener<ScrollNotification>(
@@ -686,13 +685,6 @@
             child: widget.builder(context, _scrollController),
           );
         }
-=======
-        final Widget sheet = FractionallySizedBox(
-          heightFactor: _extent.currentSize,
-          alignment: Alignment.bottomCenter,
-          child: widget.builder(context, _scrollController),
-        );
->>>>>>> 8662e22b
         return widget.expand ? SizedBox.expand(child: sheet) : sheet;
       },
     );
