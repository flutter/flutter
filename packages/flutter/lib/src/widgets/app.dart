// Copyright 2014 The Flutter Authors. All rights reserved.
// Use of this source code is governed by a BSD-style license that can be
// found in the LICENSE file.

/// @docImport 'package:flutter/cupertino.dart';
/// @docImport 'package:flutter/material.dart';
///
/// @docImport 'heroes.dart';
/// @docImport 'overlay.dart';
/// @docImport 'view.dart';
library;

import 'dart:collection' show HashMap;

import 'package:flutter/foundation.dart';
import 'package:flutter/rendering.dart';
import 'package:flutter/services.dart';

import 'actions.dart';
import 'banner.dart';
import 'basic.dart';
import 'binding.dart';
import 'default_text_editing_shortcuts.dart';
import 'focus_scope.dart';
import 'focus_traversal.dart';
import 'framework.dart';
import 'localizations.dart';
import 'media_query.dart';
import 'navigator.dart';
import 'notification_listener.dart';
import 'pages.dart';
import 'performance_overlay.dart';
import 'restoration.dart';
import 'router.dart';
import 'scrollable_helpers.dart';
import 'semantics_debugger.dart';
import 'shared_app_data.dart';
import 'shortcuts.dart';
import 'tap_region.dart';
import 'text.dart';
import 'title.dart';
import 'value_listenable_builder.dart';
import 'widget_inspector.dart';

export 'dart:ui' show Locale;

// Examples can assume:
// late Widget myWidget;

/// The signature of [WidgetsApp.localeListResolutionCallback].
///
/// A [LocaleListResolutionCallback] is responsible for computing the locale of the app's
/// [Localizations] object when the app starts and when user changes the list of
/// locales for the device.
///
/// The [locales] list is the device's preferred locales when the app started, or the
/// device's preferred locales the user selected after the app was started. This list
/// is in order of preference. If this list is null or empty, then Flutter has not yet
/// received the locale information from the platform. The [supportedLocales] parameter
/// is just the value of [WidgetsApp.supportedLocales].
///
/// See also:
///
///  * [LocaleResolutionCallback], which takes only one default locale (instead of a list)
///    and is attempted only after this callback fails or is null. [LocaleListResolutionCallback]
///    is recommended over [LocaleResolutionCallback].
typedef LocaleListResolutionCallback =
    Locale? Function(List<Locale>? locales, Iterable<Locale> supportedLocales);

/// {@template flutter.widgets.LocaleResolutionCallback}
/// The signature of [WidgetsApp.localeResolutionCallback].
///
/// It is recommended to provide a [LocaleListResolutionCallback] instead of a
/// [LocaleResolutionCallback] when possible, as [LocaleResolutionCallback] only
/// receives a subset of the information provided in [LocaleListResolutionCallback].
///
/// A [LocaleResolutionCallback] is responsible for computing the locale of the app's
/// [Localizations] object when the app starts and when user changes the default
/// locale for the device after [LocaleListResolutionCallback] fails or is not provided.
///
/// This callback is also used if the app is created with a specific locale using
/// the [WidgetsApp.new] `locale` parameter.
///
/// The [locale] is either the value of [WidgetsApp.locale], or the device's default
/// locale when the app started, or the device locale the user selected after the app
/// was started. The default locale is the first locale in the list of preferred
/// locales. If [locale] is null, then Flutter has not yet received the locale
/// information from the platform. The [supportedLocales] parameter is just the value of
/// [WidgetsApp.supportedLocales].
///
/// See also:
///
///  * [LocaleListResolutionCallback], which takes a list of preferred locales (instead of one locale).
///    Resolutions by [LocaleListResolutionCallback] take precedence over [LocaleResolutionCallback].
/// {@endtemplate}
typedef LocaleResolutionCallback =
    Locale? Function(Locale? locale, Iterable<Locale> supportedLocales);

/// The default locale resolution algorithm.
///
/// Custom resolution algorithms can be provided through
/// [WidgetsApp.localeListResolutionCallback] or
/// [WidgetsApp.localeResolutionCallback].
///
/// When no custom locale resolution algorithms are provided or if both fail
/// to resolve, Flutter will default to calling this algorithm.
///
/// This algorithm prioritizes speed at the cost of slightly less appropriate
/// resolutions for edge cases.
///
/// This algorithm will resolve to the earliest preferred locale that
/// matches the most fields, prioritizing in the order of perfect match,
/// languageCode+countryCode, languageCode+scriptCode, languageCode-only.
///
/// In the case where a locale is matched by languageCode-only and is not the
/// default (first) locale, the next preferred locale with a
/// perfect match can supersede the languageCode-only match if it exists.
///
/// When a preferredLocale matches more than one supported locale, it will
/// resolve to the first matching locale listed in the supportedLocales.
///
/// When all preferred locales have been exhausted without a match, the first
/// countryCode only match will be returned.
///
/// When no match at all is found, the first (default) locale in
/// [supportedLocales] will be returned.
///
/// To summarize, the main matching priority is:
///
///  1. [Locale.languageCode], [Locale.scriptCode], and [Locale.countryCode]
///  2. [Locale.languageCode] and [Locale.scriptCode] only
///  3. [Locale.languageCode] and [Locale.countryCode] only
///  4. [Locale.languageCode] only (with caveats, see above)
///  5. [Locale.countryCode] only when all [preferredLocales] fail to match
///  6. Returns the first element of [supportedLocales] as a fallback
///
/// This algorithm does not take language distance (how similar languages are to each other)
/// into account, and will not handle edge cases such as resolving `de` to `fr` rather than `zh`
/// when `de` is not supported and `zh` is listed before `fr` (German is closer to French
/// than Chinese).
Locale basicLocaleListResolution(
  List<Locale>? preferredLocales,
  Iterable<Locale> supportedLocales,
) {
  // preferredLocales can be null when called before the platform has had a chance to
  // initialize the locales. Platforms without locale passing support will provide an empty list.
  // We default to the first supported locale in these cases.
  if (preferredLocales == null || preferredLocales.isEmpty) {
    return supportedLocales.first;
  }
  // Hash the supported locales because apps can support many locales and would
  // be expensive to search through them many times.
  final Map<String, Locale> allSupportedLocales = HashMap<String, Locale>();
  final Map<String, Locale> languageAndCountryLocales = HashMap<String, Locale>();
  final Map<String, Locale> languageAndScriptLocales = HashMap<String, Locale>();
  final Map<String, Locale> languageLocales = HashMap<String, Locale>();
  final Map<String?, Locale> countryLocales = HashMap<String?, Locale>();
  for (final Locale locale in supportedLocales) {
    allSupportedLocales['${locale.languageCode}_${locale.scriptCode}_${locale.countryCode}'] ??=
        locale;
    languageAndScriptLocales['${locale.languageCode}_${locale.scriptCode}'] ??= locale;
    languageAndCountryLocales['${locale.languageCode}_${locale.countryCode}'] ??= locale;
    languageLocales[locale.languageCode] ??= locale;
    countryLocales[locale.countryCode] ??= locale;
  }

  // Since languageCode-only matches are possibly low quality, we don't return
  // it instantly when we find such a match. We check to see if the next
  // preferred locale in the list has a high accuracy match, and only return
  // the languageCode-only match when a higher accuracy match in the next
  // preferred locale cannot be found.
  Locale? matchesLanguageCode;
  Locale? matchesCountryCode;
  // Loop over user's preferred locales
  for (int localeIndex = 0; localeIndex < preferredLocales.length; localeIndex += 1) {
    final Locale userLocale = preferredLocales[localeIndex];
    // Look for perfect match.
    if (allSupportedLocales.containsKey(
      '${userLocale.languageCode}_${userLocale.scriptCode}_${userLocale.countryCode}',
    )) {
      return userLocale;
    }
    // Look for language+script match.
    if (userLocale.scriptCode != null) {
      final Locale? match =
          languageAndScriptLocales['${userLocale.languageCode}_${userLocale.scriptCode}'];
      if (match != null) {
        return match;
      }
    }
    // Look for language+country match.
    if (userLocale.countryCode != null) {
      final Locale? match =
          languageAndCountryLocales['${userLocale.languageCode}_${userLocale.countryCode}'];
      if (match != null) {
        return match;
      }
    }
    // If there was a languageCode-only match in the previous iteration's higher
    // ranked preferred locale, we return it if the current userLocale does not
    // have a better match.
    if (matchesLanguageCode != null) {
      return matchesLanguageCode;
    }
    // Look and store language-only match.
    Locale? match = languageLocales[userLocale.languageCode];
    if (match != null) {
      matchesLanguageCode = match;
      // Since first (default) locale is usually highly preferred, we will allow
      // a languageCode-only match to be instantly matched. If the next preferred
      // languageCode is the same, we defer hastily returning until the next iteration
      // since at worst it is the same and at best an improved match.
      if (localeIndex == 0 &&
          !(localeIndex + 1 < preferredLocales.length &&
              preferredLocales[localeIndex + 1].languageCode == userLocale.languageCode)) {
        return matchesLanguageCode;
      }
    }
    // countryCode-only match. When all else except default supported locale fails,
    // attempt to match by country only, as a user is likely to be familiar with a
    // language from their listed country.
    if (matchesCountryCode == null && userLocale.countryCode != null) {
      match = countryLocales[userLocale.countryCode];
      if (match != null) {
        matchesCountryCode = match;
      }
    }
  }
  // When there is no languageCode-only match. Fallback to matching countryCode only. Country
  // fallback only applies on iOS. When there is no countryCode-only match, we return first
  // supported locale.
  final Locale resolvedLocale = matchesLanguageCode ?? matchesCountryCode ?? supportedLocales.first;
  return resolvedLocale;
}

/// The signature of [WidgetsApp.onGenerateTitle].
///
/// Used to generate a value for the app's [Title.title], which the device uses
/// to identify the app for the user. The `context` includes the [WidgetsApp]'s
/// [Localizations] widget so that this method can be used to produce a
/// localized title.
///
/// This function must not return null.
typedef GenerateAppTitle = String Function(BuildContext context);

/// The signature of [WidgetsApp.pageRouteBuilder].
///
/// Creates a [PageRoute] using the given [RouteSettings] and [WidgetBuilder].
typedef PageRouteFactory = PageRoute<T> Function<T>(RouteSettings settings, WidgetBuilder builder);

/// The signature of [WidgetsApp.onGenerateInitialRoutes].
///
/// Creates a series of one or more initial routes.
typedef InitialRouteListFactory = List<Route<dynamic>> Function(String initialRoute);

/// A convenience widget that wraps a number of widgets that are commonly
/// required for an application.
///
/// One of the primary roles that [WidgetsApp] provides is binding the system
/// back button to popping the [Navigator] or quitting the application.
///
/// It is used by both [MaterialApp] and [CupertinoApp] to implement base
/// functionality for an app.
///
/// Find references to many of the widgets that [WidgetsApp] wraps in the "See
/// also" section.
///
/// See also:
///
///  * [CheckedModeBanner], which displays a [Banner] saying "DEBUG" when
///    running in debug mode.
///  * [DefaultTextStyle], the text style to apply to descendant [Text] widgets
///    without an explicit style.
///  * [MediaQuery], which establishes a subtree in which media queries resolve
///    to a [MediaQueryData].
///  * [Localizations], which defines the [Locale] for its `child`.
///  * [Title], a widget that describes this app in the operating system.
///  * [Navigator], a widget that manages a set of child widgets with a stack
///    discipline.
///  * [Overlay], a widget that manages a [Stack] of entries that can be managed
///    independently.
///  * [SemanticsDebugger], a widget that visualizes the semantics for the child.
class WidgetsApp extends StatefulWidget {
  /// Creates a widget that wraps a number of widgets that are commonly
  /// required for an application.
  ///
  /// Most callers will want to use the [home] or [routes] parameters, or both.
  /// The [home] parameter is a convenience for the following [routes] map:
  ///
  /// ```dart
  /// <String, WidgetBuilder>{ '/': (BuildContext context) => myWidget }
  /// ```
  ///
  /// It is possible to specify both [home] and [routes], but only if [routes] does
  ///  _not_ contain an entry for `'/'`. Conversely, if [home] is omitted, [routes]
  /// _must_ contain an entry for `'/'`.
  ///
  /// If [home] or [routes] are not null, the routing implementation needs to know how
  /// to appropriately build [PageRoute]s. This can be achieved by supplying the
  /// [pageRouteBuilder] parameter. The [pageRouteBuilder] is used by [MaterialApp]
  /// and [CupertinoApp] to create [MaterialPageRoute]s and [CupertinoPageRoute],
  /// respectively.
  ///
  /// The [builder] parameter is designed to provide the ability to wrap the visible
  /// content of the app in some other widget. It is recommended that you use [home]
  /// rather than [builder] if you intend to only display a single route in your app.
  ///
  /// [WidgetsApp] is also able to provide a custom implementation of routing via the
  /// [onGenerateRoute] and [onUnknownRoute] parameters. These parameters correspond
  /// to [Navigator.onGenerateRoute] and [Navigator.onUnknownRoute]. If [home], [routes],
  /// and [builder] are null, or if they fail to create a requested route,
  /// [onGenerateRoute] will be invoked. If that fails, [onUnknownRoute] will be invoked.
  ///
  /// The [pageRouteBuilder] is called to create a [PageRoute] that wraps newly built routes.
  /// If the [builder] is non-null and the [onGenerateRoute] argument is null, then the
  /// [builder] will be provided only with the context and the child widget, whereas
  /// the [pageRouteBuilder] will be provided with [RouteSettings]; in that configuration,
  /// the [navigatorKey], [onUnknownRoute], [navigatorObservers], and
  /// [initialRoute] properties must have their default values, as they will have no effect.
  ///
  /// The `supportedLocales` argument must be a list of one or more elements.
  /// By default supportedLocales is `[const Locale('en', 'US')]`.
  ///
  /// {@tool dartpad}
  /// This sample shows a basic Flutter application using [WidgetsApp].
  ///
  /// ** See code in examples/api/lib/widgets/app/widgets_app.widgets_app.0.dart **
  /// {@end-tool}
  WidgetsApp({
    // can't be const because the asserts use methods on Iterable :-(
    super.key,
    this.navigatorKey,
    this.onGenerateRoute,
    this.onGenerateInitialRoutes,
    this.onUnknownRoute,
    this.onNavigationNotification,
    List<NavigatorObserver> this.navigatorObservers = const <NavigatorObserver>[],
    this.initialRoute,
    this.pageRouteBuilder,
    this.home,
    Map<String, WidgetBuilder> this.routes = const <String, WidgetBuilder>{},
    this.builder,
    this.title,
    this.onGenerateTitle,
    this.textStyle,
    required this.color,
    this.locale,
    this.localizationsDelegates,
    this.localeListResolutionCallback,
    this.localeResolutionCallback,
    this.supportedLocales = const <Locale>[Locale('en', 'US')],
    this.showPerformanceOverlay = false,
    this.showSemanticsDebugger = false,
    this.debugShowWidgetInspector = false,
    this.debugShowCheckedModeBanner = true,
    this.exitWidgetSelectionButtonBuilder,
    this.moveExitWidgetSelectionButtonBuilder,
    this.tapBehaviorButtonBuilder,
    this.shortcuts,
    this.actions,
    this.restorationScopeId,
    @Deprecated(
      'Remove this parameter as it is now ignored. '
      'WidgetsApp never introduces its own MediaQuery; the View widget takes care of that. '
      'This feature was deprecated after v3.7.0-29.0.pre.',
    )
    this.useInheritedMediaQuery = false,
  }) : assert(
         home == null || onGenerateInitialRoutes == null,
         'If onGenerateInitialRoutes is specified, the home argument will be '
         'redundant.',
       ),
       assert(
         home == null || !routes.containsKey(Navigator.defaultRouteName),
         'If the home property is specified, the routes table '
         'cannot include an entry for "/", since it would be redundant.',
       ),
       assert(
         builder != null ||
             home != null ||
             routes.containsKey(Navigator.defaultRouteName) ||
             onGenerateRoute != null ||
             onUnknownRoute != null,
         'Either the home property must be specified, '
         'or the routes table must include an entry for "/", '
         'or there must be on onGenerateRoute callback specified, '
         'or there must be an onUnknownRoute callback specified, '
         'or the builder property must be specified, '
         'because otherwise there is nothing to fall back on if the '
         'app is started with an intent that specifies an unknown route.',
       ),
       assert(
         (home != null || routes.isNotEmpty || onGenerateRoute != null || onUnknownRoute != null) ||
             (builder != null &&
                 navigatorKey == null &&
                 initialRoute == null &&
                 navigatorObservers.isEmpty),
         'If no route is provided using '
         'home, routes, onGenerateRoute, or onUnknownRoute, '
         'a non-null callback for the builder property must be provided, '
         'and the other navigator-related properties, '
         'navigatorKey, initialRoute, and navigatorObservers, '
         'must have their initial values '
         '(null, null, and the empty list, respectively).',
       ),
       assert(
         builder != null || onGenerateRoute != null || pageRouteBuilder != null,
         'If neither builder nor onGenerateRoute are provided, the '
         'pageRouteBuilder must be specified so that the default handler '
         'will know what kind of PageRoute transition to build.',
       ),
       assert(supportedLocales.isNotEmpty),
       routeInformationProvider = null,
       routeInformationParser = null,
       routerDelegate = null,
       backButtonDispatcher = null,
       routerConfig = null;

  /// Creates a [WidgetsApp] that uses the [Router] instead of a [Navigator].
  ///
  /// {@template flutter.widgets.WidgetsApp.router}
  /// If the [routerConfig] is provided, the other router related delegates,
  /// [routeInformationParser], [routeInformationProvider], [routerDelegate],
  /// and [backButtonDispatcher], must all be null.
  /// {@endtemplate}
  WidgetsApp.router({
    super.key,
    this.routeInformationProvider,
    this.routeInformationParser,
    this.routerDelegate,
    this.routerConfig,
    this.backButtonDispatcher,
    this.builder,
    this.title,
    this.onGenerateTitle,
    this.onNavigationNotification,
    this.textStyle,
    required this.color,
    this.locale,
    this.localizationsDelegates,
    this.localeListResolutionCallback,
    this.localeResolutionCallback,
    this.supportedLocales = const <Locale>[Locale('en', 'US')],
    this.showPerformanceOverlay = false,
    this.showSemanticsDebugger = false,
    this.debugShowWidgetInspector = false,
    this.debugShowCheckedModeBanner = true,
    this.exitWidgetSelectionButtonBuilder,
    this.moveExitWidgetSelectionButtonBuilder,
    this.tapBehaviorButtonBuilder,
    this.shortcuts,
    this.actions,
    this.restorationScopeId,
    @Deprecated(
      'Remove this parameter as it is now ignored. '
      'WidgetsApp never introduces its own MediaQuery; the View widget takes care of that. '
      'This feature was deprecated after v3.7.0-29.0.pre.',
    )
    this.useInheritedMediaQuery = false,
  }) : assert(() {
         if (routerConfig != null) {
           assert(
             (routeInformationProvider ??
                     routeInformationParser ??
                     routerDelegate ??
                     backButtonDispatcher) ==
                 null,
             'If the routerConfig is provided, all the other router delegates must not be provided',
           );
           return true;
         }
         assert(
           routerDelegate != null,
           'Either one of routerDelegate or routerConfig must be provided',
         );
         assert(
           routeInformationProvider == null || routeInformationParser != null,
           'If routeInformationProvider is provided, routeInformationParser must also be provided',
         );
         return true;
       }()),
       assert(supportedLocales.isNotEmpty),
       navigatorObservers = null,
       navigatorKey = null,
       onGenerateRoute = null,
       pageRouteBuilder = null,
       home = null,
       onGenerateInitialRoutes = null,
       onUnknownRoute = null,
       routes = null,
       initialRoute = null;

  /// {@template flutter.widgets.widgetsApp.navigatorKey}
  /// A key to use when building the [Navigator].
  ///
  /// If a [navigatorKey] is specified, the [Navigator] can be directly
  /// manipulated without first obtaining it from a [BuildContext] via
  /// [Navigator.of]: from the [navigatorKey], use the [GlobalKey.currentState]
  /// getter.
  ///
  /// If this is changed, a new [Navigator] will be created, losing all the
  /// application state in the process; in that case, the [navigatorObservers]
  /// must also be changed, since the previous observers will be attached to the
  /// previous navigator.
  ///
  /// The [Navigator] is only built if [onGenerateRoute] is not null; if it is
  /// null, [navigatorKey] must also be null.
  /// {@endtemplate}
  final GlobalKey<NavigatorState>? navigatorKey;

  /// {@template flutter.widgets.widgetsApp.onGenerateRoute}
  /// The route generator callback used when the app is navigated to a
  /// named route.
  ///
  /// If this returns null when building the routes to handle the specified
  /// [initialRoute], then all the routes are discarded and
  /// [Navigator.defaultRouteName] is used instead (`/`). See [initialRoute].
  ///
  /// During normal app operation, the [onGenerateRoute] callback will only be
  /// applied to route names pushed by the application, and so should never
  /// return null.
  ///
  /// This is used if [routes] does not contain the requested route.
  ///
  /// The [Navigator] is only built if routes are provided (either via [home],
  /// [routes], [onGenerateRoute], or [onUnknownRoute]); if they are not,
  /// [builder] must not be null.
  /// {@endtemplate}
  ///
  /// If this property is not set, either the [routes] or [home] properties must
  /// be set, and the [pageRouteBuilder] must also be set so that the
  /// default handler will know what routes and [PageRoute]s to build.
  final RouteFactory? onGenerateRoute;

  /// {@template flutter.widgets.widgetsApp.onGenerateInitialRoutes}
  /// The routes generator callback used for generating initial routes if
  /// [initialRoute] is provided.
  ///
  /// If this property is not set, the underlying
  /// [Navigator.onGenerateInitialRoutes] will default to
  /// [Navigator.defaultGenerateInitialRoutes].
  /// {@endtemplate}
  final InitialRouteListFactory? onGenerateInitialRoutes;

  /// The [PageRoute] generator callback used when the app is navigated to a
  /// named route.
  ///
  /// A [PageRoute] represents the page in a [Navigator], so that it can
  /// correctly animate between pages, and to represent the "return value" of
  /// a route (e.g. which button a user selected in a modal dialog).
  ///
  /// This callback can be used, for example, to specify that a [MaterialPageRoute]
  /// or a [CupertinoPageRoute] should be used for building page transitions.
  ///
  /// The [PageRouteFactory] type is generic, meaning the provided function must
  /// itself be generic. For example (with special emphasis on the `<T>` at the
  /// start of the closure):
  ///
  /// ```dart
  /// pageRouteBuilder: <T>(RouteSettings settings, WidgetBuilder builder) => PageRouteBuilder<T>(
  ///   settings: settings,
  ///   pageBuilder: (BuildContext context, Animation<double> animation, Animation<double> secondaryAnimation) => builder(context),
  /// ),
  /// ```
  final PageRouteFactory? pageRouteBuilder;

  /// {@template flutter.widgets.widgetsApp.routeInformationParser}
  /// A delegate to parse the route information from the
  /// [routeInformationProvider] into a generic data type to be processed by
  /// the [routerDelegate] at a later stage.
  ///
  /// This object will be used by the underlying [Router].
  ///
  /// The generic type `T` must match the generic type of the [routerDelegate].
  ///
  /// See also:
  ///
  ///  * [Router.routeInformationParser], which receives this object when this
  ///    widget builds the [Router].
  /// {@endtemplate}
  final RouteInformationParser<Object>? routeInformationParser;

  /// {@template flutter.widgets.widgetsApp.routerDelegate}
  /// A delegate that configures a widget, typically a [Navigator], with
  /// parsed result from the [routeInformationParser].
  ///
  /// This object will be used by the underlying [Router].
  ///
  /// The generic type `T` must match the generic type of the
  /// [routeInformationParser].
  ///
  /// See also:
  ///
  ///  * [Router.routerDelegate], which receives this object when this widget
  ///    builds the [Router].
  /// {@endtemplate}
  final RouterDelegate<Object>? routerDelegate;

  /// {@template flutter.widgets.widgetsApp.backButtonDispatcher}
  /// A delegate that decide whether to handle the Android back button intent.
  ///
  /// This object will be used by the underlying [Router].
  ///
  /// If this is not provided, the widgets app will create a
  /// [RootBackButtonDispatcher] by default.
  ///
  /// See also:
  ///
  ///  * [Router.backButtonDispatcher], which receives this object when this
  ///    widget builds the [Router].
  /// {@endtemplate}
  final BackButtonDispatcher? backButtonDispatcher;

  /// {@template flutter.widgets.widgetsApp.routeInformationProvider}
  /// A object that provides route information through the
  /// [RouteInformationProvider.value] and notifies its listener when its value
  /// changes.
  ///
  /// This object will be used by the underlying [Router].
  ///
  /// If this is not provided, the widgets app will create a
  /// [PlatformRouteInformationProvider] with initial route name equal to the
  /// [dart:ui.PlatformDispatcher.defaultRouteName] by default.
  ///
  /// See also:
  ///
  ///  * [Router.routeInformationProvider], which receives this object when this
  ///    widget builds the [Router].
  /// {@endtemplate}
  final RouteInformationProvider? routeInformationProvider;

  /// {@template flutter.widgets.widgetsApp.routerConfig}
  /// An object to configure the underlying [Router].
  ///
  /// If the [routerConfig] is provided, the other router related delegates,
  /// [routeInformationParser], [routeInformationProvider], [routerDelegate],
  /// and [backButtonDispatcher], must all be null.
  ///
  /// See also:
  ///
  ///  * [Router.withConfig], which receives this object when this
  ///    widget builds the [Router].
  /// {@endtemplate}
  final RouterConfig<Object>? routerConfig;

  /// {@template flutter.widgets.widgetsApp.home}
  /// The widget for the default route of the app ([Navigator.defaultRouteName],
  /// which is `/`).
  ///
  /// This is the route that is displayed first when the application is started
  /// normally, unless [initialRoute] is specified. It's also the route that's
  /// displayed if the [initialRoute] can't be displayed.
  ///
  /// To be able to directly call [Theme.of], [MediaQuery.of], etc, in the code
  /// that sets the [home] argument in the constructor, you can use a [Builder]
  /// widget to get a [BuildContext].
  ///
  /// If [home] is specified, then [routes] must not include an entry for `/`,
  /// as [home] takes its place.
  ///
  /// The [Navigator] is only built if routes are provided (either via [home],
  /// [routes], [onGenerateRoute], or [onUnknownRoute]); if they are not,
  /// [builder] must not be null.
  ///
  /// The difference between using [home] and using [builder] is that the [home]
  /// subtree is inserted into the application below a [Navigator] (and thus
  /// below an [Overlay], which [Navigator] uses). With [home], therefore,
  /// dialog boxes will work automatically, the [routes] table will be used, and
  /// APIs such as [Navigator.push] and [Navigator.pop] will work as expected.
  /// In contrast, the widget returned from [builder] is inserted _above_ the
  /// app's [Navigator] (if any).
  /// {@endtemplate}
  ///
  /// If this property is set, the [pageRouteBuilder] property must also be set
  /// so that the default route handler will know what kind of [PageRoute]s to
  /// build.
  final Widget? home;

  /// The application's top-level routing table.
  ///
  /// When a named route is pushed with [Navigator.pushNamed], the route name is
  /// looked up in this map. If the name is present, the associated
  /// [WidgetBuilder] is used to construct a [PageRoute] specified by
  /// [pageRouteBuilder] to perform an appropriate transition, including [Hero]
  /// animations, to the new route.
  ///
  /// {@template flutter.widgets.widgetsApp.routes}
  /// If the app only has one page, then you can specify it using [home] instead.
  ///
  /// If [home] is specified, then it implies an entry in this table for the
  /// [Navigator.defaultRouteName] route (`/`), and it is an error to
  /// redundantly provide such a route in the [routes] table.
  ///
  /// If a route is requested that is not specified in this table (or by
  /// [home]), then the [onGenerateRoute] callback is called to build the page
  /// instead.
  ///
  /// The [Navigator] is only built if routes are provided (either via [home],
  /// [routes], [onGenerateRoute], or [onUnknownRoute]); if they are not,
  /// [builder] must not be null.
  /// {@endtemplate}
  ///
  /// If the routes map is not empty, the [pageRouteBuilder] property must be set
  /// so that the default route handler will know what kind of [PageRoute]s to
  /// build.
  final Map<String, WidgetBuilder>? routes;

  /// {@template flutter.widgets.widgetsApp.onUnknownRoute}
  /// Called when [onGenerateRoute] fails to generate a route, except for the
  /// [initialRoute].
  ///
  /// This callback is typically used for error handling. For example, this
  /// callback might always generate a "not found" page that describes the route
  /// that wasn't found.
  ///
  /// Unknown routes can arise either from errors in the app or from external
  /// requests to push routes, such as from Android intents.
  ///
  /// The [Navigator] is only built if routes are provided (either via [home],
  /// [routes], [onGenerateRoute], or [onUnknownRoute]); if they are not,
  /// [builder] must not be null.
  /// {@endtemplate}
  final RouteFactory? onUnknownRoute;

  /// {@template flutter.widgets.widgetsApp.onNavigationNotification}
  /// The callback to use when receiving a [NavigationNotification].
  ///
  /// By default this updates the engine with the navigation status and stops
  /// bubbling the notification.
  ///
  /// See also:
  ///
  ///  * [NotificationListener.onNotification], which uses this callback.
  /// {@endtemplate}
  final NotificationListenerCallback<NavigationNotification>? onNavigationNotification;

  /// {@template flutter.widgets.widgetsApp.initialRoute}
  /// The name of the first route to show, if a [Navigator] is built.
  ///
  /// Defaults to [dart:ui.PlatformDispatcher.defaultRouteName], which may be
  /// overridden by the code that launched the application.
  ///
  /// If the route name starts with a slash, then it is treated as a "deep link",
  /// and before this route is pushed, the routes leading to this one are pushed
  /// also. For example, if the route was `/a/b/c`, then the app would start
  /// with the four routes `/`, `/a`, `/a/b`, and `/a/b/c` loaded, in that order.
  /// Even if the route was just `/a`, the app would start with `/` and `/a`
  /// loaded. You can use the [onGenerateInitialRoutes] property to override
  /// this behavior.
  ///
  /// Intermediate routes aren't required to exist. In the example above, `/a`
  /// and `/a/b` could be skipped if they have no matching route. But `/a/b/c` is
  /// required to have a route, else [initialRoute] is ignored and
  /// [Navigator.defaultRouteName] is used instead (`/`). This can happen if the
  /// app is started with an intent that specifies a non-existent route.
  ///
  /// The [Navigator] is only built if routes are provided (either via [home],
  /// [routes], [onGenerateRoute], or [onUnknownRoute]); if they are not,
  /// [initialRoute] must be null and [builder] must not be null.
  ///
  /// Changing the [initialRoute] will have no effect, as it only controls the
  /// _initial_ route. To change the route while the application is running, use
  /// the [Navigator] or [Router] APIs.
  ///
  /// See also:
  ///
  ///  * [Navigator.initialRoute], which is used to implement this property.
  ///  * [Navigator.push], for pushing additional routes.
  ///  * [Navigator.pop], for removing a route from the stack.
  ///
  /// {@endtemplate}
  final String? initialRoute;

  /// {@template flutter.widgets.widgetsApp.navigatorObservers}
  /// The list of observers for the [Navigator] created for this app.
  ///
  /// This list must be replaced by a list of newly-created observers if the
  /// [navigatorKey] is changed.
  ///
  /// The [Navigator] is only built if routes are provided (either via [home],
  /// [routes], [onGenerateRoute], or [onUnknownRoute]); if they are not,
  /// [navigatorObservers] must be the empty list and [builder] must not be null.
  /// {@endtemplate}
  final List<NavigatorObserver>? navigatorObservers;

  /// {@template flutter.widgets.widgetsApp.builder}
  /// A builder for inserting widgets above the [Navigator] or - when the
  /// [WidgetsApp.router] constructor is used - above the [Router] but below the
  /// other widgets created by the [WidgetsApp] widget, or for replacing the
  /// [Navigator]/[Router] entirely.
  ///
  /// For example, from the [BuildContext] passed to this method, the
  /// [Directionality], [Localizations], [DefaultTextStyle], [MediaQuery], etc,
  /// are all available. They can also be overridden in a way that impacts all
  /// the routes in the [Navigator] or [Router].
  ///
  /// This is rarely useful, but can be used in applications that wish to
  /// override those defaults, e.g. to force the application into right-to-left
  /// mode despite being in English, or to override the [MediaQuery] metrics
  /// (e.g. to leave a gap for advertisements shown by a plugin from OEM code).
  ///
  /// For specifically overriding the [title] with a value based on the
  /// [Localizations], consider [onGenerateTitle] instead.
  ///
  /// The [builder] callback is passed two arguments, the [BuildContext] (as
  /// `context`) and a [Navigator] or [Router] widget (as `child`).
  ///
  /// If no routes are provided to the regular [WidgetsApp] constructor using
  /// [home], [routes], [onGenerateRoute], or [onUnknownRoute], the `child` will
  /// be null, and it is the responsibility of the [builder] to provide the
  /// application's routing machinery.
  ///
  /// If routes _are_ provided to the regular [WidgetsApp] constructor using one
  /// or more of those properties or if the [WidgetsApp.router] constructor is
  /// used, then `child` is not null, and the returned value should include the
  /// `child` in the widget subtree; if it does not, then the application will
  /// have no [Navigator] or [Router] and the routing related properties (i.e.
  /// [navigatorKey], [home], [routes], [onGenerateRoute], [onUnknownRoute],
  /// [initialRoute], [navigatorObservers], [routeInformationProvider],
  /// [backButtonDispatcher], [routerDelegate], and [routeInformationParser])
  /// are ignored.
  ///
  /// If [builder] is null, it is as if a builder was specified that returned
  /// the `child` directly. If it is null, routes must be provided using one of
  /// the other properties listed above.
  ///
  /// Unless a [Navigator] is provided, either implicitly from [builder] being
  /// null, or by a [builder] including its `child` argument, or by a [builder]
  /// explicitly providing a [Navigator] of its own, or by the [routerDelegate]
  /// building one, widgets and APIs such as [Hero], [Navigator.push] and
  /// [Navigator.pop], will not function.
  /// {@endtemplate}
  final TransitionBuilder? builder;

  /// {@template flutter.widgets.widgetsApp.title}
  /// A one-line description used by the device to identify the app for the user.
  ///
  /// On Android the titles appear above the task manager's app snapshots which are
  /// displayed when the user presses the "recent apps" button. On iOS this
  /// value cannot be used. `CFBundleDisplayName` from the app's `Info.plist` is
  /// referred to instead whenever present, `CFBundleName` otherwise.
  /// On the web it is used as the page title, which shows up in the browser's list of open tabs.
  ///
  /// To provide a localized title instead, use [onGenerateTitle].
  /// {@endtemplate}
  final String? title;

  /// {@template flutter.widgets.widgetsApp.onGenerateTitle}
  /// If non-null this callback function is called to produce the app's
  /// title string, otherwise [title] is used.
  ///
  /// The [onGenerateTitle] `context` parameter includes the [WidgetsApp]'s
  /// [Localizations] widget so that this callback can be used to produce a
  /// localized title.
  ///
  /// This callback function must not return null.
  ///
  /// The [onGenerateTitle] callback is called each time the [WidgetsApp]
  /// rebuilds.
  /// {@endtemplate}
  final GenerateAppTitle? onGenerateTitle;

  /// The default text style for [Text] in the application.
  final TextStyle? textStyle;

  /// {@template flutter.widgets.widgetsApp.color}
  /// The primary color to use for the application in the operating system
  /// interface.
  ///
  /// For example, on Android this is the color used for the application in the
  /// application switcher.
  /// {@endtemplate}
  final Color color;

  /// {@template flutter.widgets.widgetsApp.locale}
  /// The initial locale for this app's [Localizations] widget is based
  /// on this value.
  ///
  /// If the 'locale' is null then the system's locale value is used.
  ///
  /// The value of [Localizations.locale] will equal this locale if
  /// it matches one of the [supportedLocales]. Otherwise it will be
  /// the first element of [supportedLocales].
  /// {@endtemplate}
  ///
  /// See also:
  ///
  ///  * [localeResolutionCallback], which can override the default
  ///    [supportedLocales] matching algorithm.
  ///  * [localizationsDelegates], which collectively define all of the localized
  ///    resources used by this app.
  final Locale? locale;

  /// {@template flutter.widgets.widgetsApp.localizationsDelegates}
  /// The delegates for this app's [Localizations] widget.
  ///
  /// The delegates collectively define all of the localized resources
  /// for this application's [Localizations] widget.
  /// {@endtemplate}
  final Iterable<LocalizationsDelegate<dynamic>>? localizationsDelegates;

  /// {@template flutter.widgets.widgetsApp.localeListResolutionCallback}
  /// This callback is responsible for choosing the app's locale
  /// when the app is started, and when the user changes the
  /// device's locale.
  ///
  /// When a [localeListResolutionCallback] is provided, Flutter will first
  /// attempt to resolve the locale with the provided
  /// [localeListResolutionCallback]. If the callback or result is null, it will
  /// fallback to trying the [localeResolutionCallback]. If both
  /// [localeResolutionCallback] and [localeListResolutionCallback] are left
  /// null or fail to resolve (return null), basic fallback algorithm will
  /// be used.
  ///
  /// The priority of each available fallback is:
  ///
  ///  1. [localeListResolutionCallback] is attempted.
  ///  2. [localeResolutionCallback] is attempted.
  ///  3. Flutter's basic resolution algorithm, as described in
  ///     [supportedLocales], is attempted last.
  ///
  /// Properly localized projects should provide a more advanced algorithm than
  /// the basic method from [supportedLocales], as it does not implement a
  /// complete algorithm (such as the one defined in
  /// [Unicode TR35](https://unicode.org/reports/tr35/#LanguageMatching))
  /// and is optimized for speed at the detriment of some uncommon edge-cases.
  /// {@endtemplate}
  ///
  /// This callback considers the entire list of preferred locales.
  ///
  /// This algorithm should be able to handle a null or empty list of preferred locales,
  /// which indicates Flutter has not yet received locale information from the platform.
  ///
  /// See also:
  ///
  ///  * [MaterialApp.localeListResolutionCallback], which sets the callback of the
  ///    [WidgetsApp] it creates.
  ///  * [basicLocaleListResolution], the default locale resolution algorithm.
  final LocaleListResolutionCallback? localeListResolutionCallback;

  /// {@macro flutter.widgets.widgetsApp.localeListResolutionCallback}
  ///
  /// This callback considers only the default locale, which is the first locale
  /// in the preferred locales list. It is preferred to set [localeListResolutionCallback]
  /// over [localeResolutionCallback] as it provides the full preferred locales list.
  ///
  /// This algorithm should be able to handle a null locale, which indicates
  /// Flutter has not yet received locale information from the platform.
  ///
  /// See also:
  ///
  ///  * [MaterialApp.localeResolutionCallback], which sets the callback of the
  ///    [WidgetsApp] it creates.
  ///  * [basicLocaleListResolution], the default locale resolution algorithm.
  final LocaleResolutionCallback? localeResolutionCallback;

  /// {@template flutter.widgets.widgetsApp.supportedLocales}
  /// The list of locales that this app has been localized for.
  ///
  /// By default only the American English locale is supported. Apps should
  /// configure this list to match the locales they support.
  ///
  /// This list must not null. Its default value is just
  /// `[const Locale('en', 'US')]`.
  ///
  /// The order of the list matters. The default locale resolution algorithm,
  /// [basicLocaleListResolution], attempts to match by the following priority:
  ///
  ///  1. [Locale.languageCode], [Locale.scriptCode], and [Locale.countryCode]
  ///  2. [Locale.languageCode] and [Locale.scriptCode] only
  ///  3. [Locale.languageCode] and [Locale.countryCode] only
  ///  4. [Locale.languageCode] only
  ///  5. [Locale.countryCode] only when all preferred locales fail to match
  ///  6. Returns the first element of [supportedLocales] as a fallback
  ///
  /// When more than one supported locale matches one of these criteria, only
  /// the first matching locale is returned.
  ///
  /// The default locale resolution algorithm can be overridden by providing a
  /// value for [localeListResolutionCallback]. The provided
  /// [basicLocaleListResolution] is optimized for speed and does not implement
  /// a full algorithm (such as the one defined in
  /// [Unicode TR35](https://unicode.org/reports/tr35/#LanguageMatching)) that
  /// takes distances between languages into account.
  ///
  /// When supporting languages with more than one script, it is recommended
  /// to specify the [Locale.scriptCode] explicitly. Locales may also be defined without
  /// [Locale.countryCode] to specify a generic fallback for a particular script.
  ///
  /// A fully supported language with multiple scripts should define a generic language-only
  /// locale (e.g. 'zh'), language+script only locales (e.g. 'zh_Hans' and 'zh_Hant'),
  /// and any language+script+country locales (e.g. 'zh_Hans_CN'). Fully defining all of
  /// these locales as supported is not strictly required but allows for proper locale resolution in
  /// the most number of cases. These locales can be specified with the [Locale.fromSubtags]
  /// constructor:
  ///
  /// ```dart
  /// // Full Chinese support for CN, TW, and HK
  /// supportedLocales: <Locale>[
  ///   const Locale.fromSubtags(languageCode: 'zh'), // generic Chinese 'zh'
  ///   const Locale.fromSubtags(languageCode: 'zh', scriptCode: 'Hans'), // generic simplified Chinese 'zh_Hans'
  ///   const Locale.fromSubtags(languageCode: 'zh', scriptCode: 'Hant'), // generic traditional Chinese 'zh_Hant'
  ///   const Locale.fromSubtags(languageCode: 'zh', scriptCode: 'Hans', countryCode: 'CN'), // 'zh_Hans_CN'
  ///   const Locale.fromSubtags(languageCode: 'zh', scriptCode: 'Hant', countryCode: 'TW'), // 'zh_Hant_TW'
  ///   const Locale.fromSubtags(languageCode: 'zh', scriptCode: 'Hant', countryCode: 'HK'), // 'zh_Hant_HK'
  /// ],
  /// ```
  ///
  /// Omitting some these fallbacks may result in improperly resolved
  /// edge-cases, for example, a simplified Chinese user in Taiwan ('zh_Hans_TW')
  /// may resolve to traditional Chinese if 'zh_Hans' and 'zh_Hans_CN' are
  /// omitted.
  /// {@endtemplate}
  ///
  /// See also:
  ///
  ///  * [MaterialApp.supportedLocales], which sets the `supportedLocales`
  ///    of the [WidgetsApp] it creates.
  ///  * [localeResolutionCallback], an app callback that resolves the app's locale
  ///    when the device's locale changes.
  ///  * [localizationsDelegates], which collectively define all of the localized
  ///    resources used by this app.
  ///  * [basicLocaleListResolution], the default locale resolution algorithm.
  final Iterable<Locale> supportedLocales;

  /// Turns on a performance overlay.
  ///
  /// See also:
  ///
  ///  * <https://flutter.dev/to/performance-overlay>
  final bool showPerformanceOverlay;

  /// Turns on an overlay that shows the accessibility information
  /// reported by the framework.
  final bool showSemanticsDebugger;

  /// Turns on an overlay that enables inspecting the widget tree.
  ///
  /// The inspector is only available in debug mode as it depends on
  /// [RenderObject.debugDescribeChildren] which should not be called outside of
  /// debug mode.
  final bool debugShowWidgetInspector;

  /// Builds the widget the [WidgetInspector] uses to exit selection mode.
  ///
  /// This lets [MaterialApp] and [CupertinoApp] use an appropriately styled
  /// button for their design systems without requiring [WidgetInspector] to
  /// depend on the Material or Cupertino packages.
  final ExitWidgetSelectionButtonBuilder? exitWidgetSelectionButtonBuilder;

  /// Builds the widget the [WidgetInspector] uses to move the exit selection
  /// mode button.
  ///
  /// This lets [MaterialApp] and [CupertinoApp] use an appropriately styled
  /// button for their design systems without requiring [WidgetInspector] to
  /// depend on the Material or Cupertino packages.
  final MoveExitWidgetSelectionButtonBuilder? moveExitWidgetSelectionButtonBuilder;

  /// Builds the widget the [WidgetInspector] uses to change the default
  /// behavior when tapping on widgets in the app.
  ///
  /// This lets [MaterialApp] and [CupertinoApp] use an appropriately styled
  /// button for their design systems without requiring [WidgetInspector] to
  /// depend on the Material or Cupertino packages.
  final TapBehaviorButtonBuilder? tapBehaviorButtonBuilder;

  /// {@template flutter.widgets.widgetsApp.debugShowCheckedModeBanner}
  /// Turns on a little "DEBUG" banner in debug mode to indicate
  /// that the app is in debug mode. This is on by default (in
  /// debug mode), to turn it off, set the constructor argument to
  /// false. In release mode this has no effect.
  ///
  /// To get this banner in your application if you're not using
  /// WidgetsApp, include a [CheckedModeBanner] widget in your app.
  ///
  /// This banner is intended to deter people from complaining that your
  /// app is slow when it's in debug mode. In debug mode, Flutter
  /// enables a large number of expensive diagnostics to aid in
  /// development, and so performance in debug mode is not
  /// representative of what will happen in release mode.
  /// {@endtemplate}
  final bool debugShowCheckedModeBanner;

  /// {@template flutter.widgets.widgetsApp.shortcuts}
  /// The default map of keyboard shortcuts to intents for the application.
  ///
  /// By default, this is set to [WidgetsApp.defaultShortcuts].
  ///
  /// Passing this will not replace [DefaultTextEditingShortcuts]. These can be
  /// overridden by using a [Shortcuts] widget lower in the widget tree.
  /// {@endtemplate}
  ///
  /// {@tool snippet}
  /// This example shows how to add a single shortcut for
  /// [LogicalKeyboardKey.select] to the default shortcuts without needing to
  /// add your own [Shortcuts] widget.
  ///
  /// Alternatively, you could insert a [Shortcuts] widget with just the mapping
  /// you want to add between the [WidgetsApp] and its child and get the same
  /// effect.
  ///
  /// ```dart
  /// Widget build(BuildContext context) {
  ///   return WidgetsApp(
  ///     shortcuts: <ShortcutActivator, Intent>{
  ///       ... WidgetsApp.defaultShortcuts,
  ///       const SingleActivator(LogicalKeyboardKey.select): const ActivateIntent(),
  ///     },
  ///     color: const Color(0xFFFF0000),
  ///     builder: (BuildContext context, Widget? child) {
  ///       return const Placeholder();
  ///     },
  ///   );
  /// }
  /// ```
  /// {@end-tool}
  ///
  /// {@template flutter.widgets.widgetsApp.shortcuts.seeAlso}
  /// See also:
  ///
  ///  * [SingleActivator], which defines shortcut key combination of a single
  ///    key and modifiers, such as "Delete" or "Control+C".
  ///  * The [Shortcuts] widget, which defines a keyboard mapping.
  ///  * The [Actions] widget, which defines the mapping from intent to action.
  ///  * The [Intent] and [Action] classes, which allow definition of new
  ///    actions.
  /// {@endtemplate}
  final Map<ShortcutActivator, Intent>? shortcuts;

  /// {@template flutter.widgets.widgetsApp.actions}
  /// The default map of intent keys to actions for the application.
  ///
  /// By default, this is the output of [WidgetsApp.defaultActions], called with
  /// [defaultTargetPlatform]. Specifying [actions] for an app overrides the
  /// default, so if you wish to modify the default [actions], you can call
  /// [WidgetsApp.defaultActions] and modify the resulting map, passing it as
  /// the [actions] for this app. You may also add to the bindings, or override
  /// specific bindings for a widget subtree, by adding your own [Actions]
  /// widget.
  /// {@endtemplate}
  ///
  /// {@tool snippet}
  /// This example shows how to add a single action handling an
  /// [ActivateAction] to the default actions without needing to
  /// add your own [Actions] widget.
  ///
  /// Alternatively, you could insert a [Actions] widget with just the mapping
  /// you want to add between the [WidgetsApp] and its child and get the same
  /// effect.
  ///
  /// ```dart
  /// Widget build(BuildContext context) {
  ///   return WidgetsApp(
  ///     actions: <Type, Action<Intent>>{
  ///       ... WidgetsApp.defaultActions,
  ///       ActivateAction: CallbackAction<Intent>(
  ///         onInvoke: (Intent intent) {
  ///           // Do something here...
  ///           return null;
  ///         },
  ///       ),
  ///     },
  ///     color: const Color(0xFFFF0000),
  ///     builder: (BuildContext context, Widget? child) {
  ///       return const Placeholder();
  ///     },
  ///   );
  /// }
  /// ```
  /// {@end-tool}
  ///
  /// {@template flutter.widgets.widgetsApp.actions.seeAlso}
  /// See also:
  ///
  ///  * The [shortcuts] parameter, which defines the default set of shortcuts
  ///    for the application.
  ///  * The [Shortcuts] widget, which defines a keyboard mapping.
  ///  * The [Actions] widget, which defines the mapping from intent to action.
  ///  * The [Intent] and [Action] classes, which allow definition of new
  ///    actions.
  /// {@endtemplate}
  final Map<Type, Action<Intent>>? actions;

  /// {@template flutter.widgets.widgetsApp.restorationScopeId}
  /// The identifier to use for state restoration of this app.
  ///
  /// Providing a restoration ID inserts a [RootRestorationScope] into the
  /// widget hierarchy, which enables state restoration for descendant widgets.
  ///
  /// Providing a restoration ID also enables the [Navigator] or [Router] built
  /// by the [WidgetsApp] to restore its state (i.e. to restore the history
  /// stack of active [Route]s). See the documentation on [Navigator] for more
  /// details around state restoration of [Route]s.
  ///
  /// See also:
  ///
  ///  * [RestorationManager], which explains how state restoration works in
  ///    Flutter.
  /// {@endtemplate}
  final String? restorationScopeId;

  /// {@template flutter.widgets.widgetsApp.useInheritedMediaQuery}
  /// Deprecated. This setting is now ignored.
  ///
  /// The widget never introduces its own [MediaQuery]; the [View] widget takes
  /// care of that.
  /// {@endtemplate}
  @Deprecated(
    'This setting is now ignored. '
    'WidgetsApp never introduces its own MediaQuery; the View widget takes care of that. '
    'This feature was deprecated after v3.7.0-29.0.pre.',
  )
  final bool useInheritedMediaQuery;

  /// If true, forces the performance overlay to be visible in all instances.
  ///
  /// Used by the `showPerformanceOverlay` VM service extension.
  static bool showPerformanceOverlayOverride = false;

  /// If true, forces the widget inspector to be visible.
  ///
  /// Deprecated.
  /// Use WidgetsBinding.instance.debugShowWidgetInspectorOverrideNotifier.value
  /// instead.
  ///
  /// Overrides the `debugShowWidgetInspector` value set in [WidgetsApp].
  ///
  /// Used by the `debugShowWidgetInspector` debugging extension.
  ///
  /// The inspector allows the selection of a location on your device or emulator
  /// and view what widgets and render objects associated with it. An outline of
  /// the selected widget and some summary information is shown on device and
  /// more detailed information is shown in the IDE or DevTools.
  @Deprecated(
    'Use WidgetsBinding.instance.debugShowWidgetInspectorOverrideNotifier.value instead. '
    'This feature was deprecated after v3.20.0-14.0.pre.',
  )
  static bool get debugShowWidgetInspectorOverride {
    return WidgetsBinding.instance.debugShowWidgetInspectorOverrideNotifier.value;
  }

  @Deprecated(
    'Use WidgetsBinding.instance.debugShowWidgetInspectorOverrideNotifier.value instead. '
    'This feature was deprecated after v3.20.0-14.0.pre.',
  )
  static set debugShowWidgetInspectorOverride(bool value) {
    WidgetsBinding.instance.debugShowWidgetInspectorOverrideNotifier.value = value;
  }

  /// If false, prevents the debug banner from being visible.
  ///
  /// Used by the `debugAllowBanner` VM service extension.
  ///
  /// This is how `flutter run` turns off the banner when you take a screen shot
  /// with "s".
  static bool debugAllowBannerOverride = true;

  static const Map<ShortcutActivator, Intent> _defaultShortcuts = <ShortcutActivator, Intent>{
    // Activation
    SingleActivator(LogicalKeyboardKey.enter): ActivateIntent(),
    SingleActivator(LogicalKeyboardKey.numpadEnter): ActivateIntent(),
    SingleActivator(LogicalKeyboardKey.space): ActivateIntent(),
    SingleActivator(LogicalKeyboardKey.gameButtonA): ActivateIntent(),
    SingleActivator(LogicalKeyboardKey.select): ActivateIntent(),

    // Dismissal
    SingleActivator(LogicalKeyboardKey.escape): DismissIntent(),

    // Keyboard traversal.
    SingleActivator(LogicalKeyboardKey.tab): NextFocusIntent(),
    SingleActivator(LogicalKeyboardKey.tab, shift: true): PreviousFocusIntent(),
    SingleActivator(LogicalKeyboardKey.arrowLeft): DirectionalFocusIntent(TraversalDirection.left),
    SingleActivator(LogicalKeyboardKey.arrowRight): DirectionalFocusIntent(
      TraversalDirection.right,
    ),
    SingleActivator(LogicalKeyboardKey.arrowDown): DirectionalFocusIntent(TraversalDirection.down),
    SingleActivator(LogicalKeyboardKey.arrowUp): DirectionalFocusIntent(TraversalDirection.up),

    // Scrolling
    SingleActivator(LogicalKeyboardKey.arrowUp, control: true): ScrollIntent(
      direction: AxisDirection.up,
    ),
    SingleActivator(LogicalKeyboardKey.arrowDown, control: true): ScrollIntent(
      direction: AxisDirection.down,
    ),
    SingleActivator(LogicalKeyboardKey.arrowLeft, control: true): ScrollIntent(
      direction: AxisDirection.left,
    ),
    SingleActivator(LogicalKeyboardKey.arrowRight, control: true): ScrollIntent(
      direction: AxisDirection.right,
    ),
    SingleActivator(LogicalKeyboardKey.pageUp): ScrollIntent(
      direction: AxisDirection.up,
      type: ScrollIncrementType.page,
    ),
    SingleActivator(LogicalKeyboardKey.pageDown): ScrollIntent(
      direction: AxisDirection.down,
      type: ScrollIncrementType.page,
    ),
  };

  // Default shortcuts for the web platform.
  static const Map<ShortcutActivator, Intent> _defaultWebShortcuts = <ShortcutActivator, Intent>{
    // Activation
    SingleActivator(LogicalKeyboardKey.space): PrioritizedIntents(
      orderedIntents: <Intent>[
        ActivateIntent(),
        ScrollIntent(direction: AxisDirection.down, type: ScrollIncrementType.page),
      ],
    ),
    // On the web, enter activates buttons, but not other controls.
    SingleActivator(LogicalKeyboardKey.enter): ButtonActivateIntent(),
    SingleActivator(LogicalKeyboardKey.numpadEnter): ButtonActivateIntent(),

    // Dismissal
    SingleActivator(LogicalKeyboardKey.escape): DismissIntent(),

    // Keyboard traversal.
    SingleActivator(LogicalKeyboardKey.tab): NextFocusIntent(),
    SingleActivator(LogicalKeyboardKey.tab, shift: true): PreviousFocusIntent(),

    // Scrolling
    SingleActivator(LogicalKeyboardKey.arrowUp): ScrollIntent(direction: AxisDirection.up),
    SingleActivator(LogicalKeyboardKey.arrowDown): ScrollIntent(direction: AxisDirection.down),
    SingleActivator(LogicalKeyboardKey.arrowLeft): ScrollIntent(direction: AxisDirection.left),
    SingleActivator(LogicalKeyboardKey.arrowRight): ScrollIntent(direction: AxisDirection.right),
    SingleActivator(LogicalKeyboardKey.pageUp): ScrollIntent(
      direction: AxisDirection.up,
      type: ScrollIncrementType.page,
    ),
    SingleActivator(LogicalKeyboardKey.pageDown): ScrollIntent(
      direction: AxisDirection.down,
      type: ScrollIncrementType.page,
    ),
  };

  // Default shortcuts for the macOS platform.
  static const Map<ShortcutActivator, Intent>
  _defaultAppleOsShortcuts = <ShortcutActivator, Intent>{
    // Activation
    SingleActivator(LogicalKeyboardKey.enter): ActivateIntent(),
    SingleActivator(LogicalKeyboardKey.numpadEnter): ActivateIntent(),
    SingleActivator(LogicalKeyboardKey.space): ActivateIntent(),

    // Dismissal
    SingleActivator(LogicalKeyboardKey.escape): DismissIntent(),

    // Keyboard traversal
    SingleActivator(LogicalKeyboardKey.tab): NextFocusIntent(),
    SingleActivator(LogicalKeyboardKey.tab, shift: true): PreviousFocusIntent(),
    SingleActivator(LogicalKeyboardKey.arrowLeft): DirectionalFocusIntent(TraversalDirection.left),
    SingleActivator(LogicalKeyboardKey.arrowRight): DirectionalFocusIntent(
      TraversalDirection.right,
    ),
    SingleActivator(LogicalKeyboardKey.arrowDown): DirectionalFocusIntent(TraversalDirection.down),
    SingleActivator(LogicalKeyboardKey.arrowUp): DirectionalFocusIntent(TraversalDirection.up),

    // Scrolling
    SingleActivator(LogicalKeyboardKey.arrowUp, meta: true): ScrollIntent(
      direction: AxisDirection.up,
    ),
    SingleActivator(LogicalKeyboardKey.arrowDown, meta: true): ScrollIntent(
      direction: AxisDirection.down,
    ),
    SingleActivator(LogicalKeyboardKey.arrowLeft, meta: true): ScrollIntent(
      direction: AxisDirection.left,
    ),
    SingleActivator(LogicalKeyboardKey.arrowRight, meta: true): ScrollIntent(
      direction: AxisDirection.right,
    ),
    SingleActivator(LogicalKeyboardKey.pageUp): ScrollIntent(
      direction: AxisDirection.up,
      type: ScrollIncrementType.page,
    ),
    SingleActivator(LogicalKeyboardKey.pageDown): ScrollIntent(
      direction: AxisDirection.down,
      type: ScrollIncrementType.page,
    ),
  };

  /// Generates the default shortcut key bindings based on the
  /// [defaultTargetPlatform].
  ///
  /// Used by [WidgetsApp] to assign a default value to [WidgetsApp.shortcuts].
  static Map<ShortcutActivator, Intent> get defaultShortcuts {
    if (kIsWeb) {
      return _defaultWebShortcuts;
    }

    switch (defaultTargetPlatform) {
      case TargetPlatform.android:
      case TargetPlatform.fuchsia:
      case TargetPlatform.linux:
      case TargetPlatform.windows:
        return _defaultShortcuts;
      case TargetPlatform.iOS:
      case TargetPlatform.macOS:
        return _defaultAppleOsShortcuts;
    }
  }

  /// The default value of [WidgetsApp.actions].
  static Map<Type, Action<Intent>> defaultActions = <Type, Action<Intent>>{
    DoNothingIntent: DoNothingAction(),
    DoNothingAndStopPropagationIntent: DoNothingAction(consumesKey: false),
    RequestFocusIntent: RequestFocusAction(),
    NextFocusIntent: NextFocusAction(),
    PreviousFocusIntent: PreviousFocusAction(),
    DirectionalFocusIntent: DirectionalFocusAction(),
    ScrollIntent: ScrollAction(),
    PrioritizedIntents: PrioritizedAction(),
    VoidCallbackIntent: VoidCallbackAction(),
  };

  @override
  State<WidgetsApp> createState() => _WidgetsAppState();
}

class _WidgetsAppState extends State<WidgetsApp> with WidgetsBindingObserver {
  // STATE LIFECYCLE

  // If window.defaultRouteName isn't '/', we should assume it was set
  // intentionally via `setInitialRoute`, and should override whatever is in
  // [widget.initialRoute].
  String get _initialRouteName =>
      WidgetsBinding.instance.platformDispatcher.defaultRouteName != Navigator.defaultRouteName
          ? WidgetsBinding.instance.platformDispatcher.defaultRouteName
          : widget.initialRoute ?? WidgetsBinding.instance.platformDispatcher.defaultRouteName;

  AppLifecycleState? _appLifecycleState;

  /// The default value for [WidgetsApp.onNavigationNotification].
  ///
  /// Does nothing and stops bubbling if the app is detached. Otherwise, updates
  /// the platform with [NavigationNotification.canHandlePop] and stops
  /// bubbling.
  bool _defaultOnNavigationNotification(NavigationNotification notification) {
    switch (_appLifecycleState) {
      case null:
      case AppLifecycleState.detached:
        // Avoid updating the engine when the app isn't ready.
        return true;
      case AppLifecycleState.inactive:
      case AppLifecycleState.resumed:
      case AppLifecycleState.hidden:
      case AppLifecycleState.paused:
        SystemNavigator.setFrameworkHandlesBack(notification.canHandlePop);
        return true;
    }
  }

  @override
  void didChangeAppLifecycleState(AppLifecycleState state) {
    _appLifecycleState = state;
    super.didChangeAppLifecycleState(state);
  }

  @override
  void initState() {
    super.initState();
    _updateRouting();
    _locale = _resolveLocales(
      WidgetsBinding.instance.platformDispatcher.locales,
      widget.supportedLocales,
    );
    WidgetsBinding.instance.addObserver(this);
    _appLifecycleState = WidgetsBinding.instance.lifecycleState;
  }

  @override
  void didUpdateWidget(WidgetsApp oldWidget) {
    super.didUpdateWidget(oldWidget);
    _updateRouting(oldWidget: oldWidget);
  }

  @override
  void dispose() {
    WidgetsBinding.instance.removeObserver(this);
    _defaultRouteInformationProvider?.dispose();
    super.dispose();
  }

  void _clearRouterResource() {
    _defaultRouteInformationProvider?.dispose();
    _defaultRouteInformationProvider = null;
    _defaultBackButtonDispatcher = null;
  }

  void _clearNavigatorResource() {
    _navigator = null;
  }

  void _updateRouting({WidgetsApp? oldWidget}) {
    if (_usesRouterWithDelegates) {
      assert(!_usesNavigator && !_usesRouterWithConfig);
      _clearNavigatorResource();
      if (widget.routeInformationProvider == null && widget.routeInformationParser != null) {
        _defaultRouteInformationProvider ??= PlatformRouteInformationProvider(
          initialRouteInformation: RouteInformation(uri: Uri.parse(_initialRouteName)),
        );
      } else {
        _defaultRouteInformationProvider?.dispose();
        _defaultRouteInformationProvider = null;
      }
      if (widget.backButtonDispatcher == null) {
        _defaultBackButtonDispatcher ??= RootBackButtonDispatcher();
      }
    } else if (_usesNavigator) {
      assert(!_usesRouterWithDelegates && !_usesRouterWithConfig);
      _clearRouterResource();
      if (_navigator == null || widget.navigatorKey != oldWidget!.navigatorKey) {
        _navigator = widget.navigatorKey ?? GlobalObjectKey<NavigatorState>(this);
      }
      assert(_navigator != null);
    } else {
      assert(widget.builder != null || _usesRouterWithConfig);
      assert(!_usesRouterWithDelegates && !_usesNavigator);
      _clearRouterResource();
      _clearNavigatorResource();
    }
    // If we use a navigator, we have a navigator key.
    assert(_usesNavigator == (_navigator != null));
  }

  bool get _usesRouterWithDelegates => widget.routerDelegate != null;
  bool get _usesRouterWithConfig => widget.routerConfig != null;
  bool get _usesNavigator =>
      widget.home != null ||
      (widget.routes?.isNotEmpty ?? false) ||
      widget.onGenerateRoute != null ||
      widget.onUnknownRoute != null;

  // ROUTER

  RouteInformationProvider? get _effectiveRouteInformationProvider =>
      widget.routeInformationProvider ?? _defaultRouteInformationProvider;
  PlatformRouteInformationProvider? _defaultRouteInformationProvider;
  BackButtonDispatcher get _effectiveBackButtonDispatcher =>
      widget.backButtonDispatcher ?? _defaultBackButtonDispatcher!;
  RootBackButtonDispatcher? _defaultBackButtonDispatcher;

  // NAVIGATOR

  GlobalKey<NavigatorState>? _navigator;

  Route<dynamic>? _onGenerateRoute(RouteSettings settings) {
    final String? name = settings.name;
    final WidgetBuilder? pageContentBuilder =
        name == Navigator.defaultRouteName && widget.home != null
            ? (BuildContext context) => widget.home!
            : widget.routes![name];

    if (pageContentBuilder != null) {
      assert(
        widget.pageRouteBuilder != null,
        'The default onGenerateRoute handler for WidgetsApp must have a '
        'pageRouteBuilder set if the home or routes properties are set.',
      );
      final Route<dynamic> route = widget.pageRouteBuilder!<dynamic>(settings, pageContentBuilder);
      return route;
    }
    if (widget.onGenerateRoute != null) {
      return widget.onGenerateRoute!(settings);
    }
    return null;
  }

  Route<dynamic> _onUnknownRoute(RouteSettings settings) {
    assert(() {
      if (widget.onUnknownRoute == null) {
        throw FlutterError(
          'Could not find a generator for route $settings in the $runtimeType.\n'
          'Make sure your root app widget has provided a way to generate \n'
          'this route.\n'
          'Generators for routes are searched for in the following order:\n'
          ' 1. For the "/" route, the "home" property, if non-null, is used.\n'
          ' 2. Otherwise, the "routes" table is used, if it has an entry for '
          'the route.\n'
          ' 3. Otherwise, onGenerateRoute is called. It should return a '
          'non-null value for any valid route not handled by "home" and "routes".\n'
          ' 4. Finally if all else fails onUnknownRoute is called.\n'
          'Unfortunately, onUnknownRoute was not set.',
        );
      }
      return true;
    }());
    final Route<dynamic>? result = widget.onUnknownRoute!(settings);
    assert(() {
      if (result == null) {
        throw FlutterError(
          'The onUnknownRoute callback returned null.\n'
          'When the $runtimeType requested the route $settings from its '
          'onUnknownRoute callback, the callback returned null. Such callbacks '
          'must never return null.',
        );
      }
      return true;
    }());
    return result!;
  }

  // On Android: the user has pressed the back button.
  @override
  Future<bool> didPopRoute() async {
    assert(mounted);
    // The back button dispatcher should handle the pop route if we use a
    // router.
    if (_usesRouterWithDelegates) {
      return false;
    }

    final NavigatorState? navigator = _navigator?.currentState;
    if (navigator == null) {
      return false;
    }
    return navigator.maybePop();
  }

  @override
  Future<bool> didPushRouteInformation(RouteInformation routeInformation) async {
    assert(mounted);
    // The route name provider should handle the push route if we uses a
    // router.
    if (_usesRouterWithDelegates) {
      return false;
    }

    final NavigatorState? navigator = _navigator?.currentState;
    if (navigator == null) {
      return false;
    }
    final Uri uri = routeInformation.uri;
    navigator.pushNamed(
      Uri.decodeComponent(
        Uri(
          path: uri.path.isEmpty ? '/' : uri.path,
          queryParameters: uri.queryParametersAll.isEmpty ? null : uri.queryParametersAll,
          fragment: uri.fragment.isEmpty ? null : uri.fragment,
        ).toString(),
      ),
    );
    return true;
  }

  // LOCALIZATION

  /// This is the resolved locale, and is one of the supportedLocales.
  Locale? _locale;

  Locale _resolveLocales(List<Locale>? preferredLocales, Iterable<Locale> supportedLocales) {
    // Attempt to use localeListResolutionCallback.
    if (widget.localeListResolutionCallback != null) {
      final Locale? locale = widget.localeListResolutionCallback!(
        preferredLocales,
        widget.supportedLocales,
      );
      if (locale != null) {
        return locale;
      }
    }
    // localeListResolutionCallback failed, falling back to localeResolutionCallback.
    if (widget.localeResolutionCallback != null) {
      final Locale? locale = widget.localeResolutionCallback!(
        preferredLocales != null && preferredLocales.isNotEmpty ? preferredLocales.first : null,
        widget.supportedLocales,
      );
      if (locale != null) {
        return locale;
      }
    }
    // Both callbacks failed, falling back to default algorithm.
    return basicLocaleListResolution(preferredLocales, supportedLocales);
  }

  @override
  void didChangeLocales(List<Locale>? locales) {
    final Locale newLocale = _resolveLocales(locales, widget.supportedLocales);
    if (newLocale != _locale) {
      setState(() {
        _locale = newLocale;
      });
    }
  }

  // Combine the Localizations for Widgets with the ones contributed
  // by the localizationsDelegates parameter, if any. Only the first delegate
  // of a particular LocalizationsDelegate.type is loaded so the
  // localizationsDelegate parameter can be used to override
  // WidgetsLocalizations.delegate.
  Iterable<LocalizationsDelegate<dynamic>> get _localizationsDelegates {
    return <LocalizationsDelegate<dynamic>>[
      if (widget.localizationsDelegates != null) ...widget.localizationsDelegates!,
      DefaultWidgetsLocalizations.delegate,
    ];
  }

  // BUILDER

  bool _debugCheckLocalizations(Locale appLocale) {
    assert(() {
      final Set<Type> unsupportedTypes =
          _localizationsDelegates
              .map<Type>((LocalizationsDelegate<dynamic> delegate) => delegate.type)
              .toSet();
      for (final LocalizationsDelegate<dynamic> delegate in _localizationsDelegates) {
        if (!unsupportedTypes.contains(delegate.type)) {
          continue;
        }
        if (delegate.isSupported(appLocale)) {
          unsupportedTypes.remove(delegate.type);
        }
      }
      if (unsupportedTypes.isEmpty) {
        return true;
      }

      FlutterError.reportError(
        FlutterErrorDetails(
          exception:
              "Warning: This application's locale, $appLocale, is not supported by all of its localization delegates.",
          library: 'widgets',
          informationCollector:
              () => <DiagnosticsNode>[
                for (final Type unsupportedType in unsupportedTypes)
                  ErrorDescription(
                    '• A $unsupportedType delegate that supports the $appLocale locale was not found.',
                  ),
                ErrorSpacer(),
                if (unsupportedTypes.length == 1 &&
                    unsupportedTypes.single.toString() == 'CupertinoLocalizations')
                // We previously explicitly avoided checking for this class so it's not uncommon for applications
                // to have omitted importing the required delegate.
                ...<DiagnosticsNode>[
                  ErrorHint(
                    'If the application is built using GlobalMaterialLocalizations.delegate, consider using '
                    'GlobalMaterialLocalizations.delegates (plural) instead, as that will automatically declare '
                    'the appropriate Cupertino localizations.',
                  ),
                  ErrorSpacer(),
                ],
                ErrorHint(
                  'The declared supported locales for this app are: ${widget.supportedLocales.join(", ")}',
                ),
                ErrorSpacer(),
                ErrorDescription(
                  'See https://flutter.dev/to/internationalization/ for more '
                  "information about configuring an app's locale, supportedLocales, "
                  'and localizationsDelegates parameters.',
                ),
              ],
        ),
      );
      return true;
    }());
    return true;
  }

  @override
  Widget build(BuildContext context) {
    Widget? routing;
    if (_usesRouterWithDelegates) {
      routing = Router<Object>(
        restorationScopeId: 'router',
        routeInformationProvider: _effectiveRouteInformationProvider,
        routeInformationParser: widget.routeInformationParser,
        routerDelegate: widget.routerDelegate!,
        backButtonDispatcher: _effectiveBackButtonDispatcher,
      );
    } else if (_usesNavigator) {
      assert(_navigator != null);
      routing = FocusScope(
        debugLabel: 'Navigator Scope',
        autofocus: true,
        child: Navigator(
          clipBehavior: Clip.none,
          restorationScopeId: 'nav',
          key: _navigator,
          initialRoute: _initialRouteName,
          onGenerateRoute: _onGenerateRoute,
          onGenerateInitialRoutes:
              widget.onGenerateInitialRoutes == null
                  ? Navigator.defaultGenerateInitialRoutes
                  : (NavigatorState navigator, String initialRouteName) {
                    return widget.onGenerateInitialRoutes!(initialRouteName);
                  },
          onUnknownRoute: _onUnknownRoute,
          observers: widget.navigatorObservers!,
          routeTraversalEdgeBehavior:
              kIsWeb ? TraversalEdgeBehavior.leaveFlutterView : TraversalEdgeBehavior.parentScope,
          reportsRouteUpdateToEngine: true,
        ),
      );
    } else if (_usesRouterWithConfig) {
      routing = Router<Object>.withConfig(
        restorationScopeId: 'router',
        config: widget.routerConfig!,
      );
    }

    Widget result;
    if (widget.builder != null) {
      result = Builder(
        builder: (BuildContext context) {
          return widget.builder!(context, routing);
        },
      );
    } else {
      assert(routing != null);
      result = routing!;
    }

    if (widget.textStyle != null) {
      result = DefaultTextStyle(style: widget.textStyle!, child: result);
    }

    if (widget.showPerformanceOverlay || WidgetsApp.showPerformanceOverlayOverride) {
      result = Stack(
        children: <Widget>[
          result,
          Positioned(top: 0.0, left: 0.0, right: 0.0, child: PerformanceOverlay.allEnabled()),
        ],
      );
    }

    if (widget.showSemanticsDebugger) {
      result = SemanticsDebugger(child: result);
    }

    assert(() {
<<<<<<< HEAD
      result = ValueListenableBuilder<bool>(
        valueListenable: WidgetsBinding.instance.debugShowWidgetInspectorOverrideNotifier,
        builder: (BuildContext context, bool debugShowWidgetInspectorOverride, Widget? child) {
          if (widget.debugShowWidgetInspector || debugShowWidgetInspectorOverride) {
            return WidgetInspector(
              exitWidgetSelectionButtonBuilder: widget.exitWidgetSelectionButtonBuilder,
              moveExitWidgetSelectionButtonBuilder: widget.moveExitWidgetSelectionButtonBuilder,
              tapBehaviorButtonBuilder: widget.tapBehaviorButtonBuilder,
              child: child!,
            );
          }
          return child!;
        },
        child: result,
      );
=======
      if (!WidgetsBinding.instance.debugExcludeRootWidgetInspector) {
        result = ValueListenableBuilder<bool>(
          valueListenable: WidgetsBinding.instance.debugShowWidgetInspectorOverrideNotifier,
          builder: (BuildContext context, bool debugShowWidgetInspectorOverride, Widget? child) {
            if (widget.debugShowWidgetInspector || debugShowWidgetInspectorOverride) {
              return WidgetInspector(
                exitWidgetSelectionButtonBuilder: widget.exitWidgetSelectionButtonBuilder,
                moveExitWidgetSelectionButtonBuilder: widget.moveExitWidgetSelectionButtonBuilder,
                child: child!,
              );
            }
            return child!;
          },
          child: result,
        );
      }
>>>>>>> 8cffc5a8
      if (widget.debugShowCheckedModeBanner && WidgetsApp.debugAllowBannerOverride) {
        result = CheckedModeBanner(child: result);
      }
      return true;
    }());

    final Widget? title;
    if (widget.onGenerateTitle != null) {
      title = Builder(
        // This Builder exists to provide a context below the Localizations widget.
        // The onGenerateTitle callback can refer to Localizations via its context
        // parameter.
        builder: (BuildContext context) {
          final String title = widget.onGenerateTitle!(context);
          return Title(title: title, color: widget.color.withOpacity(1.0), child: result);
        },
      );
    } else if (widget.title == null && kIsWeb) {
      // Updating the <title /> element in the DOM is problematic in embedded
      // and multiview modes as title should be managed by host apps.
      // Refer to https://github.com/flutter/flutter/pull/152003 for more info.
      title = null;
    } else {
      title = Title(title: widget.title ?? '', color: widget.color.withOpacity(1.0), child: result);
    }

    final Locale appLocale =
        widget.locale != null
            ? _resolveLocales(<Locale>[widget.locale!], widget.supportedLocales)
            : _locale!;

    assert(_debugCheckLocalizations(appLocale));

    return RootRestorationScope(
      restorationId: widget.restorationScopeId,
      child: SharedAppData(
        child: NotificationListener<NavigationNotification>(
          onNotification: widget.onNavigationNotification ?? _defaultOnNavigationNotification,
          child: Shortcuts(
            debugLabel: '<Default WidgetsApp Shortcuts>',
            shortcuts: widget.shortcuts ?? WidgetsApp.defaultShortcuts,
            // DefaultTextEditingShortcuts is nested inside Shortcuts so that it can
            // fall through to the defaultShortcuts.
            child: DefaultTextEditingShortcuts(
              child: Actions(
                actions:
                    widget.actions ??
                    <Type, Action<Intent>>{
                      ...WidgetsApp.defaultActions,
                      ScrollIntent: Action<ScrollIntent>.overridable(
                        context: context,
                        defaultAction: ScrollAction(),
                      ),
                    },
                child: FocusTraversalGroup(
                  policy: ReadingOrderTraversalPolicy(),
                  child: TapRegionSurface(
                    child: ShortcutRegistrar(
                      child: Localizations(
                        locale: appLocale,
                        delegates: _localizationsDelegates.toList(),
                        child: title ?? result,
                      ),
                    ),
                  ),
                ),
              ),
            ),
          ),
        ),
      ),
    );
  }
}<|MERGE_RESOLUTION|>--- conflicted
+++ resolved
@@ -1827,23 +1827,6 @@
     }
 
     assert(() {
-<<<<<<< HEAD
-      result = ValueListenableBuilder<bool>(
-        valueListenable: WidgetsBinding.instance.debugShowWidgetInspectorOverrideNotifier,
-        builder: (BuildContext context, bool debugShowWidgetInspectorOverride, Widget? child) {
-          if (widget.debugShowWidgetInspector || debugShowWidgetInspectorOverride) {
-            return WidgetInspector(
-              exitWidgetSelectionButtonBuilder: widget.exitWidgetSelectionButtonBuilder,
-              moveExitWidgetSelectionButtonBuilder: widget.moveExitWidgetSelectionButtonBuilder,
-              tapBehaviorButtonBuilder: widget.tapBehaviorButtonBuilder,
-              child: child!,
-            );
-          }
-          return child!;
-        },
-        child: result,
-      );
-=======
       if (!WidgetsBinding.instance.debugExcludeRootWidgetInspector) {
         result = ValueListenableBuilder<bool>(
           valueListenable: WidgetsBinding.instance.debugShowWidgetInspectorOverrideNotifier,
@@ -1852,6 +1835,7 @@
               return WidgetInspector(
                 exitWidgetSelectionButtonBuilder: widget.exitWidgetSelectionButtonBuilder,
                 moveExitWidgetSelectionButtonBuilder: widget.moveExitWidgetSelectionButtonBuilder,
+                tapBehaviorButtonBuilder: widget.tapBehaviorButtonBuilder,
                 child: child!,
               );
             }
@@ -1860,7 +1844,6 @@
           child: result,
         );
       }
->>>>>>> 8cffc5a8
       if (widget.debugShowCheckedModeBanner && WidgetsApp.debugAllowBannerOverride) {
         result = CheckedModeBanner(child: result);
       }
