// Copyright 2014 The Flutter Authors. All rights reserved.
// Use of this source code is governed by a BSD-style license that can be
// found in the LICENSE file.

/// @docImport 'scroll_view.dart';
library;

import 'package:flutter/gestures.dart';

import 'automatic_keep_alive.dart';
import 'basic.dart';
import 'debug.dart';
import 'framework.dart';
import 'gesture_detector.dart';
import 'ticker_provider.dart';
import 'transitions.dart';

const Curve _kResizeTimeCurve = Interval(0.4, 1.0, curve: Curves.ease);
const double _kMinFlingVelocity = 700.0;
const double _kMinFlingVelocityDelta = 400.0;
const double _kFlingVelocityScale = 1.0 / 300.0;
const double _kDismissThreshold = 0.4;

/// Signature used by [Dismissible] to indicate that it has been dismissed in
/// the given `direction`.
///
/// Used by [Dismissible.onDismissed].
typedef DismissDirectionCallback = void Function(DismissDirection direction);

/// Signature used by [Dismissible] to give the application an opportunity to
/// confirm or veto a dismiss gesture.
///
/// Used by [Dismissible.confirmDismiss].
typedef ConfirmDismissCallback = Future<bool?> Function(DismissDirection direction);

/// Signature used by [Dismissible] to indicate that the dismissible has been dragged.
///
/// Used by [Dismissible.onUpdate].
typedef DismissUpdateCallback = void Function(DismissUpdateDetails details);

/// The direction in which a [Dismissible] can be dismissed.
enum DismissDirection {
  /// The [Dismissible] can be dismissed by dragging either up or down.
  vertical,

  /// The [Dismissible] can be dismissed by dragging either left or right.
  horizontal,

  /// The [Dismissible] can be dismissed by dragging in the reverse of the
  /// reading direction (e.g., from right to left in left-to-right languages).
  endToStart,

  /// The [Dismissible] can be dismissed by dragging in the reading direction
  /// (e.g., from left to right in left-to-right languages).
  startToEnd,

  /// The [Dismissible] can be dismissed by dragging up only.
  up,

  /// The [Dismissible] can be dismissed by dragging down only.
  down,

  /// The [Dismissible] cannot be dismissed by dragging.
  none,
}

/// A widget that can be dismissed by dragging in the indicated [direction].
///
/// Dragging or flinging this widget in the [DismissDirection] causes the child
/// to slide out of view. Following the slide animation, if [resizeDuration] is
/// non-null, the Dismissible widget animates its height (or width, whichever is
/// perpendicular to the dismiss direction) to zero over the [resizeDuration].
///
/// {@youtube 560 315 https://www.youtube.com/watch?v=iEMgjrfuc58}
///
/// {@tool dartpad}
/// This sample shows how you can use the [Dismissible] widget to
/// remove list items using swipe gestures. Swipe any of the list
/// tiles to the left or right to dismiss them from the [ListView].
///
/// ** See code in examples/api/lib/widgets/dismissible/dismissible.0.dart **
/// {@end-tool}
///
/// Backgrounds can be used to implement the "leave-behind" idiom. If a background
/// is specified it is stacked behind the Dismissible's child and is exposed when
/// the child moves.
///
/// The widget calls the [onDismissed] callback either after its size has
/// collapsed to zero (if [resizeDuration] is non-null) or immediately after
/// the slide animation (if [resizeDuration] is null). If the Dismissible is a
/// list item, it must have a key that distinguishes it from the other items and
/// its [onDismissed] callback must remove the item from the list.
class Dismissible extends StatefulWidget {
  /// Creates a widget that can be dismissed.
  ///
  /// The [key] argument is required because [Dismissible]s are commonly used in
  /// lists and removed from the list when dismissed. Without keys, the default
  /// behavior is to sync widgets based on their index in the list, which means
  /// the item after the dismissed item would be synced with the state of the
  /// dismissed item. Using keys causes the widgets to sync according to their
  /// keys and avoids this pitfall.
  const Dismissible({
    required Key super.key,
    required this.child,
    this.background,
    this.secondaryBackground,
    this.clipBehaviorOffset,
    this.confirmDismiss,
    this.onResize,
    this.onUpdate,
    this.onDismissed,
    this.direction = DismissDirection.horizontal,
    this.resizeDuration = const Duration(milliseconds: 300),
    this.dismissThresholds = const <DismissDirection, double>{},
    this.movementDuration = const Duration(milliseconds: 200),
    this.crossAxisEndOffset = 0.0,
    this.dragStartBehavior = DragStartBehavior.start,
    this.behavior = HitTestBehavior.opaque,
  }) : assert(secondaryBackground == null || background != null);

  /// The widget below this widget in the tree.
  ///
  /// {@macro flutter.widgets.ProxyWidget.child}
  final Widget child;

  /// A widget that is stacked behind the child. If secondaryBackground is also
  /// specified then this widget only appears when the child has been dragged
  /// down or to the right.
  final Widget? background;

  /// A widget that is stacked behind the child and is exposed when the child
  /// has been dragged up or to the left. It may only be specified when background
  /// has also been specified.
  final Widget? secondaryBackground;

  /// An offset to adjust the clipping behavior of the background widget when,
  /// for example, the parent has rounded corners
  ///
  /// When the [Dismissible] is dragged, the background is revealed. If the parent
  /// has rounded corners, this value prevents the background from being clipped
  /// abruptly. Typically, this should match the largest radius of the parent's
  /// `BorderRadius` (e.g., if the parent uses `BorderRadius.circular(20)`,
  /// set this to `20`).
  final double? clipBehaviorOffset;

  /// Gives the app an opportunity to confirm or veto a pending dismissal.
  ///
  /// The widget cannot be dragged again until the returned future resolves.
  ///
  /// If the returned `Future<bool>` completes true, then this widget will be
  /// dismissed, otherwise it will be moved back to its original location.
  ///
  /// If the returned `Future<bool?>` completes to false or null the [onResize]
  /// and [onDismissed] callbacks will not run.
  final ConfirmDismissCallback? confirmDismiss;

  /// Called when the widget changes size (i.e., when contracting before being dismissed).
  final VoidCallback? onResize;

  /// Called when the widget has been dismissed, after finishing resizing.
  final DismissDirectionCallback? onDismissed;

  /// The direction in which the widget can be dismissed.
  final DismissDirection direction;

  /// The amount of time the widget will spend contracting before [onDismissed] is called.
  ///
  /// If null, the widget will not contract and [onDismissed] will be called
  /// immediately after the widget is dismissed.
  final Duration? resizeDuration;

  /// The offset threshold the item has to be dragged in order to be considered
  /// dismissed.
  ///
  /// Represented as a fraction, e.g. if it is 0.4 (the default), then the item
  /// has to be dragged at least 40% towards one direction to be considered
  /// dismissed. Clients can define different thresholds for each dismiss
  /// direction.
  ///
  /// Flinging is treated as being equivalent to dragging almost to 1.0, so
  /// flinging can dismiss an item past any threshold less than 1.0.
  ///
  /// Setting a threshold of 1.0 (or greater) prevents a drag in the given
  /// [DismissDirection] even if it would be allowed by the [direction]
  /// property.
  ///
  /// See also:
  ///
  ///  * [direction], which controls the directions in which the items can
  ///    be dismissed.
  final Map<DismissDirection, double> dismissThresholds;

  /// Defines the duration for card to dismiss or to come back to original position if not dismissed.
  final Duration movementDuration;

  /// Defines the end offset across the main axis after the card is dismissed.
  ///
  /// If non-zero value is given then widget moves in cross direction depending on whether
  /// it is positive or negative.
  final double crossAxisEndOffset;

  /// Determines the way that drag start behavior is handled.
  ///
  /// If set to [DragStartBehavior.start], the drag gesture used to dismiss a
  /// dismissible will begin at the position where the drag gesture won the arena.
  /// If set to [DragStartBehavior.down] it will begin at the position where
  /// a down event is first detected.
  ///
  /// In general, setting this to [DragStartBehavior.start] will make drag
  /// animation smoother and setting it to [DragStartBehavior.down] will make
  /// drag behavior feel slightly more reactive.
  ///
  /// By default, the drag start behavior is [DragStartBehavior.start].
  ///
  /// See also:
  ///
  ///  * [DragGestureRecognizer.dragStartBehavior], which gives an example for the different behaviors.
  final DragStartBehavior dragStartBehavior;

  /// How to behave during hit tests.
  ///
  /// This defaults to [HitTestBehavior.opaque].
  final HitTestBehavior behavior;

  /// Called when the dismissible widget has been dragged.
  ///
  /// If [onUpdate] is not null, then it will be invoked for every pointer event
  /// to dispatch the latest state of the drag. For example, this callback
  /// can be used to for example change the color of the background widget
  /// depending on whether the dismiss threshold is currently reached.
  final DismissUpdateCallback? onUpdate;

  @override
  State<Dismissible> createState() => _DismissibleState();
}

/// Details for [DismissUpdateCallback].
///
/// See also:
///
///   * [Dismissible.onUpdate], which receives this information.
class DismissUpdateDetails {
  /// Create a new instance of [DismissUpdateDetails].
  DismissUpdateDetails({
    this.direction = DismissDirection.horizontal,
    this.reached = false,
    this.previousReached = false,
    this.progress = 0.0,
  });

  /// The direction that the dismissible is being dragged.
  final DismissDirection direction;

  /// Whether the dismiss threshold is currently reached.
  final bool reached;

  /// Whether the dismiss threshold was reached the last time this callback was invoked.
  ///
  /// This can be used in conjunction with [DismissUpdateDetails.reached] to catch the moment
  /// that the [Dismissible] is dragged across the threshold.
  final bool previousReached;

  /// The offset ratio of the dismissible in its parent container.
  ///
  /// A value of 0.0 represents the normal position and 1.0 means the child is
  /// completely outside its parent.
  ///
  /// This can be used to synchronize other elements to what the dismissible is doing on screen,
  /// e.g. using this value to set the opacity thereby fading dismissible as it's dragged offscreen.
  final double progress;
}

class _DismissibleClipper extends CustomClipper<Rect> {
<<<<<<< HEAD
  _DismissibleClipper({
    required this.axis,
    required this.moveAnimation,
    required this.clipBehaviorOffset,
  }) : super(reclip: moveAnimation);
=======
  _DismissibleClipper({required this.axis, required this.moveAnimation})
    : super(reclip: moveAnimation);
>>>>>>> e8366e33

  final Axis axis;
  final Animation<Offset> moveAnimation;
  final double clipBehaviorOffset;

  @override
  Rect getClip(Size size) {
    switch (axis) {
      case Axis.horizontal:
        final double offset = moveAnimation.value.dx * size.width;
        if (offset < 0) {
          return Rect.fromLTRB(size.width + offset - clipBehaviorOffset, 0.0, size.width, size.height);
        }
        return Rect.fromLTRB(0.0, 0.0, offset + clipBehaviorOffset, size.height);
      case Axis.vertical:
        final double offset = moveAnimation.value.dy * size.height;
        if (offset < 0) {
          return Rect.fromLTRB(0.0, size.height + offset - clipBehaviorOffset, size.width, size.height);
        }
        return Rect.fromLTRB(0.0, 0.0, size.width, offset + clipBehaviorOffset);
    }
  }

  @override
  Rect getApproximateClipRect(Size size) => getClip(size);

  @override
  bool shouldReclip(_DismissibleClipper oldClipper) {
    return oldClipper.axis != axis || oldClipper.moveAnimation.value != moveAnimation.value;
  }
}

enum _FlingGestureKind { none, forward, reverse }

class _DismissibleState extends State<Dismissible>
    with TickerProviderStateMixin, AutomaticKeepAliveClientMixin {
  @override
  void initState() {
    super.initState();
    _moveController
      ..addStatusListener(_handleDismissStatusChanged)
      ..addListener(_handleDismissUpdateValueChanged);
    _updateMoveAnimation();
  }

  late final AnimationController _moveController = AnimationController(
    duration: widget.movementDuration,
    vsync: this,
  );
  late Animation<Offset> _moveAnimation;

  AnimationController? _resizeController;
  Animation<double>? _resizeAnimation;

  double _dragExtent = 0.0;
  bool _confirming = false;
  bool _dragUnderway = false;
  Size? _sizePriorToCollapse;
  bool _dismissThresholdReached = false;

  final GlobalKey _contentKey = GlobalKey();

  @override
  bool get wantKeepAlive =>
      _moveController.isAnimating || (_resizeController?.isAnimating ?? false);

  @override
  void dispose() {
    _moveController.dispose();
    _resizeController?.dispose();
    super.dispose();
  }

  bool get _directionIsXAxis {
    return widget.direction == DismissDirection.horizontal ||
        widget.direction == DismissDirection.endToStart ||
        widget.direction == DismissDirection.startToEnd;
  }

  DismissDirection _extentToDirection(double extent) {
    if (extent == 0.0) {
      return DismissDirection.none;
    }
    if (_directionIsXAxis) {
      return switch (Directionality.of(context)) {
        TextDirection.rtl when extent < 0 => DismissDirection.startToEnd,
        TextDirection.ltr when extent > 0 => DismissDirection.startToEnd,
        TextDirection.rtl || TextDirection.ltr => DismissDirection.endToStart,
      };
    }
    return extent > 0 ? DismissDirection.down : DismissDirection.up;
  }

  DismissDirection get _dismissDirection => _extentToDirection(_dragExtent);

  double get _dismissThreshold => widget.dismissThresholds[_dismissDirection] ?? _kDismissThreshold;

  double get _overallDragAxisExtent {
    final Size size = context.size!;
    return _directionIsXAxis ? size.width : size.height;
  }

  void _handleDragStart(DragStartDetails details) {
    if (_confirming) {
      return;
    }
    _dragUnderway = true;
    if (_moveController.isAnimating) {
      _dragExtent = _moveController.value * _overallDragAxisExtent * _dragExtent.sign;
      _moveController.stop();
    } else {
      _dragExtent = 0.0;
      _moveController.value = 0.0;
    }
    setState(() {
      _updateMoveAnimation();
    });
  }

  void _handleDragUpdate(DragUpdateDetails details) {
    if (!_dragUnderway || _moveController.isAnimating) {
      return;
    }

    final double delta = details.primaryDelta!;
    final double oldDragExtent = _dragExtent;
    switch (widget.direction) {
      case DismissDirection.horizontal:
      case DismissDirection.vertical:
        _dragExtent += delta;

      case DismissDirection.up:
        if (_dragExtent + delta < 0) {
          _dragExtent += delta;
        }

      case DismissDirection.down:
        if (_dragExtent + delta > 0) {
          _dragExtent += delta;
        }

      case DismissDirection.endToStart:
        switch (Directionality.of(context)) {
          case TextDirection.rtl:
            if (_dragExtent + delta > 0) {
              _dragExtent += delta;
            }
          case TextDirection.ltr:
            if (_dragExtent + delta < 0) {
              _dragExtent += delta;
            }
        }

      case DismissDirection.startToEnd:
        switch (Directionality.of(context)) {
          case TextDirection.rtl:
            if (_dragExtent + delta < 0) {
              _dragExtent += delta;
            }
          case TextDirection.ltr:
            if (_dragExtent + delta > 0) {
              _dragExtent += delta;
            }
        }

      case DismissDirection.none:
        _dragExtent = 0;
    }
    if (oldDragExtent.sign != _dragExtent.sign) {
      setState(() {
        _updateMoveAnimation();
      });
    }
    if (!_moveController.isAnimating) {
      _moveController.value = _dragExtent.abs() / _overallDragAxisExtent;
    }
  }

  void _handleDismissUpdateValueChanged() {
    if (widget.onUpdate != null) {
      final bool oldDismissThresholdReached = _dismissThresholdReached;
      _dismissThresholdReached = _moveController.value > _dismissThreshold;
      final DismissUpdateDetails details = DismissUpdateDetails(
        direction: _dismissDirection,
        reached: _dismissThresholdReached,
        previousReached: oldDismissThresholdReached,
        progress: _moveController.value,
      );
      widget.onUpdate!(details);
    }
  }

  void _updateMoveAnimation() {
    final double end = _dragExtent.sign;
    _moveAnimation = _moveController.drive(
      Tween<Offset>(
        begin: Offset.zero,
        end:
            _directionIsXAxis
                ? Offset(end, widget.crossAxisEndOffset)
                : Offset(widget.crossAxisEndOffset, end),
      ),
    );
  }

  _FlingGestureKind _describeFlingGesture(Velocity velocity) {
    if (_dragExtent == 0.0) {
      // If it was a fling, then it was a fling that was let loose at the exact
      // middle of the range (i.e. when there's no displacement). In that case,
      // we assume that the user meant to fling it back to the center, as
      // opposed to having wanted to drag it out one way, then fling it past the
      // center and into and out the other side.
      return _FlingGestureKind.none;
    }
    final double vx = velocity.pixelsPerSecond.dx;
    final double vy = velocity.pixelsPerSecond.dy;
    DismissDirection flingDirection;
    // Verify that the fling is in the generally right direction and fast enough.
    if (_directionIsXAxis) {
      if (vx.abs() - vy.abs() < _kMinFlingVelocityDelta || vx.abs() < _kMinFlingVelocity) {
        return _FlingGestureKind.none;
      }
      assert(vx != 0.0);
      flingDirection = _extentToDirection(vx);
    } else {
      if (vy.abs() - vx.abs() < _kMinFlingVelocityDelta || vy.abs() < _kMinFlingVelocity) {
        return _FlingGestureKind.none;
      }
      assert(vy != 0.0);
      flingDirection = _extentToDirection(vy);
    }
    if (flingDirection == _dismissDirection) {
      return _FlingGestureKind.forward;
    }
    return _FlingGestureKind.reverse;
  }

  void _handleDragEnd(DragEndDetails details) {
    if (!_dragUnderway || _moveController.isAnimating) {
      return;
    }
    _dragUnderway = false;
    if (_moveController.isCompleted) {
      _handleMoveCompleted();
      return;
    }
    final double flingVelocity =
        _directionIsXAxis
            ? details.velocity.pixelsPerSecond.dx
            : details.velocity.pixelsPerSecond.dy;
    switch (_describeFlingGesture(details.velocity)) {
      case _FlingGestureKind.forward:
        assert(_dragExtent != 0.0);
        assert(!_moveController.isDismissed);
        if (_dismissThreshold >= 1.0) {
          _moveController.reverse();
          break;
        }
        _dragExtent = flingVelocity.sign;
        _moveController.fling(velocity: flingVelocity.abs() * _kFlingVelocityScale);
      case _FlingGestureKind.reverse:
        assert(_dragExtent != 0.0);
        assert(!_moveController.isDismissed);
        _dragExtent = flingVelocity.sign;
        _moveController.fling(velocity: -flingVelocity.abs() * _kFlingVelocityScale);
      case _FlingGestureKind.none:
        if (!_moveController.isDismissed) {
          // we already know it's not completed, we check that above
          if (_moveController.value > _dismissThreshold) {
            _moveController.forward();
          } else {
            _moveController.reverse();
          }
        }
    }
  }

  Future<void> _handleDismissStatusChanged(AnimationStatus status) async {
    if (status.isCompleted && !_dragUnderway) {
      await _handleMoveCompleted();
    }
    if (mounted) {
      updateKeepAlive();
    }
  }

  Future<void> _handleMoveCompleted() async {
    if (_dismissThreshold >= 1.0) {
      _moveController.reverse();
      return;
    }
    final bool result = await _confirmStartResizeAnimation();
    if (mounted) {
      if (result) {
        _startResizeAnimation();
      } else {
        _moveController.reverse();
      }
    }
  }

  Future<bool> _confirmStartResizeAnimation() async {
    if (widget.confirmDismiss != null) {
      _confirming = true;
      final DismissDirection direction = _dismissDirection;
      try {
        return await widget.confirmDismiss!(direction) ?? false;
      } finally {
        _confirming = false;
      }
    }
    return true;
  }

  void _startResizeAnimation() {
    assert(_moveController.isCompleted);
    assert(_resizeController == null);
    assert(_sizePriorToCollapse == null);
    if (widget.resizeDuration == null) {
      if (widget.onDismissed != null) {
        final DismissDirection direction = _dismissDirection;
        widget.onDismissed!(direction);
      }
    } else {
      _resizeController =
          AnimationController(duration: widget.resizeDuration, vsync: this)
            ..addListener(_handleResizeProgressChanged)
            ..addStatusListener((AnimationStatus status) => updateKeepAlive());
      _resizeController!.forward();
      setState(() {
        _sizePriorToCollapse = context.size;
        _resizeAnimation = _resizeController!
            .drive(CurveTween(curve: _kResizeTimeCurve))
            .drive(Tween<double>(begin: 1.0, end: 0.0));
      });
    }
  }

  void _handleResizeProgressChanged() {
    if (_resizeController!.isCompleted) {
      widget.onDismissed?.call(_dismissDirection);
    } else {
      widget.onResize?.call();
    }
  }

  @override
  Widget build(BuildContext context) {
    super.build(context); // See AutomaticKeepAliveClientMixin.

    assert(!_directionIsXAxis || debugCheckHasDirectionality(context));

    Widget? background = widget.background;
    if (widget.secondaryBackground != null) {
      final DismissDirection direction = _dismissDirection;
      if (direction == DismissDirection.endToStart || direction == DismissDirection.up) {
        background = widget.secondaryBackground;
      }
    }

    if (_resizeAnimation != null) {
      // we've been dragged aside, and are now resizing.
      assert(() {
        if (_resizeAnimation!.status != AnimationStatus.forward) {
          assert(_resizeAnimation!.isCompleted);
          throw FlutterError.fromParts(<DiagnosticsNode>[
            ErrorSummary('A dismissed Dismissible widget is still part of the tree.'),
            ErrorHint(
              'Make sure to implement the onDismissed handler and to immediately remove the Dismissible '
              'widget from the application once that handler has fired.',
            ),
          ]);
        }
        return true;
      }());

      return SizeTransition(
        sizeFactor: _resizeAnimation!,
        axis: _directionIsXAxis ? Axis.vertical : Axis.horizontal,
        child: SizedBox(
          width: _sizePriorToCollapse!.width,
          height: _sizePriorToCollapse!.height,
          child: background,
        ),
      );
    }

    Widget content = SlideTransition(
      position: _moveAnimation,
      child: KeyedSubtree(key: _contentKey, child: widget.child),
    );

    if (background != null) {
<<<<<<< HEAD
      content = Stack(children: <Widget>[
        if (!_moveAnimation.isDismissed)
          Positioned.fill(
            child: ClipRect(
              clipper: _DismissibleClipper(
                axis: _directionIsXAxis ? Axis.horizontal : Axis.vertical,
                moveAnimation: _moveAnimation,
                clipBehaviorOffset: widget.clipBehaviorOffset ?? 0,
=======
      content = Stack(
        children: <Widget>[
          if (!_moveAnimation.isDismissed)
            Positioned.fill(
              child: ClipRect(
                clipper: _DismissibleClipper(
                  axis: _directionIsXAxis ? Axis.horizontal : Axis.vertical,
                  moveAnimation: _moveAnimation,
                ),
                child: background,
>>>>>>> e8366e33
              ),
            ),
          content,
        ],
      );
    }

    // If the DismissDirection is none, we do not add drag gestures because the content
    // cannot be dragged.
    if (widget.direction == DismissDirection.none) {
      return content;
    }

    // We are not resizing but we may be being dragging in widget.direction.
    return GestureDetector(
      onHorizontalDragStart: _directionIsXAxis ? _handleDragStart : null,
      onHorizontalDragUpdate: _directionIsXAxis ? _handleDragUpdate : null,
      onHorizontalDragEnd: _directionIsXAxis ? _handleDragEnd : null,
      onVerticalDragStart: _directionIsXAxis ? null : _handleDragStart,
      onVerticalDragUpdate: _directionIsXAxis ? null : _handleDragUpdate,
      onVerticalDragEnd: _directionIsXAxis ? null : _handleDragEnd,
      behavior: widget.behavior,
      dragStartBehavior: widget.dragStartBehavior,
      child: content,
    );
  }
}<|MERGE_RESOLUTION|>--- conflicted
+++ resolved
@@ -271,16 +271,11 @@
 }
 
 class _DismissibleClipper extends CustomClipper<Rect> {
-<<<<<<< HEAD
   _DismissibleClipper({
     required this.axis,
     required this.moveAnimation,
     required this.clipBehaviorOffset,
   }) : super(reclip: moveAnimation);
-=======
-  _DismissibleClipper({required this.axis, required this.moveAnimation})
-    : super(reclip: moveAnimation);
->>>>>>> e8366e33
 
   final Axis axis;
   final Animation<Offset> moveAnimation;
@@ -674,7 +669,6 @@
     );
 
     if (background != null) {
-<<<<<<< HEAD
       content = Stack(children: <Widget>[
         if (!_moveAnimation.isDismissed)
           Positioned.fill(
@@ -683,23 +677,12 @@
                 axis: _directionIsXAxis ? Axis.horizontal : Axis.vertical,
                 moveAnimation: _moveAnimation,
                 clipBehaviorOffset: widget.clipBehaviorOffset ?? 0,
-=======
-      content = Stack(
-        children: <Widget>[
-          if (!_moveAnimation.isDismissed)
-            Positioned.fill(
-              child: ClipRect(
-                clipper: _DismissibleClipper(
-                  axis: _directionIsXAxis ? Axis.horizontal : Axis.vertical,
-                  moveAnimation: _moveAnimation,
-                ),
-                child: background,
->>>>>>> e8366e33
               ),
+              child: background,
             ),
-          content,
-        ],
-      );
+          ),
+        content,
+      ]);
     }
 
     // If the DismissDirection is none, we do not add drag gestures because the content
