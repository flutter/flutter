--- conflicted
+++ resolved
@@ -304,13 +304,10 @@
           view.platformDispatcher.supportsShowingSystemContextMenu;
 
   static TextScaler _textScalerFromView(ui.FlutterView view, MediaQueryData? platformData) {
-<<<<<<< HEAD
-    return platformData?.textScaler ?? (view.platformDispatcher.textScaleFactor == 1 ? TextScaler.noScaling : _SystemTextScaler(view.platformDispatcher));
-=======
-    final double scaleFactor =
-        platformData?.textScaleFactor ?? view.platformDispatcher.textScaleFactor;
-    return scaleFactor == 1.0 ? TextScaler.noScaling : TextScaler.linear(scaleFactor);
->>>>>>> 80d0a8b8
+    return platformData?.textScaler ??
+        (view.platformDispatcher.textScaleFactor == 1
+            ? TextScaler.noScaling
+            : _SystemTextScaler(view.platformDispatcher));
   }
 
   /// The size of the media in logical pixels (e.g, the size of the screen).
@@ -1993,7 +1990,7 @@
   final double textScaleFactor;
 
   @override
-  bool operator==(Object other) {
+  bool operator ==(Object other) {
     if (identical(this, other)) {
       return true;
     }
