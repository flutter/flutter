--- conflicted
+++ resolved
@@ -1683,99 +1683,6 @@
 
   @override
   bool updateShouldNotifyDependent(MediaQuery oldWidget, Set<Object> dependencies) {
-<<<<<<< HEAD
-    for (final Object dependency in dependencies) {
-      if (dependency is _MediaQueryAspect) {
-        switch (dependency) {
-          case _MediaQueryAspect.size:
-            if (data.size != oldWidget.data.size) {
-              return true;
-            }
-          case _MediaQueryAspect.orientation:
-            if (data.orientation != oldWidget.data.orientation) {
-              return true;
-            }
-          case _MediaQueryAspect.devicePixelRatio:
-            if (data.devicePixelRatio != oldWidget.data.devicePixelRatio) {
-              return true;
-            }
-          case _MediaQueryAspect.textScaleFactor:
-            if (data.textScaleFactor != oldWidget.data.textScaleFactor) {
-              return true;
-            }
-          case _MediaQueryAspect.textScaler:
-            if (data.textScaler != oldWidget.data.textScaler) {
-              return true;
-            }
-          case _MediaQueryAspect.platformBrightness:
-            if (data.platformBrightness != oldWidget.data.platformBrightness) {
-              return true;
-            }
-          case _MediaQueryAspect.padding:
-            if (data.padding != oldWidget.data.padding) {
-              return true;
-            }
-          case _MediaQueryAspect.viewInsets:
-            if (data.viewInsets != oldWidget.data.viewInsets) {
-              return true;
-            }
-          case _MediaQueryAspect.systemGestureInsets:
-            if (data.systemGestureInsets != oldWidget.data.systemGestureInsets) {
-              return true;
-            }
-          case _MediaQueryAspect.viewPadding:
-            if (data.viewPadding != oldWidget.data.viewPadding) {
-              return true;
-            }
-          case _MediaQueryAspect.alwaysUse24HourFormat:
-            if (data.alwaysUse24HourFormat != oldWidget.data.alwaysUse24HourFormat) {
-              return true;
-            }
-          case _MediaQueryAspect.accessibleNavigation:
-            if (data.accessibleNavigation != oldWidget.data.accessibleNavigation) {
-              return true;
-            }
-          case _MediaQueryAspect.invertColors:
-            if (data.invertColors != oldWidget.data.invertColors) {
-              return true;
-            }
-          case _MediaQueryAspect.highContrast:
-            if (data.highContrast != oldWidget.data.highContrast) {
-              return true;
-            }
-          case _MediaQueryAspect.onOffSwitchLabels:
-            if (data.onOffSwitchLabels != oldWidget.data.onOffSwitchLabels) {
-              return true;
-            }
-          case _MediaQueryAspect.disableAnimations:
-            if (data.disableAnimations != oldWidget.data.disableAnimations) {
-              return true;
-            }
-          case _MediaQueryAspect.boldText:
-            if (data.boldText != oldWidget.data.boldText) {
-              return true;
-            }
-          case _MediaQueryAspect.navigationMode:
-            if (data.navigationMode != oldWidget.data.navigationMode) {
-              return true;
-            }
-          case _MediaQueryAspect.gestureSettings:
-            if (data.gestureSettings != oldWidget.data.gestureSettings) {
-              return true;
-            }
-          case _MediaQueryAspect.displayFeatures:
-            if (data.displayFeatures != oldWidget.data.displayFeatures) {
-              return true;
-            }
-          case _MediaQueryAspect.supportsShowingSystemContextMenu:
-            if (data.supportsShowingSystemContextMenu != oldWidget.data.supportsShowingSystemContextMenu) {
-              return true;
-            }
-        }
-      }
-    }
-    return false;
-=======
     return dependencies.any((Object dependency) => dependency is _MediaQueryAspect && switch (dependency) {
       _MediaQueryAspect.size               => data.size != oldWidget.data.size,
       _MediaQueryAspect.orientation        => data.orientation != oldWidget.data.orientation,
@@ -1797,8 +1704,8 @@
       _MediaQueryAspect.systemGestureInsets => data.systemGestureInsets != oldWidget.data.systemGestureInsets,
       _MediaQueryAspect.accessibleNavigation => data.accessibleNavigation != oldWidget.data.accessibleNavigation,
       _MediaQueryAspect.alwaysUse24HourFormat => data.alwaysUse24HourFormat != oldWidget.data.alwaysUse24HourFormat,
+      _MediaQueryAspect.supportsShowingSystemContextMenu => data.supportsShowingSystemContextMenu != oldWidget.data.supportsShowingSystemContextMenu,
     });
->>>>>>> 9ffc261f
   }
 }
 
