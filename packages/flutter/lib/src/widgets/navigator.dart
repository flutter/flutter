--- conflicted
+++ resolved
@@ -29,17 +29,12 @@
 
 /// Creates a route for the given route settings.
 ///
-<<<<<<< HEAD
-/// Used by [Navigator.onGenerateRoute] and [Navigator.onUnknownRoute].
+/// Used by [Navigator.onGenerateRoute].
+///
+/// See also:
+///
+///  * [Navigator], which is where all the [Route]s end up.
 typedef RouteFactory = Route<dynamic> Function(RouteSettings);
-=======
-/// Used by [Navigator.onGenerateRoute].
-///
-/// See also:
-///
-///  * [Navigator], which is where all the [Route]s end up.
-typedef RouteFactory = Route<dynamic> Function(RouteSettings settings);
->>>>>>> f14bc8fa
 
 /// Creates a series of one or more routes.
 ///
