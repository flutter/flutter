--- conflicted
+++ resolved
@@ -3338,24 +3338,6 @@
 
   bool _reportRemovalToObserver = true;
 
-<<<<<<< HEAD
-=======
-  // Route is removed without being completed.
-  void remove({bool isReplaced = false}) {
-    assert(
-      !pageBased || isWaitingForExitingDecision,
-      'A page-based route cannot be completed using imperative api, provide a '
-      'new list without the corresponding Page to Navigator.pages instead. ',
-    );
-    if (currentState.index >= _RouteLifecycle.remove.index) {
-      return;
-    }
-    assert(isPresent);
-    _reportRemovalToObserver = !isReplaced;
-    currentState = _RouteLifecycle.remove;
-  }
-
->>>>>>> 32974547
   // Route completes with `result` and is removed.
   void complete<T>(T result, {bool isReplaced = false}) {
     assert(
