// Copyright 2014 The Flutter Authors. All rights reserved.
// Use of this source code is governed by a BSD-style license that can be
// found in the LICENSE file.

import 'dart:ui' show FlutterView;

import 'package:flutter/material.dart';
import 'package:flutter/services.dart';

/// Defines the possible archetypes for a window.
enum WindowArchetype {
  /// Defines a traditional window
  regular,

  /// Defines a popup window
  popup,
}

/// Defines the possible states that a window can be in.
enum WindowState {
  /// Window is in its normal state, neither maximized, nor minimized.
  restored,

  /// Window is maximized, occupying the full screen but still showing the system UI.
  maximized,

  /// Window is minimized and not visible on the screen.
  minimized,
}

/// Defines the anchor point for the anchor rectangle or child [Window] when
/// positioning a [Window]. The specified anchor is used to derive an anchor
/// point on the anchor rectangle that the anchor point for the child [Window]
/// will be positioned relative to. If a corner anchor is set (e.g. [topLeft]
/// or [bottomRight]), the anchor point will be at the specified corner;
/// otherwise, the derived anchor point will be centered on the specified edge,
/// or in the center of the anchor rectangle if no edge is specified.
enum WindowPositionerAnchor {
  /// If the [WindowPositioner.parentAnchor] is set to [center], then the
  /// child [Window] will be positioned relative to the center
  /// of the parent [Window].
  ///
  /// If [WindowPositioner.childAnchor] is set to  [center], then the middle
  /// of the child [Window] will be positioned relative to
  /// [WindowPositioner.parentAnchor].
  center,

  /// If the [WindowPositioner.parentAnchor] is set to [top], then the
  /// child [Window] will be positioned relative to the top
  /// of the parent [Window].
  ///
  /// If [WindowPositioner.childAnchor] is set to  [top], then the top
  /// of the child [Window] will be positioned relative to
  /// [WindowPositioner.parentAnchor].
  top,

  /// If the [WindowPositioner.parentAnchor] is set to [bottom], then the
  /// child [Window] will be positioned relative to the bottom
  /// of the parent [Window].
  ///
  /// If [WindowPositioner.childAnchor] is set to  [bottom], then the bottom
  /// of the child [Window] will be positioned relative to
  /// [WindowPositioner.parentAnchor].
  bottom,

  /// If the [WindowPositioner.parentAnchor] is set to [left], then the
  /// child [Window] will be positioned relative to the left
  /// of the parent [Window].
  ///
  /// If [WindowPositioner.childAnchor] is set to  [left], then the left
  /// of the child [Window] will be positioned relative to
  /// [WindowPositioner.parentAnchor].
  left,

  /// If the [WindowPositioner.parentAnchor] is set to [right], then the
  /// child [Window] will be positioned relative to the right
  /// of the parent [Window].
  ///
  /// If [WindowPositioner.childAnchor] is set to  [right], then the right
  /// of the child [Window] will be positioned relative to
  /// [WindowPositioner.parentAnchor].
  right,

  /// If the [WindowPositioner.parentAnchor] is set to [topLeft], then the
  /// child [Window] will be positioned relative to the top left
  /// of the parent [Window].
  ///
  /// If [WindowPositioner.childAnchor] is set to  [topLeft], then the top left
  /// of the child [Window] will be positioned relative to
  /// [WindowPositioner.parentAnchor].
  topLeft,

  /// If the [WindowPositioner.parentAnchor] is set to [bottomLeft], then the
  /// child [Window] will be positioned relative to the bottom left
  /// of the parent [Window].
  ///
  /// If [WindowPositioner.childAnchor] is set to  [bottomLeft], then the bottom left
  /// of the child [Window] will be positioned relative to
  /// [WindowPositioner.parentAnchor].
  bottomLeft,

  /// If the [WindowPositioner.parentAnchor] is set to [topRight], then the
  /// child [Window] will be positioned relative to the top right
  /// of the parent [Window].
  ///
  /// If [WindowPositioner.childAnchor] is set to  [topRight], then the top right
  /// of the child [Window] will be positioned relative to
  /// [WindowPositioner.parentAnchor].
  topRight,

  /// If the [WindowPositioner.parentAnchor] is set to [bottomRight], then the
  /// child [Window] will be positioned relative to the bottom right
  /// of the parent [Window].
  ///
  /// If [WindowPositioner.childAnchor] is set to  [bottomRight], then the bottom right
  /// of the child [Window] will be positioned relative to
  /// [WindowPositioner.parentAnchor].
  bottomRight,
}

/// The [WindowPositionerConstraintAdjustment] value defines the ways in which
/// Flutter will adjust the position of the [Window], if the unadjusted position would result
/// in the surface being partly constrained.
///
/// Whether a [Window] is considered 'constrained' is left to the platform
/// to determine. For example, the surface may be partly outside the
/// compositor's defined 'work area', thus necessitating the child [Window]'s
/// position be adjusted until it is entirely inside the work area.
///
/// 'Flip' means reverse the anchor points and offset along an axis.
/// 'Slide' means adjust the offset along an axis.
/// 'Resize' means adjust the client [Window] size along an axis.
///
/// The adjustments can be combined, according to a defined precedence: 1)
/// Flip, 2) Slide, 3) Resize.
enum WindowPositionerConstraintAdjustment {
  /// If [slideX] is specified in [WindowPositioner.constraintAdjustment]
  /// and the [Window] would be displayed off the screen in the X-axis, then it will be
  /// translated in the X-direction (either negative or positive) in order
  /// to best display the window on screen.
  slideX,

  /// If [slideY] is specified in [WindowPositioner.constraintAdjustment]
  /// and the [Window] would be displayed off the screen in the Y-axis, then it will be
  /// translated in the Y-direction (either negative or positive) in order
  /// to best display the window on screen.
  slideY,

  /// If [flipX] is specified in [WindowPositioner.constraintAdjustment]
  /// and the [Window] would be displayed off the screen in the X-axis in one direction, then
  /// it will be flipped to the opposite side of its parent in order to show
  /// to best display the window on screen.
  flipX,

  /// If [flipY] is specified in [WindowPositioner.constraintAdjustment]
  /// and then [Window] would be displayed off the screen in the Y-axis in one direction, then
  /// it will be flipped to the opposite side of its parent in order to show
  /// it on screen.
  flipY,

  /// If [resizeX] is specified in [WindowPositioner.constraintAdjustment]
  /// and the [Window] would be displayed off the screen in the X-axis, then
  /// its width will be reduced such that it fits on screen.
  resizeX,

  /// If [resizeY] is specified in [WindowPositioner.constraintAdjustment]
  /// and the [Window] would be displayed off the screen in the Y-axis, then
  /// its height will be reduced such that it fits on screen.
  resizeY,
}

/// The [WindowPositioner] provides a collection of rules for the placement
/// of a child [Window] relative to a parent [Window]. Rules can be defined to ensure
/// the child [Window] remains within the visible area's borders, and to
/// specify how the child [Window] changes its position, such as sliding along
/// an axis, or flipping around a rectangle.
class WindowPositioner {
  /// Const constructor for [WindowPositioner].
  const WindowPositioner({
    this.parentAnchor = WindowPositionerAnchor.center,
    this.childAnchor = WindowPositionerAnchor.center,
    this.offset = Offset.zero,
    this.constraintAdjustment = const <WindowPositionerConstraintAdjustment>{},
  });

  /// Copy a [WindowPositioner] with some fields replaced.
  WindowPositioner copyWith({
    WindowPositionerAnchor? parentAnchor,
    WindowPositionerAnchor? childAnchor,
    Offset? offset,
    Set<WindowPositionerConstraintAdjustment>? constraintAdjustment,
  }) {
    return WindowPositioner(
      parentAnchor: parentAnchor ?? this.parentAnchor,
      childAnchor: childAnchor ?? this.childAnchor,
      offset: offset ?? this.offset,
      constraintAdjustment: constraintAdjustment ?? this.constraintAdjustment,
    );
  }

  /// Defines the anchor point for the anchor rectangle. The specified anchor
  /// is used to derive an anchor point that the child [Window] will be
  /// positioned relative to. If a corner anchor is set (e.g. [topLeft] or
  /// [bottomRight]), the anchor point will be at the specified corner;
  /// otherwise, the derived anchor point will be centered on the specified
  /// edge, or in the center of the anchor rectangle if no edge is specified.
  final WindowPositionerAnchor parentAnchor;

  /// Defines the anchor point for the child [Window]. The specified anchor
  /// is used to derive an anchor point that will be positioned relative to the
  /// parentAnchor. If a corner anchor is set (e.g. [topLeft] or
  /// [bottomRight]), the anchor point will be at the specified corner;
  /// otherwise, the derived anchor point will be centered on the specified
  /// edge, or in the center of the anchor rectangle if no edge is specified.
  final WindowPositionerAnchor childAnchor;

  /// Specify the [Window] position offset relative to the position of the
  /// anchor on the anchor rectangle and the anchor on the child. For
  /// example if the anchor of the anchor rectangle is at (x, y), the [Window]
  /// has the child_anchor [topLeft], and the offset is (ox, oy), the calculated
  /// [Window] position will be (x + ox, y + oy). The offset position of the
  /// [Window] is the one used for constraint testing. See constraintAdjustment.
  ///
  /// An example use case is placing a popup menu on top of a user interface
  /// element, while aligning the user interface element of the parent [Window]
  /// with some user interface element placed somewhere in the popup [Window].
  final Offset offset;

  /// The constraintAdjustment value define ways Flutter will adjust
  /// the position of the [Window], if the unadjusted position would result
  /// in the surface being partly constrained.
  ///
  /// Whether a [Window] is considered 'constrained' is left to the platform
  /// to determine. For example, the surface may be partly outside the
  /// output's 'work area', thus necessitating the child [Window]'s
  /// position be adjusted until it is entirely inside the work area.
  ///
  /// The adjustments can be combined, according to a defined precedence: 1)
  /// Flip, 2) Slide, 3) Resize.
  final Set<WindowPositionerConstraintAdjustment> constraintAdjustment;
}

/// Base class for window controllers.
///
/// A window controller must provide a [future] that resolves to a
/// a [WindowCreationResult] object. This object contains the view
/// associated with the window, the archetype of the window, the size
/// of the window, and the state of the window.
///
/// The caller may also provide a callback to be called when the window
/// is destroyed, and a callback to be called when an error is encountered
/// during the creation of the window.
///
/// Each [WindowController] is associated with exactly one root [FlutterView].
///
/// When the window is destroyed for any reason (either by the caller or by the
/// platform), the content of the controller will thereafter be invalid. Callers
/// may check if this content is invalid via the [isReady] property.
///
/// This class implements the [Listenable] interface, so callers can listen
/// for changes to the window's properties.
abstract class WindowController with ChangeNotifier {
  /// Creates a [WindowController] with the provided properties.
  /// Upon construction, this widget begins creating a window for the platform.
  /// The [future] parameter is a future that resolves to a [WindowCreationResult]
  /// object.
  /// The [onDestroyed] parameter is a callback that is called when the window
  /// is destroyed.
  /// The [onError] parameter is a callback that is called when an error is
  /// encountered during creation.
  WindowController({
    VoidCallback? onDestroyed,
    void Function(String)? onError,
    required this.future,
  }) {
    future
        .then((WindowCreationResult metadata) async {
          _handleCreationResult(metadata);

<<<<<<< HEAD
  /// Returns true when the window associated with the controller has been created.
  bool get isShowing => _view != null;

  /// The ID of the view used for this window, which is unique to each window.
  FlutterView? get view => _view;
  set view(FlutterView? value) {
    _view = value;
    notifyListeners();
=======
          _listener = _WindowListener(
            viewId: metadata.rootView.viewId,
            onChanged: (_WindowChangeProperties properties) {
              if (properties.size != null) {
                _size = properties.size!;
                notifyListeners();
              }
            },
            onDestroyed: () {
              _view = null;
              _isPendingDestroy = false;
              notifyListeners();
              onDestroyed?.call();
            },
          );
          _WindowingAppGlobalData.instance._listen(_listener);
        })
        .catchError((Object? error) {
          onError?.call(error.toString());
        });
>>>>>>> 6cabca15
  }

  void _handleCreationResult(WindowCreationResult metadata) {
    _view = metadata.rootView;
    _size = metadata.size;
    notifyListeners();
  }

  /// Returns true if the window associated with the controller has been
  /// created and is ready to be used. Otherwise, returns false.
  bool get isReady => _view != null;

  /// The future that resolves when the window has been created.
  final Future<WindowCreationResult> future;

  late final _WindowListener _listener;

  /// The root view associated to this window, which is unique to each window.
  FlutterView get rootView => _view!;
  FlutterView? _view;

  /// The current size of the window. This may differ from the requested size.
  Size get size => _size;
  Size _size = Size.zero;

  /// The archetype of the window.
  WindowArchetype get type;

  bool _isPendingDestroy = false;

  /// Destroys this window. If the window is not ready or is already pending
  /// destruction, then nothing happens. Otherwise, we begin destroying the
  /// window.
  Future<void> destroy() async {
    if (!isReady || _isPendingDestroy) {
      return;
    }

    _isPendingDestroy = true;
    return _destroyWindow(rootView.viewId);
  }
}

/// A controller for a regular window.
///
/// A regular window is a traditional window that can be resized, minimized,
/// maximized, and closed. Upon construction, the window is created for the
/// platform with the provided properties.
///
/// This class does not interact with the widget tree. Instead, it is typically
/// provided to the [RegularWindow] widget, who does the work of rendering the
/// content inside of this window.
///
/// An example usage might look like:
/// ```dart
/// final RegularWindowController controller = RegularWindowController(
///   size: const Size(800, 600),
///   sizeConstraints: const BoxConstraints(minWidth: 640, minHeight: 480),
///   title: "Example Window",
/// );
/// runWidget(RegularWindow(
///   controller: controller,
///   child: MaterialApp(home: Container())));
/// ```
///
/// When provided to a [RegularWindow] widget, widgets inside of the [child]
/// parameter will have access to the [RegularWindowController] via the
/// [WindowControllerContext] widget.
class RegularWindowController extends WindowController {
  /// Creates a [RegularWindowController] with the provided properties.
  /// Upon construction, the window is created for the platform.
  ///
  /// [title] the title of the window
  /// [state] the initial state of the window
  /// [sizeConstraints] the size constraints of the window
  /// [onDestroyed] a callback that is called when the window is destroyed
  /// [onError] a callback that is called when an error is encountered
  /// [size] the size of the window
  RegularWindowController({
    String? title,
    WindowState? state,
    BoxConstraints? sizeConstraints,
    VoidCallback? onDestroyed,
    void Function(String)? onError,
    required Size size,
  }) : super(
         onDestroyed: onDestroyed,
         onError: onError,
         future: _createRegular(
           size: size,
           sizeConstraints: sizeConstraints,
           title: title,
           state: state,
         ),
       ) {}

  @override
  void _handleCreationResult(WindowCreationResult metadata) {
    _state = (metadata as _RegularWindowCreationResult).state;
    super._handleCreationResult(metadata);
  }

  @override
  WindowArchetype get type => WindowArchetype.regular;

  /// The current state of the window.
  WindowState get state => _state;
  WindowState _state = WindowState.restored;

  /// Modify the properties of the window. The window must be ready before
  /// calling this method. If the window is not ready, an assertion will be
  /// thrown. The caller must provide at least one of the following parameters:
  ///
  /// [size] the new size of the window
  /// [title] the new title of the window
  /// [state] the new state of the window
  ///
  /// If no parameters are provided, then an assertion will be thrown.
  Future<void> modify({Size? size, String? title, WindowState? state}) {
    assert(isReady, 'Window is not ready');
    return _modifyRegular(viewId: rootView.viewId, size: size, title: title, state: state);
  }
}

abstract class ChildWindowController extends WindowController {
  ChildWindowController({
    VoidCallback? onDestroyed,
    void Function(String)? onError,
    required Future<WindowCreationResult> future,
    required FlutterView parent,
  }) : _parent = parent,
       super(onDestroyed: onDestroyed, onError: onError, future: future);

  FlutterView get parent => _parent;
  final FlutterView _parent;
}

class PopupWindowController extends ChildWindowController {
  PopupWindowController({
    BoxConstraints? sizeConstraints,
    VoidCallback? onDestroyed,
    void Function(String)? onError,
    Rect? anchorRect,
    WindowPositioner positioner = const WindowPositioner(),
    required FlutterView parent,
    required Size size,
  }) : super(
         onDestroyed: onDestroyed,
         onError: onError,
         future: _createPopup(
           parentViewId: parent.viewId,
           size: size,
           sizeConstraints: sizeConstraints,
           anchorRect: anchorRect,
           positioner: positioner,
         ),
         parent: parent,
       );

  @override
  WindowArchetype get type => WindowArchetype.popup;
}

class _Window extends StatefulWidget {
  const _Window({super.key, required this.controller, required this.child});

  final WindowController controller;
  final Widget child;

  @override
  State<_Window> createState() => _WindowState();
}

<<<<<<< HEAD
class _GenericWindowState extends State<_GenericWindow> {
  _WindowListener? _listener;
  Future<WindowCreationResult>? _future;
  int? _viewId;
  bool _hasBeenDestroyed = false;

  @override
  void initState() {
    super.initState();
    create();
  }

  void create() {
    setState(() {
      _future = widget.createFuture();
    });

    _future!
        .then((WindowCreationResult metadata) async {
          _viewId = metadata.view.viewId;
          if (widget.controller != null) {
            widget.controller!.view = metadata.view;
            widget.controller!.parentViewId = metadata.parent;
            widget.controller!.size = metadata.size;
          }

          final WindowingAppContext? windowingAppContext = WindowingAppContext.of(context);
          assert(windowingAppContext != null);
          _listener = _WindowListener(
            viewId: metadata.view.viewId,
            onChanged: (_WindowChangeProperties properties) {
              if (widget.controller == null) {
                return;
              }

              if (properties.size != null) {
                widget.controller!.size = properties.size;
              }
              if (properties.parentViewId != null) {
                widget.controller!.parentViewId = properties.parentViewId;
              }
            },
            onDestroyed: () {
              widget.controller?.view = null;
              widget.onDestroyed?.call();
              _hasBeenDestroyed = true;
            },
          );
          _WindowingAppGlobalData.instance()._registerListener(_listener!);
        })
        .catchError((Object? error) {
          widget.onError?.call(error.toString());
        });
  }

=======
class _WindowState extends State<_Window> {
>>>>>>> 6cabca15
  @override
  Future<void> dispose() async {
    super.dispose();
    await widget.controller.destroy();
  }

  @override
  Widget build(BuildContext context) {
    return FutureBuilder<WindowCreationResult>(
      key: widget.key,
      future: widget.controller.future,
      builder: (BuildContext context, AsyncSnapshot<WindowCreationResult> metadata) {
        if (!metadata.hasData) {
          return const ViewCollection(views: <Widget>[]);
        }

        return View(
          view: metadata.data!.rootView,
          child: WindowControllerContext(controller: widget.controller, child: widget.child),
        );
      },
    );
  }
}

/// The [RegularWindow] widget provides a way to render a regular window in the
/// widget tree. The provided [controller] creates the native window that backs
/// the widget. The [child] widget is rendered into this newly created window.
///
/// While the window is being created, the [RegularWindow] widget will render
/// an empty [ViewCollection] widget. Once the window is created, the [child]
/// widget will be rendered into the window inside of a [View].
///
/// An example usage might look like:
/// ```dart
/// final RegularWindowController controller = RegularWindowController(
///   size: const Size(800, 600),
///   sizeConstraints: const BoxConstraints(minWidth: 640, minHeight: 480),
///   title: "Example Window",
/// );
/// runApp(RegularWindow(
///   controller: controller,
///   child: MaterialApp(home: Container())));
/// ```
///
/// When a [RegularWindow] widget is removed from the tree, the window that was created
/// by the [controller] is automatically destroyed if it has not yet been destroyed.
///
/// Widgets in the same tree as the [child] widget will have access to the
/// [RegularWindowController] via the [WindowControllerContext] widget.
class RegularWindow extends StatelessWidget {
  /// Creates a regular window widget.
  /// [controller] the controller for this window
  /// [child] the content to render into this window
  /// [key] the key for this widget
  const RegularWindow({super.key, required this.controller, required this.child});

  /// Controller for this widget.
  final RegularWindowController controller;

  /// The content rendered into this window.
  final Widget child;

  @override
  Widget build(BuildContext context) {
    return _Window(key: key, controller: controller, child: child);
  }
}

/// A widget that creates a popup window. This content of this window is
/// rendered into a [View], meaning that this widget must be rendered into
/// either a [ViewAnchor] or a [ViewCollection].
class PopupWindow extends StatelessWidget {
  /// Creates a regular window widget
  const PopupWindow({super.key, required this.controller, required this.child});

  /// Controller for this widget.
  final PopupWindowController controller;

  /// The content rendered into this window.
  final Widget child;

  @override
  Widget build(BuildContext context) {
    return _Window(key: key, controller: controller, child: child);
  }
}

/// Provides descendents with access to the [WindowController] associated with
/// the window that is being rendered.
class WindowControllerContext extends InheritedWidget {
  /// Creates a new [WindowControllerContext]
  /// [controller] the controller associated with this window
  /// [child] the child widget
  const WindowControllerContext({super.key, required this.controller, required super.child});

  /// The controller associated with this window.
  final WindowController controller;

  /// Returns the [WindowContext] if any
  static WindowControllerContext? of(BuildContext context) {
    return context.dependOnInheritedWidgetOfExactType<WindowControllerContext>();
  }

  @override
  bool updateShouldNotify(WindowControllerContext oldWidget) {
    return controller != oldWidget.controller;
  }
}

/// Used by the [WindowController], this class defines the raw data
/// associated with the creation of a window. This object can be constructed
/// from anywhere, but it is typically returned by internal methods that create
/// windows.
abstract class WindowCreationResult {
  /// Creates a new [WindowCreationResult]
  /// [rootView] the view associated with this window
  /// [archetype] the archetype of this window
  /// [size] the size of this window
  /// [state] the state of this window
  WindowCreationResult({
    this.parentView,
    required this.rootView,
    required this.archetype,
    required this.size,
  });

  /// The view associated with this window.
  final FlutterView rootView;

  final FlutterView? parentView;

  /// The archetype of this window.
  final WindowArchetype archetype;

  /// The size of this window.
  final Size size;
}

class _RegularWindowCreationResult extends WindowCreationResult {
  _RegularWindowCreationResult({
    super.parentView,
    required super.rootView,
    required super.archetype,
    required super.size,
    required this.state,
  });

  /// The state of the window
  final WindowState state;
}

Future<_RegularWindowCreationResult> _createRegular({
  required Size size,
  BoxConstraints? sizeConstraints,
  String? title,
  WindowState? state,
}) async {
  WidgetsFlutterBinding.ensureInitialized();
  final Map<Object?, Object?> creationData =
      await SystemChannels.windowing.invokeMethod('createRegular', <String, dynamic>{
            'size': <double>[size.width, size.height],
            'minSize':
                sizeConstraints != null
                    ? <double>[sizeConstraints.minWidth, sizeConstraints.minHeight]
                    : null,
            'maxSize':
                sizeConstraints != null
                    ? <double>[sizeConstraints.maxWidth, sizeConstraints.maxHeight]
                    : null,
            'title': title,
            'state': state?.toString(),
          })
          as Map<Object?, Object?>;
  final int viewId = creationData['viewId']! as int;
  final List<Object?> resultSize = creationData['size']! as List<Object?>;
  final WindowState resultState =
      (creationData['state'] as String?) != null
          ? WindowState.values.firstWhere(
            (WindowState e) => e.toString() == creationData['state'],
            orElse:
                () => throw Exception('Invalid window state received: ${creationData['state']}'),
          )
          : WindowState.restored;

  final FlutterView flView = WidgetsBinding.instance.platformDispatcher.views.firstWhere(
    (FlutterView view) => view.viewId == viewId,
    orElse: () {
      throw Exception('No matching view found for viewId: $viewId');
    },
  );

  return _RegularWindowCreationResult(
    rootView: flView,
    archetype: WindowArchetype.regular,
    size: Size(resultSize[0]! as double, resultSize[1]! as double),
    state: resultState,
  );
}

class _PopupWindowCreationResult extends WindowCreationResult {
  _PopupWindowCreationResult({
    required super.parentView,
    required super.rootView,
    required super.archetype,
    required super.size,
    required this.relativePosition,
  });

  /// The relative position to the parent.
  final Offset relativePosition;
}

Future<_PopupWindowCreationResult> _createPopup({
  required int parentViewId,
  required Size size,
  BoxConstraints? sizeConstraints,
  Rect? anchorRect,
  required WindowPositioner positioner,
}) async {
  final List<String> constraintAdjustmentList = <String>[];
  for (final WindowPositionerConstraintAdjustment adjustment in positioner.constraintAdjustment) {
    constraintAdjustmentList.add(adjustment.toString());
  }

  WidgetsFlutterBinding.ensureInitialized();
  final Map<Object?, Object?> creationData =
      await SystemChannels.windowing.invokeMethod('createPopup', <String, dynamic>{
            'parentViewId': parentViewId,
            'size': <double>[size.width, size.height],
            'minSize':
                sizeConstraints != null
                    ? <double>[sizeConstraints.minWidth, sizeConstraints.minHeight]
                    : null,
            'maxSize':
                sizeConstraints != null
                    ? <double>[sizeConstraints.maxWidth, sizeConstraints.maxHeight]
                    : null,
            'positioner': <String, dynamic>{
              'anchorRect':
                  anchorRect != null
                      ? <double>[
                        anchorRect.left,
                        anchorRect.top,
                        anchorRect.width,
                        anchorRect.height,
                      ]
                      : null,
              'parentAnchor': positioner.parentAnchor.toString(),
              'childAnchor': positioner.childAnchor.toString(),
              'offset': <double>[positioner.offset.dx, positioner.offset.dy],
              'constraintAdjustment': constraintAdjustmentList,
            },
          })
          as Map<Object?, Object?>;

  final int viewId = creationData['viewId']! as int;
  final List<Object?> resultSize = creationData['size']! as List<Object?>;
  final int resultParentViewId = creationData['parentViewId']! as int;
  final List<dynamic>? relativePositionList = creationData['relativePosition'] as List<dynamic>?;
  final Offset relativePosition =
      (relativePositionList != null && relativePositionList.length == 2)
          ? Offset(relativePositionList[0] as double, relativePositionList[1] as double)
          : Offset.zero;
  final FlutterView flView = WidgetsBinding.instance.platformDispatcher.views.firstWhere(
    (FlutterView view) => view.viewId == viewId,
    orElse: () {
      throw Exception('No matching view found for viewId: $viewId');
    },
  );
  final FlutterView parentView = WidgetsBinding.instance.platformDispatcher.views.firstWhere(
    (FlutterView view) => view.viewId == resultParentViewId,
    orElse: () {
      throw Exception('No matching view found for viewId: $viewId');
    },
  );

  return _PopupWindowCreationResult(
    rootView: flView,
    parentView: parentView,
    archetype: WindowArchetype.regular,
    size: Size(resultSize[0]! as double, resultSize[1]! as double),
    relativePosition: relativePosition,
  );
}

Future<void> _modifyRegular({required int viewId, Size? size, String? title, WindowState? state}) {
  assert(size != null || title != null || state != null);
  return SystemChannels.windowing.invokeMethod('modifyRegular', <String, dynamic>{
    'viewId': viewId,
    'size': size != null ? <double>[size.width, size.height] : null,
    'title': title,
    'state': state?.toString(),
  });
}

Future<void> _destroyWindow(int viewId) async {
  try {
    await SystemChannels.windowing.invokeMethod('destroyWindow', <String, dynamic>{
      'viewId': viewId,
    });
  } on PlatformException catch (e) {
    throw ArgumentError(
      'Unable to delete window with view_id=$viewId. Does the window exist? Error: $e',
    );
  }
}

class _WindowChangeProperties {
  _WindowChangeProperties({this.size, this.relativePosition});

  Size? size;
  Offset? relativePosition;
}

class _WindowListener {
  _WindowListener({required this.viewId, required this.onChanged, required this.onDestroyed});

  int viewId;
  void Function(_WindowChangeProperties) onChanged;
  void Function()? onDestroyed;
}

class _WindowingAppGlobalData {
  _WindowingAppGlobalData() {
    WidgetsFlutterBinding.ensureInitialized();
    SystemChannels.windowing.setMethodCallHandler(_methodCallHandler);
  }

  static _WindowingAppGlobalData get instance {
    _instance ??= _WindowingAppGlobalData();
    return _instance!;
  }

  final List<_WindowListener> _listeners = <_WindowListener>[];
  static _WindowingAppGlobalData? _instance;

  Future<void> _methodCallHandler(MethodCall call) async {
    final Map<Object?, Object?> arguments = call.arguments as Map<Object?, Object?>;

    switch (call.method) {
      case 'onWindowChanged':
        final int viewId = arguments['viewId']! as int;
        Size? size;
        if (arguments['size'] != null) {
          final List<Object?> sizeRaw = arguments['size']! as List<Object?>;
          size = Size(sizeRaw[0]! as double, sizeRaw[1]! as double);
        }
        Offset? relativePosition;
        if (arguments['relativePosition'] != null) {
          final List<Object?> relativePositionRaw = arguments['relativePosition']! as List<Object?>;
          relativePosition = Offset(
            relativePositionRaw[0]! as double,
            relativePositionRaw[1]! as double,
          );
        }

        final _WindowChangeProperties properties = _WindowChangeProperties(
          size: size,
          relativePosition: relativePosition,
        );
        for (final _WindowListener listener in _listeners) {
          if (listener.viewId == viewId) {
            listener.onChanged(properties);
          }
        }
      case 'onWindowDestroyed':
        final int viewId = arguments['viewId']! as int;
        for (final _WindowListener listener in _listeners) {
          if (listener.viewId == viewId) {
            listener.onDestroyed?.call();
          }
        }

        _listeners.removeWhere((_WindowListener listener) => listener.viewId == viewId);
    }
  }

  void _listen(_WindowListener listener) {
    _listeners.add(listener);
  }
<<<<<<< HEAD

  void _unregisterListener(_WindowListener listener) {
    _listeners.remove(listener);
  }
}

/// Declares that an application will create multiple windows.
class WindowingApp extends StatefulWidget {
  /// Creates a new windowing app with the provided child windows.
  const WindowingApp({super.key, required this.children});

  /// A list of initial windows to render. These windows will be placed inside
  /// of a [ViewCollection].
  final List<Widget> children;

  @override
  State<WindowingApp> createState() => _WindowingAppState();
}

class _WindowingAppState extends State<WindowingApp> {
  @override
  Widget build(BuildContext context) {
    return WindowingAppContext._(windowingApp: this, child: ViewCollection(views: widget.children));
  }
}

/// This context is only available when a widget tree includes the [WindowingApp]
/// widget. Other widgets may use the presence of this context to check whether
/// or not the user has specified this application has a window application. In
/// that case, they may opt to perform a different behavior, such as opening
/// a window where they were previously using an overlay.
class WindowingAppContext extends InheritedWidget {
  const WindowingAppContext._({required super.child, required _WindowingAppState windowingApp})
    : _windowingApp = windowingApp;

  final _WindowingAppState _windowingApp;

  /// Returns the [MultiWindowAppContext] if any
  static WindowingAppContext? of(BuildContext context) {
    return context.dependOnInheritedWidgetOfExactType<WindowingAppContext>();
  }

  @override
  bool updateShouldNotify(WindowingAppContext oldWidget) {
    return _windowingApp != oldWidget._windowingApp;
  }
=======
>>>>>>> 6cabca15
}<|MERGE_RESOLUTION|>--- conflicted
+++ resolved
@@ -277,16 +277,6 @@
         .then((WindowCreationResult metadata) async {
           _handleCreationResult(metadata);
 
-<<<<<<< HEAD
-  /// Returns true when the window associated with the controller has been created.
-  bool get isShowing => _view != null;
-
-  /// The ID of the view used for this window, which is unique to each window.
-  FlutterView? get view => _view;
-  set view(FlutterView? value) {
-    _view = value;
-    notifyListeners();
-=======
           _listener = _WindowListener(
             viewId: metadata.rootView.viewId,
             onChanged: (_WindowChangeProperties properties) {
@@ -307,7 +297,6 @@
         .catchError((Object? error) {
           onError?.call(error.toString());
         });
->>>>>>> 6cabca15
   }
 
   void _handleCreationResult(WindowCreationResult metadata) {
@@ -329,14 +318,15 @@
   FlutterView get rootView => _view!;
   FlutterView? _view;
 
+  /// Returns true when the window associated with the controller has been created.
+  bool get isShowing => _view != null;
+
   /// The current size of the window. This may differ from the requested size.
   Size get size => _size;
   Size _size = Size.zero;
 
   /// The archetype of the window.
   WindowArchetype get type;
-
-  bool _isPendingDestroy = false;
 
   /// Destroys this window. If the window is not ready or is already pending
   /// destruction, then nothing happens. Otherwise, we begin destroying the
@@ -481,65 +471,7 @@
   State<_Window> createState() => _WindowState();
 }
 
-<<<<<<< HEAD
-class _GenericWindowState extends State<_GenericWindow> {
-  _WindowListener? _listener;
-  Future<WindowCreationResult>? _future;
-  int? _viewId;
-  bool _hasBeenDestroyed = false;
-
-  @override
-  void initState() {
-    super.initState();
-    create();
-  }
-
-  void create() {
-    setState(() {
-      _future = widget.createFuture();
-    });
-
-    _future!
-        .then((WindowCreationResult metadata) async {
-          _viewId = metadata.view.viewId;
-          if (widget.controller != null) {
-            widget.controller!.view = metadata.view;
-            widget.controller!.parentViewId = metadata.parent;
-            widget.controller!.size = metadata.size;
-          }
-
-          final WindowingAppContext? windowingAppContext = WindowingAppContext.of(context);
-          assert(windowingAppContext != null);
-          _listener = _WindowListener(
-            viewId: metadata.view.viewId,
-            onChanged: (_WindowChangeProperties properties) {
-              if (widget.controller == null) {
-                return;
-              }
-
-              if (properties.size != null) {
-                widget.controller!.size = properties.size;
-              }
-              if (properties.parentViewId != null) {
-                widget.controller!.parentViewId = properties.parentViewId;
-              }
-            },
-            onDestroyed: () {
-              widget.controller?.view = null;
-              widget.onDestroyed?.call();
-              _hasBeenDestroyed = true;
-            },
-          );
-          _WindowingAppGlobalData.instance()._registerListener(_listener!);
-        })
-        .catchError((Object? error) {
-          widget.onError?.call(error.toString());
-        });
-  }
-
-=======
 class _WindowState extends State<_Window> {
->>>>>>> 6cabca15
   @override
   Future<void> dispose() async {
     super.dispose();
@@ -921,53 +853,4 @@
   void _listen(_WindowListener listener) {
     _listeners.add(listener);
   }
-<<<<<<< HEAD
-
-  void _unregisterListener(_WindowListener listener) {
-    _listeners.remove(listener);
-  }
-}
-
-/// Declares that an application will create multiple windows.
-class WindowingApp extends StatefulWidget {
-  /// Creates a new windowing app with the provided child windows.
-  const WindowingApp({super.key, required this.children});
-
-  /// A list of initial windows to render. These windows will be placed inside
-  /// of a [ViewCollection].
-  final List<Widget> children;
-
-  @override
-  State<WindowingApp> createState() => _WindowingAppState();
-}
-
-class _WindowingAppState extends State<WindowingApp> {
-  @override
-  Widget build(BuildContext context) {
-    return WindowingAppContext._(windowingApp: this, child: ViewCollection(views: widget.children));
-  }
-}
-
-/// This context is only available when a widget tree includes the [WindowingApp]
-/// widget. Other widgets may use the presence of this context to check whether
-/// or not the user has specified this application has a window application. In
-/// that case, they may opt to perform a different behavior, such as opening
-/// a window where they were previously using an overlay.
-class WindowingAppContext extends InheritedWidget {
-  const WindowingAppContext._({required super.child, required _WindowingAppState windowingApp})
-    : _windowingApp = windowingApp;
-
-  final _WindowingAppState _windowingApp;
-
-  /// Returns the [MultiWindowAppContext] if any
-  static WindowingAppContext? of(BuildContext context) {
-    return context.dependOnInheritedWidgetOfExactType<WindowingAppContext>();
-  }
-
-  @override
-  bool updateShouldNotify(WindowingAppContext oldWidget) {
-    return _windowingApp != oldWidget._windowingApp;
-  }
-=======
->>>>>>> 6cabca15
 }