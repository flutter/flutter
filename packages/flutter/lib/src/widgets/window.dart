--- conflicted
+++ resolved
@@ -5,28 +5,28 @@
 import 'dart:ui' show FlutterView;
 
 import 'package:flutter/material.dart';
+import 'package:flutter/scheduler.dart';
 import 'package:flutter/services.dart';
 
-/// Defines the type of the Window.
+/// Defines the type of the Window
 enum WindowArchetype {
-<<<<<<< HEAD
-  /// Regular top-level window.
+  /// Defines a traditional window
   regular,
 
-  /// A window that is on a layer above regular windows and is not dockable.
-  floating_regular,
-
-  /// Dialog window.
-  dialog,
-
-  /// Satellite window attached to a regular, floating_regular or dialog window.
-  satellite,
-
-  /// Popup.
+  /// Defines a popup window
   popup,
-
-  /// Tooltip.
-  tip,
+}
+
+/// Defines the possible states a window can be in.
+enum WindowState {
+  /// Window is in its normal state, neither maximized, nor minimized.
+  restored,
+
+  /// Window is maximized, occupying the full screen but still showing the system UI.
+  maximized,
+
+  /// Window is minimized and not visible on the screen.
+  minimized,
 }
 
 /// Defines the anchor point for the anchor rectangle or child [Window] when
@@ -239,22 +239,6 @@
   /// The adjustments can be combined, according to a defined precedence: 1)
   /// Flip, 2) Slide, 3) Resize.
   final Set<WindowPositionerConstraintAdjustment> constraintAdjustment;
-=======
-  /// Defines a traditional window
-  regular,
-}
-
-/// Defines the possible states a window can be in.
-enum WindowState {
-  /// Window is in its normal state, neither maximized, nor minimized.
-  restored,
-
-  /// Window is maximized, occupying the full screen but still showing the system UI.
-  maximized,
-
-  /// Window is minimized and not visible on the screen.
-  minimized,
->>>>>>> 9bd57f3e
 }
 
 /// Controller used with the [RegularWindow] widget. This controller
@@ -374,145 +358,79 @@
   }
 }
 
-<<<<<<< HEAD
-class PopupWindowController extends WindowController {
+abstract class ChildWindowController extends WindowController {
+  ChildWindowController._({
+    VoidCallback? onDestroyed,
+    void Function(String)? onError,
+    required Future<_WindowCreationResult> future,
+  }) : super._(onDestroyed: onDestroyed, onError: onError, future: future);
+
+  FlutterView get parent;
+}
+
+class PopupWindowController extends ChildWindowController {
+  PopupWindowController({
+    VoidCallback? onDestroyed,
+    void Function(String)? onError,
+    Rect? anchorRect,
+    WindowPositioner positioner = const WindowPositioner(),
+    required FlutterView parent,
+    required Size size,
+  }) : _parent = parent,
+       super._(
+         onDestroyed: onDestroyed,
+         onError: onError,
+         future: _createPopup(
+           parentViewId: parent.viewId,
+           size: size,
+           anchorRect: anchorRect,
+           positioner: positioner,
+         ),
+       );
+
+  final FlutterView _parent;
+
   @override
   WindowArchetype get type => WindowArchetype.popup;
-}
-
-class _GenericWindow extends StatefulWidget {
-  _GenericWindow({
-    this.onDestroyed,
-    this.onError,
-    super.key,
-    required this.createFuture,
-    required this.controller,
-    required this.child,
-  });
-
-  final Future<WindowCreationResult> Function() createFuture;
-  final WindowController? controller;
-  final void Function()? onDestroyed;
-  final void Function(String?)? onError;
-=======
-/// A widget that creates a regular window. This content of this window is
-/// rendered into a [View], meaning that this widget must be rendered into
-/// either a [ViewAnchor] or a [ViewCollection].
-class RegularWindow extends StatefulWidget {
+
+  @override
+  FlutterView get parent => _parent;
+}
+
+class _Window extends StatefulWidget {
   /// Creates a regular window widget
-  const RegularWindow({super.key, required this.controller, required this.child});
-
-  /// Controller for this widget.
-  final RegularWindowController controller;
-
-  /// The content rendered into this window.
->>>>>>> 9bd57f3e
+  const _Window({super.key, required this.controller, required this.child});
+
+  final WindowController controller;
   final Widget child;
 
   @override
-  State<_GenericWindow> createState() => _GenericWindowState();
-}
-
-<<<<<<< HEAD
-class _GenericWindowState extends State<_GenericWindow> {
-  _WindowListener? _listener;
-  Future<WindowCreationResult>? _future;
-  int? _viewId;
-  bool _hasBeenDestroyed = false;
-
-  @override
-  void initState() {
-    super.initState();
-    setState(() {
-      _future = widget.createFuture();
-    });
-
-    _future!
-        .then((WindowCreationResult metadata) async {
-          _viewId = metadata.view.viewId;
-          if (widget.controller != null) {
-            widget.controller!.view = metadata.view;
-            widget.controller!.parentViewId = metadata.parent;
-            widget.controller!.size = metadata.size;
-          }
-
-          final _WindowingAppContext? windowingAppContext = _WindowingAppContext.of(context);
-          assert(windowingAppContext != null);
-          _listener = _WindowListener(
-            viewId: metadata.view.viewId,
-            onChanged: (_WindowChangeProperties properties) {
-              if (widget.controller == null) {
-                return;
-              }
-
-              if (properties.size != null) {
-                widget.controller!.size = properties.size;
-              }
-              if (properties.parentViewId != null) {
-                widget.controller!.parentViewId = properties.parentViewId;
-              }
-            },
-            onDestroyed: () {
-              widget.controller?.view = null;
-              widget.onDestroyed?.call();
-              _hasBeenDestroyed = true;
-            },
-          );
-          _WindowingAppGlobalData.instance()._registerListener(_listener!);
-        })
-        .catchError((Object? error) {
-          widget.onError?.call(error.toString());
-        });
-  }
-
-=======
-class _RegularWindowState extends State<RegularWindow> {
->>>>>>> 9bd57f3e
+  State<_Window> createState() => _WindowState();
+}
+
+class _WindowState extends State<_Window> {
   @override
   Future<void> dispose() async {
     super.dispose();
 
-<<<<<<< HEAD
-    if (_listener != null) {
-      _WindowingAppGlobalData.instance()._unregisterListener(_listener!);
-    }
-
-    // In the event that we're being disposed before we've been destroyed
-    // we need to destroy the window on our way out.
-    if (!_hasBeenDestroyed && _viewId != null) {
-      // In the event of an argument error, we do nothing. We assume that
-      // the window has been successfully destroyed somehow else.
-      try {
-        await destroyWindow(_viewId!);
-      } on ArgumentError {}
-=======
     if (widget.controller.isReady && !widget.controller._isPendingDestroy) {
       await widget.controller.destroy();
->>>>>>> 9bd57f3e
     }
   }
 
   @override
   Widget build(BuildContext context) {
-<<<<<<< HEAD
-    return FutureBuilder<WindowCreationResult>(
-      key: widget.key,
-      future: _future,
-      builder: (BuildContext context, AsyncSnapshot<WindowCreationResult> metadata) {
-=======
     return FutureBuilder<_WindowCreationResult>(
       key: widget.key,
       future: widget.controller._future,
       builder: (BuildContext context, AsyncSnapshot<_WindowCreationResult> metadata) {
->>>>>>> 9bd57f3e
         if (!metadata.hasData) {
           return const ViewCollection(views: <Widget>[]);
         }
 
         return View(
           view: metadata.data!.view,
-<<<<<<< HEAD
-          child: WindowContext(view: metadata.data!.view, child: widget.child),
+          child: WindowControllerContext(controller: widget.controller, child: widget.child),
         );
       },
     );
@@ -524,39 +442,17 @@
 /// either a [ViewAnchor] or a [ViewCollection].
 class RegularWindow extends StatelessWidget {
   /// Creates a regular window widget
-  const RegularWindow({
-    this.controller,
-    this.onDestroyed,
-    this.onError,
-    super.key,
-    required this.preferredSize,
-    required this.child,
-  });
-
-  final RegularWindowController? controller;
-
-  /// Called when the window backing this widget is destroyed.
-  final void Function()? onDestroyed;
-
-  /// Called when an error is encountered during the creation of this widget.
-  final void Function(String?)? onError;
-
-  /// Preferred size of the window.
-  final Size preferredSize;
+  const RegularWindow({super.key, required this.controller, required this.child});
+
+  /// Controller for this widget.
+  final RegularWindowController controller;
 
   /// The content rendered into this window.
   final Widget child;
 
   @override
   Widget build(BuildContext context) {
-    return _GenericWindow(
-      onDestroyed: onDestroyed,
-      onError: onError,
-      key: key,
-      createFuture: () => createRegular(size: preferredSize),
-      controller: controller,
-      child: child,
-    );
+    return _Window(key: key, controller: controller, child: child);
   }
 }
 
@@ -564,89 +460,18 @@
 /// rendered into a [View], meaning that this widget must be rendered into
 /// either a [ViewAnchor] or a [ViewCollection].
 class PopupWindow extends StatelessWidget {
-  /// Creates a popup window widget
-  const PopupWindow({
-    this.controller,
-    this.onDestroyed,
-    this.onError,
-    super.key,
-    required Size preferredSize,
-    Rect? anchorRect,
-    WindowPositioner positioner = const WindowPositioner(),
-    required this.child,
-  }) : _preferredSize = preferredSize,
-       _anchorRect = anchorRect,
-       _positioner = positioner;
+  /// Creates a regular window widget
+  const PopupWindow({super.key, required this.controller, required this.child});
 
   /// Controller for this widget.
-  final PopupWindowController? controller;
-
-  /// Called when the window backing this widget is destroyed.
-  final void Function()? onDestroyed;
-
-  /// Called when an error is encountered during the creation of this widget.
-  final void Function(String?)? onError;
-
-  final Size _preferredSize;
-
-  final Rect? _anchorRect;
-
-  final WindowPositioner _positioner;
+  final PopupWindowController controller;
 
   /// The content rendered into this window.
   final Widget child;
 
-  FlutterView _getParent(BuildContext context) {
-    final FlutterView? view = WindowContext.of(context)?.view;
-    assert(view != null);
-    return view!;
-  }
-
-  Rect _clampRectToSize(BuildContext context, Rect anchorRect) {
-    final double dpr = MediaQuery.of(context).devicePixelRatio;
-    final Size size = _getParent(context).physicalSize / dpr;
-
-    final double left = anchorRect.left.clamp(0, size.width);
-    final double top = anchorRect.top.clamp(0, size.height);
-    final double right = anchorRect.right.clamp(0, size.width);
-    final double bottom = anchorRect.bottom.clamp(0, size.height);
-    return Rect.fromLTRB(left, top, right, bottom);
-  }
-
   @override
   Widget build(BuildContext context) {
-    return _GenericWindow(
-      onDestroyed: onDestroyed,
-      onError: onError,
-      key: key,
-      createFuture:
-          () => createPopup(
-            parentViewId: _getParent(context).viewId,
-            size: _preferredSize,
-            anchorRect: _anchorRect == null ? null : _clampRectToSize(context, _anchorRect),
-            positioner: _positioner,
-          ),
-      controller: controller,
-      child: child,
-    );
-  }
-}
-
-/// Provides descendents with access to the [Window] in which they are rendered
-class WindowContext extends InheritedWidget {
-  /// [window] the [Window]
-  const WindowContext({super.key, required this.view, required super.child});
-
-  /// The view backing this window.
-  final FlutterView view;
-
-  /// The id of the current window.
-  int get viewId => view.viewId;
-=======
-          child: WindowControllerContext(controller: widget.controller, child: widget.child),
-        );
-      },
-    );
+    return _Window(key: key, controller: controller, child: child);
   }
 }
 
@@ -660,7 +485,6 @@
 
   /// The controller associated with this window.
   final WindowController controller;
->>>>>>> 9bd57f3e
 
   /// Returns the [WindowContext] if any
   static WindowControllerContext? of(BuildContext context) {
@@ -676,18 +500,11 @@
 /// The raw data returned as a result of creating a window.
 class _WindowCreationResult {
   /// Creates a new window.
-<<<<<<< HEAD
-  WindowCreationResult({
-    required this.view,
-    required this.archetype,
-    required this.size,
-=======
   _WindowCreationResult({
     required this.view,
     required this.archetype,
     required this.size,
     this.state,
->>>>>>> 9bd57f3e
     this.parent,
   });
 
@@ -708,53 +525,6 @@
   final int? parent;
 }
 
-<<<<<<< HEAD
-/// Creates a regular window for the platform and returns the metadata associated
-/// with the new window. Users should prefer using the [RegularWindow]
-/// widget instead of this method.
-///
-/// [size] the size of the new [Window] in pixels
-Future<WindowCreationResult> createRegular({required Size size}) {
-  return _createWindow(
-    viewBuilder: (MethodChannel channel) async {
-      return await channel.invokeMethod('createWindow', <String, dynamic>{
-            'size': <int>[size.width.toInt(), size.height.toInt()],
-          })
-          as Map<Object?, Object?>;
-    },
-  );
-}
-
-Future<WindowCreationResult> createPopup({
-  required int parentViewId,
-  required Size size,
-  Rect? anchorRect,
-  required WindowPositioner positioner,
-}) {
-  int constraintAdjustmentBitmask = 0;
-  for (final WindowPositionerConstraintAdjustment adjustment in positioner.constraintAdjustment) {
-    constraintAdjustmentBitmask |= 1 << adjustment.index;
-  }
-
-  return _createWindow(
-    viewBuilder: (MethodChannel channel) async {
-      return await channel.invokeMethod('createPopup', <String, dynamic>{
-            'parent': parentViewId,
-            'size': <int>[size.width.toInt(), size.height.toInt()],
-            'anchorRect':
-                anchorRect != null
-                    ? <int>[
-                      anchorRect.left.toInt(),
-                      anchorRect.top.toInt(),
-                      anchorRect.width.toInt(),
-                      anchorRect.height.toInt(),
-                    ]
-                    : null,
-            'positionerParentAnchor': positioner.parentAnchor.index,
-            'positionerChildAnchor': positioner.childAnchor.index,
-            'positionerOffset': <int>[positioner.offset.dx.toInt(), positioner.offset.dy.toInt()],
-            'positionerConstraintAdjustment': constraintAdjustmentBitmask,
-=======
 Future<_WindowCreationResult> _createRegular({
   required Size size,
   BoxConstraints? sizeConstraints,
@@ -776,32 +546,57 @@
                     : null,
             'title': title,
             'state': state?.toString(),
->>>>>>> 9bd57f3e
           })
           as Map<Object?, Object?>;
     },
   );
 }
 
-<<<<<<< HEAD
-Future<WindowCreationResult> _createWindow({
-=======
+Future<_WindowCreationResult> _createPopup({
+  required int parentViewId,
+  required Size size,
+  Rect? anchorRect,
+  required WindowPositioner positioner,
+}) {
+  int constraintAdjustmentBitmask = 0;
+  for (final WindowPositionerConstraintAdjustment adjustment in positioner.constraintAdjustment) {
+    constraintAdjustmentBitmask |= 1 << adjustment.index;
+  }
+
+  return _createWindow(
+    archetype: WindowArchetype.popup,
+    viewBuilder: (MethodChannel channel) async {
+      return await channel.invokeMethod('createPopup', <String, dynamic>{
+            'parent': parentViewId,
+            'size': <int>[size.width.toInt(), size.height.toInt()],
+            'anchorRect':
+                anchorRect != null
+                    ? <int>[
+                      anchorRect.left.toInt(),
+                      anchorRect.top.toInt(),
+                      anchorRect.width.toInt(),
+                      anchorRect.height.toInt(),
+                    ]
+                    : null,
+            'positionerParentAnchor': positioner.parentAnchor.index,
+            'positionerChildAnchor': positioner.childAnchor.index,
+            'positionerOffset': <int>[positioner.offset.dx.toInt(), positioner.offset.dy.toInt()],
+            'positionerConstraintAdjustment': constraintAdjustmentBitmask,
+          })
+          as Map<Object?, Object?>;
+    },
+  );
+}
+
 Future<_WindowCreationResult> _createWindow({
   required WindowArchetype archetype,
->>>>>>> 9bd57f3e
   required Future<Map<Object?, Object?>> Function(MethodChannel channel) viewBuilder,
 }) async {
   WidgetsFlutterBinding.ensureInitialized();
   final Map<Object?, Object?> creationData = await viewBuilder(SystemChannels.windowing);
   final int viewId = creationData['viewId']! as int;
-<<<<<<< HEAD
-  final WindowArchetype archetype = WindowArchetype.values[creationData['archetype']! as int];
-=======
->>>>>>> 9bd57f3e
   final List<Object?> size = creationData['size']! as List<Object?>;
 
-<<<<<<< HEAD
-=======
   final WindowState? state =
       (creationData['state'] as String?) != null
           ? WindowState.values.firstWhere(
@@ -811,7 +606,6 @@
           )
           : null;
 
->>>>>>> 9bd57f3e
   final FlutterView flView = WidgetsBinding.instance.platformDispatcher.views.firstWhere(
     (FlutterView view) => view.viewId == viewId,
     orElse: () {
@@ -819,19 +613,11 @@
     },
   );
 
-<<<<<<< HEAD
-  return WindowCreationResult(
-    view: flView,
-    archetype: archetype,
-    size: Size((size[0]! as int).toDouble(), (size[1]! as int).toDouble()),
-    parent: parentViewId,
-=======
   return _WindowCreationResult(
     view: flView,
     archetype: archetype,
     size: Size(size[0]! as double, size[1]! as double),
     state: state,
->>>>>>> 9bd57f3e
   );
 }
 
@@ -863,17 +649,6 @@
 }
 
 class _WindowingAppGlobalData {
-<<<<<<< HEAD
-  final List<_WindowListener> _listeners = <_WindowListener>[];
-  static _WindowingAppGlobalData? _instance;
-
-  static _WindowingAppGlobalData instance() {
-    _instance ??= _WindowingAppGlobalData();
-    return _instance!;
-  }
-
-=======
->>>>>>> 9bd57f3e
   _WindowingAppGlobalData() {
     WidgetsFlutterBinding.ensureInitialized();
     SystemChannels.windowing.setMethodCallHandler(_methodCallHandler);
@@ -891,34 +666,12 @@
     final Map<Object?, Object?> arguments = call.arguments as Map<Object?, Object?>;
 
     switch (call.method) {
-<<<<<<< HEAD
-      case 'onWindowCreated':
-        final int viewId = arguments['viewId']! as int;
-        int? parentViewId;
-        if (arguments['parentViewId'] != null) {
-          parentViewId = arguments['parentViewId']! as int;
-        }
-
-        final _WindowChangeProperties properties = _WindowChangeProperties(
-          parentViewId: parentViewId,
-        );
-        for (final _WindowListener listener in _listeners) {
-          if (listener.viewId == viewId) {
-            listener.onChanged(properties);
-          }
-        }
-=======
->>>>>>> 9bd57f3e
       case 'onWindowChanged':
         final int viewId = arguments['viewId']! as int;
         Size? size;
         if (arguments['size'] != null) {
           final List<Object?> sizeRaw = arguments['size']! as List<Object?>;
-<<<<<<< HEAD
-          size = Size((sizeRaw[0]! as int).toDouble(), (sizeRaw[1]! as int).toDouble());
-=======
           size = Size(sizeRaw[0]! as double, sizeRaw[1]! as double);
->>>>>>> 9bd57f3e
         }
 
         final _WindowChangeProperties properties = _WindowChangeProperties(size: size);
@@ -942,47 +695,4 @@
   void _listen(_WindowListener listener) {
     _listeners.add(listener);
   }
-<<<<<<< HEAD
-
-  void _unregisterListener(_WindowListener listener) {
-    _listeners.remove(listener);
-  }
-}
-
-/// Declares that an application will create multiple windows.
-class WindowingApp extends StatefulWidget {
-  /// Creates a new windowing app with the provided child windows.
-  const WindowingApp({super.key, required this.children});
-
-  /// A list of initial windows to render. These windows will be placed inside
-  /// of a [ViewCollection].
-  final List<Widget> children;
-
-  @override
-  State<WindowingApp> createState() => _WindowingAppState();
-}
-
-class _WindowingAppState extends State<WindowingApp> {
-  @override
-  Widget build(BuildContext context) {
-    return _WindowingAppContext(windowingApp: this, child: ViewCollection(views: widget.children));
-  }
-}
-
-class _WindowingAppContext extends InheritedWidget {
-  const _WindowingAppContext({super.key, required super.child, required this.windowingApp});
-
-  final _WindowingAppState windowingApp;
-
-  /// Returns the [MultiWindowAppContext] if any
-  static _WindowingAppContext? of(BuildContext context) {
-    return context.dependOnInheritedWidgetOfExactType<_WindowingAppContext>();
-  }
-
-  @override
-  bool updateShouldNotify(_WindowingAppContext oldWidget) {
-    return windowingApp != oldWidget.windowingApp;
-  }
-=======
->>>>>>> 9bd57f3e
 }