// Copyright 2014 The Flutter Authors. All rights reserved.
// Use of this source code is governed by a BSD-style license that can be
// found in the LICENSE file.

import 'dart:ui' show FlutterView;

import 'package:flutter/material.dart';
import 'package:flutter/services.dart';

/// Defines the type of the Window.
enum WindowArchetype {
  /// Regular top-level window.
  regular,
  /// A window that is on a layer above regular windows and is not dockable.
  floating_regular,
  /// Dialog window.
  dialog,
  /// Satellite window attached to a regular, floating_regular or dialog window.
  satellite,
  /// Popup.
  popup,
  /// Tooltip.
  tip
}

/// Defines the anchor point for the anchor rectangle or child [Window] when
/// positioning a [Window]. The specified anchor is used to derive an anchor
/// point on the anchor rectangle that the anchor point for the child [Window]
/// will be positioned relative to. If a corner anchor is set (e.g. [topLeft]
/// or [bottomRight]), the anchor point will be at the specified corner;
/// otherwise, the derived anchor point will be centered on the specified edge,
/// or in the center of the anchor rectangle if no edge is specified.
enum WindowPositionerAnchor {
  /// If the [WindowPositioner.parentAnchor] is set to [center], then the
  /// child [Window] will be positioned relative to the center
  /// of the parent [Window].
  ///
  /// If [WindowPositioner.childAnchor] is set to  [center], then the middle
  /// of the child [Window] will be positioned relative to
  /// [WindowPositioner.parentAnchor].
  center,

  /// If the [WindowPositioner.parentAnchor] is set to [top], then the
  /// child [Window] will be positioned relative to the top
  /// of the parent [Window].
  ///
  /// If [WindowPositioner.childAnchor] is set to  [top], then the top
  /// of the child [Window] will be positioned relative to
  /// [WindowPositioner.parentAnchor].
  top,

  /// If the [WindowPositioner.parentAnchor] is set to [bottom], then the
  /// child [Window] will be positioned relative to the bottom
  /// of the parent [Window].
  ///
  /// If [WindowPositioner.childAnchor] is set to  [bottom], then the bottom
  /// of the child [Window] will be positioned relative to
  /// [WindowPositioner.parentAnchor].
  bottom,

  /// If the [WindowPositioner.parentAnchor] is set to [left], then the
  /// child [Window] will be positioned relative to the left
  /// of the parent [Window].
  ///
  /// If [WindowPositioner.childAnchor] is set to  [left], then the left
  /// of the child [Window] will be positioned relative to
  /// [WindowPositioner.parentAnchor].
  left,

  /// If the [WindowPositioner.parentAnchor] is set to [right], then the
  /// child [Window] will be positioned relative to the right
  /// of the parent [Window].
  ///
  /// If [WindowPositioner.childAnchor] is set to  [right], then the right
  /// of the child [Window] will be positioned relative to
  /// [WindowPositioner.parentAnchor].
  right,

  /// If the [WindowPositioner.parentAnchor] is set to [topLeft], then the
  /// child [Window] will be positioned relative to the top left
  /// of the parent [Window].
  ///
  /// If [WindowPositioner.childAnchor] is set to  [topLeft], then the top left
  /// of the child [Window] will be positioned relative to
  /// [WindowPositioner.parentAnchor].
  topLeft,

  /// If the [WindowPositioner.parentAnchor] is set to [bottomLeft], then the
  /// child [Window] will be positioned relative to the bottom left
  /// of the parent [Window].
  ///
  /// If [WindowPositioner.childAnchor] is set to  [bottomLeft], then the bottom left
  /// of the child [Window] will be positioned relative to
  /// [WindowPositioner.parentAnchor].
  bottomLeft,

  /// If the [WindowPositioner.parentAnchor] is set to [topRight], then the
  /// child [Window] will be positioned relative to the top right
  /// of the parent [Window].
  ///
  /// If [WindowPositioner.childAnchor] is set to  [topRight], then the top right
  /// of the child [Window] will be positioned relative to
  /// [WindowPositioner.parentAnchor].
  topRight,

  /// If the [WindowPositioner.parentAnchor] is set to [bottomRight], then the
  /// child [Window] will be positioned relative to the bottom right
  /// of the parent [Window].
  ///
  /// If [WindowPositioner.childAnchor] is set to  [bottomRight], then the bottom right
  /// of the child [Window] will be positioned relative to
  /// [WindowPositioner.parentAnchor].
  bottomRight,
}

/// The [WindowPositionerConstraintAdjustment] value defines the ways in which
/// Flutter will adjust the position of the [Window], if the unadjusted position would result
/// in the surface being partly constrained.
///
/// Whether a [Window] is considered 'constrained' is left to the platform
/// to determine. For example, the surface may be partly outside the
/// compositor's defined 'work area', thus necessitating the child [Window]'s
/// position be adjusted until it is entirely inside the work area.
///
/// 'Flip' means reverse the anchor points and offset along an axis.
/// 'Slide' means adjust the offset along an axis.
/// 'Resize' means adjust the client [Window] size along an axis.
///
/// The adjustments can be combined, according to a defined precedence: 1)
/// Flip, 2) Slide, 3) Resize.
enum WindowPositionerConstraintAdjustment {
  /// If [slideX] is specified in [WindowPositioner.constraintAdjustment]
  /// and the [Window] would be displayed off the screen in the X-axis, then it will be
  /// translated in the X-direction (either negative or positive) in order
  /// to best display the window on screen.
  slideX,

  /// If [slideY] is specified in [WindowPositioner.constraintAdjustment]
  /// and the [Window] would be displayed off the screen in the Y-axis, then it will be
  /// translated in the Y-direction (either negative or positive) in order
  /// to best display the window on screen.
  slideY,

  /// If [flipX] is specified in [WindowPositioner.constraintAdjustment]
  /// and the [Window] would be displayed off the screen in the X-axis in one direction, then
  /// it will be flipped to the opposite side of its parent in order to show
  /// to best display the window on screen.
  flipX,

  /// If [flipY] is specified in [WindowPositioner.constraintAdjustment]
  /// and then [Window] would be displayed off the screen in the Y-axis in one direction, then
  /// it will be flipped to the opposite side of its parent in order to show
  /// it on screen.
  flipY,

  /// If [resizeX] is specified in [WindowPositioner.constraintAdjustment]
  /// and the [Window] would be displayed off the screen in the X-axis, then
  /// its width will be reduced such that it fits on screen.
  resizeX,

  /// If [resizeY] is specified in [WindowPositioner.constraintAdjustment]
  /// and the [Window] would be displayed off the screen in the Y-axis, then
  /// its height will be reduced such that it fits on screen.
  resizeY,
}

/// The [WindowPositioner] provides a collection of rules for the placement
/// of a child [Window] relative to a parent [Window]. Rules can be defined to ensure
/// the child [Window] remains within the visible area's borders, and to
/// specify how the child [Window] changes its position, such as sliding along
/// an axis, or flipping around a rectangle.
class WindowPositioner {
  /// Const constructor for [WindowPositioner].
  const WindowPositioner({
    this.parentAnchor = WindowPositionerAnchor.center,
    this.childAnchor = WindowPositionerAnchor.center,
    this.offset = Offset.zero,
    this.constraintAdjustment = const <WindowPositionerConstraintAdjustment>{},
  });

  /// Copy a [WindowPositioner] with some fields replaced.
  WindowPositioner copyWith({
    WindowPositionerAnchor? parentAnchor,
    WindowPositionerAnchor? childAnchor,
    Offset? offset,
    Set<WindowPositionerConstraintAdjustment>? constraintAdjustment,
  }) {
    return WindowPositioner(
      parentAnchor: parentAnchor ?? this.parentAnchor,
      childAnchor: childAnchor ?? this.childAnchor,
      offset: offset ?? this.offset,
      constraintAdjustment: constraintAdjustment ?? this.constraintAdjustment,
    );
  }

  /// Defines the anchor point for the anchor rectangle. The specified anchor
  /// is used to derive an anchor point that the child [Window] will be
  /// positioned relative to. If a corner anchor is set (e.g. [topLeft] or
  /// [bottomRight]), the anchor point will be at the specified corner;
  /// otherwise, the derived anchor point will be centered on the specified
  /// edge, or in the center of the anchor rectangle if no edge is specified.
  final WindowPositionerAnchor parentAnchor;

  /// Defines the anchor point for the child [Window]. The specified anchor
  /// is used to derive an anchor point that will be positioned relative to the
  /// parentAnchor. If a corner anchor is set (e.g. [topLeft] or
  /// [bottomRight]), the anchor point will be at the specified corner;
  /// otherwise, the derived anchor point will be centered on the specified
  /// edge, or in the center of the anchor rectangle if no edge is specified.
  final WindowPositionerAnchor childAnchor;

  /// Specify the [Window] position offset relative to the position of the
  /// anchor on the anchor rectangle and the anchor on the child. For
  /// example if the anchor of the anchor rectangle is at (x, y), the [Window]
  /// has the child_anchor [topLeft], and the offset is (ox, oy), the calculated
  /// [Window] position will be (x + ox, y + oy). The offset position of the
  /// [Window] is the one used for constraint testing. See constraintAdjustment.
  ///
  /// An example use case is placing a popup menu on top of a user interface
  /// element, while aligning the user interface element of the parent [Window]
  /// with some user interface element placed somewhere in the popup [Window].
  final Offset offset;

  /// The constraintAdjustment value define ways Flutter will adjust
  /// the position of the [Window], if the unadjusted position would result
  /// in the surface being partly constrained.
  ///
  /// Whether a [Window] is considered 'constrained' is left to the platform
  /// to determine. For example, the surface may be partly outside the
  /// output's 'work area', thus necessitating the child [Window]'s
  /// position be adjusted until it is entirely inside the work area.
  ///
  /// The adjustments can be combined, according to a defined precedence: 1)
  /// Flip, 2) Slide, 3) Resize.
  final Set<WindowPositionerConstraintAdjustment> constraintAdjustment;
}

/// Controller used with the [RegularWindow] widget. This controller
/// provides access to modify and destroy the window, in addition to
/// listening to changes on the window.
abstract class WindowController with ChangeNotifier {
  FlutterView? _view;

  /// The ID of the view used for this window, which is unique to each window.
  FlutterView? get view => _view;
  set view(FlutterView? value) {
    _view = value;
    notifyListeners();
  }

  Size? _size;

  /// The current size of the window. This may differ from the requested size.
  Size? get size => _size;
  set size(Size? value) {
    _size = value;
    notifyListeners();
  }

  int? _parentViewId;

  /// The ID of the parent in which this rendered, if any.
  int? get parentViewId => _parentViewId;
  set parentViewId(int? value) {
    _parentViewId = value;
    notifyListeners();
  }

  /// The archetype of the window.
  WindowArchetype get type;

  /// Destroys this window.
  Future<void> destroy() async {
    if (view == null) {
      return;
    }

    return destroyWindow(view!.viewId);
  }
}

/// Provided to [RegularWindow]. Allows the user to listen on changes
/// to a regular window and modify the window.
class RegularWindowController extends WindowController {
  @override
  WindowArchetype get type => WindowArchetype.regular;

  /// Modify the properties of the window.
  Future<void> modify({Size? size}) {
    throw UnimplementedError();
  }
}

class PopupWindowController extends WindowController {
  @override
  WindowArchetype get type => WindowArchetype.popup;
}

class _GenericWindow extends StatefulWidget {
  _GenericWindow(
      {this.onDestroyed,
      this.onError,
      super.key,
<<<<<<< HEAD
      required this.createFuture,
      required this.controller,
=======
      required this.preferredSize,
>>>>>>> 589621ba
      required this.child});

  final Future<WindowCreationResult> Function() createFuture;
  final WindowController? controller;
  final void Function()? onDestroyed;
  final void Function(String?)? onError;
<<<<<<< HEAD
=======

  /// Preferred size of the window.
  final Size preferredSize;

  /// The content rendered into this window.
>>>>>>> 589621ba
  final Widget child;

  @override
  State<_GenericWindow> createState() => _GenericWindowState();
}

class _GenericWindowState extends State<_GenericWindow> {
  _WindowListener? _listener;
  Future<WindowCreationResult>? _future;
  _WindowingAppState? _app;
  int? _viewId;
  bool _hasBeenDestroyed = false;

  @override
  void initState() {
    super.initState();
<<<<<<< HEAD
=======
    final Future<WindowCreationResult> createRegularFuture =
        createRegular(size: widget.preferredSize);
>>>>>>> 589621ba
    setState(() {
      _future = widget.createFuture();
    });

<<<<<<< HEAD
    _future!.then((WindowCreationResult metadata) async {
      _viewId = metadata.flView.viewId;
=======
    createRegularFuture.then((WindowCreationResult metadata) async {
      _viewId = metadata.view.viewId;
>>>>>>> 589621ba
      if (widget.controller != null) {
        widget.controller!.view = metadata.view;
        widget.controller!.parentViewId = metadata.parent;
        widget.controller!.size = metadata.size;
      }

<<<<<<< HEAD
      final _WindowingAppContext? windowingAppContext =
          _WindowingAppContext.of(context);
      assert(windowingAppContext != null);
      _listener = _WindowListener(
          viewId: metadata.flView.viewId,
          onChanged: (_WindowChangeProperties properties) {
            if (widget.controller == null) {
              return;
            }

            if (properties.size != null) {
              widget.controller!.size = properties.size;
            }

            if (properties.parentViewId != null) {
              widget.controller!.parentViewId = properties.parentViewId;
            }
          },
          onDestroyed: () {
            widget.onDestroyed?.call();
            _hasBeenDestroyed = true;
          });
      _app = windowingAppContext!.windowingApp;
      _app!._registerListener(_listener!);
=======
      SchedulerBinding.instance.addPostFrameCallback((_) async {
        final _WindowingAppContext? windowingAppContext =
            _WindowingAppContext.of(context);
        assert(windowingAppContext != null);
        _listener = _WindowListener(
            viewId: metadata.view.viewId,
            onChanged: (_WindowChangeProperties properties) {
              if (widget.controller == null) {
                return;
              }

              if (properties.size != null) {
                widget.controller!.size = properties.size;
              }

              if (properties.parentViewId != null) {
                widget.controller!.parentViewId = properties.parentViewId;
              }
            },
            onDestroyed: () {
              widget.onDestroyed?.call();
              _hasBeenDestroyed = true;
            });
        _app = windowingAppContext!.windowingApp;
        _app!._registerListener(_listener!);
      });
>>>>>>> 589621ba
    }).catchError((Object? error) {
      print(error.toString());
      widget.onError?.call(error.toString());
    });
  }

  @override
  Future<void> dispose() async {
    if (_listener != null) {
      assert(_app != null);
      _app!._unregisterListener(_listener!);
    }

    // In the event that we're being disposed before we've been destroyed
    // we need to destroy the window on our way out.
    if (!_hasBeenDestroyed && _viewId != null) {
      // In the event of an argument error, we do nothing. We assume that
      // the window has been successfully destroyed somehow else.
      try {
        await destroyWindow(_viewId!);
      } on ArgumentError {}
    }

    super.dispose();
  }

  @override
  Widget build(BuildContext context) {
    return FutureBuilder<WindowCreationResult>(
        key: widget.key,
        future: _future,
        builder: (BuildContext context,
            AsyncSnapshot<WindowCreationResult> metadata) {
          if (!metadata.hasData) {
            return const ViewCollection(views: <Widget>[]);
          }

          return View(
              view: metadata.data!.view,
              child: WindowContext(
                  viewId: metadata.data!.view.viewId, child: widget.child));
        });
  }
}

/// A widget that creates a regular window. This content of this window is
/// rendered into a [View], meaning that this widget must be rendered into
/// either a [ViewAnchor] or a [ViewCollection].
class RegularWindow extends StatelessWidget {
  /// Creates a regular window widget
  const RegularWindow(
      {this.controller,
      this.onDestroyed,
      this.onError,
      super.key,
      required Size preferredSize,
      required this.child})
      : _preferredSize = preferredSize;

  /// Controller for this widget.
  final RegularWindowController? controller;

  /// Called when the window backing this widget is destroyed.
  final void Function()? onDestroyed;

  /// Called when an error is encountered during the creation of this widget.
  final void Function(String?)? onError;

  final Size _preferredSize;

  /// The content rendered into this window.
  final Widget child;

  @override
  Widget build(BuildContext context) {
    return _GenericWindow(
        onDestroyed: onDestroyed,
        onError: onError,
        key: key,
        createFuture: () => createRegular(size: _preferredSize),
        controller: controller,
        child: child);
  }
}

class PopupWindow extends StatelessWidget {
  /// Creates a regular window widget
  const PopupWindow(
      {this.controller,
      this.onDestroyed,
      this.onError,
      super.key,
      required Size preferredSize,
      Rect? anchorRect,
      WindowPositioner positioner = const WindowPositioner(),
      required this.child})
      : _preferredSize = preferredSize,
        _anchorRect = anchorRect,
        _positioner = positioner;

  /// Controller for this widget.
  final PopupWindowController? controller;

  /// Called when the window backing this widget is destroyed.
  final void Function()? onDestroyed;

  /// Called when an error is encountered during the creation of this widget.
  final void Function(String?)? onError;

  final Size _preferredSize;

  final Rect? _anchorRect;

  final WindowPositioner _positioner;

  /// The content rendered into this window.
  final Widget child;

  @override
  Widget build(BuildContext context) {
    final WindowContext? windowContext = WindowContext.of(context);
    assert(windowContext != null, 'A PopupWindow must have a parent');

    return _GenericWindow(
        onDestroyed: onDestroyed,
        onError: onError,
        key: key,
        createFuture: () => createPopup(
            parentViewId: windowContext!.viewId,
            size: _preferredSize,
            anchorRect: _anchorRect,
            positioner: _positioner),
        controller: controller,
        child: child);
  }
}

/// Provides descendents with access to the [Window] in which they are rendered
class WindowContext extends InheritedWidget {
  /// [window] the [Window]
  const WindowContext({super.key, required this.viewId, required super.child});

  /// The view ID in this context
  final int viewId;

  /// Returns the [WindowContext] if any
  static WindowContext? of(BuildContext context) {
    return context.dependOnInheritedWidgetOfExactType<WindowContext>();
  }

  @override
  bool updateShouldNotify(WindowContext oldWidget) {
    return viewId != oldWidget.viewId;
  }
}

/// The raw data returned as a result of creating a window.
class WindowCreationResult {
  /// Creates a new window.
  WindowCreationResult(
      {required this.view,
      required this.archetype,
      required this.size,
      this.parent});

  /// The view associated with the window.
  final FlutterView view;

  /// The archetype of the window.
  final WindowArchetype archetype;

  /// The initial size of the window.
  final Size size;

  /// The id of the window's parent, if any.
  final int? parent;
}

/// Creates a regular window for the platform and returns the metadata associated
/// with the new window. Users should prefer using the [RegularWindow]
/// widget instead of this method.
///
/// [size] the size of the new [Window] in pixels
Future<WindowCreationResult> createRegular({required Size size}) {
  return _createWindow(viewBuilder: (MethodChannel channel) async {
    return await channel.invokeMethod('createWindow', <String, dynamic>{
      'size': <int>[size.width.toInt(), size.height.toInt()],
    }) as Map<Object?, Object?>;
  });
}

Future<WindowCreationResult> createPopup(
    {required int parentViewId,
    required Size size,
    Rect? anchorRect,
    required WindowPositioner positioner}) {
  int constraintAdjustmentBitmask = 0;
  for (final WindowPositionerConstraintAdjustment adjustment
      in positioner.constraintAdjustment) {
    constraintAdjustmentBitmask |= 1 << adjustment.index;
  }

  return _createWindow(viewBuilder: (MethodChannel channel) async {
    return await channel.invokeMethod('createPopup', <String, dynamic>{
      'parent': parentViewId,
      'size': <int>[size.width.toInt(), size.height.toInt()],
      'anchorRect': anchorRect != null
          ? <int>[
              anchorRect.left.toInt(),
              anchorRect.top.toInt(),
              anchorRect.width.toInt(),
              anchorRect.height.toInt()
            ]
          : null,
      'positionerParentAnchor': positioner.parentAnchor.index,
      'positionerChildAnchor': positioner.childAnchor.index,
      'positionerOffset': <int>[
        positioner.offset.dx.toInt(),
        positioner.offset.dy.toInt()
      ],
      'positionerConstraintAdjustment': constraintAdjustmentBitmask
    }) as Map<Object?, Object?>;
  });
}

Future<WindowCreationResult> _createWindow(
    {required Future<Map<Object?, Object?>> Function(MethodChannel channel)
        viewBuilder}) async {
  WidgetsFlutterBinding.ensureInitialized();
  final Map<Object?, Object?> creationData =
      await viewBuilder(SystemChannels.windowing);
  final int viewId = creationData['viewId']! as int;
  final WindowArchetype archetype =
      WindowArchetype.values[creationData['archetype']! as int];
  final List<Object?> size = creationData['size']! as List<Object?>;
  final int? parentViewId = creationData['parentViewId'] as int?;

  final FlutterView flView =
      WidgetsBinding.instance.platformDispatcher.views.firstWhere(
    (FlutterView view) => view.viewId == viewId,
    orElse: () {
      throw Exception('No matching view found for viewId: $viewId');
    },
  );

  return WindowCreationResult(
      view: flView,
      archetype: archetype,
      size: Size((size[0]! as int).toDouble(), (size[1]! as int).toDouble()),
      parent: parentViewId);
}

/// Destroys the window associated with the provided view ID.
///
/// [viewId] the view id of the window that should be destroyed
Future<void> destroyWindow(int viewId) async {
  try {
    await SystemChannels.windowing
        .invokeMethod('destroyWindow', <String, dynamic>{'viewId': viewId});
  } on PlatformException catch (e) {
    throw ArgumentError(
        'Unable to delete window with view_id=$viewId. Does the window exist? Error: $e');
  }
}

class _WindowChangeProperties {
  _WindowChangeProperties({this.size, this.parentViewId});

  Size? size;
  int? parentViewId;
}

class _WindowListener {
  _WindowListener(
      {required this.viewId,
      required this.onChanged,
      required this.onDestroyed});

  int viewId;
  void Function(_WindowChangeProperties) onChanged;
  void Function()? onDestroyed;
}

/// Declares that an application will create multiple windows.
class WindowingApp extends StatefulWidget {
  /// Creates a new windowing app with the provided child windows.
  const WindowingApp({super.key, required this.children});

  /// A list of initial windows to render. These windows will be placed inside
  /// of a [ViewCollection].
  final List<Widget> children;

  @override
  State<WindowingApp> createState() => _WindowingAppState();
}

class _WindowingAppState extends State<WindowingApp> {
  final List<_WindowListener> _listeners = <_WindowListener>[];

  @override
  void initState() {
    super.initState();
    WidgetsFlutterBinding.ensureInitialized();
    SystemChannels.windowing.setMethodCallHandler(_methodCallHandler);
  }

  Future<void> _methodCallHandler(MethodCall call) async {
    final Map<Object?, Object?> arguments =
        call.arguments as Map<Object?, Object?>;

    switch (call.method) {
      case 'onWindowCreated':
        final int viewId = arguments['viewId']! as int;
        int? parentViewId;
        if (arguments['parentViewId'] != null) {
          parentViewId = arguments['parentViewId']! as int;
        }

        final _WindowChangeProperties properties =
            _WindowChangeProperties(parentViewId: parentViewId);
        for (final _WindowListener listener in _listeners) {
          if (listener.viewId == viewId) {
            listener.onChanged(properties);
          }
        }
      case 'onWindowChanged':
        final int viewId = arguments['viewId']! as int;
        Size? size;
        if (arguments['size'] != null) {
          final List<Object?> sizeRaw = arguments['size']! as List<Object?>;
          size = Size(
              (sizeRaw[0]! as int).toDouble(), (sizeRaw[1]! as int).toDouble());
        }

        final _WindowChangeProperties properties =
            _WindowChangeProperties(size: size);
        for (final _WindowListener listener in _listeners) {
          if (listener.viewId == viewId) {
            listener.onChanged(properties);
          }
        }
      case 'onWindowDestroyed':
        final int viewId = arguments['viewId']! as int;
        for (final _WindowListener listener in _listeners) {
          if (listener.viewId == viewId) {
            listener.onDestroyed?.call();
          }
        }
    }
  }

  void _registerListener(_WindowListener listener) {
    _listeners.add(listener);
  }

  void _unregisterListener(_WindowListener listener) {
    _listeners.remove(listener);
  }

  @override
  Widget build(BuildContext context) {
    return _WindowingAppContext(
        windowingApp: this, child: ViewCollection(views: widget.children));
  }
}

class _WindowingAppContext extends InheritedWidget {
  const _WindowingAppContext(
      {super.key, required super.child, required this.windowingApp});

  final _WindowingAppState windowingApp;

  /// Returns the [MultiWindowAppContext] if any
  static _WindowingAppContext? of(BuildContext context) {
    return context.dependOnInheritedWidgetOfExactType<_WindowingAppContext>();
  }

  @override
  bool updateShouldNotify(_WindowingAppContext oldWidget) {
    return windowingApp != oldWidget.windowingApp;
  }
}<|MERGE_RESOLUTION|>--- conflicted
+++ resolved
@@ -11,14 +11,19 @@
 enum WindowArchetype {
   /// Regular top-level window.
   regular,
+
   /// A window that is on a layer above regular windows and is not dockable.
   floating_regular,
+
   /// Dialog window.
   dialog,
+
   /// Satellite window attached to a regular, floating_regular or dialog window.
   satellite,
+
   /// Popup.
   popup,
+
   /// Tooltip.
   tip
 }
@@ -301,26 +306,14 @@
       {this.onDestroyed,
       this.onError,
       super.key,
-<<<<<<< HEAD
       required this.createFuture,
       required this.controller,
-=======
-      required this.preferredSize,
->>>>>>> 589621ba
       required this.child});
 
   final Future<WindowCreationResult> Function() createFuture;
   final WindowController? controller;
   final void Function()? onDestroyed;
   final void Function(String?)? onError;
-<<<<<<< HEAD
-=======
-
-  /// Preferred size of the window.
-  final Size preferredSize;
-
-  /// The content rendered into this window.
->>>>>>> 589621ba
   final Widget child;
 
   @override
@@ -337,34 +330,23 @@
   @override
   void initState() {
     super.initState();
-<<<<<<< HEAD
-=======
-    final Future<WindowCreationResult> createRegularFuture =
-        createRegular(size: widget.preferredSize);
->>>>>>> 589621ba
     setState(() {
       _future = widget.createFuture();
     });
 
-<<<<<<< HEAD
     _future!.then((WindowCreationResult metadata) async {
-      _viewId = metadata.flView.viewId;
-=======
-    createRegularFuture.then((WindowCreationResult metadata) async {
       _viewId = metadata.view.viewId;
->>>>>>> 589621ba
       if (widget.controller != null) {
         widget.controller!.view = metadata.view;
         widget.controller!.parentViewId = metadata.parent;
         widget.controller!.size = metadata.size;
       }
 
-<<<<<<< HEAD
       final _WindowingAppContext? windowingAppContext =
           _WindowingAppContext.of(context);
       assert(windowingAppContext != null);
       _listener = _WindowListener(
-          viewId: metadata.flView.viewId,
+          viewId: metadata.view.viewId,
           onChanged: (_WindowChangeProperties properties) {
             if (widget.controller == null) {
               return;
@@ -384,34 +366,6 @@
           });
       _app = windowingAppContext!.windowingApp;
       _app!._registerListener(_listener!);
-=======
-      SchedulerBinding.instance.addPostFrameCallback((_) async {
-        final _WindowingAppContext? windowingAppContext =
-            _WindowingAppContext.of(context);
-        assert(windowingAppContext != null);
-        _listener = _WindowListener(
-            viewId: metadata.view.viewId,
-            onChanged: (_WindowChangeProperties properties) {
-              if (widget.controller == null) {
-                return;
-              }
-
-              if (properties.size != null) {
-                widget.controller!.size = properties.size;
-              }
-
-              if (properties.parentViewId != null) {
-                widget.controller!.parentViewId = properties.parentViewId;
-              }
-            },
-            onDestroyed: () {
-              widget.onDestroyed?.call();
-              _hasBeenDestroyed = true;
-            });
-        _app = windowingAppContext!.windowingApp;
-        _app!._registerListener(_listener!);
-      });
->>>>>>> 589621ba
     }).catchError((Object? error) {
       print(error.toString());
       widget.onError?.call(error.toString());
@@ -426,7 +380,7 @@
     }
 
     // In the event that we're being disposed before we've been destroyed
-    // we need to destroy the window on our way out.
+    // we need to destroy ther window on our way out.
     if (!_hasBeenDestroyed && _viewId != null) {
       // In the event of an argument error, we do nothing. We assume that
       // the window has been successfully destroyed somehow else.
@@ -467,9 +421,8 @@
       this.onDestroyed,
       this.onError,
       super.key,
-      required Size preferredSize,
-      required this.child})
-      : _preferredSize = preferredSize;
+      required this.preferredSize,
+      required this.child});
 
   /// Controller for this widget.
   final RegularWindowController? controller;
@@ -480,7 +433,8 @@
   /// Called when an error is encountered during the creation of this widget.
   final void Function(String?)? onError;
 
-  final Size _preferredSize;
+  /// Preferred size of the window.
+  final Size preferredSize;
 
   /// The content rendered into this window.
   final Widget child;
@@ -491,7 +445,7 @@
         onDestroyed: onDestroyed,
         onError: onError,
         key: key,
-        createFuture: () => createRegular(size: _preferredSize),
+        createFuture: () => createRegular(size: preferredSize),
         controller: controller,
         child: child);
   }
@@ -554,10 +508,10 @@
   /// [window] the [Window]
   const WindowContext({super.key, required this.viewId, required super.child});
 
-  /// The view ID in this context
+  /// The id of the current window.
   final int viewId;
 
-  /// Returns the [WindowContext] if any
+    /// Returns the [WindowContext] if any
   static WindowContext? of(BuildContext context) {
     return context.dependOnInheritedWidgetOfExactType<WindowContext>();
   }
