--- conflicted
+++ resolved
@@ -13,7 +13,9 @@
 import 'framework.dart';
 import 'ticker_provider.dart';
 
-<<<<<<< HEAD
+// Examples can assume:
+// late BuildContext context;
+
 /// Signature of a function that iterates through a non-null collection of
 /// elements of type `T`.
 ///
@@ -26,10 +28,6 @@
 BoxHitTest _toBoxHitTest(bool Function(BoxHitTestResult result, { required Offset position }) hitTest) {
   return (BoxHitTestResult result, Offset transform) => hitTest(result, position: transform);
 }
-=======
-// Examples can assume:
-// late BuildContext context;
->>>>>>> 3be3594d
 
 /// A place in an [Overlay] that can contain a widget.
 ///
