// Copyright 2014 The Flutter Authors. All rights reserved.
// Use of this source code is governed by a BSD-style license that can be
// found in the LICENSE file.

/// @docImport 'package:flutter/cupertino.dart';
/// @docImport 'package:flutter/material.dart';
///
/// @docImport 'app.dart';
/// @docImport 'drag_target.dart';
/// @docImport 'implicit_animations.dart';
/// @docImport 'media_query.dart';
/// @docImport 'navigator.dart';
/// @docImport 'routes.dart';
/// @docImport 'scroll_view.dart';
/// @docImport 'sliver.dart';
/// @docImport 'text.dart';
library;

import 'dart:collection';

import 'package:flutter/foundation.dart';
import 'package:flutter/rendering.dart';
import 'package:flutter/scheduler.dart';

import 'basic.dart';
import 'framework.dart';
import 'layout_builder.dart';
import 'lookup_boundary.dart';
import 'ticker_provider.dart';

<<<<<<< HEAD
const String _flutterWidgetsLibrary = 'package:flutter/widgets.dart';

/// The signature of the widget builder callback used in
/// [OverlayPortal.overlayChildLayoutBuilder].
///
/// {@template flutter.widgets.OverlayChildLayoutBuilder}
/// The `childSize` parameter and the `overlaySize` parameter are the size of
/// [OverlayPortal.child] and [Overlay] respectively, in their own coordinates.
///
/// The `childPaintTransform` parameter is the paint transform of
/// [OverlayPortal.child], in the target [Overlay]'s coordinates.
/// {@endtemplate}
typedef OverlayChildLayoutBuilder =
    Widget Function(
      BuildContext context,
      Size childSize,
      Matrix4 childPaintTransform,
      Size overlaySize,
    );

=======
>>>>>>> 1bafd3e0
// Examples can assume:
// late BuildContext context;

// * OverlayEntry Implementation

/// A place in an [Overlay] that can contain a widget.
///
/// Overlay entries are inserted into an [Overlay] using the
/// [OverlayState.insert] or [OverlayState.insertAll] functions. To find the
/// closest enclosing overlay for a given [BuildContext], use the [Overlay.of]
/// function.
///
/// An overlay entry can be in at most one overlay at a time. To remove an entry
/// from its overlay, call the [remove] function on the overlay entry.
///
/// Because an [Overlay] uses a [Stack] layout, overlay entries can use
/// [Positioned] and [AnimatedPositioned] to position themselves within the
/// overlay.
///
/// For example, [Draggable] uses an [OverlayEntry] to show the drag avatar that
/// follows the user's finger across the screen after the drag begins. Using the
/// overlay to display the drag avatar lets the avatar float over the other
/// widgets in the app. As the user's finger moves, draggable calls
/// [markNeedsBuild] on the overlay entry to cause it to rebuild. In its build,
/// the entry includes a [Positioned] with its top and left property set to
/// position the drag avatar near the user's finger. When the drag is over,
/// [Draggable] removes the entry from the overlay to remove the drag avatar
/// from view.
///
/// By default, if there is an entirely [opaque] entry over this one, then this
/// one will not be included in the widget tree (in particular, stateful widgets
/// within the overlay entry will not be instantiated). To ensure that your
/// overlay entry is still built even if it is not visible, set [maintainState]
/// to true. This is more expensive, so should be done with care. In particular,
/// if widgets in an overlay entry with [maintainState] set to true repeatedly
/// call [State.setState], the user's battery will be drained unnecessarily.
///
/// [OverlayEntry] is a [Listenable] that notifies when the widget built by
/// [builder] is mounted or unmounted, whose exact state can be queried by
/// [mounted]. After the owner of the [OverlayEntry] calls [remove] and then
/// [dispose], the widget may not be immediately removed from the widget tree.
/// As a result listeners of the [OverlayEntry] can get notified for one last
/// time after the [dispose] call, when the widget is eventually unmounted.
///
/// {@macro flutter.widgets.overlayPortalVsOverlayEntry}
///
/// See also:
///
///  * [OverlayPortal], an alternative API for inserting widgets into an
///    [Overlay] using a builder callback.
///  * [Overlay], a stack of entries that can be managed independently.
///  * [OverlayState], the current state of an Overlay.
///  * [WidgetsApp], a convenience widget that wraps a number of widgets that
///    are commonly required for an application.
///  * [MaterialApp], a convenience widget that wraps a number of widgets that
///    are commonly required for Material Design applications.
class OverlayEntry implements Listenable {
  /// Creates an overlay entry.
  ///
  /// To insert the entry into an [Overlay], first find the overlay using
  /// [Overlay.of] and then call [OverlayState.insert]. To remove the entry,
  /// call [remove] on the overlay entry itself.
  OverlayEntry({
    required this.builder,
    bool opaque = false,
    bool maintainState = false,
    this.canSizeOverlay = false,
  }) : _opaque = opaque,
       _maintainState = maintainState {
    assert(debugMaybeDispatchCreated('widgets', 'OverlayEntry', this));
  }

  /// This entry will include the widget built by this builder in the overlay at
  /// the entry's position.
  ///
  /// To cause this builder to be called again, call [markNeedsBuild] on this
  /// overlay entry.
  final WidgetBuilder builder;

  /// Whether this entry occludes the entire overlay.
  ///
  /// If an entry claims to be opaque, then, for efficiency, the overlay will
  /// skip building entries below that entry unless they have [maintainState]
  /// set.
  bool get opaque => _opaque;
  bool _opaque;
  set opaque(bool value) {
    assert(!_disposedByOwner);
    if (_opaque == value) {
      return;
    }
    _opaque = value;
    _overlay?._didChangeEntryOpacity();
  }

  /// Whether this entry must be included in the tree even if there is a fully
  /// [opaque] entry above it.
  ///
  /// By default, if there is an entirely [opaque] entry over this one, then this
  /// one will not be included in the widget tree (in particular, stateful widgets
  /// within the overlay entry will not be instantiated). To ensure that your
  /// overlay entry is still built even if it is not visible, set [maintainState]
  /// to true. This is more expensive, so should be done with care. In particular,
  /// if widgets in an overlay entry with [maintainState] set to true repeatedly
  /// call [State.setState], the user's battery will be drained unnecessarily.
  ///
  /// This is used by the [Navigator] and [Route] objects to ensure that routes
  /// are kept around even when in the background, so that [Future]s promised
  /// from subsequent routes will be handled properly when they complete.
  bool get maintainState => _maintainState;
  bool _maintainState;
  set maintainState(bool value) {
    assert(!_disposedByOwner);
    if (_maintainState == value) {
      return;
    }
    _maintainState = value;
    assert(_overlay != null);
    _overlay!._didChangeEntryOpacity();
  }

  /// Whether the content of this [OverlayEntry] can be used to size the
  /// [Overlay].
  ///
  /// In most situations the overlay sizes itself based on its incoming
  /// constraints to be as large as possible. However, if that would result in
  /// an infinite size, it has to rely on one of its children to size itself. In
  /// this situation, the overlay will consult the topmost non-[Positioned]
  /// overlay entry that has this property set to true, lay it out with the
  /// incoming [BoxConstraints] of the overlay, and force all other
  /// non-[Positioned] overlay entries to have the same size. The [Positioned]
  /// entries are laid out as usual based on the calculated size of the overlay.
  ///
  /// Overlay entries that set this to true must be able to handle unconstrained
  /// [BoxConstraints].
  ///
  /// Setting this to true has no effect if the overlay entry uses a [Positioned]
  /// widget to position itself in the overlay.
  final bool canSizeOverlay;

  /// Whether the [OverlayEntry] is currently mounted in the widget tree.
  ///
  /// The [OverlayEntry] notifies its listeners when this value changes.
  bool get mounted => _overlayEntryStateNotifier?.value != null;

  /// The currently mounted `_OverlayEntryWidgetState` built using this [OverlayEntry].
  ValueNotifier<_OverlayEntryWidgetState?>? _overlayEntryStateNotifier =
      ValueNotifier<_OverlayEntryWidgetState?>(null);

  @override
  void addListener(VoidCallback listener) {
    assert(!_disposedByOwner);
    _overlayEntryStateNotifier?.addListener(listener);
  }

  @override
  void removeListener(VoidCallback listener) {
    _overlayEntryStateNotifier?.removeListener(listener);
  }

  OverlayState? _overlay;
  final GlobalKey<_OverlayEntryWidgetState> _key = GlobalKey<_OverlayEntryWidgetState>();

  /// Remove this entry from the overlay.
  ///
  /// This should only be called once.
  ///
  /// This method removes this overlay entry from the overlay immediately. The
  /// UI will be updated in the same frame if this method is called before the
  /// overlay rebuild in this frame; otherwise, the UI will be updated in the
  /// next frame. This means that it is safe to call during builds, but also
  /// that if you do call this after the overlay rebuild, the UI will not update
  /// until the next frame (i.e. many milliseconds later).
  void remove() {
    assert(_overlay != null);
    assert(!_disposedByOwner);
    final OverlayState overlay = _overlay!;
    _overlay = null;
    if (!overlay.mounted) {
      return;
    }

    overlay._entries.remove(this);
    if (SchedulerBinding.instance.schedulerPhase == SchedulerPhase.persistentCallbacks) {
      SchedulerBinding.instance.addPostFrameCallback((Duration duration) {
        overlay._markDirty();
      }, debugLabel: 'OverlayEntry.markDirty');
    } else {
      overlay._markDirty();
    }
  }

  /// Cause this entry to rebuild during the next pipeline flush.
  ///
  /// You need to call this function if the output of [builder] has changed.
  void markNeedsBuild() {
    assert(!_disposedByOwner);
    _key.currentState?._markNeedsBuild();
  }

  void _didUnmount() {
    assert(!mounted);
    if (_disposedByOwner) {
      _overlayEntryStateNotifier?.dispose();
      _overlayEntryStateNotifier = null;
    }
  }

  bool _disposedByOwner = false;

  /// Discards any resources used by this [OverlayEntry].
  ///
  /// This method must be called after [remove] if the [OverlayEntry] is
  /// inserted into an [Overlay].
  ///
  /// After this is called, the object is not in a usable state and should be
  /// discarded (calls to [addListener] will throw after the object is disposed).
  /// However, the listeners registered may not be immediately released until
  /// the widget built using this [OverlayEntry] is unmounted from the widget
  /// tree.
  ///
  /// This method should only be called by the object's owner.
  void dispose() {
    assert(!_disposedByOwner);
    assert(
      _overlay == null,
      'An OverlayEntry must first be removed from the Overlay before dispose is called.',
    );
    assert(debugMaybeDispatchDisposed(this));
    _disposedByOwner = true;
    if (!mounted) {
      // If we're still mounted when disposed, then this will be disposed in
      // _didUnmount, to allow notifications to occur until the entry is
      // unmounted.
      _overlayEntryStateNotifier?.dispose();
      _overlayEntryStateNotifier = null;
    }
  }

  @override
  String toString() =>
      '${describeIdentity(this)}(opaque: $opaque; maintainState: $maintainState)${_disposedByOwner ? "(DISPOSED)" : ""}';
}

class _OverlayEntryWidget extends StatefulWidget {
  const _OverlayEntryWidget({
    required Key super.key,
    required this.entry,
    required this.overlayState,
    this.tickerEnabled = true,
  });

  final OverlayEntry entry;
  final OverlayState overlayState;
  final bool tickerEnabled;

  @override
  _OverlayEntryWidgetState createState() => _OverlayEntryWidgetState();
}

class _OverlayEntryWidgetState extends State<_OverlayEntryWidget> {
  late _RenderTheater _theater;

  // Manages the stack of theater children whose paint order are sorted by their
  // _zOrderIndex. The children added by OverlayPortal are added to this linked
  // list, and they will be shown _above_ the OverlayEntry tied to this widget.
  // The children with larger zOrderIndex values (i.e. those called `show`
  // recently) will be painted last.
  //
  // This linked list is lazily created in `_add`, and the entries are added/removed
  // via `_add`/`_remove`, called by OverlayPortals lower in the tree. `_add` or
  // `_remove` does not cause this widget to rebuild, the linked list will be
  // read by _RenderTheater as part of its render child model. This would ideally
  // be in a RenderObject but there may not be RenderObjects between
  // _RenderTheater and the render subtree OverlayEntry builds.
  LinkedList<_OverlayEntryLocation>? _sortedTheaterSiblings;

  // Worst-case O(N), N being the number of children added to the top spot in
  // the same frame. This can be a bit expensive when there's a lot of global
  // key reparenting in the same frame but N is usually a small number.
  void _add(_OverlayEntryLocation child) {
    assert(mounted);
    final LinkedList<_OverlayEntryLocation> children =
        _sortedTheaterSiblings ??= LinkedList<_OverlayEntryLocation>();
    assert(!children.contains(child));
    _OverlayEntryLocation? insertPosition = children.isEmpty ? null : children.last;
    while (insertPosition != null && insertPosition._zOrderIndex > child._zOrderIndex) {
      insertPosition = insertPosition.previous;
    }
    if (insertPosition == null) {
      children.addFirst(child);
    } else {
      insertPosition.insertAfter(child);
    }
    assert(children.contains(child));
  }

  void _remove(_OverlayEntryLocation child) {
    assert(_sortedTheaterSiblings != null);
    final bool wasInCollection = _sortedTheaterSiblings?.remove(child) ?? false;
    assert(wasInCollection);
  }

  // Returns an Iterable that traverse the children in the child model in paint
  // order (from farthest to the user to the closest to the user).
  //
  // The iterator should be safe to use even when the child model is being
  // mutated. The reason for that is it's allowed to add/remove/move deferred
  // children to a _RenderTheater during performLayout, but the affected
  // children don't have to be laid out in the same performLayout call.
  late final Iterable<_RenderDeferredLayoutBox> _paintOrderIterable = _createChildIterable(
    reversed: false,
  );
  // An Iterable that traverse the children in the child model in
  // hit-test order (from closest to the user to the farthest to the user).
  late final Iterable<_RenderDeferredLayoutBox> _hitTestOrderIterable = _createChildIterable(
    reversed: true,
  );

  // The following uses sync* because hit-testing is lazy, and LinkedList as a
  // Iterable doesn't support concurrent modification.
  Iterable<_RenderDeferredLayoutBox> _createChildIterable({required bool reversed}) sync* {
    final LinkedList<_OverlayEntryLocation>? children = _sortedTheaterSiblings;
    if (children == null || children.isEmpty) {
      return;
    }
    _OverlayEntryLocation? candidate = reversed ? children.last : children.first;
    while (candidate != null) {
      final _RenderDeferredLayoutBox? renderBox = candidate._overlayChildRenderBox;
      candidate = reversed ? candidate.previous : candidate.next;
      if (renderBox != null) {
        yield renderBox;
      }
    }
  }

  @override
  void initState() {
    super.initState();
    widget.entry._overlayEntryStateNotifier!.value = this;
    _theater = context.findAncestorRenderObjectOfType<_RenderTheater>()!;
    assert(_sortedTheaterSiblings == null);
  }

  @override
  void didUpdateWidget(_OverlayEntryWidget oldWidget) {
    super.didUpdateWidget(oldWidget);
    // OverlayState's build method always returns a RenderObjectWidget _Theater,
    // so it's safe to assume that state equality implies render object equality.
    assert(oldWidget.entry == widget.entry);
    if (oldWidget.overlayState != widget.overlayState) {
      final _RenderTheater newTheater = context.findAncestorRenderObjectOfType<_RenderTheater>()!;
      assert(_theater != newTheater);
      _theater = newTheater;
    }
  }

  @override
  void dispose() {
    widget.entry._overlayEntryStateNotifier?.value = null;
    widget.entry._didUnmount();
    _sortedTheaterSiblings = null;
    super.dispose();
  }

  @override
  Widget build(BuildContext context) {
    return TickerMode(
      enabled: widget.tickerEnabled,
      child: _RenderTheaterMarker(
        theater: _theater,
        overlayEntryWidgetState: this,
        child: widget.entry.builder(context),
      ),
    );
  }

  void _markNeedsBuild() {
    setState(() {
      /* the state that changed is in the builder */
    });
  }
}

/// A stack of entries that can be managed independently.
///
/// Overlays let independent child widgets "float" visual elements on top of
/// other widgets by inserting them into the overlay's stack. The overlay lets
/// each of these widgets manage their participation in the overlay using
/// [OverlayEntry] objects.
///
/// Although you can create an [Overlay] directly, it's most common to use the
/// overlay created by the [Navigator] in a [WidgetsApp], [CupertinoApp] or a
/// [MaterialApp]. The navigator uses its overlay to manage the visual
/// appearance of its routes.
///
/// The [Overlay] widget uses a custom stack implementation, which is very
/// similar to the [Stack] widget. The main use case of [Overlay] is related to
/// navigation and being able to insert widgets on top of the pages in an app.
/// For layout purposes unrelated to navigation, consider using [Stack] instead.
///
/// An [Overlay] widget requires a [Directionality] widget to be in scope, so
/// that it can resolve direction-sensitive coordinates of any
/// [Positioned.directional] children.
///
/// For widgets drawn in an [OverlayEntry], do not assume that the size of the
/// [Overlay] is the size returned by [MediaQuery.sizeOf]. Nested overlays can
/// have different sizes.
///
/// {@tool dartpad}
/// This example shows how to use the [Overlay] to highlight the [NavigationBar]
/// destination.
///
/// ** See code in examples/api/lib/widgets/overlay/overlay.0.dart **
/// {@end-tool}
///
/// See also:
///
///  * [OverlayEntry], the class that is used for describing the overlay entries.
///  * [OverlayState], which is used to insert the entries into the overlay.
///  * [WidgetsApp], which inserts an [Overlay] widget indirectly via its [Navigator].
///  * [MaterialApp], which inserts an [Overlay] widget indirectly via its [Navigator].
///  * [CupertinoApp], which inserts an [Overlay] widget indirectly via its [Navigator].
///  * [Stack], which allows directly displaying a stack of widgets.
class Overlay extends StatefulWidget {
  /// Creates an overlay.
  ///
  /// The initial entries will be inserted into the overlay when its associated
  /// [OverlayState] is initialized.
  ///
  /// Rather than creating an overlay, consider using the overlay that is
  /// created by the [Navigator] in a [WidgetsApp], [CupertinoApp], or a
  /// [MaterialApp] for the application.
  const Overlay({
    super.key,
    this.initialEntries = const <OverlayEntry>[],
    this.clipBehavior = Clip.hardEdge,
  });

  /// Wrap the provided `child` in an [Overlay] to allow other visual elements
  /// (packed in [OverlayEntry]s) to float on top of the child.
  ///
  /// This is a convenience method over the regular [Overlay] constructor: It
  /// creates an [Overlay] and puts the provided `child` in an [OverlayEntry]
  /// at the bottom of that newly created Overlay.
  static Widget wrap({Key? key, Clip clipBehavior = Clip.hardEdge, required Widget child}) {
    return _WrappingOverlay(key: key, clipBehavior: clipBehavior, child: child);
  }

  /// The entries to include in the overlay initially.
  ///
  /// These entries are only used when the [OverlayState] is initialized. If you
  /// are providing a new [Overlay] description for an overlay that's already in
  /// the tree, then the new entries are ignored.
  ///
  /// To add entries to an [Overlay] that is already in the tree, use
  /// [Overlay.of] to obtain the [OverlayState] (or assign a [GlobalKey] to the
  /// [Overlay] widget and obtain the [OverlayState] via
  /// [GlobalKey.currentState]), and then use [OverlayState.insert] or
  /// [OverlayState.insertAll].
  ///
  /// To remove an entry from an [Overlay], use [OverlayEntry.remove].
  final List<OverlayEntry> initialEntries;

  /// {@macro flutter.material.Material.clipBehavior}
  ///
  /// Defaults to [Clip.hardEdge].
  final Clip clipBehavior;

  /// The [OverlayState] from the closest instance of [Overlay] that encloses
  /// the given context within the closest [LookupBoundary], and, in debug mode,
  /// will throw if one is not found.
  ///
  /// In debug mode, if the `debugRequiredFor` argument is provided and an
  /// overlay isn't found, then this function will throw an exception containing
  /// the runtime type of the given widget in the error message. The exception
  /// attempts to explain that the calling [Widget] (the one given by the
  /// `debugRequiredFor` argument) needs an [Overlay] to be present to function.
  /// If `debugRequiredFor` is not supplied, then the error message is more
  /// generic.
  ///
  /// Typical usage is as follows:
  ///
  /// ```dart
  /// OverlayState overlay = Overlay.of(context);
  /// ```
  ///
  /// If `rootOverlay` is set to true, the state from the furthest instance of
  /// this class is given instead. Useful for installing overlay entries above
  /// all subsequent instances of [Overlay].
  ///
  /// This method can be expensive (it walks the element tree).
  ///
  /// See also:
  ///
  /// * [Overlay.maybeOf] for a similar function that returns null if an
  ///   [Overlay] is not found.
  static OverlayState of(
    BuildContext context, {
    bool rootOverlay = false,
    Widget? debugRequiredFor,
  }) {
    final OverlayState? result = maybeOf(context, rootOverlay: rootOverlay);
    assert(() {
      if (result == null) {
        final bool hiddenByBoundary = LookupBoundary.debugIsHidingAncestorStateOfType<OverlayState>(
          context,
        );
        final List<DiagnosticsNode> information = <DiagnosticsNode>[
          ErrorSummary(
            'No Overlay widget found${hiddenByBoundary ? ' within the closest LookupBoundary' : ''}.',
          ),
          if (hiddenByBoundary)
            ErrorDescription(
              'There is an ancestor Overlay widget, but it is hidden by a LookupBoundary.',
            ),
          ErrorDescription(
            '${debugRequiredFor?.runtimeType ?? 'Some'} widgets require an Overlay widget ancestor for correct operation.',
          ),
          ErrorHint(
            'The most common way to add an Overlay to an application is to include a MaterialApp, CupertinoApp or Navigator widget in the runApp() call.',
          ),
          if (debugRequiredFor != null)
            DiagnosticsProperty<Widget>(
              'The specific widget that failed to find an overlay was',
              debugRequiredFor,
              style: DiagnosticsTreeStyle.errorProperty,
            ),
          if (context.widget != debugRequiredFor)
            context.describeElement(
              'The context from which that widget was searching for an overlay was',
            ),
        ];

        throw FlutterError.fromParts(information);
      }
      return true;
    }());
    return result!;
  }

  /// The [OverlayState] from the closest instance of [Overlay] that encloses
  /// the given context within the closest [LookupBoundary], if any.
  ///
  /// Typical usage is as follows:
  ///
  /// ```dart
  /// OverlayState? overlay = Overlay.maybeOf(context);
  /// ```
  ///
  /// If `rootOverlay` is set to true, the state from the furthest instance of
  /// this class is given instead. Useful for installing overlay entries above
  /// all subsequent instances of [Overlay].
  ///
  /// This method can be expensive (it walks the element tree).
  ///
  /// See also:
  ///
  ///  * [Overlay.of] for a similar function that returns a non-nullable result
  ///    and throws if an [Overlay] is not found.

  static OverlayState? maybeOf(BuildContext context, {bool rootOverlay = false}) {
    return rootOverlay
        ? LookupBoundary.findRootAncestorStateOfType<OverlayState>(context)
        : LookupBoundary.findAncestorStateOfType<OverlayState>(context);
  }

  @override
  OverlayState createState() => OverlayState();
}

/// The current state of an [Overlay].
///
/// Used to insert [OverlayEntry]s into the overlay using the [insert] and
/// [insertAll] functions.
class OverlayState extends State<Overlay> with TickerProviderStateMixin {
  final List<OverlayEntry> _entries = <OverlayEntry>[];

  @protected
  @override
  void initState() {
    super.initState();
    insertAll(widget.initialEntries);
  }

  int _insertionIndex(OverlayEntry? below, OverlayEntry? above) {
    assert(above == null || below == null);
    if (below != null) {
      return _entries.indexOf(below);
    }
    if (above != null) {
      return _entries.indexOf(above) + 1;
    }
    return _entries.length;
  }

  bool _debugCanInsertEntry(OverlayEntry entry) {
    final List<DiagnosticsNode> operandsInformation = <DiagnosticsNode>[
      DiagnosticsProperty<OverlayEntry>(
        'The OverlayEntry was',
        entry,
        style: DiagnosticsTreeStyle.errorProperty,
      ),
      DiagnosticsProperty<OverlayState>(
        'The Overlay the OverlayEntry was trying to insert to was',
        this,
        style: DiagnosticsTreeStyle.errorProperty,
      ),
    ];

    if (!mounted) {
      throw FlutterError.fromParts(<DiagnosticsNode>[
        ErrorSummary('Attempted to insert an OverlayEntry to an already disposed Overlay.'),
        ...operandsInformation,
      ]);
    }

    final OverlayState? currentOverlay = entry._overlay;
    final bool alreadyContainsEntry = _entries.contains(entry);

    if (alreadyContainsEntry) {
      final bool inconsistentOverlayState = !identical(currentOverlay, this);
      throw FlutterError.fromParts(<DiagnosticsNode>[
        ErrorSummary('The specified entry is already present in the target Overlay.'),
        ...operandsInformation,
        if (inconsistentOverlayState)
          ErrorHint('This could be an error in the Flutter framework.')
        else
          ErrorHint(
            'Consider calling remove on the OverlayEntry before inserting it to a different Overlay, '
            'or switching to the OverlayPortal API to avoid manual OverlayEntry management.',
          ),
        if (inconsistentOverlayState)
          DiagnosticsProperty<OverlayState>(
            "The OverlayEntry's current Overlay was",
            currentOverlay,
            style: DiagnosticsTreeStyle.errorProperty,
          ),
      ]);
    }

    if (currentOverlay == null) {
      return true;
    }

    throw FlutterError.fromParts(<DiagnosticsNode>[
      ErrorSummary('The specified entry is already present in a different Overlay.'),
      ...operandsInformation,
      DiagnosticsProperty<OverlayState>(
        "The OverlayEntry's current Overlay was",
        currentOverlay,
        style: DiagnosticsTreeStyle.errorProperty,
      ),
      ErrorHint(
        'Consider calling remove on the OverlayEntry before inserting it to a different Overlay, '
        'or switching to the OverlayPortal API to avoid manual OverlayEntry management.',
      ),
    ]);
  }

  /// Insert the given entry into the overlay.
  ///
  /// If `below` is non-null, the entry is inserted just below `below`.
  /// If `above` is non-null, the entry is inserted just above `above`.
  /// Otherwise, the entry is inserted on top.
  ///
  /// It is an error to specify both `above` and `below`.
  void insert(OverlayEntry entry, {OverlayEntry? below, OverlayEntry? above}) {
    assert(_debugVerifyInsertPosition(above, below));
    assert(_debugCanInsertEntry(entry));
    entry._overlay = this;
    setState(() {
      _entries.insert(_insertionIndex(below, above), entry);
    });
  }

  /// Insert all the entries in the given iterable.
  ///
  /// If `below` is non-null, the entries are inserted just below `below`.
  /// If `above` is non-null, the entries are inserted just above `above`.
  /// Otherwise, the entries are inserted on top.
  ///
  /// It is an error to specify both `above` and `below`.
  void insertAll(Iterable<OverlayEntry> entries, {OverlayEntry? below, OverlayEntry? above}) {
    assert(_debugVerifyInsertPosition(above, below));
    assert(entries.every(_debugCanInsertEntry));
    if (entries.isEmpty) {
      return;
    }
    for (final OverlayEntry entry in entries) {
      assert(entry._overlay == null);
      entry._overlay = this;
    }
    setState(() {
      _entries.insertAll(_insertionIndex(below, above), entries);
    });
  }

  bool _debugVerifyInsertPosition(
    OverlayEntry? above,
    OverlayEntry? below, {
    Iterable<OverlayEntry>? newEntries,
  }) {
    assert(above == null || below == null, 'Only one of `above` and `below` may be specified.');
    assert(
      above == null ||
          (above._overlay == this &&
              _entries.contains(above) &&
              (newEntries?.contains(above) ?? true)),
      'The provided entry used for `above` must be present in the Overlay${newEntries != null ? ' and in the `newEntriesList`' : ''}.',
    );
    assert(
      below == null ||
          (below._overlay == this &&
              _entries.contains(below) &&
              (newEntries?.contains(below) ?? true)),
      'The provided entry used for `below` must be present in the Overlay${newEntries != null ? ' and in the `newEntriesList`' : ''}.',
    );
    return true;
  }

  /// Remove all the entries listed in the given iterable, then reinsert them
  /// into the overlay in the given order.
  ///
  /// Entries mention in `newEntries` but absent from the overlay are inserted
  /// as if with [insertAll].
  ///
  /// Entries not mentioned in `newEntries` but present in the overlay are
  /// positioned as a group in the resulting list relative to the entries that
  /// were moved, as specified by one of `below` or `above`, which, if
  /// specified, must be one of the entries in `newEntries`:
  ///
  /// If `below` is non-null, the group is positioned just below `below`.
  /// If `above` is non-null, the group is positioned just above `above`.
  /// Otherwise, the group is left on top, with all the rearranged entries
  /// below.
  ///
  /// It is an error to specify both `above` and `below`.
  void rearrange(Iterable<OverlayEntry> newEntries, {OverlayEntry? below, OverlayEntry? above}) {
    final List<OverlayEntry> newEntriesList =
        newEntries is List<OverlayEntry> ? newEntries : newEntries.toList(growable: false);
    assert(_debugVerifyInsertPosition(above, below, newEntries: newEntriesList));
    assert(
      newEntriesList.every(
        (OverlayEntry entry) => entry._overlay == null || entry._overlay == this,
      ),
      'One or more of the specified entries are already present in another Overlay.',
    );
    assert(
      newEntriesList.every(
        (OverlayEntry entry) => _entries.indexOf(entry) == _entries.lastIndexOf(entry),
      ),
      'One or more of the specified entries are specified multiple times.',
    );
    if (newEntriesList.isEmpty) {
      return;
    }
    if (listEquals(_entries, newEntriesList)) {
      return;
    }
    final LinkedHashSet<OverlayEntry> old = LinkedHashSet<OverlayEntry>.of(_entries);
    for (final OverlayEntry entry in newEntriesList) {
      entry._overlay ??= this;
    }
    setState(() {
      _entries.clear();
      _entries.addAll(newEntriesList);
      old.removeAll(newEntriesList);
      _entries.insertAll(_insertionIndex(below, above), old);
    });
  }

  void _markDirty() {
    if (mounted) {
      setState(() {});
    }
  }

  /// (DEBUG ONLY) Check whether a given entry is visible (i.e., not behind an
  /// opaque entry).
  ///
  /// This is an O(N) algorithm, and should not be necessary except for debug
  /// asserts. To avoid people depending on it, this function is implemented
  /// only in debug mode, and always returns false in release mode.
  bool debugIsVisible(OverlayEntry entry) {
    bool result = false;
    assert(_entries.contains(entry));
    assert(() {
      for (int i = _entries.length - 1; i > 0; i -= 1) {
        final OverlayEntry candidate = _entries[i];
        if (candidate == entry) {
          result = true;
          break;
        }
        if (candidate.opaque) {
          break;
        }
      }
      return true;
    }());
    return result;
  }

  void _didChangeEntryOpacity() {
    setState(() {
      // We use the opacity of the entry in our build function, which means we
      // our state has changed.
    });
  }

  @protected
  @override
  Widget build(BuildContext context) {
    // This list is filled backwards and then reversed below before
    // it is added to the tree.
    final List<_OverlayEntryWidget> children = <_OverlayEntryWidget>[];
    bool onstage = true;
    int onstageCount = 0;
    for (final OverlayEntry entry in _entries.reversed) {
      if (onstage) {
        onstageCount += 1;
        children.add(_OverlayEntryWidget(key: entry._key, overlayState: this, entry: entry));
        if (entry.opaque) {
          onstage = false;
        }
      } else if (entry.maintainState) {
        children.add(
          _OverlayEntryWidget(
            key: entry._key,
            overlayState: this,
            entry: entry,
            tickerEnabled: false,
          ),
        );
      }
    }
    return _Theater(
      skipCount: children.length - onstageCount,
      clipBehavior: widget.clipBehavior,
      children: children.reversed.toList(growable: false),
    );
  }

  @protected
  @override
  void debugFillProperties(DiagnosticPropertiesBuilder properties) {
    super.debugFillProperties(properties);
    // TODO(jacobr): use IterableProperty instead as that would
    // provide a slightly more consistent string summary of the List.
    properties.add(DiagnosticsProperty<List<OverlayEntry>>('entries', _entries));
  }
}

class _WrappingOverlay extends StatefulWidget {
  const _WrappingOverlay({super.key, this.clipBehavior = Clip.hardEdge, required this.child});

  final Clip clipBehavior;
  final Widget child;

  @override
  State<_WrappingOverlay> createState() => _WrappingOverlayState();
}

class _WrappingOverlayState extends State<_WrappingOverlay> {
  late final OverlayEntry _entry = OverlayEntry(
    canSizeOverlay: true,
    opaque: true,
    builder: (BuildContext context) {
      return widget.child;
    },
  );

  @override
  void didUpdateWidget(_WrappingOverlay oldWidget) {
    super.didUpdateWidget(oldWidget);
    _entry.markNeedsBuild();
  }

  @override
  void dispose() {
    _entry
      ..remove()
      ..dispose();
    super.dispose();
  }

  @override
  Widget build(BuildContext context) {
    return Overlay(clipBehavior: widget.clipBehavior, initialEntries: <OverlayEntry>[_entry]);
  }
}

/// Special version of a [Stack], that doesn't layout and render the first
/// [skipCount] children.
///
/// The first [skipCount] children are considered "offstage".
class _Theater extends MultiChildRenderObjectWidget {
  const _Theater({
    this.skipCount = 0,
    this.clipBehavior = Clip.hardEdge,
    required List<_OverlayEntryWidget> super.children,
  }) : assert(skipCount >= 0),
       assert(children.length >= skipCount);

  final int skipCount;

  final Clip clipBehavior;

  @override
  _TheaterElement createElement() => _TheaterElement(this);

  @override
  _RenderTheater createRenderObject(BuildContext context) {
    return _RenderTheater(
      skipCount: skipCount,
      textDirection: Directionality.of(context),
      clipBehavior: clipBehavior,
    );
  }

  @override
  void updateRenderObject(BuildContext context, _RenderTheater renderObject) {
    renderObject
      ..skipCount = skipCount
      ..textDirection = Directionality.of(context)
      ..clipBehavior = clipBehavior;
  }

  @override
  void debugFillProperties(DiagnosticPropertiesBuilder properties) {
    super.debugFillProperties(properties);
    properties.add(IntProperty('skipCount', skipCount));
  }
}

class _TheaterElement extends MultiChildRenderObjectElement {
  _TheaterElement(_Theater super.widget);

  @override
  _RenderTheater get renderObject => super.renderObject as _RenderTheater;

  @override
  void insertRenderObjectChild(RenderBox child, IndexedSlot<Element?> slot) {
    super.insertRenderObjectChild(child, slot);
    final _TheaterParentData parentData = child.parentData! as _TheaterParentData;
    parentData.overlayEntry =
        ((widget as _Theater).children[slot.index] as _OverlayEntryWidget).entry;
    assert(parentData.overlayEntry != null);
  }

  @override
  void moveRenderObjectChild(
    RenderBox child,
    IndexedSlot<Element?> oldSlot,
    IndexedSlot<Element?> newSlot,
  ) {
    super.moveRenderObjectChild(child, oldSlot, newSlot);
    assert(() {
      final _TheaterParentData parentData = child.parentData! as _TheaterParentData;
      final OverlayEntry entryAtNewSlot =
          ((widget as _Theater).children[newSlot.index] as _OverlayEntryWidget).entry;
      assert(parentData.overlayEntry == entryAtNewSlot);
      return true;
    }());
  }

  @override
  void debugVisitOnstageChildren(ElementVisitor visitor) {
    final _Theater theater = widget as _Theater;
    assert(children.length >= theater.skipCount);
    children.skip(theater.skipCount).forEach(visitor);
  }
}

// A `RenderBox` that sizes itself to its parent's size, implements the stack
// layout algorithm and renders its children in the given `theater`.
mixin _RenderTheaterMixin on RenderBox {
  _RenderTheater get theater;

  Iterable<RenderBox> _childrenInPaintOrder();
  Iterable<RenderBox> _childrenInHitTestOrder();

  @override
  void setupParentData(RenderBox child) {
    if (child.parentData is! StackParentData) {
      child.parentData = StackParentData();
    }
  }

  @override
  double? computeDistanceToActualBaseline(TextBaseline baseline) {
    assert(!debugNeedsLayout);
    BaselineOffset baselineOffset = BaselineOffset.noBaseline;
    for (final RenderBox child in _childrenInPaintOrder()) {
      assert(!child.debugNeedsLayout);
      final StackParentData childParentData = child.parentData! as StackParentData;
      baselineOffset = baselineOffset.minOf(
        BaselineOffset(child.getDistanceToActualBaseline(baseline)) + childParentData.offset.dy,
      );
    }
    return baselineOffset.offset;
  }

  static double? baselineForChild(
    RenderBox child,
    Size theaterSize,
    BoxConstraints nonPositionedChildConstraints,
    Alignment alignment,
    TextBaseline baseline,
  ) {
    final StackParentData childParentData = child.parentData! as StackParentData;
    final BoxConstraints childConstraints =
        childParentData.isPositioned
            ? childParentData.positionedChildConstraints(theaterSize)
            : nonPositionedChildConstraints;
    final double? baselineOffset = child.getDryBaseline(childConstraints, baseline);
    if (baselineOffset == null) {
      return null;
    }
    final double y = switch (childParentData) {
      StackParentData(:final double top?) => top,
      StackParentData(:final double bottom?) =>
        theaterSize.height - bottom - child.getDryLayout(childConstraints).height,
      StackParentData() =>
        alignment.alongOffset(theaterSize - child.getDryLayout(childConstraints) as Offset).dy,
    };
    return baselineOffset + y;
  }

  void layoutChild(RenderBox child, BoxConstraints nonPositionedChildConstraints) {
    final StackParentData childParentData = child.parentData! as StackParentData;
    final Alignment alignment = theater._resolvedAlignment;
    if (!childParentData.isPositioned) {
      child.layout(nonPositionedChildConstraints, parentUsesSize: true);
      childParentData.offset = Offset.zero;
    } else {
      assert(
        child is! _RenderDeferredLayoutBox,
        'all _RenderDeferredLayoutBoxes must be non-positioned children.',
      );
      RenderStack.layoutPositionedChild(child, childParentData, size, alignment);
    }
    assert(child.parentData == childParentData);
  }

  @override
  bool hitTestChildren(BoxHitTestResult result, {required Offset position}) {
    final Iterator<RenderBox> iterator = _childrenInHitTestOrder().iterator;
    bool isHit = false;
    while (!isHit && iterator.moveNext()) {
      final RenderBox child = iterator.current;
      final StackParentData childParentData = child.parentData! as StackParentData;
      final RenderBox localChild = child;
      bool childHitTest(BoxHitTestResult result, Offset position) =>
          localChild.hitTest(result, position: position);
      isHit = result.addWithPaintOffset(
        offset: childParentData.offset,
        position: position,
        hitTest: childHitTest,
      );
    }
    return isHit;
  }

  @override
  void paint(PaintingContext context, Offset offset) {
    for (final RenderBox child in _childrenInPaintOrder()) {
      final StackParentData childParentData = child.parentData! as StackParentData;
      context.paintChild(child, childParentData.offset + offset);
    }
  }
}

class _TheaterParentData extends StackParentData {
  // The OverlayEntry that directly created this child. This field is null for
  // children that are created by an OverlayPortal.
  OverlayEntry? overlayEntry;

  /// A [OverlayPortal] makes its overlay child a render child of an ancestor
  /// [Overlay]. Currently, to make sure the overlay child is painted after its
  /// [OverlayPortal], and before the next [OverlayEntry] (which could be
  /// something that should obstruct the overlay child, such as a [ModalRoute])
  /// in the host [Overlay], the paint order of each overlay child is managed by
  /// the [OverlayEntry] that hosts its [OverlayPortal].
  ///
  /// The following methods are exposed to allow easy access to the overlay
  /// children's render objects whose order is managed by [overlayEntry], in the
  /// right order.

  // _overlayStateMounted is set to null in _OverlayEntryWidgetState's dispose
  // method. This property is only accessed during layout, paint and hit-test so
  // the `value!` should be safe.
  Iterator<_RenderDeferredLayoutBox>? get paintOrderIterator =>
      overlayEntry?._overlayEntryStateNotifier?.value!._paintOrderIterable.iterator;
  Iterator<_RenderDeferredLayoutBox>? get hitTestOrderIterator =>
      overlayEntry?._overlayEntryStateNotifier?.value!._hitTestOrderIterable.iterator;

  // A convenience method for traversing `paintOrderIterator` with a
  // [RenderObjectVisitor].
  void visitOverlayPortalChildrenOnOverlayEntry(RenderObjectVisitor visitor) =>
      overlayEntry?._overlayEntryStateNotifier?.value!._paintOrderIterable.forEach(visitor);
}

class _RenderTheater extends RenderBox
    with ContainerRenderObjectMixin<RenderBox, StackParentData>, _RenderTheaterMixin {
  _RenderTheater({
    List<RenderBox>? children,
    required TextDirection textDirection,
    int skipCount = 0,
    Clip clipBehavior = Clip.hardEdge,
  }) : assert(skipCount >= 0),
       _textDirection = textDirection,
       _skipCount = skipCount,
       _clipBehavior = clipBehavior {
    addAll(children);
  }

  @override
  _RenderTheater get theater => this;

  @override
  void setupParentData(RenderBox child) {
    if (child.parentData is! _TheaterParentData) {
      child.parentData = _TheaterParentData();
    }
  }

  @override
  void attach(PipelineOwner owner) {
    super.attach(owner);
    RenderBox? child = firstChild;
    while (child != null) {
      final _TheaterParentData childParentData = child.parentData! as _TheaterParentData;
      final Iterator<RenderBox>? iterator = childParentData.paintOrderIterator;
      if (iterator != null) {
        while (iterator.moveNext()) {
          iterator.current.attach(owner);
        }
      }
      child = childParentData.nextSibling;
    }
  }

  static void _detachChild(RenderObject child) => child.detach();

  @override
  void detach() {
    super.detach();
    RenderBox? child = firstChild;
    while (child != null) {
      final _TheaterParentData childParentData = child.parentData! as _TheaterParentData;
      childParentData.visitOverlayPortalChildrenOnOverlayEntry(_detachChild);
      child = childParentData.nextSibling;
    }
  }

  @override
  void redepthChildren() => visitChildren(redepthChild);

  Alignment? _alignmentCache;
  Alignment get _resolvedAlignment =>
      _alignmentCache ??= AlignmentDirectional.topStart.resolve(textDirection);

  void _markNeedResolution() {
    _alignmentCache = null;
    markNeedsLayout();
  }

  TextDirection get textDirection => _textDirection;
  TextDirection _textDirection;
  set textDirection(TextDirection value) {
    if (_textDirection == value) {
      return;
    }
    _textDirection = value;
    _markNeedResolution();
  }

  int get skipCount => _skipCount;
  int _skipCount;
  set skipCount(int value) {
    if (_skipCount != value) {
      _skipCount = value;
      markNeedsLayout();
    }
  }

  /// {@macro flutter.material.Material.clipBehavior}
  ///
  /// Defaults to [Clip.hardEdge].
  Clip get clipBehavior => _clipBehavior;
  Clip _clipBehavior = Clip.hardEdge;
  set clipBehavior(Clip value) {
    if (value != _clipBehavior) {
      _clipBehavior = value;
      markNeedsPaint();
      markNeedsSemanticsUpdate();
    }
  }

  // Adding/removing deferred child does not affect the layout of other children,
  // or that of the Overlay, so there's no need to invalidate the layout of the
  // Overlay.
  //
  // When _skipMarkNeedsLayout is true, markNeedsLayout does not do anything.
  bool _skipMarkNeedsLayout = false;
  void _addDeferredChild(_RenderDeferredLayoutBox child) {
    assert(!_skipMarkNeedsLayout);
    _skipMarkNeedsLayout = true;
    adoptChild(child);
    // The Overlay still needs repainting when a deferred child is added. Usually
    // `markNeedsLayout` implies `markNeedsPaint`, but here `markNeedsLayout` is
    // skipped when the `_skipMarkNeedsLayout` flag is set.
    markNeedsPaint();
    _skipMarkNeedsLayout = false;

    // After adding `child` to the render tree, we want to make sure it will be
    // laid out in the same frame. This is done by calling markNeedsLayout on the
    // layout surrogate. This ensures `child` is added to the dirty list (see
    // _RenderLayoutSurrogateProxyBox.performLayout).
    child._layoutSurrogate.markNeedsLayout();
  }

  void _removeDeferredChild(_RenderDeferredLayoutBox child) {
    assert(!_skipMarkNeedsLayout);
    _skipMarkNeedsLayout = true;
    dropChild(child);
    // The Overlay still needs repainting when a deferred child is dropped. See
    // the comment in `_addDeferredChild`.
    markNeedsPaint();
    _skipMarkNeedsLayout = false;
  }

  @override
  void markNeedsLayout() {
    if (!_skipMarkNeedsLayout) {
      super.markNeedsLayout();
    }
  }

  RenderBox? get _firstOnstageChild {
    if (skipCount == super.childCount) {
      return null;
    }
    RenderBox? child = super.firstChild;
    for (int toSkip = skipCount; toSkip > 0; toSkip--) {
      final StackParentData childParentData = child!.parentData! as StackParentData;
      child = childParentData.nextSibling;
      assert(child != null);
    }
    return child;
  }

  RenderBox? get _lastOnstageChild => skipCount == super.childCount ? null : lastChild;

  @override
  double computeMinIntrinsicWidth(double height) {
    return RenderStack.getIntrinsicDimension(
      _firstOnstageChild,
      (RenderBox child) => child.getMinIntrinsicWidth(height),
    );
  }

  @override
  double computeMaxIntrinsicWidth(double height) {
    return RenderStack.getIntrinsicDimension(
      _firstOnstageChild,
      (RenderBox child) => child.getMaxIntrinsicWidth(height),
    );
  }

  @override
  double computeMinIntrinsicHeight(double width) {
    return RenderStack.getIntrinsicDimension(
      _firstOnstageChild,
      (RenderBox child) => child.getMinIntrinsicHeight(width),
    );
  }

  @override
  double computeMaxIntrinsicHeight(double width) {
    return RenderStack.getIntrinsicDimension(
      _firstOnstageChild,
      (RenderBox child) => child.getMaxIntrinsicHeight(width),
    );
  }

  @override
  double? computeDryBaseline(BoxConstraints constraints, TextBaseline baseline) {
    final Size size =
        constraints.biggest.isFinite
            ? constraints.biggest
            : _findSizeDeterminingChild().getDryLayout(constraints);
    final BoxConstraints nonPositionedChildConstraints = BoxConstraints.tight(size);
    final Alignment alignment = theater._resolvedAlignment;

    BaselineOffset baselineOffset = BaselineOffset.noBaseline;
    for (final RenderBox child in _childrenInPaintOrder()) {
      baselineOffset = baselineOffset.minOf(
        BaselineOffset(
          _RenderTheaterMixin.baselineForChild(
            child,
            size,
            nonPositionedChildConstraints,
            alignment,
            baseline,
          ),
        ),
      );
    }
    return baselineOffset.offset;
  }

  @override
  Size computeDryLayout(BoxConstraints constraints) {
    if (constraints.biggest.isFinite) {
      return constraints.biggest;
    }
    return _findSizeDeterminingChild().getDryLayout(constraints);
  }

  @override
  // The following uses sync* because concurrent modifications should be allowed
  // during layout.
  Iterable<RenderBox> _childrenInPaintOrder() sync* {
    RenderBox? child = _firstOnstageChild;
    while (child != null) {
      yield child;
      final _TheaterParentData childParentData = child.parentData! as _TheaterParentData;
      final Iterator<RenderBox>? innerIterator = childParentData.paintOrderIterator;
      if (innerIterator != null) {
        while (innerIterator.moveNext()) {
          yield innerIterator.current;
        }
      }
      child = childParentData.nextSibling;
    }
  }

  @override
  // The following uses sync* because hit testing should be lazy.
  Iterable<RenderBox> _childrenInHitTestOrder() sync* {
    RenderBox? child = _lastOnstageChild;
    int childLeft = childCount - skipCount;
    while (child != null) {
      final _TheaterParentData childParentData = child.parentData! as _TheaterParentData;
      final Iterator<RenderBox>? innerIterator = childParentData.hitTestOrderIterator;
      if (innerIterator != null) {
        while (innerIterator.moveNext()) {
          yield innerIterator.current;
        }
      }
      yield child;
      childLeft -= 1;
      child = childLeft <= 0 ? null : childParentData.previousSibling;
    }
  }

  @override
  bool get sizedByParent => false;

  bool _layingOutSizeDeterminingChild = false;
  @override
  void performLayout() {
    RenderBox? sizeDeterminingChild;
    if (constraints.biggest.isFinite) {
      size = constraints.biggest;
    } else {
      sizeDeterminingChild = _findSizeDeterminingChild();
      _layingOutSizeDeterminingChild = true;
      layoutChild(sizeDeterminingChild, constraints);
      _layingOutSizeDeterminingChild = false;
      size = sizeDeterminingChild.size;
    }

    // Equivalent to BoxConstraints used by RenderStack for StackFit.expand.
    final BoxConstraints nonPositionedChildConstraints = BoxConstraints.tight(size);
    for (final RenderBox child in _childrenInPaintOrder()) {
      if (child != sizeDeterminingChild) {
        layoutChild(child, nonPositionedChildConstraints);
      }
    }
  }

  RenderBox _findSizeDeterminingChild() {
    RenderBox? child = _lastOnstageChild;
    while (child != null) {
      final _TheaterParentData childParentData = child.parentData! as _TheaterParentData;
      if ((childParentData.overlayEntry?.canSizeOverlay ?? false) &&
          !childParentData.isPositioned) {
        return child;
      }
      child = childParentData.previousSibling;
    }
    throw FlutterError.fromParts(<DiagnosticsNode>[
      ErrorSummary(
        'Overlay was given infinite constraints and cannot be sized by a suitable child.',
      ),
      ErrorDescription(
        'The constraints given to the overlay ($constraints) would result in an illegal '
        'infinite size (${constraints.biggest}). To avoid that, the Overlay tried to size '
        'itself to one of its children, but no suitable non-positioned child that belongs to an '
        'OverlayEntry with canSizeOverlay set to true could be found.',
      ),
      ErrorHint(
        'Try wrapping the Overlay in a SizedBox to give it a finite size or '
        'use an OverlayEntry with canSizeOverlay set to true.',
      ),
    ]);
  }

  final LayerHandle<ClipRectLayer> _clipRectLayer = LayerHandle<ClipRectLayer>();

  @override
  void paint(PaintingContext context, Offset offset) {
    if (clipBehavior != Clip.none) {
      _clipRectLayer.layer = context.pushClipRect(
        needsCompositing,
        offset,
        Offset.zero & size,
        super.paint,
        clipBehavior: clipBehavior,
        oldLayer: _clipRectLayer.layer,
      );
    } else {
      _clipRectLayer.layer = null;
      super.paint(context, offset);
    }
  }

  @override
  void dispose() {
    _clipRectLayer.layer = null;
    super.dispose();
  }

  @override
  void visitChildren(RenderObjectVisitor visitor) {
    RenderBox? child = firstChild;
    while (child != null) {
      visitor(child);
      final _TheaterParentData childParentData = child.parentData! as _TheaterParentData;
      childParentData.visitOverlayPortalChildrenOnOverlayEntry(visitor);
      child = childParentData.nextSibling;
    }
  }

  @override
  void visitChildrenForSemantics(RenderObjectVisitor visitor) {
    RenderBox? child = _firstOnstageChild;
    while (child != null) {
      visitor(child);
      final _TheaterParentData childParentData = child.parentData! as _TheaterParentData;
      child = childParentData.nextSibling;
    }
  }

  @override
  Rect? describeApproximatePaintClip(RenderObject child) {
    switch (clipBehavior) {
      case Clip.none:
        return null;
      case Clip.hardEdge:
      case Clip.antiAlias:
      case Clip.antiAliasWithSaveLayer:
        return Offset.zero & size;
    }
  }

  @override
  void debugFillProperties(DiagnosticPropertiesBuilder properties) {
    super.debugFillProperties(properties);
    properties.add(IntProperty('skipCount', skipCount));
    properties.add(EnumProperty<TextDirection>('textDirection', textDirection));
  }

  @override
  List<DiagnosticsNode> debugDescribeChildren() {
    final List<DiagnosticsNode> offstageChildren = <DiagnosticsNode>[];
    final List<DiagnosticsNode> onstageChildren = <DiagnosticsNode>[];

    int count = 1;
    bool onstage = false;
    RenderBox? child = firstChild;
    final RenderBox? firstOnstageChild = _firstOnstageChild;
    while (child != null) {
      final _TheaterParentData childParentData = child.parentData! as _TheaterParentData;
      if (child == firstOnstageChild) {
        onstage = true;
        count = 1;
      }

      if (onstage) {
        onstageChildren.add(child.toDiagnosticsNode(name: 'onstage $count'));
      } else {
        offstageChildren.add(
          child.toDiagnosticsNode(name: 'offstage $count', style: DiagnosticsTreeStyle.offstage),
        );
      }

      int subcount = 1;
      childParentData.visitOverlayPortalChildrenOnOverlayEntry((RenderObject renderObject) {
        final RenderBox child = renderObject as RenderBox;
        if (onstage) {
          onstageChildren.add(child.toDiagnosticsNode(name: 'onstage $count - $subcount'));
        } else {
          offstageChildren.add(
            child.toDiagnosticsNode(
              name: 'offstage $count - $subcount',
              style: DiagnosticsTreeStyle.offstage,
            ),
          );
        }
        subcount += 1;
      });

      child = childParentData.nextSibling;
      count += 1;
    }

    return <DiagnosticsNode>[
      ...onstageChildren,
      if (offstageChildren.isNotEmpty)
        ...offstageChildren
      else
        DiagnosticsNode.message('no offstage children', style: DiagnosticsTreeStyle.offstage),
    ];
  }
}

// * OverlayPortal Implementation
//  OverlayPortal is inspired by the
//  [flutter_portal](https://pub.dev/packages/flutter_portal) package.
//
// ** RenderObject hierarchy
// The widget works by inserting its overlay child's render subtree directly
// under [Overlay]'s render object (_RenderTheater).
// https://user-images.githubusercontent.com/31859944/171971838-62ed3975-4b5d-4733-a9c9-f79e263b8fcc.jpg
//
// To ensure the overlay child render subtree does not do layout twice, the
// subtree must only perform layout after both its _RenderTheater and the
// [OverlayPortal]'s render object (_RenderLayoutSurrogateProxyBox) have
// finished layout. This is handled by _RenderDeferredLayoutBox.
//
// ** Z-Index of an overlay child
// [_OverlayEntryLocation] is a (currently private) interface that allows an
// [OverlayPortal] to insert its overlay child into a specific [Overlay], as
// well as specifying the paint order between the overlay child and other
// children of the _RenderTheater.
//
// Since [OverlayPortal] is only allowed to target ancestor [Overlay]s
// (_RenderTheater must finish doing layout before _RenderDeferredLayoutBox),
// the _RenderTheater should typically be acquired using an [InheritedWidget]
// (currently, _RenderTheaterMarker) in case the [OverlayPortal] gets
// reparented.

/// A class to show, hide and bring to top an [OverlayPortal]'s overlay child
/// in the target [Overlay].
///
/// A [OverlayPortalController] can only be given to at most one [OverlayPortal]
/// at a time. When an [OverlayPortalController] is moved from one
/// [OverlayPortal] to another, its [isShowing] state does not carry over.
///
/// [OverlayPortalController.show] and [OverlayPortalController.hide] can be
/// called even before the controller is assigned to any [OverlayPortal], but
/// they typically should not be called while the widget tree is being rebuilt.
class OverlayPortalController {
  /// Creates an [OverlayPortalController], optionally with a String identifier
  /// `debugLabel`.
  OverlayPortalController({String? debugLabel}) : _debugLabel = debugLabel;

  _OverlayPortalState? _attachTarget;

  // A separate _zOrderIndex to allow `show()` or `hide()` to be called when the
  // controller is not yet attached. Once this controller is attached,
  // _attachTarget._zOrderIndex will be used as the source of truth, and this
  // variable will be set to null.
  int? _zOrderIndex;
  final String? _debugLabel;

  static int _wallTime =
      kIsWeb
          ? -9007199254740992 // -2^53
          : -1 << 63;

  // Returns a unique and monotonically increasing timestamp that represents
  // now.
  //
  // The value this method returns increments after each call.
  int _now() {
    final int now = _wallTime += 1;
    assert(_zOrderIndex == null || _zOrderIndex! < now);
    assert(_attachTarget?._zOrderIndex == null || _attachTarget!._zOrderIndex! < now);
    return now;
  }

  /// Show the overlay child of the [OverlayPortal] this controller is attached
  /// to, at the top of the target [Overlay].
  ///
  /// When there are more than one [OverlayPortal]s that target the same
  /// [Overlay], the overlay child of the last [OverlayPortal] to have called
  /// [show] appears at the top level, unobstructed.
  ///
  /// If [isShowing] is already true, calling this method brings the overlay
  /// child it controls to the top.
  ///
  /// This method should typically not be called while the widget tree is being
  /// rebuilt.
  void show() {
    final _OverlayPortalState? state = _attachTarget;
    if (state != null) {
      state.show(_now());
    } else {
      _zOrderIndex = _now();
    }
  }

  /// Hide the [OverlayPortal]'s overlay child.
  ///
  /// Once hidden, the overlay child will be removed from the widget tree the
  /// next time the widget tree rebuilds, and stateful widgets in the overlay
  /// child may lose states as a result.
  ///
  /// This method should typically not be called while the widget tree is being
  /// rebuilt.
  void hide() {
    final _OverlayPortalState? state = _attachTarget;
    if (state != null) {
      state.hide();
    } else {
      assert(_zOrderIndex != null);
      _zOrderIndex = null;
    }
  }

  /// Whether the associated [OverlayPortal] should build and show its overlay
  /// child, using its `overlayChildBuilder`.
  bool get isShowing {
    final _OverlayPortalState? state = _attachTarget;
    return state != null ? state._zOrderIndex != null : _zOrderIndex != null;
  }

  /// Convenience method for toggling the current [isShowing] status.
  ///
  /// This method should typically not be called while the widget tree is being
  /// rebuilt.
  void toggle() => isShowing ? hide() : show();

  @override
  String toString() {
    final String? debugLabel = _debugLabel;
    final String label = debugLabel == null ? '' : '($debugLabel)';
    final String isDetached = _attachTarget != null ? '' : ' DETACHED';
    return '${objectRuntimeType(this, 'OverlayPortalController')}$label$isDetached';
  }
}

/// A widget that renders its overlay child on an [Overlay].
///
/// The overlay child is initially hidden until [OverlayPortalController.show]
/// is called on the associated [controller]. The [OverlayPortal] uses
/// [overlayChildBuilder] to build its overlay child and renders it on the
/// specified [Overlay] as if it was inserted using an [OverlayEntry], while it
/// can depend on the same set of [InheritedWidget]s (such as [Theme]) that this
/// widget can depend on.
///
/// This widget requires an [Overlay] ancestor in the widget tree when its
/// overlay child is showing. The overlay child is rendered by the [Overlay]
/// ancestor, not by the widget itself. This allows the overlay child to float
/// above other widgets, independent of its position in the widget tree.
///
/// When [OverlayPortalController.hide] is called, the widget built using
/// [overlayChildBuilder] will be removed from the widget tree the next time the
/// widget rebuilds. Stateful descendants in the overlay child subtree may lose
/// states as a result.
///
/// {@tool dartpad}
/// This example uses an [OverlayPortal] to build a tooltip that becomes visible
/// when the user taps on the [child] widget. There's a [DefaultTextStyle] above
/// the [OverlayPortal] controlling the [TextStyle] of both the [child] widget
/// and the widget [overlayChildBuilder] builds, which isn't otherwise doable if
/// the tooltip was added as an [OverlayEntry].
///
/// ** See code in examples/api/lib/widgets/overlay/overlay_portal.0.dart **
/// {@end-tool}
///
/// ### Paint Order
///
/// In an [Overlay], an overlay child is painted after the [OverlayEntry]
/// associated with its [OverlayPortal] (that is, the [OverlayEntry] closest to
/// the [OverlayPortal] in the widget tree, which usually represents the
/// enclosing [Route]), and before the next [OverlayEntry].
///
/// When an [OverlayEntry] has multiple associated [OverlayPortal]s, the paint
/// order between their overlay children is the order in which
/// [OverlayPortalController.show] was called. The last [OverlayPortal] to have
/// called `show` gets to paint its overlay child in the foreground.
///
/// ### Semantics
///
/// The semantics subtree generated by the overlay child is considered attached
/// to [OverlayPortal] instead of the target [Overlay]. An [OverlayPortal]'s
/// semantics subtree can be dropped from the semantics tree due to invisibility
/// while the overlay child is still visible (for example, when the
/// [OverlayPortal] is completely invisible in a [ListView] but kept alive by
/// a [KeepAlive] widget). When this happens the semantics subtree generated by
/// the overlay child is also dropped, even if the overlay child is still visible
/// on screen.
///
/// {@template flutter.widgets.overlayPortalVsOverlayEntry}
/// ### Differences between [OverlayPortal] and [OverlayEntry]
///
/// The main difference between [OverlayEntry] and [OverlayPortal] is that
/// [OverlayEntry] builds its widget subtree as a child of the target [Overlay],
/// while [OverlayPortal] uses [OverlayPortal.overlayChildBuilder] to build a
/// child widget of itself. This allows [OverlayPortal]'s overlay child to depend
/// on the same set of [InheritedWidget]s as [OverlayPortal], and it's also
/// guaranteed that the overlay child will not outlive its [OverlayPortal].
///
/// On the other hand, [OverlayPortal]'s implementation is more complex. For
/// instance, it does a bit more work than a regular widget during global key
/// reparenting. If the content to be shown on the [Overlay] doesn't benefit
/// from being a part of [OverlayPortal]'s subtree, consider using an
/// [OverlayEntry] instead.
/// {@endtemplate}
///
/// See also:
///
///  * [OverlayEntry], an alternative API for inserting widgets into an
///    [Overlay].
///  * [Positioned], which can be used to size and position the overlay child in
///    relation to the target [Overlay]'s boundaries.
///  * [CompositedTransformFollower], which can be used to position the overlay
///    child in relation to the linked [CompositedTransformTarget] widget.
class OverlayPortal extends StatefulWidget {
  /// Creates an [OverlayPortal] that renders the widget [overlayChildBuilder]
  /// builds on the closest [Overlay] when [OverlayPortalController.show] is
  /// called.
  const OverlayPortal({
    super.key,
    required this.controller,
    required this.overlayChildBuilder,
    this.child,
  }) : _targetRootOverlay = false;

  /// Creates an [OverlayPortal] that renders the widget [overlayChildBuilder]
  /// builds on the root [Overlay] when [OverlayPortalController.show] is
  /// called.
  const OverlayPortal.targetsRootOverlay({
    super.key,
    required this.controller,
    required this.overlayChildBuilder,
    this.child,
  }) : _targetRootOverlay = true;

  /// Creates an [OverlayPortal] that renders the widget `overlayChildBuilder`
  /// builds on the closest [Overlay] when [OverlayPortalController.show] is
  /// called.
  ///
  /// Developers can use `overlayChildBuilder` to configure the overlay child
  /// based on the the size and the location of [OverlayPortal.child] within the
  /// target [Overlay], as well as the size of the [Overlay] itself. This allows
  /// the overlay child to, for example, always follow [OverlayPortal.child] and
  /// at the same time resize itself base on how close it is to the edges of
  /// the [Overlay].
  ///
  /// {@macro flutter.widgets.OverlayChildLayoutBuilder}
  ///
  /// The `overlayChildBuilder` callback is called during layout. To ensure the
  /// paint transform of [OverlayPortal.child] in relation to the target
  /// [Overlay] is up-to-date by then, all [RenderObject]s between the
  /// [OverlayPortal] to the target [Overlay] must establish their paint
  /// transform during the layout phase, which most [RenderObject]s do. One
  /// exception is the [CompositedTransformFollower] widget, whose [RenderObject]
  /// only establishes the paint transform when composited. Putting a
  /// [CompositedTransformFollower] between the [OverlayPortal] and the [Overlay]
  /// may resulting in an incorrect child paint transform being provided to the
  /// `overlayChildBuilder` and will cause an assertion in debug mode.
  OverlayPortal.overlayChildLayoutBuilder({
    Key? key,
    required OverlayPortalController controller,
    required OverlayChildLayoutBuilder overlayChildBuilder,
    required Widget? child,
  }) : this(
         key: key,
         controller: controller,
         overlayChildBuilder:
             (_) => _OverlayChildLayoutBuilder(userSuppliedBuilder: overlayChildBuilder),
         child: child,
       );

  /// The controller to show, hide and bring to top the overlay child.
  final OverlayPortalController controller;

  /// A [WidgetBuilder] used to build a widget below this widget in the tree,
  /// that renders on the closest [Overlay].
  ///
  /// The said widget will only be built and shown in the closest [Overlay] once
  /// [OverlayPortalController.show] is called on the associated [controller].
  /// It will be painted in front of the [OverlayEntry] closest to this widget
  /// in the widget tree (which is usually the enclosing [Route]).
  ///
  /// The built overlay child widget is inserted below this widget in the widget
  /// tree, allowing it to depend on [InheritedWidget]s above it, and be
  /// notified when the [InheritedWidget]s change.
  ///
  /// Unlike [child], the built overlay child can visually extend outside the
  /// bounds of this widget without being clipped, and receive hit-test events
  /// outside of this widget's bounds, as long as it does not extend outside of
  /// the [Overlay] on which it is rendered.
  final WidgetBuilder overlayChildBuilder;

  /// A widget below this widget in the tree.
  final Widget? child;

  final bool _targetRootOverlay;

  @override
  State<OverlayPortal> createState() => _OverlayPortalState();
}

class _OverlayPortalState extends State<OverlayPortal> {
  int? _zOrderIndex;
  // The location of the overlay child within the overlay. This object will be
  // used as the slot of the overlay child widget.
  //
  // The developer must call `show` to reveal the overlay so we can get a unique
  // timestamp of the user interaction for determining the z-index of the
  // overlay child in the overlay.
  //
  // Avoid invalidating the cache if possible, since the framework uses `==` to
  // compare slots, and _OverlayEntryLocation can't override that operator since
  // it's mutable. Changing slots can be relatively slow.
  bool _childModelMayHaveChanged = true;
  _OverlayEntryLocation? _locationCache;
  static bool _isTheSameLocation(_OverlayEntryLocation locationCache, _RenderTheaterMarker marker) {
    return locationCache._childModel == marker.overlayEntryWidgetState &&
        locationCache._theater == marker.theater;
  }

  _OverlayEntryLocation _getLocation(int zOrderIndex, bool targetRootOverlay) {
    final _OverlayEntryLocation? cachedLocation = _locationCache;
    late final _RenderTheaterMarker marker = _RenderTheaterMarker.of(
      context,
      targetRootOverlay: targetRootOverlay,
    );
    final bool isCacheValid =
        cachedLocation != null &&
        (!_childModelMayHaveChanged || _isTheSameLocation(cachedLocation, marker));
    _childModelMayHaveChanged = false;
    if (isCacheValid) {
      assert(cachedLocation._zOrderIndex == zOrderIndex);
      assert(cachedLocation._debugIsLocationValid());
      return cachedLocation;
    }
    // Otherwise invalidate the cache and create a new location.
    cachedLocation?._debugMarkLocationInvalid();
    final _OverlayEntryLocation newLocation = _OverlayEntryLocation(
      zOrderIndex,
      marker.overlayEntryWidgetState,
      marker.theater,
    );
    assert(newLocation._zOrderIndex == zOrderIndex);
    return _locationCache = newLocation;
  }

  @override
  void initState() {
    super.initState();
    _setupController(widget.controller);
  }

  void _setupController(OverlayPortalController controller) {
    assert(
      controller._attachTarget == null || controller._attachTarget == this,
      'Failed to attach $controller to $this. It is already attached to ${controller._attachTarget}.',
    );
    final int? controllerZOrderIndex = controller._zOrderIndex;
    final int? zOrderIndex = _zOrderIndex;
    if (zOrderIndex == null ||
        (controllerZOrderIndex != null && controllerZOrderIndex > zOrderIndex)) {
      _zOrderIndex = controllerZOrderIndex;
    }
    controller._zOrderIndex = null;
    controller._attachTarget = this;
  }

  @override
  void didChangeDependencies() {
    super.didChangeDependencies();
    _childModelMayHaveChanged = true;
  }

  @override
  void didUpdateWidget(OverlayPortal oldWidget) {
    super.didUpdateWidget(oldWidget);
    _childModelMayHaveChanged =
        _childModelMayHaveChanged || oldWidget._targetRootOverlay != widget._targetRootOverlay;
    if (oldWidget.controller != widget.controller) {
      oldWidget.controller._attachTarget = null;
      _setupController(widget.controller);
    }
  }

  @override
  void dispose() {
    assert(widget.controller._attachTarget == this);
    widget.controller._attachTarget = null;
    _locationCache?._debugMarkLocationInvalid();
    _locationCache = null;
    super.dispose();
  }

  void show(int zOrderIndex) {
    assert(
      SchedulerBinding.instance.schedulerPhase != SchedulerPhase.persistentCallbacks,
      '${widget.controller.runtimeType}.show() should not be called during build.',
    );
    setState(() {
      _zOrderIndex = zOrderIndex;
    });
    _locationCache?._debugMarkLocationInvalid();
    _locationCache = null;
  }

  void hide() {
    assert(SchedulerBinding.instance.schedulerPhase != SchedulerPhase.persistentCallbacks);
    setState(() {
      _zOrderIndex = null;
    });
    _locationCache?._debugMarkLocationInvalid();
    _locationCache = null;
  }

  @override
  Widget build(BuildContext context) {
    final int? zOrderIndex = _zOrderIndex;
    if (zOrderIndex == null) {
      return _OverlayPortal(overlayLocation: null, overlayChild: null, child: widget.child);
    }
    return _OverlayPortal(
      overlayLocation: _getLocation(zOrderIndex, widget._targetRootOverlay),
      overlayChild: _DeferredLayout(child: Builder(builder: widget.overlayChildBuilder)),
      child: widget.child,
    );
  }
}

/// A location in an [Overlay].
///
/// An [_OverlayEntryLocation] determines the [Overlay] the associated
/// [OverlayPortal] should put its overlay child onto, as well as the overlay
/// child's paint order in relation to other contents painted on the [Overlay].
//
// An _OverlayEntryLocation is a cursor pointing to a location in a particular
// Overlay's child model, and provides methods to insert/remove/move a
// _RenderDeferredLayoutBox to/from its target _theater.
//
// The occupant (a `RenderBox`) will be painted above the associated
// [OverlayEntry], but below the [OverlayEntry] above that [OverlayEntry].
//
// Additionally, `_activate` and `_deactivate` are called when the overlay
// child's `_OverlayPortalElement` activates/deactivates (for instance, during
// global key reparenting).
// `_OverlayPortalElement` removes its overlay child's render object from the
// target `_RenderTheater` when it deactivates and puts it back on `activated`.
// These 2 methods can be used to "hide" a child in the child model without
// removing it, when the child is expensive/difficult to re-insert at the
// correct location on `activated`.
//
// ### Equality
//
// An `_OverlayEntryLocation` will be used as an Element's slot. These 3 parts
// uniquely identify a place in an overlay's child model:
// - _theater
// - _childModel (the OverlayEntry)
// - _zOrderIndex
//
// Since it can't implement operator== (it's mutable), the same `_OverlayEntryLocation`
// instance must not be used to represent more than one locations.
final class _OverlayEntryLocation extends LinkedListEntry<_OverlayEntryLocation> {
  _OverlayEntryLocation(this._zOrderIndex, this._childModel, this._theater);

  final int _zOrderIndex;
  final _OverlayEntryWidgetState _childModel;
  final _RenderTheater _theater;

  _RenderDeferredLayoutBox? _overlayChildRenderBox;
  void _addToChildModel(_RenderDeferredLayoutBox child) {
    assert(
      _overlayChildRenderBox == null,
      'Failed to add $child. This location ($this) is already occupied by $_overlayChildRenderBox.',
    );
    _overlayChildRenderBox = child;
    _childModel._add(this);
    _theater.markNeedsPaint();
    _theater.markNeedsCompositingBitsUpdate();
    _theater.markNeedsSemanticsUpdate();
  }

  void _removeFromChildModel(_RenderDeferredLayoutBox child) {
    assert(child == _overlayChildRenderBox);
    _overlayChildRenderBox = null;
    assert(_childModel._sortedTheaterSiblings?.contains(this) ?? false);
    _childModel._remove(this);
    _theater.markNeedsPaint();
    _theater.markNeedsCompositingBitsUpdate();
    _theater.markNeedsSemanticsUpdate();
  }

  void _addChild(_RenderDeferredLayoutBox child) {
    assert(_debugIsLocationValid());
    _addToChildModel(child);
    _theater._addDeferredChild(child);
    assert(child.parent == _theater);
  }

  void _removeChild(_RenderDeferredLayoutBox child) {
    // This call is allowed even when this location is disposed.
    _removeFromChildModel(child);
    _theater._removeDeferredChild(child);
    assert(child.parent == null);
  }

  void _moveChild(_RenderDeferredLayoutBox child, _OverlayEntryLocation fromLocation) {
    assert(fromLocation != this);
    assert(_debugIsLocationValid());
    final _RenderTheater fromTheater = fromLocation._theater;
    final _OverlayEntryWidgetState fromModel = fromLocation._childModel;

    if (fromTheater != _theater) {
      fromTheater._removeDeferredChild(child);
      _theater._addDeferredChild(child);
    }

    if (fromModel != _childModel || fromLocation._zOrderIndex != _zOrderIndex) {
      fromLocation._removeFromChildModel(child);
      _addToChildModel(child);
    }
  }

  void _activate(_RenderDeferredLayoutBox child) {
    // This call is allowed even when this location is invalidated.
    // See _OverlayPortalElement.activate.
    assert(_overlayChildRenderBox == null, '$_overlayChildRenderBox');
    _theater._addDeferredChild(child);
    _overlayChildRenderBox = child;
  }

  void _deactivate(_RenderDeferredLayoutBox child) {
    // This call is allowed even when this location is invalidated.
    _theater._removeDeferredChild(child);
    _overlayChildRenderBox = null;
  }

  // Throws a StateError if this location is already invalidated and shouldn't
  // be used as an OverlayPortal slot. Must be used in asserts.
  //
  // Generally, `assert(_debugIsLocationValid())` should be used to prevent
  // invalid accesses to an invalid `_OverlayEntryLocation` object. Exceptions
  // to this rule are _removeChild, _deactivate, which will be called when the
  // OverlayPortal is being removed from the widget tree and may use the
  // location information to perform cleanup tasks.
  //
  // Another exception is the _activate method which is called by
  // _OverlayPortalElement.activate. See the comment in _OverlayPortalElement.activate.
  bool _debugIsLocationValid() {
    if (_debugMarkLocationInvalidStackTrace == null) {
      return true;
    }
    throw StateError(
      '$this is already disposed. Stack trace: $_debugMarkLocationInvalidStackTrace',
    );
  }

  // The StackTrace of the first _debugMarkLocationInvalid call. It's only for
  // debugging purposes and the StackTrace will only be captured in debug builds.
  //
  // The effect of this method is not reversible. Once marked invalid, this
  // object can't be marked as valid again.
  StackTrace? _debugMarkLocationInvalidStackTrace;
  @mustCallSuper
  void _debugMarkLocationInvalid() {
    assert(_debugIsLocationValid());
    assert(() {
      _debugMarkLocationInvalidStackTrace = StackTrace.current;
      return true;
    }());
  }

  @override
  String toString() =>
      '${objectRuntimeType(this, '_OverlayEntryLocation')}[${shortHash(this)}] ${_debugMarkLocationInvalidStackTrace != null ? "(INVALID)" : ""}';
}

class _RenderTheaterMarker extends InheritedWidget {
  const _RenderTheaterMarker({
    required this.theater,
    required this.overlayEntryWidgetState,
    required super.child,
  });

  final _RenderTheater theater;
  final _OverlayEntryWidgetState overlayEntryWidgetState;

  @override
  bool updateShouldNotify(_RenderTheaterMarker oldWidget) {
    return oldWidget.theater != theater ||
        oldWidget.overlayEntryWidgetState != overlayEntryWidgetState;
  }

  static _RenderTheaterMarker of(BuildContext context, {bool targetRootOverlay = false}) {
    final _RenderTheaterMarker? marker;
    if (targetRootOverlay) {
      final InheritedElement? ancestor = _rootRenderTheaterMarkerOf(
        context.getElementForInheritedWidgetOfExactType<_RenderTheaterMarker>(),
      );
      assert(ancestor == null || ancestor.widget is _RenderTheaterMarker);
      marker =
          ancestor != null
              ? context.dependOnInheritedElement(ancestor) as _RenderTheaterMarker?
              : null;
    } else {
      marker = context.dependOnInheritedWidgetOfExactType<_RenderTheaterMarker>();
    }
    if (marker != null) {
      return marker;
    }
    throw FlutterError.fromParts(<DiagnosticsNode>[
      ErrorSummary('No Overlay widget found.'),
      ErrorDescription(
        '${context.widget.runtimeType} widgets require an Overlay widget ancestor.\n'
        'An overlay lets widgets float on top of other widget children.',
      ),
      ErrorHint(
        'To introduce an Overlay widget, you can either directly '
        'include one, or use a widget that contains an Overlay itself, '
        'such as a Navigator, WidgetApp, MaterialApp, or CupertinoApp.',
      ),
      ...context.describeMissingAncestor(expectedAncestorType: Overlay),
    ]);
  }

  static InheritedElement? _rootRenderTheaterMarkerOf(InheritedElement? theaterMarkerElement) {
    assert(theaterMarkerElement == null || theaterMarkerElement.widget is _RenderTheaterMarker);
    if (theaterMarkerElement == null) {
      return null;
    }
    InheritedElement? ancestor;
    theaterMarkerElement.visitAncestorElements((Element element) {
      ancestor = element.getElementForInheritedWidgetOfExactType<_RenderTheaterMarker>();
      return false;
    });
    return ancestor == null ? theaterMarkerElement : _rootRenderTheaterMarkerOf(ancestor);
  }
}

class _OverlayPortal extends RenderObjectWidget {
  /// Creates a widget that renders the given [overlayChild] in the [Overlay]
  /// specified by `overlayLocation`.
  ///
  /// The `overlayLocation` parameter must not be null when [overlayChild] is not
  /// null.
  _OverlayPortal({required this.overlayLocation, required this.overlayChild, required this.child})
    : assert(overlayChild == null || overlayLocation != null),
      assert(overlayLocation == null || overlayLocation._debugIsLocationValid());

  final Widget? overlayChild;

  /// A widget below this widget in the tree.
  final Widget? child;

  final _OverlayEntryLocation? overlayLocation;

  @override
  RenderObjectElement createElement() => _OverlayPortalElement(this);

  @override
  RenderObject createRenderObject(BuildContext context) => _RenderLayoutSurrogateProxyBox();
}

class _OverlayPortalElement extends RenderObjectElement {
  _OverlayPortalElement(_OverlayPortal super.widget);

  @override
  _RenderLayoutSurrogateProxyBox get renderObject =>
      super.renderObject as _RenderLayoutSurrogateProxyBox;

  Element? _overlayChild;
  Element? _child;

  @override
  void mount(Element? parent, Object? newSlot) {
    super.mount(parent, newSlot);
    final _OverlayPortal widget = this.widget as _OverlayPortal;
    _child = updateChild(_child, widget.child, null);
    _overlayChild = updateChild(_overlayChild, widget.overlayChild, widget.overlayLocation);
  }

  @override
  void update(_OverlayPortal newWidget) {
    super.update(newWidget);
    _child = updateChild(_child, newWidget.child, null);
    _overlayChild = updateChild(_overlayChild, newWidget.overlayChild, newWidget.overlayLocation);
  }

  @override
  void forgetChild(Element child) {
    // The _overlayChild Element does not have a key because the _DeferredLayout
    // widget does not take a Key, so only the regular _child can be taken
    // during global key reparenting.
    assert(child == _child);
    _child = null;
    super.forgetChild(child);
  }

  @override
  void visitChildren(ElementVisitor visitor) {
    final Element? child = _child;
    final Element? overlayChild = _overlayChild;
    if (child != null) {
      visitor(child);
    }
    if (overlayChild != null) {
      visitor(overlayChild);
    }
  }

  @override
  void activate() {
    super.activate();
    final _RenderDeferredLayoutBox? box = _overlayChild?.renderObject as _RenderDeferredLayoutBox?;
    if (box != null) {
      assert(!box.attached);
      assert(renderObject._deferredLayoutChild == box);
      // updateChild has not been called at this point so the RenderTheater in
      // the overlay location could be detached. Adding children to a detached
      // RenderObject is still allowed however this isn't the most efficient.
      (_overlayChild!.slot! as _OverlayEntryLocation)._activate(box);
    }
  }

  @override
  void deactivate() {
    // Instead of just detaching the render objects, removing them from the
    // render subtree entirely. This is a workaround for the
    // !renderObject.attached assert in the `super.deactivate()` method.
    final _RenderDeferredLayoutBox? box = _overlayChild?.renderObject as _RenderDeferredLayoutBox?;
    if (box != null) {
      (_overlayChild!.slot! as _OverlayEntryLocation)._deactivate(box);
    }
    super.deactivate();
  }

  @override
  void insertRenderObjectChild(RenderBox child, _OverlayEntryLocation? slot) {
    assert(child.parent == null, "$child's parent is not null: ${child.parent}");
    if (slot != null) {
      renderObject._deferredLayoutChild = child as _RenderDeferredLayoutBox;
      slot._addChild(child);
      renderObject.markNeedsSemanticsUpdate();
    } else {
      renderObject.child = child;
    }
  }

  // The [_DeferredLayout] widget does not have a key so there will be no
  // reparenting between _overlayChild and _child, thus the non-null-typed slots.
  @override
  void moveRenderObjectChild(
    _RenderDeferredLayoutBox child,
    _OverlayEntryLocation oldSlot,
    _OverlayEntryLocation newSlot,
  ) {
    assert(newSlot._debugIsLocationValid());
    newSlot._moveChild(child, oldSlot);
    renderObject.markNeedsSemanticsUpdate();
  }

  @override
  void removeRenderObjectChild(RenderBox child, _OverlayEntryLocation? slot) {
    if (slot == null) {
      renderObject.child = null;
      return;
    }
    assert(renderObject._deferredLayoutChild == child);
    slot._removeChild(child as _RenderDeferredLayoutBox);
    renderObject._deferredLayoutChild = null;
    renderObject.markNeedsSemanticsUpdate();
  }

  @override
  void debugFillProperties(DiagnosticPropertiesBuilder properties) {
    super.debugFillProperties(properties);
    properties.add(DiagnosticsProperty<Element>('child', _child, defaultValue: null));
    properties.add(DiagnosticsProperty<Element>('overlayChild', _overlayChild, defaultValue: null));
    properties.add(
      DiagnosticsProperty<Object>('overlayLocation', _overlayChild?.slot, defaultValue: null),
    );
  }
}

class _DeferredLayout extends SingleChildRenderObjectWidget {
  const _DeferredLayout({
    // This widget must not be given a key: we currently do not support
    // reparenting between the overlayChild and child.
    required Widget child,
  }) : super(child: child);

  _RenderLayoutSurrogateProxyBox getLayoutParent(BuildContext context) {
    return context.findAncestorRenderObjectOfType<_RenderLayoutSurrogateProxyBox>()!;
  }

  @override
  _RenderDeferredLayoutBox createRenderObject(BuildContext context) {
    final _RenderLayoutSurrogateProxyBox parent = getLayoutParent(context);
    final _RenderDeferredLayoutBox renderObject = _RenderDeferredLayoutBox(parent);
    parent._deferredLayoutChild = renderObject;
    return renderObject;
  }

  @override
  void updateRenderObject(BuildContext context, _RenderDeferredLayoutBox renderObject) {
    assert(renderObject._layoutSurrogate == getLayoutParent(context));
    assert(getLayoutParent(context)._deferredLayoutChild == renderObject);
  }
}

// This `RenderObject` must be a child of a `_RenderTheater`. It guarantees that
// it only does layout after the sizes of the render objects from its
// `_layoutSurrogate` (which must be a descendant of this `RenderObject`'s
// parent) through the parent `_RenderTheater` are known. To this end:
//
// 1. It's a relayout boundary, and calling `markNeedsLayout` on it or adding it
//    to the `_RenderTheater` as a child never dirties its `_RenderTheater`.
//    Instead, it is always added to the `PipelineOwner`'s dirty list when it
//    needs layout (even for the initial layout when it is first added to the
//    tree).
//
// 2. Its `layout` implementation is overridden such that `performLayout` does
//    not do anything when its called from `layout`, preventing the parent
//    `_RenderTheater` from laying out this subtree prematurely (but this
//    `RenderObject` may still be resized). Instead, `markNeedsLayout` will be
//    called from within `layout` to schedule a layout update for this relayout
//    boundary when needed.
//
//  When invoked from `PipelineOwner.flushLayout`, this `RenderObject` behaves
//  like an `Overlay` that has only one entry.
final class _RenderDeferredLayoutBox extends RenderProxyBox
    with _RenderTheaterMixin, LinkedListEntry<_RenderDeferredLayoutBox> {
  _RenderDeferredLayoutBox(this._layoutSurrogate);

  StackParentData get stackParentData => parentData! as StackParentData;
  final _RenderLayoutSurrogateProxyBox _layoutSurrogate;

  @override
  Iterable<RenderBox> _childrenInPaintOrder() {
    final RenderBox? child = this.child;
    return child == null
        ? const Iterable<RenderBox>.empty()
        : Iterable<RenderBox>.generate(1, (int i) => child);
  }

  @override
  Iterable<RenderBox> _childrenInHitTestOrder() => _childrenInPaintOrder();

  @override
  _RenderTheater get theater => switch (parent) {
    final _RenderTheater parent => parent,
    _ => throw FlutterError('$parent of $this is not a _RenderTheater'),
  };

  @override
  void redepthChildren() {
    _layoutSurrogate.redepthChild(this);
    super.redepthChildren();
  }

  @override
  bool get sizedByParent => true;

  bool get needsLayout {
    assert(debugNeedsLayout == _needsLayout);
    return _needsLayout;
  }

  bool _needsLayout = true;
  @override
  void markNeedsLayout() {
    _needsLayout = true;
    super.markNeedsLayout();
  }

  @override
  RenderObject? get semanticsParent => _layoutSurrogate;

  @override
  double? computeDryBaseline(BoxConstraints constraints, TextBaseline baseline) {
    final RenderBox? child = this.child;
    if (child == null) {
      return null;
    }
    return _RenderTheaterMixin.baselineForChild(
      child,
      constraints.biggest,
      constraints,
      theater._resolvedAlignment,
      baseline,
    );
  }

  @override
  RenderObject? get debugLayoutParent => _layoutSurrogate;

  /// Whether this RenderBox's layout method is currently being called by the
  /// theater or the layoutSurrogate's [performLayout] implementation.
  bool _doingLayoutFromTreeWalk = false;
  void _doLayoutFrom(RenderObject treewalkParent, {required Constraints constraints}) {
    final bool shouldAddToDirtyList = needsLayout || this.constraints != constraints;
    assert(!_doingLayoutFromTreeWalk);
    _doingLayoutFromTreeWalk = true;
    super.layout(constraints);
    assert(_doingLayoutFromTreeWalk);
    _doingLayoutFromTreeWalk = false;
    _needsLayout = false;
    assert(!debugNeedsLayout);
    if (shouldAddToDirtyList) {
      // Instead of laying out this subtree via treewalk, adding it to the dirty
      // list. This ensures:
      //
      //  1. this node will be laid out by the PipelineOwner *after* the two
      //     nodes it depends on (the theater and the layout surrogate) are
      //     laid out.
      //
      //  2. when the deferred child's child starts to do layout, the nodes
      //     from the layout surrogate to the theater (exclusive) have finishd
      //     doing layout, so the deferred child's child can read their sizes
      //     and (usually) compute the paint transform of the regular child
      //     within the Overlay.
      //
      // Invoking markNeedsLayout as a layout callback allows this node to be
      // merged back to the `PipelineOwner`'s dirty list in the right order, if
      // it's not already dirty, such that this subtree does not get laid out
      // twice.
      treewalkParent.invokeLayoutCallback((BoxConstraints _) {
        markNeedsLayout();
      });
    }
  }

  @override
  void layout(Constraints constraints, {bool parentUsesSize = false}) {
    _doLayoutFrom(parent!, constraints: constraints);
  }

  @override
  void performResize() {
    size = constraints.biggest;
  }

  bool _debugMutationsLocked = false;
  @override
  void performLayout() {
    assert(!_debugMutationsLocked);
    if (_doingLayoutFromTreeWalk) {
      _needsLayout = false;
      return;
    }
    assert(() {
      _debugMutationsLocked = true;
      return true;
    }());
    // This method is directly being invoked from `PipelineOwner.flushLayout`,
    // or from `_layoutSurrogate`'s performLayout.
    assert(parent != null);
    final RenderBox? child = this.child;
    if (child == null) {
      _needsLayout = false;
      return;
    }
    assert(constraints.isTight);
    layoutChild(child, constraints);
    assert(() {
      _debugMutationsLocked = false;
      return true;
    }());
    _needsLayout = false;
  }

  @override
  void applyPaintTransform(RenderBox child, Matrix4 transform) {
    final BoxParentData childParentData = child.parentData! as BoxParentData;
    final Offset offset = childParentData.offset;
    transform.translate(offset.dx, offset.dy);
  }
}

// A RenderProxyBox that makes sure its `deferredLayoutChild` has a greater
// depth than itself.
class _RenderLayoutSurrogateProxyBox extends RenderProxyBox {
  _RenderDeferredLayoutBox? _deferredLayoutChild;

  @override
  void redepthChildren() {
    super.redepthChildren();
    final _RenderDeferredLayoutBox? child = _deferredLayoutChild;
    // If child is not attached yet, this method will be invoked by child's real
    // parent (the theater) when it becomes attached.
    if (child != null && child.attached) {
      redepthChild(child);
    }
  }

  // Asserts in box.dart prenvent us from accessing size from the deferred
  // layout child during layout.
  Size? overlayPortalSize;

  @override
  void performLayout() {
    super.performLayout();
    overlayPortalSize = size;

    final _RenderDeferredLayoutBox? deferredChild = _deferredLayoutChild;
    if (deferredChild == null) {
      return;
    }
    // To make sure all ancestors' performLayout calls have returned when
    // the deferred child does layout, the deferred child needs to be put in
    // the dirty list if it is dirty, and make the deferred child subtree
    // unreachable via layout tree walk.
    //
    // The deferred child is guaranteed to be a relayout boundary but it may
    // still not be in the dirty list if it has never been laid out before
    // (its _relayoutBoundary is unknown to the framework so it's not treated as
    // one). The code below handles this case and makes sure the deferred child
    // is in the dirty list.
    final _RenderTheater theater = deferredChild.parent! as _RenderTheater;
    // If the theater is laying out the size-determining child, its size is not
    // available yet. Since the theater always lays out the size-determining
    // child first and the deferred child can never be size-determining,
    // this method does not have to do anything, the theater will update the
    // constraints of the deferred child and resize / put it in the dirty list if
    // needed.
    if (!theater._layingOutSizeDeterminingChild) {
      final BoxConstraints theaterConstraints = theater.constraints;
      final Size boxSize =
          theaterConstraints.biggest.isFinite ? theaterConstraints.biggest : theater.size;
      deferredChild._doLayoutFrom(this, constraints: BoxConstraints.tight(boxSize));
    }
  }

  @override
  void visitChildrenForSemantics(RenderObjectVisitor visitor) {
    super.visitChildrenForSemantics(visitor);
    final _RenderDeferredLayoutBox? deferredChild = _deferredLayoutChild;
    if (deferredChild != null) {
      visitor(deferredChild);
    }
  }
}

class _OverlayChildLayoutBuilder extends AbstractLayoutBuilder<(Size, Matrix4, Size)> {
  const _OverlayChildLayoutBuilder({required this.userSuppliedBuilder});

  final OverlayChildLayoutBuilder userSuppliedBuilder;

  Widget _builder(BuildContext context, (Size, Matrix4, Size) layoutInfo) {
    return userSuppliedBuilder(context, layoutInfo.$1, layoutInfo.$2, layoutInfo.$3);
  }

  @override
  Widget Function(BuildContext context, (Size, Matrix4, Size) layoutInfo) get builder => _builder;

  @override
  RenderObject createRenderObject(BuildContext context) => _RenderLayoutBuilder();

  @override
  bool updateShouldRebuild(_OverlayChildLayoutBuilder oldWidget) =>
      oldWidget.userSuppliedBuilder != userSuppliedBuilder;
}

// A RenderBox that:
//  - matches the size and the paint transform of its parent and its theater.
//  - is a relayout boundary, and gets marked dirty for relayout every frame
//    (but only when a frame is already scheduled)
//  - runs a layout callback in performLayout.
//
// Additionally, like RenderDeferredLayoutBox, this RenderBox also uses the Stack
// layout algorithm so developers can use Positioned.
class _RenderLayoutBuilder extends RenderProxyBox
    with _RenderTheaterMixin, RenderConstrainedLayoutBuilder<(Size, Matrix4, Size), RenderBox> {
  @override
  Iterable<RenderBox> _childrenInPaintOrder() {
    final RenderBox? child = this.child;
    return child == null
        ? const Iterable<RenderBox>.empty()
        : Iterable<RenderBox>.generate(1, (int i) => child);
  }

  @override
  Iterable<RenderBox> _childrenInHitTestOrder() => _childrenInPaintOrder();

  @override
  _RenderTheater get theater => switch (parent) {
    final _RenderDeferredLayoutBox parent => parent.theater,
    _ => throw FlutterError('$parent of $this is not a _RenderDeferredLayoutBox'),
  };

  @override
  bool get sizedByParent => true;

  @override
  void performResize() => size = constraints.biggest;

  @override
  void applyPaintTransform(RenderBox child, Matrix4 transform) {
    final BoxParentData childParentData = child.parentData! as BoxParentData;
    final Offset offset = childParentData.offset;
    transform.translate(offset.dx, offset.dy);
  }

  @protected
  @override
  (Size, Matrix4, Size) get layoutInfo => _layoutInfo!;
  // The size here is the child size of the regular child in its own parent's coordinates.
  (Size, Matrix4, Size)? _layoutInfo;
  (Size, Matrix4, Size) _computeNewLayoutInfo() {
    final _RenderTheater theater = this.theater;
    final _RenderDeferredLayoutBox parent = this.parent! as _RenderDeferredLayoutBox;
    final _RenderLayoutSurrogateProxyBox layoutSurrogate = parent._layoutSurrogate;
    assert(layoutSurrogate.hasSize);
    assert(layoutSurrogate.child?.hasSize ?? true);
    assert(
      layoutSurrogate.child == null ||
          layoutSurrogate.child!.debugSize == layoutSurrogate.debugSize,
    );
    assert(layoutSurrogate.child?.getTransformTo(layoutSurrogate).isIdentity() ?? true);

    assert(() {
      for (
        RenderObject? node = layoutSurrogate;
        node != null && node != theater;
        node = node.parent
      ) {
        if (node is RenderFollowerLayer) {
          throw FlutterError.fromParts(<DiagnosticsNode>[
            ErrorSummary(
              'The paint transform cannot be reliably computed because of RenderFollowerLayer(s)',
            ),
            node.describeForError('The RenderFollowerLayer was'),
            ErrorDescription(
              'RenderFollowerLayer establishes its paint transform only after the layout phase.',
            ),
            ErrorHint(
              'Consider replacing the corresponding CompositedTransformFollower with OverlayPortal.overlayChildLayoutBuilder if possible.',
            ),
          ]);
        }
        assert(node.depth > theater.depth);
      }
      return true;
    }());
    // The paint transform we're about to compute is only useful if this RenderBox
    // uses the same coordinates as the theater.
    assert(getTransformTo(theater).isIdentity());
    assert(size == theater.debugSize);
    return (
      parent._layoutSurrogate.overlayPortalSize!,
      layoutSurrogate.getTransformTo(theater),
      size,
    );
  }

  int? _callbackId;
  @override
  void performLayout() {
    final (Size, Matrix4, Size) newLayoutInfo = _computeNewLayoutInfo();
    if (newLayoutInfo != _layoutInfo) {
      _layoutInfo = newLayoutInfo;
      rebuildIfNecessary();
    }
    assert(_callbackId == null);
    _callbackId ??= SchedulerBinding.instance.scheduleFrameCallback(
      _frameCallback,
      scheduleNewFrame: false,
    );
    layoutChild(child!, constraints);
  }

  // This RenderObject is a child of _RenderDeferredLayouts which in turn is a
  // child of _RenderTheater. None of them does speculative layout and
  // _RenderDeferredLayouts don't participate in _RenderTheater's intrinsics
  // calculations. Since the layout callback may mutate the live render tree
  // during layout, intrinsic calculations are neither available nor needed.
  static const String _speculativeLayoutErrorMessage =
      'This RenderObject should not be reachable in intrinsic dimension calculations.';

  @override
  double computeMinIntrinsicWidth(double height) {
    assert(debugCannotComputeDryLayout(reason: _speculativeLayoutErrorMessage));
    return 0.0;
  }

  @override
  double computeMaxIntrinsicWidth(double height) {
    assert(debugCannotComputeDryLayout(reason: _speculativeLayoutErrorMessage));
    return 0.0;
  }

  @override
  double computeMinIntrinsicHeight(double width) {
    assert(debugCannotComputeDryLayout(reason: _speculativeLayoutErrorMessage));
    return 0.0;
  }

  @override
  double computeMaxIntrinsicHeight(double width) {
    assert(debugCannotComputeDryLayout(reason: _speculativeLayoutErrorMessage));
    return 0.0;
  }

  @override
  Size computeDryLayout(BoxConstraints constraints) {
    assert(debugCannotComputeDryLayout(reason: _speculativeLayoutErrorMessage));
    return Size.zero;
  }

  @override
  double? computeDryBaseline(BoxConstraints constraints, TextBaseline baseline) {
    assert(
      debugCannotComputeDryLayout(
        reason:
            'Calculating the dry baseline would require running the layout callback '
            'speculatively, which might mutate the live render object tree.',
      ),
    );
    return null;
  }

  @override
  bool hitTestChildren(BoxHitTestResult result, {required Offset position}) {
    return child?.hitTest(result, position: position) ?? false;
  }

  @override
  void paint(PaintingContext context, Offset offset) {
    context.paintChild(child!, offset);
  }

  void _frameCallback(Duration _) {
    assert(!debugDisposed!);
    _callbackId = null;
    markNeedsLayout();
  }

  @override
  void dispose() {
    if (_callbackId case final int callbackId) {
      SchedulerBinding.instance.cancelFrameCallbackWithId(callbackId);
    }
    super.dispose();
  }
}<|MERGE_RESOLUTION|>--- conflicted
+++ resolved
@@ -28,9 +28,6 @@
 import 'lookup_boundary.dart';
 import 'ticker_provider.dart';
 
-<<<<<<< HEAD
-const String _flutterWidgetsLibrary = 'package:flutter/widgets.dart';
-
 /// The signature of the widget builder callback used in
 /// [OverlayPortal.overlayChildLayoutBuilder].
 ///
@@ -49,8 +46,6 @@
       Size overlaySize,
     );
 
-=======
->>>>>>> 1bafd3e0
 // Examples can assume:
 // late BuildContext context;
 
