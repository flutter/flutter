// Copyright 2014 The Flutter Authors. All rights reserved.
// Use of this source code is governed by a BSD-style license that can be
// found in the LICENSE file.

/// @docImport 'package:flutter/cupertino.dart';
/// @docImport 'package:flutter/material.dart';
///
/// @docImport 'app.dart';
/// @docImport 'drag_target.dart';
/// @docImport 'implicit_animations.dart';
/// @docImport 'media_query.dart';
/// @docImport 'navigator.dart';
/// @docImport 'routes.dart';
/// @docImport 'scroll_view.dart';
/// @docImport 'sliver.dart';
/// @docImport 'text.dart';
library;

import 'dart:collection';

import 'package:flutter/foundation.dart';
import 'package:flutter/rendering.dart';
import 'package:flutter/scheduler.dart';

import 'basic.dart';
import 'framework.dart';
import 'layout_builder.dart';
import 'lookup_boundary.dart';
import 'ticker_provider.dart';

<<<<<<< HEAD
=======
/// The signature of the widget builder callback used in
/// [OverlayPortal.overlayChildLayoutBuilder].
typedef OverlayChildLayoutBuilder =
    Widget Function(BuildContext context, OverlayChildLayoutInfo info);

/// The additional layout information available to the
/// [OverlayPortal.overlayChildLayoutBuilder] callback.
extension type OverlayChildLayoutInfo._(
  (Size childSize, Matrix4 childPaintTransform, Size overlaySize) _info
) {
  /// The size of [OverlayPortal.child] in its own coordinates.
  Size get childSize => _info.$1;

  /// The paint transform of [OverlayPortal.child], in the target [Overlay]'s
  /// coordinates.
  Matrix4 get childPaintTransform => _info.$2;

  /// The size of the target [Overlay] in its own coordinates.
  Size get overlaySize => _info.$3;
}

>>>>>>> a79e7a98
// Examples can assume:
// late BuildContext context;

// * OverlayEntry Implementation

/// A place in an [Overlay] that can contain a widget.
///
/// Overlay entries are inserted into an [Overlay] using the
/// [OverlayState.insert] or [OverlayState.insertAll] functions. To find the
/// closest enclosing overlay for a given [BuildContext], use the [Overlay.of]
/// function.
///
/// An overlay entry can be in at most one overlay at a time. To remove an entry
/// from its overlay, call the [remove] function on the overlay entry.
///
/// Because an [Overlay] uses a [Stack] layout, overlay entries can use
/// [Positioned] and [AnimatedPositioned] to position themselves within the
/// overlay.
///
/// For example, [Draggable] uses an [OverlayEntry] to show the drag avatar that
/// follows the user's finger across the screen after the drag begins. Using the
/// overlay to display the drag avatar lets the avatar float over the other
/// widgets in the app. As the user's finger moves, draggable calls
/// [markNeedsBuild] on the overlay entry to cause it to rebuild. In its build,
/// the entry includes a [Positioned] with its top and left property set to
/// position the drag avatar near the user's finger. When the drag is over,
/// [Draggable] removes the entry from the overlay to remove the drag avatar
/// from view.
///
/// By default, if there is an entirely [opaque] entry over this one, then this
/// one will not be included in the widget tree (in particular, stateful widgets
/// within the overlay entry will not be instantiated). To ensure that your
/// overlay entry is still built even if it is not visible, set [maintainState]
/// to true. This is more expensive, so should be done with care. In particular,
/// if widgets in an overlay entry with [maintainState] set to true repeatedly
/// call [State.setState], the user's battery will be drained unnecessarily.
///
/// [OverlayEntry] is a [Listenable] that notifies when the widget built by
/// [builder] is mounted or unmounted, whose exact state can be queried by
/// [mounted]. After the owner of the [OverlayEntry] calls [remove] and then
/// [dispose], the widget may not be immediately removed from the widget tree.
/// As a result listeners of the [OverlayEntry] can get notified for one last
/// time after the [dispose] call, when the widget is eventually unmounted.
///
/// {@macro flutter.widgets.overlayPortalVsOverlayEntry}
///
/// See also:
///
///  * [OverlayPortal], an alternative API for inserting widgets into an
///    [Overlay] using a builder callback.
///  * [Overlay], a stack of entries that can be managed independently.
///  * [OverlayState], the current state of an Overlay.
///  * [WidgetsApp], a convenience widget that wraps a number of widgets that
///    are commonly required for an application.
///  * [MaterialApp], a convenience widget that wraps a number of widgets that
///    are commonly required for Material Design applications.
class OverlayEntry implements Listenable {
  /// Creates an overlay entry.
  ///
  /// To insert the entry into an [Overlay], first find the overlay using
  /// [Overlay.of] and then call [OverlayState.insert]. To remove the entry,
  /// call [remove] on the overlay entry itself.
  OverlayEntry({
    required this.builder,
    bool opaque = false,
    bool maintainState = false,
    this.canSizeOverlay = false,
  }) : _opaque = opaque,
       _maintainState = maintainState {
    assert(debugMaybeDispatchCreated('widgets', 'OverlayEntry', this));
  }

  /// This entry will include the widget built by this builder in the overlay at
  /// the entry's position.
  ///
  /// To cause this builder to be called again, call [markNeedsBuild] on this
  /// overlay entry.
  final WidgetBuilder builder;

  /// Whether this entry occludes the entire overlay.
  ///
  /// If an entry claims to be opaque, then, for efficiency, the overlay will
  /// skip building entries below that entry unless they have [maintainState]
  /// set.
  bool get opaque => _opaque;
  bool _opaque;
  set opaque(bool value) {
    assert(!_disposedByOwner);
    if (_opaque == value) {
      return;
    }
    _opaque = value;
    _overlay?._didChangeEntryOpacity();
  }

  /// Whether this entry must be included in the tree even if there is a fully
  /// [opaque] entry above it.
  ///
  /// By default, if there is an entirely [opaque] entry over this one, then this
  /// one will not be included in the widget tree (in particular, stateful widgets
  /// within the overlay entry will not be instantiated). To ensure that your
  /// overlay entry is still built even if it is not visible, set [maintainState]
  /// to true. This is more expensive, so should be done with care. In particular,
  /// if widgets in an overlay entry with [maintainState] set to true repeatedly
  /// call [State.setState], the user's battery will be drained unnecessarily.
  ///
  /// This is used by the [Navigator] and [Route] objects to ensure that routes
  /// are kept around even when in the background, so that [Future]s promised
  /// from subsequent routes will be handled properly when they complete.
  bool get maintainState => _maintainState;
  bool _maintainState;
  set maintainState(bool value) {
    assert(!_disposedByOwner);
    if (_maintainState == value) {
      return;
    }
    _maintainState = value;
    assert(_overlay != null);
    _overlay!._didChangeEntryOpacity();
  }

  /// Whether the content of this [OverlayEntry] can be used to size the
  /// [Overlay].
  ///
  /// In most situations the overlay sizes itself based on its incoming
  /// constraints to be as large as possible. However, if that would result in
  /// an infinite size, it has to rely on one of its children to size itself. In
  /// this situation, the overlay will consult the topmost non-[Positioned]
  /// overlay entry that has this property set to true, lay it out with the
  /// incoming [BoxConstraints] of the overlay, and force all other
  /// non-[Positioned] overlay entries to have the same size. The [Positioned]
  /// entries are laid out as usual based on the calculated size of the overlay.
  ///
  /// Overlay entries that set this to true must be able to handle unconstrained
  /// [BoxConstraints].
  ///
  /// Setting this to true has no effect if the overlay entry uses a [Positioned]
  /// widget to position itself in the overlay.
  final bool canSizeOverlay;

  /// Whether the [OverlayEntry] is currently mounted in the widget tree.
  ///
  /// The [OverlayEntry] notifies its listeners when this value changes.
  bool get mounted => _overlayEntryStateNotifier?.value != null;

  /// The currently mounted `_OverlayEntryWidgetState` built using this [OverlayEntry].
  ValueNotifier<_OverlayEntryWidgetState?>? _overlayEntryStateNotifier =
      ValueNotifier<_OverlayEntryWidgetState?>(null);

  @override
  void addListener(VoidCallback listener) {
    assert(!_disposedByOwner);
    _overlayEntryStateNotifier?.addListener(listener);
  }

  @override
  void removeListener(VoidCallback listener) {
    _overlayEntryStateNotifier?.removeListener(listener);
  }

  OverlayState? _overlay;
  final GlobalKey<_OverlayEntryWidgetState> _key = GlobalKey<_OverlayEntryWidgetState>();

  /// Remove this entry from the overlay.
  ///
  /// This should only be called once.
  ///
  /// This method removes this overlay entry from the overlay immediately. The
  /// UI will be updated in the same frame if this method is called before the
  /// overlay rebuild in this frame; otherwise, the UI will be updated in the
  /// next frame. This means that it is safe to call during builds, but also
  /// that if you do call this after the overlay rebuild, the UI will not update
  /// until the next frame (i.e. many milliseconds later).
  void remove() {
    assert(_overlay != null);
    assert(!_disposedByOwner);
    final OverlayState overlay = _overlay!;
    _overlay = null;
    if (!overlay.mounted) {
      return;
    }

    overlay._entries.remove(this);
    if (SchedulerBinding.instance.schedulerPhase == SchedulerPhase.persistentCallbacks) {
      SchedulerBinding.instance.addPostFrameCallback((Duration duration) {
        overlay._markDirty();
      }, debugLabel: 'OverlayEntry.markDirty');
    } else {
      overlay._markDirty();
    }
  }

  /// Cause this entry to rebuild during the next pipeline flush.
  ///
  /// You need to call this function if the output of [builder] has changed.
  void markNeedsBuild() {
    assert(!_disposedByOwner);
    _key.currentState?._markNeedsBuild();
  }

  void _didUnmount() {
    assert(!mounted);
    if (_disposedByOwner) {
      _overlayEntryStateNotifier?.dispose();
      _overlayEntryStateNotifier = null;
    }
  }

  bool _disposedByOwner = false;

  /// Discards any resources used by this [OverlayEntry].
  ///
  /// This method must be called after [remove] if the [OverlayEntry] is
  /// inserted into an [Overlay].
  ///
  /// After this is called, the object is not in a usable state and should be
  /// discarded (calls to [addListener] will throw after the object is disposed).
  /// However, the listeners registered may not be immediately released until
  /// the widget built using this [OverlayEntry] is unmounted from the widget
  /// tree.
  ///
  /// This method should only be called by the object's owner.
  void dispose() {
    assert(!_disposedByOwner);
    assert(
      _overlay == null,
      'An OverlayEntry must first be removed from the Overlay before dispose is called.',
    );
    assert(debugMaybeDispatchDisposed(this));
    _disposedByOwner = true;
    if (!mounted) {
      // If we're still mounted when disposed, then this will be disposed in
      // _didUnmount, to allow notifications to occur until the entry is
      // unmounted.
      _overlayEntryStateNotifier?.dispose();
      _overlayEntryStateNotifier = null;
    }
  }

  @override
  String toString() =>
      '${describeIdentity(this)}(opaque: $opaque; maintainState: $maintainState)${_disposedByOwner ? "(DISPOSED)" : ""}';
}

class _OverlayEntryWidget extends StatefulWidget {
  const _OverlayEntryWidget({
    required Key super.key,
    required this.entry,
    required this.overlayState,
    this.tickerEnabled = true,
  });

  final OverlayEntry entry;
  final OverlayState overlayState;
  final bool tickerEnabled;

  @override
  _OverlayEntryWidgetState createState() => _OverlayEntryWidgetState();
}

class _OverlayEntryWidgetState extends State<_OverlayEntryWidget> {
  late _RenderTheater _theater;

  // Manages the stack of theater children whose paint order are sorted by their
  // _zOrderIndex. The children added by OverlayPortal are added to this linked
  // list, and they will be shown _above_ the OverlayEntry tied to this widget.
  // The children with larger zOrderIndex values (i.e. those called `show`
  // recently) will be painted last.
  //
  // This linked list is lazily created in `_add`, and the entries are added/removed
  // via `_add`/`_remove`, called by OverlayPortals lower in the tree. `_add` or
  // `_remove` does not cause this widget to rebuild, the linked list will be
  // read by _RenderTheater as part of its render child model. This would ideally
  // be in a RenderObject but there may not be RenderObjects between
  // _RenderTheater and the render subtree OverlayEntry builds.
  LinkedList<_OverlayEntryLocation>? _sortedTheaterSiblings;

  // Worst-case O(N), N being the number of children added to the top spot in
  // the same frame. This can be a bit expensive when there's a lot of global
  // key reparenting in the same frame but N is usually a small number.
  void _add(_OverlayEntryLocation child) {
    assert(mounted);
    final LinkedList<_OverlayEntryLocation> children =
        _sortedTheaterSiblings ??= LinkedList<_OverlayEntryLocation>();
    assert(!children.contains(child));
    _OverlayEntryLocation? insertPosition = children.isEmpty ? null : children.last;
    while (insertPosition != null && insertPosition._zOrderIndex > child._zOrderIndex) {
      insertPosition = insertPosition.previous;
    }
    if (insertPosition == null) {
      children.addFirst(child);
    } else {
      insertPosition.insertAfter(child);
    }
    assert(children.contains(child));
  }

  void _remove(_OverlayEntryLocation child) {
    assert(_sortedTheaterSiblings != null);
    final bool wasInCollection = _sortedTheaterSiblings?.remove(child) ?? false;
    assert(wasInCollection);
  }

  // Returns an Iterable that traverse the children in the child model in paint
  // order (from farthest to the user to the closest to the user).
  //
  // The iterator should be safe to use even when the child model is being
  // mutated. The reason for that is it's allowed to add/remove/move deferred
  // children to a _RenderTheater during performLayout, but the affected
  // children don't have to be laid out in the same performLayout call.
  late final Iterable<_RenderDeferredLayoutBox> _paintOrderIterable = _createChildIterable(
    reversed: false,
  );
  // An Iterable that traverse the children in the child model in
  // hit-test order (from closest to the user to the farthest to the user).
  late final Iterable<_RenderDeferredLayoutBox> _hitTestOrderIterable = _createChildIterable(
    reversed: true,
  );

  // The following uses sync* because hit-testing is lazy, and LinkedList as a
  // Iterable doesn't support concurrent modification.
  Iterable<_RenderDeferredLayoutBox> _createChildIterable({required bool reversed}) sync* {
    final LinkedList<_OverlayEntryLocation>? children = _sortedTheaterSiblings;
    if (children == null || children.isEmpty) {
      return;
    }
    _OverlayEntryLocation? candidate = reversed ? children.last : children.first;
    while (candidate != null) {
      final _RenderDeferredLayoutBox? renderBox = candidate._overlayChildRenderBox;
      candidate = reversed ? candidate.previous : candidate.next;
      if (renderBox != null) {
        yield renderBox;
      }
    }
  }

  @override
  void initState() {
    super.initState();
    widget.entry._overlayEntryStateNotifier!.value = this;
    _theater = context.findAncestorRenderObjectOfType<_RenderTheater>()!;
    assert(_sortedTheaterSiblings == null);
  }

  @override
  void didUpdateWidget(_OverlayEntryWidget oldWidget) {
    super.didUpdateWidget(oldWidget);
    // OverlayState's build method always returns a RenderObjectWidget _Theater,
    // so it's safe to assume that state equality implies render object equality.
    assert(oldWidget.entry == widget.entry);
    if (oldWidget.overlayState != widget.overlayState) {
      final _RenderTheater newTheater = context.findAncestorRenderObjectOfType<_RenderTheater>()!;
      assert(_theater != newTheater);
      _theater = newTheater;
    }
  }

  @override
  void dispose() {
    widget.entry._overlayEntryStateNotifier?.value = null;
    widget.entry._didUnmount();
    _sortedTheaterSiblings = null;
    super.dispose();
  }

  @override
  Widget build(BuildContext context) {
    return TickerMode(
      enabled: widget.tickerEnabled,
      child: _RenderTheaterMarker(
        theater: _theater,
        overlayEntryWidgetState: this,
        child: widget.entry.builder(context),
      ),
    );
  }

  void _markNeedsBuild() {
    setState(() {
      /* the state that changed is in the builder */
    });
  }
}

/// A stack of entries that can be managed independently.
///
/// Overlays let independent child widgets "float" visual elements on top of
/// other widgets by inserting them into the overlay's stack. The overlay lets
/// each of these widgets manage their participation in the overlay using
/// [OverlayEntry] objects.
///
/// Although you can create an [Overlay] directly, it's most common to use the
/// overlay created by the [Navigator] in a [WidgetsApp], [CupertinoApp] or a
/// [MaterialApp]. The navigator uses its overlay to manage the visual
/// appearance of its routes.
///
/// The [Overlay] widget uses a custom stack implementation, which is very
/// similar to the [Stack] widget. The main use case of [Overlay] is related to
/// navigation and being able to insert widgets on top of the pages in an app.
/// For layout purposes unrelated to navigation, consider using [Stack] instead.
///
/// An [Overlay] widget requires a [Directionality] widget to be in scope, so
/// that it can resolve direction-sensitive coordinates of any
/// [Positioned.directional] children.
///
/// For widgets drawn in an [OverlayEntry], do not assume that the size of the
/// [Overlay] is the size returned by [MediaQuery.sizeOf]. Nested overlays can
/// have different sizes.
///
/// {@tool dartpad}
/// This example shows how to use the [Overlay] to highlight the [NavigationBar]
/// destination.
///
/// ** See code in examples/api/lib/widgets/overlay/overlay.0.dart **
/// {@end-tool}
///
/// See also:
///
///  * [OverlayEntry], the class that is used for describing the overlay entries.
///  * [OverlayState], which is used to insert the entries into the overlay.
///  * [WidgetsApp], which inserts an [Overlay] widget indirectly via its [Navigator].
///  * [MaterialApp], which inserts an [Overlay] widget indirectly via its [Navigator].
///  * [CupertinoApp], which inserts an [Overlay] widget indirectly via its [Navigator].
///  * [Stack], which allows directly displaying a stack of widgets.
class Overlay extends StatefulWidget {
  /// Creates an overlay.
  ///
  /// The initial entries will be inserted into the overlay when its associated
  /// [OverlayState] is initialized.
  ///
  /// Rather than creating an overlay, consider using the overlay that is
  /// created by the [Navigator] in a [WidgetsApp], [CupertinoApp], or a
  /// [MaterialApp] for the application.
  const Overlay({
    super.key,
    this.initialEntries = const <OverlayEntry>[],
    this.clipBehavior = Clip.hardEdge,
  });

  /// Wrap the provided `child` in an [Overlay] to allow other visual elements
  /// (packed in [OverlayEntry]s) to float on top of the child.
  ///
  /// This is a convenience method over the regular [Overlay] constructor: It
  /// creates an [Overlay] and puts the provided `child` in an [OverlayEntry]
  /// at the bottom of that newly created Overlay.
  static Widget wrap({Key? key, Clip clipBehavior = Clip.hardEdge, required Widget child}) {
    return _WrappingOverlay(key: key, clipBehavior: clipBehavior, child: child);
  }

  /// The entries to include in the overlay initially.
  ///
  /// These entries are only used when the [OverlayState] is initialized. If you
  /// are providing a new [Overlay] description for an overlay that's already in
  /// the tree, then the new entries are ignored.
  ///
  /// To add entries to an [Overlay] that is already in the tree, use
  /// [Overlay.of] to obtain the [OverlayState] (or assign a [GlobalKey] to the
  /// [Overlay] widget and obtain the [OverlayState] via
  /// [GlobalKey.currentState]), and then use [OverlayState.insert] or
  /// [OverlayState.insertAll].
  ///
  /// To remove an entry from an [Overlay], use [OverlayEntry.remove].
  final List<OverlayEntry> initialEntries;

  /// {@macro flutter.material.Material.clipBehavior}
  ///
  /// Defaults to [Clip.hardEdge].
  final Clip clipBehavior;

  /// The [OverlayState] from the closest instance of [Overlay] that encloses
  /// the given context within the closest [LookupBoundary], and, in debug mode,
  /// will throw if one is not found.
  ///
  /// In debug mode, if the `debugRequiredFor` argument is provided and an
  /// overlay isn't found, then this function will throw an exception containing
  /// the runtime type of the given widget in the error message. The exception
  /// attempts to explain that the calling [Widget] (the one given by the
  /// `debugRequiredFor` argument) needs an [Overlay] to be present to function.
  /// If `debugRequiredFor` is not supplied, then the error message is more
  /// generic.
  ///
  /// Typical usage is as follows:
  ///
  /// ```dart
  /// OverlayState overlay = Overlay.of(context);
  /// ```
  ///
  /// If `rootOverlay` is set to true, the state from the furthest instance of
  /// this class is given instead. Useful for installing overlay entries above
  /// all subsequent instances of [Overlay].
  ///
  /// This method can be expensive (it walks the element tree).
  ///
  /// See also:
  ///
  /// * [Overlay.maybeOf] for a similar function that returns null if an
  ///   [Overlay] is not found.
  static OverlayState of(
    BuildContext context, {
    bool rootOverlay = false,
    Widget? debugRequiredFor,
  }) {
    final OverlayState? result = maybeOf(context, rootOverlay: rootOverlay);
    assert(() {
      if (result == null) {
        final bool hiddenByBoundary = LookupBoundary.debugIsHidingAncestorStateOfType<OverlayState>(
          context,
        );
        final List<DiagnosticsNode> information = <DiagnosticsNode>[
          ErrorSummary(
            'No Overlay widget found${hiddenByBoundary ? ' within the closest LookupBoundary' : ''}.',
          ),
          if (hiddenByBoundary)
            ErrorDescription(
              'There is an ancestor Overlay widget, but it is hidden by a LookupBoundary.',
            ),
          ErrorDescription(
            '${debugRequiredFor?.runtimeType ?? 'Some'} widgets require an Overlay widget ancestor for correct operation.',
          ),
          ErrorHint(
            'The most common way to add an Overlay to an application is to include a MaterialApp, CupertinoApp or Navigator widget in the runApp() call.',
          ),
          if (debugRequiredFor != null)
            DiagnosticsProperty<Widget>(
              'The specific widget that failed to find an overlay was',
              debugRequiredFor,
              style: DiagnosticsTreeStyle.errorProperty,
            ),
          if (context.widget != debugRequiredFor)
            context.describeElement(
              'The context from which that widget was searching for an overlay was',
            ),
        ];

        throw FlutterError.fromParts(information);
      }
      return true;
    }());
    return result!;
  }

  /// The [OverlayState] from the closest instance of [Overlay] that encloses
  /// the given context within the closest [LookupBoundary], if any.
  ///
  /// Typical usage is as follows:
  ///
  /// ```dart
  /// OverlayState? overlay = Overlay.maybeOf(context);
  /// ```
  ///
  /// If `rootOverlay` is set to true, the state from the furthest instance of
  /// this class is given instead. Useful for installing overlay entries above
  /// all subsequent instances of [Overlay].
  ///
  /// This method can be expensive (it walks the element tree).
  ///
  /// See also:
  ///
  ///  * [Overlay.of] for a similar function that returns a non-nullable result
  ///    and throws if an [Overlay] is not found.

  static OverlayState? maybeOf(BuildContext context, {bool rootOverlay = false}) {
    return rootOverlay
        ? LookupBoundary.findRootAncestorStateOfType<OverlayState>(context)
        : LookupBoundary.findAncestorStateOfType<OverlayState>(context);
  }

  @override
  OverlayState createState() => OverlayState();
}

/// The current state of an [Overlay].
///
/// Used to insert [OverlayEntry]s into the overlay using the [insert] and
/// [insertAll] functions.
class OverlayState extends State<Overlay> with TickerProviderStateMixin {
  final List<OverlayEntry> _entries = <OverlayEntry>[];

  @protected
  @override
  void initState() {
    super.initState();
    insertAll(widget.initialEntries);
  }

  int _insertionIndex(OverlayEntry? below, OverlayEntry? above) {
    assert(above == null || below == null);
    if (below != null) {
      return _entries.indexOf(below);
    }
    if (above != null) {
      return _entries.indexOf(above) + 1;
    }
    return _entries.length;
  }

  bool _debugCanInsertEntry(OverlayEntry entry) {
    final List<DiagnosticsNode> operandsInformation = <DiagnosticsNode>[
      DiagnosticsProperty<OverlayEntry>(
        'The OverlayEntry was',
        entry,
        style: DiagnosticsTreeStyle.errorProperty,
      ),
      DiagnosticsProperty<OverlayState>(
        'The Overlay the OverlayEntry was trying to insert to was',
        this,
        style: DiagnosticsTreeStyle.errorProperty,
      ),
    ];

    if (!mounted) {
      throw FlutterError.fromParts(<DiagnosticsNode>[
        ErrorSummary('Attempted to insert an OverlayEntry to an already disposed Overlay.'),
        ...operandsInformation,
      ]);
    }

    final OverlayState? currentOverlay = entry._overlay;
    final bool alreadyContainsEntry = _entries.contains(entry);

    if (alreadyContainsEntry) {
      final bool inconsistentOverlayState = !identical(currentOverlay, this);
      throw FlutterError.fromParts(<DiagnosticsNode>[
        ErrorSummary('The specified entry is already present in the target Overlay.'),
        ...operandsInformation,
        if (inconsistentOverlayState)
          ErrorHint('This could be an error in the Flutter framework.')
        else
          ErrorHint(
            'Consider calling remove on the OverlayEntry before inserting it to a different Overlay, '
            'or switching to the OverlayPortal API to avoid manual OverlayEntry management.',
          ),
        if (inconsistentOverlayState)
          DiagnosticsProperty<OverlayState>(
            "The OverlayEntry's current Overlay was",
            currentOverlay,
            style: DiagnosticsTreeStyle.errorProperty,
          ),
      ]);
    }

    if (currentOverlay == null) {
      return true;
    }

    throw FlutterError.fromParts(<DiagnosticsNode>[
      ErrorSummary('The specified entry is already present in a different Overlay.'),
      ...operandsInformation,
      DiagnosticsProperty<OverlayState>(
        "The OverlayEntry's current Overlay was",
        currentOverlay,
        style: DiagnosticsTreeStyle.errorProperty,
      ),
      ErrorHint(
        'Consider calling remove on the OverlayEntry before inserting it to a different Overlay, '
        'or switching to the OverlayPortal API to avoid manual OverlayEntry management.',
      ),
    ]);
  }

  /// Insert the given entry into the overlay.
  ///
  /// If `below` is non-null, the entry is inserted just below `below`.
  /// If `above` is non-null, the entry is inserted just above `above`.
  /// Otherwise, the entry is inserted on top.
  ///
  /// It is an error to specify both `above` and `below`.
  void insert(OverlayEntry entry, {OverlayEntry? below, OverlayEntry? above}) {
    assert(_debugVerifyInsertPosition(above, below));
    assert(_debugCanInsertEntry(entry));
    entry._overlay = this;
    setState(() {
      _entries.insert(_insertionIndex(below, above), entry);
    });
  }

  /// Insert all the entries in the given iterable.
  ///
  /// If `below` is non-null, the entries are inserted just below `below`.
  /// If `above` is non-null, the entries are inserted just above `above`.
  /// Otherwise, the entries are inserted on top.
  ///
  /// It is an error to specify both `above` and `below`.
  void insertAll(Iterable<OverlayEntry> entries, {OverlayEntry? below, OverlayEntry? above}) {
    assert(_debugVerifyInsertPosition(above, below));
    assert(entries.every(_debugCanInsertEntry));
    if (entries.isEmpty) {
      return;
    }
    for (final OverlayEntry entry in entries) {
      assert(entry._overlay == null);
      entry._overlay = this;
    }
    setState(() {
      _entries.insertAll(_insertionIndex(below, above), entries);
    });
  }

  bool _debugVerifyInsertPosition(
    OverlayEntry? above,
    OverlayEntry? below, {
    Iterable<OverlayEntry>? newEntries,
  }) {
    assert(above == null || below == null, 'Only one of `above` and `below` may be specified.');
    assert(
      above == null ||
          (above._overlay == this &&
              _entries.contains(above) &&
              (newEntries?.contains(above) ?? true)),
      'The provided entry used for `above` must be present in the Overlay${newEntries != null ? ' and in the `newEntriesList`' : ''}.',
    );
    assert(
      below == null ||
          (below._overlay == this &&
              _entries.contains(below) &&
              (newEntries?.contains(below) ?? true)),
      'The provided entry used for `below` must be present in the Overlay${newEntries != null ? ' and in the `newEntriesList`' : ''}.',
    );
    return true;
  }

  /// Remove all the entries listed in the given iterable, then reinsert them
  /// into the overlay in the given order.
  ///
  /// Entries mention in `newEntries` but absent from the overlay are inserted
  /// as if with [insertAll].
  ///
  /// Entries not mentioned in `newEntries` but present in the overlay are
  /// positioned as a group in the resulting list relative to the entries that
  /// were moved, as specified by one of `below` or `above`, which, if
  /// specified, must be one of the entries in `newEntries`:
  ///
  /// If `below` is non-null, the group is positioned just below `below`.
  /// If `above` is non-null, the group is positioned just above `above`.
  /// Otherwise, the group is left on top, with all the rearranged entries
  /// below.
  ///
  /// It is an error to specify both `above` and `below`.
  void rearrange(Iterable<OverlayEntry> newEntries, {OverlayEntry? below, OverlayEntry? above}) {
    final List<OverlayEntry> newEntriesList =
        newEntries is List<OverlayEntry> ? newEntries : newEntries.toList(growable: false);
    assert(_debugVerifyInsertPosition(above, below, newEntries: newEntriesList));
    assert(
      newEntriesList.every(
        (OverlayEntry entry) => entry._overlay == null || entry._overlay == this,
      ),
      'One or more of the specified entries are already present in another Overlay.',
    );
    assert(
      newEntriesList.every(
        (OverlayEntry entry) => _entries.indexOf(entry) == _entries.lastIndexOf(entry),
      ),
      'One or more of the specified entries are specified multiple times.',
    );
    if (newEntriesList.isEmpty) {
      return;
    }
    if (listEquals(_entries, newEntriesList)) {
      return;
    }
    final LinkedHashSet<OverlayEntry> old = LinkedHashSet<OverlayEntry>.of(_entries);
    for (final OverlayEntry entry in newEntriesList) {
      entry._overlay ??= this;
    }
    setState(() {
      _entries.clear();
      _entries.addAll(newEntriesList);
      old.removeAll(newEntriesList);
      _entries.insertAll(_insertionIndex(below, above), old);
    });
  }

  void _markDirty() {
    if (mounted) {
      setState(() {});
    }
  }

  /// (DEBUG ONLY) Check whether a given entry is visible (i.e., not behind an
  /// opaque entry).
  ///
  /// This is an O(N) algorithm, and should not be necessary except for debug
  /// asserts. To avoid people depending on it, this function is implemented
  /// only in debug mode, and always returns false in release mode.
  bool debugIsVisible(OverlayEntry entry) {
    bool result = false;
    assert(_entries.contains(entry));
    assert(() {
      for (int i = _entries.length - 1; i > 0; i -= 1) {
        final OverlayEntry candidate = _entries[i];
        if (candidate == entry) {
          result = true;
          break;
        }
        if (candidate.opaque) {
          break;
        }
      }
      return true;
    }());
    return result;
  }

  void _didChangeEntryOpacity() {
    setState(() {
      // We use the opacity of the entry in our build function, which means we
      // our state has changed.
    });
  }

  @protected
  @override
  Widget build(BuildContext context) {
    // This list is filled backwards and then reversed below before
    // it is added to the tree.
    final List<_OverlayEntryWidget> children = <_OverlayEntryWidget>[];
    bool onstage = true;
    int onstageCount = 0;
    for (final OverlayEntry entry in _entries.reversed) {
      if (onstage) {
        onstageCount += 1;
        children.add(_OverlayEntryWidget(key: entry._key, overlayState: this, entry: entry));
        if (entry.opaque) {
          onstage = false;
        }
      } else if (entry.maintainState) {
        children.add(
          _OverlayEntryWidget(
            key: entry._key,
            overlayState: this,
            entry: entry,
            tickerEnabled: false,
          ),
        );
      }
    }
    return _Theater(
      skipCount: children.length - onstageCount,
      clipBehavior: widget.clipBehavior,
      children: children.reversed.toList(growable: false),
    );
  }

  @protected
  @override
  void debugFillProperties(DiagnosticPropertiesBuilder properties) {
    super.debugFillProperties(properties);
    // TODO(jacobr): use IterableProperty instead as that would
    // provide a slightly more consistent string summary of the List.
    properties.add(DiagnosticsProperty<List<OverlayEntry>>('entries', _entries));
  }
}

class _WrappingOverlay extends StatefulWidget {
  const _WrappingOverlay({super.key, this.clipBehavior = Clip.hardEdge, required this.child});

  final Clip clipBehavior;
  final Widget child;

  @override
  State<_WrappingOverlay> createState() => _WrappingOverlayState();
}

class _WrappingOverlayState extends State<_WrappingOverlay> {
  late final OverlayEntry _entry = OverlayEntry(
    canSizeOverlay: true,
    opaque: true,
    builder: (BuildContext context) {
      return widget.child;
    },
  );

  @override
  void didUpdateWidget(_WrappingOverlay oldWidget) {
    super.didUpdateWidget(oldWidget);
    _entry.markNeedsBuild();
  }

  @override
  void dispose() {
    _entry
      ..remove()
      ..dispose();
    super.dispose();
  }

  @override
  Widget build(BuildContext context) {
    return Overlay(clipBehavior: widget.clipBehavior, initialEntries: <OverlayEntry>[_entry]);
  }
}

/// Special version of a [Stack], that doesn't layout and render the first
/// [skipCount] children.
///
/// The first [skipCount] children are considered "offstage".
class _Theater extends MultiChildRenderObjectWidget {
  const _Theater({
    this.skipCount = 0,
    this.clipBehavior = Clip.hardEdge,
    required List<_OverlayEntryWidget> super.children,
  }) : assert(skipCount >= 0),
       assert(children.length >= skipCount);

  final int skipCount;

  final Clip clipBehavior;

  @override
  _TheaterElement createElement() => _TheaterElement(this);

  @override
  _RenderTheater createRenderObject(BuildContext context) {
    return _RenderTheater(
      skipCount: skipCount,
      textDirection: Directionality.of(context),
      clipBehavior: clipBehavior,
    );
  }

  @override
  void updateRenderObject(BuildContext context, _RenderTheater renderObject) {
    renderObject
      ..skipCount = skipCount
      ..textDirection = Directionality.of(context)
      ..clipBehavior = clipBehavior;
  }

  @override
  void debugFillProperties(DiagnosticPropertiesBuilder properties) {
    super.debugFillProperties(properties);
    properties.add(IntProperty('skipCount', skipCount));
  }
}

class _TheaterElement extends MultiChildRenderObjectElement {
  _TheaterElement(_Theater super.widget);

  @override
  _RenderTheater get renderObject => super.renderObject as _RenderTheater;

  @override
  void insertRenderObjectChild(RenderBox child, IndexedSlot<Element?> slot) {
    super.insertRenderObjectChild(child, slot);
    final _TheaterParentData parentData = child.parentData! as _TheaterParentData;
    parentData.overlayEntry =
        ((widget as _Theater).children[slot.index] as _OverlayEntryWidget).entry;
    assert(parentData.overlayEntry != null);
  }

  @override
  void moveRenderObjectChild(
    RenderBox child,
    IndexedSlot<Element?> oldSlot,
    IndexedSlot<Element?> newSlot,
  ) {
    super.moveRenderObjectChild(child, oldSlot, newSlot);
    assert(() {
      final _TheaterParentData parentData = child.parentData! as _TheaterParentData;
      final OverlayEntry entryAtNewSlot =
          ((widget as _Theater).children[newSlot.index] as _OverlayEntryWidget).entry;
      assert(parentData.overlayEntry == entryAtNewSlot);
      return true;
    }());
  }

  @override
  void debugVisitOnstageChildren(ElementVisitor visitor) {
    final _Theater theater = widget as _Theater;
    assert(children.length >= theater.skipCount);
    children.skip(theater.skipCount).forEach(visitor);
  }
}

// A `RenderBox` that sizes itself to its parent's size, implements the stack
// layout algorithm and renders its children in the given `theater`.
mixin _RenderTheaterMixin on RenderBox {
  _RenderTheater get theater;

  Iterable<RenderBox> _childrenInPaintOrder();
  Iterable<RenderBox> _childrenInHitTestOrder();

  @override
  void setupParentData(RenderBox child) {
    if (child.parentData is! StackParentData) {
      child.parentData = StackParentData();
    }
  }

  @override
  double? computeDistanceToActualBaseline(TextBaseline baseline) {
    assert(!debugNeedsLayout);
    BaselineOffset baselineOffset = BaselineOffset.noBaseline;
    for (final RenderBox child in _childrenInPaintOrder()) {
      assert(!child.debugNeedsLayout);
      final StackParentData childParentData = child.parentData! as StackParentData;
      baselineOffset = baselineOffset.minOf(
        BaselineOffset(child.getDistanceToActualBaseline(baseline)) + childParentData.offset.dy,
      );
    }
    return baselineOffset.offset;
  }

  static double? baselineForChild(
    RenderBox child,
    Size theaterSize,
    BoxConstraints nonPositionedChildConstraints,
    Alignment alignment,
    TextBaseline baseline,
  ) {
    final StackParentData childParentData = child.parentData! as StackParentData;
    final BoxConstraints childConstraints =
        childParentData.isPositioned
            ? childParentData.positionedChildConstraints(theaterSize)
            : nonPositionedChildConstraints;
    final double? baselineOffset = child.getDryBaseline(childConstraints, baseline);
    if (baselineOffset == null) {
      return null;
    }
    final double y = switch (childParentData) {
      StackParentData(:final double top?) => top,
      StackParentData(:final double bottom?) =>
        theaterSize.height - bottom - child.getDryLayout(childConstraints).height,
      StackParentData() =>
        alignment.alongOffset(theaterSize - child.getDryLayout(childConstraints) as Offset).dy,
    };
    return baselineOffset + y;
  }

  void layoutChild(RenderBox child, BoxConstraints nonPositionedChildConstraints) {
    final StackParentData childParentData = child.parentData! as StackParentData;
    final Alignment alignment = theater._resolvedAlignment;
    if (!childParentData.isPositioned) {
      child.layout(nonPositionedChildConstraints, parentUsesSize: true);
      childParentData.offset = Offset.zero;
    } else {
      assert(
        child is! _RenderDeferredLayoutBox,
        'all _RenderDeferredLayoutBoxes must be non-positioned children.',
      );
      RenderStack.layoutPositionedChild(child, childParentData, size, alignment);
    }
    assert(child.parentData == childParentData);
  }

  @override
  bool hitTestChildren(BoxHitTestResult result, {required Offset position}) {
    final Iterator<RenderBox> iterator = _childrenInHitTestOrder().iterator;
    bool isHit = false;
    while (!isHit && iterator.moveNext()) {
      final RenderBox child = iterator.current;
      final StackParentData childParentData = child.parentData! as StackParentData;
      final RenderBox localChild = child;
      bool childHitTest(BoxHitTestResult result, Offset position) =>
          localChild.hitTest(result, position: position);
      isHit = result.addWithPaintOffset(
        offset: childParentData.offset,
        position: position,
        hitTest: childHitTest,
      );
    }
    return isHit;
  }

  @override
  void paint(PaintingContext context, Offset offset) {
    for (final RenderBox child in _childrenInPaintOrder()) {
      final StackParentData childParentData = child.parentData! as StackParentData;
      context.paintChild(child, childParentData.offset + offset);
    }
  }
}

class _TheaterParentData extends StackParentData {
  // The OverlayEntry that directly created this child. This field is null for
  // children that are created by an OverlayPortal.
  OverlayEntry? overlayEntry;

  /// A [OverlayPortal] makes its overlay child a render child of an ancestor
  /// [Overlay]. Currently, to make sure the overlay child is painted after its
  /// [OverlayPortal], and before the next [OverlayEntry] (which could be
  /// something that should obstruct the overlay child, such as a [ModalRoute])
  /// in the host [Overlay], the paint order of each overlay child is managed by
  /// the [OverlayEntry] that hosts its [OverlayPortal].
  ///
  /// The following methods are exposed to allow easy access to the overlay
  /// children's render objects whose order is managed by [overlayEntry], in the
  /// right order.

  // _overlayStateMounted is set to null in _OverlayEntryWidgetState's dispose
  // method. This property is only accessed during layout, paint and hit-test so
  // the `value!` should be safe.
  Iterator<_RenderDeferredLayoutBox>? get paintOrderIterator =>
      overlayEntry?._overlayEntryStateNotifier?.value!._paintOrderIterable.iterator;
  Iterator<_RenderDeferredLayoutBox>? get hitTestOrderIterator =>
      overlayEntry?._overlayEntryStateNotifier?.value!._hitTestOrderIterable.iterator;

  // A convenience method for traversing `paintOrderIterator` with a
  // [RenderObjectVisitor].
  void visitOverlayPortalChildrenOnOverlayEntry(RenderObjectVisitor visitor) =>
      overlayEntry?._overlayEntryStateNotifier?.value!._paintOrderIterable.forEach(visitor);
}

class _RenderTheater extends RenderBox
    with ContainerRenderObjectMixin<RenderBox, StackParentData>, _RenderTheaterMixin {
  _RenderTheater({
    List<RenderBox>? children,
    required TextDirection textDirection,
    int skipCount = 0,
    Clip clipBehavior = Clip.hardEdge,
  }) : assert(skipCount >= 0),
       _textDirection = textDirection,
       _skipCount = skipCount,
       _clipBehavior = clipBehavior {
    addAll(children);
  }

  @override
  _RenderTheater get theater => this;

  @override
  void setupParentData(RenderBox child) {
    if (child.parentData is! _TheaterParentData) {
      child.parentData = _TheaterParentData();
    }
  }

  @override
  void attach(PipelineOwner owner) {
    super.attach(owner);
    RenderBox? child = firstChild;
    while (child != null) {
      final _TheaterParentData childParentData = child.parentData! as _TheaterParentData;
      final Iterator<RenderBox>? iterator = childParentData.paintOrderIterator;
      if (iterator != null) {
        while (iterator.moveNext()) {
          iterator.current.attach(owner);
        }
      }
      child = childParentData.nextSibling;
    }
  }

  static void _detachChild(RenderObject child) => child.detach();

  @override
  void detach() {
    super.detach();
    RenderBox? child = firstChild;
    while (child != null) {
      final _TheaterParentData childParentData = child.parentData! as _TheaterParentData;
      childParentData.visitOverlayPortalChildrenOnOverlayEntry(_detachChild);
      child = childParentData.nextSibling;
    }
  }

  @override
  void redepthChildren() => visitChildren(redepthChild);

  Alignment? _alignmentCache;
  Alignment get _resolvedAlignment =>
      _alignmentCache ??= AlignmentDirectional.topStart.resolve(textDirection);

  void _markNeedResolution() {
    _alignmentCache = null;
    markNeedsLayout();
  }

  TextDirection get textDirection => _textDirection;
  TextDirection _textDirection;
  set textDirection(TextDirection value) {
    if (_textDirection == value) {
      return;
    }
    _textDirection = value;
    _markNeedResolution();
  }

  int get skipCount => _skipCount;
  int _skipCount;
  set skipCount(int value) {
    if (_skipCount != value) {
      _skipCount = value;
      markNeedsLayout();
    }
  }

  /// {@macro flutter.material.Material.clipBehavior}
  ///
  /// Defaults to [Clip.hardEdge].
  Clip get clipBehavior => _clipBehavior;
  Clip _clipBehavior = Clip.hardEdge;
  set clipBehavior(Clip value) {
    if (value != _clipBehavior) {
      _clipBehavior = value;
      markNeedsPaint();
      markNeedsSemanticsUpdate();
    }
  }

  // Adding/removing deferred child does not affect the layout of other children,
  // or that of the Overlay, so there's no need to invalidate the layout of the
  // Overlay.
  //
  // When _skipMarkNeedsLayout is true, markNeedsLayout does not do anything.
  bool _skipMarkNeedsLayout = false;
  void _addDeferredChild(_RenderDeferredLayoutBox child) {
    assert(!_skipMarkNeedsLayout);
    _skipMarkNeedsLayout = true;
    adoptChild(child);
    // The Overlay still needs repainting when a deferred child is added. Usually
    // `markNeedsLayout` implies `markNeedsPaint`, but here `markNeedsLayout` is
    // skipped when the `_skipMarkNeedsLayout` flag is set.
    markNeedsPaint();
    _skipMarkNeedsLayout = false;

    // After adding `child` to the render tree, we want to make sure it will be
    // laid out in the same frame. This is done by calling markNeedsLayout on the
    // layout surrogate. This ensures `child` is added to the dirty list (see
    // _RenderLayoutSurrogateProxyBox.performLayout).
    child._layoutSurrogate.markNeedsLayout();
  }

  void _removeDeferredChild(_RenderDeferredLayoutBox child) {
    assert(!_skipMarkNeedsLayout);
    _skipMarkNeedsLayout = true;
    dropChild(child);
    // The Overlay still needs repainting when a deferred child is dropped. See
    // the comment in `_addDeferredChild`.
    markNeedsPaint();
    _skipMarkNeedsLayout = false;
  }

  @override
  void markNeedsLayout() {
    if (!_skipMarkNeedsLayout) {
      super.markNeedsLayout();
    }
  }

  RenderBox? get _firstOnstageChild {
    if (skipCount == super.childCount) {
      return null;
    }
    RenderBox? child = super.firstChild;
    for (int toSkip = skipCount; toSkip > 0; toSkip--) {
      final StackParentData childParentData = child!.parentData! as StackParentData;
      child = childParentData.nextSibling;
      assert(child != null);
    }
    return child;
  }

  RenderBox? get _lastOnstageChild => skipCount == super.childCount ? null : lastChild;

  @override
  double computeMinIntrinsicWidth(double height) {
    return RenderStack.getIntrinsicDimension(
      _firstOnstageChild,
      (RenderBox child) => child.getMinIntrinsicWidth(height),
    );
  }

  @override
  double computeMaxIntrinsicWidth(double height) {
    return RenderStack.getIntrinsicDimension(
      _firstOnstageChild,
      (RenderBox child) => child.getMaxIntrinsicWidth(height),
    );
  }

  @override
  double computeMinIntrinsicHeight(double width) {
    return RenderStack.getIntrinsicDimension(
      _firstOnstageChild,
      (RenderBox child) => child.getMinIntrinsicHeight(width),
    );
  }

  @override
  double computeMaxIntrinsicHeight(double width) {
    return RenderStack.getIntrinsicDimension(
      _firstOnstageChild,
      (RenderBox child) => child.getMaxIntrinsicHeight(width),
    );
  }

  @override
  double? computeDryBaseline(BoxConstraints constraints, TextBaseline baseline) {
    final Size size =
        constraints.biggest.isFinite
            ? constraints.biggest
            : _findSizeDeterminingChild().getDryLayout(constraints);
    final BoxConstraints nonPositionedChildConstraints = BoxConstraints.tight(size);
    final Alignment alignment = theater._resolvedAlignment;

    BaselineOffset baselineOffset = BaselineOffset.noBaseline;
    for (final RenderBox child in _childrenInPaintOrder()) {
      baselineOffset = baselineOffset.minOf(
        BaselineOffset(
          _RenderTheaterMixin.baselineForChild(
            child,
            size,
            nonPositionedChildConstraints,
            alignment,
            baseline,
          ),
        ),
      );
    }
    return baselineOffset.offset;
  }

  @override
  Size computeDryLayout(BoxConstraints constraints) {
    if (constraints.biggest.isFinite) {
      return constraints.biggest;
    }
    return _findSizeDeterminingChild().getDryLayout(constraints);
  }

  @override
  // The following uses sync* because concurrent modifications should be allowed
  // during layout.
  Iterable<RenderBox> _childrenInPaintOrder() sync* {
    RenderBox? child = _firstOnstageChild;
    while (child != null) {
      yield child;
      final _TheaterParentData childParentData = child.parentData! as _TheaterParentData;
      final Iterator<RenderBox>? innerIterator = childParentData.paintOrderIterator;
      if (innerIterator != null) {
        while (innerIterator.moveNext()) {
          yield innerIterator.current;
        }
      }
      child = childParentData.nextSibling;
    }
  }

  @override
  // The following uses sync* because hit testing should be lazy.
  Iterable<RenderBox> _childrenInHitTestOrder() sync* {
    RenderBox? child = _lastOnstageChild;
    int childLeft = childCount - skipCount;
    while (child != null) {
      final _TheaterParentData childParentData = child.parentData! as _TheaterParentData;
      final Iterator<RenderBox>? innerIterator = childParentData.hitTestOrderIterator;
      if (innerIterator != null) {
        while (innerIterator.moveNext()) {
          yield innerIterator.current;
        }
      }
      yield child;
      childLeft -= 1;
      child = childLeft <= 0 ? null : childParentData.previousSibling;
    }
  }

  @override
  bool get sizedByParent => false;

  bool _layingOutSizeDeterminingChild = false;
  @override
  void performLayout() {
    RenderBox? sizeDeterminingChild;
    if (constraints.biggest.isFinite) {
      size = constraints.biggest;
    } else {
      sizeDeterminingChild = _findSizeDeterminingChild();
      _layingOutSizeDeterminingChild = true;
      layoutChild(sizeDeterminingChild, constraints);
      _layingOutSizeDeterminingChild = false;
      size = sizeDeterminingChild.size;
    }

    // Equivalent to BoxConstraints used by RenderStack for StackFit.expand.
    final BoxConstraints nonPositionedChildConstraints = BoxConstraints.tight(size);
    for (final RenderBox child in _childrenInPaintOrder()) {
      if (child != sizeDeterminingChild) {
        layoutChild(child, nonPositionedChildConstraints);
      }
    }
  }

  RenderBox _findSizeDeterminingChild() {
    RenderBox? child = _lastOnstageChild;
    while (child != null) {
      final _TheaterParentData childParentData = child.parentData! as _TheaterParentData;
      if ((childParentData.overlayEntry?.canSizeOverlay ?? false) &&
          !childParentData.isPositioned) {
        return child;
      }
      child = childParentData.previousSibling;
    }
    throw FlutterError.fromParts(<DiagnosticsNode>[
      ErrorSummary(
        'Overlay was given infinite constraints and cannot be sized by a suitable child.',
      ),
      ErrorDescription(
        'The constraints given to the overlay ($constraints) would result in an illegal '
        'infinite size (${constraints.biggest}). To avoid that, the Overlay tried to size '
        'itself to one of its children, but no suitable non-positioned child that belongs to an '
        'OverlayEntry with canSizeOverlay set to true could be found.',
      ),
      ErrorHint(
        'Try wrapping the Overlay in a SizedBox to give it a finite size or '
        'use an OverlayEntry with canSizeOverlay set to true.',
      ),
    ]);
  }

  final LayerHandle<ClipRectLayer> _clipRectLayer = LayerHandle<ClipRectLayer>();

  @override
  void paint(PaintingContext context, Offset offset) {
    if (clipBehavior != Clip.none) {
      _clipRectLayer.layer = context.pushClipRect(
        needsCompositing,
        offset,
        Offset.zero & size,
        super.paint,
        clipBehavior: clipBehavior,
        oldLayer: _clipRectLayer.layer,
      );
    } else {
      _clipRectLayer.layer = null;
      super.paint(context, offset);
    }
  }

  @override
  void dispose() {
    _clipRectLayer.layer = null;
    super.dispose();
  }

  @override
  void visitChildren(RenderObjectVisitor visitor) {
    RenderBox? child = firstChild;
    while (child != null) {
      visitor(child);
      final _TheaterParentData childParentData = child.parentData! as _TheaterParentData;
      childParentData.visitOverlayPortalChildrenOnOverlayEntry(visitor);
      child = childParentData.nextSibling;
    }
  }

  @override
  void visitChildrenForSemantics(RenderObjectVisitor visitor) {
    RenderBox? child = _firstOnstageChild;
    while (child != null) {
      visitor(child);
      final _TheaterParentData childParentData = child.parentData! as _TheaterParentData;
      child = childParentData.nextSibling;
    }
  }

  @override
  Rect? describeApproximatePaintClip(RenderObject child) {
    switch (clipBehavior) {
      case Clip.none:
        return null;
      case Clip.hardEdge:
      case Clip.antiAlias:
      case Clip.antiAliasWithSaveLayer:
        return Offset.zero & size;
    }
  }

  @override
  void debugFillProperties(DiagnosticPropertiesBuilder properties) {
    super.debugFillProperties(properties);
    properties.add(IntProperty('skipCount', skipCount));
    properties.add(EnumProperty<TextDirection>('textDirection', textDirection));
  }

  @override
  List<DiagnosticsNode> debugDescribeChildren() {
    final List<DiagnosticsNode> offstageChildren = <DiagnosticsNode>[];
    final List<DiagnosticsNode> onstageChildren = <DiagnosticsNode>[];

    int count = 1;
    bool onstage = false;
    RenderBox? child = firstChild;
    final RenderBox? firstOnstageChild = _firstOnstageChild;
    while (child != null) {
      final _TheaterParentData childParentData = child.parentData! as _TheaterParentData;
      if (child == firstOnstageChild) {
        onstage = true;
        count = 1;
      }

      if (onstage) {
        onstageChildren.add(child.toDiagnosticsNode(name: 'onstage $count'));
      } else {
        offstageChildren.add(
          child.toDiagnosticsNode(name: 'offstage $count', style: DiagnosticsTreeStyle.offstage),
        );
      }

      int subcount = 1;
      childParentData.visitOverlayPortalChildrenOnOverlayEntry((RenderObject renderObject) {
        final RenderBox child = renderObject as RenderBox;
        if (onstage) {
          onstageChildren.add(child.toDiagnosticsNode(name: 'onstage $count - $subcount'));
        } else {
          offstageChildren.add(
            child.toDiagnosticsNode(
              name: 'offstage $count - $subcount',
              style: DiagnosticsTreeStyle.offstage,
            ),
          );
        }
        subcount += 1;
      });

      child = childParentData.nextSibling;
      count += 1;
    }

    return <DiagnosticsNode>[
      ...onstageChildren,
      if (offstageChildren.isNotEmpty)
        ...offstageChildren
      else
        DiagnosticsNode.message('no offstage children', style: DiagnosticsTreeStyle.offstage),
    ];
  }
}

// * OverlayPortal Implementation
//  OverlayPortal is inspired by the
//  [flutter_portal](https://pub.dev/packages/flutter_portal) package.
//
// ** RenderObject hierarchy
// The widget works by inserting its overlay child's render subtree directly
// under [Overlay]'s render object (_RenderTheater).
// https://user-images.githubusercontent.com/31859944/171971838-62ed3975-4b5d-4733-a9c9-f79e263b8fcc.jpg
//
// To ensure the overlay child render subtree does not do layout twice, the
// subtree must only perform layout after both its _RenderTheater and the
// [OverlayPortal]'s render object (_RenderLayoutSurrogateProxyBox) have
// finished layout. This is handled by _RenderDeferredLayoutBox.
//
// ** Z-Index of an overlay child
// [_OverlayEntryLocation] is a (currently private) interface that allows an
// [OverlayPortal] to insert its overlay child into a specific [Overlay], as
// well as specifying the paint order between the overlay child and other
// children of the _RenderTheater.
//
// Since [OverlayPortal] is only allowed to target ancestor [Overlay]s
// (_RenderTheater must finish doing layout before _RenderDeferredLayoutBox),
// the _RenderTheater should typically be acquired using an [InheritedWidget]
// (currently, _RenderTheaterMarker) in case the [OverlayPortal] gets
// reparented.

/// A class to show, hide and bring to top an [OverlayPortal]'s overlay child
/// in the target [Overlay].
///
/// A [OverlayPortalController] can only be given to at most one [OverlayPortal]
/// at a time. When an [OverlayPortalController] is moved from one
/// [OverlayPortal] to another, its [isShowing] state does not carry over.
///
/// [OverlayPortalController.show] and [OverlayPortalController.hide] can be
/// called even before the controller is assigned to any [OverlayPortal], but
/// they typically should not be called while the widget tree is being rebuilt.
class OverlayPortalController {
  /// Creates an [OverlayPortalController], optionally with a String identifier
  /// `debugLabel`.
  OverlayPortalController({String? debugLabel}) : _debugLabel = debugLabel;

  _OverlayPortalState? _attachTarget;

  // A separate _zOrderIndex to allow `show()` or `hide()` to be called when the
  // controller is not yet attached. Once this controller is attached,
  // _attachTarget._zOrderIndex will be used as the source of truth, and this
  // variable will be set to null.
  int? _zOrderIndex;
  final String? _debugLabel;

  static int _wallTime =
      kIsWeb
          ? -9007199254740992 // -2^53
          : -1 << 63;

  // Returns a unique and monotonically increasing timestamp that represents
  // now.
  //
  // The value this method returns increments after each call.
  int _now() {
    final int now = _wallTime += 1;
    assert(_zOrderIndex == null || _zOrderIndex! < now);
    assert(_attachTarget?._zOrderIndex == null || _attachTarget!._zOrderIndex! < now);
    return now;
  }

  /// Show the overlay child of the [OverlayPortal] this controller is attached
  /// to, at the top of the target [Overlay].
  ///
  /// When there are more than one [OverlayPortal]s that target the same
  /// [Overlay], the overlay child of the last [OverlayPortal] to have called
  /// [show] appears at the top level, unobstructed.
  ///
  /// If [isShowing] is already true, calling this method brings the overlay
  /// child it controls to the top.
  ///
  /// This method should typically not be called while the widget tree is being
  /// rebuilt.
  void show() {
    final _OverlayPortalState? state = _attachTarget;
    if (state != null) {
      state.show(_now());
    } else {
      _zOrderIndex = _now();
    }
  }

  /// Hide the [OverlayPortal]'s overlay child.
  ///
  /// Once hidden, the overlay child will be removed from the widget tree the
  /// next time the widget tree rebuilds, and stateful widgets in the overlay
  /// child may lose states as a result.
  ///
  /// This method should typically not be called while the widget tree is being
  /// rebuilt.
  void hide() {
    final _OverlayPortalState? state = _attachTarget;
    if (state != null) {
      state.hide();
    } else {
      assert(_zOrderIndex != null);
      _zOrderIndex = null;
    }
  }

  /// Whether the associated [OverlayPortal] should build and show its overlay
  /// child, using its `overlayChildBuilder`.
  bool get isShowing {
    final _OverlayPortalState? state = _attachTarget;
    return state != null ? state._zOrderIndex != null : _zOrderIndex != null;
  }

  /// Convenience method for toggling the current [isShowing] status.
  ///
  /// This method should typically not be called while the widget tree is being
  /// rebuilt.
  void toggle() => isShowing ? hide() : show();

  @override
  String toString() {
    final String? debugLabel = _debugLabel;
    final String label = debugLabel == null ? '' : '($debugLabel)';
    final String isDetached = _attachTarget != null ? '' : ' DETACHED';
    return '${objectRuntimeType(this, 'OverlayPortalController')}$label$isDetached';
  }
}

/// A widget that renders its overlay child on an [Overlay].
///
/// The overlay child is initially hidden until [OverlayPortalController.show]
/// is called on the associated [controller]. The [OverlayPortal] uses
/// [overlayChildBuilder] to build its overlay child and renders it on the
/// specified [Overlay] as if it was inserted using an [OverlayEntry], while it
/// can depend on the same set of [InheritedWidget]s (such as [Theme]) that this
/// widget can depend on.
///
/// This widget requires an [Overlay] ancestor in the widget tree when its
/// overlay child is showing. The overlay child is rendered by the [Overlay]
/// ancestor, not by the widget itself. This allows the overlay child to float
/// above other widgets, independent of its position in the widget tree.
///
/// When [OverlayPortalController.hide] is called, the widget built using
/// [overlayChildBuilder] will be removed from the widget tree the next time the
/// widget rebuilds. Stateful descendants in the overlay child subtree may lose
/// states as a result.
///
/// {@tool dartpad}
/// This example uses an [OverlayPortal] to build a tooltip that becomes visible
/// when the user taps on the [child] widget. There's a [DefaultTextStyle] above
/// the [OverlayPortal] controlling the [TextStyle] of both the [child] widget
/// and the widget [overlayChildBuilder] builds, which isn't otherwise doable if
/// the tooltip was added as an [OverlayEntry].
///
/// ** See code in examples/api/lib/widgets/overlay/overlay_portal.0.dart **
/// {@end-tool}
///
/// ### Paint Order
///
/// In an [Overlay], an overlay child is painted after the [OverlayEntry]
/// associated with its [OverlayPortal] (that is, the [OverlayEntry] closest to
/// the [OverlayPortal] in the widget tree, which usually represents the
/// enclosing [Route]), and before the next [OverlayEntry].
///
/// When an [OverlayEntry] has multiple associated [OverlayPortal]s, the paint
/// order between their overlay children is the order in which
/// [OverlayPortalController.show] was called. The last [OverlayPortal] to have
/// called `show` gets to paint its overlay child in the foreground.
///
/// ### Semantics
///
/// The semantics subtree generated by the overlay child is considered attached
/// to [OverlayPortal] instead of the target [Overlay]. An [OverlayPortal]'s
/// semantics subtree can be dropped from the semantics tree due to invisibility
/// while the overlay child is still visible (for example, when the
/// [OverlayPortal] is completely invisible in a [ListView] but kept alive by
/// a [KeepAlive] widget). When this happens the semantics subtree generated by
/// the overlay child is also dropped, even if the overlay child is still visible
/// on screen.
///
/// {@template flutter.widgets.overlayPortalVsOverlayEntry}
/// ### Differences between [OverlayPortal] and [OverlayEntry]
///
/// The main difference between [OverlayEntry] and [OverlayPortal] is that
/// [OverlayEntry] builds its widget subtree as a child of the target [Overlay],
/// while [OverlayPortal] uses [OverlayPortal.overlayChildBuilder] to build a
/// child widget of itself. This allows [OverlayPortal]'s overlay child to depend
/// on the same set of [InheritedWidget]s as [OverlayPortal], and it's also
/// guaranteed that the overlay child will not outlive its [OverlayPortal].
///
/// On the other hand, [OverlayPortal]'s implementation is more complex. For
/// instance, it does a bit more work than a regular widget during global key
/// reparenting. If the content to be shown on the [Overlay] doesn't benefit
/// from being a part of [OverlayPortal]'s subtree, consider using an
/// [OverlayEntry] instead.
/// {@endtemplate}
///
/// See also:
///
///  * [OverlayEntry], an alternative API for inserting widgets into an
///    [Overlay].
///  * [Positioned], which can be used to size and position the overlay child in
///    relation to the target [Overlay]'s boundaries.
///  * [CompositedTransformFollower], which can be used to position the overlay
///    child in relation to the linked [CompositedTransformTarget] widget.
class OverlayPortal extends StatefulWidget {
  /// Creates an [OverlayPortal] that renders the widget [overlayChildBuilder]
  /// builds on the closest [Overlay] when [OverlayPortalController.show] is
  /// called.
  const OverlayPortal({
    super.key,
    required this.controller,
    required this.overlayChildBuilder,
    this.child,
  }) : _targetRootOverlay = false;

  /// Creates an [OverlayPortal] that renders the widget [overlayChildBuilder]
  /// builds on the root [Overlay] when [OverlayPortalController.show] is
  /// called.
  const OverlayPortal.targetsRootOverlay({
    super.key,
    required this.controller,
    required this.overlayChildBuilder,
    this.child,
  }) : _targetRootOverlay = true;

  /// Creates an [OverlayPortal] that renders the widget `overlayChildBuilder`
  /// builds on the closest [Overlay] when [OverlayPortalController.show] is
  /// called.
  ///
  /// Developers can use `overlayChildBuilder` to configure the overlay child
  /// based on the the size and the location of [OverlayPortal.child] within the
  /// target [Overlay], as well as the size of the [Overlay] itself. This allows
  /// the overlay child to, for example, always follow [OverlayPortal.child] and
  /// at the same time resize itself base on how close it is to the edges of
  /// the [Overlay].
  ///
  /// The `overlayChildBuilder` callback is called during layout. To ensure the
  /// paint transform of [OverlayPortal.child] in relation to the target
  /// [Overlay] is up-to-date by then, all [RenderObject]s between the
  /// [OverlayPortal] to the target [Overlay] must establish their paint
  /// transform during the layout phase, which most [RenderObject]s do. One
  /// exception is the [CompositedTransformFollower] widget, whose [RenderObject]
  /// only establishes the paint transform when composited. Putting a
  /// [CompositedTransformFollower] between the [OverlayPortal] and the [Overlay]
  /// may resulting in an incorrect child paint transform being provided to the
  /// `overlayChildBuilder` and will cause an assertion in debug mode.
  OverlayPortal.overlayChildLayoutBuilder({
    Key? key,
    required OverlayPortalController controller,
    required OverlayChildLayoutBuilder overlayChildBuilder,
    required Widget? child,
  }) : this(
         key: key,
         controller: controller,
         overlayChildBuilder: (_) => _OverlayChildLayoutBuilder(builder: overlayChildBuilder),
         child: child,
       );

  /// The controller to show, hide and bring to top the overlay child.
  final OverlayPortalController controller;

  /// A [WidgetBuilder] used to build a widget below this widget in the tree,
  /// that renders on the closest [Overlay].
  ///
  /// The said widget will only be built and shown in the closest [Overlay] once
  /// [OverlayPortalController.show] is called on the associated [controller].
  /// It will be painted in front of the [OverlayEntry] closest to this widget
  /// in the widget tree (which is usually the enclosing [Route]).
  ///
  /// The built overlay child widget is inserted below this widget in the widget
  /// tree, allowing it to depend on [InheritedWidget]s above it, and be
  /// notified when the [InheritedWidget]s change.
  ///
  /// Unlike [child], the built overlay child can visually extend outside the
  /// bounds of this widget without being clipped, and receive hit-test events
  /// outside of this widget's bounds, as long as it does not extend outside of
  /// the [Overlay] on which it is rendered.
  final WidgetBuilder overlayChildBuilder;

  /// A widget below this widget in the tree.
  final Widget? child;

  final bool _targetRootOverlay;

  @override
  State<OverlayPortal> createState() => _OverlayPortalState();
}

class _OverlayPortalState extends State<OverlayPortal> {
  int? _zOrderIndex;
  // The location of the overlay child within the overlay. This object will be
  // used as the slot of the overlay child widget.
  //
  // The developer must call `show` to reveal the overlay so we can get a unique
  // timestamp of the user interaction for determining the z-index of the
  // overlay child in the overlay.
  //
  // Avoid invalidating the cache if possible, since the framework uses `==` to
  // compare slots, and _OverlayEntryLocation can't override that operator since
  // it's mutable. Changing slots can be relatively slow.
  bool _childModelMayHaveChanged = true;
  _OverlayEntryLocation? _locationCache;
  static bool _isTheSameLocation(_OverlayEntryLocation locationCache, _RenderTheaterMarker marker) {
    return locationCache._childModel == marker.overlayEntryWidgetState &&
        locationCache._theater == marker.theater;
  }

  _OverlayEntryLocation _getLocation(int zOrderIndex, bool targetRootOverlay) {
    final _OverlayEntryLocation? cachedLocation = _locationCache;
    late final _RenderTheaterMarker marker = _RenderTheaterMarker.of(
      context,
      targetRootOverlay: targetRootOverlay,
    );
    final bool isCacheValid =
        cachedLocation != null &&
        (!_childModelMayHaveChanged || _isTheSameLocation(cachedLocation, marker));
    _childModelMayHaveChanged = false;
    if (isCacheValid) {
      assert(cachedLocation._zOrderIndex == zOrderIndex);
      assert(cachedLocation._debugIsLocationValid());
      return cachedLocation;
    }
    // Otherwise invalidate the cache and create a new location.
    cachedLocation?._debugMarkLocationInvalid();
    final _OverlayEntryLocation newLocation = _OverlayEntryLocation(
      zOrderIndex,
      marker.overlayEntryWidgetState,
      marker.theater,
    );
    assert(newLocation._zOrderIndex == zOrderIndex);
    return _locationCache = newLocation;
  }

  @override
  void initState() {
    super.initState();
    _setupController(widget.controller);
  }

  void _setupController(OverlayPortalController controller) {
    assert(
      controller._attachTarget == null || controller._attachTarget == this,
      'Failed to attach $controller to $this. It is already attached to ${controller._attachTarget}.',
    );
    final int? controllerZOrderIndex = controller._zOrderIndex;
    final int? zOrderIndex = _zOrderIndex;
    if (zOrderIndex == null ||
        (controllerZOrderIndex != null && controllerZOrderIndex > zOrderIndex)) {
      _zOrderIndex = controllerZOrderIndex;
    }
    controller._zOrderIndex = null;
    controller._attachTarget = this;
  }

  @override
  void didChangeDependencies() {
    super.didChangeDependencies();
    _childModelMayHaveChanged = true;
  }

  @override
  void didUpdateWidget(OverlayPortal oldWidget) {
    super.didUpdateWidget(oldWidget);
    _childModelMayHaveChanged =
        _childModelMayHaveChanged || oldWidget._targetRootOverlay != widget._targetRootOverlay;
    if (oldWidget.controller != widget.controller) {
      oldWidget.controller._attachTarget = null;
      _setupController(widget.controller);
    }
  }

  @override
  void dispose() {
    assert(widget.controller._attachTarget == this);
    widget.controller._attachTarget = null;
    _locationCache?._debugMarkLocationInvalid();
    _locationCache = null;
    super.dispose();
  }

  void show(int zOrderIndex) {
    assert(
      SchedulerBinding.instance.schedulerPhase != SchedulerPhase.persistentCallbacks,
      '${widget.controller.runtimeType}.show() should not be called during build.',
    );
    setState(() {
      _zOrderIndex = zOrderIndex;
    });
    _locationCache?._debugMarkLocationInvalid();
    _locationCache = null;
  }

  void hide() {
    assert(SchedulerBinding.instance.schedulerPhase != SchedulerPhase.persistentCallbacks);
    setState(() {
      _zOrderIndex = null;
    });
    _locationCache?._debugMarkLocationInvalid();
    _locationCache = null;
  }

  @override
  Widget build(BuildContext context) {
    final int? zOrderIndex = _zOrderIndex;
    if (zOrderIndex == null) {
      return _OverlayPortal(overlayLocation: null, overlayChild: null, child: widget.child);
    }
    return _OverlayPortal(
      overlayLocation: _getLocation(zOrderIndex, widget._targetRootOverlay),
      overlayChild: _DeferredLayout(child: Builder(builder: widget.overlayChildBuilder)),
      child: widget.child,
    );
  }
}

/// A location in an [Overlay].
///
/// An [_OverlayEntryLocation] determines the [Overlay] the associated
/// [OverlayPortal] should put its overlay child onto, as well as the overlay
/// child's paint order in relation to other contents painted on the [Overlay].
//
// An _OverlayEntryLocation is a cursor pointing to a location in a particular
// Overlay's child model, and provides methods to insert/remove/move a
// _RenderDeferredLayoutBox to/from its target _theater.
//
// The occupant (a `RenderBox`) will be painted above the associated
// [OverlayEntry], but below the [OverlayEntry] above that [OverlayEntry].
//
// Additionally, `_activate` and `_deactivate` are called when the overlay
// child's `_OverlayPortalElement` activates/deactivates (for instance, during
// global key reparenting).
// `_OverlayPortalElement` removes its overlay child's render object from the
// target `_RenderTheater` when it deactivates and puts it back on `activated`.
// These 2 methods can be used to "hide" a child in the child model without
// removing it, when the child is expensive/difficult to re-insert at the
// correct location on `activated`.
//
// ### Equality
//
// An `_OverlayEntryLocation` will be used as an Element's slot. These 3 parts
// uniquely identify a place in an overlay's child model:
// - _theater
// - _childModel (the OverlayEntry)
// - _zOrderIndex
//
// Since it can't implement operator== (it's mutable), the same `_OverlayEntryLocation`
// instance must not be used to represent more than one locations.
final class _OverlayEntryLocation extends LinkedListEntry<_OverlayEntryLocation> {
  _OverlayEntryLocation(this._zOrderIndex, this._childModel, this._theater);

  final int _zOrderIndex;
  final _OverlayEntryWidgetState _childModel;
  final _RenderTheater _theater;

  _RenderDeferredLayoutBox? _overlayChildRenderBox;
  void _addToChildModel(_RenderDeferredLayoutBox child) {
    assert(
      _overlayChildRenderBox == null,
      'Failed to add $child. This location ($this) is already occupied by $_overlayChildRenderBox.',
    );
    _overlayChildRenderBox = child;
    _childModel._add(this);
    _theater.markNeedsPaint();
    _theater.markNeedsCompositingBitsUpdate();
    _theater.markNeedsSemanticsUpdate();
  }

  void _removeFromChildModel(_RenderDeferredLayoutBox child) {
    assert(child == _overlayChildRenderBox);
    _overlayChildRenderBox = null;
    assert(_childModel._sortedTheaterSiblings?.contains(this) ?? false);
    _childModel._remove(this);
    _theater.markNeedsPaint();
    _theater.markNeedsCompositingBitsUpdate();
    _theater.markNeedsSemanticsUpdate();
  }

  void _addChild(_RenderDeferredLayoutBox child) {
    assert(_debugIsLocationValid());
    _addToChildModel(child);
    _theater._addDeferredChild(child);
    assert(child.parent == _theater);
  }

  void _removeChild(_RenderDeferredLayoutBox child) {
    // This call is allowed even when this location is disposed.
    _removeFromChildModel(child);
    _theater._removeDeferredChild(child);
    assert(child.parent == null);
  }

  void _moveChild(_RenderDeferredLayoutBox child, _OverlayEntryLocation fromLocation) {
    assert(fromLocation != this);
    assert(_debugIsLocationValid());
    final _RenderTheater fromTheater = fromLocation._theater;
    final _OverlayEntryWidgetState fromModel = fromLocation._childModel;

    if (fromTheater != _theater) {
      fromTheater._removeDeferredChild(child);
      _theater._addDeferredChild(child);
    }

    if (fromModel != _childModel || fromLocation._zOrderIndex != _zOrderIndex) {
      fromLocation._removeFromChildModel(child);
      _addToChildModel(child);
    }
  }

  void _activate(_RenderDeferredLayoutBox child) {
    // This call is allowed even when this location is invalidated.
    // See _OverlayPortalElement.activate.
    assert(_overlayChildRenderBox == null, '$_overlayChildRenderBox');
    _theater._addDeferredChild(child);
    _overlayChildRenderBox = child;
  }

  void _deactivate(_RenderDeferredLayoutBox child) {
    // This call is allowed even when this location is invalidated.
    _theater._removeDeferredChild(child);
    _overlayChildRenderBox = null;
  }

  // Throws a StateError if this location is already invalidated and shouldn't
  // be used as an OverlayPortal slot. Must be used in asserts.
  //
  // Generally, `assert(_debugIsLocationValid())` should be used to prevent
  // invalid accesses to an invalid `_OverlayEntryLocation` object. Exceptions
  // to this rule are _removeChild, _deactivate, which will be called when the
  // OverlayPortal is being removed from the widget tree and may use the
  // location information to perform cleanup tasks.
  //
  // Another exception is the _activate method which is called by
  // _OverlayPortalElement.activate. See the comment in _OverlayPortalElement.activate.
  bool _debugIsLocationValid() {
    if (_debugMarkLocationInvalidStackTrace == null) {
      return true;
    }
    throw StateError(
      '$this is already disposed. Stack trace: $_debugMarkLocationInvalidStackTrace',
    );
  }

  // The StackTrace of the first _debugMarkLocationInvalid call. It's only for
  // debugging purposes and the StackTrace will only be captured in debug builds.
  //
  // The effect of this method is not reversible. Once marked invalid, this
  // object can't be marked as valid again.
  StackTrace? _debugMarkLocationInvalidStackTrace;
  @mustCallSuper
  void _debugMarkLocationInvalid() {
    assert(_debugIsLocationValid());
    assert(() {
      _debugMarkLocationInvalidStackTrace = StackTrace.current;
      return true;
    }());
  }

  @override
  String toString() =>
      '${objectRuntimeType(this, '_OverlayEntryLocation')}[${shortHash(this)}] ${_debugMarkLocationInvalidStackTrace != null ? "(INVALID)" : ""}';
}

class _RenderTheaterMarker extends InheritedWidget {
  const _RenderTheaterMarker({
    required this.theater,
    required this.overlayEntryWidgetState,
    required super.child,
  });

  final _RenderTheater theater;
  final _OverlayEntryWidgetState overlayEntryWidgetState;

  @override
  bool updateShouldNotify(_RenderTheaterMarker oldWidget) {
    return oldWidget.theater != theater ||
        oldWidget.overlayEntryWidgetState != overlayEntryWidgetState;
  }

  static _RenderTheaterMarker of(BuildContext context, {bool targetRootOverlay = false}) {
    final _RenderTheaterMarker? marker;
    if (targetRootOverlay) {
      final InheritedElement? ancestor = _rootRenderTheaterMarkerOf(
        context.getElementForInheritedWidgetOfExactType<_RenderTheaterMarker>(),
      );
      assert(ancestor == null || ancestor.widget is _RenderTheaterMarker);
      marker =
          ancestor != null
              ? context.dependOnInheritedElement(ancestor) as _RenderTheaterMarker?
              : null;
    } else {
      marker = context.dependOnInheritedWidgetOfExactType<_RenderTheaterMarker>();
    }
    if (marker != null) {
      return marker;
    }
    throw FlutterError.fromParts(<DiagnosticsNode>[
      ErrorSummary('No Overlay widget found.'),
      ErrorDescription(
        '${context.widget.runtimeType} widgets require an Overlay widget ancestor.\n'
        'An overlay lets widgets float on top of other widget children.',
      ),
      ErrorHint(
        'To introduce an Overlay widget, you can either directly '
        'include one, or use a widget that contains an Overlay itself, '
        'such as a Navigator, WidgetApp, MaterialApp, or CupertinoApp.',
      ),
      ...context.describeMissingAncestor(expectedAncestorType: Overlay),
    ]);
  }

  static InheritedElement? _rootRenderTheaterMarkerOf(InheritedElement? theaterMarkerElement) {
    assert(theaterMarkerElement == null || theaterMarkerElement.widget is _RenderTheaterMarker);
    if (theaterMarkerElement == null) {
      return null;
    }
    InheritedElement? ancestor;
    theaterMarkerElement.visitAncestorElements((Element element) {
      ancestor = element.getElementForInheritedWidgetOfExactType<_RenderTheaterMarker>();
      return false;
    });
    return ancestor == null ? theaterMarkerElement : _rootRenderTheaterMarkerOf(ancestor);
  }
}

class _OverlayPortal extends RenderObjectWidget {
  /// Creates a widget that renders the given [overlayChild] in the [Overlay]
  /// specified by `overlayLocation`.
  ///
  /// The `overlayLocation` parameter must not be null when [overlayChild] is not
  /// null.
  _OverlayPortal({required this.overlayLocation, required this.overlayChild, required this.child})
    : assert(overlayChild == null || overlayLocation != null),
      assert(overlayLocation == null || overlayLocation._debugIsLocationValid());

  final Widget? overlayChild;

  /// A widget below this widget in the tree.
  final Widget? child;

  final _OverlayEntryLocation? overlayLocation;

  @override
  RenderObjectElement createElement() => _OverlayPortalElement(this);

  @override
  RenderObject createRenderObject(BuildContext context) => _RenderLayoutSurrogateProxyBox();
}

class _OverlayPortalElement extends RenderObjectElement {
  _OverlayPortalElement(_OverlayPortal super.widget);

  @override
  _RenderLayoutSurrogateProxyBox get renderObject =>
      super.renderObject as _RenderLayoutSurrogateProxyBox;

  Element? _overlayChild;
  Element? _child;

  @override
  void mount(Element? parent, Object? newSlot) {
    super.mount(parent, newSlot);
    final _OverlayPortal widget = this.widget as _OverlayPortal;
    _child = updateChild(_child, widget.child, null);
    _overlayChild = updateChild(_overlayChild, widget.overlayChild, widget.overlayLocation);
  }

  @override
  void update(_OverlayPortal newWidget) {
    super.update(newWidget);
    _child = updateChild(_child, newWidget.child, null);
    _overlayChild = updateChild(_overlayChild, newWidget.overlayChild, newWidget.overlayLocation);
  }

  @override
  void forgetChild(Element child) {
    // The _overlayChild Element does not have a key because the _DeferredLayout
    // widget does not take a Key, so only the regular _child can be taken
    // during global key reparenting.
    assert(child == _child);
    _child = null;
    super.forgetChild(child);
  }

  @override
  void visitChildren(ElementVisitor visitor) {
    final Element? child = _child;
    final Element? overlayChild = _overlayChild;
    if (child != null) {
      visitor(child);
    }
    if (overlayChild != null) {
      visitor(overlayChild);
    }
  }

  @override
  void activate() {
    super.activate();
    final _RenderDeferredLayoutBox? box = _overlayChild?.renderObject as _RenderDeferredLayoutBox?;
    if (box != null) {
      assert(!box.attached);
      assert(renderObject._deferredLayoutChild == box);
      // updateChild has not been called at this point so the RenderTheater in
      // the overlay location could be detached. Adding children to a detached
      // RenderObject is still allowed however this isn't the most efficient.
      (_overlayChild!.slot! as _OverlayEntryLocation)._activate(box);
    }
  }

  @override
  void deactivate() {
    // Instead of just detaching the render objects, removing them from the
    // render subtree entirely. This is a workaround for the
    // !renderObject.attached assert in the `super.deactivate()` method.
    final _RenderDeferredLayoutBox? box = _overlayChild?.renderObject as _RenderDeferredLayoutBox?;
    if (box != null) {
      (_overlayChild!.slot! as _OverlayEntryLocation)._deactivate(box);
    }
    super.deactivate();
  }

  @override
  void insertRenderObjectChild(RenderBox child, _OverlayEntryLocation? slot) {
    assert(child.parent == null, "$child's parent is not null: ${child.parent}");
    if (slot != null) {
      renderObject._deferredLayoutChild = child as _RenderDeferredLayoutBox;
      slot._addChild(child);
      renderObject.markNeedsSemanticsUpdate();
    } else {
      renderObject.child = child;
    }
  }

  // The [_DeferredLayout] widget does not have a key so there will be no
  // reparenting between _overlayChild and _child, thus the non-null-typed slots.
  @override
  void moveRenderObjectChild(
    _RenderDeferredLayoutBox child,
    _OverlayEntryLocation oldSlot,
    _OverlayEntryLocation newSlot,
  ) {
    assert(newSlot._debugIsLocationValid());
    newSlot._moveChild(child, oldSlot);
    renderObject.markNeedsSemanticsUpdate();
  }

  @override
  void removeRenderObjectChild(RenderBox child, _OverlayEntryLocation? slot) {
    if (slot == null) {
      renderObject.child = null;
      return;
    }
    assert(renderObject._deferredLayoutChild == child);
    slot._removeChild(child as _RenderDeferredLayoutBox);
    renderObject._deferredLayoutChild = null;
    renderObject.markNeedsSemanticsUpdate();
  }

  @override
  void debugFillProperties(DiagnosticPropertiesBuilder properties) {
    super.debugFillProperties(properties);
    properties.add(DiagnosticsProperty<Element>('child', _child, defaultValue: null));
    properties.add(DiagnosticsProperty<Element>('overlayChild', _overlayChild, defaultValue: null));
    properties.add(
      DiagnosticsProperty<Object>('overlayLocation', _overlayChild?.slot, defaultValue: null),
    );
  }
}

class _DeferredLayout extends SingleChildRenderObjectWidget {
  const _DeferredLayout({
    // This widget must not be given a key: we currently do not support
    // reparenting between the overlayChild and child.
    required Widget child,
  }) : super(child: child);

  _RenderLayoutSurrogateProxyBox getLayoutParent(BuildContext context) {
    return context.findAncestorRenderObjectOfType<_RenderLayoutSurrogateProxyBox>()!;
  }

  @override
  _RenderDeferredLayoutBox createRenderObject(BuildContext context) {
    final _RenderLayoutSurrogateProxyBox parent = getLayoutParent(context);
    final _RenderDeferredLayoutBox renderObject = _RenderDeferredLayoutBox(parent);
    parent._deferredLayoutChild = renderObject;
    return renderObject;
  }

  @override
  void updateRenderObject(BuildContext context, _RenderDeferredLayoutBox renderObject) {
    assert(renderObject._layoutSurrogate == getLayoutParent(context));
    assert(getLayoutParent(context)._deferredLayoutChild == renderObject);
  }
}

// This `RenderObject` must be a child of a `_RenderTheater`. It guarantees that
// it only does layout after the sizes of the render objects from its
// `_layoutSurrogate` (which must be a descendant of this `RenderObject`'s
// parent) through the parent `_RenderTheater` are known. To this end:
//
// 1. It's a relayout boundary, and calling `markNeedsLayout` on it or adding it
//    to the `_RenderTheater` as a child never dirties its `_RenderTheater`.
//    Instead, it is always added to the `PipelineOwner`'s dirty list when it
//    needs layout (even for the initial layout when it is first added to the
//    tree).
//
// 2. Its `layout` implementation is overridden such that `performLayout` does
//    not do anything when its called from `layout`, preventing the parent
//    `_RenderTheater` from laying out this subtree prematurely (but this
//    `RenderObject` may still be resized). Instead, `markNeedsLayout` will be
//    called from within `layout` to schedule a layout update for this relayout
//    boundary when needed.
//
//  When invoked from `PipelineOwner.flushLayout`, this `RenderObject` behaves
//  like an `Overlay` that has only one entry.
final class _RenderDeferredLayoutBox extends RenderProxyBox
    with _RenderTheaterMixin, LinkedListEntry<_RenderDeferredLayoutBox> {
  _RenderDeferredLayoutBox(this._layoutSurrogate);

  StackParentData get stackParentData => parentData! as StackParentData;
  final _RenderLayoutSurrogateProxyBox _layoutSurrogate;

  @override
  Iterable<RenderBox> _childrenInPaintOrder() {
    final RenderBox? child = this.child;
    return child == null
        ? const Iterable<RenderBox>.empty()
        : Iterable<RenderBox>.generate(1, (int i) => child);
  }

  @override
  Iterable<RenderBox> _childrenInHitTestOrder() => _childrenInPaintOrder();

  @override
  _RenderTheater get theater => switch (parent) {
    final _RenderTheater parent => parent,
    _ => throw FlutterError('$parent of $this is not a _RenderTheater'),
  };

  @override
  void redepthChildren() {
    _layoutSurrogate.redepthChild(this);
    super.redepthChildren();
  }

  @override
  bool get sizedByParent => true;

  bool get needsLayout {
    assert(debugNeedsLayout == _needsLayout);
    return _needsLayout;
  }

  bool _needsLayout = true;
  @override
  void markNeedsLayout() {
    _needsLayout = true;
    super.markNeedsLayout();
  }

  @override
  RenderObject? get semanticsParent => _layoutSurrogate;

  @override
  double? computeDryBaseline(BoxConstraints constraints, TextBaseline baseline) {
    final RenderBox? child = this.child;
    if (child == null) {
      return null;
    }
    return _RenderTheaterMixin.baselineForChild(
      child,
      constraints.biggest,
      constraints,
      theater._resolvedAlignment,
      baseline,
    );
  }

  @override
  RenderObject? get debugLayoutParent => _layoutSurrogate;

  /// Whether this RenderBox's layout method is currently being called by the
  /// theater or the layoutSurrogate's [performLayout] implementation.
  bool _doingLayoutFromTreeWalk = false;
  void _doLayoutFrom(RenderObject treewalkParent, {required Constraints constraints}) {
    final bool shouldAddToDirtyList = needsLayout || this.constraints != constraints;
    assert(!_doingLayoutFromTreeWalk);
    _doingLayoutFromTreeWalk = true;
    super.layout(constraints);
    assert(_doingLayoutFromTreeWalk);
    _doingLayoutFromTreeWalk = false;
    _needsLayout = false;
    assert(!debugNeedsLayout);
    if (shouldAddToDirtyList) {
      // Instead of laying out this subtree via treewalk, adding it to the dirty
      // list. This ensures:
      //
      //  1. this node will be laid out by the PipelineOwner *after* the two
      //     nodes it depends on (the theater and the layout surrogate) are
      //     laid out, as it has a greater depth value than its dependencies.
      //
      //  2. when the deferred child's child starts to do layout, the nodes
      //     from the layout surrogate to the theater (exclusive) have finishd
      //     doing layout, so the deferred child's child can read their sizes
      //     and (usually) compute the paint transform of the regular child
      //     within the Overlay.
      //
      // Invoking markNeedsLayout as a layout callback allows this node to be
      // merged back to the `PipelineOwner`'s dirty list in the right order, if
      // it's not already dirty, such that this subtree does not get laid out
      // twice.
      treewalkParent.invokeLayoutCallback((BoxConstraints _) {
        markNeedsLayout();
      });
    }
  }

  @override
  void layout(Constraints constraints, {bool parentUsesSize = false}) {
    // The `parentUsesSize` flag can be safely ignored since this render box is
    // sized by the parent.
    _doLayoutFrom(parent!, constraints: constraints);
  }

  @override
  void performResize() {
    size = constraints.biggest;
  }

  bool _debugMutationsLocked = false;
  @override
  void performLayout() {
    assert(!_debugMutationsLocked);
    if (_doingLayoutFromTreeWalk) {
      _needsLayout = false;
      return;
    }
    assert(() {
      _debugMutationsLocked = true;
      return true;
    }());
    // This method is directly being invoked from `PipelineOwner.flushLayout`,
    // or from `_layoutSurrogate`'s performLayout.
    assert(parent != null);
    final RenderBox? child = this.child;
    if (child == null) {
      _needsLayout = false;
      return;
    }
    assert(constraints.isTight);
    layoutChild(child, constraints);
    assert(() {
      _debugMutationsLocked = false;
      return true;
    }());
    _needsLayout = false;
  }

  @override
  void applyPaintTransform(RenderBox child, Matrix4 transform) {
    final BoxParentData childParentData = child.parentData! as BoxParentData;
    final Offset offset = childParentData.offset;
    transform.translate(offset.dx, offset.dy);
  }
}

// A RenderProxyBox that makes sure its `deferredLayoutChild` has a greater
// depth than itself.
class _RenderLayoutSurrogateProxyBox extends RenderProxyBox {
  _RenderDeferredLayoutBox? _deferredLayoutChild;

  @override
  void redepthChildren() {
    super.redepthChildren();
    final _RenderDeferredLayoutBox? child = _deferredLayoutChild;
    // If child is not attached yet, this method will be invoked by child's real
    // parent (the theater) when it becomes attached.
    if (child != null && child.attached) {
      redepthChild(child);
    }
  }

  @override
  void performLayout() {
    super.performLayout();
    final _RenderDeferredLayoutBox? deferredChild = _deferredLayoutChild;
    if (deferredChild == null) {
      return;
    }
    // To make sure all ancestors' performLayout calls have returned when
    // the deferred child does layout, the deferred child needs to be put in
    // the dirty list if it is dirty, and make the deferred child subtree
    // unreachable via layout tree walk.
    //
    // The deferred child is guaranteed to be a relayout boundary but it may
    // still not be in the dirty list if it has never been laid out before
    // (its _relayoutBoundary is unknown to the framework so it's not treated as
    // one). The code below handles this case and makes sure the deferred child
    // is in the dirty list.
    final _RenderTheater theater = deferredChild.parent! as _RenderTheater;
    // If the theater is laying out the size-determining child, its size is not
    // available yet. Since the theater always lays out the size-determining
    // child first and the deferred child can never be size-determining,
    // this method does not have to do anything, the theater will update the
    // constraints of the deferred child and resize / put it in the dirty list if
    // needed.
    if (!theater._layingOutSizeDeterminingChild) {
      final BoxConstraints theaterConstraints = theater.constraints;
      final Size boxSize =
          theaterConstraints.biggest.isFinite ? theaterConstraints.biggest : theater.size;
      deferredChild._doLayoutFrom(this, constraints: BoxConstraints.tight(boxSize));
    }
  }

  @override
  void visitChildrenForSemantics(RenderObjectVisitor visitor) {
    super.visitChildrenForSemantics(visitor);
    final _RenderDeferredLayoutBox? deferredChild = _deferredLayoutChild;
    if (deferredChild != null) {
      visitor(deferredChild);
    }
  }
}

class _OverlayChildLayoutBuilder extends AbstractLayoutBuilder<OverlayChildLayoutInfo> {
  const _OverlayChildLayoutBuilder({required this.builder});

  @override
  final OverlayChildLayoutBuilder builder;

  @override
  RenderAbstractLayoutBuilderMixin<OverlayChildLayoutInfo, RenderBox> createRenderObject(
    BuildContext context,
  ) => _RenderLayoutBuilder();
}

// A RenderBox that:
//  - has the same size and paint transform, as its parent and its theater, in
//    other words the three RenderBoxes describe the same rect on screen.
//  - is a relayout boundary, and gets marked dirty for relayout every frame
//    (but only when a frame is already scheduled, and markNeedsLayout does not
//    schedule a new frame since it's called in a transient callback).
//  - runs a layout callback in performLayout.
//
// Additionally, like RenderDeferredLayoutBox, this RenderBox also uses the Stack
// layout algorithm so developers can use the Positioned widget.
class _RenderLayoutBuilder extends RenderProxyBox
    with _RenderTheaterMixin, RenderAbstractLayoutBuilderMixin<OverlayChildLayoutInfo, RenderBox> {
  @override
  Iterable<RenderBox> _childrenInPaintOrder() {
    final RenderBox? child = this.child;
    return child == null
        ? const Iterable<RenderBox>.empty()
        : Iterable<RenderBox>.generate(1, (int i) => child);
  }

  @override
  Iterable<RenderBox> _childrenInHitTestOrder() => _childrenInPaintOrder();

  @override
  _RenderTheater get theater => switch (parent) {
    final _RenderDeferredLayoutBox parent => parent.theater,
    _ => throw FlutterError('$parent of $this is not a _RenderDeferredLayoutBox'),
  };

  @override
  bool get sizedByParent => true;

  @override
  void performResize() => size = constraints.biggest;

  @override
  void applyPaintTransform(RenderBox child, Matrix4 transform) {
    final BoxParentData childParentData = child.parentData! as BoxParentData;
    final Offset offset = childParentData.offset;
    transform.translate(offset.dx, offset.dy);
  }

  @protected
  @override
  OverlayChildLayoutInfo get layoutInfo => _layoutInfo!;
  // The size here is the child size of the regular child in its own parent's coordinates.
  OverlayChildLayoutInfo? _layoutInfo;
  OverlayChildLayoutInfo _computeNewLayoutInfo() {
    final _RenderTheater theater = this.theater;
    final _RenderDeferredLayoutBox parent = this.parent! as _RenderDeferredLayoutBox;
    final _RenderLayoutSurrogateProxyBox layoutSurrogate = parent._layoutSurrogate;
    assert(() {
      for (
        RenderObject? node = layoutSurrogate;
        node != null && node != theater;
        node = node.parent
      ) {
        if (node is RenderFollowerLayer) {
          throw FlutterError.fromParts(<DiagnosticsNode>[
            ErrorSummary(
              'The paint transform cannot be reliably computed because of RenderFollowerLayer(s)',
            ),
            node.describeForError('The RenderFollowerLayer was'),
            ErrorDescription(
              'RenderFollowerLayer establishes its paint transform only after the layout phase.',
            ),
            ErrorHint(
              'Consider replacing the corresponding CompositedTransformFollower with OverlayPortal.overlayChildLayoutBuilder if possible.',
            ),
          ]);
        }
        assert(node.depth > theater.depth);
      }
      return true;
    }());
    assert(layoutSurrogate.hasSize);
    assert(layoutSurrogate.child?.hasSize ?? true);
    assert(layoutSurrogate.child == null || layoutSurrogate.child!.size == layoutSurrogate.size);
    assert(size == theater.size);
    assert(layoutSurrogate.child?.getTransformTo(layoutSurrogate).isIdentity() ?? true);
    // The paint transform we're about to compute is only useful if this RenderBox
    // uses the same coordinates as the theater.
    assert(getTransformTo(theater).isIdentity());
    final Size overlayPortalSize = parent._layoutSurrogate.size;
    final Matrix4 paintTransform = layoutSurrogate.getTransformTo(theater);
    return OverlayChildLayoutInfo._((overlayPortalSize, paintTransform, size));
  }

  int? _callbackId;
  @override
  void performLayout() {
    // The invokeLayoutCallback allows arbitrary access to the sizes of
    // RenderBoxes the we know that have finished doing layout.
    invokeLayoutCallback((_) => _layoutInfo = _computeNewLayoutInfo());
    rebuildIfNecessary();
    assert(_callbackId == null);
    _callbackId ??= SchedulerBinding.instance.scheduleFrameCallback(
      _frameCallback,
      scheduleNewFrame: false,
    );
    layoutChild(child!, constraints);
  }

  // This RenderObject is a child of _RenderDeferredLayouts which in turn is a
  // child of _RenderTheater. None of them do speculative layout and
  // _RenderDeferredLayouts don't participate in _RenderTheater's intrinsics
  // calculations. Since the layout callback may mutate the live render tree
  // during layout, intrinsic calculations are neither available nor needed.
  static const String _speculativeLayoutErrorMessage =
      'This RenderObject should not be reachable in intrinsic dimension calculations.';

  @override
  double computeMinIntrinsicWidth(double height) {
    assert(debugCannotComputeDryLayout(reason: _speculativeLayoutErrorMessage));
    return 0.0;
  }

  @override
  double computeMaxIntrinsicWidth(double height) {
    assert(debugCannotComputeDryLayout(reason: _speculativeLayoutErrorMessage));
    return 0.0;
  }

  @override
  double computeMinIntrinsicHeight(double width) {
    assert(debugCannotComputeDryLayout(reason: _speculativeLayoutErrorMessage));
    return 0.0;
  }

  @override
  double computeMaxIntrinsicHeight(double width) {
    assert(debugCannotComputeDryLayout(reason: _speculativeLayoutErrorMessage));
    return 0.0;
  }

  @override
  Size computeDryLayout(BoxConstraints constraints) {
    assert(debugCannotComputeDryLayout(reason: _speculativeLayoutErrorMessage));
    return Size.zero;
  }

  @override
  double? computeDryBaseline(BoxConstraints constraints, TextBaseline baseline) {
    assert(
      debugCannotComputeDryLayout(
        reason:
            'Calculating the dry baseline would require running the layout callback '
            'speculatively, which might mutate the live render object tree.',
      ),
    );
    return null;
  }

  void _frameCallback(Duration _) {
    assert(!debugDisposed!);
    _callbackId = null;
    markNeedsLayout();
  }

  @override
  void dispose() {
    if (_callbackId case final int callbackId) {
      SchedulerBinding.instance.cancelFrameCallbackWithId(callbackId);
    }
    super.dispose();
  }
}<|MERGE_RESOLUTION|>--- conflicted
+++ resolved
@@ -28,8 +28,6 @@
 import 'lookup_boundary.dart';
 import 'ticker_provider.dart';
 
-<<<<<<< HEAD
-=======
 /// The signature of the widget builder callback used in
 /// [OverlayPortal.overlayChildLayoutBuilder].
 typedef OverlayChildLayoutBuilder =
@@ -51,7 +49,6 @@
   Size get overlaySize => _info.$3;
 }
 
->>>>>>> a79e7a98
 // Examples can assume:
 // late BuildContext context;
 
