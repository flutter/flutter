--- conflicted
+++ resolved
@@ -21,12 +21,8 @@
 /// See also:
 ///
 ///  * [ClampingScrollSimulation], which implements Android scroll physics.
-<<<<<<< HEAD
+///  * [PageScrollSimulation], which implements Android page view scroll physics.
 class BouncingScrollSimulation extends Simulation with ScrollSimulationMixin {
-=======
-///  * [PageScrollSimulation], which implements Android page view scroll physics.
-class BouncingScrollSimulation extends Simulation {
->>>>>>> 5e2542f6
   /// Creates a simulation group for scrolling on iOS, with the given
   /// parameters.
   ///
