--- conflicted
+++ resolved
@@ -3246,7 +3246,7 @@
   @override
   InheritedWidget inheritFromElement(InheritedElement ancestor, { Object aspect }) {
     assert(ancestor != null);
-    _dependencies ??= new HashSet<InheritedElement>();
+    _dependencies ??= HashSet<InheritedElement>();
     _dependencies.add(ancestor);
     ancestor.updateDependencies(this, aspect);
     return ancestor.widget;
@@ -3258,14 +3258,7 @@
     final InheritedElement ancestor = _inheritedWidgets == null ? null : _inheritedWidgets[targetType];
     if (ancestor != null) {
       assert(ancestor is InheritedElement);
-<<<<<<< HEAD
-      _dependencies ??= HashSet<InheritedElement>();
-      _dependencies.add(ancestor);
-      ancestor._dependents.add(this);
-      return ancestor.widget;
-=======
       return inheritFromElement(ancestor, aspect: aspect);
->>>>>>> bd1e5a36
     }
     _hadUnsatisfiedDependencies = true;
     return null;
@@ -3881,13 +3874,8 @@
     assert(() {
       final Type targetType = ancestor.widget.runtimeType;
       if (state._debugLifecycleState == _StateLifecycle.created) {
-<<<<<<< HEAD
         throw FlutterError(
-          'inheritFromWidgetOfExactType($targetType) was called before ${_state.runtimeType}.initState() completed.\n'
-=======
-        throw new FlutterError(
           'inheritFromWidgetOfExactType($targetType) or inheritFromElement() was called before ${_state.runtimeType}.initState() completed.\n'
->>>>>>> bd1e5a36
           'When an inherited widget changes, for example if the value of Theme.of() changes, '
           'its dependent widgets are rebuilt. If the dependent widget\'s reference to '
           'the inherited widget is in a constructor or an initState() method, '
@@ -3899,13 +3887,8 @@
         );
       }
       if (state._debugLifecycleState == _StateLifecycle.defunct) {
-<<<<<<< HEAD
         throw FlutterError(
-          'inheritFromWidgetOfExactType($targetType) called after dispose(): $this\n'
-=======
-        throw new FlutterError(
           'inheritFromWidgetOfExactType($targetType) or inheritFromElement() was called after dispose(): $this\n'
->>>>>>> bd1e5a36
           'This error happens if you call inheritFromWidgetOfExactType() on the '
           'BuildContext for a widget that no longer appears in the widget tree '
           '(e.g., whose parent widget no longer includes the widget in its '
@@ -4075,11 +4058,7 @@
   @override
   InheritedWidget get widget => super.widget;
 
-<<<<<<< HEAD
-  final Set<Element> _dependents = HashSet<Element>();
-=======
-  final Map<Element, Object> _dependents = new HashMap<Element, Object>();
->>>>>>> bd1e5a36
+  final Map<Element, Object> _dependents = HashMap<Element, Object>();
 
   @override
   void _updateInheritance() {
