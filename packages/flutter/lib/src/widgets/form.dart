--- conflicted
+++ resolved
@@ -169,12 +169,7 @@
   // Called when a form field has changed. This will cause all form fields
   // to rebuild, useful if form fields have interdependencies.
   void _fieldDidChange() {
-<<<<<<< HEAD
-    if (widget.onChanged != null)
-      widget.onChanged!();
-=======
     widget.onChanged?.call();
->>>>>>> 04ebce92
 
     _hasInteractedByUser = _fields
         .any((FormFieldState<dynamic> field) => field._hasInteractedByUser.value);
