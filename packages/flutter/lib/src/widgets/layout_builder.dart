// Copyright 2014 The Flutter Authors. All rights reserved.
// Use of this source code is governed by a BSD-style license that can be
// found in the LICENSE file.

/// @docImport 'basic.dart';
/// @docImport 'single_child_scroll_view.dart';
/// @docImport 'sliver_layout_builder.dart';
library;

import 'package:flutter/foundation.dart';
import 'package:flutter/rendering.dart';
import 'package:flutter/scheduler.dart';

import 'debug.dart';
import 'framework.dart';

/// The signature of the [LayoutBuilder] builder function.
typedef LayoutWidgetBuilder = Widget Function(BuildContext context, BoxConstraints constraints);

/// An abstract superclass for widgets that defer their building until layout.
///
/// Similar to the [Builder] widget except that the framework calls the [builder]
/// function at layout time and provides the constraints that this widget should
/// adhere to. This is useful when the parent constrains the child's size and layout,
/// and doesn't depend on the child's intrinsic size.
///
/// {@template flutter.widgets.ConstrainedLayoutBuilder}
/// The [builder] function is called in the following situations:
///
/// * The first time the widget is laid out.
/// * When the parent widget passes different layout constraints.
/// * When the parent widget updates this widget.
/// * When the dependencies that the [builder] function subscribes to change.
///
/// The [builder] function is _not_ called during layout if the parent passes
/// the same constraints repeatedly.
/// {@endtemplate}
///
/// Subclasses must return a [RenderObject] that mixes in
/// [RenderConstrainedLayoutBuilder].
abstract class ConstrainedLayoutBuilder<ConstraintType extends Constraints>
    extends RenderObjectWidget {
  /// Creates a widget that defers its building until layout.
  const ConstrainedLayoutBuilder({super.key, required this.builder});

  @override
  RenderObjectElement createElement() => _LayoutBuilderElement<ConstraintType>(this);

  /// Called at layout time to construct the widget tree.
  ///
  /// The builder must not return null.
  final Widget Function(BuildContext context, ConstraintType constraints) builder;

  /// Whether [builder] needs to be called again even if the layout constraints
  /// are the same.
  ///
  /// When this widget's configuration is updated, the [builder] callback most
  /// likely needs to be called to build this widget's child. However,
  /// subclasses may provide ways in which the widget can be updated without
  /// needing to rebuild the child. Such subclasses can use this method to tell
  /// the framework when the child widget should be rebuilt.
  ///
  /// When this method is called by the framework, the newly configured widget
  /// is asked if it requires a rebuild, and it is passed the old widget as a
  /// parameter.
  ///
  /// See also:
  ///
  ///  * [State.setState] and [State.didUpdateWidget], which talk about widget
  ///    configuration changes and how they're triggered.
  ///  * [Element.update], the method that actually updates the widget's
  ///    configuration.
  @protected
  bool updateShouldRebuild(covariant ConstrainedLayoutBuilder<ConstraintType> oldWidget) => true;

  // updateRenderObject is redundant with the logic in the LayoutBuilderElement below.
}

class _LayoutBuilderElement<ConstraintType extends Constraints> extends RenderObjectElement {
  _LayoutBuilderElement(ConstrainedLayoutBuilder<ConstraintType> super.widget);

  @override
  RenderConstrainedLayoutBuilder<ConstraintType, RenderObject> get renderObject =>
      super.renderObject as RenderConstrainedLayoutBuilder<ConstraintType, RenderObject>;

  Element? _child;

  @override
  BuildScope get buildScope => _buildScope;

  late final BuildScope _buildScope = BuildScope(scheduleRebuild: _scheduleRebuild);

  // To schedule a rebuild, markNeedsLayout needs to be called on this Element's
  // render object (as the rebuilding is done in its performLayout call). However,
  // the render tree should typically be kept clean during the postFrameCallbacks
  // and the idle phase, so the layout data can be safely read.
  bool _deferredCallbackScheduled = false;
  void _scheduleRebuild() {
    if (_deferredCallbackScheduled) {
      return;
    }

    final bool deferMarkNeedsLayout = switch (SchedulerBinding.instance.schedulerPhase) {
      SchedulerPhase.idle || SchedulerPhase.postFrameCallbacks => true,
      SchedulerPhase.transientCallbacks ||
      SchedulerPhase.midFrameMicrotasks ||
      SchedulerPhase.persistentCallbacks => false,
    };
    if (!deferMarkNeedsLayout) {
      renderObject.scheduleLayoutCallback();
      return;
    }
    _deferredCallbackScheduled = true;
    SchedulerBinding.instance.scheduleFrameCallback(_frameCallback);
  }

  void _frameCallback(Duration timestamp) {
    _deferredCallbackScheduled = false;
    // This method is only called when the render tree is stable, if the Element
    // is deactivated it will never be reincorporated back to the tree.
    if (mounted) {
      renderObject.scheduleLayoutCallback();
    }
  }

  @override
  void visitChildren(ElementVisitor visitor) {
    if (_child != null) {
      visitor(_child!);
    }
  }

  @override
  void forgetChild(Element child) {
    assert(child == _child);
    _child = null;
    super.forgetChild(child);
  }

  @override
  void mount(Element? parent, Object? newSlot) {
    super.mount(parent, newSlot); // Creates the renderObject.
    renderObject.updateCallback(_rebuildWithConstraints);
  }

  @override
  void update(ConstrainedLayoutBuilder<ConstraintType> newWidget) {
    assert(widget != newWidget);
    final ConstrainedLayoutBuilder<ConstraintType> oldWidget =
        widget as ConstrainedLayoutBuilder<ConstraintType>;
    super.update(newWidget);
    assert(widget == newWidget);

    renderObject.updateCallback(_rebuildWithConstraints);
    if (newWidget.updateShouldRebuild(oldWidget)) {
      _needsBuild = true;
      renderObject.scheduleLayoutCallback();
    }
  }

  @override
  void markNeedsBuild() {
    // Calling super.markNeedsBuild is not needed. This Element does not need
    // to performRebuild since this call already does what performRebuild does,
    // So the element is clean as soon as this method returns and does not have
    // to be added to the dirty list or marked as dirty.
    renderObject.scheduleLayoutCallback();
    _needsBuild = true;
  }

  @override
  void performRebuild() {
    // This gets called if markNeedsBuild() is called on us.
    // That might happen if, e.g., our builder uses Inherited widgets.

    // Force the callback to be called, even if the layout constraints are the
    // same. This is because that callback may depend on the updated widget
    // configuration, or an inherited widget.
    renderObject.scheduleLayoutCallback();
    _needsBuild = true;
    super.performRebuild(); // Calls widget.updateRenderObject (a no-op in this case).
  }

  @override
  void unmount() {
    renderObject.updateCallback(null);
    super.unmount();
  }

  // The constraints that were passed to this class last time it was laid out.
  // These constraints are compared to the new constraints to determine whether
  // [ConstrainedLayoutBuilder.builder] needs to be called.
  ConstraintType? _previousConstraints;
  bool _needsBuild = true;

  void _rebuildWithConstraints(ConstraintType constraints) {
    @pragma('vm:notify-debugger-on-exception')
    void updateChildCallback() {
      Widget built;
      try {
        built = (widget as ConstrainedLayoutBuilder<ConstraintType>).builder(this, constraints);
        debugWidgetBuilderValue(widget, built);
      } catch (e, stack) {
        built = ErrorWidget.builder(
          _reportException(
            ErrorDescription('building $widget'),
            e,
            stack,
            informationCollector:
                () => <DiagnosticsNode>[
                  if (kDebugMode) DiagnosticsDebugCreator(DebugCreator(this)),
                ],
          ),
        );
      }
      try {
        _child = updateChild(_child, built, null);
        assert(_child != null);
      } catch (e, stack) {
        built = ErrorWidget.builder(
          _reportException(
            ErrorDescription('building $widget'),
            e,
            stack,
            informationCollector:
                () => <DiagnosticsNode>[
                  if (kDebugMode) DiagnosticsDebugCreator(DebugCreator(this)),
                ],
          ),
        );
        _child = updateChild(null, built, slot);
      } finally {
        _needsBuild = false;
        _previousConstraints = constraints;
      }
    }

    final VoidCallback? callback =
        _needsBuild || (constraints != _previousConstraints) ? updateChildCallback : null;
    owner!.buildScope(this, callback);
  }

  @override
  void insertRenderObjectChild(RenderObject child, Object? slot) {
    final RenderObjectWithChildMixin<RenderObject> renderObject = this.renderObject;
    assert(slot == null);
    assert(renderObject.debugValidateChild(child));
    renderObject.child = child;
    assert(renderObject == this.renderObject);
  }

  @override
  void moveRenderObjectChild(RenderObject child, Object? oldSlot, Object? newSlot) {
    assert(false);
  }

  @override
  void removeRenderObjectChild(RenderObject child, Object? slot) {
    final RenderConstrainedLayoutBuilder<ConstraintType, RenderObject> renderObject =
        this.renderObject;
    assert(renderObject.child == child);
    renderObject.child = null;
    assert(renderObject == this.renderObject);
  }
}

/// Generic mixin for [RenderObject]s created by [ConstrainedLayoutBuilder].
///
/// Provides a callback that should be called at layout time, typically in
/// [RenderObject.performLayout].
<<<<<<< HEAD
mixin RenderConstrainedLayoutBuilder<ConstraintType extends Constraints, ChildType extends RenderObject> on RenderObjectWithChildMixin<ChildType>, RenderObjectWithLayoutCallbackMixin {
=======
mixin RenderConstrainedLayoutBuilder<
  ConstraintType extends Constraints,
  ChildType extends RenderObject
>
    on RenderObjectWithChildMixin<ChildType> {
>>>>>>> 4b23b818
  LayoutCallback<ConstraintType>? _callback;

  /// Change the layout callback.
  void updateCallback(LayoutCallback<ConstraintType>? value) {
    if (value == _callback) {
      return;
    }
    _callback = value;
    scheduleLayoutCallback();
  }

  @override
  void runLayoutCallback(Constraints constraints) => _callback!(constraints as ConstraintType);
}

/// Builds a widget tree that can depend on the parent widget's size.
///
/// Similar to the [Builder] widget except that the framework calls the [builder]
/// function at layout time and provides the parent widget's constraints. This
/// is useful when the parent constrains the child's size and doesn't depend on
/// the child's intrinsic size. The [LayoutBuilder]'s final size will match its
/// child's size.
///
/// {@macro flutter.widgets.ConstrainedLayoutBuilder}
///
/// {@youtube 560 315 https://www.youtube.com/watch?v=IYDVcriKjsw}
///
/// If the child should be smaller than the parent, consider wrapping the child
/// in an [Align] widget. If the child might want to be bigger, consider
/// wrapping it in a [SingleChildScrollView] or [OverflowBox].
///
/// {@tool dartpad}
/// This example uses a [LayoutBuilder] to build a different widget depending on the available width. Resize the
/// DartPad window to see [LayoutBuilder] in action!
///
/// ** See code in examples/api/lib/widgets/layout_builder/layout_builder.0.dart **
/// {@end-tool}
///
/// See also:
///
///  * [SliverLayoutBuilder], the sliver counterpart of this widget.
///  * [Builder], which calls a `builder` function at build time.
///  * [StatefulBuilder], which passes its `builder` function a `setState` callback.
///  * [CustomSingleChildLayout], which positions its child during layout.
///  * The [catalog of layout widgets](https://flutter.dev/widgets/layout/).
class LayoutBuilder extends ConstrainedLayoutBuilder<BoxConstraints> {
  /// Creates a widget that defers its building until layout.
  const LayoutBuilder({super.key, required super.builder});

  @override
  RenderObject createRenderObject(BuildContext context) => _RenderLayoutBuilder();
}

<<<<<<< HEAD
class _RenderLayoutBuilder extends RenderBox with RenderObjectWithChildMixin<RenderBox>, RenderObjectWithLayoutCallbackMixin, RenderConstrainedLayoutBuilder<BoxConstraints, RenderBox> {
=======
class _RenderLayoutBuilder extends RenderBox
    with
        RenderObjectWithChildMixin<RenderBox>,
        RenderConstrainedLayoutBuilder<BoxConstraints, RenderBox> {
>>>>>>> 4b23b818
  @override
  double computeMinIntrinsicWidth(double height) {
    assert(_debugThrowIfNotCheckingIntrinsics());
    return 0.0;
  }

  @override
  double computeMaxIntrinsicWidth(double height) {
    assert(_debugThrowIfNotCheckingIntrinsics());
    return 0.0;
  }

  @override
  double computeMinIntrinsicHeight(double width) {
    assert(_debugThrowIfNotCheckingIntrinsics());
    return 0.0;
  }

  @override
  double computeMaxIntrinsicHeight(double width) {
    assert(_debugThrowIfNotCheckingIntrinsics());
    return 0.0;
  }

  @override
  Size computeDryLayout(BoxConstraints constraints) {
    assert(
      debugCannotComputeDryLayout(
        reason:
            'Calculating the dry layout would require running the layout callback '
            'speculatively, which might mutate the live render object tree.',
      ),
    );
    return Size.zero;
  }

  @override
  double? computeDryBaseline(BoxConstraints constraints, TextBaseline baseline) {
    assert(
      debugCannotComputeDryLayout(
        reason:
            'Calculating the dry baseline would require running the layout callback '
            'speculatively, which might mutate the live render object tree.',
      ),
    );
    return null;
  }

  @override
  void performLayout() {
    final BoxConstraints constraints = this.constraints;
    super.performLayout();
    if (child != null) {
      child!.layout(constraints, parentUsesSize: true);
      size = constraints.constrain(child!.size);
    } else {
      size = constraints.biggest;
    }
  }

  @override
  double? computeDistanceToActualBaseline(TextBaseline baseline) {
    return child?.getDistanceToActualBaseline(baseline) ??
        super.computeDistanceToActualBaseline(baseline);
  }

  @override
  bool hitTestChildren(BoxHitTestResult result, {required Offset position}) {
    return child?.hitTest(result, position: position) ?? false;
  }

  @override
  void paint(PaintingContext context, Offset offset) {
    if (child != null) {
      context.paintChild(child!, offset);
    }
  }

  bool _debugThrowIfNotCheckingIntrinsics() {
    assert(() {
      if (!RenderObject.debugCheckingIntrinsics) {
        throw FlutterError(
          'LayoutBuilder does not support returning intrinsic dimensions.\n'
          'Calculating the intrinsic dimensions would require running the layout '
          'callback speculatively, which might mutate the live render object tree.',
        );
      }
      return true;
    }());

    return true;
  }
}

FlutterErrorDetails _reportException(
  DiagnosticsNode context,
  Object exception,
  StackTrace stack, {
  InformationCollector? informationCollector,
}) {
  final FlutterErrorDetails details = FlutterErrorDetails(
    exception: exception,
    stack: stack,
    library: 'widgets library',
    context: context,
    informationCollector: informationCollector,
  );
  FlutterError.reportError(details);
  return details;
}<|MERGE_RESOLUTION|>--- conflicted
+++ resolved
@@ -268,15 +268,11 @@
 ///
 /// Provides a callback that should be called at layout time, typically in
 /// [RenderObject.performLayout].
-<<<<<<< HEAD
-mixin RenderConstrainedLayoutBuilder<ConstraintType extends Constraints, ChildType extends RenderObject> on RenderObjectWithChildMixin<ChildType>, RenderObjectWithLayoutCallbackMixin {
-=======
 mixin RenderConstrainedLayoutBuilder<
   ConstraintType extends Constraints,
   ChildType extends RenderObject
 >
-    on RenderObjectWithChildMixin<ChildType> {
->>>>>>> 4b23b818
+    on RenderObjectWithChildMixin<ChildType>, RenderObjectWithLayoutCallbackMixin {
   LayoutCallback<ConstraintType>? _callback;
 
   /// Change the layout callback.
@@ -330,14 +326,11 @@
   RenderObject createRenderObject(BuildContext context) => _RenderLayoutBuilder();
 }
 
-<<<<<<< HEAD
-class _RenderLayoutBuilder extends RenderBox with RenderObjectWithChildMixin<RenderBox>, RenderObjectWithLayoutCallbackMixin, RenderConstrainedLayoutBuilder<BoxConstraints, RenderBox> {
-=======
 class _RenderLayoutBuilder extends RenderBox
     with
         RenderObjectWithChildMixin<RenderBox>,
+        RenderObjectWithLayoutCallbackMixin,
         RenderConstrainedLayoutBuilder<BoxConstraints, RenderBox> {
->>>>>>> 4b23b818
   @override
   double computeMinIntrinsicWidth(double height) {
     assert(_debugThrowIfNotCheckingIntrinsics());
