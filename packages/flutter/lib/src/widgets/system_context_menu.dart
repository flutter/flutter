// Copyright 2014 The Flutter Authors. All rights reserved.
// Use of this source code is governed by a BSD-style license that can be
// found in the LICENSE file.

/// @docImport 'package:flutter/material.dart';
library;

import 'package:flutter/foundation.dart';
import 'package:flutter/rendering.dart';
import 'package:flutter/services.dart';

import 'basic.dart';
import 'editable_text.dart';
import 'framework.dart';
import 'localizations.dart';
import 'media_query.dart';
import 'text_selection_toolbar_anchors.dart';

/// Displays the system context menu on top of the Flutter view.
///
/// Currently, only supports iOS 16.0 and above and displays nothing on other
/// platforms.
///
/// The context menu is the menu that appears, for example, when doing text
/// selection. Flutter typically draws this menu itself, but this class deals
/// with the platform-rendered context menu instead.
///
/// There can only be one system context menu visible at a time. Building this
/// widget when the system context menu is already visible will hide the old one
/// and display this one. A system context menu that is hidden is informed via
/// [onSystemHide].
///
/// To check if the current device supports showing the system context menu,
/// call [isSupported].
///
/// {@tool dartpad}
/// This example shows how to create a [TextField] that uses the system context
/// menu where supported and does not show a system notification when the user
/// presses the "Paste" button.
///
/// ** See code in examples/api/lib/widgets/system_context_menu/system_context_menu.0.dart **
/// {@end-tool}
///
/// See also:
///
///  * [SystemContextMenuController], which directly controls the hiding and
///    showing of the system context menu.
class SystemContextMenu extends StatefulWidget {
  /// Creates an instance of [SystemContextMenu] that points to the given
  /// [anchor].
<<<<<<< HEAD
  const SystemContextMenu._({
    super.key,
    required this.anchor,
    // TODO(justinmc): Assert there are no duplicate buttons.
    this.items,
    this.onSystemHide,
  });

  /// Creates an instance of [SystemContextMenu] for the field indicated by the
  /// given [EditableTextState].
  factory SystemContextMenu.editableText({
    Key? key,
    required EditableTextState editableTextState,
    List<SystemContextMenuItem>? items,
  }) {
    final (
      startGlyphHeight: double startGlyphHeight,
      endGlyphHeight: double endGlyphHeight,
    ) = editableTextState.getGlyphHeights();
=======
  const SystemContextMenu._({super.key, required this.anchor, this.onSystemHide});

  /// Creates an instance of [SystemContextMenu] for the field indicated by the
  /// given [EditableTextState].
  factory SystemContextMenu.editableText({Key? key, required EditableTextState editableTextState}) {
    final (startGlyphHeight: double startGlyphHeight, endGlyphHeight: double endGlyphHeight) =
        editableTextState.getGlyphHeights();
>>>>>>> 27ba2f27
    return SystemContextMenu._(
      key: key,
      anchor: TextSelectionToolbarAnchors.getSelectionRect(
        editableTextState.renderEditable,
        startGlyphHeight,
        endGlyphHeight,
        editableTextState.renderEditable.getEndpointsForSelection(
          editableTextState.textEditingValue.selection,
        ),
      ),
      items: items,
      onSystemHide: editableTextState.hideToolbar,
    );
  }

  /// The [Rect] that the context menu should point to.
  final Rect anchor;

  /// A list of the items to be displayed in the system context menu.
  final List<SystemContextMenuItem>? items;

  /// Called when the system hides this context menu.
  ///
  /// For example, tapping outside of the context menu typically causes the
  /// system to hide the menu.
  ///
  /// This is not called when showing a new system context menu causes another
  /// to be hidden.
  final VoidCallback? onSystemHide;

  /// Whether the current device supports showing the system context menu.
  ///
  /// Currently, this is only supported on newer versions of iOS.
  static bool isSupported(BuildContext context) {
    return MediaQuery.maybeSupportsShowingSystemContextMenu(context) ?? false;
  }

  @override
  State<SystemContextMenu> createState() => _SystemContextMenuState();
}

class _SystemContextMenuState extends State<SystemContextMenu> {
  bool isFirstBuild = true;
  late final SystemContextMenuController _systemContextMenuController;

  /// Return the SystemContextMenuItemData for the given SystemContextMenuItem.
  ///
  /// SystemContextMenuItem is a format that is designed to be consumed as
  /// SystemContextMenu.items, where users might want a default localized title
  /// to be set for them.
  ///
  /// SystemContextMenuItemData is a format that is meant to be consumed by
  /// SystemContextMenuController.show, where there is no expectation that
  /// localizations can be used under the hood.
  SystemContextMenuItemData _itemToData(SystemContextMenuItem item, WidgetsLocalizations localizations) {
    return switch (item) {
      SystemContextMenuItemCut() => const SystemContextMenuItemDataCut(),
      SystemContextMenuItemCopy() => const SystemContextMenuItemDataCopy(),
      SystemContextMenuItemPaste() => const SystemContextMenuItemDataPaste(),
      SystemContextMenuItemSelectAll() => const SystemContextMenuItemDataSelectAll(),
      SystemContextMenuItemLookUp() => SystemContextMenuItemDataLookUp(
        title: item.title ?? localizations.lookUpButtonLabel,
      ),
      SystemContextMenuItemShare() => SystemContextMenuItemDataShare(
        title: item.title ?? localizations.shareButtonLabel,
      ),
      SystemContextMenuItemSearchWeb() => SystemContextMenuItemDataSearchWeb(
        title: item.title ?? localizations.searchWebButtonLabel,
      ),
      SystemContextMenuItemCustom() => SystemContextMenuItemDataCustom(
        title: item.title!,
        onPressed: item.onPressed!,
      ),
    };
  }

  bool _include(SystemContextMenuItem item, EditableTextState editableTextState) {
    return switch (item) {
      SystemContextMenuItemCopy() => editableTextState.copyEnabled,
      SystemContextMenuItemCut() => editableTextState.cutEnabled,
      SystemContextMenuItemPaste() => editableTextState.pasteEnabled,
      SystemContextMenuItemSelectAll() => editableTextState.selectAllEnabled,
      SystemContextMenuItemLookUp() => editableTextState.lookUpEnabled,
      SystemContextMenuItemSearchWeb() => editableTextState.searchWebEnabled,
      SystemContextMenuItemShare() => editableTextState.shareEnabled,
      SystemContextMenuItemCustom() => true,
    };
  }

  void _show() {
    final WidgetsLocalizations localizations = WidgetsLocalizations.of(context);
    final Iterable<SystemContextMenuItemData>? datas =
        widget.items?.map((SystemContextMenuItem item) => _itemToData(item, localizations));
    _systemContextMenuController.show(
      widget.anchor,
      // TODO(justinmc): Don't show irrelevant items, like don't show "search" if there is no selection.
      // TODO(justinmc): In the flutter-rendered world, this is done with things like EditableText.copyEnabled. If you want to reuse those here, and I think you do, then I need some kind of correlation betweeen ContextMenuButtonItem and SystemContextMenuButtonItem.
      datas?.toList(),
    );
  }

  @override
  void initState() {
    super.initState();
<<<<<<< HEAD
    _systemContextMenuController = SystemContextMenuController(
      onSystemHide: widget.onSystemHide,
    );
=======
    _systemContextMenuController = SystemContextMenuController(onSystemHide: widget.onSystemHide);
    _systemContextMenuController.show(widget.anchor);
>>>>>>> 27ba2f27
  }

  @override
  void didUpdateWidget(SystemContextMenu oldWidget) {
    super.didUpdateWidget(oldWidget);
    if (_systemContextMenuController.isVisible
        && (widget.anchor != oldWidget.anchor
            || !listEquals(widget.items, oldWidget.items))) {
      _show();
    }
  }

  @override
  void dispose() {
    _systemContextMenuController.dispose();
    super.dispose();
  }

  @override
  Widget build(BuildContext context) {
    assert(SystemContextMenu.isSupported(context));
    if (isFirstBuild) {
      isFirstBuild = false;
      _show();
    }

    return const SizedBox.shrink();
  }
}

// TODO(justinmc): Still need to decide to name this as ios specific or not.
// Probably should make it ios-specific, because these classes encode
// ios-specific logic, such as the fact that you can't change the title of the
// paste button, etc.
/// Describes a context menu button that will be rendered in the system context
/// menu and not by Flutter itself.
///
/// See also:
///
///  * [SystemContextMenu], a widget that can be used to display the system
///    context menu.
///  * [SystemContextMenuItemData], which performs a similar role but at the
///    method channel level and mirrors the requirements of the method channel
///    API.
///  * [ContextMenuButtonItem], which performs a similar role for Flutter-drawn
///    context menus.
@immutable
sealed class SystemContextMenuItem {
  const SystemContextMenuItem();

  /// The text to display to the user.
  ///
  /// Not exposed for some built-in menu items whose title is always set by the
  /// platform.
  String? get title => null;

  /// The callback to be called when the menu item is pressed.
  ///
  /// Not exposed for built-in menu items, which handle their own action when
  /// pressed.
  VoidCallback? get onPressed => null;

  @override
  int get hashCode => Object.hash(title, onPressed);

  @override
  bool operator ==(Object other) {
    if (identical(this, other)) {
      return true;
    }
    if (other.runtimeType != runtimeType) {
      return false;
    }
    return other is SystemContextMenuItem
        && other.title == title
        && other.onPressed == onPressed;
  }
}

/// Creates an instance of [SystemContextMenuItem] for the system's built-in cut
/// button.
///
/// Should only appear when there is a selection that can be cut.
///
/// The title and action are both handled by the platform.
///
/// See also:
///
///  * [SystemContextMenu], a widget that can be used to display the system
///    context menu.
///  * [SystemContextMenuItemDataCut], which specifies the data to be sent to
///    the platform for this same button.
class SystemContextMenuItemCut extends SystemContextMenuItem {
  /// Creates an instance of [SystemContextMenuItemCut].
  const SystemContextMenuItemCut();
}

/// Creates an instance of [SystemContextMenuItem] for the system's built-in
/// copy button.
///
/// Should only appear when there is a selection that can be copied.
///
/// The title and action are both handled by the platform.
///
/// See also:
///
///  * [SystemContextMenu], a widget that can be used to display the system
///    context menu.
///  * [SystemContextMenuItemDataCopy], which specifies the data to be sent to
///    the platform for this same button.
class SystemContextMenuItemCopy extends SystemContextMenuItem {
  /// Creates an instance of [SystemContextMenuItemCopy].
  const SystemContextMenuItemCopy();
}

/// Creates an instance of [SystemContextMenuItem] for the system's built-in
/// paste button.
///
/// Should only appear when the field can receive pasted content.
///
/// The title and action are both handled by the platform.
///
/// See also:
///
///  * [SystemContextMenu], a widget that can be used to display the system
///    context menu.
///  * [SystemContextMenuItemDataPaste], which specifies the data to be sent to
///    the platform for this same button.
class SystemContextMenuItemPaste extends SystemContextMenuItem {
  /// Creates an instance of [SystemContextMenuItemPaste].
  const SystemContextMenuItemPaste();
}

/// Creates an instance of [SystemContextMenuItem] for the system's built-in
/// select all button.
///
/// Should only appear when the field can have its selection changed.
///
/// The title and action are both handled by the platform.
///
/// See also:
///
///  * [SystemContextMenu], a widget that can be used to display the system
///    context menu.
///  * [SystemContextMenuItemDataSelectAll], which specifies the data to be sent
///    to the platform for this same button.
class SystemContextMenuItemSelectAll extends SystemContextMenuItem {
  /// Creates an instance of [SystemContextMenuItemSelectAll].
  const SystemContextMenuItemSelectAll();
}

/// Creates an instance of [SystemContextMenuItem] for the
/// system's built-in look up button.
///
/// Should only appear when content is selected.
///
/// The [title] is optional, but it must be specified before being sent to the
/// platform. Typically it should be set to
/// [WidgetsLocalizations.lookUpButtonLabel].
///
/// The action is handled by the platform.
///
/// See also:
///
///  * [SystemContextMenu], a widget that can be used to display the system
///    context menu.
///  * [SystemContextMenuItemDataLookup], which specifies the data to be sent to
///    the platform for this same button.
class SystemContextMenuItemLookUp extends SystemContextMenuItem {
  /// Creates an instance of [SystemContextMenuItemLookUp].
  const SystemContextMenuItemLookUp({
    this.title,
  });

  @override
  final String? title;

  @override
  String toString() {
    return 'SystemContextMenuItemLookUp(title: $title)';
  }
}

/// Creates an instance of [SystemContextMenuItem] for the
/// system's built-in search web button.
///
/// Should only appear when content is selected.
///
/// The [title] is optional, but it must be specified before being sent to the
/// platform. Typically it should be set to
/// [WidgetsLocalizations.searchWebButtonlabel].
///
/// The action is handled by the platform.
///
/// See also:
///
///  * [SystemContextMenu], a widget that can be used to display the system
///    context menu.
///  * [SystemContextMenuItemDataSearchWeb], which specifies the data to be sent
///    to the platform for this same button.
class SystemContextMenuItemSearchWeb extends SystemContextMenuItem {
  /// Creates an instance of [SystemContextMenuItemSearchWeb].
  const SystemContextMenuItemSearchWeb({
    this.title,
  });

  @override
  final String? title;

  @override
  String toString() {
    return 'SystemContextMenuItemSearchWeb(title: $title)';
  }
}

/// Creates an instance of [SystemContextMenuItem] for the
/// system's built-in share button.
///
/// Opens the system share dialog.
///
/// Should only appear when shareable content is selected.
///
/// The [title] is optional, but it must be specified before being sent to the
/// platform. Typically it should be set to
/// [WidgetsLocalizations.shareButtonLabel].
///
/// See also:
///
///  * [SystemContextMenu], a widget that can be used to display the system
///    context menu.
///  * [SystemContextMenuItemDataShare], which specifies the data to be sent to
///    the platform for this same button.
class SystemContextMenuItemShare extends SystemContextMenuItem {
  /// Creates an instance of [SystemContextMenuItemShare].
  const SystemContextMenuItemShare({
    this.title,
  });

  @override
  final String? title;

  @override
  String toString() {
    return 'SystemContextMenuItemShare(title: $title)';
  }
}

// TODO(justinmc): Support the "custom" type.
// https://github.com/flutter/flutter/issues/103163
/// Creates an instance of [SystemContextMenuItem] for a custom menu item whose
/// [title] and [onPressed] are as specified.
///
/// See also:
///
///  * [SystemContextMenu], a widget that can be used to display the system
///    context menu.
///  * [SystemContextMenuItemDataCustom], which specifies the data to be sent
///    to the platform for this same button.
class SystemContextMenuItemCustom extends SystemContextMenuItem {
  /// Creates an instance of [SystemContextMenuItemCustom].
  const SystemContextMenuItemCustom({
    required String this.title,
    required VoidCallback this.onPressed,
  });

  @override
  final String? title;

  @override
  final VoidCallback? onPressed;

  @override
  String toString() {
    return 'SystemContextMenuItemCustom(title: $title, onPressed: $onPressed)';
  }
}<|MERGE_RESOLUTION|>--- conflicted
+++ resolved
@@ -48,7 +48,6 @@
 class SystemContextMenu extends StatefulWidget {
   /// Creates an instance of [SystemContextMenu] that points to the given
   /// [anchor].
-<<<<<<< HEAD
   const SystemContextMenu._({
     super.key,
     required this.anchor,
@@ -68,15 +67,7 @@
       startGlyphHeight: double startGlyphHeight,
       endGlyphHeight: double endGlyphHeight,
     ) = editableTextState.getGlyphHeights();
-=======
-  const SystemContextMenu._({super.key, required this.anchor, this.onSystemHide});
-
-  /// Creates an instance of [SystemContextMenu] for the field indicated by the
-  /// given [EditableTextState].
-  factory SystemContextMenu.editableText({Key? key, required EditableTextState editableTextState}) {
-    final (startGlyphHeight: double startGlyphHeight, endGlyphHeight: double endGlyphHeight) =
-        editableTextState.getGlyphHeights();
->>>>>>> 27ba2f27
+
     return SystemContextMenu._(
       key: key,
       anchor: TextSelectionToolbarAnchors.getSelectionRect(
@@ -181,14 +172,7 @@
   @override
   void initState() {
     super.initState();
-<<<<<<< HEAD
-    _systemContextMenuController = SystemContextMenuController(
-      onSystemHide: widget.onSystemHide,
-    );
-=======
     _systemContextMenuController = SystemContextMenuController(onSystemHide: widget.onSystemHide);
-    _systemContextMenuController.show(widget.anchor);
->>>>>>> 27ba2f27
   }
 
   @override
