--- conflicted
+++ resolved
@@ -1117,15 +1117,9 @@
   /// {@template flutter.widgets.ListView.builder.itemBuilder}
   /// It is legal for `itemBuilder` to return `null`. If it does, the scroll view
   /// will stop calling `itemBuilder`, even if it has yet to reach `itemCount`.
-<<<<<<< HEAD
-  /// By returning `null`, the [ScrollPosition.maxScrollExtent]
-  /// will not be accurate unless the user reaches the end of the [ScrollView].
-  /// This can cause the [Scrollbar] to grow as the user scrolls.
-=======
   /// By returning `null`, the [ScrollPosition.maxScrollExtent] will not be accurate
   /// unless the user has reached the end of the [ScrollView]. This can also cause the
   /// [Scrollbar] to grow as the user scrolls.
->>>>>>> f898f55b
   /// For more accurate [ScrollMetrics], consider specifying `itemCount`.
   /// {@endtemplate}
   ///
