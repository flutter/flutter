// Copyright 2014 The Flutter Authors. All rights reserved.
// Use of this source code is governed by a BSD-style license that can be
// found in the LICENSE file.

import 'package:flutter/foundation.dart';
import 'package:flutter/rendering.dart';

import 'automatic_keep_alive.dart';
import 'basic.dart';
import 'framework.dart';
import 'selection_container.dart';
import 'two_dimensional_viewport.dart';

export 'package:flutter/rendering.dart' show
  SliverGridDelegate,
  SliverGridDelegateWithFixedCrossAxisCount,
  SliverGridDelegateWithMaxCrossAxisExtent;

// Examples can assume:
// late SliverGridDelegateWithMaxCrossAxisExtent _gridDelegate;
// abstract class SomeWidget extends StatefulWidget { const SomeWidget({super.key}); }
// typedef ChildWidget = Placeholder;

/// A callback which produces a semantic index given a widget and the local index.
///
/// Return a null value to prevent a widget from receiving an index.
///
/// A semantic index is used to tag child semantic nodes for accessibility
/// announcements in scroll view.
///
/// See also:
///
///  * [CustomScrollView], for an explanation of scroll semantics.
///  * [SliverChildBuilderDelegate], for an explanation of how this is used to
///    generate indexes.
typedef SemanticIndexCallback = int? Function(Widget widget, int localIndex);

int _kDefaultSemanticIndexCallback(Widget _, int localIndex) => localIndex;

/// A delegate that supplies children for slivers.
///
/// Many slivers lazily construct their box children to avoid creating more
/// children than are visible through the [Viewport]. Rather than receiving
/// their children as an explicit [List], they receive their children using a
/// [SliverChildDelegate].
///
/// It's uncommon to subclass [SliverChildDelegate]. Instead, consider using one
/// of the existing subclasses that provide adaptors to builder callbacks or
/// explicit child lists.
///
/// {@template flutter.widgets.SliverChildDelegate.lifecycle}
/// ## Child elements' lifecycle
///
/// ### Creation
///
/// While laying out the list, visible children's elements, states and render
/// objects will be created lazily based on existing widgets (such as in the
/// case of [SliverChildListDelegate]) or lazily provided ones (such as in the
/// case of [SliverChildBuilderDelegate]).
///
/// ### Destruction
///
/// When a child is scrolled out of view, the associated element subtree, states
/// and render objects are destroyed. A new child at the same position in the
/// sliver will be lazily recreated along with new elements, states and render
/// objects when it is scrolled back.
///
/// ### Destruction mitigation
///
/// In order to preserve state as child elements are scrolled in and out of
/// view, the following options are possible:
///
///  * Moving the ownership of non-trivial UI-state-driving business logic
///    out of the sliver child subtree. For instance, if a list contains posts
///    with their number of upvotes coming from a cached network response, store
///    the list of posts and upvote number in a data model outside the list. Let
///    the sliver child UI subtree be easily recreate-able from the
///    source-of-truth model object. Use [StatefulWidget]s in the child widget
///    subtree to store instantaneous UI state only.
///
///  * Letting [KeepAlive] be the root widget of the sliver child widget subtree
///    that needs to be preserved. The [KeepAlive] widget marks the child
///    subtree's top render object child for keepalive. When the associated top
///    render object is scrolled out of view, the sliver keeps the child's
///    render object (and by extension, its associated elements and states) in a
///    cache list instead of destroying them. When scrolled back into view, the
///    render object is repainted as-is (if it wasn't marked dirty in the
///    interim).
///
///    This only works if the [SliverChildDelegate] subclasses don't wrap the
///    child widget subtree with other widgets such as [AutomaticKeepAlive] and
///    [RepaintBoundary] via `addAutomaticKeepAlives` and
///    `addRepaintBoundaries`.
///
///  * Using [AutomaticKeepAlive] widgets (inserted by default in
///    [SliverChildListDelegate] or [SliverChildListDelegate]).
///    [AutomaticKeepAlive] allows descendant widgets to control whether the
///    subtree is actually kept alive or not. This behavior is in contrast with
///    [KeepAlive], which will unconditionally keep the subtree alive.
///
///    As an example, the [EditableText] widget signals its sliver child element
///    subtree to stay alive while its text field has input focus. If it doesn't
///    have focus and no other descendants signaled for keepalive via a
///    [KeepAliveNotification], the sliver child element subtree will be
///    destroyed when scrolled away.
///
///    [AutomaticKeepAlive] descendants typically signal it to be kept alive by
///    using the [AutomaticKeepAliveClientMixin], then implementing the
///    [AutomaticKeepAliveClientMixin.wantKeepAlive] getter and calling
///    [AutomaticKeepAliveClientMixin.updateKeepAlive].
///
/// ## Using more than one delegate in a [Viewport]
///
/// If multiple delegates are used in a single scroll view, the first child of
/// each delegate will always be laid out, even if it extends beyond the
/// currently viewable area. This is because at least one child is required in
/// order to [estimateMaxScrollOffset] for the whole scroll view, as it uses the
/// currently built children to estimate the remaining children's extent.
/// {@endtemplate}
///
/// See also:
///
///  * [SliverChildBuilderDelegate], which is a delegate that uses a builder
///    callback to construct the children.
///  * [SliverChildListDelegate], which is a delegate that has an explicit list
///    of children.
abstract class SliverChildDelegate {
  /// Abstract const constructor. This constructor enables subclasses to provide
  /// const constructors so that they can be used in const expressions.
  const SliverChildDelegate();

  /// Returns the child with the given index.
  ///
  /// Should return null if asked to build a widget with a greater
  /// index than exists. If this returns null, [estimatedChildCount]
  /// must subsequently return a precise non-null value (which is then
  /// used to implement [RenderSliverBoxChildManager.childCount]).
  ///
  /// Subclasses typically override this function and wrap their children in
  /// [AutomaticKeepAlive], [IndexedSemantics], and [RepaintBoundary] widgets.
  ///
  /// The values returned by this method are cached. To indicate that the
  /// widgets have changed, a new delegate must be provided, and the new
  /// delegate's [shouldRebuild] method must return true.
  Widget? build(BuildContext context, int index);

  /// Returns an estimate of the number of children this delegate will build.
  ///
  /// Used to estimate the maximum scroll offset if [estimateMaxScrollOffset]
  /// returns null.
  ///
  /// Return null if there are an unbounded number of children or if it would
  /// be too difficult to estimate the number of children.
  ///
  /// This must return a precise number once [build] has returned null, as it
  /// used to implement [RenderSliverBoxChildManager.childCount].
  int? get estimatedChildCount => null;

  /// Returns an estimate of the max scroll extent for all the children.
  ///
  /// Subclasses should override this function if they have additional
  /// information about their max scroll extent.
  ///
  /// The default implementation returns null, which causes the caller to
  /// extrapolate the max scroll offset from the given parameters.
  double? estimateMaxScrollOffset(
    int firstIndex,
    int lastIndex,
    double leadingScrollOffset,
    double trailingScrollOffset,
  ) => null;

  /// Called at the end of layout to indicate that layout is now complete.
  ///
  /// The `firstIndex` argument is the index of the first child that was
  /// included in the current layout. The `lastIndex` argument is the index of
  /// the last child that was included in the current layout.
  ///
  /// Useful for subclasses that which to track which children are included in
  /// the underlying render tree.
  void didFinishLayout(int firstIndex, int lastIndex) { }

  /// Called whenever a new instance of the child delegate class is
  /// provided to the sliver.
  ///
  /// If the new instance represents different information than the old
  /// instance, then the method should return true, otherwise it should return
  /// false.
  ///
  /// If the method returns false, then the [build] call might be optimized
  /// away.
  bool shouldRebuild(covariant SliverChildDelegate oldDelegate);

  /// Find index of child element with associated key.
  ///
  /// This will be called during `performRebuild` in [SliverMultiBoxAdaptorElement]
  /// to check if a child has moved to a different position. It should return the
  /// index of the child element with associated key, null if not found.
  ///
  /// If not provided, a child widget may not map to its existing [RenderObject]
  /// when the order of children returned from the children builder changes.
  /// This may result in state-loss.
  int? findIndexByKey(Key key) => null;

  @override
  String toString() {
    final List<String> description = <String>[];
    debugFillDescription(description);
    return '${describeIdentity(this)}(${description.join(", ")})';
  }

  /// Add additional information to the given description for use by [toString].
  @protected
  @mustCallSuper
  void debugFillDescription(List<String> description) {
    try {
      final int? children = estimatedChildCount;
      if (children != null) {
        description.add('estimated child count: $children');
      }
    } catch (e) {
      // The exception is forwarded to widget inspector.
      description.add('estimated child count: EXCEPTION (${e.runtimeType})');
    }
  }
}

class _SaltedValueKey extends ValueKey<Key> {
  const _SaltedValueKey(super.value);
}

/// Called to find the new index of a child based on its `key` in case of
/// reordering.
///
/// If the child with the `key` is no longer present, null is returned.
///
/// Used by [SliverChildBuilderDelegate.findChildIndexCallback].
typedef ChildIndexGetter = int? Function(Key key);

/// A delegate that supplies children for slivers using a builder callback.
///
/// Many slivers lazily construct their box children to avoid creating more
/// children than are visible through the [Viewport]. This delegate provides
/// children using a [NullableIndexedWidgetBuilder] callback, so that the children do
/// not even have to be built until they are displayed.
///
/// The widgets returned from the builder callback are automatically wrapped in
/// [AutomaticKeepAlive] widgets if [addAutomaticKeepAlives] is true (the
/// default) and in [RepaintBoundary] widgets if [addRepaintBoundaries] is true
/// (also the default).
///
/// ## Accessibility
///
/// The [CustomScrollView] requires that its semantic children are annotated
/// using [IndexedSemantics]. This is done by default in the delegate with
/// the `addSemanticIndexes` parameter set to true.
///
/// If multiple delegates are used in a single scroll view, then the indexes
/// will not be correct by default. The `semanticIndexOffset` can be used to
/// offset the semantic indexes of each delegate so that the indexes are
/// monotonically increasing. For example, if a scroll view contains two
/// delegates where the first has 10 children contributing semantics, then the
/// second delegate should offset its children by 10.
///
/// {@tool snippet}
///
/// This sample code shows how to use `semanticIndexOffset` to handle multiple
/// delegates in a single scroll view.
///
/// ```dart
/// CustomScrollView(
///   semanticChildCount: 4,
///   slivers: <Widget>[
///     SliverGrid(
///       gridDelegate: _gridDelegate,
///       delegate: SliverChildBuilderDelegate(
///         (BuildContext context, int index) {
///            return const Text('...');
///          },
///          childCount: 2,
///        ),
///      ),
///     SliverGrid(
///       gridDelegate: _gridDelegate,
///       delegate: SliverChildBuilderDelegate(
///         (BuildContext context, int index) {
///            return const Text('...');
///          },
///          childCount: 2,
///          semanticIndexOffset: 2,
///        ),
///      ),
///   ],
/// )
/// ```
/// {@end-tool}
///
/// In certain cases, only a subset of child widgets should be annotated
/// with a semantic index. For example, in [ListView.separated()] the
/// separators do not have an index associated with them. This is done by
/// providing a `semanticIndexCallback` which returns null for separators
/// indexes and rounds the non-separator indexes down by half.
///
/// {@tool snippet}
///
/// This sample code shows how to use `semanticIndexCallback` to handle
/// annotating a subset of child nodes with a semantic index. There is
/// a [Spacer] widget at odd indexes which should not have a semantic
/// index.
///
/// ```dart
/// CustomScrollView(
///   semanticChildCount: 5,
///   slivers: <Widget>[
///     SliverGrid(
///       gridDelegate: _gridDelegate,
///       delegate: SliverChildBuilderDelegate(
///         (BuildContext context, int index) {
///            if (index.isEven) {
///              return const Text('...');
///            }
///            return const Spacer();
///          },
///          semanticIndexCallback: (Widget widget, int localIndex) {
///            if (localIndex.isEven) {
///              return localIndex ~/ 2;
///            }
///            return null;
///          },
///          childCount: 10,
///        ),
///      ),
///   ],
/// )
/// ```
/// {@end-tool}
///
/// See also:
///
///  * [SliverChildListDelegate], which is a delegate that has an explicit list
///    of children.
///  * [IndexedSemantics], for an example of manually annotating child nodes
///    with semantic indexes.
class SliverChildBuilderDelegate extends SliverChildDelegate {
  /// Creates a delegate that supplies children for slivers using the given
  /// builder callback.
  ///
  /// The [builder], [addAutomaticKeepAlives], [addRepaintBoundaries],
  /// [addSemanticIndexes], and [semanticIndexCallback] arguments must not be
  /// null.
  ///
  /// If the order in which [builder] returns children ever changes, consider
  /// providing a [findChildIndexCallback]. This allows the delegate to find the
  /// new index for a child that was previously located at a different index to
  /// attach the existing state to the [Widget] at its new location.
  const SliverChildBuilderDelegate(
    this.builder, {
    this.findChildIndexCallback,
    this.childCount,
    this.addAutomaticKeepAlives = true,
    this.addRepaintBoundaries = true,
    this.addSemanticIndexes = true,
    this.semanticIndexCallback = _kDefaultSemanticIndexCallback,
    this.semanticIndexOffset = 0,
  });

  /// Called to build children for the sliver.
  ///
  /// Will be called only for indices greater than or equal to zero and less
  /// than [childCount] (if [childCount] is non-null).
  ///
  /// Should return null if asked to build a widget with a greater index than
  /// exists.
  ///
  /// May result in an infinite loop or run out of memory if [childCount] is null
  /// and the [builder] always provides a zero-size widget (such as `Container()`
  /// or `SizedBox.shrink()`). If possible, provide children with non-zero size,
  /// return null from [builder], or set a [childCount].
  ///
  /// The delegate wraps the children returned by this builder in
  /// [RepaintBoundary] widgets.
  final NullableIndexedWidgetBuilder builder;

  /// The total number of children this delegate can provide.
  ///
  /// If null, the number of children is determined by the least index for which
  /// [builder] returns null.
  ///
  /// May result in an infinite loop or run out of memory if [childCount] is null
  /// and the [builder] always provides a zero-size widget (such as `Container()`
  /// or `SizedBox.shrink()`). If possible, provide children with non-zero size,
  /// return null from [builder], or set a [childCount].
  final int? childCount;

  /// {@template flutter.widgets.SliverChildBuilderDelegate.addAutomaticKeepAlives}
  /// Whether to wrap each child in an [AutomaticKeepAlive].
  ///
  /// Typically, lazily laid out children are wrapped in [AutomaticKeepAlive]
  /// widgets so that the children can use [KeepAliveNotification]s to preserve
  /// their state when they would otherwise be garbage collected off-screen.
  ///
  /// This feature (and [addRepaintBoundaries]) must be disabled if the children
  /// are going to manually maintain their [KeepAlive] state. It may also be
  /// more efficient to disable this feature if it is known ahead of time that
  /// none of the children will ever try to keep themselves alive.
  ///
  /// Defaults to true.
  /// {@endtemplate}
  final bool addAutomaticKeepAlives;

  /// {@template flutter.widgets.SliverChildBuilderDelegate.addRepaintBoundaries}
  /// Whether to wrap each child in a [RepaintBoundary].
  ///
  /// Typically, children in a scrolling container are wrapped in repaint
  /// boundaries so that they do not need to be repainted as the list scrolls.
  /// If the children are easy to repaint (e.g., solid color blocks or a short
  /// snippet of text), it might be more efficient to not add a repaint boundary
  /// and instead always repaint the children during scrolling.
  ///
  /// Defaults to true.
  /// {@endtemplate}
  final bool addRepaintBoundaries;

  /// {@template flutter.widgets.SliverChildBuilderDelegate.addSemanticIndexes}
  /// Whether to wrap each child in an [IndexedSemantics].
  ///
  /// Typically, children in a scrolling container must be annotated with a
  /// semantic index in order to generate the correct accessibility
  /// announcements. This should only be set to false if the indexes have
  /// already been provided by an [IndexedSemantics] widget.
  ///
  /// Defaults to true.
  ///
  /// See also:
  ///
  ///  * [IndexedSemantics], for an explanation of how to manually
  ///    provide semantic indexes.
  /// {@endtemplate}
  final bool addSemanticIndexes;

  /// {@template flutter.widgets.SliverChildBuilderDelegate.semanticIndexOffset}
  /// An initial offset to add to the semantic indexes generated by this widget.
  ///
  /// Defaults to zero.
  /// {@endtemplate}
  final int semanticIndexOffset;

  /// {@template flutter.widgets.SliverChildBuilderDelegate.semanticIndexCallback}
  /// A [SemanticIndexCallback] which is used when [addSemanticIndexes] is true.
  ///
  /// Defaults to providing an index for each widget.
  /// {@endtemplate}
  final SemanticIndexCallback semanticIndexCallback;

  /// {@template flutter.widgets.SliverChildBuilderDelegate.findChildIndexCallback}
  /// Called to find the new index of a child based on its key in case of reordering.
  ///
  /// If not provided, a child widget may not map to its existing [RenderObject]
  /// when the order of children returned from the children builder changes.
  /// This may result in state-loss.
  ///
  /// This callback should take an input [Key], and it should return the
  /// index of the child element with that associated key, or null if not found.
  /// {@endtemplate}
  final ChildIndexGetter? findChildIndexCallback;

  @override
  int? findIndexByKey(Key key) {
    if (findChildIndexCallback == null) {
      return null;
    }
    final Key childKey;
    if (key is _SaltedValueKey) {
      final _SaltedValueKey saltedValueKey = key;
      childKey = saltedValueKey.value;
    } else {
      childKey = key;
    }
    return findChildIndexCallback!(childKey);
  }

  @override
  @pragma('vm:notify-debugger-on-exception')
  Widget? build(BuildContext context, int index) {
    if (index < 0 || (childCount != null && index >= childCount!)) {
      return null;
    }
    Widget? child;
    try {
      child = builder(context, index);
    } catch (exception, stackTrace) {
      child = _createErrorWidget(exception, stackTrace);
    }
    if (child == null) {
      return null;
    }
    final Key? key = child.key != null ? _SaltedValueKey(child.key!) : null;
    if (addRepaintBoundaries) {
      child = RepaintBoundary(child: child);
    }
    if (addSemanticIndexes) {
      final int? semanticIndex = semanticIndexCallback(child, index);
      if (semanticIndex != null) {
        child = IndexedSemantics(index: semanticIndex + semanticIndexOffset, child: child);
      }
    }
    if (addAutomaticKeepAlives) {
      child = AutomaticKeepAlive(child: _SelectionKeepAlive(child: child));
    }
    return KeyedSubtree(key: key, child: child);
  }

  @override
  int? get estimatedChildCount => childCount;

  @override
  bool shouldRebuild(covariant SliverChildBuilderDelegate oldDelegate) => true;
}

/// A delegate that supplies children for slivers using an explicit list.
///
/// Many slivers lazily construct their box children to avoid creating more
/// children than are visible through the [Viewport]. This delegate provides
/// children using an explicit list, which is convenient but reduces the benefit
/// of building children lazily.
///
/// In general building all the widgets in advance is not efficient. It is
/// better to create a delegate that builds them on demand using
/// [SliverChildBuilderDelegate] or by subclassing [SliverChildDelegate]
/// directly.
///
/// This class is provided for the cases where either the list of children is
/// known well in advance (ideally the children are themselves compile-time
/// constants, for example), and therefore will not be built each time the
/// delegate itself is created, or the list is small, such that it's likely
/// always visible (and thus there is nothing to be gained by building it on
/// demand). For example, the body of a dialog box might fit both of these
/// conditions.
///
/// The widgets in the given [children] list are automatically wrapped in
/// [AutomaticKeepAlive] widgets if [addAutomaticKeepAlives] is true (the
/// default) and in [RepaintBoundary] widgets if [addRepaintBoundaries] is true
/// (also the default).
///
/// ## Accessibility
///
/// The [CustomScrollView] requires that its semantic children are annotated
/// using [IndexedSemantics]. This is done by default in the delegate with
/// the `addSemanticIndexes` parameter set to true.
///
/// If multiple delegates are used in a single scroll view, then the indexes
/// will not be correct by default. The `semanticIndexOffset` can be used to
/// offset the semantic indexes of each delegate so that the indexes are
/// monotonically increasing. For example, if a scroll view contains two
/// delegates where the first has 10 children contributing semantics, then the
/// second delegate should offset its children by 10.
///
/// In certain cases, only a subset of child widgets should be annotated
/// with a semantic index. For example, in [ListView.separated()] the
/// separators do not have an index associated with them. This is done by
/// providing a `semanticIndexCallback` which returns null for separators
/// indexes and rounds the non-separator indexes down by half.
///
/// See [SliverChildBuilderDelegate] for sample code using
/// `semanticIndexOffset` and `semanticIndexCallback`.
///
/// See also:
///
///  * [SliverChildBuilderDelegate], which is a delegate that uses a builder
///    callback to construct the children.
class SliverChildListDelegate extends SliverChildDelegate {
  /// Creates a delegate that supplies children for slivers using the given
  /// list.
  ///
  /// The [children], [addAutomaticKeepAlives], [addRepaintBoundaries],
  /// [addSemanticIndexes], and [semanticIndexCallback] arguments must not be
  /// null.
  ///
  /// If the order of children never changes, consider using the constant
  /// [SliverChildListDelegate.fixed] constructor.
  SliverChildListDelegate(
    this.children, {
    this.addAutomaticKeepAlives = true,
    this.addRepaintBoundaries = true,
    this.addSemanticIndexes = true,
    this.semanticIndexCallback = _kDefaultSemanticIndexCallback,
    this.semanticIndexOffset = 0,
  }) : _keyToIndex = <Key?, int>{null: 0};

  /// Creates a constant version of the delegate that supplies children for
  /// slivers using the given list.
  ///
  /// If the order of the children will change, consider using the regular
  /// [SliverChildListDelegate] constructor.
  ///
  /// The [children], [addAutomaticKeepAlives], [addRepaintBoundaries],
  /// [addSemanticIndexes], and [semanticIndexCallback] arguments must not be
  /// null.
  const SliverChildListDelegate.fixed(
    this.children, {
    this.addAutomaticKeepAlives = true,
    this.addRepaintBoundaries = true,
    this.addSemanticIndexes = true,
    this.semanticIndexCallback = _kDefaultSemanticIndexCallback,
    this.semanticIndexOffset = 0,
  }) : _keyToIndex = null;

  /// {@macro flutter.widgets.SliverChildBuilderDelegate.addAutomaticKeepAlives}
  final bool addAutomaticKeepAlives;

  /// {@macro flutter.widgets.SliverChildBuilderDelegate.addRepaintBoundaries}
  final bool addRepaintBoundaries;

  /// {@macro flutter.widgets.SliverChildBuilderDelegate.addSemanticIndexes}
  final bool addSemanticIndexes;

  /// {@macro flutter.widgets.SliverChildBuilderDelegate.semanticIndexOffset}
  final int semanticIndexOffset;

  /// {@macro flutter.widgets.SliverChildBuilderDelegate.semanticIndexCallback}
  final SemanticIndexCallback semanticIndexCallback;

  /// The widgets to display.
  ///
  /// If this list is going to be mutated, it is usually wise to put a [Key] on
  /// each of the child widgets, so that the framework can match old
  /// configurations to new configurations and maintain the underlying render
  /// objects.
  ///
  /// Also, a [Widget] in Flutter is immutable, so directly modifying the
  /// [children] such as `someWidget.children.add(...)` or
  /// passing a reference of the original list value to the [children] parameter
  /// will result in incorrect behaviors. Whenever the
  /// children list is modified, a new list object must be provided.
  ///
  /// The following code corrects the problem mentioned above.
  ///
  /// ```dart
  /// class SomeWidgetState extends State<SomeWidget> {
  ///   final List<Widget> _children = <Widget>[];
  ///
  ///   void someHandler() {
  ///     setState(() {
  ///       // The key here allows Flutter to reuse the underlying render
  ///       // objects even if the children list is recreated.
  ///       _children.add(ChildWidget(key: UniqueKey()));
  ///     });
  ///   }
  ///
  ///   @override
  ///   Widget build(BuildContext context) {
  ///     // Always create a new list of children as a Widget is immutable.
  ///     return PageView(children: List<Widget>.of(_children));
  ///   }
  /// }
  /// ```
  final List<Widget> children;

  /// A map to cache key to index lookup for children.
  ///
  /// _keyToIndex[null] is used as current index during the lazy loading process
  /// in [_findChildIndex]. _keyToIndex should never be used for looking up null key.
  final Map<Key?, int>? _keyToIndex;

  bool get _isConstantInstance => _keyToIndex == null;

  int? _findChildIndex(Key key) {
    if (_isConstantInstance) {
      return null;
    }
    // Lazily fill the [_keyToIndex].
    if (!_keyToIndex!.containsKey(key)) {
      int index = _keyToIndex[null]!;
      while (index < children.length) {
        final Widget child = children[index];
        if (child.key != null) {
          _keyToIndex[child.key] = index;
        }
        if (child.key == key) {
          // Record current index for next function call.
          _keyToIndex[null] = index + 1;
          return index;
        }
        index += 1;
      }
      _keyToIndex[null] = index;
    } else {
      return _keyToIndex[key];
    }
    return null;
  }

  @override
  int? findIndexByKey(Key key) {
    final Key childKey;
    if (key is _SaltedValueKey) {
      final _SaltedValueKey saltedValueKey = key;
      childKey = saltedValueKey.value;
    } else {
      childKey = key;
    }
    return _findChildIndex(childKey);
  }

  @override
  Widget? build(BuildContext context, int index) {
    if (index < 0 || index >= children.length) {
      return null;
    }
    Widget child = children[index];
    final Key? key = child.key != null? _SaltedValueKey(child.key!) : null;
    if (addRepaintBoundaries) {
      child = RepaintBoundary(child: child);
    }
    if (addSemanticIndexes) {
      final int? semanticIndex = semanticIndexCallback(child, index);
      if (semanticIndex != null) {
        child = IndexedSemantics(index: semanticIndex + semanticIndexOffset, child: child);
      }
    }
    if (addAutomaticKeepAlives) {
      child = AutomaticKeepAlive(child: _SelectionKeepAlive(child: child));
    }

    return KeyedSubtree(key: key, child: child);
  }

  @override
  int? get estimatedChildCount => children.length;

  @override
  bool shouldRebuild(covariant SliverChildListDelegate oldDelegate) {
    return children != oldDelegate.children;
  }
}

class _SelectionKeepAlive extends StatefulWidget {
  /// Creates a widget that listens to [KeepAliveNotification]s and maintains a
  /// [KeepAlive] widget appropriately.
  const _SelectionKeepAlive({
    required this.child,
  });

  /// The widget below this widget in the tree.
  ///
  /// {@macro flutter.widgets.ProxyWidget.child}
  final Widget child;

  @override
  State<_SelectionKeepAlive> createState() => _SelectionKeepAliveState();
}

class _SelectionKeepAliveState extends State<_SelectionKeepAlive> with AutomaticKeepAliveClientMixin implements SelectionRegistrar {
  Set<Selectable>? _selectablesWithSelections;
  Map<Selectable, VoidCallback>? _selectableAttachments;
  SelectionRegistrar? _registrar;

  @override
  bool get wantKeepAlive => _wantKeepAlive;
  bool _wantKeepAlive = false;
  set wantKeepAlive(bool value) {
    if (_wantKeepAlive != value) {
      _wantKeepAlive = value;
      updateKeepAlive();
    }
  }

  VoidCallback listensTo(Selectable selectable) {
    return () {
      if (selectable.value.hasSelection) {
        _updateSelectablesWithSelections(selectable, add: true);
      } else {
        _updateSelectablesWithSelections(selectable, add: false);
      }
    };
  }

  void _updateSelectablesWithSelections(Selectable selectable, {required bool add}) {
    if (add) {
      assert(selectable.value.hasSelection);
      _selectablesWithSelections ??= <Selectable>{};
      _selectablesWithSelections!.add(selectable);
    } else {
      _selectablesWithSelections?.remove(selectable);
    }
    wantKeepAlive = _selectablesWithSelections?.isNotEmpty ?? false;
  }

  @override
  void didChangeDependencies() {
    super.didChangeDependencies();
    final SelectionRegistrar? newRegistrar = SelectionContainer.maybeOf(context);
    if (_registrar != newRegistrar) {
      if (_registrar != null) {
        _selectableAttachments?.keys.forEach(_registrar!.remove);
      }
      _registrar = newRegistrar;
      if (_registrar != null) {
        _selectableAttachments?.keys.forEach(_registrar!.add);
      }
    }
  }

  @override
  void add(Selectable selectable) {
    final VoidCallback attachment = listensTo(selectable);
    selectable.addListener(attachment);
    _selectableAttachments ??= <Selectable, VoidCallback>{};
    _selectableAttachments![selectable] = attachment;
    _registrar!.add(selectable);
    if (selectable.value.hasSelection) {
      _updateSelectablesWithSelections(selectable, add: true);
    }
  }

  @override
  void remove(Selectable selectable) {
    if (_selectableAttachments == null) {
      return;
    }
    assert(_selectableAttachments!.containsKey(selectable));
    final VoidCallback attachment = _selectableAttachments!.remove(selectable)!;
    selectable.removeListener(attachment);
    _registrar!.remove(selectable);
    _updateSelectablesWithSelections(selectable, add: false);
  }

  @override
  void dispose() {
    if (_selectableAttachments != null) {
      for (final Selectable selectable in _selectableAttachments!.keys) {
        _registrar!.remove(selectable);
        selectable.removeListener(_selectableAttachments![selectable]!);
      }
      _selectableAttachments = null;
    }
    _selectablesWithSelections = null;
    super.dispose();
  }

  @override
  Widget build(BuildContext context) {
    super.build(context);
    if (_registrar == null) {
      return widget.child;
    }
    return SelectionRegistrarScope(
      registrar: this,
      child: widget.child,
    );
  }
}

// Return a Widget for the given Exception
Widget _createErrorWidget(Object exception, StackTrace stackTrace) {
  final FlutterErrorDetails details = FlutterErrorDetails(
    exception: exception,
    stack: stackTrace,
    library: 'widgets library',
    context: ErrorDescription('building'),
  );
  FlutterError.reportError(details);
  return ErrorWidget.builder(details);
}

/// A delegate that supplies children for scrolling in two dimensions.
///
/// A [TwoDimensionalScrollView] lazily constructs its box children to avoid
/// creating more children than are visible through the
/// [TwoDimensionalViewport]. Rather than receiving children as an
/// explicit [List], it receives its children using a
/// [TwoDimensionalChildDelegate].
///
/// As a ChangeNotifier, this delegate allows subclasses to notify its listeners
/// (typically as a subclass of [RenderTwoDimensionalViewport]) to rebuild when
/// aspects of the delegate change. When values returned by getters or builders
/// on this delegate change, [notifyListeners] should be called. This signals to
/// the [RenderTwoDimensionalViewport] that the getters and builders need to be
/// re-queried to update the layout of children in the viewport.
///
/// See also:
///
///   * [TwoDimensionalChildBuilderDelegate], an concrete subclass of this that
///     lazily builds children on demand.
///   * [TwoDimensionalChildListDelegate], an concrete subclass of this that
///     uses a two dimensional array to layout children.
abstract class TwoDimensionalChildDelegate extends ChangeNotifier {
  /// Returns the child with the given [ChildVicinity], which is described in
  /// terms of x and y indices.
  ///
  /// Subclasses must implement this function and will typically wrap their
  /// children in [RepaintBoundary] widgets.
  ///
  /// The values returned by this method are cached. To indicate that the
  /// widgets have changed, a new delegate must be provided, and the new
  /// delegate's [shouldRebuild] method must return true. Alternatively,
  /// calling [notifyListeners] will allow the same delegate to be used.
  Widget? build(BuildContext context, ChildVicinity vicinity);

  /// Called whenever a new instance of the child delegate class is
  /// provided.
  ///
  /// If the new instance represents different information than the old
  /// instance, then the method should return true, otherwise it should return
  /// false.
  ///
  /// If the method returns false, then the [build] call might be optimized
  /// away.
  bool shouldRebuild(covariant TwoDimensionalChildDelegate oldDelegate);
}

/// A delegate that supplies children for a [TwoDimensionalScrollView] using a
/// builder callback.
///
/// The widgets returned from the builder callback are automatically wrapped in
/// [RepaintBoundary] widgets if [addRepaintBoundaries] is true
/// (also the default).
///
/// See also:
///
///  * [TwoDimensionalChildListDelegate], which is a similar delegate that has an
///    explicit two dimensional array of children.
///  * [SliverChildBuilderDelegate], which is a delegate that uses a builder
///    callback to construct the children in one dimension instead of two.
///  * [SliverChildListDelegate], which is a delegate that has an explicit list
///    of children in one dimension instead of two.
class TwoDimensionalChildBuilderDelegate extends TwoDimensionalChildDelegate {
  /// Creates a delegate that supplies children for a [TwoDimensionalScrollView]
  /// using the given builder callback.
  TwoDimensionalChildBuilderDelegate({
    required this.builder,
    int? maxXIndex,
    int? maxYIndex,
<<<<<<< HEAD
=======
    this.addRepaintBoundaries = true,
    this.addAutomaticKeepAlives = true,
>>>>>>> cd2c08ee
  }) : assert(maxYIndex == null || maxYIndex >= -1),
       assert(maxXIndex == null || maxXIndex >= -1),
       _maxYIndex = maxYIndex,
       _maxXIndex = maxXIndex;

  /// Called to build children on demand.
  ///
  /// Implementors of [RenderTwoDimensionalViewport.layoutChildSequence]
  /// call this builder to create the children of the viewport. For
  /// [ChildVicinity] indices greater than [maxXIndex] or [maxYIndex], null will
  /// be returned by the default [build] implementation. This default behavior
  /// can be changed by overriding the build method.
  ///
  /// Must return null if asked to build a widget with a [ChildVicinity] that
  /// does not exist.
  ///
  /// The delegate wraps the children returned by this builder in
  /// [RepaintBoundary] widgets if [addRepaintBoundaries] is true.
  final TwoDimensionalIndexedWidgetBuilder builder;

  /// The maximum [ChildVicinity.xIndex] for children in the x axis.
  ///
  /// {@template flutter.widgets.twoDimensionalChildBuilderDelegate.maxIndex}
  /// For each [ChildVicinity], the child's relative location is described in
  /// terms of x and y indices to facilitate a consistent visitor pattern for
  /// all children in the viewport.
  ///
  /// This is fairly straightforward in the context of a table implementation,
  /// where there is usually the same number of columns in every row and vice
  /// versa, each aligned one after the other.
  ///
  /// When plotting children more abstractly in two dimensional space, there may
  /// be more x indices for a given y index than another y index. An example of
  /// this would be a scatter plot where there are more children at the top of
  /// the graph than at the bottom.
  ///
  /// If null, subclasses of [RenderTwoDimensionalViewport] can continue call on
  /// the [builder] until null has been returned for each known index of x and
  /// y. In some cases, null may not be a terminating result, such as a table
  /// with a merged cell spanning multiple indices. Refer to the
  /// [TwoDimensionalViewport] subclass to learn how this value is applied in
  /// the specific use case.
  ///
  /// If not null, the value must be greater than or equal to -1, where -1
  /// indicates there will be no children at all provided to the
  /// [TwoDimensionalViewport].
  ///
  /// If the value changes, the delegate will call [notifyListeners]. This
  /// informs the [RenderTwoDimensionalViewport] that any cached information
  /// from the delegate is invalid.
  /// {@endtemplate}
  ///
  /// This value represents the greatest x index of all [ChildVicinity]s for the
  /// two dimensional scroll view.
  ///
  /// See also:
  ///
  ///   * [RenderTwoDimensionalViewport.buildOrObtainChildFor], the method that
  ///     leads to calling on the delegate to build a child of the given
  ///     [ChildVicinity].
  int? get maxXIndex => _maxXIndex;
  int? _maxXIndex;
  set maxXIndex(int? value) {
    if (value == maxXIndex) {
      return;
    }
    assert(value == null || value >= -1);
    _maxXIndex = value;
    notifyListeners();
  }

  /// The maximum [ChildVicinity.yIndex] for children in the y axis.
  ///
  /// {@macro flutter.widgets.twoDimensionalChildBuilderDelegate.maxIndex}
  ///
  /// This value represents the greatest y index of all [ChildVicinity]s for the
  /// two dimensional scroll view.
  ///
  /// See also:
  ///
  ///   * [RenderTwoDimensionalViewport.buildOrObtainChildFor], the method that
  ///     leads to calling on the delegate to build a child of the given
  ///     [ChildVicinity].
  int? get maxYIndex => _maxYIndex;
  int? _maxYIndex;
  set maxYIndex(int? value) {
    if (maxYIndex == value) {
      return;
    }
    assert(value == null || value >= -1);
    _maxYIndex = value;
    notifyListeners();
  }

  /// {@macro flutter.widgets.SliverChildBuilderDelegate.addRepaintBoundaries}
  final bool addRepaintBoundaries;

  /// {@macro flutter.widgets.SliverChildBuilderDelegate.addAutomaticKeepAlives}
  final bool addAutomaticKeepAlives;

  @override
  Widget? build(BuildContext context, ChildVicinity vicinity) {
    // If we have exceeded explicit upper bounds, return null.
    if (vicinity.xIndex < 0 || (maxXIndex != null && vicinity.xIndex > maxXIndex!)) {
      return null;
    }
    if (vicinity.yIndex < 0 || (maxYIndex != null && vicinity.yIndex > maxYIndex!)) {
      return null;
    }

    Widget? child;
    try {
      child = builder(context, vicinity);
    } catch (exception, stackTrace) {
      child = _createErrorWidget(exception, stackTrace);
    }
    if (child == null) {
      return null;
    }
    if (addRepaintBoundaries) {
      child = RepaintBoundary(child: child);
    }
    if (addAutomaticKeepAlives) {
      child = AutomaticKeepAlive(child: _SelectionKeepAlive(child: child));
    }
    return child;
  }

  @override
  bool shouldRebuild(covariant TwoDimensionalChildDelegate oldDelegate) => true;
}

/// A delegate that supplies children for a [TwoDimensionalViewport] using an
/// explicit two dimensional array.
///
/// In general, building all the widgets in advance is not efficient. It is
/// better to create a delegate that builds them on demand using
/// [TwoDimensionalChildBuilderDelegate] or by subclassing
/// [TwoDimensionalChildDelegate] directly.
///
/// This class is provided for the cases where either the list of children is
/// known well in advance (ideally the children are themselves compile-time
/// constants, for example), and therefore will not be built each time the
/// delegate itself is created, or the array is small, such that it's likely
/// always visible (and thus there is nothing to be gained by building it on
/// demand).
///
/// The widgets in the given [children] list are automatically wrapped in
/// [RepaintBoundary] widgets if [addRepaintBoundaries] is true
/// (also the default).
///
/// The [children] are accessed for each [ChildVicinity.yIndex] and
/// [ChildVicinity.xIndex] of the [TwoDimensionalViewport] as
/// `children[vicinity.yIndex][vicinity.xIndex]`.
///
/// See also:
///
///  * [TwoDimensionalChildBuilderDelegate], which is a delegate that uses a
///    builder callback to construct the children.
///  * [SliverChildBuilderDelegate], which is a delegate that uses a builder
///    callback to construct the children in one dimension instead of two.
///  * [SliverChildListDelegate], which is a delegate that has an explicit list
///    of children in one dimension instead of two.
class TwoDimensionalChildListDelegate extends TwoDimensionalChildDelegate {
  /// Creates a delegate that supplies children for a [TwoDimensionalScrollView].
  ///
  /// The [children] and [addRepaintBoundaries] must not be
  /// null.
  TwoDimensionalChildListDelegate({
    this.addRepaintBoundaries = true,
    this.addAutomaticKeepAlives = true,
    required this.children,
  });

  /// The widgets to display.
  ///
  /// Also, a [Widget] in Flutter is immutable, so directly modifying the
  /// [children] such as `someWidget.children.add(...)` or
  /// passing a reference of the original list value to the [children] parameter
  /// will result in incorrect behaviors. Whenever the
  /// children list is modified, a new list object must be provided.
  ///
  /// The [children] are accessed for each [ChildVicinity.yIndex] and
  /// [ChildVicinity.xIndex] of the [TwoDimensionalViewport] as
  /// `children[vicinity.yIndex][vicinity.xIndex]`.
  final List<List<Widget>> children;

  /// {@macro flutter.widgets.SliverChildBuilderDelegate.addRepaintBoundaries}
  final bool addRepaintBoundaries;

  /// {@macro flutter.widgets.SliverChildBuilderDelegate.addAutomaticKeepAlives}
  final bool addAutomaticKeepAlives;

  @override
  Widget? build(BuildContext context, ChildVicinity vicinity) {
    // If we have exceeded explicit upper bounds, return null.
    if (vicinity.yIndex < 0 || vicinity.yIndex >= children.length) {
      return null;
    }
    if (vicinity.xIndex < 0 || vicinity.xIndex >= children[vicinity.yIndex].length) {
      return null;
    }

    Widget child = children[vicinity.yIndex][vicinity.xIndex];
    if (addRepaintBoundaries) {
      child = RepaintBoundary(child: child);
    }
    if (addAutomaticKeepAlives) {
      child = AutomaticKeepAlive(child: _SelectionKeepAlive(child: child));
    }
    return child;
  }

  @override
  bool shouldRebuild(covariant TwoDimensionalChildListDelegate oldDelegate) {
    return children != oldDelegate.children;
  }
}<|MERGE_RESOLUTION|>--- conflicted
+++ resolved
@@ -931,11 +931,6 @@
     required this.builder,
     int? maxXIndex,
     int? maxYIndex,
-<<<<<<< HEAD
-=======
-    this.addRepaintBoundaries = true,
-    this.addAutomaticKeepAlives = true,
->>>>>>> cd2c08ee
   }) : assert(maxYIndex == null || maxYIndex >= -1),
        assert(maxXIndex == null || maxXIndex >= -1),
        _maxYIndex = maxYIndex,
