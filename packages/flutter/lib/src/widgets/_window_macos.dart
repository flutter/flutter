--- conflicted
+++ resolved
@@ -110,31 +110,6 @@
     return res;
   }
 
-  final List<BaseWindowController> _activeControllers = <BaseWindowController>[];
-
-  /// Returns the window handle for the given [view], or null is the window
-  /// handle is not available.
-  ///
-  /// The window handle is a pointer to the NSWindow instance.
-  static Pointer<Void> getWindowHandle(FlutterView view) {
-    return _MacOSPlatformInterface.getWindowHandle(
-      PlatformDispatcher.instance.engineId!,
-      view.viewId,
-    );
-  }
-<<<<<<< HEAD
-
-  @override
-  DialogWindowController createDialogWindowController({
-    required DialogWindowControllerDelegate delegate,
-    Size? preferredSize,
-    BoxConstraints? preferredConstraints,
-    BaseWindowController? parent,
-    String? title,
-  }) {
-    throw UnimplementedError();
-  }
-
   @internal
   @override
   TooltipWindowController createTooltipWindowController({
@@ -146,8 +121,19 @@
   }) {
     throw UnimplementedError('Tooltip windows are not yet implemented on MacOS.');
   }
-=======
->>>>>>> 40f3b2e6
+
+  final List<BaseWindowController> _activeControllers = <BaseWindowController>[];
+
+  /// Returns the window handle for the given [view], or null is the window
+  /// handle is not available.
+  ///
+  /// The window handle is a pointer to the NSWindow instance.
+  static Pointer<Void> getWindowHandle(FlutterView view) {
+    return _MacOSPlatformInterface.getWindowHandle(
+      PlatformDispatcher.instance.engineId!,
+      view.viewId,
+    );
+  }
 }
 
 /// Implementation of [RegularWindowController] for the macOS platform.
