// Copyright 2014 The Flutter Authors. All rights reserved.
// Use of this source code is governed by a BSD-style license that can be
// found in the LICENSE file.

// @dart = 2.8

import 'package:flutter/foundation.dart';
import 'package:flutter/gestures.dart';
import 'package:flutter/rendering.dart';

import 'basic.dart';
import 'framework.dart';

export 'package:flutter/gestures.dart' show
  DragDownDetails,
  DragStartDetails,
  DragUpdateDetails,
  DragEndDetails,
  GestureTapDownCallback,
  GestureTapUpCallback,
  GestureTapCallback,
  GestureTapCancelCallback,
  GestureLongPressCallback,
  GestureLongPressStartCallback,
  GestureLongPressMoveUpdateCallback,
  GestureLongPressUpCallback,
  GestureLongPressEndCallback,
  GestureDragDownCallback,
  GestureDragStartCallback,
  GestureDragUpdateCallback,
  GestureDragEndCallback,
  GestureDragCancelCallback,
  GestureScaleStartCallback,
  GestureScaleUpdateCallback,
  GestureScaleEndCallback,
  GestureForcePressStartCallback,
  GestureForcePressPeakCallback,
  GestureForcePressEndCallback,
  GestureForcePressUpdateCallback,
  LongPressStartDetails,
  LongPressMoveUpdateDetails,
  LongPressEndDetails,
  ScaleStartDetails,
  ScaleUpdateDetails,
  ScaleEndDetails,
  TapDownDetails,
  TapUpDetails,
  ForcePressDetails,
  Velocity;
export 'package:flutter/rendering.dart' show RenderSemanticsGestureHandler;

// Examples can assume:
// bool _lights;
// void setState(VoidCallback fn) { }
// String _last;
// Color _color;

/// Factory for creating gesture recognizers.
///
/// `T` is the type of gesture recognizer this class manages.
///
/// Used by [RawGestureDetector.gestures].
@optionalTypeArgs
abstract class GestureRecognizerFactory<T extends GestureRecognizer> {
  /// Abstract const constructor. This constructor enables subclasses to provide
  /// const constructors so that they can be used in const expressions.
  const GestureRecognizerFactory();

  /// Must return an instance of T.
  T constructor();

  /// Must configure the given instance (which will have been created by
  /// `constructor`).
  ///
  /// This normally means setting the callbacks.
  void initializer(T instance);

  bool _debugAssertTypeMatches(Type type) {
    assert(type == T, 'GestureRecognizerFactory of type $T was used where type $type was specified.');
    return true;
  }
}

/// Signature for closures that implement [GestureRecognizerFactory.constructor].
typedef GestureRecognizerFactoryConstructor<T extends GestureRecognizer> = T Function();

/// Signature for closures that implement [GestureRecognizerFactory.initializer].
typedef GestureRecognizerFactoryInitializer<T extends GestureRecognizer> = void Function(T instance);

/// Factory for creating gesture recognizers that delegates to callbacks.
///
/// Used by [RawGestureDetector.gestures].
class GestureRecognizerFactoryWithHandlers<T extends GestureRecognizer> extends GestureRecognizerFactory<T> {
  /// Creates a gesture recognizer factory with the given callbacks.
  ///
  /// The arguments must not be null.
  const GestureRecognizerFactoryWithHandlers(this._constructor, this._initializer)
    : assert(_constructor != null),
      assert(_initializer != null);

  final GestureRecognizerFactoryConstructor<T> _constructor;

  final GestureRecognizerFactoryInitializer<T> _initializer;

  @override
  T constructor() => _constructor();

  @override
  void initializer(T instance) => _initializer(instance);
}

/// A widget that detects gestures.
///
/// Attempts to recognize gestures that correspond to its non-null callbacks.
///
/// If this widget has a child, it defers to that child for its sizing behavior.
/// If it does not have a child, it grows to fit the parent instead.
///
/// By default a GestureDetector with an invisible child ignores touches;
/// this behavior can be controlled with [behavior].
///
/// GestureDetector also listens for accessibility events and maps
/// them to the callbacks. To ignore accessibility events, set
/// [excludeFromSemantics] to true.
///
/// See <http://flutter.dev/gestures/> for additional information.
///
/// Material design applications typically react to touches with ink splash
/// effects. The [InkWell] class implements this effect and can be used in place
/// of a [GestureDetector] for handling taps.
///
/// {@animation 200 150 https://flutter.github.io/assets-for-api-docs/assets/widgets/gesture_detector.mp4}
///
/// {@tool snippet}
///
/// This example of a [Container] contains a black light bulb wrapped in a [GestureDetector].
/// It turns the light bulb yellow when the "turn lights on" button is tapped
/// by setting the `_lights` field. Above animation shows the code in use:
///
/// ```dart
/// Container(
///   alignment: FractionalOffset.center,
///   color: Colors.white,
///   child: Column(
///     mainAxisAlignment: MainAxisAlignment.center,
///     children: <Widget>[
///       Padding(
///         padding: const EdgeInsets.all(8.0),
///         child: Icon(
///           Icons.lightbulb_outline,
///           color: _lights ? Colors.yellow.shade600 : Colors.black,
///           size: 60,
///         ),
///       ),
///       GestureDetector(
///         onTap: () {
///           setState(() {
///             _lights = true;
///           });
///         },
///         child: Container(
///           color: Colors.yellow.shade600,
///           padding: const EdgeInsets.all(8),
///           child: const Text('TURN LIGHTS ON'),
///         ),
///       ),
///     ],
///   ),
/// )
/// ```
/// {@end-tool}
///
/// {@tool snippet}
///
/// This example of a [Container] wraps a [GestureDetector] widget.
/// Since the [GestureDetector] does not have a child it takes on the size of
/// its parent making the entire area of the surrounding [Container] clickable.
/// When tapped the [Container] turns yellow by setting the `_color` field:
///
/// ```dart
/// Container(
///   color: _color,
///   height: 200.0,
///   width: 200.0,
///   child: GestureDetector(
///     onTap: () {
///       setState(() {
///         _color = Colors.yellow;
///       });
///     },
///   ),
/// )
/// ```
/// {@end-tool}
///
/// ## Debugging
///
/// To see how large the hit test box of a [GestureDetector] is for debugging
/// purposes, set [debugPaintPointersEnabled] to true.
///
/// See also:
///
///  * [Listener], a widget for listening to lower-level raw pointer events.
///  * [MouseRegion], a widget that tracks the movement of mice, even when no
///    button is pressed.
class GestureDetector extends StatelessWidget {
  /// Creates a widget that detects gestures.
  ///
  /// Pan and scale callbacks cannot be used simultaneously because scale is a
  /// superset of pan. Simply use the scale callbacks instead.
  ///
  /// Horizontal and vertical drag callbacks cannot be used simultaneously
  /// because a combination of a horizontal and vertical drag is a pan. Simply
  /// use the pan callbacks instead.
  ///
  /// By default, gesture detectors contribute semantic information to the tree
  /// that is used by assistive technology.
  GestureDetector({
    Key key,
    this.child,
    this.onTapDown,
    this.onTapUp,
    this.onTap,
    this.onTapCancel,
    this.onSecondaryTap,
    this.onSecondaryTapDown,
    this.onSecondaryTapUp,
    this.onSecondaryTapCancel,
    this.onTertiaryTapDown,
    this.onTertiaryTapUp,
    this.onTertiaryTapCancel,
    this.onDoubleTap,
    this.onLongPress,
    this.onLongPressStart,
    this.onLongPressMoveUpdate,
    this.onLongPressUp,
    this.onLongPressEnd,
    this.onSecondaryLongPress,
    this.onSecondaryLongPressStart,
    this.onSecondaryLongPressMoveUpdate,
    this.onSecondaryLongPressUp,
    this.onSecondaryLongPressEnd,
    this.onVerticalDragDown,
    this.onVerticalDragStart,
    this.onVerticalDragUpdate,
    this.onVerticalDragEnd,
    this.onVerticalDragCancel,
    this.onHorizontalDragDown,
    this.onHorizontalDragStart,
    this.onHorizontalDragUpdate,
    this.onHorizontalDragEnd,
    this.onHorizontalDragCancel,
    this.onForcePressStart,
    this.onForcePressPeak,
    this.onForcePressUpdate,
    this.onForcePressEnd,
    this.onPanDown,
    this.onPanStart,
    this.onPanUpdate,
    this.onPanEnd,
    this.onPanCancel,
    this.onScaleStart,
    this.onScaleUpdate,
    this.onScaleEnd,
    this.behavior,
    this.excludeFromSemantics = false,
    this.dragStartBehavior = DragStartBehavior.start,
  }) : assert(excludeFromSemantics != null),
       assert(dragStartBehavior != null),
       assert(() {
         final bool haveVerticalDrag = onVerticalDragStart != null || onVerticalDragUpdate != null || onVerticalDragEnd != null;
         final bool haveHorizontalDrag = onHorizontalDragStart != null || onHorizontalDragUpdate != null || onHorizontalDragEnd != null;
         final bool havePan = onPanStart != null || onPanUpdate != null || onPanEnd != null;
         final bool haveScale = onScaleStart != null || onScaleUpdate != null || onScaleEnd != null;
         if (havePan || haveScale) {
           if (havePan && haveScale) {
             throw FlutterError.fromParts(<DiagnosticsNode>[
               ErrorSummary('Incorrect GestureDetector arguments.'),
               ErrorDescription(
                 'Having both a pan gesture recognizer and a scale gesture recognizer is redundant; scale is a superset of pan.'
               ),
               ErrorHint('Just use the scale gesture recognizer.')
             ]);
           }
           final String recognizer = havePan ? 'pan' : 'scale';
           if (haveVerticalDrag && haveHorizontalDrag) {
             throw FlutterError(
               'Incorrect GestureDetector arguments.\n'
               'Simultaneously having a vertical drag gesture recognizer, a horizontal drag gesture recognizer, and a $recognizer gesture recognizer '
               'will result in the $recognizer gesture recognizer being ignored, since the other two will catch all drags.'
             );
           }
         }
         return true;
       }()),
       super(key: key);

  /// The widget below this widget in the tree.
  ///
  /// {@macro flutter.widgets.child}
  final Widget child;

  /// A pointer that might cause a tap with a primary button has contacted the
  /// screen at a particular location.
  ///
  /// This is called after a short timeout, even if the winning gesture has not
  /// yet been selected. If the tap gesture wins, [onTapUp] will be called,
  /// otherwise [onTapCancel] will be called.
  ///
  /// See also:
  ///
  ///  * [kPrimaryButton], the button this callback responds to.
  final GestureTapDownCallback onTapDown;

  /// A pointer that will trigger a tap with a primary button has stopped
  /// contacting the screen at a particular location.
  ///
  /// This triggers immediately before [onTap] in the case of the tap gesture
  /// winning. If the tap gesture did not win, [onTapCancel] is called instead.
  ///
  /// See also:
  ///
  ///  * [kPrimaryButton], the button this callback responds to.
  final GestureTapUpCallback onTapUp;

  /// A tap with a primary button has occurred.
  ///
  /// This triggers when the tap gesture wins. If the tap gesture did not win,
  /// [onTapCancel] is called instead.
  ///
  /// See also:
  ///
  ///  * [kPrimaryButton], the button this callback responds to.
  ///  * [onTapUp], which is called at the same time but includes details
  ///    regarding the pointer position.
  final GestureTapCallback onTap;

  /// The pointer that previously triggered [onTapDown] will not end up causing
  /// a tap.
  ///
  /// This is called after [onTapDown], and instead of [onTapUp] and [onTap], if
  /// the tap gesture did not win.
  ///
  /// See also:
  ///
  ///  * [kPrimaryButton], the button this callback responds to.
  final GestureTapCancelCallback onTapCancel;

  /// A tap with a secondary button has occurred.
  ///
  /// This triggers when the tap gesture wins. If the tap gesture did not win,
  /// [onSecondaryTapCancel] is called instead.
  ///
  /// See also:
  ///
  ///  * [kSecondaryButton], the button this callback responds to.
  ///  * [onSecondaryTapUp], which is called at the same time but includes details
  ///    regarding the pointer position.
  final GestureTapCallback onSecondaryTap;

  /// A pointer that might cause a tap with a secondary button has contacted the
  /// screen at a particular location.
  ///
  /// This is called after a short timeout, even if the winning gesture has not
  /// yet been selected. If the tap gesture wins, [onSecondaryTapUp] will be
  /// called, otherwise [onSecondaryTapCancel] will be called.
  ///
  /// See also:
  ///
  ///  * [kSecondaryButton], the button this callback responds to.
  final GestureTapDownCallback onSecondaryTapDown;

  /// A pointer that will trigger a tap with a secondary button has stopped
  /// contacting the screen at a particular location.
  ///
  /// This triggers in the case of the tap gesture winning. If the tap gesture
  /// did not win, [onSecondaryTapCancel] is called instead.
  ///
  /// See also:
  ///
  ///  * [onSecondaryTap], a handler triggered right after this one that doesn't
  ///    pass any details about the tap.
  ///  * [kSecondaryButton], the button this callback responds to.
  final GestureTapUpCallback onSecondaryTapUp;

  /// The pointer that previously triggered [onSecondaryTapDown] will not end up
  /// causing a tap.
  ///
  /// This is called after [onSecondaryTapDown], and instead of
  /// [onSecondaryTapUp], if the tap gesture did not win.
  ///
  /// See also:
  ///
  ///  * [kSecondaryButton], the button this callback responds to.
  final GestureTapCancelCallback onSecondaryTapCancel;

  /// A pointer that might cause a tap with a tertiary button has contacted the
  /// screen at a particular location.
  ///
  /// This is called after a short timeout, even if the winning gesture has not
  /// yet been selected. If the tap gesture wins, [onTertiaryTapUp] will be
  /// called, otherwise [onTertiaryTapCancel] will be called.
  ///
  /// See also:
  ///
  ///  * [kTertiaryButton], the button this callback responds to.
  final GestureTapDownCallback onTertiaryTapDown;

  /// A pointer that will trigger a tap with a tertiary button has stopped
  /// contacting the screen at a particular location.
  ///
  /// This triggers in the case of the tap gesture winning. If the tap gesture
  /// did not win, [onTertiaryTapCancel] is called instead.
  ///
  /// See also:
  ///
  ///  * [kTertiaryButton], the button this callback responds to.
  final GestureTapUpCallback onTertiaryTapUp;

  /// The pointer that previously triggered [onTertiaryTapDown] will not end up
  /// causing a tap.
  ///
  /// This is called after [onTertiaryTapDown], and instead of
  /// [onTertiaryTapUp], if the tap gesture did not win.
  ///
  /// See also:
  ///
  ///  * [kTertiaryButton], the button this callback responds to.
  final GestureTapCancelCallback onTertiaryTapCancel;

  /// The user has tapped the screen with a primary button at the same location
  /// twice in quick succession.
  ///
  /// See also:
  ///
  ///  * [kPrimaryButton], the button this callback responds to.
  final GestureTapCallback onDoubleTap;

  /// Called when a long press gesture with a primary button has been recognized.
  ///
  /// Triggered when a pointer has remained in contact with the screen at the
  /// same location for a long period of time.
  ///
  /// See also:
  ///
  ///  * [kPrimaryButton], the button this callback responds to.
  ///  * [onLongPressStart], which has the same timing but has gesture details.
  final GestureLongPressCallback onLongPress;

  /// Called when a long press gesture with a primary button has been recognized.
  ///
  /// Triggered when a pointer has remained in contact with the screen at the
  /// same location for a long period of time.
  ///
  /// See also:
  ///
  ///  * [kPrimaryButton], the button this callback responds to.
  ///  * [onLongPress], which has the same timing but without the gesture details.
  final GestureLongPressStartCallback onLongPressStart;

  /// A pointer has been drag-moved after a long press with a primary button.
  ///
  /// See also:
  ///
  ///  * [kPrimaryButton], the button this callback responds to.
  final GestureLongPressMoveUpdateCallback onLongPressMoveUpdate;

  /// A pointer that has triggered a long-press with a primary button has
  /// stopped contacting the screen.
  ///
  /// See also:
  ///
  ///  * [kPrimaryButton], the button this callback responds to.
  ///  * [onLongPressEnd], which has the same timing but has gesture details.
  final GestureLongPressUpCallback onLongPressUp;

  /// A pointer that has triggered a long-press with a primary button has
  /// stopped contacting the screen.
  ///
  /// See also:
  ///
  ///  * [kPrimaryButton], the button this callback responds to.
  ///  * [onLongPressUp], which has the same timing but without the gesture
  ///    details.
  final GestureLongPressEndCallback onLongPressEnd;

  /// Called when a long press gesture with a secondary button has been
  /// recognized.
  ///
  /// Triggered when a pointer has remained in contact with the screen at the
  /// same location for a long period of time.
  ///
  /// See also:
  ///
  ///  * [kSecondaryButton], the button this callback responds to.
  ///  * [onSecondaryLongPressStart], which has the same timing but has gesture
  ///    details.
  final GestureLongPressCallback onSecondaryLongPress;

  /// Called when a long press gesture with a secondary button has been
  /// recognized.
  ///
  /// Triggered when a pointer has remained in contact with the screen at the
  /// same location for a long period of time.
  ///
  /// See also:
  ///
  ///  * [kSecondaryButton], the button this callback responds to.
  ///  * [onSecondaryLongPress], which has the same timing but without the
  ///    gesture details.
  final GestureLongPressStartCallback onSecondaryLongPressStart;

  /// A pointer has been drag-moved after a long press with a secondary button.
  ///
  /// See also:
  ///
  ///  * [kSecondaryButton], the button this callback responds to.
  final GestureLongPressMoveUpdateCallback onSecondaryLongPressMoveUpdate;

  /// A pointer that has triggered a long-press with a secondary button has
  /// stopped contacting the screen.
  ///
  /// See also:
  ///
  ///  * [kSecondaryButton], the button this callback responds to.
  ///  * [onSecondaryLongPressEnd], which has the same timing but has gesture
  ///    details.
  final GestureLongPressUpCallback onSecondaryLongPressUp;

  /// A pointer that has triggered a long-press with a secondary button has
  /// stopped contacting the screen.
  ///
  /// See also:
  ///
  ///  * [kSecondaryButton], the button this callback responds to.
  ///  * [onSecondaryLongPressUp], which has the same timing but without the
  ///    gesture details.
  final GestureLongPressEndCallback onSecondaryLongPressEnd;

  /// A pointer has contacted the screen with a primary button and might begin
  /// to move vertically.
  ///
  /// See also:
  ///
  ///  * [kPrimaryButton], the button this callback responds to.
  final GestureDragDownCallback onVerticalDragDown;

  /// A pointer has contacted the screen with a primary button and has begun to
  /// move vertically.
  ///
  /// See also:
  ///
  ///  * [kPrimaryButton], the button this callback responds to.
  final GestureDragStartCallback onVerticalDragStart;

  /// A pointer that is in contact with the screen with a primary button and
  /// moving vertically has moved in the vertical direction.
  ///
  /// See also:
  ///
  ///  * [kPrimaryButton], the button this callback responds to.
  final GestureDragUpdateCallback onVerticalDragUpdate;

  /// A pointer that was previously in contact with the screen with a primary
  /// button and moving vertically is no longer in contact with the screen and
  /// was moving at a specific velocity when it stopped contacting the screen.
  ///
  /// See also:
  ///
  ///  * [kPrimaryButton], the button this callback responds to.
  final GestureDragEndCallback onVerticalDragEnd;

  /// The pointer that previously triggered [onVerticalDragDown] did not
  /// complete.
  ///
  /// See also:
  ///
  ///  * [kPrimaryButton], the button this callback responds to.
  final GestureDragCancelCallback onVerticalDragCancel;

  /// A pointer has contacted the screen with a primary button and might begin
  /// to move horizontally.
  ///
  /// See also:
  ///
  ///  * [kPrimaryButton], the button this callback responds to.
  final GestureDragDownCallback onHorizontalDragDown;

  /// A pointer has contacted the screen with a primary button and has begun to
  /// move horizontally.
  ///
  /// See also:
  ///
  ///  * [kPrimaryButton], the button this callback responds to.
  final GestureDragStartCallback onHorizontalDragStart;

  /// A pointer that is in contact with the screen with a primary button and
  /// moving horizontally has moved in the horizontal direction.
  ///
  /// See also:
  ///
  ///  * [kPrimaryButton], the button this callback responds to.
  final GestureDragUpdateCallback onHorizontalDragUpdate;

  /// A pointer that was previously in contact with the screen with a primary
  /// button and moving horizontally is no longer in contact with the screen and
  /// was moving at a specific velocity when it stopped contacting the screen.
  ///
  /// See also:
  ///
  ///  * [kPrimaryButton], the button this callback responds to.
  final GestureDragEndCallback onHorizontalDragEnd;

  /// The pointer that previously triggered [onHorizontalDragDown] did not
  /// complete.
  ///
  /// See also:
  ///
  ///  * [kPrimaryButton], the button this callback responds to.
  final GestureDragCancelCallback onHorizontalDragCancel;

  /// A pointer has contacted the screen with a primary button and might begin
  /// to move.
  ///
  /// See also:
  ///
  ///  * [kPrimaryButton], the button this callback responds to.
  final GestureDragDownCallback onPanDown;

  /// A pointer has contacted the screen with a primary button and has begun to
  /// move.
  ///
  /// See also:
  ///
  ///  * [kPrimaryButton], the button this callback responds to.
  final GestureDragStartCallback onPanStart;

  /// A pointer that is in contact with the screen with a primary button and
  /// moving has moved again.
  ///
  /// See also:
  ///
  ///  * [kPrimaryButton], the button this callback responds to.
  final GestureDragUpdateCallback onPanUpdate;

  /// A pointer that was previously in contact with the screen with a primary
  /// button and moving is no longer in contact with the screen and was moving
  /// at a specific velocity when it stopped contacting the screen.
  ///
  /// See also:
  ///
  ///  * [kPrimaryButton], the button this callback responds to.
  final GestureDragEndCallback onPanEnd;

  /// The pointer that previously triggered [onPanDown] did not complete.
  ///
  /// See also:
  ///
  ///  * [kPrimaryButton], the button this callback responds to.
  final GestureDragCancelCallback onPanCancel;

  /// The pointers in contact with the screen have established a focal point and
  /// initial scale of 1.0.
  final GestureScaleStartCallback onScaleStart;

  /// The pointers in contact with the screen have indicated a new focal point
  /// and/or scale.
  final GestureScaleUpdateCallback onScaleUpdate;

  /// The pointers are no longer in contact with the screen.
  final GestureScaleEndCallback onScaleEnd;

  /// The pointer is in contact with the screen and has pressed with sufficient
  /// force to initiate a force press. The amount of force is at least
  /// [ForcePressGestureRecognizer.startPressure].
  ///
  /// Note that this callback will only be fired on devices with pressure
  /// detecting screens.
  final GestureForcePressStartCallback onForcePressStart;

  /// The pointer is in contact with the screen and has pressed with the maximum
  /// force. The amount of force is at least
  /// [ForcePressGestureRecognizer.peakPressure].
  ///
  /// Note that this callback will only be fired on devices with pressure
  /// detecting screens.
  final GestureForcePressPeakCallback onForcePressPeak;

  /// A pointer is in contact with the screen, has previously passed the
  /// [ForcePressGestureRecognizer.startPressure] and is either moving on the
  /// plane of the screen, pressing the screen with varying forces or both
  /// simultaneously.
  ///
  /// Note that this callback will only be fired on devices with pressure
  /// detecting screens.
  final GestureForcePressUpdateCallback onForcePressUpdate;

  /// The pointer is no longer in contact with the screen.
  ///
  /// Note that this callback will only be fired on devices with pressure
  /// detecting screens.
  final GestureForcePressEndCallback onForcePressEnd;

  /// How this gesture detector should behave during hit testing.
  ///
  /// This defaults to [HitTestBehavior.deferToChild] if [child] is not null and
  /// [HitTestBehavior.translucent] if child is null.
  final HitTestBehavior behavior;

  /// Whether to exclude these gestures from the semantics tree. For
  /// example, the long-press gesture for showing a tooltip is
  /// excluded because the tooltip itself is included in the semantics
  /// tree directly and so having a gesture to show it would result in
  /// duplication of information.
  final bool excludeFromSemantics;

  /// Determines the way that drag start behavior is handled.
  ///
  /// If set to [DragStartBehavior.start], gesture drag behavior will
  /// begin upon the detection of a drag gesture. If set to
  /// [DragStartBehavior.down] it will begin when a down event is first detected.
  ///
  /// In general, setting this to [DragStartBehavior.start] will make drag
  /// animation smoother and setting it to [DragStartBehavior.down] will make
  /// drag behavior feel slightly more reactive.
  ///
  /// By default, the drag start behavior is [DragStartBehavior.start].
  ///
  /// Only the [DragGestureRecognizer.onStart] callbacks for the
  /// [VerticalDragGestureRecognizer], [HorizontalDragGestureRecognizer] and
  /// [PanGestureRecognizer] are affected by this setting.
  ///
  /// See also:
  ///
  ///  * [DragGestureRecognizer.dragStartBehavior], which gives an example for the different behaviors.
  final DragStartBehavior dragStartBehavior;

  @override
  Widget build(BuildContext context) {
    final Map<Type, GestureRecognizerFactory> gestures = <Type, GestureRecognizerFactory>{};

<<<<<<< HEAD
    if (
      onTapDown != null ||
      onTapUp != null ||
      onTap != null ||
      onTapCancel != null ||
      onSecondaryTap != null ||
      onSecondaryTapDown != null ||
      onSecondaryTapUp != null ||
      onSecondaryTapCancel != null ||
      onTertiaryTapDown != null ||
      onTertiaryTapUp != null ||
      onTertiaryTapCancel != null
=======
    if (onTapDown != null ||
        onTapUp != null ||
        onTap != null ||
        onTapCancel != null ||
        onSecondaryTap != null ||
        onSecondaryTapDown != null ||
        onSecondaryTapUp != null ||
        onSecondaryTapCancel != null
>>>>>>> 77b4505c
    ) {
      gestures[TapGestureRecognizer] = GestureRecognizerFactoryWithHandlers<TapGestureRecognizer>(
        () => TapGestureRecognizer(debugOwner: this),
        (TapGestureRecognizer instance) {
          instance
            ..onTapDown = onTapDown
            ..onTapUp = onTapUp
            ..onTap = onTap
            ..onTapCancel = onTapCancel
            ..onSecondaryTap = onSecondaryTap
            ..onSecondaryTapDown = onSecondaryTapDown
            ..onSecondaryTapUp = onSecondaryTapUp
            ..onSecondaryTapCancel = onSecondaryTapCancel
            ..onTertiaryTapDown = onTertiaryTapDown
            ..onTertiaryTapUp = onTertiaryTapUp
            ..onTertiaryTapCancel = onTertiaryTapCancel;
        },
      );
    }

    if (onDoubleTap != null) {
      gestures[DoubleTapGestureRecognizer] = GestureRecognizerFactoryWithHandlers<DoubleTapGestureRecognizer>(
        () => DoubleTapGestureRecognizer(debugOwner: this),
        (DoubleTapGestureRecognizer instance) {
          instance.onDoubleTap = onDoubleTap;
        },
      );
    }

    if (onLongPress != null ||
        onLongPressUp != null ||
        onLongPressStart != null ||
        onLongPressMoveUpdate != null ||
        onLongPressEnd != null ||
        onSecondaryLongPress != null ||
        onSecondaryLongPressUp != null ||
        onSecondaryLongPressStart != null ||
        onSecondaryLongPressMoveUpdate != null ||
        onSecondaryLongPressEnd != null) {
      gestures[LongPressGestureRecognizer] = GestureRecognizerFactoryWithHandlers<LongPressGestureRecognizer>(
        () => LongPressGestureRecognizer(debugOwner: this),
        (LongPressGestureRecognizer instance) {
          instance
            ..onLongPress = onLongPress
            ..onLongPressStart = onLongPressStart
            ..onLongPressMoveUpdate = onLongPressMoveUpdate
            ..onLongPressEnd = onLongPressEnd
            ..onLongPressUp = onLongPressUp
            ..onSecondaryLongPress = onSecondaryLongPress
            ..onSecondaryLongPressStart = onSecondaryLongPressStart
            ..onSecondaryLongPressMoveUpdate = onSecondaryLongPressMoveUpdate
            ..onSecondaryLongPressEnd = onSecondaryLongPressEnd
            ..onSecondaryLongPressUp = onSecondaryLongPressUp;
        },
      );
    }

    if (onVerticalDragDown != null ||
        onVerticalDragStart != null ||
        onVerticalDragUpdate != null ||
        onVerticalDragEnd != null ||
        onVerticalDragCancel != null) {
      gestures[VerticalDragGestureRecognizer] = GestureRecognizerFactoryWithHandlers<VerticalDragGestureRecognizer>(
        () => VerticalDragGestureRecognizer(debugOwner: this),
        (VerticalDragGestureRecognizer instance) {
          instance
            ..onDown = onVerticalDragDown
            ..onStart = onVerticalDragStart
            ..onUpdate = onVerticalDragUpdate
            ..onEnd = onVerticalDragEnd
            ..onCancel = onVerticalDragCancel
            ..dragStartBehavior = dragStartBehavior;
        },
      );
    }

    if (onHorizontalDragDown != null ||
        onHorizontalDragStart != null ||
        onHorizontalDragUpdate != null ||
        onHorizontalDragEnd != null ||
        onHorizontalDragCancel != null) {
      gestures[HorizontalDragGestureRecognizer] = GestureRecognizerFactoryWithHandlers<HorizontalDragGestureRecognizer>(
        () => HorizontalDragGestureRecognizer(debugOwner: this),
        (HorizontalDragGestureRecognizer instance) {
          instance
            ..onDown = onHorizontalDragDown
            ..onStart = onHorizontalDragStart
            ..onUpdate = onHorizontalDragUpdate
            ..onEnd = onHorizontalDragEnd
            ..onCancel = onHorizontalDragCancel
            ..dragStartBehavior = dragStartBehavior;
        },
      );
    }

    if (onPanDown != null ||
        onPanStart != null ||
        onPanUpdate != null ||
        onPanEnd != null ||
        onPanCancel != null) {
      gestures[PanGestureRecognizer] = GestureRecognizerFactoryWithHandlers<PanGestureRecognizer>(
        () => PanGestureRecognizer(debugOwner: this),
        (PanGestureRecognizer instance) {
          instance
            ..onDown = onPanDown
            ..onStart = onPanStart
            ..onUpdate = onPanUpdate
            ..onEnd = onPanEnd
            ..onCancel = onPanCancel
            ..dragStartBehavior = dragStartBehavior;
        },
      );
    }

    if (onScaleStart != null || onScaleUpdate != null || onScaleEnd != null) {
      gestures[ScaleGestureRecognizer] = GestureRecognizerFactoryWithHandlers<ScaleGestureRecognizer>(
        () => ScaleGestureRecognizer(debugOwner: this),
        (ScaleGestureRecognizer instance) {
          instance
            ..onStart = onScaleStart
            ..onUpdate = onScaleUpdate
            ..onEnd = onScaleEnd;
        },
      );
    }

    if (onForcePressStart != null ||
        onForcePressPeak != null ||
        onForcePressUpdate != null ||
        onForcePressEnd != null) {
      gestures[ForcePressGestureRecognizer] = GestureRecognizerFactoryWithHandlers<ForcePressGestureRecognizer>(
        () => ForcePressGestureRecognizer(debugOwner: this),
        (ForcePressGestureRecognizer instance) {
          instance
            ..onStart = onForcePressStart
            ..onPeak = onForcePressPeak
            ..onUpdate = onForcePressUpdate
            ..onEnd = onForcePressEnd;
        },
      );
    }

    return RawGestureDetector(
      gestures: gestures,
      behavior: behavior,
      excludeFromSemantics: excludeFromSemantics,
      child: child,
    );
  }

  @override
  void debugFillProperties(DiagnosticPropertiesBuilder properties) {
    super.debugFillProperties(properties);
    properties.add(EnumProperty<DragStartBehavior>('startBehavior', dragStartBehavior));
  }
}

/// A widget that detects gestures described by the given gesture
/// factories.
///
/// For common gestures, use a [GestureRecognizer].
/// [RawGestureDetector] is useful primarily when developing your
/// own gesture recognizers.
///
/// Configuring the gesture recognizers requires a carefully constructed map, as
/// described in [gestures] and as shown in the example below.
///
/// {@tool snippet}
///
/// This example shows how to hook up a [TapGestureRecognizer]. It assumes that
/// the code is being used inside a [State] object with a `_last` field that is
/// then displayed as the child of the gesture detector.
///
/// ```dart
/// RawGestureDetector(
///   gestures: <Type, GestureRecognizerFactory>{
///     TapGestureRecognizer: GestureRecognizerFactoryWithHandlers<TapGestureRecognizer>(
///       () => TapGestureRecognizer(),
///       (TapGestureRecognizer instance) {
///         instance
///           ..onTapDown = (TapDownDetails details) { setState(() { _last = 'down'; }); }
///           ..onTapUp = (TapUpDetails details) { setState(() { _last = 'up'; }); }
///           ..onTap = () { setState(() { _last = 'tap'; }); }
///           ..onTapCancel = () { setState(() { _last = 'cancel'; }); };
///       },
///     ),
///   },
///   child: Container(width: 300.0, height: 300.0, color: Colors.yellow, child: Text(_last)),
/// )
/// ```
/// {@end-tool}
///
/// See also:
///
///  * [GestureDetector], a less flexible but much simpler widget that does the same thing.
///  * [Listener], a widget that reports raw pointer events.
///  * [GestureRecognizer], the class that you extend to create a custom gesture recognizer.
class RawGestureDetector extends StatefulWidget {
  /// Creates a widget that detects gestures.
  ///
  /// Gesture detectors can contribute semantic information to the tree that is
  /// used by assistive technology. The behavior can be configured by
  /// [semantics], or disabled with [excludeFromSemantics].
  const RawGestureDetector({
    Key key,
    this.child,
    this.gestures = const <Type, GestureRecognizerFactory>{},
    this.behavior,
    this.excludeFromSemantics = false,
    this.semantics,
  }) : assert(gestures != null),
       assert(excludeFromSemantics != null),
       super(key: key);

  /// The widget below this widget in the tree.
  ///
  /// {@macro flutter.widgets.child}
  final Widget child;

  /// The gestures that this widget will attempt to recognize.
  ///
  /// This should be a map from [GestureRecognizer] subclasses to
  /// [GestureRecognizerFactory] subclasses specialized with the same type.
  ///
  /// This value can be late-bound at layout time using
  /// [RawGestureDetectorState.replaceGestureRecognizers].
  final Map<Type, GestureRecognizerFactory> gestures;

  /// How this gesture detector should behave during hit testing.
  ///
  /// This defaults to [HitTestBehavior.deferToChild] if [child] is not null and
  /// [HitTestBehavior.translucent] if child is null.
  final HitTestBehavior behavior;

  /// Whether to exclude these gestures from the semantics tree. For
  /// example, the long-press gesture for showing a tooltip is
  /// excluded because the tooltip itself is included in the semantics
  /// tree directly and so having a gesture to show it would result in
  /// duplication of information.
  final bool excludeFromSemantics;

  /// Describes the semantics notations that should be added to the underlying
  /// render object [RenderSemanticsGestureHandler].
  ///
  /// It has no effect if [excludeFromSemantics] is true.
  ///
  /// When [semantics] is null, [RawGestureDetector] will fall back to a
  /// default delegate which checks if the detector owns certain gesture
  /// recognizers and calls their callbacks if they exist:
  ///
  ///  * During a semantic tap, it calls [TapGestureRecognizer]'s
  ///    `onTapDown`, `onTapUp`, and `onTap`.
  ///  * During a semantic long press, it calls [LongPressGestureRecognizer]'s
  ///    `onLongPressStart`, `onLongPress`, `onLongPressEnd` and `onLongPressUp`.
  ///  * During a semantic horizontal drag, it calls [HorizontalDragGestureRecognizer]'s
  ///    `onDown`, `onStart`, `onUpdate` and `onEnd`, then
  ///    [PanGestureRecognizer]'s `onDown`, `onStart`, `onUpdate` and `onEnd`.
  ///  * During a semantic vertical drag, it calls [VerticalDragGestureRecognizer]'s
  ///    `onDown`, `onStart`, `onUpdate` and `onEnd`, then
  ///    [PanGestureRecognizer]'s `onDown`, `onStart`, `onUpdate` and `onEnd`.
  ///
  /// {@tool snippet}
  /// This custom gesture detector listens to force presses, while also allows
  /// the same callback to be triggered by semantic long presses.
  ///
  /// ```dart
  /// class ForcePressGestureDetectorWithSemantics extends StatelessWidget {
  ///   const ForcePressGestureDetectorWithSemantics({
  ///     this.child,
  ///     this.onForcePress,
  ///   });
  ///
  ///   final Widget child;
  ///   final VoidCallback onForcePress;
  ///
  ///   @override
  ///   Widget build(BuildContext context) {
  ///     return RawGestureDetector(
  ///       gestures: <Type, GestureRecognizerFactory>{
  ///         ForcePressGestureRecognizer: GestureRecognizerFactoryWithHandlers<ForcePressGestureRecognizer>(
  ///           () => ForcePressGestureRecognizer(debugOwner: this),
  ///           (ForcePressGestureRecognizer instance) {
  ///             instance.onStart = (_) => onForcePress();
  ///           }
  ///         ),
  ///       },
  ///       behavior: HitTestBehavior.opaque,
  ///       semantics: _LongPressSemanticsDelegate(onForcePress),
  ///       child: child,
  ///     );
  ///   }
  /// }
  ///
  /// class _LongPressSemanticsDelegate extends SemanticsGestureDelegate {
  ///   _LongPressSemanticsDelegate(this.onLongPress);
  ///
  ///   VoidCallback onLongPress;
  ///
  ///   @override
  ///   void assignSemantics(RenderSemanticsGestureHandler renderObject) {
  ///     renderObject.onLongPress = onLongPress;
  ///   }
  /// }
  /// ```
  /// {@end-tool}
  final SemanticsGestureDelegate semantics;

  @override
  RawGestureDetectorState createState() => RawGestureDetectorState();
}

/// State for a [RawGestureDetector].
class RawGestureDetectorState extends State<RawGestureDetector> {
  Map<Type, GestureRecognizer> _recognizers = const <Type, GestureRecognizer>{};
  SemanticsGestureDelegate _semantics;

  @override
  void initState() {
    super.initState();
    _semantics = widget.semantics ?? _DefaultSemanticsGestureDelegate(this);
    _syncAll(widget.gestures);
  }

  @override
  void didUpdateWidget(RawGestureDetector oldWidget) {
    super.didUpdateWidget(oldWidget);
    if (!(oldWidget.semantics == null && widget.semantics == null)) {
      _semantics = widget.semantics ?? _DefaultSemanticsGestureDelegate(this);
    }
    _syncAll(widget.gestures);
  }

  /// This method can be called after the build phase, during the
  /// layout of the nearest descendant [RenderObjectWidget] of the
  /// gesture detector, to update the list of active gesture
  /// recognizers.
  ///
  /// The typical use case is [Scrollable]s, which put their viewport
  /// in their gesture detector, and then need to know the dimensions
  /// of the viewport and the viewport's child to determine whether
  /// the gesture detector should be enabled.
  ///
  /// The argument should follow the same conventions as
  /// [RawGestureDetector.gestures]. It acts like a temporary replacement for
  /// that value until the next build.
  void replaceGestureRecognizers(Map<Type, GestureRecognizerFactory> gestures) {
    assert(() {
      if (!context.findRenderObject().owner.debugDoingLayout) {
        throw FlutterError.fromParts(<DiagnosticsNode>[
          ErrorSummary('Unexpected call to replaceGestureRecognizers() method of RawGestureDetectorState.'),
          ErrorDescription('The replaceGestureRecognizers() method can only be called during the layout phase.'),
          ErrorHint(
            'To set the gesture recognizers at other times, trigger a new build using setState() '
            'and provide the new gesture recognizers as constructor arguments to the corresponding '
            'RawGestureDetector or GestureDetector object.'
          )
        ]);
      }
      return true;
    }());
    _syncAll(gestures);
    if (!widget.excludeFromSemantics) {
      final RenderSemanticsGestureHandler semanticsGestureHandler = context.findRenderObject() as RenderSemanticsGestureHandler;
      _updateSemanticsForRenderObject(semanticsGestureHandler);
    }
  }

  /// This method can be called to filter the list of available semantic actions,
  /// after the render object was created.
  ///
  /// The actual filtering is happening in the next frame and a frame will be
  /// scheduled if non is pending.
  ///
  /// This is used by [Scrollable] to configure system accessibility tools so
  /// that they know in which direction a particular list can be scrolled.
  ///
  /// If this is never called, then the actions are not filtered. If the list of
  /// actions to filter changes, it must be called again.
  void replaceSemanticsActions(Set<SemanticsAction> actions) {
    if (widget.excludeFromSemantics)
      return;

    final RenderSemanticsGestureHandler semanticsGestureHandler = context.findRenderObject() as RenderSemanticsGestureHandler;
    assert(() {
      if (semanticsGestureHandler == null) {
        throw FlutterError(
          'Unexpected call to replaceSemanticsActions() method of RawGestureDetectorState.\n'
          'The replaceSemanticsActions() method can only be called after the RenderSemanticsGestureHandler has been created.'
        );
      }
      return true;
    }());

    semanticsGestureHandler.validActions = actions; // will call _markNeedsSemanticsUpdate(), if required.
  }

  @override
  void dispose() {
    for (final GestureRecognizer recognizer in _recognizers.values)
      recognizer.dispose();
    _recognizers = null;
    super.dispose();
  }

  void _syncAll(Map<Type, GestureRecognizerFactory> gestures) {
    assert(_recognizers != null);
    final Map<Type, GestureRecognizer> oldRecognizers = _recognizers;
    _recognizers = <Type, GestureRecognizer>{};
    for (final Type type in gestures.keys) {
      assert(gestures[type] != null);
      assert(gestures[type]._debugAssertTypeMatches(type));
      assert(!_recognizers.containsKey(type));
      _recognizers[type] = oldRecognizers[type] ?? gestures[type].constructor();
      assert(_recognizers[type].runtimeType == type, 'GestureRecognizerFactory of type $type created a GestureRecognizer of type ${_recognizers[type].runtimeType}. The GestureRecognizerFactory must be specialized with the type of the class that it returns from its constructor method.');
      gestures[type].initializer(_recognizers[type]);
    }
    for (final Type type in oldRecognizers.keys) {
      if (!_recognizers.containsKey(type))
        oldRecognizers[type].dispose();
    }
  }

  void _handlePointerDown(PointerDownEvent event) {
    assert(_recognizers != null);
    for (final GestureRecognizer recognizer in _recognizers.values)
      recognizer.addPointer(event);
  }

  HitTestBehavior get _defaultBehavior {
    return widget.child == null ? HitTestBehavior.translucent : HitTestBehavior.deferToChild;
  }

  void _updateSemanticsForRenderObject(RenderSemanticsGestureHandler renderObject) {
    assert(!widget.excludeFromSemantics);
    assert(_semantics != null);
    _semantics.assignSemantics(renderObject);
  }

  @override
  Widget build(BuildContext context) {
    Widget result = Listener(
      onPointerDown: _handlePointerDown,
      behavior: widget.behavior ?? _defaultBehavior,
      child: widget.child,
    );
    if (!widget.excludeFromSemantics)
      result = _GestureSemantics(
        child: result,
        assignSemantics: _updateSemanticsForRenderObject,
      );
    return result;
  }

  @override
  void debugFillProperties(DiagnosticPropertiesBuilder properties) {
    super.debugFillProperties(properties);
    if (_recognizers == null) {
      properties.add(DiagnosticsNode.message('DISPOSED'));
    } else {
      final List<String> gestures = _recognizers.values.map<String>((GestureRecognizer recognizer) => recognizer.debugDescription).toList();
      properties.add(IterableProperty<String>('gestures', gestures, ifEmpty: '<none>'));
      properties.add(IterableProperty<GestureRecognizer>('recognizers', _recognizers.values, level: DiagnosticLevel.fine));
      properties.add(DiagnosticsProperty<bool>('excludeFromSemantics', widget.excludeFromSemantics, defaultValue: false));
      if (!widget.excludeFromSemantics) {
        properties.add(DiagnosticsProperty<SemanticsGestureDelegate>('semantics', widget.semantics, defaultValue: null));
      }
    }
    properties.add(EnumProperty<HitTestBehavior>('behavior', widget.behavior, defaultValue: null));
  }
}

typedef _AssignSemantics = void Function(RenderSemanticsGestureHandler);

class _GestureSemantics extends SingleChildRenderObjectWidget {
  const _GestureSemantics({
    Key key,
    Widget child,
    @required this.assignSemantics,
  }) : assert(assignSemantics != null),
       super(key: key, child: child);

  final _AssignSemantics assignSemantics;

  @override
  RenderSemanticsGestureHandler createRenderObject(BuildContext context) {
    final RenderSemanticsGestureHandler renderObject = RenderSemanticsGestureHandler();
    assignSemantics(renderObject);
    return renderObject;
  }

  @override
  void updateRenderObject(BuildContext context, RenderSemanticsGestureHandler renderObject) {
    assignSemantics(renderObject);
  }
}

/// A base class that describes what semantics notations a [RawGestureDetector]
/// should add to the render object [RenderSemanticsGestureHandler].
///
/// It is used to allow custom [GestureDetector]s to add semantics notations.
abstract class SemanticsGestureDelegate {
  /// Create a delegate of gesture semantics.
  const SemanticsGestureDelegate();

  /// Assigns semantics notations to the [RenderSemanticsGestureHandler] render
  /// object of the gesture detector.
  ///
  /// This method is called when the widget is created, updated, or during
  /// [RawGestureDetectorState.replaceGestureRecognizers].
  void assignSemantics(RenderSemanticsGestureHandler renderObject);

  @override
  String toString() => '${objectRuntimeType(this, 'SemanticsGestureDelegate')}()';
}

// The default semantics delegate of [RawGestureDetector]. Its behavior is
// described in [RawGestureDetector.semantics].
//
// For readers who come here to learn how to write custom semantics delegates:
// this is not a proper sample code. It has access to the detector state as well
// as its private properties, which are inaccessible normally. It is designed
// this way in order to work independently in a [RawGestureRecognizer] to
// preserve existing behavior.
//
// Instead, a normal delegate will store callbacks as properties, and use them
// in `assignSemantics`.
class _DefaultSemanticsGestureDelegate extends SemanticsGestureDelegate {
  _DefaultSemanticsGestureDelegate(this.detectorState);

  final RawGestureDetectorState detectorState;

  @override
  void assignSemantics(RenderSemanticsGestureHandler renderObject) {
    assert(!detectorState.widget.excludeFromSemantics);
    final Map<Type, GestureRecognizer> recognizers = detectorState._recognizers;
    renderObject
      ..onTap = _getTapHandler(recognizers)
      ..onLongPress = _getLongPressHandler(recognizers)
      ..onHorizontalDragUpdate = _getHorizontalDragUpdateHandler(recognizers)
      ..onVerticalDragUpdate = _getVerticalDragUpdateHandler(recognizers);
  }

  GestureTapCallback _getTapHandler(Map<Type, GestureRecognizer> recognizers) {
    final TapGestureRecognizer tap = recognizers[TapGestureRecognizer] as TapGestureRecognizer;
    if (tap == null)
      return null;
    assert(tap is TapGestureRecognizer);

    return () {
      assert(tap != null);
      if (tap.onTapDown != null)
        tap.onTapDown(TapDownDetails());
      if (tap.onTapUp != null)
        tap.onTapUp(TapUpDetails(kind: PointerDeviceKind.unknown));
      if (tap.onTap != null)
        tap.onTap();
    };
  }

  GestureLongPressCallback _getLongPressHandler(Map<Type, GestureRecognizer> recognizers) {
    final LongPressGestureRecognizer longPress = recognizers[LongPressGestureRecognizer] as LongPressGestureRecognizer;
    if (longPress == null)
      return null;

    return () {
      assert(longPress is LongPressGestureRecognizer);
      if (longPress.onLongPressStart != null)
        longPress.onLongPressStart(const LongPressStartDetails());
      if (longPress.onLongPress != null)
        longPress.onLongPress();
      if (longPress.onLongPressEnd != null)
        longPress.onLongPressEnd(const LongPressEndDetails());
      if (longPress.onLongPressUp != null)
        longPress.onLongPressUp();
    };
  }

  GestureDragUpdateCallback _getHorizontalDragUpdateHandler(Map<Type, GestureRecognizer> recognizers) {
    final HorizontalDragGestureRecognizer horizontal = recognizers[HorizontalDragGestureRecognizer] as HorizontalDragGestureRecognizer;
    final PanGestureRecognizer pan = recognizers[PanGestureRecognizer] as PanGestureRecognizer;

    final GestureDragUpdateCallback horizontalHandler = horizontal == null ?
      null :
      (DragUpdateDetails details) {
        assert(horizontal is HorizontalDragGestureRecognizer);
        if (horizontal.onDown != null)
          horizontal.onDown(DragDownDetails());
        if (horizontal.onStart != null)
          horizontal.onStart(DragStartDetails());
        if (horizontal.onUpdate != null)
          horizontal.onUpdate(details);
        if (horizontal.onEnd != null)
          horizontal.onEnd(DragEndDetails(primaryVelocity: 0.0));
      };

    final GestureDragUpdateCallback panHandler = pan == null ?
      null :
      (DragUpdateDetails details) {
        assert(pan is PanGestureRecognizer);
        if (pan.onDown != null)
          pan.onDown(DragDownDetails());
        if (pan.onStart != null)
          pan.onStart(DragStartDetails());
        if (pan.onUpdate != null)
          pan.onUpdate(details);
        if (pan.onEnd != null)
          pan.onEnd(DragEndDetails());
      };

    if (horizontalHandler == null && panHandler == null)
      return null;
    return (DragUpdateDetails details) {
      if (horizontalHandler != null)
        horizontalHandler(details);
      if (panHandler != null)
        panHandler(details);
    };
  }

  GestureDragUpdateCallback _getVerticalDragUpdateHandler(Map<Type, GestureRecognizer> recognizers) {
    final VerticalDragGestureRecognizer vertical = recognizers[VerticalDragGestureRecognizer] as VerticalDragGestureRecognizer;
    final PanGestureRecognizer pan = recognizers[PanGestureRecognizer] as PanGestureRecognizer;

    final GestureDragUpdateCallback verticalHandler = vertical == null ?
      null :
      (DragUpdateDetails details) {
        assert(vertical is VerticalDragGestureRecognizer);
        if (vertical.onDown != null)
          vertical.onDown(DragDownDetails());
        if (vertical.onStart != null)
          vertical.onStart(DragStartDetails());
        if (vertical.onUpdate != null)
          vertical.onUpdate(details);
        if (vertical.onEnd != null)
          vertical.onEnd(DragEndDetails(primaryVelocity: 0.0));
      };

    final GestureDragUpdateCallback panHandler = pan == null ?
      null :
      (DragUpdateDetails details) {
        assert(pan is PanGestureRecognizer);
        if (pan.onDown != null)
          pan.onDown(DragDownDetails());
        if (pan.onStart != null)
          pan.onStart(DragStartDetails());
        if (pan.onUpdate != null)
          pan.onUpdate(details);
        if (pan.onEnd != null)
          pan.onEnd(DragEndDetails());
      };

    if (verticalHandler == null && panHandler == null)
      return null;
    return (DragUpdateDetails details) {
      if (verticalHandler != null)
        verticalHandler(details);
      if (panHandler != null)
        panHandler(details);
    };
  }
}<|MERGE_RESOLUTION|>--- conflicted
+++ resolved
@@ -739,20 +739,6 @@
   Widget build(BuildContext context) {
     final Map<Type, GestureRecognizerFactory> gestures = <Type, GestureRecognizerFactory>{};
 
-<<<<<<< HEAD
-    if (
-      onTapDown != null ||
-      onTapUp != null ||
-      onTap != null ||
-      onTapCancel != null ||
-      onSecondaryTap != null ||
-      onSecondaryTapDown != null ||
-      onSecondaryTapUp != null ||
-      onSecondaryTapCancel != null ||
-      onTertiaryTapDown != null ||
-      onTertiaryTapUp != null ||
-      onTertiaryTapCancel != null
-=======
     if (onTapDown != null ||
         onTapUp != null ||
         onTap != null ||
@@ -760,8 +746,10 @@
         onSecondaryTap != null ||
         onSecondaryTapDown != null ||
         onSecondaryTapUp != null ||
-        onSecondaryTapCancel != null
->>>>>>> 77b4505c
+        onSecondaryTapCancel != null||
+        onTertiaryTapDown != null ||
+        onTertiaryTapUp != null ||
+        onTertiaryTapCancel != null
     ) {
       gestures[TapGestureRecognizer] = GestureRecognizerFactoryWithHandlers<TapGestureRecognizer>(
         () => TapGestureRecognizer(debugOwner: this),
