// Copyright 2014 The Flutter Authors. All rights reserved.
// Use of this source code is governed by a BSD-style license that can be
// found in the LICENSE file.

import 'dart:async';
import 'dart:math';

import 'package:flutter/foundation.dart';
import 'package:flutter/gestures.dart';
import 'package:flutter/rendering.dart';
import 'package:flutter/scheduler.dart';
import 'package:flutter/services.dart';
import 'package:vector_math/vector_math_64.dart';

import 'actions.dart';
import 'basic.dart';
import 'context_menu_button_item.dart';
import 'debug.dart';
import 'focus_manager.dart';
import 'focus_scope.dart';
import 'framework.dart';
import 'gesture_detector.dart';
import 'magnifier.dart';
import 'media_query.dart';
import 'overlay.dart';
import 'platform_selectable_region_context_menu.dart';
import 'selection_container.dart';
import 'text_editing_intents.dart';
import 'text_selection.dart';
import 'text_selection_toolbar_anchors.dart';

// Examples can assume:
// FocusNode _focusNode = FocusNode();
// late GlobalKey key;

const Set<PointerDeviceKind> _kLongPressSelectionDevices = <PointerDeviceKind>{
  PointerDeviceKind.touch,
  PointerDeviceKind.stylus,
  PointerDeviceKind.invertedStylus,
};

// In practice some selectables like widgetspan shift several pixels. So when
// the vertical position diff is within the threshold, compare the horizontal
// position to make the compareScreenOrder function more robust.
const double _kSelectableVerticalComparingThreshold = 3.0;

/// A widget that introduces an area for user selections.
///
/// Flutter widgets are not selectable by default. Wrapping a widget subtree
/// with a [SelectableRegion] widget enables selection within that subtree (for
/// example, [Text] widgets automatically look for selectable regions to enable
/// selection). The wrapped subtree can be selected by users using mouse or
/// touch gestures, e.g. users can select widgets by holding the mouse
/// left-click and dragging across widgets, or they can use long press gestures
/// to select words on touch devices.
///
/// A [SelectableRegion] widget requires configuration; in particular specific
/// [selectionControls] must be provided.
///
/// The [SelectionArea] widget from the [material] library configures a
/// [SelectableRegion] in a platform-specific manner (e.g. using a Material
/// toolbar on Android, a Cupertino toolbar on iOS), and it may therefore be
/// simpler to use that widget rather than using [SelectableRegion] directly.
///
/// ## An overview of the selection system.
///
/// Every [Selectable] under the [SelectableRegion] can be selected. They form a
/// selection tree structure to handle the selection.
///
/// The [SelectableRegion] is a wrapper over [SelectionContainer]. It listens to
/// user gestures and sends corresponding [SelectionEvent]s to the
/// [SelectionContainer] it creates.
///
/// A [SelectionContainer] is a single [Selectable] that handles
/// [SelectionEvent]s on behalf of child [Selectable]s in the subtree. It
/// creates a [SelectionRegistrarScope] with its [SelectionContainer.delegate]
/// to collect child [Selectable]s and sends the [SelectionEvent]s it receives
/// from the parent [SelectionRegistrar] to the appropriate child [Selectable]s.
/// It creates an abstraction for the parent [SelectionRegistrar] as if it is
/// interacting with a single [Selectable].
///
/// The [SelectionContainer] created by [SelectableRegion] is the root node of a
/// selection tree. Each non-leaf node in the tree is a [SelectionContainer],
/// and the leaf node is a leaf widget whose render object implements
/// [Selectable]. They are connected through [SelectionRegistrarScope]s created
/// by [SelectionContainer]s.
///
/// Both [SelectionContainer]s and the leaf [Selectable]s need to register
/// themselves to the [SelectionRegistrar] from the
/// [SelectionContainer.maybeOf] if they want to participate in the
/// selection.
///
/// An example selection tree will look like:
///
/// {@tool snippet}
///
/// ```dart
/// MaterialApp(
///   home: SelectableRegion(
///     selectionControls: materialTextSelectionControls,
///     focusNode: _focusNode, // initialized to FocusNode()
///     child: Scaffold(
///       appBar: AppBar(title: const Text('Flutter Code Sample')),
///       body: ListView(
///         children: const <Widget>[
///           Text('Item 0', style: TextStyle(fontSize: 50.0)),
///           Text('Item 1', style: TextStyle(fontSize: 50.0)),
///         ],
///       ),
///     ),
///   ),
/// )
/// ```
/// {@end-tool}
///
///
///               SelectionContainer
///               (SelectableRegion)
///                  /         \
///                 /           \
///                /             \
///           Selectable          \
///      ("Flutter Code Sample")   \
///                                 \
///                          SelectionContainer
///                              (ListView)
///                              /       \
///                             /         \
///                            /           \
///                     Selectable        Selectable
///                     ("Item 0")         ("Item 1")
///
///
/// ## Making a widget selectable
///
/// Some leaf widgets, such as [Text], have all of the selection logic wired up
/// automatically and can be selected as long as they are under a
/// [SelectableRegion].
///
/// To make a custom selectable widget, its render object needs to mix in
/// [Selectable] and implement the required APIs to handle [SelectionEvent]s
/// as well as paint appropriate selection highlights.
///
/// The render object also needs to register itself to a [SelectionRegistrar].
/// For the most cases, one can use [SelectionRegistrant] to auto-register
/// itself with the register returned from [SelectionContainer.maybeOf] as
/// seen in the example below.
///
/// {@tool dartpad}
/// This sample demonstrates how to create an adapter widget that makes any
/// child widget selectable.
///
/// ** See code in examples/api/lib/material/selectable_region/selectable_region.0.dart **
/// {@end-tool}
///
/// ## Complex layout
///
/// By default, the screen order is used as the selection order. If a group of
/// [Selectable]s needs to select differently, consider wrapping them with a
/// [SelectionContainer] to customize its selection behavior.
///
/// {@tool dartpad}
/// This sample demonstrates how to create a [SelectionContainer] that only
/// allows selecting everything or nothing with no partial selection.
///
/// ** See code in examples/api/lib/material/selection_container/selection_container.0.dart **
/// {@end-tool}
///
/// In the case where a group of widgets should be excluded from selection under
/// a [SelectableRegion], consider wrapping that group of widgets using
/// [SelectionContainer.disabled].
///
/// {@tool dartpad}
/// This sample demonstrates how to disable selection for a Text in a Column.
///
/// ** See code in examples/api/lib/material/selection_container/selection_container_disabled.0.dart **
/// {@end-tool}
///
/// To create a separate selection system from its parent selection area,
/// wrap part of the subtree with another [SelectableRegion]. The selection of the
/// child selection area can not extend past its subtree, and the selection of
/// the parent selection area can not extend inside the child selection area.
///
/// ## Tests
///
/// In a test, a region can be selected either by faking drag events (e.g. using
/// [WidgetTester.dragFrom]) or by sending intents to a widget inside the region
/// that has been given a [GlobalKey], e.g.:
///
/// ```dart
/// Actions.invoke(key.currentContext!, const SelectAllTextIntent(SelectionChangedCause.keyboard));
/// ```
///
/// See also:
///
///  * [SelectionArea], which creates a [SelectableRegion] with
///    platform-adaptive selection controls.
///  * [SelectableText], which enables selection on a single run of text.
///  * [SelectionHandler], which contains APIs to handle selection events from the
///    [SelectableRegion].
///  * [Selectable], which provides API to participate in the selection system.
///  * [SelectionRegistrar], which [Selectable] needs to subscribe to receive
///    selection events.
///  * [SelectionContainer], which collects selectable widgets in the subtree
///    and provides api to dispatch selection event to the collected widget.
class SelectableRegion extends StatefulWidget {
  /// Create a new [SelectableRegion] widget.
  ///
  /// The [selectionControls] are used for building the selection handles and
  /// toolbar for mobile devices.
  const SelectableRegion({
    super.key,
    this.contextMenuBuilder,
    this.magnifierConfiguration = TextMagnifierConfiguration.disabled,
    this.onSelectionChanged,
    required this.focusNode,
    required this.selectionControls,
    required this.child,
  });

  /// The configuration for the magnifier used with selections in this region.
  ///
  /// By default, [SelectableRegion]'s [TextMagnifierConfiguration] is disabled.
  /// For a version of [SelectableRegion] that adapts automatically to the
  /// current platform, consider [SelectionArea].
  ///
  /// {@macro flutter.widgets.magnifier.intro}
  final TextMagnifierConfiguration magnifierConfiguration;

  /// {@macro flutter.widgets.Focus.focusNode}
  final FocusNode focusNode;

  /// The child widget this selection area applies to.
  ///
  /// {@macro flutter.widgets.ProxyWidget.child}
  final Widget child;

  /// {@macro flutter.widgets.EditableText.contextMenuBuilder}
  final SelectableRegionContextMenuBuilder? contextMenuBuilder;

  /// The delegate to build the selection handles and toolbar for mobile
  /// devices.
  ///
  /// The [emptyTextSelectionControls] global variable provides a default
  /// [TextSelectionControls] implementation with no controls.
  final TextSelectionControls selectionControls;

  /// Called when the selected content changes.
  final ValueChanged<SelectedContent?>? onSelectionChanged;

  /// Returns the [ContextMenuButtonItem]s representing the buttons in this
  /// platform's default selection menu.
  ///
  /// For example, [SelectableRegion] uses this to generate the default buttons
  /// for its context menu.
  ///
  /// See also:
  ///
  /// * [SelectableRegionState.contextMenuButtonItems], which gives the
  ///   [ContextMenuButtonItem]s for a specific SelectableRegion.
  /// * [EditableText.getEditableButtonItems], which performs a similar role but
  ///   for content that is both selectable and editable.
  /// * [AdaptiveTextSelectionToolbar], which builds the toolbar itself, and can
  ///   take a list of [ContextMenuButtonItem]s with
  ///   [AdaptiveTextSelectionToolbar.buttonItems].
  /// * [AdaptiveTextSelectionToolbar.getAdaptiveButtons], which builds the button
  ///   Widgets for the current platform given [ContextMenuButtonItem]s.
  static List<ContextMenuButtonItem> getSelectableButtonItems({
    required final SelectionGeometry selectionGeometry,
    required final VoidCallback onCopy,
    required final VoidCallback onSelectAll,
    required final VoidCallback? onShare,
  }) {
    final bool canCopy = selectionGeometry.status == SelectionStatus.uncollapsed;
    final bool canSelectAll = selectionGeometry.hasContent;
    final bool platformCanShare = switch (defaultTargetPlatform) {
      TargetPlatform.android
        => selectionGeometry.status == SelectionStatus.uncollapsed,
      TargetPlatform.macOS
      || TargetPlatform.fuchsia
      || TargetPlatform.linux
      || TargetPlatform.windows
        => false,
      // TODO(bleroux): the share button should be shown on iOS but the share
      // functionality requires some changes on the engine side because, on iPad,
      // it needs an anchor for the popup.
      // See: https://github.com/flutter/flutter/issues/141775.
      TargetPlatform.iOS
        => false,
    };
    final bool canShare = onShare != null && platformCanShare;

    // On Android, the share button is before the select all button.
    final bool showShareBeforeSelectAll = defaultTargetPlatform == TargetPlatform.android;

    // Determine which buttons will appear so that the order and total number is
    // known. A button's position in the menu can slightly affect its
    // appearance.
    return <ContextMenuButtonItem>[
      if (canCopy)
        ContextMenuButtonItem(
          onPressed: onCopy,
          type: ContextMenuButtonType.copy,
        ),
      if (canShare && showShareBeforeSelectAll)
        ContextMenuButtonItem(
          onPressed: onShare,
          type: ContextMenuButtonType.share,
        ),
      if (canSelectAll)
        ContextMenuButtonItem(
          onPressed: onSelectAll,
          type: ContextMenuButtonType.selectAll,
        ),
      if (canShare && !showShareBeforeSelectAll)
        ContextMenuButtonItem(
          onPressed: onShare,
          type: ContextMenuButtonType.share,
        ),
    ];
  }

  @override
  State<StatefulWidget> createState() => SelectableRegionState();
}

/// State for a [SelectableRegion].
class SelectableRegionState extends State<SelectableRegion> with TextSelectionDelegate implements SelectionRegistrar {
  late final Map<Type, Action<Intent>> _actions = <Type, Action<Intent>>{
    SelectAllTextIntent: _makeOverridable(_SelectAllAction(this)),
    CopySelectionTextIntent: _makeOverridable(_CopySelectionAction(this)),
    ExtendSelectionToNextWordBoundaryOrCaretLocationIntent: _makeOverridable(_GranularlyExtendSelectionAction<ExtendSelectionToNextWordBoundaryOrCaretLocationIntent>(this, granularity: TextGranularity.word)),
    ExpandSelectionToDocumentBoundaryIntent: _makeOverridable(_GranularlyExtendSelectionAction<ExpandSelectionToDocumentBoundaryIntent>(this, granularity: TextGranularity.document)),
    ExpandSelectionToLineBreakIntent: _makeOverridable(_GranularlyExtendSelectionAction<ExpandSelectionToLineBreakIntent>(this, granularity: TextGranularity.line)),
    ExtendSelectionByCharacterIntent: _makeOverridable(_GranularlyExtendCaretSelectionAction<ExtendSelectionByCharacterIntent>(this, granularity: TextGranularity.character)),
    ExtendSelectionToNextWordBoundaryIntent: _makeOverridable(_GranularlyExtendCaretSelectionAction<ExtendSelectionToNextWordBoundaryIntent>(this, granularity: TextGranularity.word)),
    ExtendSelectionToLineBreakIntent: _makeOverridable(_GranularlyExtendCaretSelectionAction<ExtendSelectionToLineBreakIntent>(this, granularity: TextGranularity.line)),
    ExtendSelectionVerticallyToAdjacentLineIntent: _makeOverridable(_DirectionallyExtendCaretSelectionAction<ExtendSelectionVerticallyToAdjacentLineIntent>(this)),
    ExtendSelectionToDocumentBoundaryIntent: _makeOverridable(_GranularlyExtendCaretSelectionAction<ExtendSelectionToDocumentBoundaryIntent>(this, granularity: TextGranularity.document)),
  };

  final Map<Type, GestureRecognizerFactory> _gestureRecognizers = <Type, GestureRecognizerFactory>{};
  SelectionOverlay? _selectionOverlay;
  final LayerLink _startHandleLayerLink = LayerLink();
  final LayerLink _endHandleLayerLink = LayerLink();
  final LayerLink _toolbarLayerLink = LayerLink();
  final _SelectableRegionContainerDelegate _selectionDelegate = _SelectableRegionContainerDelegate();
  // there should only ever be one selectable, which is the SelectionContainer.
  Selectable? _selectable;

  bool get _hasSelectionOverlayGeometry => _selectionDelegate.value.startSelectionPoint != null
                                        || _selectionDelegate.value.endSelectionPoint != null;

  Orientation? _lastOrientation;
  SelectedContent? _lastSelectedContent;

  /// The [SelectionOverlay] that is currently visible on the screen.
  ///
  /// Can be null if there is no visible [SelectionOverlay].
  @visibleForTesting
  SelectionOverlay? get selectionOverlay => _selectionOverlay;

  /// The text processing service used to retrieve the native text processing actions.
  final ProcessTextService _processTextService = DefaultProcessTextService();

  /// The list of native text processing actions provided by the engine.
  final List<ProcessTextAction> _processTextActions = <ProcessTextAction>[];

  @override
  void initState() {
    super.initState();
    widget.focusNode.addListener(_handleFocusChanged);
    _initMouseGestureRecognizer();
    _initTouchGestureRecognizer();
    // Right clicks.
    _gestureRecognizers[TapGestureRecognizer] = GestureRecognizerFactoryWithHandlers<TapGestureRecognizer>(
          () => TapGestureRecognizer(debugOwner: this),
          (TapGestureRecognizer instance) {
        instance.onSecondaryTapDown = _handleRightClickDown;
      },
    );
    _initProcessTextActions();
  }

  /// Query the engine to initialize the list of text processing actions to show
  /// in the text selection toolbar.
  Future<void> _initProcessTextActions() async {
    _processTextActions.clear();
    _processTextActions.addAll(await _processTextService.queryTextActions());
  }

  @override
  void didChangeDependencies() {
    super.didChangeDependencies();
    switch (defaultTargetPlatform) {
      case TargetPlatform.android:
      case TargetPlatform.iOS:
        break;
      case TargetPlatform.fuchsia:
      case TargetPlatform.linux:
      case TargetPlatform.macOS:
      case TargetPlatform.windows:
        return;
    }

    // Hide the text selection toolbar on mobile when orientation changes.
    final Orientation orientation = MediaQuery.orientationOf(context);
    if (_lastOrientation == null) {
      _lastOrientation = orientation;
      return;
    }
    if (orientation != _lastOrientation) {
      _lastOrientation = orientation;
      hideToolbar(defaultTargetPlatform == TargetPlatform.android);
    }
  }

  @override
  void didUpdateWidget(SelectableRegion oldWidget) {
    super.didUpdateWidget(oldWidget);
    if (widget.focusNode != oldWidget.focusNode) {
      oldWidget.focusNode.removeListener(_handleFocusChanged);
      widget.focusNode.addListener(_handleFocusChanged);
      if (widget.focusNode.hasFocus != oldWidget.focusNode.hasFocus) {
        _handleFocusChanged();
      }
    }
  }

  Action<T> _makeOverridable<T extends Intent>(Action<T> defaultAction) {
    return Action<T>.overridable(context: context, defaultAction: defaultAction);
  }

  void _handleFocusChanged() {
    if (!widget.focusNode.hasFocus) {
      if (kIsWeb) {
        PlatformSelectableRegionContextMenu.detach(_selectionDelegate);
      }
      if (SchedulerBinding.instance.lifecycleState == AppLifecycleState.resumed) {
        // We should only clear the selection when this SelectableRegion loses
        // focus while the application is currently running. It is possible
        // that the application is not currently running, for example on desktop
        // platforms, clicking on a different window switches the focus to
        // the new window causing the Flutter application to go inactive. In this
        // case we want to retain the selection so it remains when we return to
        // the Flutter application.
        clearSelection();
      }
    }
    if (kIsWeb) {
      PlatformSelectableRegionContextMenu.attach(_selectionDelegate);
    }
  }

  void _updateSelectionStatus() {
    final SelectionGeometry geometry = _selectionDelegate.value;
    final TextSelection selection = switch (geometry.status) {
      SelectionStatus.uncollapsed || SelectionStatus.collapsed => const TextSelection(baseOffset: 0, extentOffset: 1),
      SelectionStatus.none => const TextSelection.collapsed(offset: 1),
    };
    textEditingValue = TextEditingValue(text: '__', selection: selection);
    if (_hasSelectionOverlayGeometry) {
      _updateSelectionOverlay();
    } else {
      _selectionOverlay?.dispose();
      _selectionOverlay = null;
    }
  }

  // gestures.

  // The position of the most recent secondary tap down event on this
  // SelectableRegion.
  Offset? _lastSecondaryTapDownPosition;

  // The device kind for the pointer of the most recent tap down event on this
  // SelectableRegion.
  PointerDeviceKind? _lastPointerDeviceKind;

  static bool _isPrecisePointerDevice(PointerDeviceKind pointerDeviceKind) {
    switch (pointerDeviceKind) {
      case PointerDeviceKind.mouse:
        return true;
      case PointerDeviceKind.trackpad:
      case PointerDeviceKind.stylus:
      case PointerDeviceKind.invertedStylus:
      case PointerDeviceKind.touch:
      case PointerDeviceKind.unknown:
        return false;
    }
  }

  // Converts the details.consecutiveTapCount from a TapAndDrag*Details object,
  // which can grow to be infinitely large, to a value between 1 and the supported
  // max consecutive tap count. The value that the raw count is converted to is
  // based on the default observed behavior on the native platforms.
  //
  // This method should be used in all instances when details.consecutiveTapCount
  // would be used.
  int _getEffectiveConsecutiveTapCount(int rawCount) {
    int maxConsecutiveTap = 3;
    switch (defaultTargetPlatform) {
      case TargetPlatform.android:
      case TargetPlatform.fuchsia:
        if (_lastPointerDeviceKind != null && _lastPointerDeviceKind != PointerDeviceKind.mouse) {
          // When the pointer device kind is not precise like a mouse, native
          // Android resets the tap count at 2. For example, this is so the
          // selection can collapse on the third tap.
          maxConsecutiveTap = 2;
        }
        // From observation, these platforms reset their tap count to 0 when
        // the number of consecutive taps exceeds the max consecutive tap supported.
        // For example on native Android, when going past a triple click,
        // on the fourth click the selection is moved to the precise click
        // position, on the fifth click the word at the position is selected, and
        // on the sixth click the paragraph at the position is selected.
        return rawCount <= maxConsecutiveTap ? rawCount : (rawCount % maxConsecutiveTap == 0 ? maxConsecutiveTap : rawCount % maxConsecutiveTap);
      case TargetPlatform.linux:
        // From observation, these platforms reset their tap count to 0 when
        // the number of consecutive taps exceeds the max consecutive tap supported.
        // For example on Debian Linux with GTK, when going past a triple click,
        // on the fourth click the selection is moved to the precise click
        // position, on the fifth click the word at the position is selected, and
        // on the sixth click the paragraph at the position is selected.
        return rawCount <= maxConsecutiveTap ? rawCount : (rawCount % maxConsecutiveTap == 0 ? maxConsecutiveTap : rawCount % maxConsecutiveTap);
      case TargetPlatform.iOS:
      case TargetPlatform.macOS:
      case TargetPlatform.windows:
        // From observation, these platforms hold their tap count at the max
        // consecutive tap supported. For example on macOS, when going past a triple
        // click, the selection should be retained at the paragraph that was first
        // selected on triple click.
        return min(rawCount, maxConsecutiveTap);
    }
  }

  void _initMouseGestureRecognizer() {
<<<<<<< HEAD
    switch (defaultTargetPlatform) {
      case TargetPlatform.android:
      case TargetPlatform.fuchsia:
      case TargetPlatform.iOS:
      case TargetPlatform.linux:
      case TargetPlatform.macOS:
      case TargetPlatform.windows:
        _gestureRecognizers[TapAndPanGestureRecognizer] = GestureRecognizerFactoryWithHandlers<TapAndPanGestureRecognizer>(
              () => TapAndPanGestureRecognizer(debugOwner:this),
              (TapAndPanGestureRecognizer instance) {
            instance
              ..onTapDown = _startNewMouseSelectionGesture
              ..onTapUp = _handleMouseTapUp
              ..onDragStart = _handleMouseDragStart
              ..onDragUpdate = _handleMouseDragUpdate
              ..onDragEnd = _handleMouseDragEnd
              ..onCancel = clearSelection
              ..dragStartBehavior = DragStartBehavior.down;
          },
        );
    }
=======
    _gestureRecognizers[TapAndPanGestureRecognizer] = GestureRecognizerFactoryWithHandlers<TapAndPanGestureRecognizer>(
          () => TapAndPanGestureRecognizer(
            debugOwner:this,
            supportedDevices: <PointerDeviceKind>{ PointerDeviceKind.mouse },
          ),
          (TapAndPanGestureRecognizer instance) {
        instance
          ..onTapDown = _startNewMouseSelectionGesture
          ..onTapUp = _handleMouseTapUp
          ..onDragStart = _handleMouseDragStart
          ..onDragUpdate = _handleMouseDragUpdate
          ..onDragEnd = _handleMouseDragEnd
          ..onCancel = _clearSelection
          ..dragStartBehavior = DragStartBehavior.down;
      },
    );
>>>>>>> f806a2ac
  }

  void _initTouchGestureRecognizer() {
    // A [TapAndHorizontalDragGestureRecognizer] is used on non-precise pointer devices
    // like PointerDeviceKind.touch so [SelectableRegion] gestures do not conflict with
    // ancestor Scrollable gestures in common scenarios like a vertically scrolling list view.
    _gestureRecognizers[TapAndHorizontalDragGestureRecognizer] = GestureRecognizerFactoryWithHandlers<TapAndHorizontalDragGestureRecognizer>(
          () => TapAndHorizontalDragGestureRecognizer(
            debugOwner:this,
            supportedDevices: PointerDeviceKind.values.where((PointerDeviceKind device) {
              return device != PointerDeviceKind.mouse;
            }).toSet(),
          ),
          (TapAndHorizontalDragGestureRecognizer instance) {
        instance
          // iOS does not provide a device specific touch slop
          // unlike Android (~8.0), so the touch slop for a [Scrollable]
          // always default to kTouchSlop which is 18.0. When
          // [SelectableRegion] is the child of a horizontal
          // scrollable that means the [SelectableRegion] will
          // always win the gesture arena when competing with
          // the ancestor scrollable because they both have
          // the same touch slop threshold and the child receives
          // the [PointerEvent] first. To avoid this conflict
          // and ensure a smooth scrolling experience, on
          // iOS the [TapAndHorizontalDragGestureRecognizer]
          // will wait for all other gestures to lose before
          // declaring victory.
          ..eagerVictoryOnDrag = defaultTargetPlatform != TargetPlatform.iOS
          ..onTapDown = _startNewMouseSelectionGesture
          ..onTapUp = _handleMouseTapUp
          ..onDragStart = _handleMouseDragStart
          ..onDragUpdate = _handleMouseDragUpdate
          ..onDragEnd = _handleMouseDragEnd
          ..onCancel = _clearSelection
          ..dragStartBehavior = DragStartBehavior.down;
      },
    );
    _gestureRecognizers[LongPressGestureRecognizer] = GestureRecognizerFactoryWithHandlers<LongPressGestureRecognizer>(
          () => LongPressGestureRecognizer(debugOwner: this, supportedDevices: _kLongPressSelectionDevices),
          (LongPressGestureRecognizer instance) {
        instance
          ..onLongPressStart = _handleTouchLongPressStart
          ..onLongPressMoveUpdate = _handleTouchLongPressMoveUpdate
          ..onLongPressEnd = _handleTouchLongPressEnd;
      },
    );
  }

  Offset? _doubleTapOffset;
  void _startNewMouseSelectionGesture(TapDragDownDetails details) {
    _lastPointerDeviceKind = details.kind;
    switch (_getEffectiveConsecutiveTapCount(details.consecutiveTapCount)) {
      case 1:
        widget.focusNode.requestFocus();
        switch (defaultTargetPlatform) {
          case TargetPlatform.android:
          case TargetPlatform.fuchsia:
          case TargetPlatform.iOS:
            // On mobile platforms the selection is set on tap up for the first
            // tap.
            break;
          case TargetPlatform.macOS:
          case TargetPlatform.linux:
          case TargetPlatform.windows:
            hideToolbar();
            _collapseSelectionAt(offset: details.globalPosition);
        }
      case 2:
        switch (defaultTargetPlatform) {
          case TargetPlatform.iOS:
            if (kIsWeb && details.kind != null && !_isPrecisePointerDevice(details.kind!)) {
              // Double tap on iOS web triggers when a drag begins after the double tap.
              _doubleTapOffset = details.globalPosition;
              break;
            }
            _selectWordAt(offset: details.globalPosition);
            if (details.kind != null && !_isPrecisePointerDevice(details.kind!)) {
              _showHandles();
            }
          case TargetPlatform.android:
          case TargetPlatform.fuchsia:
          case TargetPlatform.macOS:
          case TargetPlatform.linux:
          case TargetPlatform.windows:
            _selectWordAt(offset: details.globalPosition);
        }
      case 3:
        switch (defaultTargetPlatform) {
          case TargetPlatform.android:
          case TargetPlatform.fuchsia:
          case TargetPlatform.iOS:
            if (details.kind != null && _isPrecisePointerDevice(details.kind!)) {
              // Triple tap on static text is only supported on mobile
              // platforms using a precise pointer device.
              _selectParagraphAt(offset: details.globalPosition);
            }
          case TargetPlatform.macOS:
          case TargetPlatform.linux:
          case TargetPlatform.windows:
            _selectParagraphAt(offset: details.globalPosition);
        }
    }
    _updateSelectedContentIfNeeded();
  }

  void _handleMouseDragStart(TapDragStartDetails details) {
    switch (_getEffectiveConsecutiveTapCount(details.consecutiveTapCount)) {
      case 1:
        if (details.kind != null && !_isPrecisePointerDevice(details.kind!)) {
          // Drag to select is only enabled with a precise pointer device.
          return;
        }
        _selectStartTo(offset: details.globalPosition);
    }
    _updateSelectedContentIfNeeded();
  }

  void _handleMouseDragUpdate(TapDragUpdateDetails details) {
    switch (_getEffectiveConsecutiveTapCount(details.consecutiveTapCount)) {
      case 1:
        if (details.kind != null && !_isPrecisePointerDevice(details.kind!)) {
          // Drag to select is only enabled with a precise pointer device.
          return;
        }
        _selectEndTo(offset: details.globalPosition, continuous: true);
      case 2:
        switch (defaultTargetPlatform) {
          case TargetPlatform.android:
          case TargetPlatform.fuchsia:
            // Double tap + drag is only supported on Android when using a precise
            // pointer device or when not on the web.
            if (!kIsWeb || details.kind != null && _isPrecisePointerDevice(details.kind!)) {
              _selectEndTo(offset: details.globalPosition, continuous: true, textGranularity: TextGranularity.word);
            }
          case TargetPlatform.iOS:
            if (kIsWeb && details.kind != null && !_isPrecisePointerDevice(details.kind!) && _doubleTapOffset != null) {
              // On iOS web a double tap does not select the word at the position,
              // until the drag has begun.
              _selectWordAt(offset: _doubleTapOffset!);
              _doubleTapOffset = null;
            }
            _selectEndTo(offset: details.globalPosition, continuous: true, textGranularity: TextGranularity.word);
            if (details.kind != null && !_isPrecisePointerDevice(details.kind!)) {
              _showHandles();
            }
          case TargetPlatform.macOS:
          case TargetPlatform.linux:
          case TargetPlatform.windows:
            _selectEndTo(offset: details.globalPosition, continuous: true, textGranularity: TextGranularity.word);
        }
      case 3:
        switch (defaultTargetPlatform) {
          case TargetPlatform.android:
          case TargetPlatform.fuchsia:
          case TargetPlatform.iOS:
            // Triple tap + drag is only supported on mobile devices when using
            // a precise pointer device.
            if (details.kind != null && _isPrecisePointerDevice(details.kind!)) {
              _selectEndTo(offset: details.globalPosition, continuous: true, textGranularity: TextGranularity.paragraph);
            }
          case TargetPlatform.macOS:
          case TargetPlatform.linux:
          case TargetPlatform.windows:
            _selectEndTo(offset: details.globalPosition, continuous: true, textGranularity: TextGranularity.paragraph);
        }
    }
    _updateSelectedContentIfNeeded();
  }

  void _handleMouseDragEnd(TapDragEndDetails details) {
    final bool isPointerPrecise = _lastPointerDeviceKind != null && _lastPointerDeviceKind == PointerDeviceKind.mouse;
    switch (defaultTargetPlatform) {
      case TargetPlatform.android:
      case TargetPlatform.fuchsia:
        if (!isPointerPrecise) {
          // On Android, a drag gesture will only show the selection overlay when
          // the drag has finished and the pointer device kind is not precise.
          _showHandles();
          _showToolbar();
        }
      case TargetPlatform.iOS:
        if (!isPointerPrecise) {
          // On iOS, a drag gesture will only show the selection toolbar when
          // the drag has finished and the pointer device kind is not precise.
          _showToolbar();
        }
      case TargetPlatform.macOS:
      case TargetPlatform.linux:
      case TargetPlatform.windows:
          // The selection overlay is not shown on desktop platforms after a drag.
          break;
    }
    _finalizeSelection();
    _updateSelectedContentIfNeeded();
  }

  void _handleMouseTapUp(TapDragUpDetails details) {
    if (defaultTargetPlatform == TargetPlatform.iOS && _positionIsOnActiveSelection(globalPosition: details.globalPosition)) {
      // On iOS when the tap occurs on the previous selection, instead of
      // moving the selection, the context menu will be toggled.
      final bool toolbarIsVisible = _selectionOverlay?.toolbarIsVisible ?? false;
      if (toolbarIsVisible) {
        hideToolbar(false);
      } else {
        _showToolbar();
      }
      return;
    }
    switch (_getEffectiveConsecutiveTapCount(details.consecutiveTapCount)) {
      case 1:
        switch (defaultTargetPlatform) {
          case TargetPlatform.android:
          case TargetPlatform.fuchsia:
          case TargetPlatform.iOS:
            hideToolbar();
            _collapseSelectionAt(offset: details.globalPosition);
          case TargetPlatform.macOS:
          case TargetPlatform.linux:
          case TargetPlatform.windows:
            // On desktop platforms the selection is set on tap down.
            break;
        }
      case 2:
        final bool isPointerPrecise = _isPrecisePointerDevice(details.kind);
        switch (defaultTargetPlatform) {
          case TargetPlatform.android:
          case TargetPlatform.fuchsia:
            if (!isPointerPrecise) {
              // On Android, a double tap will only show the selection overlay after
              // the following tap up when the pointer device kind is not precise.
              _showHandles();
              _showToolbar();
            }
          case TargetPlatform.iOS:
            if (!isPointerPrecise) {
              // On iOS, a double tap will only show the selection toolbar after
              // the following tap up when the pointer device kind is not precise.
              _showToolbar();
            }
          case TargetPlatform.macOS:
          case TargetPlatform.linux:
          case TargetPlatform.windows:
              // The selection overlay is not shown on desktop platforms
              // on a double click.
              break;
        }
    }
    _updateSelectedContentIfNeeded();
  }

  void _updateSelectedContentIfNeeded() {
    if (_lastSelectedContent?.plainText != _selectable?.getSelectedContent()?.plainText) {
      _lastSelectedContent = _selectable?.getSelectedContent();
      widget.onSelectionChanged?.call(_lastSelectedContent);
    }
  }

  void _handleTouchLongPressStart(LongPressStartDetails details) {
    HapticFeedback.selectionClick();
    widget.focusNode.requestFocus();
    _selectWordAt(offset: details.globalPosition);
    // Platforms besides Android will show the text selection handles when
    // the long press is initiated. Android shows the text selection handles when
    // the long press has ended, usually after a pointer up event is received.
    if (defaultTargetPlatform != TargetPlatform.android) {
      _showHandles();
    }
    _updateSelectedContentIfNeeded();
  }

  void _handleTouchLongPressMoveUpdate(LongPressMoveUpdateDetails details) {
    _selectEndTo(offset: details.globalPosition, textGranularity: TextGranularity.word);
    _updateSelectedContentIfNeeded();
  }

  void _handleTouchLongPressEnd(LongPressEndDetails details) {
    _finalizeSelection();
    _updateSelectedContentIfNeeded();
    _showToolbar();
    if (defaultTargetPlatform == TargetPlatform.android) {
      _showHandles();
    }
  }

  bool _positionIsOnActiveSelection({required Offset globalPosition}) {
    for (final Rect selectionRect in _selectionDelegate.value.selectionRects) {
      final Matrix4 transform = _selectable!.getTransformTo(null);
      final Rect globalRect = MatrixUtils.transformRect(transform, selectionRect);
      if (globalRect.contains(globalPosition)) {
        return true;
      }
    }
    return false;
  }

  void _handleRightClickDown(TapDownDetails details) {
    final Offset? previousSecondaryTapDownPosition = _lastSecondaryTapDownPosition;
    final bool toolbarIsVisible = _selectionOverlay?.toolbarIsVisible ?? false;
    _lastSecondaryTapDownPosition = details.globalPosition;
    widget.focusNode.requestFocus();
    switch (defaultTargetPlatform) {
      case TargetPlatform.android:
      case TargetPlatform.fuchsia:
      case TargetPlatform.windows:
        // If _lastSecondaryTapDownPosition is within the current selection then
        // keep the current selection, if not then collapse it.
        final bool lastSecondaryTapDownPositionWasOnActiveSelection = _positionIsOnActiveSelection(globalPosition: details.globalPosition);
        if (!lastSecondaryTapDownPositionWasOnActiveSelection) {
          _collapseSelectionAt(offset: _lastSecondaryTapDownPosition!);
        }
        _showHandles();
        _showToolbar(location: _lastSecondaryTapDownPosition);
      case TargetPlatform.iOS:
        _selectWordAt(offset: _lastSecondaryTapDownPosition!);
        _showHandles();
        _showToolbar(location: _lastSecondaryTapDownPosition);
      case TargetPlatform.macOS:
        if (previousSecondaryTapDownPosition == _lastSecondaryTapDownPosition && toolbarIsVisible) {
          hideToolbar();
          return;
        }
        _selectWordAt(offset: _lastSecondaryTapDownPosition!);
        _showHandles();
        _showToolbar(location: _lastSecondaryTapDownPosition);
      case TargetPlatform.linux:
        if (toolbarIsVisible) {
          hideToolbar();
          return;
        }
        // If _lastSecondaryTapDownPosition is within the current selection then
        // keep the current selection, if not then collapse it.
        final bool lastSecondaryTapDownPositionWasOnActiveSelection = _positionIsOnActiveSelection(globalPosition: details.globalPosition);
        if (!lastSecondaryTapDownPositionWasOnActiveSelection) {
          _collapseSelectionAt(offset: _lastSecondaryTapDownPosition!);
        }
        _showHandles();
        _showToolbar(location: _lastSecondaryTapDownPosition);
    }
    _updateSelectedContentIfNeeded();
  }

  // Selection update helper methods.

  Offset? _selectionEndPosition;
  bool get _userDraggingSelectionEnd => _selectionEndPosition != null;
  bool _scheduledSelectionEndEdgeUpdate = false;

  /// Sends end [SelectionEdgeUpdateEvent] to the selectable subtree.
  ///
  /// If the selectable subtree returns a [SelectionResult.pending], this method
  /// continues to send [SelectionEdgeUpdateEvent]s every frame until the result
  /// is not pending or users end their gestures.
  void _triggerSelectionEndEdgeUpdate({TextGranularity? textGranularity}) {
    // This method can be called when the drag is not in progress. This can
    // happen if the child scrollable returns SelectionResult.pending, and
    // the selection area scheduled a selection update for the next frame, but
    // the drag is lifted before the scheduled selection update is run.
    if (_scheduledSelectionEndEdgeUpdate || !_userDraggingSelectionEnd) {
      return;
    }
    if (_selectable?.dispatchSelectionEvent(
        SelectionEdgeUpdateEvent.forEnd(globalPosition: _selectionEndPosition!, granularity: textGranularity)) == SelectionResult.pending) {
      _scheduledSelectionEndEdgeUpdate = true;
      SchedulerBinding.instance.addPostFrameCallback((Duration timeStamp) {
        if (!_scheduledSelectionEndEdgeUpdate) {
          return;
        }
        _scheduledSelectionEndEdgeUpdate = false;
        _triggerSelectionEndEdgeUpdate(textGranularity: textGranularity);
      }, debugLabel: 'SelectableRegion.endEdgeUpdate');
      return;
    }
 }

 void _onAnyDragEnd(DragEndDetails details) {
   if (widget.selectionControls is! TextSelectionHandleControls) {
    _selectionOverlay!.hideMagnifier();
    _selectionOverlay!.showToolbar();
   } else {
     _selectionOverlay!.hideMagnifier();
     _selectionOverlay!.showToolbar(
       context: context,
       contextMenuBuilder: (BuildContext context) {
         return widget.contextMenuBuilder!(context, this);
       },
     );
   }
  _stopSelectionStartEdgeUpdate();
  _stopSelectionEndEdgeUpdate();
  _updateSelectedContentIfNeeded();
 }

  void _stopSelectionEndEdgeUpdate() {
    _scheduledSelectionEndEdgeUpdate = false;
    _selectionEndPosition = null;
  }

  Offset? _selectionStartPosition;
  bool get _userDraggingSelectionStart => _selectionStartPosition != null;
  bool _scheduledSelectionStartEdgeUpdate = false;

  /// Sends start [SelectionEdgeUpdateEvent] to the selectable subtree.
  ///
  /// If the selectable subtree returns a [SelectionResult.pending], this method
  /// continues to send [SelectionEdgeUpdateEvent]s every frame until the result
  /// is not pending or users end their gestures.
  void _triggerSelectionStartEdgeUpdate({TextGranularity? textGranularity}) {
    // This method can be called when the drag is not in progress. This can
    // happen if the child scrollable returns SelectionResult.pending, and
    // the selection area scheduled a selection update for the next frame, but
    // the drag is lifted before the scheduled selection update is run.
    if (_scheduledSelectionStartEdgeUpdate || !_userDraggingSelectionStart) {
      return;
    }
    if (_selectable?.dispatchSelectionEvent(
        SelectionEdgeUpdateEvent.forStart(globalPosition: _selectionStartPosition!, granularity: textGranularity)) == SelectionResult.pending) {
      _scheduledSelectionStartEdgeUpdate = true;
      SchedulerBinding.instance.addPostFrameCallback((Duration timeStamp) {
        if (!_scheduledSelectionStartEdgeUpdate) {
          return;
        }
        _scheduledSelectionStartEdgeUpdate = false;
        _triggerSelectionStartEdgeUpdate(textGranularity: textGranularity);
      }, debugLabel: 'SelectableRegion.startEdgeUpdate');
      return;
    }
  }

  void _stopSelectionStartEdgeUpdate() {
    _scheduledSelectionStartEdgeUpdate = false;
    _selectionEndPosition = null;
  }

  // SelectionOverlay helper methods.

  late Offset _selectionStartHandleDragPosition;
  late Offset _selectionEndHandleDragPosition;

  void _handleSelectionStartHandleDragStart(DragStartDetails details) {
    assert(_selectionDelegate.value.startSelectionPoint != null);

    final Offset localPosition = _selectionDelegate.value.startSelectionPoint!.localPosition;
    final Matrix4 globalTransform = _selectable!.getTransformTo(null);
    _selectionStartHandleDragPosition = MatrixUtils.transformPoint(globalTransform, localPosition);

    _selectionOverlay!.showMagnifier(_buildInfoForMagnifier(
      details.globalPosition,
      _selectionDelegate.value.startSelectionPoint!,
    ));
    _updateSelectedContentIfNeeded();
  }

  void _handleSelectionStartHandleDragUpdate(DragUpdateDetails details) {
    _selectionStartHandleDragPosition = _selectionStartHandleDragPosition + details.delta;
    // The value corresponds to the paint origin of the selection handle.
    // Offset it to the center of the line to make it feel more natural.
    _selectionStartPosition = _selectionStartHandleDragPosition - Offset(0, _selectionDelegate.value.startSelectionPoint!.lineHeight / 2);
    _triggerSelectionStartEdgeUpdate();

    _selectionOverlay!.updateMagnifier(_buildInfoForMagnifier(
      details.globalPosition,
      _selectionDelegate.value.startSelectionPoint!,
    ));
    _updateSelectedContentIfNeeded();
  }

  void _handleSelectionEndHandleDragStart(DragStartDetails details) {
    assert(_selectionDelegate.value.endSelectionPoint != null);
    final Offset localPosition = _selectionDelegate.value.endSelectionPoint!.localPosition;
    final Matrix4 globalTransform = _selectable!.getTransformTo(null);
    _selectionEndHandleDragPosition = MatrixUtils.transformPoint(globalTransform, localPosition);

    _selectionOverlay!.showMagnifier(_buildInfoForMagnifier(
      details.globalPosition,
      _selectionDelegate.value.endSelectionPoint!,
    ));
    _updateSelectedContentIfNeeded();
  }

  void _handleSelectionEndHandleDragUpdate(DragUpdateDetails details) {
    _selectionEndHandleDragPosition = _selectionEndHandleDragPosition + details.delta;
    // The value corresponds to the paint origin of the selection handle.
    // Offset it to the center of the line to make it feel more natural.
    _selectionEndPosition = _selectionEndHandleDragPosition - Offset(0, _selectionDelegate.value.endSelectionPoint!.lineHeight / 2);
    _triggerSelectionEndEdgeUpdate();

    _selectionOverlay!.updateMagnifier(_buildInfoForMagnifier(
      details.globalPosition,
      _selectionDelegate.value.endSelectionPoint!,
    ));
    _updateSelectedContentIfNeeded();
  }

  MagnifierInfo _buildInfoForMagnifier(Offset globalGesturePosition, SelectionPoint selectionPoint) {
      final Vector3 globalTransform = _selectable!.getTransformTo(null).getTranslation();
      final Offset globalTransformAsOffset = Offset(globalTransform.x, globalTransform.y);
      final Offset globalSelectionPointPosition = selectionPoint.localPosition + globalTransformAsOffset;
      final Rect caretRect = Rect.fromLTWH(
        globalSelectionPointPosition.dx,
        globalSelectionPointPosition.dy - selectionPoint.lineHeight,
        0,
        selectionPoint.lineHeight
      );

      return MagnifierInfo(
        globalGesturePosition: globalGesturePosition,
        caretRect: caretRect,
        fieldBounds: globalTransformAsOffset & _selectable!.size,
        currentLineBoundaries: globalTransformAsOffset & _selectable!.size,
      );
  }

  void _createSelectionOverlay() {
    assert(_hasSelectionOverlayGeometry);
    if (_selectionOverlay != null) {
      return;
    }
    final SelectionPoint? start = _selectionDelegate.value.startSelectionPoint;
    final SelectionPoint? end = _selectionDelegate.value.endSelectionPoint;
    _selectionOverlay = SelectionOverlay(
      context: context,
      debugRequiredFor: widget,
      startHandleType: start?.handleType ?? TextSelectionHandleType.left,
      lineHeightAtStart: start?.lineHeight ?? end!.lineHeight,
      onStartHandleDragStart: _handleSelectionStartHandleDragStart,
      onStartHandleDragUpdate: _handleSelectionStartHandleDragUpdate,
      onStartHandleDragEnd: _onAnyDragEnd,
      endHandleType: end?.handleType ?? TextSelectionHandleType.right,
      lineHeightAtEnd: end?.lineHeight ?? start!.lineHeight,
      onEndHandleDragStart: _handleSelectionEndHandleDragStart,
      onEndHandleDragUpdate: _handleSelectionEndHandleDragUpdate,
      onEndHandleDragEnd: _onAnyDragEnd,
      selectionEndpoints: selectionEndpoints,
      selectionControls: widget.selectionControls,
      selectionDelegate: this,
      clipboardStatus: null,
      startHandleLayerLink: _startHandleLayerLink,
      endHandleLayerLink: _endHandleLayerLink,
      toolbarLayerLink: _toolbarLayerLink,
      magnifierConfiguration: widget.magnifierConfiguration
    );
  }

  void _updateSelectionOverlay() {
    if (_selectionOverlay == null) {
      return;
    }
    assert(_hasSelectionOverlayGeometry);
    final SelectionPoint? start = _selectionDelegate.value.startSelectionPoint;
    final SelectionPoint? end = _selectionDelegate.value.endSelectionPoint;
    _selectionOverlay!
      ..startHandleType = start?.handleType ?? TextSelectionHandleType.left
      ..lineHeightAtStart = start?.lineHeight ?? end!.lineHeight
      ..endHandleType = end?.handleType ?? TextSelectionHandleType.right
      ..lineHeightAtEnd = end?.lineHeight ?? start!.lineHeight
      ..selectionEndpoints = selectionEndpoints;
  }

  /// Shows the selection handles.
  ///
  /// Returns true if the handles are shown, false if the handles can't be
  /// shown.
  bool _showHandles() {
    if (_selectionOverlay != null) {
      _selectionOverlay!.showHandles();
      return true;
    }

    if (!_hasSelectionOverlayGeometry) {
      return false;
    }

    _createSelectionOverlay();
    _selectionOverlay!.showHandles();
    return true;
  }

  /// Shows the text selection toolbar.
  ///
  /// If the parameter `location` is set, the toolbar will be shown at the
  /// location. Otherwise, the toolbar location will be calculated based on the
  /// handles' locations. The `location` is in the coordinates system of the
  /// [Overlay].
  ///
  /// Returns true if the toolbar is shown, false if the toolbar can't be shown.
  bool _showToolbar({Offset? location}) {
    if (!_hasSelectionOverlayGeometry && _selectionOverlay == null) {
      return false;
    }

    // Web is using native dom elements to enable clipboard functionality of the
    // context menu: copy, paste, select, cut. It might also provide additional
    // functionality depending on the browser (such as translate). Due to this,
    // we should not show a Flutter toolbar for the editable text elements
    // unless the browser's context menu is explicitly disabled.
    if (kIsWeb && BrowserContextMenu.enabled) {
      return false;
    }

    if (_selectionOverlay == null) {
      _createSelectionOverlay();
    }

    _selectionOverlay!.toolbarLocation = location;
    if (widget.selectionControls is! TextSelectionHandleControls) {
      _selectionOverlay!.showToolbar();
      return true;
    }

    _selectionOverlay!.hideToolbar();

    _selectionOverlay!.showToolbar(
      context: context,
      contextMenuBuilder: (BuildContext context) {
        return widget.contextMenuBuilder!(context, this);
      },
    );
    return true;
  }

  /// Sets or updates selection end edge to the `offset` location.
  ///
  /// A selection always contains a select start edge and selection end edge.
  /// They can be created by calling both [_selectStartTo] and [_selectEndTo], or
  /// use other selection APIs, such as [_selectWordAt] or [selectAll].
  ///
  /// This method sets or updates the selection end edge by sending
  /// [SelectionEdgeUpdateEvent]s to the child [Selectable]s.
  ///
  /// If `continuous` is set to true and the update causes scrolling, the
  /// method will continue sending the same [SelectionEdgeUpdateEvent]s to the
  /// child [Selectable]s every frame until the scrolling finishes or a
  /// [_finalizeSelection] is called.
  ///
  /// The `continuous` argument defaults to false.
  ///
  /// The `offset` is in global coordinates.
  ///
  /// Provide the `textGranularity` if the selection should not move by the default
  /// [TextGranularity.character]. Only [TextGranularity.character] and
  /// [TextGranularity.word] are currently supported.
  ///
  /// See also:
  ///  * [_selectStartTo], which sets or updates selection start edge.
  ///  * [_finalizeSelection], which stops the `continuous` updates.
  ///  * [clearSelection], which clears the ongoing selection.
  ///  * [_selectWordAt], which selects a whole word at the location.
  ///  * [_selectParagraphAt], which selects an entire paragraph at the location.
  ///  * [_collapseSelectionAt], which collapses the selection at the location.
  ///  * [selectAll], which selects the entire content.
  void _selectEndTo({required Offset offset, bool continuous = false, TextGranularity? textGranularity}) {
    if (!continuous) {
      _selectable?.dispatchSelectionEvent(SelectionEdgeUpdateEvent.forEnd(globalPosition: offset, granularity: textGranularity));
      return;
    }
    if (_selectionEndPosition != offset) {
      _selectionEndPosition = offset;
      _triggerSelectionEndEdgeUpdate(textGranularity: textGranularity);
    }
  }

  /// Sets or updates selection start edge to the `offset` location.
  ///
  /// A selection always contains a select start edge and selection end edge.
  /// They can be created by calling both [_selectStartTo] and [_selectEndTo], or
  /// use other selection APIs, such as [_selectWordAt] or [selectAll].
  ///
  /// This method sets or updates the selection start edge by sending
  /// [SelectionEdgeUpdateEvent]s to the child [Selectable]s.
  ///
  /// If `continuous` is set to true and the update causes scrolling, the
  /// method will continue sending the same [SelectionEdgeUpdateEvent]s to the
  /// child [Selectable]s every frame until the scrolling finishes or a
  /// [_finalizeSelection] is called.
  ///
  /// The `continuous` argument defaults to false.
  ///
  /// The `offset` is in global coordinates.
  ///
  /// Provide the `textGranularity` if the selection should not move by the default
  /// [TextGranularity.character]. Only [TextGranularity.character] and
  /// [TextGranularity.word] are currently supported.
  ///
  /// See also:
  ///  * [_selectEndTo], which sets or updates selection end edge.
  ///  * [_finalizeSelection], which stops the `continuous` updates.
  ///  * [clearSelection], which clears the ongoing selection.
  ///  * [_selectWordAt], which selects a whole word at the location.
  ///  * [_selectParagraphAt], which selects an entire paragraph at the location.
  ///  * [_collapseSelectionAt], which collapses the selection at the location.
  ///  * [selectAll], which selects the entire content.
  void _selectStartTo({required Offset offset, bool continuous = false, TextGranularity? textGranularity}) {
    if (!continuous) {
      _selectable?.dispatchSelectionEvent(SelectionEdgeUpdateEvent.forStart(globalPosition: offset, granularity: textGranularity));
      return;
    }
    if (_selectionStartPosition != offset) {
      _selectionStartPosition = offset;
      _triggerSelectionStartEdgeUpdate(textGranularity: textGranularity);
    }
  }

  /// Collapses the selection at the given `offset` location.
  ///
  /// The `offset` is in global coordinates.
  ///
  /// See also:
  ///  * [_selectStartTo], which sets or updates selection start edge.
  ///  * [_selectEndTo], which sets or updates selection end edge.
  ///  * [_finalizeSelection], which stops the `continuous` updates.
  ///  * [clearSelection], which clears the ongoing selection.
  ///  * [_selectWordAt], which selects a whole word at the location.
  ///  * [_selectParagraphAt], which selects an entire paragraph at the location.
  ///  * [selectAll], which selects the entire content.
  void _collapseSelectionAt({required Offset offset}) {
    _selectStartTo(offset: offset);
    _selectEndTo(offset: offset);
  }

  /// Selects a whole word at the `offset` location.
  ///
  /// The `offset` is in global coordinates.
  ///
  /// If the whole word is already in the current selection, selection won't
  /// change. One call [clearSelection] first if the selection needs to be
  /// updated even if the word is already covered by the current selection.
  ///
  /// One can also use [_selectEndTo] or [_selectStartTo] to adjust the selection
  /// edges after calling this method.
  ///
  /// See also:
  ///  * [_selectStartTo], which sets or updates selection start edge.
  ///  * [_selectEndTo], which sets or updates selection end edge.
  ///  * [_finalizeSelection], which stops the `continuous` updates.
  ///  * [clearSelection], which clears the ongoing selection.
  ///  * [_collapseSelectionAt], which collapses the selection at the location.
  ///  * [_selectParagraphAt], which selects an entire paragraph at the location.
  ///  * [selectAll], which selects the entire content.
  void _selectWordAt({required Offset offset}) {
    // There may be other selection ongoing.
    _finalizeSelection();
    _selectable?.dispatchSelectionEvent(SelectWordSelectionEvent(globalPosition: offset));
  }

  /// Selects the entire paragraph at the `offset` location.
  ///
  /// The `offset` is in global coordinates.
  ///
  /// If the paragraph is already in the current selection, selection won't
  /// change. One call [clearSelection] first if the selection needs to be
  /// updated even if the paragraph is already covered by the current selection.
  ///
  /// One can also use [_selectEndTo] or [_selectStartTo] to adjust the selection
  /// edges after calling this method.
  ///
  /// See also:
  ///  * [_selectStartTo], which sets or updates selection start edge.
  ///  * [_selectEndTo], which sets or updates selection end edge.
  ///  * [_finalizeSelection], which stops the `continuous` updates.
  ///  * [clearSelection], which clear the ongoing selection.
  ///  * [_selectWordAt], which selects a whole word at the location.
  ///  * [selectAll], which selects the entire content.
  void _selectParagraphAt({required Offset offset}) {
    // There may be other selection ongoing.
    _finalizeSelection();
    _selectable?.dispatchSelectionEvent(SelectParagraphSelectionEvent(globalPosition: offset));
  }

  /// Stops any ongoing selection updates.
  ///
  /// This method is different from [clearSelection] that it does not remove
  /// the current selection. It only stops the continuous updates.
  ///
  /// A continuous update can happen as result of calling [_selectStartTo] or
  /// [_selectEndTo] with `continuous` sets to true which causes a [Selectable]
  /// to scroll. Calling this method will stop the update as well as the
  /// scrolling.
  void _finalizeSelection() {
    _stopSelectionEndEdgeUpdate();
    _stopSelectionStartEdgeUpdate();
  }

  /// Removes the ongoing selection for this [SelectableRegion].
  void clearSelection() {
    _finalizeSelection();
    _directionalHorizontalBaseline = null;
    _adjustingSelectionEnd = null;
    _selectable?.dispatchSelectionEvent(const ClearSelectionEvent());
    _updateSelectedContentIfNeeded();
  }

  Future<void> _copy() async {
    final SelectedContent? data = _selectable?.getSelectedContent();
    if (data == null) {
      return;
    }
    await Clipboard.setData(ClipboardData(text: data.plainText));
  }

  Future<void> _share() async {
    final SelectedContent? data = _selectable?.getSelectedContent();
    if (data == null) {
      return;
    }
    await SystemChannels.platform.invokeMethod('Share.invoke', data.plainText);
  }

  /// {@macro flutter.widgets.EditableText.getAnchors}
  ///
  /// See also:
  ///
  ///  * [contextMenuButtonItems], which provides the [ContextMenuButtonItem]s
  ///    for the default context menu buttons.
  TextSelectionToolbarAnchors get contextMenuAnchors {
    if (_lastSecondaryTapDownPosition != null) {
      return TextSelectionToolbarAnchors(
        primaryAnchor: _lastSecondaryTapDownPosition!,
      );
    }
    final RenderBox renderBox = context.findRenderObject()! as RenderBox;
    return TextSelectionToolbarAnchors.fromSelection(
      renderBox: renderBox,
      startGlyphHeight: startGlyphHeight,
      endGlyphHeight: endGlyphHeight,
      selectionEndpoints: selectionEndpoints,
    );
  }

  bool? _adjustingSelectionEnd;
  bool _determineIsAdjustingSelectionEnd(bool forward) {
    if (_adjustingSelectionEnd != null) {
      return _adjustingSelectionEnd!;
    }
    final bool isReversed;
    final SelectionPoint start = _selectionDelegate.value
        .startSelectionPoint!;
    final SelectionPoint end = _selectionDelegate.value.endSelectionPoint!;
    if (start.localPosition.dy > end.localPosition.dy) {
      isReversed = true;
    } else if (start.localPosition.dy < end.localPosition.dy) {
      isReversed = false;
    } else {
      isReversed = start.localPosition.dx > end.localPosition.dx;
    }
    // Always move the selection edge that increases the selection range.
    return _adjustingSelectionEnd = forward != isReversed;
  }

  void _granularlyExtendSelection(TextGranularity granularity, bool forward) {
    _directionalHorizontalBaseline = null;
    if (!_selectionDelegate.value.hasSelection) {
      return;
    }
    _selectable?.dispatchSelectionEvent(
      GranularlyExtendSelectionEvent(
        forward: forward,
        isEnd: _determineIsAdjustingSelectionEnd(forward),
        granularity: granularity,
      ),
    );
    _updateSelectedContentIfNeeded();
  }

  double? _directionalHorizontalBaseline;

  void _directionallyExtendSelection(bool forward) {
    if (!_selectionDelegate.value.hasSelection) {
      return;
    }
    final bool adjustingSelectionExtend = _determineIsAdjustingSelectionEnd(forward);
    final SelectionPoint baseLinePoint = adjustingSelectionExtend
      ? _selectionDelegate.value.endSelectionPoint!
      : _selectionDelegate.value.startSelectionPoint!;
    _directionalHorizontalBaseline ??= baseLinePoint.localPosition.dx;
    final Offset globalSelectionPointOffset = MatrixUtils.transformPoint(context.findRenderObject()!.getTransformTo(null), Offset(_directionalHorizontalBaseline!, 0));
    _selectable?.dispatchSelectionEvent(
      DirectionallyExtendSelectionEvent(
        isEnd: _adjustingSelectionEnd!,
        direction: forward ? SelectionExtendDirection.nextLine : SelectionExtendDirection.previousLine,
        dx: globalSelectionPointOffset.dx,
      ),
    );
    _updateSelectedContentIfNeeded();
  }

  // [TextSelectionDelegate] overrides.

  /// Returns the [ContextMenuButtonItem]s representing the buttons in this
  /// platform's default selection menu.
  ///
  /// See also:
  ///
  /// * [SelectableRegion.getSelectableButtonItems], which performs a similar role,
  ///   but for any selectable text, not just specifically SelectableRegion.
  /// * [EditableTextState.contextMenuButtonItems], which performs a similar role
  ///   but for content that is not just selectable but also editable.
  /// * [contextMenuAnchors], which provides the anchor points for the default
  ///   context menu.
  /// * [AdaptiveTextSelectionToolbar], which builds the toolbar itself, and can
  ///   take a list of [ContextMenuButtonItem]s with
  ///   [AdaptiveTextSelectionToolbar.buttonItems].
  /// * [AdaptiveTextSelectionToolbar.getAdaptiveButtons], which builds the
  ///   button Widgets for the current platform given [ContextMenuButtonItem]s.
  List<ContextMenuButtonItem> get contextMenuButtonItems {
    return SelectableRegion.getSelectableButtonItems(
      selectionGeometry: _selectionDelegate.value,
      onCopy: () {
        _copy();

        // On Android copy should clear the selection.
        switch (defaultTargetPlatform) {
          case TargetPlatform.android:
          case TargetPlatform.fuchsia:
            clearSelection();
          case TargetPlatform.iOS:
            hideToolbar(false);
          case TargetPlatform.linux:
          case TargetPlatform.macOS:
          case TargetPlatform.windows:
            hideToolbar();
        }
      },
      onSelectAll: () {
        switch (defaultTargetPlatform) {
          case TargetPlatform.android:
          case TargetPlatform.iOS:
          case TargetPlatform.fuchsia:
            selectAll(SelectionChangedCause.toolbar);
          case TargetPlatform.linux:
          case TargetPlatform.macOS:
          case TargetPlatform.windows:
            selectAll();
            hideToolbar();
        }
      },
      onShare: () {
        _share();

        // On Android, share should clear the selection.
        switch (defaultTargetPlatform) {
          case TargetPlatform.android:
          case TargetPlatform.fuchsia:
            clearSelection();
          case TargetPlatform.iOS:
            hideToolbar(false);
          case TargetPlatform.linux:
          case TargetPlatform.macOS:
          case TargetPlatform.windows:
            hideToolbar();
        }
      },
    )..addAll(_textProcessingActionButtonItems);
  }

  List<ContextMenuButtonItem> get _textProcessingActionButtonItems {
    final List<ContextMenuButtonItem> buttonItems = <ContextMenuButtonItem>[];
    final SelectedContent? data = _selectable?.getSelectedContent();
    if (data == null) {
      return buttonItems;
    }

    for (final ProcessTextAction action in _processTextActions) {
      buttonItems.add(ContextMenuButtonItem(
        label: action.label,
        onPressed: () async {
          final String selectedText = data.plainText;
          if (selectedText.isNotEmpty) {
            await _processTextService.processTextAction(action.id, selectedText, true);
            hideToolbar();
          }
        },
      ));
    }
    return buttonItems;
  }

  /// The line height at the start of the current selection.
  double get startGlyphHeight {
    return _selectionDelegate.value.startSelectionPoint!.lineHeight;
  }

  /// The line height at the end of the current selection.
  double get endGlyphHeight {
    return _selectionDelegate.value.endSelectionPoint!.lineHeight;
  }

  /// Returns the local coordinates of the endpoints of the current selection.
  List<TextSelectionPoint> get selectionEndpoints {
    final SelectionPoint? start = _selectionDelegate.value.startSelectionPoint;
    final SelectionPoint? end = _selectionDelegate.value.endSelectionPoint;
    late List<TextSelectionPoint> points;
    final Offset startLocalPosition = start?.localPosition ?? end!.localPosition;
    final Offset endLocalPosition = end?.localPosition ?? start!.localPosition;
    if (startLocalPosition.dy > endLocalPosition.dy) {
      points = <TextSelectionPoint>[
        TextSelectionPoint(endLocalPosition, TextDirection.ltr),
        TextSelectionPoint(startLocalPosition, TextDirection.ltr),
      ];
    } else {
      points = <TextSelectionPoint>[
        TextSelectionPoint(startLocalPosition, TextDirection.ltr),
        TextSelectionPoint(endLocalPosition, TextDirection.ltr),
      ];
    }
    return points;
  }

  // [TextSelectionDelegate] overrides.
  // TODO(justinmc): After deprecations have been removed, remove
  // TextSelectionDelegate from this class.
  // https://github.com/flutter/flutter/issues/111213

  @Deprecated(
    'Use `contextMenuBuilder` instead. '
    'This feature was deprecated after v3.3.0-0.5.pre.',
  )
  @override
  bool get cutEnabled => false;

  @Deprecated(
    'Use `contextMenuBuilder` instead. '
    'This feature was deprecated after v3.3.0-0.5.pre.',
  )
  @override
  bool get pasteEnabled => false;

  @override
  void hideToolbar([bool hideHandles = true]) {
    _selectionOverlay?.hideToolbar();
    if (hideHandles) {
      _selectionOverlay?.hideHandles();
    }
  }

  @override
  void selectAll([SelectionChangedCause? cause]) {
    clearSelection();
    _selectable?.dispatchSelectionEvent(const SelectAllSelectionEvent());
    if (cause == SelectionChangedCause.toolbar) {
      _showToolbar();
      _showHandles();
    }
    _updateSelectedContentIfNeeded();
  }

  @Deprecated(
    'Use `contextMenuBuilder` instead. '
    'This feature was deprecated after v3.3.0-0.5.pre.',
  )
  @override
  void copySelection(SelectionChangedCause cause) {
    _copy();
    clearSelection();
  }

  @Deprecated(
    'Use `contextMenuBuilder` instead. '
    'This feature was deprecated after v3.3.0-0.5.pre.',
  )
  @override
  TextEditingValue textEditingValue = const TextEditingValue(text: '_');

  @Deprecated(
    'Use `contextMenuBuilder` instead. '
    'This feature was deprecated after v3.3.0-0.5.pre.',
  )
  @override
  void bringIntoView(TextPosition position) {/* SelectableRegion must be in view at this point. */}

  @Deprecated(
    'Use `contextMenuBuilder` instead. '
    'This feature was deprecated after v3.3.0-0.5.pre.',
  )
  @override
  void cutSelection(SelectionChangedCause cause) {
    assert(false);
  }

  @Deprecated(
    'Use `contextMenuBuilder` instead. '
    'This feature was deprecated after v3.3.0-0.5.pre.',
  )
  @override
  void userUpdateTextEditingValue(TextEditingValue value, SelectionChangedCause cause) {/* SelectableRegion maintains its own state */}

  @Deprecated(
    'Use `contextMenuBuilder` instead. '
    'This feature was deprecated after v3.3.0-0.5.pre.',
  )
  @override
  Future<void> pasteText(SelectionChangedCause cause) async {
    assert(false);
  }

  // [SelectionRegistrar] override.

  @override
  void add(Selectable selectable) {
    assert(_selectable == null);
    _selectable = selectable;
    _selectable!.addListener(_updateSelectionStatus);
    _selectable!.pushHandleLayers(_startHandleLayerLink, _endHandleLayerLink);
  }

  @override
  void remove(Selectable selectable) {
    assert(_selectable == selectable);
    _selectable!.removeListener(_updateSelectionStatus);
    _selectable!.pushHandleLayers(null, null);
    _selectable = null;
  }

  @override
  void dispose() {
    _selectable?.removeListener(_updateSelectionStatus);
    _selectable?.pushHandleLayers(null, null);
    _selectionDelegate.dispose();
    // In case dispose was triggered before gesture end, remove the magnifier
    // so it doesn't remain stuck in the overlay forever.
    _selectionOverlay?.hideMagnifier();
    _selectionOverlay?.dispose();
    _selectionOverlay = null;
    super.dispose();
  }

  @override
  Widget build(BuildContext context) {
    assert(debugCheckHasOverlay(context));
    Widget result = SelectionContainer(
      registrar: this,
      delegate: _selectionDelegate,
      child: widget.child,
    );
    if (kIsWeb) {
      result = PlatformSelectableRegionContextMenu(
        child: result,
      );
    }
    return CompositedTransformTarget(
      link: _toolbarLayerLink,
      child: RawGestureDetector(
        gestures: _gestureRecognizers,
        behavior: HitTestBehavior.translucent,
        excludeFromSemantics: true,
        child: Actions(
          actions: _actions,
          child: Focus(
            includeSemantics: false,
            focusNode: widget.focusNode,
            child: result,
          ),
        ),
      ),
    );
  }
}

/// An action that does not override any [Action.overridable] in the subtree.
///
/// If this action is invoked by an [Action.overridable], it will immediately
/// invoke the [Action.overridable] and do nothing else. Otherwise, it will call
/// [invokeAction].
abstract class _NonOverrideAction<T extends Intent> extends ContextAction<T> {
  Object? invokeAction(T intent, [BuildContext? context]);

  @override
  Object? invoke(T intent, [BuildContext? context]) {
    if (callingAction != null) {
      return callingAction!.invoke(intent);
    }
    return invokeAction(intent, context);
  }
}

class _SelectAllAction extends _NonOverrideAction<SelectAllTextIntent> {
  _SelectAllAction(this.state);

  final SelectableRegionState state;

  @override
  void invokeAction(SelectAllTextIntent intent, [BuildContext? context]) {
    state.selectAll(SelectionChangedCause.keyboard);
  }
}

class _CopySelectionAction extends _NonOverrideAction<CopySelectionTextIntent> {
  _CopySelectionAction(this.state);

  final SelectableRegionState state;

  @override
  void invokeAction(CopySelectionTextIntent intent, [BuildContext? context]) {
    state._copy();
  }
}

class _GranularlyExtendSelectionAction<T extends DirectionalTextEditingIntent> extends _NonOverrideAction<T> {
  _GranularlyExtendSelectionAction(this.state, {required this.granularity});

  final SelectableRegionState state;
  final TextGranularity granularity;

  @override
  void invokeAction(T intent, [BuildContext? context]) {
    state._granularlyExtendSelection(granularity, intent.forward);
  }
}

class _GranularlyExtendCaretSelectionAction<T extends DirectionalCaretMovementIntent> extends _NonOverrideAction<T> {
  _GranularlyExtendCaretSelectionAction(this.state, {required this.granularity});

  final SelectableRegionState state;
  final TextGranularity granularity;

  @override
  void invokeAction(T intent, [BuildContext? context]) {
    if (intent.collapseSelection) {
      // Selectable region never collapses selection.
      return;
    }
    state._granularlyExtendSelection(granularity, intent.forward);
  }
}

class _DirectionallyExtendCaretSelectionAction<T extends DirectionalCaretMovementIntent> extends _NonOverrideAction<T> {
  _DirectionallyExtendCaretSelectionAction(this.state);

  final SelectableRegionState state;

  @override
  void invokeAction(T intent, [BuildContext? context]) {
    if (intent.collapseSelection) {
      // Selectable region never collapses selection.
      return;
    }
    state._directionallyExtendSelection(intent.forward);
  }
}

class _SelectableRegionContainerDelegate extends MultiSelectableSelectionContainerDelegate {
  final Set<Selectable> _hasReceivedStartEvent = <Selectable>{};
  final Set<Selectable> _hasReceivedEndEvent = <Selectable>{};

  Offset? _lastStartEdgeUpdateGlobalPosition;
  Offset? _lastEndEdgeUpdateGlobalPosition;

  @override
  void remove(Selectable selectable) {
    _hasReceivedStartEvent.remove(selectable);
    _hasReceivedEndEvent.remove(selectable);
    super.remove(selectable);
  }

  void _updateLastEdgeEventsFromGeometries() {
    if (currentSelectionStartIndex != -1 && selectables[currentSelectionStartIndex].value.hasSelection) {
      final Selectable start = selectables[currentSelectionStartIndex];
      final Offset localStartEdge = start.value.startSelectionPoint!.localPosition +
          Offset(0, - start.value.startSelectionPoint!.lineHeight / 2);
      _lastStartEdgeUpdateGlobalPosition = MatrixUtils.transformPoint(start.getTransformTo(null), localStartEdge);
    }
    if (currentSelectionEndIndex != -1 && selectables[currentSelectionEndIndex].value.hasSelection) {
      final Selectable end = selectables[currentSelectionEndIndex];
      final Offset localEndEdge = end.value.endSelectionPoint!.localPosition +
          Offset(0, -end.value.endSelectionPoint!.lineHeight / 2);
      _lastEndEdgeUpdateGlobalPosition = MatrixUtils.transformPoint(end.getTransformTo(null), localEndEdge);
    }
  }

  @override
  SelectionResult handleSelectAll(SelectAllSelectionEvent event) {
    final SelectionResult result = super.handleSelectAll(event);
    for (final Selectable selectable in selectables) {
      _hasReceivedStartEvent.add(selectable);
      _hasReceivedEndEvent.add(selectable);
    }
    // Synthesize last update event so the edge updates continue to work.
    _updateLastEdgeEventsFromGeometries();
    return result;
  }

  /// Selects a word in a [Selectable] at the location
  /// [SelectWordSelectionEvent.globalPosition].
  @override
  SelectionResult handleSelectWord(SelectWordSelectionEvent event) {
    final SelectionResult result = super.handleSelectWord(event);
    if (currentSelectionStartIndex != -1) {
      _hasReceivedStartEvent.add(selectables[currentSelectionStartIndex]);
    }
    if (currentSelectionEndIndex != -1) {
      _hasReceivedEndEvent.add(selectables[currentSelectionEndIndex]);
    }
    _updateLastEdgeEventsFromGeometries();
    return result;
  }

  /// Selects a paragraph in a [Selectable] at the location
  /// [SelectParagraphSelectionEvent.globalPosition].
  @override
  SelectionResult handleSelectParagraph(SelectParagraphSelectionEvent event) {
    final SelectionResult result = super.handleSelectParagraph(event);
    if (currentSelectionStartIndex != -1) {
      _hasReceivedStartEvent.add(selectables[currentSelectionStartIndex]);
    }
    if (currentSelectionEndIndex != -1) {
      _hasReceivedEndEvent.add(selectables[currentSelectionEndIndex]);
    }
    _updateLastEdgeEventsFromGeometries();
    return result;
  }

  @override
  SelectionResult handleClearSelection(ClearSelectionEvent event) {
    final SelectionResult result = super.handleClearSelection(event);
    _hasReceivedStartEvent.clear();
    _hasReceivedEndEvent.clear();
    _lastStartEdgeUpdateGlobalPosition = null;
    _lastEndEdgeUpdateGlobalPosition = null;
    return result;
  }

  @override
  SelectionResult handleSelectionEdgeUpdate(SelectionEdgeUpdateEvent event) {
    if (event.type == SelectionEventType.endEdgeUpdate) {
      _lastEndEdgeUpdateGlobalPosition = event.globalPosition;
    } else {
      _lastStartEdgeUpdateGlobalPosition = event.globalPosition;
    }
    return super.handleSelectionEdgeUpdate(event);
  }

  @override
  void dispose() {
    _hasReceivedStartEvent.clear();
    _hasReceivedEndEvent.clear();
    super.dispose();
  }

  @override
  SelectionResult dispatchSelectionEventToChild(Selectable selectable, SelectionEvent event) {
    switch (event.type) {
      case SelectionEventType.startEdgeUpdate:
        _hasReceivedStartEvent.add(selectable);
        ensureChildUpdated(selectable);
      case SelectionEventType.endEdgeUpdate:
        _hasReceivedEndEvent.add(selectable);
        ensureChildUpdated(selectable);
      case SelectionEventType.clear:
        _hasReceivedStartEvent.remove(selectable);
        _hasReceivedEndEvent.remove(selectable);
      case SelectionEventType.selectAll:
      case SelectionEventType.selectWord:
      case SelectionEventType.selectParagraph:
        break;
      case SelectionEventType.granularlyExtendSelection:
      case SelectionEventType.directionallyExtendSelection:
        _hasReceivedStartEvent.add(selectable);
        _hasReceivedEndEvent.add(selectable);
        ensureChildUpdated(selectable);
    }
    return super.dispatchSelectionEventToChild(selectable, event);
  }

  @override
  void ensureChildUpdated(Selectable selectable) {
    if (_lastEndEdgeUpdateGlobalPosition != null && _hasReceivedEndEvent.add(selectable)) {
      final SelectionEdgeUpdateEvent synthesizedEvent = SelectionEdgeUpdateEvent.forEnd(
        globalPosition: _lastEndEdgeUpdateGlobalPosition!,
      );
      if (currentSelectionEndIndex == -1) {
        handleSelectionEdgeUpdate(synthesizedEvent);
      }
      selectable.dispatchSelectionEvent(synthesizedEvent);
    }
    if (_lastStartEdgeUpdateGlobalPosition != null && _hasReceivedStartEvent.add(selectable)) {
      final SelectionEdgeUpdateEvent synthesizedEvent = SelectionEdgeUpdateEvent.forStart(
          globalPosition: _lastStartEdgeUpdateGlobalPosition!,
      );
      if (currentSelectionStartIndex == -1) {
        handleSelectionEdgeUpdate(synthesizedEvent);
      }
      selectable.dispatchSelectionEvent(synthesizedEvent);
    }
  }

  @override
  void didChangeSelectables() {
    if (_lastEndEdgeUpdateGlobalPosition != null) {
      handleSelectionEdgeUpdate(
        SelectionEdgeUpdateEvent.forEnd(
          globalPosition: _lastEndEdgeUpdateGlobalPosition!,
        ),
      );
    }
    if (_lastStartEdgeUpdateGlobalPosition != null) {
      handleSelectionEdgeUpdate(
        SelectionEdgeUpdateEvent.forStart(
          globalPosition: _lastStartEdgeUpdateGlobalPosition!,
        ),
      );
    }
    final Set<Selectable> selectableSet = selectables.toSet();
    _hasReceivedEndEvent.removeWhere((Selectable selectable) => !selectableSet.contains(selectable));
    _hasReceivedStartEvent.removeWhere((Selectable selectable) => !selectableSet.contains(selectable));
    super.didChangeSelectables();
  }
}

/// A delegate that handles events and updates for multiple [Selectable]
/// children.
///
/// Updates are optimized by tracking which [Selectable]s reside on the edges of
/// a selection. Subclasses should implement [ensureChildUpdated] to describe
/// how a [Selectable] should behave when added to a selection.
abstract class MultiSelectableSelectionContainerDelegate extends SelectionContainerDelegate with ChangeNotifier {
  /// Creates an instance of [MultiSelectableSelectionContainerDelegate].
  MultiSelectableSelectionContainerDelegate() {
    if (kFlutterMemoryAllocationsEnabled) {
      ChangeNotifier.maybeDispatchObjectCreation(this);
    }
  }

  /// Gets the list of [Selectable]s this delegate is managing.
  List<Selectable> selectables = <Selectable>[];

  /// The number of additional pixels added to the selection handle drawable
  /// area.
  ///
  /// Selection handles that are outside of the drawable area will be hidden.
  /// That logic prevents handles that get scrolled off the viewport from being
  /// drawn on the screen.
  ///
  /// The drawable area = current rectangle of [SelectionContainer] +
  /// _kSelectionHandleDrawableAreaPadding on each side.
  ///
  /// This was an eyeballed value to create smooth user experiences.
  static const double _kSelectionHandleDrawableAreaPadding = 5.0;

  /// The current [Selectable] that contains the selection end edge.
  @protected
  int currentSelectionEndIndex = -1;

  /// The current [Selectable] that contains the selection start edge.
  @protected
  int currentSelectionStartIndex = -1;

  LayerLink? _startHandleLayer;
  Selectable? _startHandleLayerOwner;
  LayerLink? _endHandleLayer;
  Selectable? _endHandleLayerOwner;

  bool _isHandlingSelectionEvent = false;
  bool _scheduledSelectableUpdate = false;
  bool _selectionInProgress = false;
  Set<Selectable> _additions = <Selectable>{};

  bool _extendSelectionInProgress = false;

  @override
  void add(Selectable selectable) {
    assert(!selectables.contains(selectable));
    _additions.add(selectable);
    _scheduleSelectableUpdate();
  }

  @override
  void remove(Selectable selectable) {
    if (_additions.remove(selectable)) {
      // The same selectable was added in the same frame and is not yet
      // incorporated into the selectables.
      //
      // Removing such selectable doesn't require selection geometry update.
      return;
    }
    _removeSelectable(selectable);
    _scheduleSelectableUpdate();
  }

  /// Notifies this delegate that layout of the container has changed.
  void layoutDidChange() {
    _updateSelectionGeometry();
  }

  void _scheduleSelectableUpdate() {
    if (!_scheduledSelectableUpdate) {
      _scheduledSelectableUpdate = true;
      void runScheduledTask([Duration? duration]) {
        if (!_scheduledSelectableUpdate) {
          return;
        }
        _scheduledSelectableUpdate = false;
        _updateSelectables();
      }

      if (SchedulerBinding.instance.schedulerPhase == SchedulerPhase.postFrameCallbacks) {
        // A new task can be scheduled as a result of running the scheduled task
        // from another MultiSelectableSelectionContainerDelegate. This can
        // happen if nesting two SelectionContainers. The selectable can be
        // safely updated in the same frame in this case.
        scheduleMicrotask(runScheduledTask);
      } else {
        SchedulerBinding.instance.addPostFrameCallback(
          runScheduledTask,
          debugLabel: 'SelectionContainer.runScheduledTask',
        );
      }
    }
  }

  void _updateSelectables() {
    // Remove offScreen selectable.
    if (_additions.isNotEmpty) {
      _flushAdditions();
    }
    didChangeSelectables();
  }

  void _flushAdditions() {
    final List<Selectable> mergingSelectables = _additions.toList()..sort(compareOrder);
    final List<Selectable> existingSelectables = selectables;
    selectables = <Selectable>[];
    int mergingIndex = 0;
    int existingIndex = 0;
    int selectionStartIndex = currentSelectionStartIndex;
    int selectionEndIndex = currentSelectionEndIndex;
    // Merge two sorted lists.
    while (mergingIndex < mergingSelectables.length || existingIndex < existingSelectables.length) {
      if (mergingIndex >= mergingSelectables.length ||
          (existingIndex < existingSelectables.length &&
              compareOrder(existingSelectables[existingIndex], mergingSelectables[mergingIndex]) < 0)) {
        if (existingIndex == currentSelectionStartIndex) {
          selectionStartIndex = selectables.length;
        }
        if (existingIndex == currentSelectionEndIndex) {
          selectionEndIndex = selectables.length;
        }
        selectables.add(existingSelectables[existingIndex]);
        existingIndex += 1;
        continue;
      }

      // If the merging selectable falls in the selection range, their selection
      // needs to be updated.
      final Selectable mergingSelectable = mergingSelectables[mergingIndex];
      if (existingIndex < max(currentSelectionStartIndex, currentSelectionEndIndex) &&
          existingIndex > min(currentSelectionStartIndex, currentSelectionEndIndex)) {
        ensureChildUpdated(mergingSelectable);
      }
      mergingSelectable.addListener(_handleSelectableGeometryChange);
      selectables.add(mergingSelectable);
      mergingIndex += 1;
    }
    assert(mergingIndex == mergingSelectables.length &&
        existingIndex == existingSelectables.length &&
        selectables.length == existingIndex + mergingIndex);
    assert(selectionStartIndex >= -1 || selectionStartIndex < selectables.length);
    assert(selectionEndIndex >= -1 || selectionEndIndex < selectables.length);
    // selection indices should not be set to -1 unless they originally were.
    assert((currentSelectionStartIndex == -1) == (selectionStartIndex == -1));
    assert((currentSelectionEndIndex == -1) == (selectionEndIndex == -1));
    currentSelectionEndIndex = selectionEndIndex;
    currentSelectionStartIndex = selectionStartIndex;
    _additions = <Selectable>{};
  }

  void _removeSelectable(Selectable selectable) {
    assert(selectables.contains(selectable), 'The selectable is not in this registrar.');
    final int index = selectables.indexOf(selectable);
    selectables.removeAt(index);
    if (index <= currentSelectionEndIndex) {
      currentSelectionEndIndex -= 1;
    }
    if (index <= currentSelectionStartIndex) {
      currentSelectionStartIndex -= 1;
    }
    selectable.removeListener(_handleSelectableGeometryChange);
  }

  /// Called when this delegate finishes updating the [Selectable]s.
  @protected
  @mustCallSuper
  void didChangeSelectables() {
    _updateSelectionGeometry();
  }

  @override
  SelectionGeometry get value => _selectionGeometry;
  SelectionGeometry _selectionGeometry = const SelectionGeometry(
    hasContent: false,
    status: SelectionStatus.none,
  );

  /// Updates the [value] in this class and notifies listeners if necessary.
  void _updateSelectionGeometry() {
    final SelectionGeometry newValue = getSelectionGeometry();
    if (_selectionGeometry != newValue) {
      _selectionGeometry = newValue;
      notifyListeners();
    }
    _updateHandleLayersAndOwners();
  }

  static Rect _getBoundingBox(Selectable selectable) {
    Rect result = selectable.boundingBoxes.first;
    for (int index = 1; index < selectable.boundingBoxes.length; index += 1) {
      result = result.expandToInclude(selectable.boundingBoxes[index]);
    }
    return result;
  }

  /// The compare function this delegate used for determining the selection
  /// order of the selectables.
  ///
  /// Defaults to screen order.
  @protected
  Comparator<Selectable> get compareOrder => _compareScreenOrder;

  static int _compareScreenOrder(Selectable a, Selectable b) {
    final Rect rectA = MatrixUtils.transformRect(
      a.getTransformTo(null),
      _getBoundingBox(a),
    );
    final Rect rectB = MatrixUtils.transformRect(
      b.getTransformTo(null),
      _getBoundingBox(b),
    );
    final int result = _compareVertically(rectA, rectB);
    if (result != 0) {
      return result;
    }
    return _compareHorizontally(rectA, rectB);
  }

  /// Compares two rectangles in the screen order solely by their vertical
  /// positions.
  ///
  /// Returns positive if a is lower, negative if a is higher, 0 if their
  /// order can't be determine solely by their vertical position.
  static int _compareVertically(Rect a, Rect b) {
    // The rectangles overlap so defer to horizontal comparison.
    if ((a.top - b.top < _kSelectableVerticalComparingThreshold && a.bottom - b.bottom > - _kSelectableVerticalComparingThreshold) ||
        (b.top - a.top < _kSelectableVerticalComparingThreshold && b.bottom - a.bottom > - _kSelectableVerticalComparingThreshold)) {
      return 0;
    }
    if ((a.top - b.top).abs() > _kSelectableVerticalComparingThreshold) {
      return a.top > b.top ? 1 : -1;
    }
    return a.bottom > b.bottom ? 1 : -1;
  }

  /// Compares two rectangles in the screen order by their horizontal positions
  /// assuming one of the rectangles enclose the other rect vertically.
  ///
  /// Returns positive if a is lower, negative if a is higher.
  static int _compareHorizontally(Rect a, Rect b) {
    // a encloses b.
    if (a.left - b.left < precisionErrorTolerance && a.right - b.right > - precisionErrorTolerance) {
      return -1;
    }
    // b encloses a.
    if (b.left - a.left < precisionErrorTolerance && b.right - a.right > - precisionErrorTolerance) {
      return 1;
    }
    if ((a.left - b.left).abs() > precisionErrorTolerance) {
      return a.left > b.left ? 1 : -1;
    }
    return a.right > b.right ? 1 : -1;
  }

  void _handleSelectableGeometryChange() {
    // Geometries of selectable children may change multiple times when handling
    // selection events. Ignore these updates since the selection geometry of
    // this delegate will be updated after handling the selection events.
    if (_isHandlingSelectionEvent) {
      return;
    }
    _updateSelectionGeometry();
  }

  /// Gets the combined [SelectionGeometry] for child [Selectable]s.
  @protected
  SelectionGeometry getSelectionGeometry() {
    if (currentSelectionEndIndex == -1 ||
        currentSelectionStartIndex == -1 ||
        selectables.isEmpty) {
      // There is no valid selection.
      return SelectionGeometry(
        status: SelectionStatus.none,
        hasContent: selectables.isNotEmpty,
      );
    }

    if (!_extendSelectionInProgress) {
      currentSelectionStartIndex = _adjustSelectionIndexBasedOnSelectionGeometry(
        currentSelectionStartIndex,
        currentSelectionEndIndex,
      );
      currentSelectionEndIndex = _adjustSelectionIndexBasedOnSelectionGeometry(
        currentSelectionEndIndex,
        currentSelectionStartIndex,
      );
    }

    // Need to find the non-null start selection point.
    SelectionGeometry startGeometry = selectables[currentSelectionStartIndex].value;
    final bool forwardSelection = currentSelectionEndIndex >= currentSelectionStartIndex;
    int startIndexWalker = currentSelectionStartIndex;
    while (startIndexWalker != currentSelectionEndIndex && startGeometry.startSelectionPoint == null) {
      startIndexWalker += forwardSelection ? 1 : -1;
      startGeometry = selectables[startIndexWalker].value;
    }

    SelectionPoint? startPoint;
    if (startGeometry.startSelectionPoint != null) {
      final Matrix4 startTransform = getTransformFrom(selectables[startIndexWalker]);
      final Offset start = MatrixUtils.transformPoint(startTransform, startGeometry.startSelectionPoint!.localPosition);
      // It can be NaN if it is detached or off-screen.
      if (start.isFinite) {
        startPoint = SelectionPoint(
          localPosition: start,
          lineHeight: startGeometry.startSelectionPoint!.lineHeight,
          handleType: startGeometry.startSelectionPoint!.handleType,
        );
      }
    }

    // Need to find the non-null end selection point.
    SelectionGeometry endGeometry = selectables[currentSelectionEndIndex].value;
    int endIndexWalker = currentSelectionEndIndex;
    while (endIndexWalker != currentSelectionStartIndex && endGeometry.endSelectionPoint == null) {
      endIndexWalker += forwardSelection ? -1 : 1;
      endGeometry = selectables[endIndexWalker].value;
    }
    SelectionPoint? endPoint;
    if (endGeometry.endSelectionPoint != null) {
      final Matrix4 endTransform = getTransformFrom(selectables[endIndexWalker]);
      final Offset end = MatrixUtils.transformPoint(endTransform, endGeometry.endSelectionPoint!.localPosition);
      // It can be NaN if it is detached or off-screen.
      if (end.isFinite) {
        endPoint = SelectionPoint(
          localPosition: end,
          lineHeight: endGeometry.endSelectionPoint!.lineHeight,
          handleType: endGeometry.endSelectionPoint!.handleType,
        );
      }
    }

    // Need to collect selection rects from selectables ranging from the
    // currentSelectionStartIndex to the currentSelectionEndIndex.
    final List<Rect> selectionRects = <Rect>[];
    final Rect? drawableArea = hasSize ? Rect
      .fromLTWH(0, 0, containerSize.width, containerSize.height) : null;
    for (int index = currentSelectionStartIndex; index <= currentSelectionEndIndex; index++) {
      final List<Rect> currSelectableSelectionRects = selectables[index].value.selectionRects;
      final List<Rect> selectionRectsWithinDrawableArea = currSelectableSelectionRects.map((Rect selectionRect) {
        final Matrix4 transform = getTransformFrom(selectables[index]);
        final Rect localRect = MatrixUtils.transformRect(transform, selectionRect);
        return drawableArea?.intersect(localRect) ?? localRect;
      }).where((Rect selectionRect) {
        return selectionRect.isFinite && !selectionRect.isEmpty;
      }).toList();
      selectionRects.addAll(selectionRectsWithinDrawableArea);
    }

    return SelectionGeometry(
      startSelectionPoint: startPoint,
      endSelectionPoint: endPoint,
      selectionRects: selectionRects,
      status: startGeometry != endGeometry
        ? SelectionStatus.uncollapsed
        : startGeometry.status,
      // Would have at least one selectable child.
      hasContent: true,
    );
  }

  // The currentSelectionStartIndex or currentSelectionEndIndex may not be
  // the current index that contains selection edges. This can happen if the
  // selection edge is in between two selectables. One of the selectable will
  // have its selection collapsed at the index 0 or contentLength depends on
  // whether the selection is reversed or not. The current selection index can
  // be point to either one.
  //
  // This method adjusts the index to point to selectable with valid selection.
  int _adjustSelectionIndexBasedOnSelectionGeometry(int currentIndex, int towardIndex) {
    final bool forward = towardIndex > currentIndex;
    while (currentIndex != towardIndex &&
           selectables[currentIndex].value.status != SelectionStatus.uncollapsed) {
      currentIndex += forward ? 1 : -1;
    }
    return currentIndex;
  }

  @override
  void pushHandleLayers(LayerLink? startHandle, LayerLink? endHandle) {
    if (_startHandleLayer == startHandle && _endHandleLayer == endHandle) {
      return;
    }
    _startHandleLayer = startHandle;
    _endHandleLayer = endHandle;
    _updateHandleLayersAndOwners();
  }

  /// Pushes both handle layers to the selectables that contain selection edges.
  ///
  /// This method needs to be called every time the selectables that contain the
  /// selection edges change, i.e. [currentSelectionStartIndex] or
  /// [currentSelectionEndIndex] changes. Otherwise, the handle may be painted
  /// in the wrong place.
  void _updateHandleLayersAndOwners() {
    LayerLink? effectiveStartHandle = _startHandleLayer;
    LayerLink? effectiveEndHandle = _endHandleLayer;
    if (effectiveStartHandle != null || effectiveEndHandle != null) {
      final Rect? drawableArea = hasSize ? Rect
        .fromLTWH(0, 0, containerSize.width, containerSize.height)
        .inflate(_kSelectionHandleDrawableAreaPadding) : null;
      final bool hideStartHandle = value.startSelectionPoint == null || drawableArea == null || !drawableArea.contains(value.startSelectionPoint!.localPosition);
      final bool hideEndHandle = value.endSelectionPoint == null || drawableArea == null|| !drawableArea.contains(value.endSelectionPoint!.localPosition);
      effectiveStartHandle = hideStartHandle ? null : _startHandleLayer;
      effectiveEndHandle = hideEndHandle ? null : _endHandleLayer;
    }
    if (currentSelectionStartIndex == -1 || currentSelectionEndIndex == -1) {
      // No valid selection.
      if (_startHandleLayerOwner != null) {
        _startHandleLayerOwner!.pushHandleLayers(null, null);
        _startHandleLayerOwner = null;
      }
      if (_endHandleLayerOwner != null) {
        _endHandleLayerOwner!.pushHandleLayers(null, null);
        _endHandleLayerOwner = null;
      }
      return;
    }

    if (selectables[currentSelectionStartIndex] != _startHandleLayerOwner) {
      _startHandleLayerOwner?.pushHandleLayers(null, null);
    }
    if (selectables[currentSelectionEndIndex] != _endHandleLayerOwner) {
      _endHandleLayerOwner?.pushHandleLayers(null, null);
    }

    _startHandleLayerOwner = selectables[currentSelectionStartIndex];

    if (currentSelectionStartIndex == currentSelectionEndIndex) {
      // Selection edges is on the same selectable.
      _endHandleLayerOwner = _startHandleLayerOwner;
      _startHandleLayerOwner!.pushHandleLayers(effectiveStartHandle, effectiveEndHandle);
      return;
    }

    _startHandleLayerOwner!.pushHandleLayers(effectiveStartHandle, null);
    _endHandleLayerOwner = selectables[currentSelectionEndIndex];
    _endHandleLayerOwner!.pushHandleLayers(null, effectiveEndHandle);
  }

  /// Copies the selected contents of all [Selectable]s.
  @override
  SelectedContent? getSelectedContent() {
    final List<SelectedContent> selections = <SelectedContent>[
      for (final Selectable selectable in selectables)
        if (selectable.getSelectedContent() case final SelectedContent data) data,
    ];
    if (selections.isEmpty) {
      return null;
    }
    final StringBuffer buffer = StringBuffer();
    for (final SelectedContent selection in selections) {
      buffer.write(selection.plainText);
    }
    return SelectedContent(
      plainText: buffer.toString(),
    );
  }

  /// Copies the selections of all [Selectable]s.
  @override
  List<SelectedContentRange> getSelections() {
    if (currentSelectionStartIndex == -1 || currentSelectionEndIndex == -1) {
      return <SelectedContentRange>[];
    }
    final int selectionStart = min(currentSelectionStartIndex, currentSelectionEndIndex);
    final int selectionEnd = max(currentSelectionStartIndex, currentSelectionEndIndex);
    final List<SelectedContentRange> selections = <SelectedContentRange>[];
    for (int index = selectionStart; index <= selectionEnd; index += 1) {
      final List<SelectedContentRange> selectedContentRanges = selectables[index].getSelections();
      if (selectedContentRanges.isNotEmpty) {
        selections.addAll(selectedContentRanges);
      }
    }
    if (selections.isEmpty) {
      assert(
        true,
        'This selection container delegate has an active selection, indicated by its currentSelectionStartIndex and currentSelectionEndIndex, but it provides no SelectedContentRanges to represent this selection.',
      );
      return <SelectedContentRange>[];
    }
    return selections;
  }

  // Clears the selection on all selectables not in the range of
  // currentSelectionStartIndex..currentSelectionEndIndex.
  //
  // If one of the edges does not exist, then this method will clear the selection
  // in all selectables except the existing edge.
  //
  // If neither of the edges exist this method immediately returns.
  void _flushInactiveSelections() {
    if (currentSelectionStartIndex == -1 && currentSelectionEndIndex == -1) {
      return;
    }
    if (currentSelectionStartIndex == -1 || currentSelectionEndIndex == -1) {
      final int skipIndex = currentSelectionStartIndex == -1 ? currentSelectionEndIndex : currentSelectionStartIndex;
      selectables
        .where((Selectable target) => target != selectables[skipIndex])
        .forEach((Selectable target) => dispatchSelectionEventToChild(target, const ClearSelectionEvent()));
      return;
    }
    final int skipStart = min(currentSelectionStartIndex, currentSelectionEndIndex);
    final int skipEnd = max(currentSelectionStartIndex, currentSelectionEndIndex);
    for (int index = 0; index < selectables.length; index += 1) {
      if (index >= skipStart && index <= skipEnd) {
        continue;
      }
      dispatchSelectionEventToChild(selectables[index], const ClearSelectionEvent());
    }
  }

  /// Selects all contents of all [Selectable]s.
  @protected
  SelectionResult handleSelectAll(SelectAllSelectionEvent event) {
    for (final Selectable selectable in selectables) {
      dispatchSelectionEventToChild(selectable, event);
    }
    currentSelectionStartIndex = 0;
    currentSelectionEndIndex = selectables.length - 1;
    return SelectionResult.none;
  }

  SelectionResult _handleSelectBoundary(SelectionEvent event) {
    assert(event is SelectWordSelectionEvent || event is SelectParagraphSelectionEvent, 'This method should only be given selection events that select text boundaries.');
    late final Offset effectiveGlobalPosition;
    if (event.type == SelectionEventType.selectWord) {
      effectiveGlobalPosition = (event as SelectWordSelectionEvent).globalPosition;
    } else if (event.type == SelectionEventType.selectParagraph) {
      effectiveGlobalPosition = (event as SelectParagraphSelectionEvent).globalPosition;
    }
    SelectionResult? lastSelectionResult;
    for (int index = 0; index < selectables.length; index += 1) {
      bool globalRectsContainPosition = false;
      if (selectables[index].boundingBoxes.isNotEmpty) {
        for (final Rect rect in selectables[index].boundingBoxes) {
          final Rect globalRect = MatrixUtils.transformRect(selectables[index].getTransformTo(null), rect);
          if (globalRect.contains(effectiveGlobalPosition)) {
            globalRectsContainPosition = true;
            break;
          }
        }
      }
      if (globalRectsContainPosition) {
        final SelectionGeometry existingGeometry = selectables[index].value;
        lastSelectionResult = dispatchSelectionEventToChild(selectables[index], event);
        if (index == selectables.length - 1 && lastSelectionResult == SelectionResult.next) {
          return SelectionResult.next;
        }
        if (lastSelectionResult == SelectionResult.next) {
          continue;
        }
        if (index == 0 && lastSelectionResult == SelectionResult.previous) {
          return SelectionResult.previous;
        }
        if (selectables[index].value != existingGeometry) {
          // Geometry has changed as a result of select word, need to clear the
          // selection of other selectables to keep selection in sync.
          selectables
            .where((Selectable target) => target != selectables[index])
            .forEach((Selectable target) => dispatchSelectionEventToChild(target, const ClearSelectionEvent()));
          currentSelectionStartIndex = currentSelectionEndIndex = index;
        }
        return SelectionResult.end;
      } else {
        if (lastSelectionResult == SelectionResult.next) {
          currentSelectionStartIndex = currentSelectionEndIndex = index - 1;
          return SelectionResult.end;
        }
      }
    }
    assert(lastSelectionResult == null);
    return SelectionResult.end;
  }

  /// Selects a word in a [Selectable] at the location
  /// [SelectWordSelectionEvent.globalPosition].
  @protected
  SelectionResult handleSelectWord(SelectWordSelectionEvent event) {
    return _handleSelectBoundary(event);
  }

  /// Selects a paragraph in a [Selectable] at the location
  /// [SelectParagraphSelectionEvent.globalPosition].
  @protected
  SelectionResult handleSelectParagraph(SelectParagraphSelectionEvent event) {
    return _handleSelectBoundary(event);
  }

  /// Removes the selection of all [Selectable]s this delegate manages.
  @protected
  SelectionResult handleClearSelection(ClearSelectionEvent event) {
    for (final Selectable selectable in selectables) {
      dispatchSelectionEventToChild(selectable, event);
    }
    currentSelectionEndIndex = -1;
    currentSelectionStartIndex = -1;
    return SelectionResult.none;
  }

  /// Extend current selection in a certain [TextGranularity].
  @protected
  SelectionResult handleGranularlyExtendSelection(GranularlyExtendSelectionEvent event) {
    assert((currentSelectionStartIndex == -1) == (currentSelectionEndIndex == -1));
    if (currentSelectionStartIndex == -1) {
      if (event.forward) {
        currentSelectionStartIndex = currentSelectionEndIndex = 0;
      } else {
        currentSelectionStartIndex = currentSelectionEndIndex = selectables.length;
      }
    }
    int targetIndex = event.isEnd ? currentSelectionEndIndex : currentSelectionStartIndex;
    SelectionResult result = dispatchSelectionEventToChild(selectables[targetIndex], event);
    if (event.forward) {
      assert(result != SelectionResult.previous);
      while (targetIndex < selectables.length - 1 && result == SelectionResult.next) {
        targetIndex += 1;
        result = dispatchSelectionEventToChild(selectables[targetIndex], event);
        assert(result != SelectionResult.previous);
      }
    } else {
      assert(result != SelectionResult.next);
      while (targetIndex > 0 && result == SelectionResult.previous) {
        targetIndex -= 1;
        result = dispatchSelectionEventToChild(selectables[targetIndex], event);
        assert(result != SelectionResult.next);
      }
    }
    if (event.isEnd) {
      currentSelectionEndIndex = targetIndex;
    } else {
      currentSelectionStartIndex = targetIndex;
    }
    return result;
  }

  /// Extend current selection in a certain [TextGranularity].
  @protected
  SelectionResult handleDirectionallyExtendSelection(DirectionallyExtendSelectionEvent event) {
    assert((currentSelectionStartIndex == -1) == (currentSelectionEndIndex == -1));
    if (currentSelectionStartIndex == -1) {
      currentSelectionStartIndex = currentSelectionEndIndex = switch (event.direction) {
        SelectionExtendDirection.previousLine || SelectionExtendDirection.backward => selectables.length - 1,
        SelectionExtendDirection.nextLine || SelectionExtendDirection.forward => 0,
      };
    }
    int targetIndex = event.isEnd ? currentSelectionEndIndex : currentSelectionStartIndex;
    SelectionResult result = dispatchSelectionEventToChild(selectables[targetIndex], event);
    switch (event.direction) {
      case SelectionExtendDirection.previousLine:
        assert(result == SelectionResult.end || result == SelectionResult.previous);
        if (result == SelectionResult.previous) {
          if (targetIndex > 0) {
            targetIndex -= 1;
            result = dispatchSelectionEventToChild(
              selectables[targetIndex],
              event.copyWith(direction: SelectionExtendDirection.backward),
            );
            assert(result == SelectionResult.end);
          }
        }
      case SelectionExtendDirection.nextLine:
        assert(result == SelectionResult.end || result == SelectionResult.next);
        if (result == SelectionResult.next) {
          if (targetIndex < selectables.length - 1) {
            targetIndex += 1;
            result = dispatchSelectionEventToChild(
              selectables[targetIndex],
              event.copyWith(direction: SelectionExtendDirection.forward),
            );
            assert(result == SelectionResult.end);
          }
        }
      case SelectionExtendDirection.forward:
      case SelectionExtendDirection.backward:
        assert(result == SelectionResult.end);
    }
    if (event.isEnd) {
      currentSelectionEndIndex = targetIndex;
    } else {
      currentSelectionStartIndex = targetIndex;
    }
    return result;
  }

  /// Updates the selection edges.
  @protected
  SelectionResult handleSelectionEdgeUpdate(SelectionEdgeUpdateEvent event) {
    if (event.type == SelectionEventType.endEdgeUpdate) {
      return currentSelectionEndIndex == -1 ? _initSelection(event, isEnd: true) : _adjustSelection(event, isEnd: true);
    }
    return currentSelectionStartIndex == -1 ? _initSelection(event, isEnd: false) : _adjustSelection(event, isEnd: false);
  }

  @override
  SelectionResult dispatchSelectionEvent(SelectionEvent event) {
    final bool selectionWillBeInProgress = event is! ClearSelectionEvent;
    if (!_selectionInProgress && selectionWillBeInProgress) {
      // Sort the selectable every time a selection start.
      selectables.sort(compareOrder);
    }
    _selectionInProgress = selectionWillBeInProgress;
    _isHandlingSelectionEvent = true;
    late SelectionResult result;
    switch (event.type) {
      case SelectionEventType.startEdgeUpdate:
      case SelectionEventType.endEdgeUpdate:
        _extendSelectionInProgress = false;
        result = handleSelectionEdgeUpdate(event as SelectionEdgeUpdateEvent);
      case SelectionEventType.clear:
        _extendSelectionInProgress = false;
        result = handleClearSelection(event as ClearSelectionEvent);
      case SelectionEventType.selectAll:
        _extendSelectionInProgress = false;
        result = handleSelectAll(event as SelectAllSelectionEvent);
      case SelectionEventType.selectWord:
        _extendSelectionInProgress = false;
        result = handleSelectWord(event as SelectWordSelectionEvent);
      case SelectionEventType.selectParagraph:
        _extendSelectionInProgress = false;
        result = handleSelectParagraph(event as SelectParagraphSelectionEvent);
      case SelectionEventType.granularlyExtendSelection:
        _extendSelectionInProgress = true;
        result = handleGranularlyExtendSelection(event as GranularlyExtendSelectionEvent);
      case SelectionEventType.directionallyExtendSelection:
        _extendSelectionInProgress = true;
        result = handleDirectionallyExtendSelection(event as DirectionallyExtendSelectionEvent);
    }
    _isHandlingSelectionEvent = false;
    _updateSelectionGeometry();
    return result;
  }

  @override
  void dispose() {
    for (final Selectable selectable in selectables) {
      selectable.removeListener(_handleSelectableGeometryChange);
    }
    selectables = const <Selectable>[];
    _scheduledSelectableUpdate = false;
    super.dispose();
  }

  /// Ensures the [Selectable] child has received up to date selection event.
  ///
  /// This method is called when a new [Selectable] is added to the delegate,
  /// and its screen location falls into the previous selection.
  ///
  /// Subclasses are responsible for updating the selection of this newly added
  /// [Selectable].
  @protected
  void ensureChildUpdated(Selectable selectable);

  /// Dispatches a selection event to a specific [Selectable].
  ///
  /// Override this method if subclasses need to generate additional events or
  /// treatments prior to sending the [SelectionEvent].
  @protected
  SelectionResult dispatchSelectionEventToChild(Selectable selectable, SelectionEvent event) {
    return selectable.dispatchSelectionEvent(event);
  }

  /// Initializes the selection of the selectable children.
  ///
  /// The goal is to find the selectable child that contains the selection edge.
  /// Returns [SelectionResult.end] if the selection edge ends on any of the
  /// children. Otherwise, it returns [SelectionResult.previous] if the selection
  /// does not reach any of its children. Returns [SelectionResult.next]
  /// if the selection reaches the end of its children.
  ///
  /// Ideally, this method should only be called twice at the beginning of the
  /// drag selection, once for start edge update event, once for end edge update
  /// event.
  SelectionResult _initSelection(SelectionEdgeUpdateEvent event, {required bool isEnd}) {
    assert((isEnd && currentSelectionEndIndex == -1) || (!isEnd && currentSelectionStartIndex == -1));
    int newIndex = -1;
    bool hasFoundEdgeIndex = false;
    SelectionResult? result;
    for (int index = 0; index < selectables.length && !hasFoundEdgeIndex; index += 1) {
      final Selectable child = selectables[index];
      final SelectionResult childResult = dispatchSelectionEventToChild(child, event);
      switch (childResult) {
        case SelectionResult.next:
        case SelectionResult.none:
          newIndex = index;
        case SelectionResult.end:
          newIndex = index;
          result = SelectionResult.end;
          hasFoundEdgeIndex = true;
        case SelectionResult.previous:
          hasFoundEdgeIndex = true;
          if (index == 0) {
            newIndex = 0;
            result = SelectionResult.previous;
          }
          result ??= SelectionResult.end;
        case SelectionResult.pending:
          newIndex = index;
          result = SelectionResult.pending;
          hasFoundEdgeIndex = true;
      }
    }

    if (newIndex == -1) {
      assert(selectables.isEmpty);
      return SelectionResult.none;
    }
    if (isEnd) {
      currentSelectionEndIndex = newIndex;
    } else {
      currentSelectionStartIndex = newIndex;
    }
    _flushInactiveSelections();
    // The result can only be null if the loop went through the entire list
    // without any of the selection returned end or previous. In this case, the
    // caller of this method needs to find the next selectable in their list.
    return result ?? SelectionResult.next;
  }

  /// Adjusts the selection based on the drag selection update event if there
  /// is already a selectable child that contains the selection edge.
  ///
  /// This method starts by sending the selection event to the current
  /// selectable that contains the selection edge, and finds forward or backward
  /// if that selectable no longer contains the selection edge.
  SelectionResult _adjustSelection(SelectionEdgeUpdateEvent event, {required bool isEnd}) {
    assert(() {
      if (isEnd) {
        assert(currentSelectionEndIndex < selectables.length && currentSelectionEndIndex >= 0);
        return true;
      }
      assert(currentSelectionStartIndex < selectables.length && currentSelectionStartIndex >= 0);
      return true;
    }());
    SelectionResult? finalResult;
    // Determines if the edge being adjusted is within the current viewport.
    //  - If so, we begin the search for the new selection edge position at the
    //    currentSelectionEndIndex/currentSelectionStartIndex.
    //  - If not, we attempt to locate the new selection edge starting from
    //    the opposite end.
    //  - If neither edge is in the current viewport, the search for the new
    //    selection edge position begins at 0.
    //
    // This can happen when there is a scrollable child and the edge being adjusted
    // has been scrolled out of view.
    final bool isCurrentEdgeWithinViewport = isEnd ? _selectionGeometry.endSelectionPoint != null : _selectionGeometry.startSelectionPoint != null;
    final bool isOppositeEdgeWithinViewport = isEnd ? _selectionGeometry.startSelectionPoint != null : _selectionGeometry.endSelectionPoint != null;
    int newIndex = switch ((isEnd, isCurrentEdgeWithinViewport, isOppositeEdgeWithinViewport)) {
      (true, true, true) => currentSelectionEndIndex,
      (true, true, false) => currentSelectionEndIndex,
      (true, false, true) => currentSelectionStartIndex,
      (true, false, false) => 0,
      (false, true, true) => currentSelectionStartIndex,
      (false, true, false) => currentSelectionStartIndex,
      (false, false, true) => currentSelectionEndIndex,
      (false, false, false) => 0,
    };
    bool? forward;
    late SelectionResult currentSelectableResult;
    // This loop sends the selection event to one of the following to determine
    // the direction of the search.
    //  - currentSelectionEndIndex/currentSelectionStartIndex if the current edge
    //    is in the current viewport.
    //  - The opposite edge index if the current edge is not in the current viewport.
    //  - Index 0 if neither edge is in the current viewport.
    //
    // If the result is `SelectionResult.next`, this loop look backward.
    // Otherwise, it looks forward.
    //
    // The terminate condition are:
    // 1. the selectable returns end, pending, none.
    // 2. the selectable returns previous when looking forward.
    // 2. the selectable returns next when looking backward.
    while (newIndex < selectables.length && newIndex >= 0 && finalResult == null) {
      currentSelectableResult = dispatchSelectionEventToChild(selectables[newIndex], event);
      switch (currentSelectableResult) {
        case SelectionResult.end:
        case SelectionResult.pending:
        case SelectionResult.none:
          finalResult = currentSelectableResult;
        case SelectionResult.next:
          if (forward == false) {
            newIndex += 1;
            finalResult = SelectionResult.end;
          } else if (newIndex == selectables.length - 1) {
            finalResult = currentSelectableResult;
          } else {
            forward = true;
            newIndex += 1;
          }
        case SelectionResult.previous:
          if (forward ?? false) {
            newIndex -= 1;
            finalResult = SelectionResult.end;
          } else if (newIndex == 0) {
            finalResult = currentSelectableResult;
          } else {
            forward = false;
            newIndex -= 1;
          }
      }
    }
    if (isEnd) {
      currentSelectionEndIndex = newIndex;
    } else {
      currentSelectionStartIndex = newIndex;
    }
    _flushInactiveSelections();
    return finalResult!;
  }
}

/// Signature for a widget builder that builds a context menu for the given
/// [SelectableRegionState].
///
/// See also:
///
///  * [EditableTextContextMenuBuilder], which performs the same role for
///    [EditableText].
typedef SelectableRegionContextMenuBuilder = Widget Function(
  BuildContext context,
  SelectableRegionState selectableRegionState,
);

/// Signature for the callback that reports when the user changes the selection
/// under a [SelectionListener].
///
/// The [selections] list is ordered according to the order of the
/// [Selectable]s contained under the [SelectionListener] this callback
/// is provided to.
///
/// [selections] will be an empty list if nothing is selected.
typedef SelectionListenerSelectionChangedCallback = void Function(List<SelectedContentRange> selections);

/// A [SelectionContainer] that allows the user to listen to selection changes
/// for the child subtree it wraps under a [SelectionArea] or [SelectableRegion].
///
/// This widget should have an ancestor [SelectionArea] or [SelectableRegion]
/// to be able to listen to selection changes in this widgets subtree.
///
/// This widget does not listen to selection changes of nested [SelectionArea]s
/// or [SelectableRegion]s in its subtree because those widgets create their own
/// [SelectionRegistrar]s that do not register to any ancestor registrar.
///
/// {@tool dartpad}
/// This example shows how to color the active selection red
/// under a [SelectionArea] or [SelectableRegion].
///
/// ** See code in examples/api/lib/material/selection_area/selection_area.1.dart **
/// {@end-tool}
///
/// {@tool dartpad}
/// This example shows how to replace the active selection
/// under a [SelectionArea] or [SelectableRegion] with a widget.
///
/// ** See code in examples/api/lib/material/selection_area/selection_area.2.dart **
/// {@end-tool}
///
/// See also:
///
///   * [SelectionArea], which provides an overview of the selection system.
///   * [SelectableRegion], which provides an overview of the selection system.
class SelectionListener extends StatefulWidget {
  /// Create a new [SelectionListener] widget.
  const SelectionListener({
    super.key,
    required this.onSelectionChanged,
    required this.child,
  });

  /// Called when the user changes the selection of children selectables
  /// registered to its local [SelectionRegistrar].
  final SelectionListenerSelectionChangedCallback onSelectionChanged;

  /// The child widget this selection listener applies to.
  ///
  /// {@macro flutter.widgets.ProxyWidget.child}
  final Widget child;

  @override
  State<SelectionListener> createState() => _SelectionListenerState();
}

class _SelectionListenerState extends State<SelectionListener> {
  late final _SelectionListenerDelegate _selectionDelegate = _SelectionListenerDelegate(onSelectionChanged: widget.onSelectionChanged);

  @override
  void didUpdateWidget(SelectionListener oldWidget) {
    super.didUpdateWidget(oldWidget);
    if (oldWidget.onSelectionChanged != widget.onSelectionChanged) {
      _selectionDelegate.onSelectionChanged = widget.onSelectionChanged;
    }
  }

  @override
  void dispose() {
    _selectionDelegate.dispose();
    super.dispose();
  }

  @override
  Widget build(BuildContext context) {
    return SelectionContainer(
      delegate: _selectionDelegate,
      child: widget.child,
    );
  }
}

class _SelectionListenerDelegate extends _SelectableRegionContainerDelegate {
  _SelectionListenerDelegate({required this.onSelectionChanged});

  SelectionListenerSelectionChangedCallback onSelectionChanged;

  @override
  SelectionResult dispatchSelectionEvent(SelectionEvent event) {
    final SelectionResult result = super.dispatchSelectionEvent(event);
    onSelectionChanged(getSelections());
    return result;
  }
}<|MERGE_RESOLUTION|>--- conflicted
+++ resolved
@@ -535,29 +535,6 @@
   }
 
   void _initMouseGestureRecognizer() {
-<<<<<<< HEAD
-    switch (defaultTargetPlatform) {
-      case TargetPlatform.android:
-      case TargetPlatform.fuchsia:
-      case TargetPlatform.iOS:
-      case TargetPlatform.linux:
-      case TargetPlatform.macOS:
-      case TargetPlatform.windows:
-        _gestureRecognizers[TapAndPanGestureRecognizer] = GestureRecognizerFactoryWithHandlers<TapAndPanGestureRecognizer>(
-              () => TapAndPanGestureRecognizer(debugOwner:this),
-              (TapAndPanGestureRecognizer instance) {
-            instance
-              ..onTapDown = _startNewMouseSelectionGesture
-              ..onTapUp = _handleMouseTapUp
-              ..onDragStart = _handleMouseDragStart
-              ..onDragUpdate = _handleMouseDragUpdate
-              ..onDragEnd = _handleMouseDragEnd
-              ..onCancel = clearSelection
-              ..dragStartBehavior = DragStartBehavior.down;
-          },
-        );
-    }
-=======
     _gestureRecognizers[TapAndPanGestureRecognizer] = GestureRecognizerFactoryWithHandlers<TapAndPanGestureRecognizer>(
           () => TapAndPanGestureRecognizer(
             debugOwner:this,
@@ -570,11 +547,10 @@
           ..onDragStart = _handleMouseDragStart
           ..onDragUpdate = _handleMouseDragUpdate
           ..onDragEnd = _handleMouseDragEnd
-          ..onCancel = _clearSelection
+          ..onCancel = clearSelection
           ..dragStartBehavior = DragStartBehavior.down;
       },
     );
->>>>>>> f806a2ac
   }
 
   void _initTouchGestureRecognizer() {
