--- conflicted
+++ resolved
@@ -6282,46 +6282,38 @@
     // Reverse behavior in RTL
     final bool intentForward = (state.widget.textDirection ?? (context!=null? Directionality.of(context): null)) == TextDirection.rtl && intent is ExtendSelectionByCharacterIntent
       ? !intent.forward : intent.forward;
+
     final bool collapseSelection = intent.collapseSelection || !state.widget.selectionEnabled;
     if (!selection.isCollapsed && !ignoreNonCollapsedSelection && collapseSelection) {
-<<<<<<< HEAD
       return Actions.invoke(
         context!,
         UpdateSelectionIntent(
           state._value,
-          TextSelection.collapsed(offset: intent.forward ? selection.end : selection.start),
+          TextSelection.collapsed(offset: intentForward ? selection.end : selection.start),
           SelectionChangedCause.keyboard,
         ),
       );
-=======
-      return Actions.invoke(context!, UpdateSelectionIntent(
-        state._value,
-        TextSelection.collapsed(offset: intentForward ? selection.end : selection.start),
-        SelectionChangedCause.keyboard,
-      ));
->>>>>>> 37088811
     }
 
     TextPosition extent = selection.extent;
     // If continuesAtWrap is true extent and is at the relevant wordwrap, then
     // move it just to the other side of the wordwrap.
     if (intent.continuesAtWrap) {
-<<<<<<< HEAD
-      if (intent.forward && _isAtWordwrapUpstream(extent)) {
+      if (intentForward && _isAtWordwrapUpstream(extent)) {
         extent = TextPosition(offset: extent.offset);
-      } else if (!intent.forward && _isAtWordwrapDownstream(extent)) {
+      } else if (!intentForward && _isAtWordwrapDownstream(extent)) {
         extent = TextPosition(offset: extent.offset, affinity: TextAffinity.upstream);
       }
     }
 
     final bool shouldTargetBase =
         isExpand &&
-        (intent.forward
+        (intentForward
             ? selection.baseOffset > selection.extentOffset
             : selection.baseOffset < selection.extentOffset);
     final TextPosition newExtent = applyTextBoundary(
       shouldTargetBase ? selection.base : extent,
-      intent.forward,
+      intentForward,
       getTextBoundary(),
     );
     final TextSelection newSelection =
@@ -6342,30 +6334,6 @@
       context!,
       UpdateSelectionIntent(state._value, newRange, SelectionChangedCause.keyboard),
     );
-=======
-      if (intentForward && _isAtWordwrapUpstream(extent)) {
-        extent = TextPosition(
-          offset: extent.offset,
-        );
-      } else if (!intentForward && _isAtWordwrapDownstream(extent)) {
-        extent = TextPosition(
-          offset: extent.offset,
-          affinity: TextAffinity.upstream,
-        );
-      }
-    }
-
-    final bool shouldTargetBase = isExpand && (intentForward ? selection.baseOffset > selection.extentOffset : selection.baseOffset < selection.extentOffset);
-    final TextPosition newExtent = applyTextBoundary(shouldTargetBase ? selection.base : extent, intentForward, getTextBoundary());
-    final TextSelection newSelection = collapseSelection || (!isExpand && newExtent.offset == selection.baseOffset)
-      ? TextSelection.fromPosition(newExtent)
-      : isExpand ? selection.expandTo(newExtent, extentAtIndex || selection.isCollapsed) : selection.extendTo(newExtent);
-
-    final bool shouldCollapseToBase = intent.collapseAtReversal
-      && (selection.baseOffset - selection.extentOffset) * (selection.baseOffset - newSelection.extentOffset) < 0;
-    final TextSelection newRange = shouldCollapseToBase ? TextSelection.fromPosition(selection.base) : newSelection;
-    return Actions.invoke(context!, UpdateSelectionIntent(state._value, newRange, SelectionChangedCause.keyboard));
->>>>>>> 37088811
   }
 
   @override
