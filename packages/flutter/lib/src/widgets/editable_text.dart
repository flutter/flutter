// Copyright 2014 The Flutter Authors. All rights reserved.
// Use of this source code is governed by a BSD-style license that can be
// found in the LICENSE file.

import 'dart:async';
import 'dart:math' as math;
import 'dart:ui' as ui hide TextStyle;

import 'package:flutter/foundation.dart';
import 'package:flutter/gestures.dart' show DragStartBehavior;
import 'package:flutter/painting.dart';
import 'package:flutter/rendering.dart';
import 'package:flutter/scheduler.dart';
import 'package:flutter/services.dart';

import 'autofill.dart';
import 'automatic_keep_alive.dart';
import 'basic.dart';
import 'binding.dart';
import 'constants.dart';
import 'debug.dart';
import 'focus_manager.dart';
import 'focus_scope.dart';
import 'framework.dart';
import 'localizations.dart';
import 'media_query.dart';
import 'scroll_controller.dart';
import 'scroll_physics.dart';
import 'scrollable.dart';
import 'text.dart';
import 'text_selection.dart';
import 'ticker_provider.dart';

export 'package:flutter/rendering.dart' show SelectionChangedCause;
export 'package:flutter/services.dart' show TextEditingValue, TextSelection, TextInputType, SmartQuotesType, SmartDashesType;

/// Signature for the callback that reports when the user changes the selection
/// (including the cursor location).
typedef SelectionChangedCallback = void Function(TextSelection selection, SelectionChangedCause? cause);

/// Signature for the callback that reports the app private command results.
typedef AppPrivateCommandCallback = void Function(String, Map<String, dynamic>);

// The time it takes for the cursor to fade from fully opaque to fully
// transparent and vice versa. A full cursor blink, from transparent to opaque
// to transparent, is twice this duration.
const Duration _kCursorBlinkHalfPeriod = Duration(milliseconds: 500);

// The time the cursor is static in opacity before animating to become
// transparent.
const Duration _kCursorBlinkWaitForStart = Duration(milliseconds: 150);

// Number of cursor ticks during which the most recently entered character
// is shown in an obscured text field.
const int _kObscureShowLatestCharCursorTicks = 3;

/// A controller for an editable text field.
///
/// Whenever the user modifies a text field with an associated
/// [TextEditingController], the text field updates [value] and the controller
/// notifies its listeners. Listeners can then read the [text] and [selection]
/// properties to learn what the user has typed or how the selection has been
/// updated.
///
/// Similarly, if you modify the [text] or [selection] properties, the text
/// field will be notified and will update itself appropriately.
///
/// A [TextEditingController] can also be used to provide an initial value for a
/// text field. If you build a text field with a controller that already has
/// [text], the text field will use that text as its initial value.
///
/// The [text] or [selection] properties can be set from within a listener
/// added to this controller. If both properties need to be changed then the
/// controller's [value] should be set instead.
///
/// Remember to [dispose] of the [TextEditingController] when it is no longer needed.
/// This will ensure we discard any resources used by the object.
/// {@tool dartpad --template=stateful_widget_material}
/// This example creates a [TextField] with a [TextEditingController] whose
/// change listener forces the entered text to be lower case and keeps the
/// cursor at the end of the input.
///
/// ```dart
/// final _controller = TextEditingController();
///
/// void initState() {
///   super.initState();
///   _controller.addListener(() {
///     final text = _controller.text.toLowerCase();
///     _controller.value = _controller.value.copyWith(
///       text: text,
///       selection: TextSelection(baseOffset: text.length, extentOffset: text.length),
///       composing: TextRange.empty,
///     );
///   });
/// }
///
/// void dispose() {
///   _controller.dispose();
///   super.dispose();
/// }
///
/// Widget build(BuildContext context) {
///   return Scaffold(
///     body: Container(
///      alignment: Alignment.center,
///       padding: const EdgeInsets.all(6),
///       child: TextFormField(
///         controller: _controller,
///         decoration: InputDecoration(border: OutlineInputBorder()),
///       ),
///     ),
///   );
/// }
/// ```
/// {@end-tool}
///
/// See also:
///
///  * [TextField], which is a Material Design text field that can be controlled
///    with a [TextEditingController].
///  * [EditableText], which is a raw region of editable text that can be
///    controlled with a [TextEditingController].
///  * Learn how to use a [TextEditingController] in one of our [cookbook recipes](https://flutter.dev/docs/cookbook/forms/text-field-changes#2-use-a-texteditingcontroller).
class TextEditingController extends ValueNotifier<TextEditingValue> {
  /// Creates a controller for an editable text field.
  ///
  /// This constructor treats a null [text] argument as if it were the empty
  /// string.
  TextEditingController({ String? text })
    : super(text == null ? TextEditingValue.empty : TextEditingValue(text: text));

  /// Creates a controller for an editable text field from an initial [TextEditingValue].
  ///
  /// This constructor treats a null [value] argument as if it were
  /// [TextEditingValue.empty].
  TextEditingController.fromValue(TextEditingValue? value)
    : assert(
        value == null || !value.composing.isValid || value.isComposingRangeValid,
        'New TextEditingValue $value has an invalid non-empty composing range '
        '${value.composing}. It is recommended to use a valid composing range, '
        'even for readonly text fields',
      ),
      super(value ?? TextEditingValue.empty);

  /// The current string the user is editing.
  String get text => value.text;
  /// Setting this will notify all the listeners of this [TextEditingController]
  /// that they need to update (it calls [notifyListeners]). For this reason,
  /// this value should only be set between frames, e.g. in response to user
  /// actions, not during the build, layout, or paint phases.
  ///
  /// This property can be set from a listener added to this
  /// [TextEditingController]; however, one should not also set [selection]
  /// in a separate statement. To change both the [text] and the [selection]
  /// change the controller's [value].
  set text(String? newText) {
    value = value.copyWith(
      text: newText,
      selection: const TextSelection.collapsed(offset: -1),
      composing: TextRange.empty,
    );
  }

  @override
  set value(TextEditingValue newValue) {
    assert(
      !newValue.composing.isValid || newValue.isComposingRangeValid,
      'New TextEditingValue $newValue has an invalid non-empty composing range '
      '${newValue.composing}. It is recommended to use a valid composing range, '
      'even for readonly text fields',
    );
    super.value = newValue;
  }

  /// Builds [TextSpan] from current editing value.
  ///
  /// By default makes text in composing range appear as underlined. Descendants
  /// can override this method to customize appearance of text.
  TextSpan buildTextSpan({TextStyle? style , required bool withComposing}) {
    assert(!value.composing.isValid || !withComposing || value.isComposingRangeValid);
    // If the composing range is out of range for the current text, ignore it to
    // preserve the tree integrity, otherwise in release mode a RangeError will
    // be thrown and this EditableText will be built with a broken subtree.
    if (!value.isComposingRangeValid || !withComposing) {
      return TextSpan(style: style, text: text);
    }
    final TextStyle composingStyle = style!.merge(
      const TextStyle(decoration: TextDecoration.underline),
    );
    return TextSpan(
      style: style,
      children: <TextSpan>[
        TextSpan(text: value.composing.textBefore(value.text)),
        TextSpan(
          style: composingStyle,
          text: value.composing.textInside(value.text),
        ),
        TextSpan(text: value.composing.textAfter(value.text)),
    ]);
  }

  /// The currently selected [text].
  ///
  /// If the selection is collapsed, then this property gives the offset of the
  /// cursor within the text.
  TextSelection get selection => value.selection;
  /// Setting this will notify all the listeners of this [TextEditingController]
  /// that they need to update (it calls [notifyListeners]). For this reason,
  /// this value should only be set between frames, e.g. in response to user
  /// actions, not during the build, layout, or paint phases.
  ///
  /// This property can be set from a listener added to this
  /// [TextEditingController]; however, one should not also set [text]
  /// in a separate statement. To change both the [text] and the [selection]
  /// change the controller's [value].
  set selection(TextSelection newSelection) {
    if (!isSelectionWithinTextBounds(newSelection))
      throw FlutterError('invalid text selection: $newSelection');
    value = value.copyWith(selection: newSelection, composing: TextRange.empty);
  }

  /// Set the [value] to empty.
  ///
  /// After calling this function, [text] will be the empty string and the
  /// selection will be invalid.
  ///
  /// Calling this will notify all the listeners of this [TextEditingController]
  /// that they need to update (it calls [notifyListeners]). For this reason,
  /// this method should only be called between frames, e.g. in response to user
  /// actions, not during the build, layout, or paint phases.
  void clear() {
    value = TextEditingValue.empty;
  }

  /// Set the composing region to an empty range.
  ///
  /// The composing region is the range of text that is still being composed.
  /// Calling this function indicates that the user is done composing that
  /// region.
  ///
  /// Calling this will notify all the listeners of this [TextEditingController]
  /// that they need to update (it calls [notifyListeners]). For this reason,
  /// this method should only be called between frames, e.g. in response to user
  /// actions, not during the build, layout, or paint phases.
  void clearComposing() {
    value = value.copyWith(composing: TextRange.empty);
  }

  /// Check that the [selection] is inside of the bounds of [text].
  bool isSelectionWithinTextBounds(TextSelection selection) {
    return selection.start <= text.length && selection.end <= text.length;
  }
}

/// Toolbar configuration for [EditableText].
///
/// Toolbar is a context menu that will show up when user right click or long
/// press the [EditableText]. It includes several options: cut, copy, paste,
/// and select all.
///
/// [EditableText] and its derived widgets have their own default [ToolbarOptions].
/// Create a custom [ToolbarOptions] if you want explicit control over the toolbar
/// option.
class ToolbarOptions {
  /// Create a toolbar configuration with given options.
  ///
  /// All options default to false if they are not explicitly set.
  const ToolbarOptions({
    this.copy = false,
    this.cut = false,
    this.paste = false,
    this.selectAll = false,
  }) : assert(copy != null),
       assert(cut != null),
       assert(paste != null),
       assert(selectAll != null);

  /// Whether to show copy option in toolbar.
  ///
  /// Defaults to false. Must not be null.
  final bool copy;

  /// Whether to show cut option in toolbar.
  ///
  /// If [EditableText.readOnly] is set to true, cut will be disabled regardless.
  ///
  /// Defaults to false. Must not be null.
  final bool cut;

  /// Whether to show paste option in toolbar.
  ///
  /// If [EditableText.readOnly] is set to true, paste will be disabled regardless.
  ///
  /// Defaults to false. Must not be null.
  final bool paste;

  /// Whether to show select all option in toolbar.
  ///
  /// Defaults to false. Must not be null.
  final bool selectAll;
}

/// A basic text input field.
///
/// This widget interacts with the [TextInput] service to let the user edit the
/// text it contains. It also provides scrolling, selection, and cursor
/// movement. This widget does not provide any focus management (e.g.,
/// tap-to-focus).
///
/// ## Input Actions
///
/// A [TextInputAction] can be provided to customize the appearance of the
/// action button on the soft keyboard for Android and iOS. The default action
/// is [TextInputAction.done].
///
/// Many [TextInputAction]s are common between Android and iOS. However, if a
/// [textInputAction] is provided that is not supported by the current
/// platform in debug mode, an error will be thrown when the corresponding
/// EditableText receives focus. For example, providing iOS's "emergencyCall"
/// action when running on an Android device will result in an error when in
/// debug mode. In release mode, incompatible [TextInputAction]s are replaced
/// either with "unspecified" on Android, or "default" on iOS. Appropriate
/// [textInputAction]s can be chosen by checking the current platform and then
/// selecting the appropriate action.
///
/// ## Lifecycle
///
/// Upon completion of editing, like pressing the "done" button on the keyboard,
/// two actions take place:
///
///   1st: Editing is finalized. The default behavior of this step includes
///   an invocation of [onChanged]. That default behavior can be overridden.
///   See [onEditingComplete] for details.
///
///   2nd: [onSubmitted] is invoked with the user's input value.
///
/// [onSubmitted] can be used to manually move focus to another input widget
/// when a user finishes with the currently focused input widget.
///
/// Rather than using this widget directly, consider using [TextField], which
/// is a full-featured, material-design text input field with placeholder text,
/// labels, and [Form] integration.
///
/// ## Gesture Events Handling
///
/// This widget provides rudimentary, platform-agnostic gesture handling for
/// user actions such as tapping, long-pressing and scrolling when
/// [rendererIgnoresPointer] is false (false by default). To tightly conform
/// to the platform behavior with respect to input gestures in text fields, use
/// [TextField] or [CupertinoTextField]. For custom selection behavior, call
/// methods such as [RenderEditable.selectPosition],
/// [RenderEditable.selectWord], etc. programmatically.
///
/// See also:
///
///  * [TextField], which is a full-featured, material-design text input field
///    with placeholder text, labels, and [Form] integration.
class EditableText extends StatefulWidget {
  /// Creates a basic text input control.
  ///
  /// The [maxLines] property can be set to null to remove the restriction on
  /// the number of lines. By default, it is one, meaning this is a single-line
  /// text field. [maxLines] must be null or greater than zero.
  ///
  /// If [keyboardType] is not set or is null, its value will be inferred from
  /// [autofillHints], if [autofillHints] is not empty. Otherwise it defaults to
  /// [TextInputType.text] if [maxLines] is exactly one, and
  /// [TextInputType.multiline] if [maxLines] is null or greater than one.
  ///
  /// The text cursor is not shown if [showCursor] is false or if [showCursor]
  /// is null (the default) and [readOnly] is true.
  ///
  /// The [controller], [focusNode], [obscureText], [autocorrect], [autofocus],
  /// [showSelectionHandles], [enableInteractiveSelection], [forceLine],
  /// [style], [cursorColor], [cursorOpacityAnimates],[backgroundCursorColor],
  /// [enableSuggestions], [paintCursorAboveText], [selectionHeightStyle],
  /// [selectionWidthStyle], [textAlign], [dragStartBehavior], [scrollPadding],
  /// [dragStartBehavior], [toolbarOptions], [rendererIgnoresPointer], and
  /// [readOnly] arguments must not be null.
  EditableText({
    Key? key,
    required this.controller,
    required this.focusNode,
    this.readOnly = false,
    this.obscuringCharacter = '•',
    this.obscureText = false,
    this.autocorrect = true,
    SmartDashesType? smartDashesType,
    SmartQuotesType? smartQuotesType,
    this.enableSuggestions = true,
    required this.style,
    StrutStyle? strutStyle,
    required this.cursorColor,
    required this.backgroundCursorColor,
    this.textAlign = TextAlign.start,
    this.textDirection,
    this.locale,
    this.textScaleFactor,
    this.maxLines = 1,
    this.minLines,
    this.expands = false,
    this.forceLine = true,
    this.textHeightBehavior,
    this.textWidthBasis = TextWidthBasis.parent,
    this.autofocus = false,
    bool? showCursor,
    this.showSelectionHandles = false,
    this.selectionColor,
    this.selectionControls,
    TextInputType? keyboardType,
    this.textInputAction,
    this.textCapitalization = TextCapitalization.none,
    this.onChanged,
    this.onEditingComplete,
    this.onSubmitted,
    this.onAppPrivateCommand,
    this.onSelectionChanged,
    this.onSelectionHandleTapped,
    List<TextInputFormatter>? inputFormatters,
    this.mouseCursor,
    this.rendererIgnoresPointer = false,
    this.cursorWidth = 2.0,
    this.cursorHeight,
    this.cursorRadius,
    this.cursorOpacityAnimates = false,
    this.cursorOffset,
    this.paintCursorAboveText = false,
    this.selectionHeightStyle = ui.BoxHeightStyle.tight,
    this.selectionWidthStyle = ui.BoxWidthStyle.tight,
    this.scrollPadding = const EdgeInsets.all(20.0),
    this.keyboardAppearance = Brightness.light,
    this.dragStartBehavior = DragStartBehavior.start,
    this.enableInteractiveSelection = true,
    this.scrollController,
    this.scrollPhysics,
    this.autocorrectionTextRectColor,
    this.toolbarOptions = const ToolbarOptions(
      copy: true,
      cut: true,
      paste: true,
      selectAll: true,
    ),
    this.autofillHints,
    this.clipBehavior = Clip.hardEdge,
    this.restorationId,
  }) : assert(controller != null),
       assert(focusNode != null),
       assert(obscuringCharacter != null && obscuringCharacter.length == 1),
       assert(obscureText != null),
       assert(autocorrect != null),
       smartDashesType = smartDashesType ?? (obscureText ? SmartDashesType.disabled : SmartDashesType.enabled),
       smartQuotesType = smartQuotesType ?? (obscureText ? SmartQuotesType.disabled : SmartQuotesType.enabled),
       assert(enableSuggestions != null),
       assert(showSelectionHandles != null),
       assert(enableInteractiveSelection != null),
       assert(readOnly != null),
       assert(forceLine != null),
       assert(style != null),
       assert(cursorColor != null),
       assert(cursorOpacityAnimates != null),
       assert(paintCursorAboveText != null),
       assert(backgroundCursorColor != null),
       assert(selectionHeightStyle != null),
       assert(selectionWidthStyle != null),
       assert(textAlign != null),
       assert(maxLines == null || maxLines > 0),
       assert(minLines == null || minLines > 0),
       assert(
         (maxLines == null) || (minLines == null) || (maxLines >= minLines),
         "minLines can't be greater than maxLines",
       ),
       assert(expands != null),
       assert(
         !expands || (maxLines == null && minLines == null),
         'minLines and maxLines must be null when expands is true.',
       ),
       assert(!obscureText || maxLines == 1, 'Obscured fields cannot be multiline.'),
       assert(autofocus != null),
       assert(rendererIgnoresPointer != null),
       assert(scrollPadding != null),
       assert(dragStartBehavior != null),
       assert(toolbarOptions != null),
       assert(clipBehavior != null),
       assert(
         !readOnly || autofillHints == null,
         "Read-only fields can't have autofill hints.",
       ),
       _strutStyle = strutStyle,
       keyboardType = keyboardType ?? _inferKeyboardType(autofillHints: autofillHints, maxLines: maxLines),
       inputFormatters = maxLines == 1
           ? <TextInputFormatter>[
               FilteringTextInputFormatter.singleLineFormatter,
               ...inputFormatters ?? const Iterable<TextInputFormatter>.empty(),
             ]
           : inputFormatters,
       showCursor = showCursor ?? !readOnly,
       super(key: key);

  /// Controls the text being edited.
  final TextEditingController controller;

  /// Controls whether this widget has keyboard focus.
  final FocusNode focusNode;

  /// {@template flutter.widgets.editableText.obscuringCharacter}
  /// Character used for obscuring text if [obscureText] is true.
  ///
  /// Must be only a single character.
  ///
  /// Defaults to the character U+2022 BULLET (•).
  /// {@endtemplate}
  final String obscuringCharacter;

  /// {@template flutter.widgets.editableText.obscureText}
  /// Whether to hide the text being edited (e.g., for passwords).
  ///
  /// When this is set to true, all the characters in the text field are
  /// replaced by [obscuringCharacter].
  ///
  /// Defaults to false. Cannot be null.
  /// {@endtemplate}
  final bool obscureText;

  /// {@macro flutter.dart:ui.textHeightBehavior}
  final TextHeightBehavior? textHeightBehavior;

  /// {@macro flutter.painting.textPainter.textWidthBasis}
  final TextWidthBasis textWidthBasis;

  /// {@template flutter.widgets.editableText.readOnly}
  /// Whether the text can be changed.
  ///
  /// When this is set to true, the text cannot be modified
  /// by any shortcut or keyboard operation. The text is still selectable.
  ///
  /// Defaults to false. Must not be null.
  /// {@endtemplate}
  final bool readOnly;

  /// Whether the text will take the full width regardless of the text width.
  ///
  /// When this is set to false, the width will be based on text width, which
  /// will also be affected by [textWidthBasis].
  ///
  /// Defaults to true. Must not be null.
  ///
  /// See also:
  ///
  ///  * [textWidthBasis], which controls the calculation of text width.
  final bool forceLine;

  /// Configuration of toolbar options.
  ///
  /// By default, all options are enabled. If [readOnly] is true,
  /// paste and cut will be disabled regardless.
  final ToolbarOptions toolbarOptions;

  /// Whether to show selection handles.
  ///
  /// When a selection is active, there will be two handles at each side of
  /// boundary, or one handle if the selection is collapsed. The handles can be
  /// dragged to adjust the selection.
  ///
  /// See also:
  ///
  ///  * [showCursor], which controls the visibility of the cursor.
  final bool showSelectionHandles;

  /// {@template flutter.widgets.editableText.showCursor}
  /// Whether to show cursor.
  ///
  /// The cursor refers to the blinking caret when the [EditableText] is focused.
  /// {@endtemplate}
  ///
  /// See also:
  ///
  ///  * [showSelectionHandles], which controls the visibility of the selection handles.
  final bool showCursor;

  /// {@template flutter.widgets.editableText.autocorrect}
  /// Whether to enable autocorrection.
  ///
  /// Defaults to true. Cannot be null.
  /// {@endtemplate}
  final bool autocorrect;

  /// {@macro flutter.services.textInput.smartDashesType}
  final SmartDashesType smartDashesType;

  /// {@macro flutter.services.textInput.smartQuotesType}
  final SmartQuotesType smartQuotesType;

  /// {@macro flutter.services.textInput.enableSuggestions}
  final bool enableSuggestions;

  /// The text style to use for the editable text.
  final TextStyle style;

  /// {@template flutter.widgets.editableText.strutStyle}
  /// The strut style used for the vertical layout.
  ///
  /// [StrutStyle] is used to establish a predictable vertical layout.
  /// Since fonts may vary depending on user input and due to font
  /// fallback, [StrutStyle.forceStrutHeight] is enabled by default
  /// to lock all lines to the height of the base [TextStyle], provided by
  /// [style]. This ensures the typed text fits within the allotted space.
  ///
  /// If null, the strut used will is inherit values from the [style] and will
  /// have [StrutStyle.forceStrutHeight] set to true. When no [style] is
  /// passed, the theme's [TextStyle] will be used to generate [strutStyle]
  /// instead.
  ///
  /// To disable strut-based vertical alignment and allow dynamic vertical
  /// layout based on the glyphs typed, use [StrutStyle.disabled].
  ///
  /// Flutter's strut is based on [typesetting strut](https://en.wikipedia.org/wiki/Strut_(typesetting))
  /// and CSS's [line-height](https://www.w3.org/TR/CSS2/visudet.html#line-height).
  /// {@endtemplate}
  ///
  /// Within editable text and text fields, [StrutStyle] will not use its standalone
  /// default values, and will instead inherit omitted/null properties from the
  /// [TextStyle] instead. See [StrutStyle.inheritFromTextStyle].
  StrutStyle get strutStyle {
    if (_strutStyle == null) {
      return StrutStyle.fromTextStyle(style, forceStrutHeight: true);
    }
    return _strutStyle!.inheritFromTextStyle(style);
  }
  final StrutStyle? _strutStyle;

  /// {@template flutter.widgets.editableText.textAlign}
  /// How the text should be aligned horizontally.
  ///
  /// Defaults to [TextAlign.start] and cannot be null.
  /// {@endtemplate}
  final TextAlign textAlign;

  /// {@template flutter.widgets.editableText.textDirection}
  /// The directionality of the text.
  ///
  /// This decides how [textAlign] values like [TextAlign.start] and
  /// [TextAlign.end] are interpreted.
  ///
  /// This is also used to disambiguate how to render bidirectional text. For
  /// example, if the text is an English phrase followed by a Hebrew phrase,
  /// in a [TextDirection.ltr] context the English phrase will be on the left
  /// and the Hebrew phrase to its right, while in a [TextDirection.rtl]
  /// context, the English phrase will be on the right and the Hebrew phrase on
  /// its left.
  ///
  /// When LTR text is entered into an RTL field, or RTL text is entered into an
  /// LTR field, [LRM](https://en.wikipedia.org/wiki/Left-to-right_mark) or
  /// [RLM](https://en.wikipedia.org/wiki/Right-to-left_mark) characters will be
  /// inserted alongside whitespace characters, respectively. This is to
  /// eliminate ambiguous directionality in whitespace and ensure proper caret
  /// placement. These characters will affect the length of the string and may
  /// need to be parsed out when doing things like string comparison with other
  /// text.
  ///
  /// Defaults to the ambient [Directionality], if any.
  /// {@endtemplate}
  final TextDirection? textDirection;

  /// {@template flutter.widgets.editableText.textCapitalization}
  /// Configures how the platform keyboard will select an uppercase or
  /// lowercase keyboard.
  ///
  /// Only supports text keyboards, other keyboard types will ignore this
  /// configuration. Capitalization is locale-aware.
  ///
  /// Defaults to [TextCapitalization.none]. Must not be null.
  ///
  /// See also:
  ///
  ///  * [TextCapitalization], for a description of each capitalization behavior.
  ///
  /// {@endtemplate}
  final TextCapitalization textCapitalization;

  /// Used to select a font when the same Unicode character can
  /// be rendered differently, depending on the locale.
  ///
  /// It's rarely necessary to set this property. By default its value
  /// is inherited from the enclosing app with `Localizations.localeOf(context)`.
  ///
  /// See [RenderEditable.locale] for more information.
  final Locale? locale;

  /// {@template flutter.widgets.editableText.textScaleFactor}
  /// The number of font pixels for each logical pixel.
  ///
  /// For example, if the text scale factor is 1.5, text will be 50% larger than
  /// the specified font size.
  ///
  /// Defaults to the [MediaQueryData.textScaleFactor] obtained from the ambient
  /// [MediaQuery], or 1.0 if there is no [MediaQuery] in scope.
  /// {@endtemplate}
  final double? textScaleFactor;

  /// The color to use when painting the cursor.
  ///
  /// Cannot be null.
  final Color cursorColor;

  /// The color to use when painting the autocorrection Rect.
  ///
  /// For [CupertinoTextField]s, the value is set to the ambient
  /// [CupertinoThemeData.primaryColor] with 20% opacity. For [TextField]s, the
  /// value is null on non-iOS platforms and the same color used in [CupertinoTextField]
  /// on iOS.
  ///
  /// Currently the autocorrection Rect only appears on iOS.
  ///
  /// Defaults to null, which disables autocorrection Rect painting.
  final Color? autocorrectionTextRectColor;

  /// The color to use when painting the background cursor aligned with the text
  /// while rendering the floating cursor.
  ///
  /// Cannot be null. By default it is the disabled grey color from
  /// CupertinoColors.
  final Color backgroundCursorColor;

  /// {@template flutter.widgets.editableText.maxLines}
  /// The maximum number of lines for the text to span, wrapping if necessary.
  ///
  /// If this is 1 (the default), the text will not wrap, but will scroll
  /// horizontally instead.
  ///
  /// If this is null, there is no limit to the number of lines, and the text
  /// container will start with enough vertical space for one line and
  /// automatically grow to accommodate additional lines as they are entered.
  ///
  /// If this is not null, the value must be greater than zero, and it will lock
  /// the input to the given number of lines and take up enough horizontal space
  /// to accommodate that number of lines. Setting [minLines] as well allows the
  /// input to grow between the indicated range.
  ///
  /// The full set of behaviors possible with [minLines] and [maxLines] are as
  /// follows. These examples apply equally to `TextField`, `TextFormField`, and
  /// `EditableText`.
  ///
  /// Input that occupies a single line and scrolls horizontally as needed.
  /// ```dart
  /// TextField()
  /// ```
  ///
  /// Input whose height grows from one line up to as many lines as needed for
  /// the text that was entered. If a height limit is imposed by its parent, it
  /// will scroll vertically when its height reaches that limit.
  /// ```dart
  /// TextField(maxLines: null)
  /// ```
  ///
  /// The input's height is large enough for the given number of lines. If
  /// additional lines are entered the input scrolls vertically.
  /// ```dart
  /// TextField(maxLines: 2)
  /// ```
  ///
  /// Input whose height grows with content between a min and max. An infinite
  /// max is possible with `maxLines: null`.
  /// ```dart
  /// TextField(minLines: 2, maxLines: 4)
  /// ```
  /// {@endtemplate}
  final int? maxLines;

  /// {@template flutter.widgets.editableText.minLines}
  /// The minimum number of lines to occupy when the content spans fewer lines.
  ///
  /// If this is null (default), text container starts with enough vertical space
  /// for one line and grows to accommodate additional lines as they are entered.
  ///
  /// This can be used in combination with [maxLines] for a varying set of behaviors.
  ///
  /// If the value is set, it must be greater than zero. If the value is greater
  /// than 1, [maxLines] should also be set to either null or greater than
  /// this value.
  ///
  /// When [maxLines] is set as well, the height will grow between the indicated
  /// range of lines. When [maxLines] is null, it will grow as high as needed,
  /// starting from [minLines].
  ///
  /// A few examples of behaviors possible with [minLines] and [maxLines] are as follows.
  /// These apply equally to `TextField`, `TextFormField`, `CupertinoTextField`,
  /// and `EditableText`.
  ///
  /// Input that always occupies at least 2 lines and has an infinite max.
  /// Expands vertically as needed.
  /// ```dart
  /// TextField(minLines: 2)
  /// ```
  ///
  /// Input whose height starts from 2 lines and grows up to 4 lines at which
  /// point the height limit is reached. If additional lines are entered it will
  /// scroll vertically.
  /// ```dart
  /// TextField(minLines:2, maxLines: 4)
  /// ```
  ///
  /// See the examples in [maxLines] for the complete picture of how [maxLines]
  /// and [minLines] interact to produce various behaviors.
  ///
  /// Defaults to null.
  /// {@endtemplate}
  final int? minLines;

  /// {@template flutter.widgets.editableText.expands}
  /// Whether this widget's height will be sized to fill its parent.
  ///
  /// If set to true and wrapped in a parent widget like [Expanded] or
  /// [SizedBox], the input will expand to fill the parent.
  ///
  /// [maxLines] and [minLines] must both be null when this is set to true,
  /// otherwise an error is thrown.
  ///
  /// Defaults to false.
  ///
  /// See the examples in [maxLines] for the complete picture of how [maxLines],
  /// [minLines], and [expands] interact to produce various behaviors.
  ///
  /// Input that matches the height of its parent:
  /// ```dart
  /// Expanded(
  ///   child: TextField(maxLines: null, expands: true),
  /// )
  /// ```
  /// {@endtemplate}
  final bool expands;

  /// {@template flutter.widgets.editableText.autofocus}
  /// Whether this text field should focus itself if nothing else is already
  /// focused.
  ///
  /// If true, the keyboard will open as soon as this text field obtains focus.
  /// Otherwise, the keyboard is only shown after the user taps the text field.
  ///
  /// Defaults to false. Cannot be null.
  /// {@endtemplate}
  // See https://github.com/flutter/flutter/issues/7035 for the rationale for this
  // keyboard behavior.
  final bool autofocus;

  /// The color to use when painting the selection.
  ///
  /// For [CupertinoTextField]s, the value is set to the ambient
  /// [CupertinoThemeData.primaryColor] with 20% opacity. For [TextField]s, the
  /// value is set to the ambient [ThemeData.textSelectionColor].
  final Color? selectionColor;

  /// Optional delegate for building the text selection handles and toolbar.
  ///
  /// The [EditableText] widget used on its own will not trigger the display
  /// of the selection toolbar by itself. The toolbar is shown by calling
  /// [EditableTextState.showToolbar] in response to an appropriate user event.
  ///
  /// See also:
  ///
  ///  * [CupertinoTextField], which wraps an [EditableText] and which shows the
  ///    selection toolbar upon user events that are appropriate on the iOS
  ///    platform.
  ///  * [TextField], a Material Design themed wrapper of [EditableText], which
  ///    shows the selection toolbar upon appropriate user events based on the
  ///    user's platform set in [ThemeData.platform].
  final TextSelectionControls? selectionControls;

  /// {@template flutter.widgets.editableText.keyboardType}
  /// The type of keyboard to use for editing the text.
  ///
  /// Defaults to [TextInputType.text] if [maxLines] is one and
  /// [TextInputType.multiline] otherwise.
  /// {@endtemplate}
  final TextInputType keyboardType;

  /// The type of action button to use with the soft keyboard.
  final TextInputAction? textInputAction;

  /// {@template flutter.widgets.editableText.onChanged}
  /// Called when the user initiates a change to the TextField's
  /// value: when they have inserted or deleted text.
  ///
  /// This callback doesn't run when the TextField's text is changed
  /// programmatically, via the TextField's [controller]. Typically it
  /// isn't necessary to be notified of such changes, since they're
  /// initiated by the app itself.
  ///
  /// To be notified of all changes to the TextField's text, cursor,
  /// and selection, one can add a listener to its [controller] with
  /// [TextEditingController.addListener].
  ///
  /// {@tool dartpad --template=stateful_widget_material}
  ///
  /// This example shows how onChanged could be used to check the TextField's
  /// current value each time the user inserts or deletes a character.
  ///
  /// ```dart
  /// TextEditingController _controller;
  ///
  /// void initState() {
  ///   super.initState();
  ///   _controller = TextEditingController();
  /// }
  ///
  /// void dispose() {
  ///   _controller.dispose();
  ///   super.dispose();
  /// }
  ///
  /// Widget build(BuildContext context) {
  ///   return Scaffold(
  ///     body: Column(
  ///       mainAxisAlignment: MainAxisAlignment.center,
  ///       children: <Widget>[
  ///         const Text('What number comes next in the sequence?'),
  ///         const Text('1, 1, 2, 3, 5, 8...?'),
  ///         TextField(
  ///           controller: _controller,
  ///           onChanged: (String value) async {
  ///             if (value != '13') {
  ///               return;
  ///             }
  ///             await showDialog<void>(
  ///               context: context,
  ///               builder: (BuildContext context) {
  ///                 return AlertDialog(
  ///                   title: const Text('Thats correct!'),
  ///                   content: Text ('13 is the right answer.'),
  ///                   actions: <Widget>[
  ///                     TextButton(
  ///                       onPressed: () { Navigator.pop(context); },
  ///                       child: const Text('OK'),
  ///                     ),
  ///                   ],
  ///                 );
  ///               },
  ///             );
  ///           },
  ///         ),
  ///       ],
  ///     ),
  ///   );
  /// }
  /// ```
  /// {@end-tool}
  /// {@endtemplate}
  ///
  /// See also:
  ///
  ///  * [inputFormatters], which are called before [onChanged]
  ///    runs and can validate and change ("format") the input value.
  ///  * [onEditingComplete], [onSubmitted], [onSelectionChanged]:
  ///    which are more specialized input change notifications.
  final ValueChanged<String>? onChanged;

  /// {@template flutter.widgets.editableText.onEditingComplete}
  /// Called when the user submits editable content (e.g., user presses the "done"
  /// button on the keyboard).
  ///
  /// The default implementation of [onEditingComplete] executes 2 different
  /// behaviors based on the situation:
  ///
  ///  - When a completion action is pressed, such as "done", "go", "send", or
  ///    "search", the user's content is submitted to the [controller] and then
  ///    focus is given up.
  ///
  ///  - When a non-completion action is pressed, such as "next" or "previous",
  ///    the user's content is submitted to the [controller], but focus is not
  ///    given up because developers may want to immediately move focus to
  ///    another input widget within [onSubmitted].
  ///
  /// Providing [onEditingComplete] prevents the aforementioned default behavior.
  /// {@endtemplate}
  final VoidCallback? onEditingComplete;

  /// {@template flutter.widgets.editableText.onSubmitted}
  /// Called when the user indicates that they are done editing the text in the
  /// field.
  /// {@endtemplate}
  ///
  /// {@tool dartpad --template=stateful_widget_material}
  /// When a non-completion action is pressed, such as "next" or "previous", it
  /// is often desirable to move the focus to the next or previous field.  To do
  /// this, handle it as in this example, by calling [FocusNode.nextFocus] in
  /// the `onFieldSubmitted` callback of [TextFormField]. ([TextFormField] wraps
  /// [EditableText] internally, and uses the value of `onFieldSubmitted` as its
  /// [onSubmitted]).
  ///
  /// ```dart
  /// FocusScopeNode _focusScopeNode = FocusScopeNode();
  /// final _controller1 = TextEditingController();
  /// final _controller2 = TextEditingController();
  ///
  /// void dispose() {
  ///   _focusScopeNode.dispose();
  ///   _controller1.dispose();
  ///   _controller2.dispose();
  ///   super.dispose();
  /// }
  ///
  /// void _handleSubmitted(String value) {
  ///   _focusScopeNode.nextFocus();
  /// }
  ///
  /// Widget build(BuildContext context) {
  ///   return Scaffold(
  ///     body: FocusScope(
  ///       node: _focusScopeNode,
  ///       child: Column(
  ///         mainAxisAlignment: MainAxisAlignment.center,
  ///         children: <Widget>[
  ///           Padding(
  ///             padding: const EdgeInsets.all(8.0),
  ///             child: TextFormField(
  ///               textInputAction: TextInputAction.next,
  ///               onFieldSubmitted: _handleSubmitted,
  ///               controller: _controller1,
  ///               decoration: InputDecoration(border: OutlineInputBorder()),
  ///             ),
  ///           ),
  ///           Padding(
  ///             padding: const EdgeInsets.all(8.0),
  ///             child: TextFormField(
  ///               textInputAction: TextInputAction.next,
  ///               onFieldSubmitted: _handleSubmitted,
  ///               controller: _controller2,
  ///               decoration: InputDecoration(border: OutlineInputBorder()),
  ///             ),
  ///           ),
  ///         ],
  ///       ),
  ///     ),
  ///   );
  /// }
  /// ```
  /// {@end-tool}
  final ValueChanged<String>? onSubmitted;

  /// {@template flutter.widgets.editableText.onAppPrivateCommand}
  /// Called when the result of an app private command is received.
  /// {@endtemplate}
  final AppPrivateCommandCallback? onAppPrivateCommand;

  /// {@template flutter.widgets.editableText.onSelectionChanged}
  /// Called when the user changes the selection of text (including the cursor
  /// location).
  /// {@endtemplate}
  final SelectionChangedCallback? onSelectionChanged;

  /// {@macro flutter.widgets.textSelection.onSelectionHandleTapped}
  final VoidCallback? onSelectionHandleTapped;

  /// {@template flutter.widgets.editableText.inputFormatters}
  /// Optional input validation and formatting overrides.
  ///
  /// Formatters are run in the provided order when the text input changes.
  /// {@endtemplate}
  final List<TextInputFormatter>? inputFormatters;

  /// The cursor for a mouse pointer when it enters or is hovering over the
  /// widget.
  ///
  /// If this property is null, [SystemMouseCursors.text] will be used.
  ///
  /// The [mouseCursor] is the only property of [EditableText] that controls the
  /// appearance of the mouse pointer. All other properties related to "cursor"
  /// stands for the text cursor, which is usually a blinking vertical line at
  /// the editing position.
  final MouseCursor? mouseCursor;

  /// If true, the [RenderEditable] created by this widget will not handle
  /// pointer events, see [RenderEditable] and [RenderEditable.ignorePointer].
  ///
  /// This property is false by default.
  final bool rendererIgnoresPointer;

  /// {@template flutter.widgets.editableText.cursorWidth}
  /// How thick the cursor will be.
  ///
  /// Defaults to 2.0.
  ///
  /// The cursor will draw under the text. The cursor width will extend
  /// to the right of the boundary between characters for left-to-right text
  /// and to the left for right-to-left text. This corresponds to extending
  /// downstream relative to the selected position. Negative values may be used
  /// to reverse this behavior.
  /// {@endtemplate}
  final double cursorWidth;

  /// {@template flutter.widgets.editableText.cursorHeight}
  /// How tall the cursor will be.
  ///
  /// If this property is null, [RenderEditable.preferredLineHeight] will be used.
  /// {@endtemplate}
  final double? cursorHeight;

  /// {@template flutter.widgets.editableText.cursorRadius}
  /// How rounded the corners of the cursor should be.
  ///
  /// By default, the cursor has no radius.
  /// {@endtemplate}
  final Radius? cursorRadius;

  /// Whether the cursor will animate from fully transparent to fully opaque
  /// during each cursor blink.
  ///
  /// By default, the cursor opacity will animate on iOS platforms and will not
  /// animate on Android platforms.
  final bool cursorOpacityAnimates;

  ///{@macro flutter.rendering.editable.cursorOffset}
  final Offset? cursorOffset;

  ///{@macro flutter.rendering.editable.paintCursorOnTop}
  final bool paintCursorAboveText;

  /// Controls how tall the selection highlight boxes are computed to be.
  ///
  /// See [ui.BoxHeightStyle] for details on available styles.
  final ui.BoxHeightStyle selectionHeightStyle;

  /// Controls how wide the selection highlight boxes are computed to be.
  ///
  /// See [ui.BoxWidthStyle] for details on available styles.
  final ui.BoxWidthStyle selectionWidthStyle;

  /// The appearance of the keyboard.
  ///
  /// This setting is only honored on iOS devices.
  ///
  /// Defaults to [Brightness.light].
  final Brightness keyboardAppearance;

  /// {@template flutter.widgets.editableText.scrollPadding}
  /// Configures padding to edges surrounding a [Scrollable] when the Textfield scrolls into view.
  ///
  /// When this widget receives focus and is not completely visible (for example scrolled partially
  /// off the screen or overlapped by the keyboard)
  /// then it will attempt to make itself visible by scrolling a surrounding [Scrollable], if one is present.
  /// This value controls how far from the edges of a [Scrollable] the TextField will be positioned after the scroll.
  ///
  /// Defaults to EdgeInsets.all(20.0).
  /// {@endtemplate}
  final EdgeInsets scrollPadding;

  /// {@template flutter.widgets.editableText.enableInteractiveSelection}
  /// Whether to enable user interface affordances for changing the
  /// text selection.
  ///
  /// For example, setting this to true will enable features such as
  /// long-pressing the TextField to select text and show the
  /// cut/copy/paste menu, and tapping to move the text caret.
  ///
  /// When this is false, the text selection cannot be adjusted by
  /// the user, text cannot be copied, and the user cannot paste into
  /// the text field from the clipboard.
  /// {@endtemplate}
  final bool enableInteractiveSelection;

  /// Setting this property to true makes the cursor stop blinking or fading
  /// on and off once the cursor appears on focus. This property is useful for
  /// testing purposes.
  ///
  /// It does not affect the necessity to focus the EditableText for the cursor
  /// to appear in the first place.
  ///
  /// Defaults to false, resulting in a typical blinking cursor.
  static bool debugDeterministicCursor = false;

  /// {@macro flutter.widgets.scrollable.dragStartBehavior}
  final DragStartBehavior dragStartBehavior;

  /// {@template flutter.widgets.editableText.scrollController}
  /// The [ScrollController] to use when vertically scrolling the input.
  ///
  /// If null, it will instantiate a new ScrollController.
  ///
  /// See [Scrollable.controller].
  /// {@endtemplate}
  final ScrollController? scrollController;

  /// {@template flutter.widgets.editableText.scrollPhysics}
  /// The [ScrollPhysics] to use when vertically scrolling the input.
  ///
  /// If not specified, it will behave according to the current platform.
  ///
  /// See [Scrollable.physics].
  /// {@endtemplate}
  final ScrollPhysics? scrollPhysics;

  /// {@template flutter.widgets.editableText.selectionEnabled}
  /// Same as [enableInteractiveSelection].
  ///
  /// This getter exists primarily for consistency with
  /// [RenderEditable.selectionEnabled].
  /// {@endtemplate}
  bool get selectionEnabled => enableInteractiveSelection;

  /// {@template flutter.widgets.editableText.autofillHints}
  /// A list of strings that helps the autofill service identify the type of this
  /// text input.
  ///
  /// When set to null or empty, the text input will not send any autofill related
  /// information to the platform. As a result, it will not participate in
  /// autofills triggered by a different [AutofillClient], even if they're in the
  /// same [AutofillScope]. Additionally, on Android and web, setting this to null
  /// or empty will disable autofill for this text field.
  ///
  /// The minimum platform SDK version that supports Autofill is API level 26
  /// for Android, and iOS 10.0 for iOS.
  ///
  /// ### iOS-specific Concerns:
  ///
  /// To provide the best user experience and ensure your app fully supports
  /// password autofill on iOS, follow these steps:
  ///
  /// * Set up your iOS app's
  ///   [associated domains](https://developer.apple.com/documentation/safariservices/supporting_associated_domains_in_your_app).
  /// * Some autofill hints only work with specific [keyboardType]s. For example,
  ///   [AutofillHints.name] requires [TextInputType.name] and [AutofillHints.email]
  ///   works only with [TextInputType.emailAddress]. Make sure the input field has a
  ///   compatible [keyboardType]. Empirically, [TextInputType.name] works well
  ///   with many autofill hints that are predefined on iOS.
  /// {@endtemplate}
  /// {@macro flutter.services.autofill.autofillHints}
  final Iterable<String>? autofillHints;

  /// {@macro flutter.widgets.Clip}
  ///
  /// Defaults to [Clip.hardEdge].
  final Clip clipBehavior;

  /// Restoration ID to save and restore the scroll offset of the
  /// [EditableText].
  ///
  /// If a restoration id is provided, the [EditableText] will persist its
  /// current scroll offset and restore it during state restoration.
  ///
  /// The scroll offset is persisted in a [RestorationBucket] claimed from
  /// the surrounding [RestorationScope] using the provided restoration ID.
  ///
  /// Persisting and restoring the content of the [EditableText] is the
  /// responsibilility of the owner of the [controller], who may use a
  /// [RestorableTextEditingController] for that purpose.
  ///
  /// See also:
  ///
  ///  * [RestorationManager], which explains how state restoration works in
  ///    Flutter.
  final String? restorationId;

  // Infer the keyboard type of an `EditableText` if it's not specified.
  static TextInputType _inferKeyboardType({
    required Iterable<String>? autofillHints,
    required int? maxLines,
  }) {
    if (autofillHints?.isEmpty ?? true) {
      return maxLines == 1 ? TextInputType.text : TextInputType.multiline;
    }

    TextInputType? returnValue;
    final String effectiveHint = autofillHints!.first;

    // On iOS oftentimes specifying a text content type is not enough to qualify
    // the input field for autofill. The keyboard type also needs to be compatible
    // with the content type. To get autofill to work by default on EditableText,
    // the keyboard type inference on iOS is done differently from other platforms.
    //
    // The entries with "autofill not working" comments are the iOS text content
    // types that should work with the specified keyboard type but won't trigger
    // (even within a native app). Tested on iOS 13.5.
    if (!kIsWeb) {
      switch (defaultTargetPlatform) {
        case TargetPlatform.iOS:
        case TargetPlatform.macOS:
          const Map<String, TextInputType> iOSKeyboardType = <String, TextInputType> {
            AutofillHints.addressCity : TextInputType.name,
            AutofillHints.addressCityAndState : TextInputType.name, // Autofill not working.
            AutofillHints.addressState : TextInputType.name,
            AutofillHints.countryName : TextInputType.name,
            AutofillHints.creditCardNumber : TextInputType.number,  // Couldn't test.
            AutofillHints.email : TextInputType.emailAddress,
            AutofillHints.familyName : TextInputType.name,
            AutofillHints.fullStreetAddress : TextInputType.name,
            AutofillHints.givenName : TextInputType.name,
            AutofillHints.jobTitle : TextInputType.name,            // Autofill not working.
            AutofillHints.location : TextInputType.name,            // Autofill not working.
            AutofillHints.middleName : TextInputType.name,          // Autofill not working.
            AutofillHints.name : TextInputType.name,
            AutofillHints.namePrefix : TextInputType.name,          // Autofill not working.
            AutofillHints.nameSuffix : TextInputType.name,          // Autofill not working.
            AutofillHints.newPassword : TextInputType.text,
            AutofillHints.newUsername : TextInputType.text,
            AutofillHints.nickname : TextInputType.name,            // Autofill not working.
            AutofillHints.oneTimeCode : TextInputType.number,
            AutofillHints.organizationName : TextInputType.text,    // Autofill not working.
            AutofillHints.password : TextInputType.text,
            AutofillHints.postalCode : TextInputType.name,
            AutofillHints.streetAddressLine1 : TextInputType.name,
            AutofillHints.streetAddressLine2 : TextInputType.name,  // Autofill not working.
            AutofillHints.sublocality : TextInputType.name,         // Autofill not working.
            AutofillHints.telephoneNumber : TextInputType.name,
            AutofillHints.url : TextInputType.url,                  // Autofill not working.
            AutofillHints.username : TextInputType.text,
          };

          returnValue = iOSKeyboardType[effectiveHint];
          break;
        case TargetPlatform.android:
        case TargetPlatform.fuchsia:
        case TargetPlatform.linux:
        case TargetPlatform.windows:
          break;
      }
    }

    if (returnValue != null || maxLines != 1)
      return returnValue ?? TextInputType.multiline;

    const Map<String, TextInputType> inferKeyboardType = <String, TextInputType> {
      AutofillHints.addressCity : TextInputType.streetAddress,
      AutofillHints.addressCityAndState : TextInputType.streetAddress,
      AutofillHints.addressState : TextInputType.streetAddress,
      AutofillHints.birthday : TextInputType.datetime,
      AutofillHints.birthdayDay : TextInputType.datetime,
      AutofillHints.birthdayMonth : TextInputType.datetime,
      AutofillHints.birthdayYear : TextInputType.datetime,
      AutofillHints.countryCode : TextInputType.number,
      AutofillHints.countryName : TextInputType.text,
      AutofillHints.creditCardExpirationDate : TextInputType.datetime,
      AutofillHints.creditCardExpirationDay : TextInputType.datetime,
      AutofillHints.creditCardExpirationMonth : TextInputType.datetime,
      AutofillHints.creditCardExpirationYear : TextInputType.datetime,
      AutofillHints.creditCardFamilyName : TextInputType.name,
      AutofillHints.creditCardGivenName : TextInputType.name,
      AutofillHints.creditCardMiddleName : TextInputType.name,
      AutofillHints.creditCardName : TextInputType.name,
      AutofillHints.creditCardNumber : TextInputType.number,
      AutofillHints.creditCardSecurityCode : TextInputType.number,
      AutofillHints.creditCardType : TextInputType.text,
      AutofillHints.email : TextInputType.emailAddress,
      AutofillHints.familyName : TextInputType.name,
      AutofillHints.fullStreetAddress : TextInputType.streetAddress,
      AutofillHints.gender : TextInputType.text,
      AutofillHints.givenName : TextInputType.name,
      AutofillHints.impp : TextInputType.url,
      AutofillHints.jobTitle : TextInputType.text,
      AutofillHints.language : TextInputType.text,
      AutofillHints.location : TextInputType.streetAddress,
      AutofillHints.middleInitial : TextInputType.name,
      AutofillHints.middleName : TextInputType.name,
      AutofillHints.name : TextInputType.name,
      AutofillHints.namePrefix : TextInputType.name,
      AutofillHints.nameSuffix : TextInputType.name,
      AutofillHints.newPassword : TextInputType.text,
      AutofillHints.newUsername : TextInputType.text,
      AutofillHints.nickname : TextInputType.text,
      AutofillHints.oneTimeCode : TextInputType.text,
      AutofillHints.organizationName : TextInputType.text,
      AutofillHints.password : TextInputType.text,
      AutofillHints.photo : TextInputType.text,
      AutofillHints.postalAddress : TextInputType.streetAddress,
      AutofillHints.postalAddressExtended : TextInputType.streetAddress,
      AutofillHints.postalAddressExtendedPostalCode : TextInputType.number,
      AutofillHints.postalCode : TextInputType.number,
      AutofillHints.streetAddressLevel1 : TextInputType.streetAddress,
      AutofillHints.streetAddressLevel2 : TextInputType.streetAddress,
      AutofillHints.streetAddressLevel3 : TextInputType.streetAddress,
      AutofillHints.streetAddressLevel4 : TextInputType.streetAddress,
      AutofillHints.streetAddressLine1 : TextInputType.streetAddress,
      AutofillHints.streetAddressLine2 : TextInputType.streetAddress,
      AutofillHints.streetAddressLine3 : TextInputType.streetAddress,
      AutofillHints.sublocality : TextInputType.streetAddress,
      AutofillHints.telephoneNumber : TextInputType.phone,
      AutofillHints.telephoneNumberAreaCode : TextInputType.phone,
      AutofillHints.telephoneNumberCountryCode : TextInputType.phone,
      AutofillHints.telephoneNumberDevice : TextInputType.phone,
      AutofillHints.telephoneNumberExtension : TextInputType.phone,
      AutofillHints.telephoneNumberLocal : TextInputType.phone,
      AutofillHints.telephoneNumberLocalPrefix : TextInputType.phone,
      AutofillHints.telephoneNumberLocalSuffix : TextInputType.phone,
      AutofillHints.telephoneNumberNational : TextInputType.phone,
      AutofillHints.transactionAmount : TextInputType.numberWithOptions(decimal: true),
      AutofillHints.transactionCurrency : TextInputType.text,
      AutofillHints.url : TextInputType.url,
      AutofillHints.username : TextInputType.text,
    };

    return inferKeyboardType[effectiveHint] ?? TextInputType.text;
  }

  @override
  EditableTextState createState() => EditableTextState();

  @override
  void debugFillProperties(DiagnosticPropertiesBuilder properties) {
    super.debugFillProperties(properties);
    properties.add(DiagnosticsProperty<TextEditingController>('controller', controller));
    properties.add(DiagnosticsProperty<FocusNode>('focusNode', focusNode));
    properties.add(DiagnosticsProperty<bool>('obscureText', obscureText, defaultValue: false));
    properties.add(DiagnosticsProperty<bool>('autocorrect', autocorrect, defaultValue: true));
    properties.add(EnumProperty<SmartDashesType>('smartDashesType', smartDashesType, defaultValue: obscureText ? SmartDashesType.disabled : SmartDashesType.enabled));
    properties.add(EnumProperty<SmartQuotesType>('smartQuotesType', smartQuotesType, defaultValue: obscureText ? SmartQuotesType.disabled : SmartQuotesType.enabled));
    properties.add(DiagnosticsProperty<bool>('enableSuggestions', enableSuggestions, defaultValue: true));
    style.debugFillProperties(properties);
    properties.add(EnumProperty<TextAlign>('textAlign', textAlign, defaultValue: null));
    properties.add(EnumProperty<TextDirection>('textDirection', textDirection, defaultValue: null));
    properties.add(DiagnosticsProperty<Locale>('locale', locale, defaultValue: null));
    properties.add(DoubleProperty('textScaleFactor', textScaleFactor, defaultValue: null));
    properties.add(IntProperty('maxLines', maxLines, defaultValue: 1));
    properties.add(IntProperty('minLines', minLines, defaultValue: null));
    properties.add(DiagnosticsProperty<bool>('expands', expands, defaultValue: false));
    properties.add(DiagnosticsProperty<bool>('autofocus', autofocus, defaultValue: false));
    properties.add(DiagnosticsProperty<TextInputType>('keyboardType', keyboardType, defaultValue: null));
    properties.add(DiagnosticsProperty<ScrollController>('scrollController', scrollController, defaultValue: null));
    properties.add(DiagnosticsProperty<ScrollPhysics>('scrollPhysics', scrollPhysics, defaultValue: null));
    properties.add(DiagnosticsProperty<Iterable<String>>('autofillHints', autofillHints, defaultValue: null));
    properties.add(DiagnosticsProperty<TextHeightBehavior>('textHeightBehavior', textHeightBehavior, defaultValue: null));
  }
}

/// State for a [EditableText].
class EditableTextState extends State<EditableText> with AutomaticKeepAliveClientMixin<EditableText>, WidgetsBindingObserver, TickerProviderStateMixin<EditableText> implements TextSelectionDelegate, TextInputClient, AutofillClient {
  Timer? _cursorTimer;
  bool _targetCursorVisibility = false;
  final ValueNotifier<bool> _cursorVisibilityNotifier = ValueNotifier<bool>(true);
  final GlobalKey _editableKey = GlobalKey();
  final ClipboardStatusNotifier? _clipboardStatus = kIsWeb ? null : ClipboardStatusNotifier();

  TextInputConnection? _textInputConnection;
  TextSelectionOverlay? _selectionOverlay;

  ScrollController? _scrollController;

  late AnimationController _cursorBlinkOpacityController;

  final LayerLink _toolbarLayerLink = LayerLink();
  final LayerLink _startHandleLayerLink = LayerLink();
  final LayerLink _endHandleLayerLink = LayerLink();

  bool _didAutoFocus = false;
  FocusAttachment? _focusAttachment;

  AutofillGroupState? _currentAutofillScope;
  @override
  AutofillScope? get currentAutofillScope => _currentAutofillScope;

  // Is this field in the current autofill context.
  bool _isInAutofillContext = false;

  /// Whether to create an input connection with the platform for text editing
  /// or not.
  ///
  /// Read-only input fields do not need a connection with the platform since
  /// there's no need for text editing capabilities (e.g. virtual keyboard).
  ///
  /// On the web, we always need a connection because we want some browser
  /// functionalities to continue to work on read-only input fields like:
  ///
  /// - Relevant context menu.
  /// - cmd/ctrl+c shortcut to copy.
  /// - cmd/ctrl+a to select all.
  /// - Changing the selection using a physical keyboard.
  bool get _shouldCreateInputConnection => kIsWeb || !widget.readOnly;

  // This value is an eyeball estimation of the time it takes for the iOS cursor
  // to ease in and out.
  static const Duration _fadeDuration = Duration(milliseconds: 250);

  // The time it takes for the floating cursor to snap to the text aligned
  // cursor position after the user has finished placing it.
  static const Duration _floatingCursorResetTime = Duration(milliseconds: 125);

  late AnimationController _floatingCursorResetController;

  @override
  bool get wantKeepAlive => widget.focusNode.hasFocus;

  Color get _cursorColor => widget.cursorColor.withOpacity(_cursorBlinkOpacityController.value);

  @override
  bool get cutEnabled => widget.toolbarOptions.cut && !widget.readOnly;

  @override
  bool get copyEnabled => widget.toolbarOptions.copy;

  @override
  bool get pasteEnabled => widget.toolbarOptions.paste && !widget.readOnly;

  @override
  bool get selectAllEnabled => widget.toolbarOptions.selectAll;

  void _onChangedClipboardStatus() {
    setState(() {
      // Inform the widget that the value of clipboardStatus has changed.
    });
  }

  // State lifecycle:

  @override
  void initState() {
    super.initState();
    _clipboardStatus?.addListener(_onChangedClipboardStatus);
    widget.controller.addListener(_didChangeTextEditingValue);
    _focusAttachment = widget.focusNode.attach(context);
    widget.focusNode.addListener(_handleFocusChanged);
    _scrollController = widget.scrollController ?? ScrollController();
    _scrollController!.addListener(() { _selectionOverlay?.updateForScroll(); });
    _cursorBlinkOpacityController = AnimationController(vsync: this, duration: _fadeDuration);
    _cursorBlinkOpacityController.addListener(_onCursorColorTick);
    _floatingCursorResetController = AnimationController(vsync: this);
    _floatingCursorResetController.addListener(_onFloatingCursorResetTick);
    _cursorVisibilityNotifier.value = widget.showCursor;
  }

  @override
  void didChangeDependencies() {
    super.didChangeDependencies();

    final AutofillGroupState? newAutofillGroup = AutofillGroup.of(context);
    if (currentAutofillScope != newAutofillGroup) {
      _currentAutofillScope?.unregister(autofillId);
      _currentAutofillScope = newAutofillGroup;
      newAutofillGroup?.register(this);
      _isInAutofillContext = _isInAutofillContext || _shouldBeInAutofillContext;
    }

    if (!_didAutoFocus && widget.autofocus) {
      _didAutoFocus = true;
      SchedulerBinding.instance!.addPostFrameCallback((_) {
        if (mounted) {
          FocusScope.of(context).autofocus(widget.focusNode);
        }
      });
    }
  }

  @override
  void didUpdateWidget(EditableText oldWidget) {
    super.didUpdateWidget(oldWidget);
    if (widget.controller != oldWidget.controller) {
      oldWidget.controller.removeListener(_didChangeTextEditingValue);
      widget.controller.addListener(_didChangeTextEditingValue);
      _updateRemoteEditingValueIfNeeded();
    }
    if (widget.controller.selection != oldWidget.controller.selection) {
      _selectionOverlay?.update(_value);
    }
    _selectionOverlay?.handlesVisible = widget.showSelectionHandles;
    _isInAutofillContext = _isInAutofillContext || _shouldBeInAutofillContext;

    if (widget.focusNode != oldWidget.focusNode) {
      oldWidget.focusNode.removeListener(_handleFocusChanged);
      _focusAttachment?.detach();
      _focusAttachment = widget.focusNode.attach(context);
      widget.focusNode.addListener(_handleFocusChanged);
      updateKeepAlive();
    }
    if (!_shouldCreateInputConnection) {
      _closeInputConnectionIfNeeded();
    } else {
      if (oldWidget.readOnly && _hasFocus) {
        _openInputConnection();
      }
    }

    if (kIsWeb && _hasInputConnection) {
      if (oldWidget.readOnly != widget.readOnly) {
        _textInputConnection!.updateConfig(textInputConfiguration);
      }
    }

    if (widget.style != oldWidget.style) {
      final TextStyle style = widget.style;
      // The _textInputConnection will pick up the new style when it attaches in
      // _openInputConnection.
      if (_hasInputConnection) {
        _textInputConnection!.setStyle(
          fontFamily: style.fontFamily,
          fontSize: style.fontSize,
          fontWeight: style.fontWeight,
          textDirection: _textDirection,
          textAlign: widget.textAlign,
        );
      }
    }
    if (widget.selectionEnabled && pasteEnabled && widget.selectionControls?.canPaste(this) == true) {
      _clipboardStatus?.update();
    }
  }

  @override
  void dispose() {
    _currentAutofillScope?.unregister(autofillId);
    widget.controller.removeListener(_didChangeTextEditingValue);
    _cursorBlinkOpacityController.removeListener(_onCursorColorTick);
    _floatingCursorResetController.removeListener(_onFloatingCursorResetTick);
    _closeInputConnectionIfNeeded();
    assert(!_hasInputConnection);
    _stopCursorTimer();
    assert(_cursorTimer == null);
    _selectionOverlay?.dispose();
    _selectionOverlay = null;
    _focusAttachment!.detach();
    widget.focusNode.removeListener(_handleFocusChanged);
    WidgetsBinding.instance!.removeObserver(this);
    _clipboardStatus?.removeListener(_onChangedClipboardStatus);
    _clipboardStatus?.dispose();
    super.dispose();
  }

  // TextInputClient implementation:

  // _lastFormattedUnmodifiedTextEditingValue tracks the last value
  // that the formatter ran on and is used to prevent double-formatting.
  TextEditingValue? _lastFormattedUnmodifiedTextEditingValue;
  // _lastFormattedValue tracks the last post-format value, so that it can be
  // reused without rerunning the formatter when the input value is repeated.
  TextEditingValue? _lastFormattedValue;
  // _receivedRemoteTextEditingValue is the direct value last passed in
  // updateEditingValue. This value does not get updated with the formatted
  // version.
  TextEditingValue? _receivedRemoteTextEditingValue;

  @override
  TextEditingValue get currentTextEditingValue => _value;

  bool _updateEditingValueInProgress = false;

  @override
  void updateEditingValue(TextEditingValue value) {
    _updateEditingValueInProgress = true;
    // Since we still have to support keyboard select, this is the best place
    // to disable text updating.
    if (!_shouldCreateInputConnection) {
      _updateEditingValueInProgress = false;
      return;
    }
    if (widget.readOnly) {
      // In the read-only case, we only care about selection changes, and reject
      // everything else.
      value = _value.copyWith(selection: value.selection);
    }
    _receivedRemoteTextEditingValue = value;
    if (value.text != _value.text) {
      hideToolbar();
      _showCaretOnScreen();
      _currentPromptRectRange = null;
      if (widget.obscureText && value.text.length == _value.text.length + 1) {
        _obscureShowCharTicksPending = _kObscureShowLatestCharCursorTicks;
        _obscureLatestCharIndex = _value.selection.baseOffset;
      }
    }

    if (value == _value) {
      // This is possible, for example, when the numeric keyboard is input,
      // the engine will notify twice for the same value.
      // Track at https://github.com/flutter/flutter/issues/65811
      _updateEditingValueInProgress = false;
      return;
    } else if (value.text == _value.text && value.composing == _value.composing && value.selection != _value.selection) {
      // `selection` is the only change.
      _handleSelectionChanged(value.selection, renderEditable!, SelectionChangedCause.keyboard);
    } else {
      _formatAndSetValue(value);
    }

    if (_hasInputConnection) {
      // To keep the cursor from blinking while typing, we want to restart the
      // cursor timer every time a new character is typed.
      _stopCursorTimer(resetCharTicks: false);
      _startCursorTimer();
    }
    _updateEditingValueInProgress = false;
  }

  @override
  void performAction(TextInputAction action) {
    switch (action) {
      case TextInputAction.newline:
        // If this is a multiline EditableText, do nothing for a "newline"
        // action; The newline is already inserted. Otherwise, finalize
        // editing.
        if (!_isMultiline)
          _finalizeEditing(action, shouldUnfocus: true);
        break;
      case TextInputAction.done:
      case TextInputAction.go:
      case TextInputAction.next:
      case TextInputAction.previous:
      case TextInputAction.search:
      case TextInputAction.send:
        _finalizeEditing(action, shouldUnfocus: true);
        break;
      case TextInputAction.continueAction:
      case TextInputAction.emergencyCall:
      case TextInputAction.join:
      case TextInputAction.none:
      case TextInputAction.route:
      case TextInputAction.unspecified:
        // Finalize editing, but don't give up focus because this keyboard
        // action does not imply the user is done inputting information.
        _finalizeEditing(action, shouldUnfocus: false);
        break;
    }
  }

  @override
  void performPrivateCommand(String action, Map<String, dynamic> data) {
    widget.onAppPrivateCommand!(action, data);
  }

  // The original position of the caret on FloatingCursorDragState.start.
  Rect? _startCaretRect;

  // The most recent text position as determined by the location of the floating
  // cursor.
  TextPosition? _lastTextPosition;

  // The offset of the floating cursor as determined from the start call.
  Offset? _pointOffsetOrigin;

  // The most recent position of the floating cursor.
  Offset? _lastBoundedOffset;

  // Because the center of the cursor is preferredLineHeight / 2 below the touch
  // origin, but the touch origin is used to determine which line the cursor is
  // on, we need this offset to correctly render and move the cursor.
  Offset get _floatingCursorOffset => Offset(0, renderEditable!.preferredLineHeight / 2);

  @override
  void updateFloatingCursor(RawFloatingCursorPoint point) {
    switch(point.state){
      case FloatingCursorDragState.Start:
        if (_floatingCursorResetController.isAnimating) {
          _floatingCursorResetController.stop();
          _onFloatingCursorResetTick();
        }
        // We want to send in points that are centered around a (0,0) origin, so
        // we cache the position.
        _pointOffsetOrigin = point.offset;

        final TextPosition currentTextPosition = TextPosition(offset: renderEditable!.selection!.baseOffset);
        _startCaretRect = renderEditable!.getLocalRectForCaret(currentTextPosition);

        _lastBoundedOffset = _startCaretRect!.center - _floatingCursorOffset;
        _lastTextPosition = currentTextPosition;
        renderEditable!.setFloatingCursor(point.state, _lastBoundedOffset!, _lastTextPosition!);
        break;
      case FloatingCursorDragState.Update:
        final Offset centeredPoint = point.offset! - _pointOffsetOrigin!;
        final Offset rawCursorOffset = _startCaretRect!.center + centeredPoint - _floatingCursorOffset;

        _lastBoundedOffset = renderEditable!.calculateBoundedFloatingCursorOffset(rawCursorOffset);
        _lastTextPosition = renderEditable!.getPositionForPoint(renderEditable!.localToGlobal(_lastBoundedOffset! + _floatingCursorOffset));
        renderEditable!.setFloatingCursor(point.state, _lastBoundedOffset!, _lastTextPosition!);
        break;
      case FloatingCursorDragState.End:
        // We skip animation if no update has happened.
        if (_lastTextPosition != null && _lastBoundedOffset != null) {
          _floatingCursorResetController.value = 0.0;
          _floatingCursorResetController.animateTo(1.0, duration: _floatingCursorResetTime, curve: Curves.decelerate);
        }
        break;
    }
  }

  void _onFloatingCursorResetTick() {
    final Offset finalPosition = renderEditable!.getLocalRectForCaret(_lastTextPosition!).centerLeft - _floatingCursorOffset;
    if (_floatingCursorResetController.isCompleted) {
      renderEditable!.setFloatingCursor(FloatingCursorDragState.End, finalPosition, _lastTextPosition!);
      if (_lastTextPosition!.offset != renderEditable!.selection!.baseOffset)
        // The cause is technically the force cursor, but the cause is listed as tap as the desired functionality is the same.
        _handleSelectionChanged(TextSelection.collapsed(offset: _lastTextPosition!.offset), renderEditable!, SelectionChangedCause.forcePress);
      _startCaretRect = null;
      _lastTextPosition = null;
      _pointOffsetOrigin = null;
      _lastBoundedOffset = null;
    } else {
      final double lerpValue = _floatingCursorResetController.value;
      final double lerpX = ui.lerpDouble(_lastBoundedOffset!.dx, finalPosition.dx, lerpValue)!;
      final double lerpY = ui.lerpDouble(_lastBoundedOffset!.dy, finalPosition.dy, lerpValue)!;

      renderEditable!.setFloatingCursor(FloatingCursorDragState.Update, Offset(lerpX, lerpY), _lastTextPosition!, resetLerpValue: lerpValue);
    }
  }

  void _finalizeEditing(TextInputAction action, {required bool shouldUnfocus}) {
    // Take any actions necessary now that the user has completed editing.
    if (widget.onEditingComplete != null) {
      widget.onEditingComplete!();
    } else {
      // Default behavior if the developer did not provide an
      // onEditingComplete callback: Finalize editing and remove focus, or move
      // it to the next/previous field, depending on the action.
      widget.controller.clearComposing();
      if (shouldUnfocus) {
        switch (action) {
          case TextInputAction.none:
          case TextInputAction.unspecified:
          case TextInputAction.done:
          case TextInputAction.go:
          case TextInputAction.search:
          case TextInputAction.send:
          case TextInputAction.continueAction:
          case TextInputAction.join:
          case TextInputAction.route:
          case TextInputAction.emergencyCall:
          case TextInputAction.newline:
            widget.focusNode.unfocus();
            break;
          case TextInputAction.next:
            widget.focusNode.nextFocus();
            break;
          case TextInputAction.previous:
            widget.focusNode.previousFocus();
            break;
        }
      }
    }

    // Invoke optional callback with the user's submitted content.
    if (widget.onSubmitted != null)
      widget.onSubmitted!(_value.text);
  }

  void _updateRemoteEditingValueIfNeeded() {
    if (!_hasInputConnection)
      return;
    final TextEditingValue localValue = _value;
    // We should not update back the value notified by the remote(engine) in reverse, this is redundant.
    // Unless we modify this value for some reason during processing, such as `TextInputFormatter`.
    if (_updateEditingValueInProgress && localValue == _receivedRemoteTextEditingValue)
      return;
    // In other cases, as long as the value of the [widget.controller.value] is modified,
    // `setEditingState` should be called as we do not want to skip sending real changes
    // to the engine.
    // Also see https://github.com/flutter/flutter/issues/65059#issuecomment-690254379
    _textInputConnection!.setEditingState(localValue);
  }

  TextEditingValue get _value => widget.controller.value;
  set _value(TextEditingValue value) {
    widget.controller.value = value;
  }

  bool get _hasFocus => widget.focusNode.hasFocus;
  bool get _isMultiline => widget.maxLines != 1;

  // Finds the closest scroll offset to the current scroll offset that fully
  // reveals the given caret rect. If the given rect's main axis extent is too
  // large to be fully revealed in `renderEditable`, it will be centered along
  // the main axis.
  //
  // If this is a multiline EditableText (which means the Editable can only
  // scroll vertically), the given rect's height will first be extended to match
  // `renderEditable.preferredLineHeight`, before the target scroll offset is
  // calculated.
  RevealedOffset _getOffsetToRevealCaret(Rect rect) {
    if (!_scrollController!.position.allowImplicitScrolling)
      return RevealedOffset(offset: _scrollController!.offset, rect: rect);

    final Size editableSize = renderEditable!.size;
    double additionalOffset;
    Offset unitOffset;

    if (!_isMultiline) {
      additionalOffset = rect.width >= editableSize.width
        // Center `rect` if it's oversized.
        ? editableSize.width / 2 - rect.center.dx
        // Valid additional offsets range from (rect.right - size.width)
        // to (rect.left). Pick the closest one if out of range.
        : 0.0.clamp(rect.right - editableSize.width, rect.left);
      unitOffset = const Offset(1, 0);
    } else {
      // The caret is vertically centered within the line. Expand the caret's
      // height so that it spans the line because we're going to ensure that the
      // entire expanded caret is scrolled into view.
      final Rect expandedRect = Rect.fromCenter(
        center: rect.center,
        width: rect.width,
        height: math.max(rect.height, renderEditable!.preferredLineHeight),
      );

      additionalOffset = expandedRect.height >= editableSize.height
        ? editableSize.height / 2 - expandedRect.center.dy
        : 0.0.clamp(expandedRect.bottom - editableSize.height, expandedRect.top);
      unitOffset = const Offset(0, 1);
    }

    // No overscrolling when encountering tall fonts/scripts that extend past
    // the ascent.
    final double targetOffset = (additionalOffset + _scrollController!.offset)
      .clamp(
        _scrollController!.position.minScrollExtent,
        _scrollController!.position.maxScrollExtent,
      );

    final double offsetDelta = _scrollController!.offset - targetOffset;
    return RevealedOffset(rect: rect.shift(unitOffset * offsetDelta), offset: targetOffset);
  }

  bool get _hasInputConnection => _textInputConnection != null && _textInputConnection!.attached;
  bool get _needsAutofill => widget.autofillHints?.isNotEmpty ?? false;
  bool get _shouldBeInAutofillContext => _needsAutofill && currentAutofillScope != null;

  void _openInputConnection() {
    if (!_shouldCreateInputConnection) {
      return;
    }
    if (!_hasInputConnection) {
      final TextEditingValue localValue = _value;
      _lastFormattedUnmodifiedTextEditingValue = localValue;

      // When _needsAutofill == true && currentAutofillScope == null, autofill
      // is allowed but saving the user input from the text field is
      // discouraged.
      //
      // In case the autofillScope changes from a non-null value to null, or
      // _needsAutofill changes to false from true, the platform needs to be
      // notified to exclude this field from the autofill context. So we need to
      // provide the autofillId.
      _textInputConnection = _needsAutofill && currentAutofillScope != null
        ? currentAutofillScope!.attach(this, textInputConfiguration)
        : TextInput.attach(this, _createTextInputConfiguration(_isInAutofillContext || _needsAutofill));
      _textInputConnection!.show();
      _updateSizeAndTransform();
      if (_needsAutofill) {
        // Request autofill AFTER the size and the transform have been sent to
        // the platform text input plugin.
        _textInputConnection!.requestAutofill();
      }

      final TextStyle style = widget.style;
      _textInputConnection!
        ..setStyle(
          fontFamily: style.fontFamily,
          fontSize: style.fontSize,
          fontWeight: style.fontWeight,
          textDirection: _textDirection,
          textAlign: widget.textAlign,
        )
        ..setEditingState(localValue);
    } else {
      _textInputConnection!.show();
    }
  }

  void _closeInputConnectionIfNeeded() {
    if (_hasInputConnection) {
      _textInputConnection!.close();
      _textInputConnection = null;
      _lastFormattedUnmodifiedTextEditingValue = null;
      _receivedRemoteTextEditingValue = null;
    }
  }

  void _openOrCloseInputConnectionIfNeeded() {
    if (_hasFocus && widget.focusNode.consumeKeyboardToken()) {
      _openInputConnection();
    } else if (!_hasFocus) {
      _closeInputConnectionIfNeeded();
      widget.controller.clearComposing();
    }
  }

  @override
  void connectionClosed() {
    if (_hasInputConnection) {
      _textInputConnection!.connectionClosedReceived();
      _textInputConnection = null;
      _lastFormattedUnmodifiedTextEditingValue = null;
      _receivedRemoteTextEditingValue = null;
      _finalizeEditing(TextInputAction.done, shouldUnfocus: true);
    }
  }

  /// Express interest in interacting with the keyboard.
  ///
  /// If this control is already attached to the keyboard, this function will
  /// request that the keyboard become visible. Otherwise, this function will
  /// ask the focus system that it become focused. If successful in acquiring
  /// focus, the control will then attach to the keyboard and request that the
  /// keyboard become visible.
  void requestKeyboard() {
    if (_hasFocus) {
      _openInputConnection();
    } else {
      widget.focusNode.requestFocus();
    }
  }

  void _updateOrDisposeSelectionOverlayIfNeeded() {
    if (_selectionOverlay != null) {
      if (_hasFocus) {
        _selectionOverlay!.update(_value);
      } else {
        _selectionOverlay!.dispose();
        _selectionOverlay = null;
      }
    }
  }

  void _handleSelectionChanged(TextSelection selection, RenderEditable renderObject, SelectionChangedCause? cause) {
    // We return early if the selection is not valid. This can happen when the
    // text of [EditableText] is updated at the same time as the selection is
    // changed by a gesture event.
    if (!widget.controller.isSelectionWithinTextBounds(selection))
      return;

    widget.controller.selection = selection;

    // This will show the keyboard for all selection changes on the
    // EditableWidget, not just changes triggered by user gestures.
    requestKeyboard();

    _selectionOverlay?.hide();
    _selectionOverlay = null;

    if (widget.selectionControls != null) {
      _selectionOverlay = TextSelectionOverlay(
        clipboardStatus: _clipboardStatus,
        context: context,
        value: _value,
        debugRequiredFor: widget,
        toolbarLayerLink: _toolbarLayerLink,
        startHandleLayerLink: _startHandleLayerLink,
        endHandleLayerLink: _endHandleLayerLink,
        renderObject: renderObject,
        selectionControls: widget.selectionControls,
        selectionDelegate: this,
        dragStartBehavior: widget.dragStartBehavior,
        onSelectionHandleTapped: widget.onSelectionHandleTapped,
      );
      _selectionOverlay!.handlesVisible = widget.showSelectionHandles;
      _selectionOverlay!.showHandles();
      if (widget.onSelectionChanged != null)
        widget.onSelectionChanged!(selection, cause);
    }
  }

  bool _textChangedSinceLastCaretUpdate = false;
  Rect? _currentCaretRect;

  void _handleCaretChanged(Rect caretRect) {
    _currentCaretRect = caretRect;
    // If the caret location has changed due to an update to the text or
    // selection, then scroll the caret into view.
    if (_textChangedSinceLastCaretUpdate) {
      _textChangedSinceLastCaretUpdate = false;
      _showCaretOnScreen();
    }
  }

  // Animation configuration for scrolling the caret back on screen.
  static const Duration _caretAnimationDuration = Duration(milliseconds: 100);
  static const Curve _caretAnimationCurve = Curves.fastOutSlowIn;

  bool _showCaretOnScreenScheduled = false;

  void _showCaretOnScreen() {
    if (_showCaretOnScreenScheduled) {
      return;
    }
    _showCaretOnScreenScheduled = true;
    SchedulerBinding.instance!.addPostFrameCallback((Duration _) {
      _showCaretOnScreenScheduled = false;
      if (_currentCaretRect == null || !_scrollController!.hasClients) {
        return;
      }

      final double lineHeight = renderEditable!.preferredLineHeight;

      // Enlarge the target rect by scrollPadding to ensure that caret is not
      // positioned directly at the edge after scrolling.
      double bottomSpacing = widget.scrollPadding.bottom;
      if (_selectionOverlay?.selectionControls != null) {
        final double handleHeight = _selectionOverlay!.selectionControls!
          .getHandleSize(lineHeight).height;
        final double interactiveHandleHeight = math.max(
          handleHeight,
          kMinInteractiveDimension,
        );
        final Offset anchor = _selectionOverlay!.selectionControls!
          .getHandleAnchor(
            TextSelectionHandleType.collapsed,
            lineHeight,
          );
        final double handleCenter = handleHeight / 2 - anchor.dy;
        bottomSpacing = math.max(
          handleCenter + interactiveHandleHeight / 2,
          bottomSpacing,
        );
      }

      final EdgeInsets caretPadding = widget.scrollPadding
        .copyWith(bottom: bottomSpacing);

      final RevealedOffset targetOffset = _getOffsetToRevealCaret(_currentCaretRect!);

      _scrollController!.animateTo(
        targetOffset.offset,
        duration: _caretAnimationDuration,
        curve: _caretAnimationCurve,
      );

      renderEditable!.showOnScreen(
        rect: caretPadding.inflateRect(targetOffset.rect),
        duration: _caretAnimationDuration,
        curve: _caretAnimationCurve,
      );
    });
  }

  late double _lastBottomViewInset;

  @override
  void didChangeMetrics() {
    if (_lastBottomViewInset < WidgetsBinding.instance!.window.viewInsets.bottom) {
      _showCaretOnScreen();
    }
    _lastBottomViewInset = WidgetsBinding.instance!.window.viewInsets.bottom;
  }

  _WhitespaceDirectionalityFormatter? _whitespaceFormatter;

  void _formatAndSetValue(TextEditingValue value) {
    _whitespaceFormatter ??= _WhitespaceDirectionalityFormatter(textDirection: _textDirection);

    // Check if the new value is the same as the current local value, or is the same
    // as the pre-formatting value of the previous pass (repeat call).
<<<<<<< HEAD
    final bool textChanged = _value?.text != value?.text || _lastFormattedValue?.text != value.text;
=======
    final bool textChanged = _value.text != value.text;
>>>>>>> 51fa7046
    final bool isRepeat = value == _lastFormattedUnmodifiedTextEditingValue;

    // There's no need to format when starting to compose or when continuing
    // an existing composition.
    final bool isComposing = value.composing.isValid;
    final bool isPreviouslyComposing = _lastFormattedUnmodifiedTextEditingValue?.composing.isValid ?? false;

    if ((textChanged || (!isComposing && isPreviouslyComposing)) &&
        widget.inputFormatters != null &&
        widget.inputFormatters!.isNotEmpty) {
      // Only format when the text has changed and there are available formatters.
      // Pass through the formatter regardless of repeat status if the input value is
      // different than the stored value.
      for (final TextInputFormatter formatter in widget.inputFormatters!) {
        value = formatter.formatEditUpdate(_value, value);
      }
      // Always pass the text through the whitespace directionality formatter to
      // maintain expected behavior with carets on trailing whitespace.
      value = _whitespaceFormatter!.formatEditUpdate(_value, value);
      _lastFormattedValue = value;
    }

    // Setting _value here ensures the selection and composing region info is passed.
    _value = value;
    // Use the last formatted value when an identical repeat pass is detected.
    if (isRepeat && textChanged && _lastFormattedValue != null) {
      _value = _lastFormattedValue!;
    }

    if (textChanged && widget.onChanged != null)
      widget.onChanged!(value.text);
    _lastFormattedUnmodifiedTextEditingValue = _receivedRemoteTextEditingValue;
  }

  void _onCursorColorTick() {
    renderEditable!.cursorColor = widget.cursorColor.withOpacity(_cursorBlinkOpacityController.value);
    _cursorVisibilityNotifier.value = widget.showCursor && _cursorBlinkOpacityController.value > 0;
  }

  /// Whether the blinking cursor is actually visible at this precise moment
  /// (it's hidden half the time, since it blinks).
  @visibleForTesting
  bool get cursorCurrentlyVisible => _cursorBlinkOpacityController.value > 0;

  /// The cursor blink interval (the amount of time the cursor is in the "on"
  /// state or the "off" state). A complete cursor blink period is twice this
  /// value (half on, half off).
  @visibleForTesting
  Duration get cursorBlinkInterval => _kCursorBlinkHalfPeriod;

  /// The current status of the text selection handles.
  @visibleForTesting
  TextSelectionOverlay? get selectionOverlay => _selectionOverlay;

  int _obscureShowCharTicksPending = 0;
  int? _obscureLatestCharIndex;

  void _cursorTick(Timer timer) {
    _targetCursorVisibility = !_targetCursorVisibility;
    final double targetOpacity = _targetCursorVisibility ? 1.0 : 0.0;
    if (widget.cursorOpacityAnimates) {
      // If we want to show the cursor, we will animate the opacity to the value
      // of 1.0, and likewise if we want to make it disappear, to 0.0. An easing
      // curve is used for the animation to mimic the aesthetics of the native
      // iOS cursor.
      //
      // These values and curves have been obtained through eyeballing, so are
      // likely not exactly the same as the values for native iOS.
      _cursorBlinkOpacityController.animateTo(targetOpacity, curve: Curves.easeOut);
    } else {
      _cursorBlinkOpacityController.value = targetOpacity;
    }

    if (_obscureShowCharTicksPending > 0) {
      setState(() {
        _obscureShowCharTicksPending--;
      });
    }
  }

  void _cursorWaitForStart(Timer timer) {
    assert(_kCursorBlinkHalfPeriod > _fadeDuration);
    _cursorTimer?.cancel();
    _cursorTimer = Timer.periodic(_kCursorBlinkHalfPeriod, _cursorTick);
  }

  void _startCursorTimer() {
    _targetCursorVisibility = true;
    _cursorBlinkOpacityController.value = 1.0;
    if (EditableText.debugDeterministicCursor)
      return;
    if (widget.cursorOpacityAnimates) {
      _cursorTimer = Timer.periodic(_kCursorBlinkWaitForStart, _cursorWaitForStart);
    } else {
      _cursorTimer = Timer.periodic(_kCursorBlinkHalfPeriod, _cursorTick);
    }
  }

  void _stopCursorTimer({ bool resetCharTicks = true }) {
    _cursorTimer?.cancel();
    _cursorTimer = null;
    _targetCursorVisibility = false;
    _cursorBlinkOpacityController.value = 0.0;
    if (EditableText.debugDeterministicCursor)
      return;
    if (resetCharTicks)
      _obscureShowCharTicksPending = 0;
    if (widget.cursorOpacityAnimates) {
      _cursorBlinkOpacityController.stop();
      _cursorBlinkOpacityController.value = 0.0;
    }
  }

  void _startOrStopCursorTimerIfNeeded() {
    if (_cursorTimer == null && _hasFocus && _value.selection.isCollapsed)
      _startCursorTimer();
    else if (_cursorTimer != null && (!_hasFocus || !_value.selection.isCollapsed))
      _stopCursorTimer();
  }

  void _didChangeTextEditingValue() {
    _formatAndSetValue(widget.controller.value);
    _updateRemoteEditingValueIfNeeded();
    _startOrStopCursorTimerIfNeeded();
    _updateOrDisposeSelectionOverlayIfNeeded();
    _textChangedSinceLastCaretUpdate = true;
    // TODO(abarth): Teach RenderEditable about ValueNotifier<TextEditingValue>
    // to avoid this setState().
    setState(() { /* We use widget.controller.value in build(). */ });
  }

  void _handleFocusChanged() {
    _openOrCloseInputConnectionIfNeeded();
    _startOrStopCursorTimerIfNeeded();
    _updateOrDisposeSelectionOverlayIfNeeded();
    if (_hasFocus) {
      // Listen for changing viewInsets, which indicates keyboard showing up.
      WidgetsBinding.instance!.addObserver(this);
      _lastBottomViewInset = WidgetsBinding.instance!.window.viewInsets.bottom;
      _showCaretOnScreen();
      if (!_value.selection.isValid) {
        // Place cursor at the end if the selection is invalid when we receive focus.
        _handleSelectionChanged(TextSelection.collapsed(offset: _value.text.length), renderEditable!, null);
      }
    } else {
      WidgetsBinding.instance!.removeObserver(this);
      // Clear the selection and composition state if this widget lost focus.
      _value = TextEditingValue(text: _value.text);
      _currentPromptRectRange = null;
    }
    updateKeepAlive();
  }

  void _updateSizeAndTransform() {
    if (_hasInputConnection) {
      final Size size = renderEditable!.size;
      final Matrix4 transform = renderEditable!.getTransformTo(null);
      _textInputConnection!.setEditableSizeAndTransform(size, transform);
      SchedulerBinding.instance!
          .addPostFrameCallback((Duration _) => _updateSizeAndTransform());
    }
  }

  TextDirection get _textDirection {
    final TextDirection? result = widget.textDirection ?? Directionality.of(context);
    assert(result != null, '$runtimeType created without a textDirection and with no ambient Directionality.');
    return result!;
  }

  /// The renderer for this widget's descendant.
  ///
  /// This property is typically used to notify the renderer of input gestures
  /// when [RenderEditable.ignorePointer] is true.
  RenderEditable? get renderEditable => _editableKey.currentContext!.findRenderObject() as RenderEditable?;

  @override
  TextEditingValue get textEditingValue => _value;

  double get _devicePixelRatio => MediaQuery.of(context)?.devicePixelRatio ?? 1.0;

  @override
  set textEditingValue(TextEditingValue value) {
    _selectionOverlay?.update(value);
    _formatAndSetValue(value);
  }

  @override
  void bringIntoView(TextPosition position) {
    final Rect localRect = renderEditable!.getLocalRectForCaret(position);
    final RevealedOffset targetOffset = _getOffsetToRevealCaret(localRect);

    _scrollController!.jumpTo(targetOffset.offset);
    renderEditable!.showOnScreen(rect: targetOffset.rect);
  }

  /// Shows the selection toolbar at the location of the current cursor.
  ///
  /// Returns `false` if a toolbar couldn't be shown, such as when the toolbar
  /// is already shown, or when no text selection currently exists.
  bool showToolbar() {
    // Web is using native dom elements to enable clipboard functionality of the
    // toolbar: copy, paste, select, cut. It might also provide additional
    // functionality depending on the browser (such as translate). Due to this
    // we should not show a Flutter toolbar for the editable text elements.
    if (kIsWeb) {
      return false;
    }

    if (_selectionOverlay == null || _selectionOverlay!.toolbarIsVisible) {
      return false;
    }

    _selectionOverlay!.showToolbar();
    return true;
  }

  @override
  void hideToolbar() {
    _selectionOverlay?.hide();
  }

  /// Toggles the visibility of the toolbar.
  void toggleToolbar() {
    assert(_selectionOverlay != null);
    if (_selectionOverlay!.toolbarIsVisible) {
      hideToolbar();
    } else {
      showToolbar();
    }
  }

  @override
  String get autofillId => 'EditableText-$hashCode';

  TextInputConfiguration _createTextInputConfiguration(bool needsAutofillConfiguration) {
    assert(needsAutofillConfiguration != null);
    return TextInputConfiguration(
      inputType: widget.keyboardType,
      readOnly: widget.readOnly,
      obscureText: widget.obscureText,
      autocorrect: widget.autocorrect,
      smartDashesType: widget.smartDashesType,
      smartQuotesType: widget.smartQuotesType,
      enableSuggestions: widget.enableSuggestions,
      inputAction: widget.textInputAction ?? (widget.keyboardType == TextInputType.multiline
        ? TextInputAction.newline
        : TextInputAction.done
      ),
      textCapitalization: widget.textCapitalization,
      keyboardAppearance: widget.keyboardAppearance,
      autofillConfiguration: !needsAutofillConfiguration ? null : AutofillConfiguration(
        uniqueIdentifier: autofillId,
        autofillHints: widget.autofillHints?.toList(growable: false) ?? <String>[],
        currentEditingValue: currentTextEditingValue,
      ),
    );
  }

  @override
  TextInputConfiguration get textInputConfiguration {
    return _createTextInputConfiguration(_needsAutofill);
  }

  // null if no promptRect should be shown.
  TextRange? _currentPromptRectRange;

  @override
  void showAutocorrectionPromptRect(int start, int end) {
    setState(() {
      _currentPromptRectRange = TextRange(start: start, end: end);
    });
  }

  VoidCallback? _semanticsOnCopy(TextSelectionControls? controls) {
    return widget.selectionEnabled && copyEnabled && _hasFocus && controls?.canCopy(this) == true
      ? () => controls!.handleCopy(this, _clipboardStatus)
      : null;
  }

  VoidCallback? _semanticsOnCut(TextSelectionControls? controls) {
    return widget.selectionEnabled && cutEnabled && _hasFocus && controls?.canCut(this) == true
      ? () => controls!.handleCut(this)
      : null;
  }

  VoidCallback? _semanticsOnPaste(TextSelectionControls? controls) {
    return widget.selectionEnabled && pasteEnabled && _hasFocus && controls?.canPaste(this) == true && (_clipboardStatus == null || _clipboardStatus!.value == ClipboardStatus.pasteable)
      ? () => controls!.handlePaste(this)
      : null;
  }

  @override
  Widget build(BuildContext context) {
    assert(debugCheckHasMediaQuery(context));
    _focusAttachment!.reparent();
    super.build(context); // See AutomaticKeepAliveClientMixin.

    final TextSelectionControls? controls = widget.selectionControls;
    return MouseRegion(
      cursor: widget.mouseCursor ?? SystemMouseCursors.text,
      child: Scrollable(
        excludeFromSemantics: true,
        axisDirection: _isMultiline ? AxisDirection.down : AxisDirection.right,
        controller: _scrollController,
        physics: widget.scrollPhysics,
        dragStartBehavior: widget.dragStartBehavior,
        restorationId: widget.restorationId,
        viewportBuilder: (BuildContext context, ViewportOffset offset) {
          return CompositedTransformTarget(
            link: _toolbarLayerLink,
            child: Semantics(
              onCopy: _semanticsOnCopy(controls),
              onCut: _semanticsOnCut(controls),
              onPaste: _semanticsOnPaste(controls),
              child: _Editable(
                key: _editableKey,
                startHandleLayerLink: _startHandleLayerLink,
                endHandleLayerLink: _endHandleLayerLink,
                textSpan: buildTextSpan(),
                value: _value,
                cursorColor: _cursorColor,
                backgroundCursorColor: widget.backgroundCursorColor,
                showCursor: EditableText.debugDeterministicCursor
                    ? ValueNotifier<bool>(widget.showCursor)
                    : _cursorVisibilityNotifier,
                forceLine: widget.forceLine,
                readOnly: widget.readOnly,
                hasFocus: _hasFocus,
                maxLines: widget.maxLines,
                minLines: widget.minLines,
                expands: widget.expands,
                strutStyle: widget.strutStyle,
                selectionColor: widget.selectionColor,
                textScaleFactor: widget.textScaleFactor ?? MediaQuery.textScaleFactorOf(context),
                textAlign: widget.textAlign,
                textDirection: _textDirection,
                locale: widget.locale,
                textHeightBehavior: widget.textHeightBehavior ?? DefaultTextHeightBehavior.of(context),
                textWidthBasis: widget.textWidthBasis,
                obscuringCharacter: widget.obscuringCharacter,
                obscureText: widget.obscureText,
                autocorrect: widget.autocorrect,
                smartDashesType: widget.smartDashesType,
                smartQuotesType: widget.smartQuotesType,
                enableSuggestions: widget.enableSuggestions,
                offset: offset,
                onSelectionChanged: _handleSelectionChanged,
                onCaretChanged: _handleCaretChanged,
                rendererIgnoresPointer: widget.rendererIgnoresPointer,
                cursorWidth: widget.cursorWidth,
                cursorHeight: widget.cursorHeight,
                cursorRadius: widget.cursorRadius,
                cursorOffset: widget.cursorOffset,
                selectionHeightStyle: widget.selectionHeightStyle,
                selectionWidthStyle: widget.selectionWidthStyle,
                paintCursorAboveText: widget.paintCursorAboveText,
                enableInteractiveSelection: widget.enableInteractiveSelection,
                textSelectionDelegate: this,
                devicePixelRatio: _devicePixelRatio,
                promptRectRange: _currentPromptRectRange,
                promptRectColor: widget.autocorrectionTextRectColor,
                clipBehavior: widget.clipBehavior,
              ),
            ),
          );
        },
      ),
    );
  }

  /// Builds [TextSpan] from current editing value.
  ///
  /// By default makes text in composing range appear as underlined.
  /// Descendants can override this method to customize appearance of text.
  TextSpan buildTextSpan() {
    if (widget.obscureText) {
      String text = _value.text;
      text = widget.obscuringCharacter * text.length;
      // Reveal the latest character in an obscured field only on mobile.
      if ((defaultTargetPlatform == TargetPlatform.android ||
              defaultTargetPlatform == TargetPlatform.iOS ||
              defaultTargetPlatform == TargetPlatform.fuchsia) &&
          !kIsWeb) {
        final int? o =
            _obscureShowCharTicksPending > 0 ? _obscureLatestCharIndex : null;
        if (o != null && o >= 0 && o < text.length)
          text = text.replaceRange(o, o + 1, _value.text.substring(o, o + 1));
      }
      return TextSpan(style: widget.style, text: text);
    }
    // Read only mode should not paint text composing.
    return widget.controller.buildTextSpan(
      style: widget.style,
      withComposing: !widget.readOnly,
    );
  }
}

class _Editable extends LeafRenderObjectWidget {
  const _Editable({
    Key? key,
    required this.textSpan,
    required this.value,
    required this.startHandleLayerLink,
    required this.endHandleLayerLink,
    this.cursorColor,
    this.backgroundCursorColor,
    required this.showCursor,
    required this.forceLine,
    required this.readOnly,
    this.textHeightBehavior,
    required this.textWidthBasis,
    required this.hasFocus,
    required this.maxLines,
    this.minLines,
    required this.expands,
    this.strutStyle,
    this.selectionColor,
    required this.textScaleFactor,
    required this.textAlign,
    required this.textDirection,
    this.locale,
    required this.obscuringCharacter,
    required this.obscureText,
    required this.autocorrect,
    required this.smartDashesType,
    required this.smartQuotesType,
    required this.enableSuggestions,
    required this.offset,
    this.onSelectionChanged,
    this.onCaretChanged,
    this.rendererIgnoresPointer = false,
    required this.cursorWidth,
    this.cursorHeight,
    this.cursorRadius,
    this.cursorOffset,
    required this.paintCursorAboveText,
    this.selectionHeightStyle = ui.BoxHeightStyle.tight,
    this.selectionWidthStyle = ui.BoxWidthStyle.tight,
    this.enableInteractiveSelection = true,
    required this.textSelectionDelegate,
    required this.devicePixelRatio,
    this.promptRectRange,
    this.promptRectColor,
    required this.clipBehavior,
  }) : assert(textDirection != null),
       assert(rendererIgnoresPointer != null),
       super(key: key);

  final TextSpan textSpan;
  final TextEditingValue value;
  final Color? cursorColor;
  final LayerLink startHandleLayerLink;
  final LayerLink endHandleLayerLink;
  final Color? backgroundCursorColor;
  final ValueNotifier<bool> showCursor;
  final bool forceLine;
  final bool readOnly;
  final bool hasFocus;
  final int? maxLines;
  final int? minLines;
  final bool expands;
  final StrutStyle? strutStyle;
  final Color? selectionColor;
  final double textScaleFactor;
  final TextAlign textAlign;
  final TextDirection textDirection;
  final Locale? locale;
  final String obscuringCharacter;
  final bool obscureText;
  final TextHeightBehavior? textHeightBehavior;
  final TextWidthBasis textWidthBasis;
  final bool autocorrect;
  final SmartDashesType smartDashesType;
  final SmartQuotesType smartQuotesType;
  final bool enableSuggestions;
  final ViewportOffset offset;
  final SelectionChangedHandler? onSelectionChanged;
  final CaretChangedHandler? onCaretChanged;
  final bool rendererIgnoresPointer;
  final double cursorWidth;
  final double? cursorHeight;
  final Radius? cursorRadius;
  final Offset? cursorOffset;
  final bool paintCursorAboveText;
  final ui.BoxHeightStyle selectionHeightStyle;
  final ui.BoxWidthStyle selectionWidthStyle;
  final bool enableInteractiveSelection;
  final TextSelectionDelegate textSelectionDelegate;
  final double devicePixelRatio;
  final TextRange? promptRectRange;
  final Color? promptRectColor;
  final Clip clipBehavior;

  @override
  RenderEditable createRenderObject(BuildContext context) {
    return RenderEditable(
      text: textSpan,
      cursorColor: cursorColor,
      startHandleLayerLink: startHandleLayerLink,
      endHandleLayerLink: endHandleLayerLink,
      backgroundCursorColor: backgroundCursorColor,
      showCursor: showCursor,
      forceLine: forceLine,
      readOnly: readOnly,
      hasFocus: hasFocus,
      maxLines: maxLines,
      minLines: minLines,
      expands: expands,
      strutStyle: strutStyle,
      selectionColor: selectionColor,
      textScaleFactor: textScaleFactor,
      textAlign: textAlign,
      textDirection: textDirection,
      locale: locale ?? Localizations.localeOf(context, nullOk: true),
      selection: value.selection,
      offset: offset,
      onSelectionChanged: onSelectionChanged,
      onCaretChanged: onCaretChanged,
      ignorePointer: rendererIgnoresPointer,
      obscuringCharacter: obscuringCharacter,
      obscureText: obscureText,
      textHeightBehavior: textHeightBehavior,
      textWidthBasis: textWidthBasis,
      cursorWidth: cursorWidth,
      cursorHeight: cursorHeight,
      cursorRadius: cursorRadius,
      cursorOffset: cursorOffset,
      paintCursorAboveText: paintCursorAboveText,
      selectionHeightStyle: selectionHeightStyle,
      selectionWidthStyle: selectionWidthStyle,
      enableInteractiveSelection: enableInteractiveSelection,
      textSelectionDelegate: textSelectionDelegate,
      devicePixelRatio: devicePixelRatio,
      promptRectRange: promptRectRange,
      promptRectColor: promptRectColor,
      clipBehavior: clipBehavior,
    );
  }

  @override
  void updateRenderObject(BuildContext context, RenderEditable renderObject) {
    renderObject
      ..text = textSpan
      ..cursorColor = cursorColor
      ..startHandleLayerLink = startHandleLayerLink
      ..endHandleLayerLink = endHandleLayerLink
      ..showCursor = showCursor
      ..forceLine = forceLine
      ..readOnly = readOnly
      ..hasFocus = hasFocus
      ..maxLines = maxLines
      ..minLines = minLines
      ..expands = expands
      ..strutStyle = strutStyle
      ..selectionColor = selectionColor
      ..textScaleFactor = textScaleFactor
      ..textAlign = textAlign
      ..textDirection = textDirection
      ..locale = locale ?? Localizations.localeOf(context, nullOk: true)
      ..selection = value.selection
      ..offset = offset
      ..onSelectionChanged = onSelectionChanged
      ..onCaretChanged = onCaretChanged
      ..ignorePointer = rendererIgnoresPointer
      ..textHeightBehavior = textHeightBehavior
      ..textWidthBasis = textWidthBasis
      ..obscuringCharacter = obscuringCharacter
      ..obscureText = obscureText
      ..cursorWidth = cursorWidth
      ..cursorHeight = cursorHeight
      ..cursorRadius = cursorRadius
      ..cursorOffset = cursorOffset
      ..selectionHeightStyle = selectionHeightStyle
      ..selectionWidthStyle = selectionWidthStyle
      ..textSelectionDelegate = textSelectionDelegate
      ..devicePixelRatio = devicePixelRatio
      ..paintCursorAboveText = paintCursorAboveText
      ..promptRectColor = promptRectColor
      ..clipBehavior = clipBehavior
      ..setPromptRectRange(promptRectRange);
  }
}

// This formatter inserts [Unicode.RLM] and [Unicode.LRM] into the
// string in order to preserve expected caret behavior when trailing
// whitespace is inserted.
//
// When typing in a direction that opposes the base direction
// of the paragraph, un-enclosed whitespace gets the directionality
// of the paragraph. This is often at odds with what is immediately
// being typed causing the caret to jump to the wrong side of the text.
// This formatter makes use of the RLM and LRM to cause the text
// shaper to inherently treat the whitespace as being surrounded
// by the directionality of the previous non-whitespace codepoint.
class _WhitespaceDirectionalityFormatter extends TextInputFormatter {
  // The [textDirection] should be the base directionality of the
  // paragraph/editable.
  _WhitespaceDirectionalityFormatter({TextDirection? textDirection})
    : _baseDirection = textDirection,
      _previousNonWhitespaceDirection = textDirection;

  // Using regex here instead of ICU is suboptimal, but is enough
  // to produce the correct results for any reasonable input where this
  // is even relevant. Using full ICU would be a much heavier change,
  // requiring exposure of the C++ ICU API.
  //
  // LTR covers most scripts and symbols, including but not limited to Latin,
  // ideographic scripts (Chinese, Japanese, etc), Cyrilic, Indic, and
  // SE Asian scripts.
  final RegExp _ltrRegExp = RegExp(r'[A-Za-z\u00C0-\u00D6\u00D8-\u00F6\u00F8-\u02B8\u0300-\u0590\u0800-\u1FFF\u2C00-\uFB1C\uFDFE-\uFE6F\uFEFD-\uFFFF]');
  // RTL covers Arabic, Hebrew, and other RTL languages such as Urdu,
  // Aramic, Farsi, Dhivehi.
  final RegExp _rtlRegExp = RegExp(r'[\u0591-\u07FF\uFB1D-\uFDFD\uFE70-\uFEFC]');
  // Although whitespaces are not the only codepoints that have weak directionality,
  // these are the primary cause of the caret being misplaced.
  final RegExp _whitespaceRegExp = RegExp(r'\s');

  final TextDirection? _baseDirection;
  // Tracks the directionality of the most recently encountered
  // codepoint that was not whitespace. This becomes the direction of
  // marker inserted to fully surround ambiguous whitespace.
  TextDirection? _previousNonWhitespaceDirection;

  // Prevents the formatter from attempting more expensive formatting
  // operations mixed directionality is found.
  bool _hasOpposingDirection = false;

  // See [Unicode.RLM] and [Unicode.LRM].
  //
  // We do not directly use the [Unicode] constants since they are strings.
  static const int _rlm = 0x200F;
  static const int _lrm = 0x200E;

  @override
  TextEditingValue formatEditUpdate(
    TextEditingValue oldValue,
    TextEditingValue newValue,
  ) {
    // Skip formatting (which can be more expensive) if there are no cases of
    // mixing directionality. Once a case of mixed directionality is found,
    // always perform the formatting.
    if (!_hasOpposingDirection) {
      _hasOpposingDirection = _baseDirection == TextDirection.ltr ?
        _rtlRegExp.hasMatch(newValue.text) : _ltrRegExp.hasMatch(newValue.text);
    }

    if (_hasOpposingDirection) {
      _previousNonWhitespaceDirection = _baseDirection;

      final List<int> outputCodepoints = <int>[];

      // We add/subtract from these as we insert/remove markers.
      int selectionBase = newValue.selection.baseOffset;
      int selectionExtent = newValue.selection.extentOffset;
      int composingStart = newValue.composing.start;
      int composingEnd = newValue.composing.end;

      void addToLength() {
        selectionBase += outputCodepoints.length <= selectionBase ? 1 : 0;
        selectionExtent += outputCodepoints.length <= selectionExtent ? 1 : 0;

        composingStart += outputCodepoints.length <= composingStart ? 1 : 0;
        composingEnd += outputCodepoints.length <= composingEnd ? 1 : 0;
      }
      void subtractFromLength() {
        selectionBase -= outputCodepoints.length < selectionBase ? 1 : 0;
        selectionExtent -= outputCodepoints.length < selectionExtent ? 1 : 0;

        composingStart -= outputCodepoints.length < composingStart ? 1 : 0;
        composingEnd -= outputCodepoints.length < composingEnd ? 1 : 0;
      }

     final bool isBackspace = oldValue.text.runes.length - newValue.text.runes.length == 1 &&
                              isDirectionalityMarker(oldValue.text.runes.last) &&
                              oldValue.text.substring(0, oldValue.text.length - 1) == newValue.text;

      bool previousWasWhitespace = false;
      bool previousWasDirectionalityMarker = false;
      int? previousNonWhitespaceCodepoint;
      int index = 0;
      for (final int codepoint in newValue.text.runes) {
        if (isWhitespace(codepoint)) {
          // Only compute the directionality of the non-whitespace
          // when the value is needed.
          if (!previousWasWhitespace && previousNonWhitespaceCodepoint != null) {
            _previousNonWhitespaceDirection = getDirection(previousNonWhitespaceCodepoint);
          }
          // If we already added directionality for this run of whitespace,
          // "shift" the marker added to the end of the whitespace run.
          if (previousWasWhitespace) {
            subtractFromLength();
            outputCodepoints.removeLast();
          }
          // Handle trailing whitespace deleting the directionality char instead of the whitespace.
          if (isBackspace && index == newValue.text.runes.length - 1) {
            // Do not append the whitespace to the outputCodepoints.
            subtractFromLength();
          } else {
            outputCodepoints.add(codepoint);
            addToLength();
            outputCodepoints.add(_previousNonWhitespaceDirection == TextDirection.rtl ? _rlm : _lrm);
          }

          previousWasWhitespace = true;
          previousWasDirectionalityMarker = false;
        } else if (isDirectionalityMarker(codepoint)) {
          // Handle pre-existing directionality markers. Use pre-existing marker
          // instead of the one we add.
          if (previousWasWhitespace) {
            subtractFromLength();
            outputCodepoints.removeLast();
          }
          outputCodepoints.add(codepoint);

          previousWasWhitespace = false;
          previousWasDirectionalityMarker = true;
        } else {
          // If the whitespace was already enclosed by the same directionality,
          // we can remove the artificially added marker.
          if (!previousWasDirectionalityMarker &&
              previousWasWhitespace &&
              getDirection(codepoint) == _previousNonWhitespaceDirection) {
            subtractFromLength();
            outputCodepoints.removeLast();
          }
          // Normal character, track its codepoint add it to the string.
          previousNonWhitespaceCodepoint = codepoint;
          outputCodepoints.add(codepoint);

          previousWasWhitespace = false;
          previousWasDirectionalityMarker = false;
        }
        index++;
      }
      final String formatted = String.fromCharCodes(outputCodepoints);
      return TextEditingValue(
        text: formatted,
        selection: TextSelection(
          baseOffset: selectionBase,
          extentOffset: selectionExtent,
          affinity: newValue.selection.affinity,
          isDirectional: newValue.selection.isDirectional
        ),
        composing: TextRange(start: composingStart, end: composingEnd),
      );
    }
    return newValue;
  }

  bool isWhitespace(int value) {
    return _whitespaceRegExp.hasMatch(String.fromCharCode(value));
  }

  bool isDirectionalityMarker(int value) {
    return value == _rlm || value == _lrm;
  }

  TextDirection getDirection(int value) {
    // Use the LTR version as short-circuiting will be more efficient since
    // there are more LTR codepoints.
    return _ltrRegExp.hasMatch(String.fromCharCode(value)) ? TextDirection.ltr : TextDirection.rtl;
  }
}<|MERGE_RESOLUTION|>--- conflicted
+++ resolved
@@ -2131,11 +2131,7 @@
 
     // Check if the new value is the same as the current local value, or is the same
     // as the pre-formatting value of the previous pass (repeat call).
-<<<<<<< HEAD
-    final bool textChanged = _value?.text != value?.text || _lastFormattedValue?.text != value.text;
-=======
     final bool textChanged = _value.text != value.text;
->>>>>>> 51fa7046
     final bool isRepeat = value == _lastFormattedUnmodifiedTextEditingValue;
 
     // There's no need to format when starting to compose or when continuing
@@ -2257,7 +2253,6 @@
   }
 
   void _didChangeTextEditingValue() {
-    _formatAndSetValue(widget.controller.value);
     _updateRemoteEditingValueIfNeeded();
     _startOrStopCursorTimerIfNeeded();
     _updateOrDisposeSelectionOverlayIfNeeded();
