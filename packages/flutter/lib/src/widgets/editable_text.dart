--- conflicted
+++ resolved
@@ -2023,17 +2023,6 @@
       ));
     }
 
-<<<<<<< HEAD
-    // Create a new TextInputConnection to replace the current one. This
-    // on iOS switches to a new input view and on Android restarts the
-    // input method. In both cases this call resets the IME.
-    //
-    // We do this for fidelity reasons, in case the developer calls
-    // requestFocus in the onSubmitted callback to undo the focus change.
-    // See https://github.com/flutter/flutter/issues/84240.
-    if (shouldUnfocus) {
-      _restartConnectionIfNeeded();
-=======
     // If `shouldUnfocus` is true, the text field should no longer be focused
     // after the microtask queue is drained. But in case the developer cancelled
     // the focus change in the `onSubmitted` callback by focusing this input
@@ -2046,7 +2035,6 @@
     // reset.
     if (shouldUnfocus) {
       _scheduleRestartConnection();
->>>>>>> a6d06305
     }
   }
 
@@ -2213,9 +2201,6 @@
     }
   }
 
-<<<<<<< HEAD
-  void _restartConnectionIfNeeded() {
-=======
   bool _restartConnectionScheduled = false;
   void _scheduleRestartConnection() {
     if (_restartConnectionScheduled) {
@@ -2231,7 +2216,6 @@
   // puts the focus back to this input field..
   void _restartConnectionIfNeeded() {
     _restartConnectionScheduled = false;
->>>>>>> a6d06305
     if (!_hasInputConnection || !_shouldCreateInputConnection) {
       return;
     }
@@ -2241,11 +2225,7 @@
 
     final AutofillScope? currentAutofillScope = _needsAutofill ? this.currentAutofillScope : null;
     final TextInputConnection newConnection = currentAutofillScope?.attach(this, textInputConfiguration)
-<<<<<<< HEAD
-      ?? TextInput.attach(this, _createTextInputConfiguration(_isInAutofillContext || _needsAutofill));
-=======
       ?? TextInput.attach(this, _effectiveAutofillClient.textInputConfiguration);
->>>>>>> a6d06305
     _textInputConnection = newConnection;
 
     final TextStyle style = widget.style;
