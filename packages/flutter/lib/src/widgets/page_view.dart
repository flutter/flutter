// Copyright 2014 The Flutter Authors. All rights reserved.
// Use of this source code is governed by a BSD-style license that can be
// found in the LICENSE file.

import 'dart:math' as math;

import 'package:flutter/physics.dart';
import 'package:flutter/rendering.dart';
import 'package:flutter/gestures.dart' show DragStartBehavior;
import 'package:flutter/foundation.dart' show precisionErrorTolerance;

import 'basic.dart';
import 'debug.dart';
import 'framework.dart';
import 'notification_listener.dart';
import 'page_storage.dart';
import 'scroll_context.dart';
import 'scroll_controller.dart';
import 'scroll_metrics.dart';
import 'scroll_notification.dart';
import 'scroll_physics.dart';
import 'scroll_position.dart';
import 'scroll_position_with_single_context.dart';
import 'scroll_view.dart';
import 'scrollable.dart';
import 'sliver.dart';
import 'sliver_fill.dart';
import 'viewport.dart';

/// A controller for [PageView].
///
/// A page controller lets you manipulate which page is visible in a [PageView].
/// In addition to being able to control the pixel offset of the content inside
/// the [PageView], a [PageController] also lets you control the offset in terms
/// of pages, which are increments of the viewport size.
///
/// See also:
///
///  * [PageView], which is the widget this object controls.
///
/// {@tool snippet}
///
/// This widget introduces a [MaterialApp], [Scaffold] and [PageView] with two pages
/// using the default constructor. Both pages contain an [ElevatedButton] allowing you
/// to animate the [PageView] using a [PageController].
///
/// ```dart
/// class MyPageView extends StatefulWidget {
///   MyPageView({Key key}) : super(key: key);
///
///   _MyPageViewState createState() => _MyPageViewState();
/// }
///
/// class _MyPageViewState extends State<MyPageView> {
///   PageController _pageController;
///
///   @override
///   void initState() {
///     super.initState();
///     _pageController = PageController();
///   }
///
///   @override
///   void dispose() {
///     _pageController.dispose();
///     super.dispose();
///   }
///
///   @override
///   Widget build(BuildContext context) {
///     return MaterialApp(
///       home: Scaffold(
///         body: PageView(
///           controller: _pageController,
///           children: [
///             Container(
///               color: Colors.red,
///               child: Center(
///                 child: ElevatedButton(
///                   onPressed: () {
///                     if (_pageController.hasClients) {
///                       _pageController.animateToPage(
///                         1,
///                         duration: const Duration(milliseconds: 400),
///                         curve: Curves.easeInOut,
///                       );
///                     }
///                   },
///                   child: Text('Next'),
///                 ),
///               ),
///             ),
///             Container(
///               color: Colors.blue,
///               child: Center(
///                 child: ElevatedButton(
///                   onPressed: () {
///                     if (_pageController.hasClients) {
///                       _pageController.animateToPage(
///                         0,
///                         duration: const Duration(milliseconds: 400),
///                         curve: Curves.easeInOut,
///                       );
///                     }
///                   },
///                   child: Text('Previous'),
///                 ),
///               ),
///             ),
///           ],
///         ),
///       ),
///     );
///   }
/// }
///
/// ```
/// {@end-tool}
class PageController extends ScrollController {
  /// Creates a page controller.
  ///
  /// The [initialPage], [keepPage], and [viewportFraction] arguments must not be null.
  PageController({
    this.initialPage = 0,
    this.keepPage = true,
    this.viewportFraction = 1.0,
  })  : assert(initialPage != null),
        assert(keepPage != null),
        assert(viewportFraction != null),
        assert(viewportFraction > 0.0);

  /// The page to show when first creating the [PageView].
  final int initialPage;

  /// Save the current [page] with [PageStorage] and restore it if
  /// this controller's scrollable is recreated.
  ///
  /// If this property is set to false, the current [page] is never saved
  /// and [initialPage] is always used to initialize the scroll offset.
  /// If true (the default), the initial page is used the first time the
  /// controller's scrollable is created, since there's isn't a page to
  /// restore yet. Subsequently the saved page is restored and
  /// [initialPage] is ignored.
  ///
  /// See also:
  ///
  ///  * [PageStorageKey], which should be used when more than one
  ///    scrollable appears in the same route, to distinguish the [PageStorage]
  ///    locations used to save scroll offsets.
  final bool keepPage;

  /// The fraction of the viewport that each page should occupy.
  ///
  /// Defaults to 1.0, which means each page fills the viewport in the scrolling
  /// direction.
  final double viewportFraction;

  /// The current page displayed in the controlled [PageView].
  ///
  /// There are circumstances that this [PageController] can't know the current
  /// page. Reading [page] will throw an [AssertionError] in the following cases:
  ///
  /// 1. No [PageView] is currently using this [PageController]. Once a
  /// [PageView] starts using this [PageController], the new [page]
  /// position will be derived:
  ///
  ///   * First, based on the attached [PageView]'s [BuildContext] and the
  ///     position saved at that context's [PageStorage] if [keepPage] is true.
  ///   * Second, from the [PageController]'s [initialPage].
  ///
  /// 2. More than one [PageView] using the same [PageController].
  ///
  /// The [hasClients] property can be used to check if a [PageView] is attached
  /// prior to accessing [page].
  double? get page {
    assert(
      positions.isNotEmpty,
      'PageController.page cannot be accessed before a PageView is built with it.',
    );
    assert(
      positions.length == 1,
      'The page property cannot be read when multiple PageViews are attached to '
      'the same PageController.',
    );
    final _PagePosition position = this.position as _PagePosition;
    return position.page;
  }

  /// Animates the controlled [PageView] from the current page to the given page.
  ///
  /// The animation lasts for the given duration and follows the given curve.
  /// The returned [Future] resolves when the animation completes.
  ///
  /// The `duration` and `curve` arguments must not be null.
  Future<void> animateToPage(
    int page, {
    required Duration duration,
    required Curve curve,
  }) {
    final _PagePosition position = this.position as _PagePosition;
    return position.animateTo(
      position.getPixelsFromPage(page.toDouble()),
      duration: duration,
      curve: curve,
    );
  }

  /// Changes which page is displayed in the controlled [PageView].
  ///
  /// Jumps the page position from its current value to the given value,
  /// without animation, and without checking if the new value is in range.
  void jumpToPage(int page) {
    final _PagePosition position = this.position as _PagePosition;
    position.jumpTo(position.getPixelsFromPage(page.toDouble()));
  }

  /// Animates the controlled [PageView] to the next page.
  ///
  /// The animation lasts for the given duration and follows the given curve.
  /// The returned [Future] resolves when the animation completes.
  ///
  /// The `duration` and `curve` arguments must not be null.
  Future<void> nextPage({required Duration duration, required Curve curve}) {
    return animateToPage(page!.round() + 1, duration: duration, curve: curve);
  }

  /// Animates the controlled [PageView] to the previous page.
  ///
  /// The animation lasts for the given duration and follows the given curve.
  /// The returned [Future] resolves when the animation completes.
  ///
  /// The `duration` and `curve` arguments must not be null.
  Future<void> previousPage(
      {required Duration duration, required Curve curve}) {
    return animateToPage(page!.round() - 1, duration: duration, curve: curve);
  }

  @override
  ScrollPosition createScrollPosition(ScrollPhysics physics,
      ScrollContext context, ScrollPosition? oldPosition) {
    return _PagePosition(
      physics: physics,
      context: context,
      initialPage: initialPage,
      keepPage: keepPage,
      viewportFraction: viewportFraction,
      oldPosition: oldPosition,
    );
  }

  @override
  void attach(ScrollPosition position) {
    super.attach(position);
    final _PagePosition pagePosition = position as _PagePosition;
    pagePosition.viewportFraction = viewportFraction;
  }
}

/// Metrics for a [PageView].
///
/// The metrics are available on [ScrollNotification]s generated from
/// [PageView]s.
class PageMetrics extends FixedScrollMetrics {
  /// Creates an immutable snapshot of values associated with a [PageView].
  PageMetrics({
    required double? minScrollExtent,
    required double? maxScrollExtent,
    required double? pixels,
    required double? viewportDimension,
    required AxisDirection axisDirection,
    required this.viewportFraction,
  }) : super(
          minScrollExtent: minScrollExtent,
          maxScrollExtent: maxScrollExtent,
          pixels: pixels,
          viewportDimension: viewportDimension,
          axisDirection: axisDirection,
        );

  @override
  PageMetrics copyWith({
    double? minScrollExtent,
    double? maxScrollExtent,
    double? pixels,
    double? viewportDimension,
    AxisDirection? axisDirection,
    double? viewportFraction,
  }) {
    return PageMetrics(
      minScrollExtent: minScrollExtent ??
          (hasContentDimensions ? this.minScrollExtent : null),
      maxScrollExtent: maxScrollExtent ??
          (hasContentDimensions ? this.maxScrollExtent : null),
      pixels: pixels ?? (hasPixels ? this.pixels : null),
      viewportDimension: viewportDimension ??
          (hasViewportDimension ? this.viewportDimension : null),
      axisDirection: axisDirection ?? this.axisDirection,
      viewportFraction: viewportFraction ?? this.viewportFraction,
    );
  }

  /// The current page displayed in the [PageView].
  double? get page {
    return math.max(0.0, pixels.clamp(minScrollExtent, maxScrollExtent)) /
        math.max(1.0, viewportDimension * viewportFraction);
  }

  /// The fraction of the viewport that each page occupies.
  ///
  /// Used to compute [page] from the current [pixels].
  final double viewportFraction;
}

class _PagePosition extends ScrollPositionWithSingleContext
    implements PageMetrics {
  _PagePosition({
    required ScrollPhysics physics,
    required ScrollContext context,
    this.initialPage = 0,
    bool keepPage = true,
    double viewportFraction = 1.0,
    ScrollPosition? oldPosition,
  })  : assert(initialPage != null),
        assert(keepPage != null),
        assert(viewportFraction != null),
        assert(viewportFraction > 0.0),
        _viewportFraction = viewportFraction,
        _pageToUseOnStartup = initialPage.toDouble(),
        super(
          physics: physics,
          context: context,
          initialPixels: null,
          keepScrollOffset: keepPage,
          oldPosition: oldPosition,
        );

  final int initialPage;
  double _pageToUseOnStartup;

  @override
  Future<void> ensureVisible(
    RenderObject object, {
    double alignment = 0.0,
    Duration duration = Duration.zero,
    Curve curve = Curves.ease,
    ScrollPositionAlignmentPolicy alignmentPolicy =
        ScrollPositionAlignmentPolicy.explicit,
    RenderObject? targetRenderObject,
  }) {
    // Since the _PagePosition is intended to cover the available space within
    // its viewport, stop trying to move the target render object to the center
    // - otherwise, could end up changing which page is visible and moving the
    // targetRenderObject out of the viewport.
    return super.ensureVisible(
      object,
      alignment: alignment,
      duration: duration,
      curve: curve,
      alignmentPolicy: alignmentPolicy,
      targetRenderObject: null,
    );
  }

  @override
  double get viewportFraction => _viewportFraction;
  double _viewportFraction;
  set viewportFraction(double value) {
    if (_viewportFraction == value) return;
    final double? oldPage = page;
    _viewportFraction = value;
    if (oldPage != null) forcePixels(getPixelsFromPage(oldPage));
  }

  // The amount of offset that will be added to [minScrollExtent] and subtracted
  // from [maxScrollExtent], such that every page will properly snap to the center
  // of the viewport when viewportFraction is greater than 1.
  //
  // The value is 0 if viewportFraction is less than or equal to 1, larger than 0
  // otherwise.
  double get _initialPageOffset =>
      math.max(0, viewportDimension * (viewportFraction - 1) / 2);

  double getPageFromPixels(double pixels, double viewportDimension) {
    final double actual = math.max(0.0, pixels - _initialPageOffset) /
        math.max(1.0, viewportDimension * viewportFraction);
    final double round = actual.roundToDouble();
    if ((actual - round).abs() < precisionErrorTolerance) {
      return round;
    }
    return actual;
  }

  double getPixelsFromPage(double page) {
    return page * viewportDimension * viewportFraction + _initialPageOffset;
  }

  @override
  double? get page {
    assert(
      !hasPixels || (minScrollExtent != null && maxScrollExtent != null),
      'Page value is only available after content dimensions are established.',
    );
    return !hasPixels
        ? null
        : getPageFromPixels(
            pixels.clamp(minScrollExtent, maxScrollExtent), viewportDimension);
  }

  @override
  void saveScrollOffset() {
    PageStorage.of(context.storageContext)?.writeState(
        context.storageContext, getPageFromPixels(pixels, viewportDimension));
  }

  @override
  void restoreScrollOffset() {
    if (!hasPixels) {
      final double? value = PageStorage.of(context.storageContext)
          ?.readState(context.storageContext) as double?;
      if (value != null) _pageToUseOnStartup = value;
    }
  }

  @override
  void saveOffset() {
    context.saveOffset(getPageFromPixels(pixels, viewportDimension));
  }

  @override
  void restoreOffset(double offset, {bool initialRestore = false}) {
    assert(initialRestore != null);
    assert(offset != null);
    if (initialRestore) {
      _pageToUseOnStartup = offset;
    } else {
      jumpTo(getPixelsFromPage(offset));
    }
  }

  @override
  bool applyViewportDimension(double viewportDimension) {
    final double? oldViewportDimensions =
        hasViewportDimension ? this.viewportDimension : null;
    if (viewportDimension == oldViewportDimensions) {
      return true;
    }
    final bool result = super.applyViewportDimension(viewportDimension);
    final double? oldPixels = hasPixels ? pixels : null;
    final double page = (oldPixels == null || oldViewportDimensions == 0.0)
        ? _pageToUseOnStartup
        : getPageFromPixels(oldPixels, oldViewportDimensions!);
    final double newPixels = getPixelsFromPage(page);

    if (newPixels != oldPixels) {
      correctPixels(newPixels);
      return false;
    }
    return result;
  }

  @override
  bool applyContentDimensions(double minScrollExtent, double maxScrollExtent) {
    final double newMinScrollExtent = minScrollExtent + _initialPageOffset;
    return super.applyContentDimensions(
      newMinScrollExtent,
      math.max(newMinScrollExtent, maxScrollExtent - _initialPageOffset),
    );
  }

  @override
  PageMetrics copyWith({
    double? minScrollExtent,
    double? maxScrollExtent,
    double? pixels,
    double? viewportDimension,
    AxisDirection? axisDirection,
    double? viewportFraction,
  }) {
    return PageMetrics(
      minScrollExtent: minScrollExtent ??
          (hasContentDimensions ? this.minScrollExtent : null),
      maxScrollExtent: maxScrollExtent ??
          (hasContentDimensions ? this.maxScrollExtent : null),
      pixels: pixels ?? (hasPixels ? this.pixels : null),
      viewportDimension: viewportDimension ??
          (hasViewportDimension ? this.viewportDimension : null),
      axisDirection: axisDirection ?? this.axisDirection,
      viewportFraction: viewportFraction ?? this.viewportFraction,
    );
  }
}

class _ForceImplicitScrollPhysics extends ScrollPhysics {
  const _ForceImplicitScrollPhysics({
    required this.allowImplicitScrolling,
    ScrollPhysics? parent,
  })  : assert(allowImplicitScrolling != null),
        super(parent: parent);

  @override
  _ForceImplicitScrollPhysics applyTo(ScrollPhysics? ancestor) {
    return _ForceImplicitScrollPhysics(
      allowImplicitScrolling: allowImplicitScrolling,
      parent: buildParent(ancestor),
    );
  }

  @override
  final bool allowImplicitScrolling;
}

/// Scroll physics used by a [PageView].
///
/// These physics cause the page view to snap to page boundaries.
///
/// See also:
///
///  * [ScrollPhysics], the base class which defines the API for scrolling
///    physics.
///  * [PageView.physics], which can override the physics used by a page view.
class PageScrollPhysics extends ScrollPhysics {
  /// Creates physics for a [PageView].
  const PageScrollPhysics({ScrollPhysics? parent}) : super(parent: parent);

  @override
  PageScrollPhysics applyTo(ScrollPhysics? ancestor) {
    return PageScrollPhysics(parent: buildParent(ancestor));
  }

  double _getPage(ScrollMetrics position) {
    if (position is _PagePosition) return position.page!;
    return position.pixels / position.viewportDimension;
  }

  double _getPixels(ScrollMetrics position, double page) {
    if (position is _PagePosition) return position.getPixelsFromPage(page);
    return page * position.viewportDimension;
  }

  double _getTargetPixels(
      ScrollMetrics position, Tolerance tolerance, double velocity) {
    double page = _getPage(position);
    if (velocity < -tolerance.velocity)
      page -= 0.5;
    else if (velocity > tolerance.velocity) page += 0.5;
    return _getPixels(position, page.roundToDouble());
  }

  @override
  Simulation? createBallisticSimulation(
      ScrollMetrics position, double velocity) {
    // If we're out of range and not headed back in range, defer to the parent
    // ballistics, which should put us back in range at a page boundary.
    if ((velocity <= 0.0 && position.pixels <= position.minScrollExtent) ||
        (velocity >= 0.0 && position.pixels >= position.maxScrollExtent))
      return super.createBallisticSimulation(position, velocity);
    final Tolerance tolerance = this.tolerance;
    final double target = _getTargetPixels(position, tolerance, velocity);
    if (target != position.pixels)
      return ScrollSpringSimulation(spring, position.pixels, target, velocity,
          tolerance: tolerance);
    return null;
  }

  @override
  bool get allowImplicitScrolling => false;
}

// Having this global (mutable) page controller is a bit of a hack. We need it
// to plumb in the factory for _PagePosition, but it will end up accumulating
// a large list of scroll positions. As long as you don't try to actually
// control the scroll positions, everything should be fine.
final PageController _defaultPageController = PageController();
const PageScrollPhysics _kPagePhysics = PageScrollPhysics();

/// A scrollable list that works page by page.
///
/// Each child of a page view is forced to be the same size as the viewport.
///
/// You can use a [PageController] to control which page is visible in the view.
/// In addition to being able to control the pixel offset of the content inside
/// the [PageView], a [PageController] also lets you control the offset in terms
/// of pages, which are increments of the viewport size.
///
/// The [PageController] can also be used to control the
/// [PageController.initialPage], which determines which page is shown when the
/// [PageView] is first constructed, and the [PageController.viewportFraction],
/// which determines the size of the pages as a fraction of the viewport size.
///
/// {@youtube 560 315 https://www.youtube.com/watch?v=J1gE9xvph-A}
///
/// See also:
///
///  * [PageController], which controls which page is visible in the view.
///  * [SingleChildScrollView], when you need to make a single child scrollable.
///  * [ListView], for a scrollable list of boxes.
///  * [GridView], for a scrollable grid of boxes.
///  * [ScrollNotification] and [NotificationListener], which can be used to watch
///    the scroll position without using a [ScrollController].
class PageView extends StatefulWidget {
  /// Creates a scrollable list that works page by page from an explicit [List]
  /// of widgets.
  ///
  /// This constructor is appropriate for page views with a small number of
  /// children because constructing the [List] requires doing work for every
  /// child that could possibly be displayed in the page view, instead of just
  /// those children that are actually visible.
  ///
  /// Like other widgets in the framework, this widget expects that
  /// the [children] list will not be mutated after it has been passed in here.
  /// See the documentation at [SliverChildListDelegate.children] for more details.
  ///
  /// {@template flutter.widgets.pageView.allowImplicitScrolling}
  /// The [allowImplicitScrolling] parameter must not be null. If true, the
  /// [PageView] will participate in accessibility scrolling more like a
  /// [ListView], where implicit scroll actions will move to the next page
  /// rather than into the contents of the [PageView].
  /// {@endtemplate}
  PageView({
    Key? key,
    this.scrollDirection = Axis.horizontal,
    this.reverse = false,
    PageController? controller,
    this.physics,
    this.pageSnapping = true,
    this.onPageChanged,
    this.padEnds = true,
    List<Widget> children = const <Widget>[],
    this.dragStartBehavior = DragStartBehavior.start,
    this.allowImplicitScrolling = false,
    this.restorationId,
    this.clipBehavior = Clip.hardEdge,
  })  : assert(allowImplicitScrolling != null),
        assert(clipBehavior != null),
        controller = controller ?? _defaultPageController,
        childrenDelegate = SliverChildListDelegate(children),
        super(key: key);

  /// Creates a scrollable list that works page by page using widgets that are
  /// created on demand.
  ///
  /// This constructor is appropriate for page views with a large (or infinite)
  /// number of children because the builder is called only for those children
  /// that are actually visible.
  ///
  /// Providing a non-null [itemCount] lets the [PageView] compute the maximum
  /// scroll extent.
  ///
  /// [itemBuilder] will be called only with indices greater than or equal to
  /// zero and less than [itemCount].
  ///
  /// [PageView.builder] by default does not support child reordering. If
  /// you are planning to change child order at a later time, consider using
  /// [PageView] or [PageView.custom].
  ///
  /// {@macro flutter.widgets.pageView.allowImplicitScrolling}
  PageView.builder({
    Key? key,
    this.scrollDirection = Axis.horizontal,
    this.reverse = false,
    PageController? controller,
    this.physics,
    this.pageSnapping = true,
    this.padEnds = true,
    this.onPageChanged,
    required IndexedWidgetBuilder itemBuilder,
    int? itemCount,
    this.dragStartBehavior = DragStartBehavior.start,
    this.allowImplicitScrolling = false,
    this.restorationId,
    this.clipBehavior = Clip.hardEdge,
  })  : assert(allowImplicitScrolling != null),
        assert(clipBehavior != null),
        controller = controller ?? _defaultPageController,
        childrenDelegate =
            SliverChildBuilderDelegate(itemBuilder, childCount: itemCount),
        super(key: key);

  /// Creates a scrollable list that works page by page with a custom child
  /// model.
  ///
  /// {@tool snippet}
  ///
  /// This [PageView] uses a custom [SliverChildBuilderDelegate] to support child
  /// reordering.
  ///
  /// ```dart
  /// class MyPageView extends StatefulWidget {
  ///   @override
  ///   _MyPageViewState createState() => _MyPageViewState();
  /// }
  ///
  /// class _MyPageViewState extends State<MyPageView> {
  ///   List<String> items = <String>['1', '2', '3', '4', '5'];
  ///
  ///   void _reverse() {
  ///     setState(() {
  ///       items = items.reversed.toList();
  ///     });
  ///   }
  ///
  ///   @override
  ///   Widget build(BuildContext context) {
  ///     return Scaffold(
  ///       body: SafeArea(
  ///         child: PageView.custom(
  ///           childrenDelegate: SliverChildBuilderDelegate(
  ///             (BuildContext context, int index) {
  ///               return KeepAlive(
  ///                 data: items[index],
  ///                 key: ValueKey<String>(items[index]),
  ///               );
  ///             },
  ///             childCount: items.length,
  ///             findChildIndexCallback: (Key key) {
  ///               final ValueKey valueKey = key;
  ///               final String data = valueKey.value;
  ///               return items.indexOf(data);
  ///             }
  ///           ),
  ///         ),
  ///       ),
  ///       bottomNavigationBar: BottomAppBar(
  ///         child: Row(
  ///           mainAxisAlignment: MainAxisAlignment.center,
  ///           children: <Widget>[
  ///             TextButton(
  ///               onPressed: () => _reverse(),
  ///               child: Text('Reverse items'),
  ///             ),
  ///           ],
  ///         ),
  ///       ),
  ///     );
  ///   }
  /// }
  ///
  /// class KeepAlive extends StatefulWidget {
  ///   const KeepAlive({Key key, this.data}) : super(key: key);
  ///
  ///   final String data;
  ///
  ///   @override
  ///   _KeepAliveState createState() => _KeepAliveState();
  /// }
  ///
  /// class _KeepAliveState extends State<KeepAlive> with AutomaticKeepAliveClientMixin{
  ///   @override
  ///   bool get wantKeepAlive => true;
  ///
  ///   @override
  ///   Widget build(BuildContext context) {
  ///     super.build(context);
  ///     return Text(widget.data);
  ///   }
  /// }
  /// ```
  /// {@end-tool}
  ///
  /// {@macro flutter.widgets.pageView.allowImplicitScrolling}
  PageView.custom({
    Key? key,
    this.scrollDirection = Axis.horizontal,
    this.reverse = false,
    PageController? controller,
    this.padEnds = true,
    this.physics,
    this.pageSnapping = true,
    this.onPageChanged,
    required this.childrenDelegate,
    this.dragStartBehavior = DragStartBehavior.start,
    this.allowImplicitScrolling = false,
    this.restorationId,
    this.clipBehavior = Clip.hardEdge,
  })  : assert(childrenDelegate != null),
        assert(allowImplicitScrolling != null),
        assert(clipBehavior != null),
        controller = controller ?? _defaultPageController,
        super(key: key);

  /// Controls whether the widget's pages will respond to
  /// [RenderObject.showOnScreen], which will allow for implicit accessibility
  /// scrolling.
  ///
  /// With this flag set to false, when accessibility focus reaches the end of
  /// the current page and the user attempts to move it to the next element, the
  /// focus will traverse to the next widget outside of the page view.
  ///
  /// With this flag set to true, when accessibility focus reaches the end of
  /// the current page and user attempts to move it to the next element, focus
  /// will traverse to the next page in the page view.
  final bool allowImplicitScrolling;

  /// with this flag set to false, it aligned the pageview viewport to left of the screen; can not be null
  final bool padEnds;

  /// {@macro flutter.widgets.scrollable.restorationId}
  final String? restorationId;

  /// The axis along which the page view scrolls.
  ///
  /// Defaults to [Axis.horizontal].
  final Axis scrollDirection;

  /// Whether the page view scrolls in the reading direction.
  ///
  /// For example, if the reading direction is left-to-right and
  /// [scrollDirection] is [Axis.horizontal], then the page view scrolls from
  /// left to right when [reverse] is false and from right to left when
  /// [reverse] is true.
  ///
  /// Similarly, if [scrollDirection] is [Axis.vertical], then the page view
  /// scrolls from top to bottom when [reverse] is false and from bottom to top
  /// when [reverse] is true.
  ///
  /// Defaults to false.
  final bool reverse;

  /// An object that can be used to control the position to which this page
  /// view is scrolled.
  final PageController controller;

  /// How the page view should respond to user input.
  ///
  /// For example, determines how the page view continues to animate after the
  /// user stops dragging the page view.
  ///
  /// The physics are modified to snap to page boundaries using
  /// [PageScrollPhysics] prior to being used.
  ///
  /// Defaults to matching platform conventions.
  final ScrollPhysics? physics;

  /// Set to false to disable page snapping, useful for custom scroll behavior.
  final bool pageSnapping;

  /// Called whenever the page in the center of the viewport changes.
  final ValueChanged<int>? onPageChanged;

  /// A delegate that provides the children for the [PageView].
  ///
  /// The [PageView.custom] constructor lets you specify this delegate
  /// explicitly. The [PageView] and [PageView.builder] constructors create a
  /// [childrenDelegate] that wraps the given [List] and [IndexedWidgetBuilder],
  /// respectively.
  final SliverChildDelegate childrenDelegate;

  /// {@macro flutter.widgets.scrollable.dragStartBehavior}
  final DragStartBehavior dragStartBehavior;

  /// {@macro flutter.widgets.Clip}
  ///
  /// Defaults to [Clip.hardEdge].
  final Clip clipBehavior;

  @override
  _PageViewState createState() => _PageViewState();
}

class _PageViewState extends State<PageView> {
  int _lastReportedPage = 0;

  @override
  void initState() {
    super.initState();
    _lastReportedPage = widget.controller.initialPage;
  }

  AxisDirection _getDirection(BuildContext context) {
    switch (widget.scrollDirection) {
      case Axis.horizontal:
        assert(debugCheckHasDirectionality(context));
<<<<<<< HEAD
        final TextDirection textDirection = Directionality.of(context)!;
        final AxisDirection axisDirection =
            textDirectionToAxisDirection(textDirection);
        return widget.reverse
            ? flipAxisDirection(axisDirection)
            : axisDirection;
=======
        final TextDirection textDirection = Directionality.of(context);
        final AxisDirection axisDirection = textDirectionToAxisDirection(textDirection);
        return widget.reverse ? flipAxisDirection(axisDirection) : axisDirection;
>>>>>>> 72267a6c
      case Axis.vertical:
        return widget.reverse ? AxisDirection.up : AxisDirection.down;
    }
  }

  @override
  Widget build(BuildContext context) {
    final AxisDirection axisDirection = _getDirection(context);
    final ScrollPhysics physics = _ForceImplicitScrollPhysics(
      allowImplicitScrolling: widget.allowImplicitScrolling,
    ).applyTo(widget.pageSnapping
        ? _kPagePhysics.applyTo(widget.physics)
        : widget.physics);

    return NotificationListener<ScrollNotification>(
      onNotification: (ScrollNotification notification) {
        if (notification.depth == 0 &&
            widget.onPageChanged != null &&
            notification is ScrollUpdateNotification) {
          final PageMetrics metrics = notification.metrics as PageMetrics;
          final int currentPage = metrics.page!.round();
          if (currentPage != _lastReportedPage) {
            _lastReportedPage = currentPage;
            widget.onPageChanged!(currentPage);
          }
        }
        return false;
      },
      child: Scrollable(
        dragStartBehavior: widget.dragStartBehavior,
        axisDirection: axisDirection,
        controller: widget.controller,
        physics: physics,
        restorationId: widget.restorationId,
        viewportBuilder: (BuildContext context, ViewportOffset position) {
          return Viewport(
            // TODO(dnfield): we should provide a way to set cacheExtent
            // independent of implicit scrolling:
            // https://github.com/flutter/flutter/issues/45632
            cacheExtent: widget.allowImplicitScrolling ? 1.0 : 0.0,
            cacheExtentStyle: CacheExtentStyle.viewport,
            axisDirection: axisDirection,
            offset: position,
            clipBehavior: widget.clipBehavior,
            slivers: <Widget>[
              SliverFillViewport(
                viewportFraction: widget.controller.viewportFraction,
                delegate: widget.childrenDelegate,
                padEnds: widget.padEnds,
              ),
            ],
          );
        },
      ),
    );
  }

  @override
  void debugFillProperties(DiagnosticPropertiesBuilder description) {
    super.debugFillProperties(description);
    description
        .add(EnumProperty<Axis>('scrollDirection', widget.scrollDirection));
    description.add(
        FlagProperty('reverse', value: widget.reverse, ifTrue: 'reversed'));
    description.add(DiagnosticsProperty<PageController>(
        'controller', widget.controller,
        showName: false));
    description.add(DiagnosticsProperty<ScrollPhysics>(
        'physics', widget.physics,
        showName: false));
    description.add(FlagProperty('pageSnapping',
        value: widget.pageSnapping, ifFalse: 'snapping disabled'));
    description.add(FlagProperty('allowImplicitScrolling',
        value: widget.allowImplicitScrolling,
        ifTrue: 'allow implicit scrolling'));
  }
}<|MERGE_RESOLUTION|>--- conflicted
+++ resolved
@@ -870,18 +870,9 @@
     switch (widget.scrollDirection) {
       case Axis.horizontal:
         assert(debugCheckHasDirectionality(context));
-<<<<<<< HEAD
-        final TextDirection textDirection = Directionality.of(context)!;
-        final AxisDirection axisDirection =
-            textDirectionToAxisDirection(textDirection);
-        return widget.reverse
-            ? flipAxisDirection(axisDirection)
-            : axisDirection;
-=======
         final TextDirection textDirection = Directionality.of(context);
         final AxisDirection axisDirection = textDirectionToAxisDirection(textDirection);
         return widget.reverse ? flipAxisDirection(axisDirection) : axisDirection;
->>>>>>> 72267a6c
       case Axis.vertical:
         return widget.reverse ? AxisDirection.up : AxisDirection.down;
     }
