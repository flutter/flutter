// Copyright 2015 The Chromium Authors. All rights reserved.
// Use of this source code is governed by a BSD-style license that can be
// found in the LICENSE file.

import 'dart:ui' show Color, hashList;

import 'package:flutter/cupertino.dart';
import 'package:flutter/foundation.dart';
import 'package:flutter/services.dart';
import 'package:flutter/widgets.dart';

import 'app_bar_theme.dart';
import 'banner_theme.dart';
import 'bottom_app_bar_theme.dart';
import 'bottom_sheet_theme.dart';
import 'button_theme.dart';
import 'card_theme.dart';
import 'chip_theme.dart';
import 'color_scheme.dart';
import 'colors.dart';
import 'dialog_theme.dart';
import 'floating_action_button_theme.dart';
import 'ink_splash.dart';
import 'ink_well.dart' show InteractiveInkFeatureFactory;
import 'input_decorator.dart';
import 'page_transitions_theme.dart';
import 'popup_menu_theme.dart';
import 'slider_theme.dart';
import 'snack_bar_theme.dart';
import 'tab_bar_theme.dart';
import 'text_theme.dart';
import 'toggle_buttons_theme.dart';
import 'tooltip_theme.dart';
import 'typography.dart';

export 'package:flutter/services.dart' show Brightness;

// Deriving these values is black magic. The spec claims that pressed buttons
// have a highlight of 0x66999999, but that's clearly wrong. The videos in the
// spec show that buttons have a composited highlight of #E1E1E1 on a background
// of #FAFAFA. Assuming that the highlight really has an opacity of 0x66, we can
// solve for the actual color of the highlight:
const Color _kLightThemeHighlightColor = Color(0x66BCBCBC);

// The same video shows the splash compositing to #D7D7D7 on a background of
// #E1E1E1. Again, assuming the splash has an opacity of 0x66, we can solve for
// the actual color of the splash:
const Color _kLightThemeSplashColor = Color(0x66C8C8C8);

// Unfortunately, a similar video isn't available for the dark theme, which
// means we assume the values in the spec are actually correct.
const Color _kDarkThemeHighlightColor = Color(0x40CCCCCC);
const Color _kDarkThemeSplashColor = Color(0x40CCCCCC);

/// Configures the tap target and layout size of certain Material widgets.
///
/// Changing the value in [ThemeData.materialTapTargetSize] will affect the
/// accessibility experience.
///
/// Some of the impacted widgets include:
///
///   * [FloatingActionButton], only the mini tap target size is increased.
///   * [MaterialButton]
///   * [OutlineButton]
///   * [FlatButton]
///   * [RaisedButton]
///   * [TimePicker]
///   * [SnackBar]
///   * [Chip]
///   * [RawChip]
///   * [InputChip]
///   * [ChoiceChip]
///   * [FilterChip]
///   * [ActionChip]
///   * [Radio]
///   * [Switch]
///   * [Checkbox]
enum MaterialTapTargetSize {
  /// Expands the minimum tap target size to 48px by 48px.
  ///
  /// This is the default value of [ThemeData.materialHitTestSize] and the
  /// recommended size to conform to Android accessibility scanner
  /// recommendations.
  padded,

  /// Shrinks the tap target size to the minimum provided by the Material
  /// specification.
  shrinkWrap,
}

/// Holds the color and typography values for a material design theme.
///
/// Use this class to configure a [Theme] widget.
///
/// To obtain the current theme, use [Theme.of].
@immutable
class ThemeData extends Diagnosticable {
  /// Create a [ThemeData] given a set of preferred values.
  ///
  /// Default values will be derived for arguments that are omitted.
  ///
  /// The most useful values to give are, in order of importance:
  ///
  ///  * The desired theme [brightness].
  ///
  ///  * The primary color palette (the [primarySwatch]), chosen from
  ///    one of the swatches defined by the material design spec. This
  ///    should be one of the maps from the [Colors] class that do not
  ///    have "accent" in their name.
  ///
  ///  * The [accentColor], sometimes called the secondary color, and,
  ///    if the accent color is specified, its brightness
  ///    ([accentColorBrightness]), so that the right contrasting text
  ///    color will be used over the accent color.
  ///
  /// See <https://material.io/design/color/> for
  /// more discussion on how to pick the right colors.
  factory ThemeData({
    Brightness brightness,
    MaterialColor primarySwatch,
    Color primaryColor,
    Brightness primaryColorBrightness,
    Color primaryColorLight,
    Color primaryColorDark,
    Color accentColor,
    Brightness accentColorBrightness,
    Color canvasColor,
    Color scaffoldBackgroundColor,
    Color bottomAppBarColor,
    Color cardColor,
    Color dividerColor,
    Color focusColor,
    Color hoverColor,
    Color highlightColor,
    Color splashColor,
    InteractiveInkFeatureFactory splashFactory,
    Color selectedRowColor,
    Color unselectedWidgetColor,
    Color disabledColor,
    Color buttonColor,
    ButtonThemeData buttonTheme,
    ToggleButtonsThemeData toggleButtonsTheme,
    Color secondaryHeaderColor,
    Color textSelectionColor,
    Color cursorColor,
    Color textSelectionHandleColor,
    Color backgroundColor,
    Color dialogBackgroundColor,
    Color indicatorColor,
    Color hintColor,
    Color errorColor,
    Color toggleableActiveColor,
    String fontFamily,
    TextTheme textTheme,
    TextTheme primaryTextTheme,
    TextTheme accentTextTheme,
    InputDecorationTheme inputDecorationTheme,
    IconThemeData iconTheme,
    IconThemeData primaryIconTheme,
    IconThemeData accentIconTheme,
    SliderThemeData sliderTheme,
    TabBarTheme tabBarTheme,
    TooltipThemeData tooltipTheme,
    CardTheme cardTheme,
    ChipThemeData chipTheme,
    TargetPlatform platform,
    MaterialTapTargetSize materialTapTargetSize,
    bool applyElevationOverlayColor,
    PageTransitionsTheme pageTransitionsTheme,
    AppBarTheme appBarTheme,
    BottomAppBarTheme bottomAppBarTheme,
    ColorScheme colorScheme,
    DialogTheme dialogTheme,
    FloatingActionButtonThemeData floatingActionButtonTheme,
    Typography typography,
    CupertinoThemeData cupertinoOverrideTheme,
    SnackBarThemeData snackBarTheme,
    BottomSheetThemeData bottomSheetTheme,
<<<<<<< HEAD
    MaterialBannerThemeData bannerTheme,
=======
    PopupMenuThemeData popupMenuTheme,
>>>>>>> 852bcba5
  }) {
    brightness ??= Brightness.light;
    final bool isDark = brightness == Brightness.dark;
    primarySwatch ??= Colors.blue;
    primaryColor ??= isDark ? Colors.grey[900] : primarySwatch;
    primaryColorBrightness ??= estimateBrightnessForColor(primaryColor);
    primaryColorLight ??= isDark ? Colors.grey[500] : primarySwatch[100];
    primaryColorDark ??= isDark ? Colors.black : primarySwatch[700];
    final bool primaryIsDark = primaryColorBrightness == Brightness.dark;
    toggleableActiveColor ??= isDark ? Colors.tealAccent[200] : (accentColor ?? primarySwatch[600]);
    accentColor ??= isDark ? Colors.tealAccent[200] : primarySwatch[500];
    accentColorBrightness ??= estimateBrightnessForColor(accentColor);
    final bool accentIsDark = accentColorBrightness == Brightness.dark;
    canvasColor ??= isDark ? Colors.grey[850] : Colors.grey[50];
    scaffoldBackgroundColor ??= canvasColor;
    bottomAppBarColor ??= isDark ? Colors.grey[800] : Colors.white;
    cardColor ??= isDark ? Colors.grey[800] : Colors.white;
    dividerColor ??= isDark ? const Color(0x1FFFFFFF) : const Color(0x1F000000);

    // Create a ColorScheme that is backwards compatible as possible
    // with the existing default ThemeData color values.
    colorScheme ??= ColorScheme.fromSwatch(
      primarySwatch: primarySwatch,
      primaryColorDark: primaryColorDark,
      accentColor: accentColor,
      cardColor: cardColor,
      backgroundColor: backgroundColor,
      errorColor: errorColor,
      brightness: brightness,
    );

    splashFactory ??= InkSplash.splashFactory;
    selectedRowColor ??= Colors.grey[100];
    unselectedWidgetColor ??= isDark ? Colors.white70 : Colors.black54;
    // Spec doesn't specify a dark theme secondaryHeaderColor, this is a guess.
    secondaryHeaderColor ??= isDark ? Colors.grey[700] : primarySwatch[50];
    textSelectionColor ??= isDark ? accentColor : primarySwatch[200];
    // TODO(sandrasandeep): change to color provided by Material Design team
    cursorColor = cursorColor ?? const Color.fromRGBO(66, 133, 244, 1.0);
    textSelectionHandleColor ??= isDark ? Colors.tealAccent[400] : primarySwatch[300];
    backgroundColor ??= isDark ? Colors.grey[700] : primarySwatch[200];
    dialogBackgroundColor ??= isDark ? Colors.grey[800] : Colors.white;
    indicatorColor ??= accentColor == primaryColor ? Colors.white : accentColor;
    hintColor ??= isDark ?  const Color(0x80FFFFFF) : const Color(0x8A000000);
    errorColor ??= Colors.red[700];
    inputDecorationTheme ??= const InputDecorationTheme();
    pageTransitionsTheme ??= const PageTransitionsTheme();
    primaryIconTheme ??= primaryIsDark ? const IconThemeData(color: Colors.white) : const IconThemeData(color: Colors.black);
    accentIconTheme ??= accentIsDark ? const IconThemeData(color: Colors.white) : const IconThemeData(color: Colors.black);
    iconTheme ??= isDark ? const IconThemeData(color: Colors.white) : const IconThemeData(color: Colors.black87);
    platform ??= defaultTargetPlatform;
    typography ??= Typography(platform: platform);
    final TextTheme defaultTextTheme = isDark ? typography.white : typography.black;
    textTheme = defaultTextTheme.merge(textTheme);
    final TextTheme defaultPrimaryTextTheme = primaryIsDark ? typography.white : typography.black;
    primaryTextTheme = defaultPrimaryTextTheme.merge(primaryTextTheme);
    final TextTheme defaultAccentTextTheme = accentIsDark ? typography.white : typography.black;
    accentTextTheme = defaultAccentTextTheme.merge(accentTextTheme);
    materialTapTargetSize ??= MaterialTapTargetSize.padded;
    applyElevationOverlayColor ??= false;
    if (fontFamily != null) {
      textTheme = textTheme.apply(fontFamily: fontFamily);
      primaryTextTheme = primaryTextTheme.apply(fontFamily: fontFamily);
      accentTextTheme = accentTextTheme.apply(fontFamily: fontFamily);
    }

    // Used as the default color (fill color) for RaisedButtons. Computing the
    // default for ButtonThemeData for the sake of backwards compatibility.
    buttonColor ??= isDark ? primarySwatch[600] : Colors.grey[300];
    focusColor ??= isDark ? Colors.white.withOpacity(0.12) : Colors.black.withOpacity(0.12);
    hoverColor ??= isDark ? Colors.white.withOpacity(0.04) : Colors.black.withOpacity(0.04);
    buttonTheme ??= ButtonThemeData(
      colorScheme: colorScheme,
      buttonColor: buttonColor,
      disabledColor: disabledColor,
      focusColor: focusColor,
      hoverColor: hoverColor,
      highlightColor: highlightColor,
      splashColor: splashColor,
      materialTapTargetSize: materialTapTargetSize,
    );
    toggleButtonsTheme ??= const ToggleButtonsThemeData();
    disabledColor ??= isDark ? Colors.white38 : Colors.black38;
    highlightColor ??= isDark ? _kDarkThemeHighlightColor : _kLightThemeHighlightColor;
    splashColor ??= isDark ? _kDarkThemeSplashColor : _kLightThemeSplashColor;

    sliderTheme ??= const SliderThemeData();
    tabBarTheme ??= const TabBarTheme();
    tooltipTheme ??= const TooltipThemeData();
    appBarTheme ??= const AppBarTheme();
    bottomAppBarTheme ??= const BottomAppBarTheme();
    cardTheme ??= const CardTheme();
    chipTheme ??= ChipThemeData.fromDefaults(
      secondaryColor: primaryColor,
      brightness: brightness,
      labelStyle: textTheme.body2,
    );
    dialogTheme ??= const DialogTheme();
    floatingActionButtonTheme ??= const FloatingActionButtonThemeData();
    cupertinoOverrideTheme = cupertinoOverrideTheme?.noDefault();
    snackBarTheme ??= const SnackBarThemeData();
    bottomSheetTheme ??= const BottomSheetThemeData();
<<<<<<< HEAD
    bannerTheme ??= const MaterialBannerThemeData();
=======
    popupMenuTheme ??= const PopupMenuThemeData();
>>>>>>> 852bcba5

    return ThemeData.raw(
      brightness: brightness,
      primaryColor: primaryColor,
      primaryColorBrightness: primaryColorBrightness,
      primaryColorLight: primaryColorLight,
      primaryColorDark: primaryColorDark,
      accentColor: accentColor,
      accentColorBrightness: accentColorBrightness,
      canvasColor: canvasColor,
      scaffoldBackgroundColor: scaffoldBackgroundColor,
      bottomAppBarColor: bottomAppBarColor,
      cardColor: cardColor,
      dividerColor: dividerColor,
      focusColor: focusColor,
      hoverColor: hoverColor,
      highlightColor: highlightColor,
      splashColor: splashColor,
      splashFactory: splashFactory,
      selectedRowColor: selectedRowColor,
      unselectedWidgetColor: unselectedWidgetColor,
      disabledColor: disabledColor,
      buttonTheme: buttonTheme,
      buttonColor: buttonColor,
      toggleButtonsTheme: toggleButtonsTheme,
      toggleableActiveColor: toggleableActiveColor,
      secondaryHeaderColor: secondaryHeaderColor,
      textSelectionColor: textSelectionColor,
      cursorColor: cursorColor,
      textSelectionHandleColor: textSelectionHandleColor,
      backgroundColor: backgroundColor,
      dialogBackgroundColor: dialogBackgroundColor,
      indicatorColor: indicatorColor,
      hintColor: hintColor,
      errorColor: errorColor,
      textTheme: textTheme,
      primaryTextTheme: primaryTextTheme,
      accentTextTheme: accentTextTheme,
      inputDecorationTheme: inputDecorationTheme,
      iconTheme: iconTheme,
      primaryIconTheme: primaryIconTheme,
      accentIconTheme: accentIconTheme,
      sliderTheme: sliderTheme,
      tabBarTheme: tabBarTheme,
      tooltipTheme: tooltipTheme,
      cardTheme: cardTheme,
      chipTheme: chipTheme,
      platform: platform,
      materialTapTargetSize: materialTapTargetSize,
      applyElevationOverlayColor: applyElevationOverlayColor,
      pageTransitionsTheme: pageTransitionsTheme,
      appBarTheme: appBarTheme,
      bottomAppBarTheme: bottomAppBarTheme,
      colorScheme: colorScheme,
      dialogTheme: dialogTheme,
      floatingActionButtonTheme: floatingActionButtonTheme,
      typography: typography,
      cupertinoOverrideTheme: cupertinoOverrideTheme,
      snackBarTheme: snackBarTheme,
      bottomSheetTheme: bottomSheetTheme,
<<<<<<< HEAD
      bannerTheme: bannerTheme,
=======
      popupMenuTheme: popupMenuTheme,
>>>>>>> 852bcba5
    );
  }

  /// Create a [ThemeData] given a set of exact values. All the values must be
  /// specified. They all must also be non-null except for
  /// [cupertinoOverrideTheme].
  ///
  /// This will rarely be used directly. It is used by [lerp] to
  /// create intermediate themes based on two themes created with the
  /// [new ThemeData] constructor.
  const ThemeData.raw({
    // Warning: make sure these properties are in the exact same order as in
    // operator == and in the hashValues method and in the order of fields
    // in this class, and in the lerp() method.
    @required this.brightness,
    @required this.primaryColor,
    @required this.primaryColorBrightness,
    @required this.primaryColorLight,
    @required this.primaryColorDark,
    @required this.canvasColor,
    @required this.accentColor,
    @required this.accentColorBrightness,
    @required this.scaffoldBackgroundColor,
    @required this.bottomAppBarColor,
    @required this.cardColor,
    @required this.dividerColor,
    @required this.focusColor,
    @required this.hoverColor,
    @required this.highlightColor,
    @required this.splashColor,
    @required this.splashFactory,
    @required this.selectedRowColor,
    @required this.unselectedWidgetColor,
    @required this.disabledColor,
    @required this.buttonTheme,
    @required this.buttonColor,
    @required this.toggleButtonsTheme,
    @required this.secondaryHeaderColor,
    @required this.textSelectionColor,
    @required this.cursorColor,
    @required this.textSelectionHandleColor,
    @required this.backgroundColor,
    @required this.dialogBackgroundColor,
    @required this.indicatorColor,
    @required this.hintColor,
    @required this.errorColor,
    @required this.toggleableActiveColor,
    @required this.textTheme,
    @required this.primaryTextTheme,
    @required this.accentTextTheme,
    @required this.inputDecorationTheme,
    @required this.iconTheme,
    @required this.primaryIconTheme,
    @required this.accentIconTheme,
    @required this.sliderTheme,
    @required this.tabBarTheme,
    @required this.tooltipTheme,
    @required this.cardTheme,
    @required this.chipTheme,
    @required this.platform,
    @required this.materialTapTargetSize,
    @required this.applyElevationOverlayColor,
    @required this.pageTransitionsTheme,
    @required this.appBarTheme,
    @required this.bottomAppBarTheme,
    @required this.colorScheme,
    @required this.dialogTheme,
    @required this.floatingActionButtonTheme,
    @required this.typography,
    @required this.cupertinoOverrideTheme,
    @required this.snackBarTheme,
    @required this.bottomSheetTheme,
<<<<<<< HEAD
    @required this.bannerTheme,
=======
    @required this.popupMenuTheme,
>>>>>>> 852bcba5
  }) : assert(brightness != null),
       assert(primaryColor != null),
       assert(primaryColorBrightness != null),
       assert(primaryColorLight != null),
       assert(primaryColorDark != null),
       assert(accentColor != null),
       assert(accentColorBrightness != null),
       assert(canvasColor != null),
       assert(scaffoldBackgroundColor != null),
       assert(bottomAppBarColor != null),
       assert(cardColor != null),
       assert(dividerColor != null),
       assert(focusColor != null),
       assert(hoverColor != null),
       assert(highlightColor != null),
       assert(splashColor != null),
       assert(splashFactory != null),
       assert(selectedRowColor != null),
       assert(unselectedWidgetColor != null),
       assert(disabledColor != null),
       assert(toggleableActiveColor != null),
       assert(buttonTheme != null),
       assert(toggleButtonsTheme != null),
       assert(secondaryHeaderColor != null),
       assert(textSelectionColor != null),
       assert(cursorColor != null),
       assert(textSelectionHandleColor != null),
       assert(backgroundColor != null),
       assert(dialogBackgroundColor != null),
       assert(indicatorColor != null),
       assert(hintColor != null),
       assert(errorColor != null),
       assert(textTheme != null),
       assert(primaryTextTheme != null),
       assert(accentTextTheme != null),
       assert(inputDecorationTheme != null),
       assert(iconTheme != null),
       assert(primaryIconTheme != null),
       assert(accentIconTheme != null),
       assert(sliderTheme != null),
       assert(tabBarTheme != null),
       assert(tooltipTheme != null),
       assert(cardTheme != null),
       assert(chipTheme != null),
       assert(platform != null),
       assert(materialTapTargetSize != null),
       assert(pageTransitionsTheme != null),
       assert(appBarTheme != null),
       assert(bottomAppBarTheme != null),
       assert(colorScheme != null),
       assert(dialogTheme != null),
       assert(floatingActionButtonTheme != null),
       assert(typography != null),
       assert(snackBarTheme != null),
       assert(bottomSheetTheme != null),
<<<<<<< HEAD
       assert(bannerTheme != null);
=======
       assert(popupMenuTheme != null);
>>>>>>> 852bcba5

  // Warning: make sure these properties are in the exact same order as in
  // hashValues() and in the raw constructor and in the order of fields in
  // the class and in the lerp() method.

  /// A default light blue theme.
  ///
  /// This theme does not contain text geometry. Instead, it is expected that
  /// this theme is localized using text geometry using [ThemeData.localize].
  factory ThemeData.light() => ThemeData(brightness: Brightness.light);

  /// A default dark theme with a teal accent color.
  ///
  /// This theme does not contain text geometry. Instead, it is expected that
  /// this theme is localized using text geometry using [ThemeData.localize].
  factory ThemeData.dark() => ThemeData(brightness: Brightness.dark);

  /// The default color theme. Same as [new ThemeData.light].
  ///
  /// This is used by [Theme.of] when no theme has been specified.
  ///
  /// This theme does not contain text geometry. Instead, it is expected that
  /// this theme is localized using text geometry using [ThemeData.localize].
  ///
  /// Most applications would use [Theme.of], which provides correct localized
  /// text geometry.
  factory ThemeData.fallback() => ThemeData.light();

  /// The brightness of the overall theme of the application. Used by widgets
  /// like buttons to determine what color to pick when not using the primary or
  /// accent color.
  ///
  /// When the [Brightness] is dark, the canvas, card, and primary colors are
  /// all dark. When the [Brightness] is light, the canvas and card colors
  /// are bright, and the primary color's darkness varies as described by
  /// primaryColorBrightness. The primaryColor does not contrast well with the
  /// card and canvas colors when the brightness is dark; when the brightness is
  /// dark, use Colors.white or the accentColor for a contrasting color.
  final Brightness brightness;

  /// The background color for major parts of the app (toolbars, tab bars, etc)
  ///
  /// The theme's [colorScheme] property contains [ColorScheme.primary], as
  /// well as a color that contrasts well with the primary color called
  /// [ColorScheme.onPrimary]. It might be simpler to just configure an app's
  /// visuals in terms of the theme's [colorScheme].
  final Color primaryColor;

  /// The brightness of the [primaryColor]. Used to determine the color of text and
  /// icons placed on top of the primary color (e.g. toolbar text).
  final Brightness primaryColorBrightness;

  /// A lighter version of the [primaryColor].
  final Color primaryColorLight;

  /// A darker version of the [primaryColor].
  final Color primaryColorDark;

  /// The default color of [MaterialType.canvas] [Material].
  final Color canvasColor;

  /// The foreground color for widgets (knobs, text, overscroll edge effect, etc).
  ///
  /// Accent color is also known as the secondary color.
  ///
  /// The theme's [colorScheme] property contains [ColorScheme.secondary], as
  /// well as a color that contrasts well with the secondary color called
  /// [ColorScheme.onSecondary]. It might be simpler to just configure an app's
  /// visuals in terms of the theme's [colorScheme].
  final Color accentColor;

  /// The brightness of the [accentColor]. Used to determine the color of text
  /// and icons placed on top of the accent color (e.g. the icons on a floating
  /// action button).
  final Brightness accentColorBrightness;

  /// The default color of the [Material] that underlies the [Scaffold]. The
  /// background color for a typical material app or a page within the app.
  final Color scaffoldBackgroundColor;

  /// The default color of the [BottomAppBar].
  ///
  /// This can be overridden by specifying [BottomAppBar.color].
  final Color bottomAppBarColor;

  /// The color of [Material] when it is used as a [Card].
  final Color cardColor;

  /// The color of [Divider]s and [PopupMenuDivider]s, also used
  /// between [ListTile]s, between rows in [DataTable]s, and so forth.
  ///
  /// To create an appropriate [BorderSide] that uses this color, consider
  /// [Divider.createBorderSide].
  final Color dividerColor;

  /// The focus color used indicate that a component has the input focus.
  final Color focusColor;

  /// The hover color used to indicate when a pointer is hovering over a
  /// component.
  final Color hoverColor;

  /// The highlight color used during ink splash animations or to
  /// indicate an item in a menu is selected.
  final Color highlightColor;

  /// The color of ink splashes. See [InkWell].
  final Color splashColor;

  /// Defines the appearance of ink splashes produces by [InkWell]
  /// and [InkResponse].
  ///
  /// See also:
  ///
  ///  * [InkSplash.splashFactory], which defines the default splash.
  ///  * [InkRipple.splashFactory], which defines a splash that spreads out
  ///    more aggressively than the default.
  final InteractiveInkFeatureFactory splashFactory;

  /// The color used to highlight selected rows.
  final Color selectedRowColor;

  /// The color used for widgets in their inactive (but enabled)
  /// state. For example, an unchecked checkbox. Usually contrasted
  /// with the [accentColor]. See also [disabledColor].
  final Color unselectedWidgetColor;

  /// The color used for widgets that are inoperative, regardless of
  /// their state. For example, a disabled checkbox (which may be
  /// checked or unchecked).
  final Color disabledColor;

  /// Defines the default configuration of button widgets, like [RaisedButton]
  /// and [FlatButton].
  final ButtonThemeData buttonTheme;

  /// Defines the default configuration of [ToggleButtons] widgets.
  final ToggleButtonsThemeData toggleButtonsTheme;

  /// The default fill color of the [Material] used in [RaisedButton]s.
  final Color buttonColor;

  /// The color of the header of a [PaginatedDataTable] when there are selected rows.
  // According to the spec for data tables:
  // https://material.io/archive/guidelines/components/data-tables.html#data-tables-tables-within-cards
  // ...this should be the "50-value of secondary app color".
  final Color secondaryHeaderColor;

  /// The color of text selections in text fields, such as [TextField].
  final Color textSelectionColor;

  /// The color of cursors in Material-style text fields, such as [TextField].
  final Color cursorColor;

  /// The color of the handles used to adjust what part of the text is currently selected.
  final Color textSelectionHandleColor;

  /// A color that contrasts with the [primaryColor], e.g. used as the
  /// remaining part of a progress bar.
  final Color backgroundColor;

  /// The background color of [Dialog] elements.
  final Color dialogBackgroundColor;

  /// The color of the selected tab indicator in a tab bar.
  final Color indicatorColor;

  /// The color to use for hint text or placeholder text, e.g. in
  /// [TextField] fields.
  final Color hintColor;

  /// The color to use for input validation errors, e.g. in [TextField] fields.
  final Color errorColor;

  /// The color used to highlight the active states of toggleable widgets like
  /// [Switch], [Radio], and [Checkbox].
  final Color toggleableActiveColor;

  /// Text with a color that contrasts with the card and canvas colors.
  final TextTheme textTheme;

  /// A text theme that contrasts with the primary color.
  final TextTheme primaryTextTheme;

  /// A text theme that contrasts with the accent color.
  final TextTheme accentTextTheme;

  /// The default [InputDecoration] values for [InputDecorator], [TextField],
  /// and [TextFormField] are based on this theme.
  ///
  /// See [InputDecoration.applyDefaults].
  final InputDecorationTheme inputDecorationTheme;

  /// An icon theme that contrasts with the card and canvas colors.
  final IconThemeData iconTheme;

  /// An icon theme that contrasts with the primary color.
  final IconThemeData primaryIconTheme;

  /// An icon theme that contrasts with the accent color.
  final IconThemeData accentIconTheme;

  /// The colors and shapes used to render [Slider].
  ///
  /// This is the value returned from [SliderTheme.of].
  final SliderThemeData sliderTheme;

  /// A theme for customizing the size, shape, and color of the tab bar indicator.
  final TabBarTheme tabBarTheme;

  /// A theme for customizing the visual properties of [Tooltip]s.
  ///
  /// This is the value returned from [TooltipTheme.of].
  final TooltipThemeData tooltipTheme;

  /// The colors and styles used to render [Card].
  ///
  /// This is the value returned from [CardTheme.of].
  final CardTheme cardTheme;

  /// The colors and styles used to render [Chip]s.
  ///
  /// This is the value returned from [ChipTheme.of].
  final ChipThemeData chipTheme;

  /// The platform the material widgets should adapt to target.
  ///
  /// Defaults to the current platform. This should be used in order to style UI
  /// elements according to platform conventions.
  ///
  /// [Platform.defaultTargetPlatform] should be used directly instead only in
  /// rare cases where it's necessary to determine behavior based on the
  /// platform. [dart.io.Platform.environment] should be used when it's critical
  /// to actually know the current platform, without any overrides possible (for
  /// example, when a system API is about to be called).
  final TargetPlatform platform;

  /// Configures the hit test size of certain Material widgets.
  final MaterialTapTargetSize materialTapTargetSize;

  /// Apply a semi-transparent white overlay on Material surfaces to indicate
  /// elevation for dark themes.
  ///
  /// Material drop shadows can be difficult to see in a dark theme, so the
  /// elevation of a surface should be portrayed with an "overlay" in addition
  /// to the shadow. As the elevation of the component increases, the white
  /// overlay increases in opacity. [applyElevationOverlayColor] turns the
  /// application of this overlay on or off.
  ///
  /// If [true] a semi-transparent white overlay will be applied to the color
  /// of [Material] widgets when their [Material.color] is [colorScheme.surface].
  /// The level of transparency is based on [Material.elevation] as per the
  /// Material Dark theme specification.
  ///
  /// If [false] the surface color will be used unmodified.
  ///
  /// Defaults to [false].
  ///
  /// Note: this setting is here to maintain backwards compatibility with
  /// apps that were built before the Material Dark theme specification
  /// was published. New apps should set this to [true] for any themes
  /// where [brightness] is [Brightness.dark].
  ///
  /// See also:
  ///
  ///  * [Material.elevation], which effects how transparent the white overlay is.
  ///  * [Material.color], the white color overlay will only be applied of the
  ///    material's color is [colorScheme.surface].
  ///  * <https://material.io/design/color/dark-theme.html>, which specifies how
  ///    the overlay should be applied.
  final bool applyElevationOverlayColor;

  /// Default [MaterialPageRoute] transitions per [TargetPlatform].
  ///
  /// [MaterialPageRoute.buildTransitions] delegates to a [PageTransitionsBuilder]
  /// whose [PageTransitionsBuilder.platform] matches [platform]. If a matching
  /// builder is not found, a builder whose platform is null is used.
  final PageTransitionsTheme pageTransitionsTheme;

  /// A theme for customizing the color, elevation, brightness, iconTheme and
  /// textTheme of [AppBar]s.
  final AppBarTheme appBarTheme;

  /// A theme for customizing the shape, elevation, and color of a [BottomAppBar].
  final BottomAppBarTheme bottomAppBarTheme;

  /// A set of thirteen colors that can be used to configure the
  /// color properties of most components.
  ///
  /// This property was added much later than the theme's set of highly
  /// specific colors, like [cardColor], [buttonColor], [canvasColor] etc.
  /// New components can be defined exclusively in terms of [colorScheme].
  /// Existing components will gradually migrate to it, to the extent
  /// that is possible without significant backwards compatibility breaks.
  final ColorScheme colorScheme;

  /// A theme for customizing colors, shape, elevation, and behavior of a [SnackBar].
  final SnackBarThemeData snackBarTheme;

  /// A theme for customizing the shape of a dialog.
  final DialogTheme dialogTheme;

  /// A theme for customizing the shape, elevation, and color of a
  /// [FloatingActionButton].
  final FloatingActionButtonThemeData floatingActionButtonTheme;

  /// The color and geometry [TextTheme] values used to configure [textTheme],
  /// [primaryTextTheme], and [accentTextTheme].
  final Typography typography;

  /// Components of the [CupertinoThemeData] to override from the Material
  /// [ThemeData] adaptation.
  ///
  /// By default, [cupertinoOverrideTheme] is null and Cupertino widgets
  /// descendant to the Material [Theme] will adhere to a [CupertinoTheme]
  /// derived from the Material [ThemeData]. e.g. [ThemeData]'s [ColorTheme]
  /// will also inform the [CupertinoThemeData]'s `primaryColor` etc.
  ///
  /// This cascading effect for individual attributes of the [CupertinoThemeData]
  /// can be overridden using attributes of this [cupertinoOverrideTheme].
  final CupertinoThemeData cupertinoOverrideTheme;

  /// A theme for customizing the color, elevation, and shape of a bottom sheet.
  final BottomSheetThemeData bottomSheetTheme;

<<<<<<< HEAD
  /// A theme for customizing the color and text style of a [MaterialBanner].
  final MaterialBannerThemeData bannerTheme;
=======
  /// A theme for customizing the color, shape, elevation, and text style of
  /// popup menus.
  final PopupMenuThemeData popupMenuTheme;
>>>>>>> 852bcba5

  /// Creates a copy of this theme but with the given fields replaced with the new values.
  ThemeData copyWith({
    Brightness brightness,
    Color primaryColor,
    Brightness primaryColorBrightness,
    Color primaryColorLight,
    Color primaryColorDark,
    Color accentColor,
    Brightness accentColorBrightness,
    Color canvasColor,
    Color scaffoldBackgroundColor,
    Color bottomAppBarColor,
    Color cardColor,
    Color dividerColor,
    Color focusColor,
    Color hoverColor,
    Color highlightColor,
    Color splashColor,
    InteractiveInkFeatureFactory splashFactory,
    Color selectedRowColor,
    Color unselectedWidgetColor,
    Color disabledColor,
    ButtonThemeData buttonTheme,
    ToggleButtonsTheme toggleButtonsTheme,
    Color buttonColor,
    Color secondaryHeaderColor,
    Color textSelectionColor,
    Color cursorColor,
    Color textSelectionHandleColor,
    Color backgroundColor,
    Color dialogBackgroundColor,
    Color indicatorColor,
    Color hintColor,
    Color errorColor,
    Color toggleableActiveColor,
    TextTheme textTheme,
    TextTheme primaryTextTheme,
    TextTheme accentTextTheme,
    InputDecorationTheme inputDecorationTheme,
    IconThemeData iconTheme,
    IconThemeData primaryIconTheme,
    IconThemeData accentIconTheme,
    SliderThemeData sliderTheme,
    TabBarTheme tabBarTheme,
    TooltipThemeData tooltipTheme,
    CardTheme cardTheme,
    ChipThemeData chipTheme,
    TargetPlatform platform,
    MaterialTapTargetSize materialTapTargetSize,
    bool applyElevationOverlayColor,
    PageTransitionsTheme pageTransitionsTheme,
    AppBarTheme appBarTheme,
    BottomAppBarTheme bottomAppBarTheme,
    ColorScheme colorScheme,
    DialogTheme dialogTheme,
    FloatingActionButtonThemeData floatingActionButtonTheme,
    Typography typography,
    CupertinoThemeData cupertinoOverrideTheme,
    SnackBarThemeData snackBarTheme,
    BottomSheetThemeData bottomSheetTheme,
<<<<<<< HEAD
    MaterialBannerThemeData bannerTheme,
=======
    PopupMenuThemeData popupMenuTheme,
>>>>>>> 852bcba5
  }) {
    cupertinoOverrideTheme = cupertinoOverrideTheme?.noDefault();
    return ThemeData.raw(
      brightness: brightness ?? this.brightness,
      primaryColor: primaryColor ?? this.primaryColor,
      primaryColorBrightness: primaryColorBrightness ?? this.primaryColorBrightness,
      primaryColorLight: primaryColorLight ?? this.primaryColorLight,
      primaryColorDark: primaryColorDark ?? this.primaryColorDark,
      accentColor: accentColor ?? this.accentColor,
      accentColorBrightness: accentColorBrightness ?? this.accentColorBrightness,
      canvasColor: canvasColor ?? this.canvasColor,
      scaffoldBackgroundColor: scaffoldBackgroundColor ?? this.scaffoldBackgroundColor,
      bottomAppBarColor: bottomAppBarColor ?? this.bottomAppBarColor,
      cardColor: cardColor ?? this.cardColor,
      dividerColor: dividerColor ?? this.dividerColor,
      focusColor: focusColor ?? this.focusColor,
      hoverColor: hoverColor ?? this.hoverColor,
      highlightColor: highlightColor ?? this.highlightColor,
      splashColor: splashColor ?? this.splashColor,
      splashFactory: splashFactory ?? this.splashFactory,
      selectedRowColor: selectedRowColor ?? this.selectedRowColor,
      unselectedWidgetColor: unselectedWidgetColor ?? this.unselectedWidgetColor,
      disabledColor: disabledColor ?? this.disabledColor,
      buttonColor: buttonColor ?? this.buttonColor,
      buttonTheme: buttonTheme ?? this.buttonTheme,
      toggleButtonsTheme: toggleButtonsTheme ?? this.toggleButtonsTheme,
      secondaryHeaderColor: secondaryHeaderColor ?? this.secondaryHeaderColor,
      textSelectionColor: textSelectionColor ?? this.textSelectionColor,
      cursorColor: cursorColor ?? this.cursorColor,
      textSelectionHandleColor: textSelectionHandleColor ?? this.textSelectionHandleColor,
      backgroundColor: backgroundColor ?? this.backgroundColor,
      dialogBackgroundColor: dialogBackgroundColor ?? this.dialogBackgroundColor,
      indicatorColor: indicatorColor ?? this.indicatorColor,
      hintColor: hintColor ?? this.hintColor,
      errorColor: errorColor ?? this.errorColor,
      toggleableActiveColor: toggleableActiveColor ?? this.toggleableActiveColor,
      textTheme: textTheme ?? this.textTheme,
      primaryTextTheme: primaryTextTheme ?? this.primaryTextTheme,
      accentTextTheme: accentTextTheme ?? this.accentTextTheme,
      inputDecorationTheme: inputDecorationTheme ?? this.inputDecorationTheme,
      iconTheme: iconTheme ?? this.iconTheme,
      primaryIconTheme: primaryIconTheme ?? this.primaryIconTheme,
      accentIconTheme: accentIconTheme ?? this.accentIconTheme,
      sliderTheme: sliderTheme ?? this.sliderTheme,
      tabBarTheme: tabBarTheme ?? this.tabBarTheme,
      tooltipTheme: tooltipTheme ?? this.tooltipTheme,
      cardTheme: cardTheme ?? this.cardTheme,
      chipTheme: chipTheme ?? this.chipTheme,
      platform: platform ?? this.platform,
      materialTapTargetSize: materialTapTargetSize ?? this.materialTapTargetSize,
      applyElevationOverlayColor: applyElevationOverlayColor ?? this.applyElevationOverlayColor,
      pageTransitionsTheme: pageTransitionsTheme ?? this.pageTransitionsTheme,
      appBarTheme: appBarTheme ?? this.appBarTheme,
      bottomAppBarTheme: bottomAppBarTheme ?? this.bottomAppBarTheme,
      colorScheme: colorScheme ?? this.colorScheme,
      dialogTheme: dialogTheme ?? this.dialogTheme,
      floatingActionButtonTheme: floatingActionButtonTheme ?? this.floatingActionButtonTheme,
      typography: typography ?? this.typography,
      cupertinoOverrideTheme: cupertinoOverrideTheme ?? this.cupertinoOverrideTheme,
      snackBarTheme: snackBarTheme ?? this.snackBarTheme,
      bottomSheetTheme: bottomSheetTheme ?? this.bottomSheetTheme,
<<<<<<< HEAD
      bannerTheme: bannerTheme ?? this.bannerTheme,
=======
      popupMenuTheme: popupMenuTheme ?? this.popupMenuTheme,
>>>>>>> 852bcba5
    );
  }

  // The number 5 was chosen without any real science or research behind it. It
  // just seemed like a number that's not too big (we should be able to fit 5
  // copies of ThemeData in memory comfortably) and not too small (most apps
  // shouldn't have more than 5 theme/localization pairs).
  static const int _localizedThemeDataCacheSize = 5;

  /// Caches localized themes to speed up the [localize] method.
  static final _FifoCache<_IdentityThemeDataCacheKey, ThemeData> _localizedThemeDataCache =
      _FifoCache<_IdentityThemeDataCacheKey, ThemeData>(_localizedThemeDataCacheSize);

  /// Returns a new theme built by merging the text geometry provided by the
  /// [localTextGeometry] theme with the [baseTheme].
  ///
  /// For those text styles in the [baseTheme] whose [TextStyle.inherit] is set
  /// to true, the returned theme's text styles inherit the geometric properties
  /// of [localTextGeometry]. The resulting text styles' [TextStyle.inherit] is
  /// set to those provided by [localTextGeometry].
  static ThemeData localize(ThemeData baseTheme, TextTheme localTextGeometry) {
    // WARNING: this method memoizes the result in a cache based on the
    // previously seen baseTheme and localTextGeometry. Memoization is safe
    // because all inputs and outputs of this function are deeply immutable, and
    // the computations are referentially transparent. It only short-circuits
    // the computation if the new inputs are identical() to the previous ones.
    // It does not use the == operator, which performs a costly deep comparison.
    //
    // When changing this method, make sure the memoization logic is correct.
    // Remember:
    //
    // There are only two hard things in Computer Science: cache invalidation
    // and naming things. -- Phil Karlton
    assert(baseTheme != null);
    assert(localTextGeometry != null);

    return _localizedThemeDataCache.putIfAbsent(
      _IdentityThemeDataCacheKey(baseTheme, localTextGeometry),
      () {
        return baseTheme.copyWith(
          primaryTextTheme: localTextGeometry.merge(baseTheme.primaryTextTheme),
          accentTextTheme: localTextGeometry.merge(baseTheme.accentTextTheme),
          textTheme: localTextGeometry.merge(baseTheme.textTheme),
        );
      },
    );
  }

  /// Determines whether the given [Color] is [Brightness.light] or
  /// [Brightness.dark].
  ///
  /// This compares the luminosity of the given color to a threshold value that
  /// matches the material design specification.
  static Brightness estimateBrightnessForColor(Color color) {
    final double relativeLuminance = color.computeLuminance();

    // See <https://www.w3.org/TR/WCAG20/#contrast-ratiodef>
    // The spec says to use kThreshold=0.0525, but Material Design appears to bias
    // more towards using light text than WCAG20 recommends. Material Design spec
    // doesn't say what value to use, but 0.15 seemed close to what the Material
    // Design spec shows for its color palette on
    // <https://material.io/go/design-theming#color-color-palette>.
    const double kThreshold = 0.15;
    if ((relativeLuminance + 0.05) * (relativeLuminance + 0.05) > kThreshold)
      return Brightness.light;
    return Brightness.dark;
  }

  /// Linearly interpolate between two themes.
  ///
  /// The arguments must not be null.
  ///
  /// {@macro dart.ui.shadow.lerp}
  static ThemeData lerp(ThemeData a, ThemeData b, double t) {
    assert(a != null);
    assert(b != null);
    assert(t != null);
    // Warning: make sure these properties are in the exact same order as in
    // hashValues() and in the raw constructor and in the order of fields in
    // the class and in the lerp() method.
    return ThemeData.raw(
      brightness: t < 0.5 ? a.brightness : b.brightness,
      primaryColor: Color.lerp(a.primaryColor, b.primaryColor, t),
      primaryColorBrightness: t < 0.5 ? a.primaryColorBrightness : b.primaryColorBrightness,
      primaryColorLight: Color.lerp(a.primaryColorLight, b.primaryColorLight, t),
      primaryColorDark: Color.lerp(a.primaryColorDark, b.primaryColorDark, t),
      canvasColor: Color.lerp(a.canvasColor, b.canvasColor, t),
      accentColor: Color.lerp(a.accentColor, b.accentColor, t),
      accentColorBrightness: t < 0.5 ? a.accentColorBrightness : b.accentColorBrightness,
      scaffoldBackgroundColor: Color.lerp(a.scaffoldBackgroundColor, b.scaffoldBackgroundColor, t),
      bottomAppBarColor: Color.lerp(a.bottomAppBarColor, b.bottomAppBarColor, t),
      cardColor: Color.lerp(a.cardColor, b.cardColor, t),
      dividerColor: Color.lerp(a.dividerColor, b.dividerColor, t),
      focusColor: Color.lerp(a.focusColor, b.focusColor, t),
      hoverColor: Color.lerp(a.hoverColor, b.hoverColor, t),
      highlightColor: Color.lerp(a.highlightColor, b.highlightColor, t),
      splashColor: Color.lerp(a.splashColor, b.splashColor, t),
      splashFactory: t < 0.5 ? a.splashFactory : b.splashFactory,
      selectedRowColor: Color.lerp(a.selectedRowColor, b.selectedRowColor, t),
      unselectedWidgetColor: Color.lerp(a.unselectedWidgetColor, b.unselectedWidgetColor, t),
      disabledColor: Color.lerp(a.disabledColor, b.disabledColor, t),
      buttonTheme: t < 0.5 ? a.buttonTheme : b.buttonTheme,
      toggleButtonsTheme: ToggleButtonsThemeData.lerp(a.toggleButtonsTheme, b.toggleButtonsTheme, t),
      buttonColor: Color.lerp(a.buttonColor, b.buttonColor, t),
      secondaryHeaderColor: Color.lerp(a.secondaryHeaderColor, b.secondaryHeaderColor, t),
      textSelectionColor: Color.lerp(a.textSelectionColor, b.textSelectionColor, t),
      cursorColor: Color.lerp(a.cursorColor, b.cursorColor, t),
      textSelectionHandleColor: Color.lerp(a.textSelectionHandleColor, b.textSelectionHandleColor, t),
      backgroundColor: Color.lerp(a.backgroundColor, b.backgroundColor, t),
      dialogBackgroundColor: Color.lerp(a.dialogBackgroundColor, b.dialogBackgroundColor, t),
      indicatorColor: Color.lerp(a.indicatorColor, b.indicatorColor, t),
      hintColor: Color.lerp(a.hintColor, b.hintColor, t),
      errorColor: Color.lerp(a.errorColor, b.errorColor, t),
      toggleableActiveColor: Color.lerp(a.toggleableActiveColor, b.toggleableActiveColor, t),
      textTheme: TextTheme.lerp(a.textTheme, b.textTheme, t),
      primaryTextTheme: TextTheme.lerp(a.primaryTextTheme, b.primaryTextTheme, t),
      accentTextTheme: TextTheme.lerp(a.accentTextTheme, b.accentTextTheme, t),
      inputDecorationTheme: t < 0.5 ? a.inputDecorationTheme : b.inputDecorationTheme,
      iconTheme: IconThemeData.lerp(a.iconTheme, b.iconTheme, t),
      primaryIconTheme: IconThemeData.lerp(a.primaryIconTheme, b.primaryIconTheme, t),
      accentIconTheme: IconThemeData.lerp(a.accentIconTheme, b.accentIconTheme, t),
      sliderTheme: SliderThemeData.lerp(a.sliderTheme, b.sliderTheme, t),
      tabBarTheme: TabBarTheme.lerp(a.tabBarTheme, b.tabBarTheme, t),
      tooltipTheme: TooltipThemeData.lerp(a.tooltipTheme, b.tooltipTheme, t),
      cardTheme: CardTheme.lerp(a.cardTheme, b.cardTheme, t),
      chipTheme: ChipThemeData.lerp(a.chipTheme, b.chipTheme, t),
      platform: t < 0.5 ? a.platform : b.platform,
      materialTapTargetSize: t < 0.5 ? a.materialTapTargetSize : b.materialTapTargetSize,
      applyElevationOverlayColor: t < 0.5 ? a.applyElevationOverlayColor : b.applyElevationOverlayColor,
      pageTransitionsTheme: t < 0.5 ? a.pageTransitionsTheme : b.pageTransitionsTheme,
      appBarTheme: AppBarTheme.lerp(a.appBarTheme, b.appBarTheme, t),
      bottomAppBarTheme: BottomAppBarTheme.lerp(a.bottomAppBarTheme, b.bottomAppBarTheme, t),
      colorScheme: ColorScheme.lerp(a.colorScheme, b.colorScheme, t),
      dialogTheme: DialogTheme.lerp(a.dialogTheme, b.dialogTheme, t),
      floatingActionButtonTheme: FloatingActionButtonThemeData.lerp(a.floatingActionButtonTheme, b.floatingActionButtonTheme, t),
      typography: Typography.lerp(a.typography, b.typography, t),
      cupertinoOverrideTheme: t < 0.5 ? a.cupertinoOverrideTheme : b.cupertinoOverrideTheme,
      snackBarTheme: SnackBarThemeData.lerp(a.snackBarTheme, b.snackBarTheme, t),
      bottomSheetTheme: BottomSheetThemeData.lerp(a.bottomSheetTheme, b.bottomSheetTheme, t),
<<<<<<< HEAD
      bannerTheme: MaterialBannerThemeData.lerp(a.bannerTheme, b.bannerTheme, t),
=======
      popupMenuTheme: PopupMenuThemeData.lerp(a.popupMenuTheme, b.popupMenuTheme, t),
>>>>>>> 852bcba5
    );
  }

  @override
  bool operator ==(Object other) {
    if (other.runtimeType != runtimeType)
      return false;
    final ThemeData otherData = other;
    // Warning: make sure these properties are in the exact same order as in
    // hashValues() and in the raw constructor and in the order of fields in
    // the class and in the lerp() method.
    return (otherData.brightness == brightness) &&
           (otherData.primaryColor == primaryColor) &&
           (otherData.primaryColorBrightness == primaryColorBrightness) &&
           (otherData.primaryColorLight == primaryColorLight) &&
           (otherData.primaryColorDark == primaryColorDark) &&
           (otherData.accentColor == accentColor) &&
           (otherData.accentColorBrightness == accentColorBrightness) &&
           (otherData.canvasColor == canvasColor) &&
           (otherData.scaffoldBackgroundColor == scaffoldBackgroundColor) &&
           (otherData.bottomAppBarColor == bottomAppBarColor) &&
           (otherData.cardColor == cardColor) &&
           (otherData.dividerColor == dividerColor) &&
           (otherData.highlightColor == highlightColor) &&
           (otherData.splashColor == splashColor) &&
           (otherData.splashFactory == splashFactory) &&
           (otherData.selectedRowColor == selectedRowColor) &&
           (otherData.unselectedWidgetColor == unselectedWidgetColor) &&
           (otherData.disabledColor == disabledColor) &&
           (otherData.buttonTheme == buttonTheme) &&
           (otherData.buttonColor == buttonColor) &&
           (otherData.toggleButtonsTheme == toggleButtonsTheme) &&
           (otherData.secondaryHeaderColor == secondaryHeaderColor) &&
           (otherData.textSelectionColor == textSelectionColor) &&
           (otherData.cursorColor == cursorColor) &&
           (otherData.textSelectionHandleColor == textSelectionHandleColor) &&
           (otherData.backgroundColor == backgroundColor) &&
           (otherData.dialogBackgroundColor == dialogBackgroundColor) &&
           (otherData.indicatorColor == indicatorColor) &&
           (otherData.hintColor == hintColor) &&
           (otherData.errorColor == errorColor) &&
           (otherData.toggleableActiveColor == toggleableActiveColor) &&
           (otherData.textTheme == textTheme) &&
           (otherData.primaryTextTheme == primaryTextTheme) &&
           (otherData.accentTextTheme == accentTextTheme) &&
           (otherData.inputDecorationTheme == inputDecorationTheme) &&
           (otherData.iconTheme == iconTheme) &&
           (otherData.primaryIconTheme == primaryIconTheme) &&
           (otherData.accentIconTheme == accentIconTheme) &&
           (otherData.sliderTheme == sliderTheme) &&
           (otherData.tabBarTheme == tabBarTheme) &&
           (otherData.tooltipTheme == tooltipTheme) &&
           (otherData.cardTheme == cardTheme) &&
           (otherData.chipTheme == chipTheme) &&
           (otherData.platform == platform) &&
           (otherData.materialTapTargetSize == materialTapTargetSize) &&
           (otherData.applyElevationOverlayColor == applyElevationOverlayColor) &&
           (otherData.pageTransitionsTheme == pageTransitionsTheme) &&
           (otherData.appBarTheme == appBarTheme) &&
           (otherData.bottomAppBarTheme == bottomAppBarTheme) &&
           (otherData.colorScheme == colorScheme) &&
           (otherData.dialogTheme == dialogTheme) &&
           (otherData.floatingActionButtonTheme == floatingActionButtonTheme) &&
           (otherData.typography == typography) &&
           (otherData.cupertinoOverrideTheme == cupertinoOverrideTheme) &&
           (otherData.snackBarTheme == snackBarTheme) &&
           (otherData.bottomSheetTheme == bottomSheetTheme) &&
<<<<<<< HEAD
           (otherData.bannerTheme == bannerTheme);
=======
           (otherData.popupMenuTheme == popupMenuTheme);
>>>>>>> 852bcba5
  }

  @override
  int get hashCode {
    // Warning: For the sanity of the reader, please make sure these properties
    // are in the exact same order as in operator == and in the raw constructor
    // and in the order of fields in the class and in the lerp() method.
    final List<Object> values = <Object>[
      brightness,
      primaryColor,
      primaryColorBrightness,
      primaryColorLight,
      primaryColorDark,
      accentColor,
      accentColorBrightness,
      canvasColor,
      scaffoldBackgroundColor,
      bottomAppBarColor,
      cardColor,
      dividerColor,
      focusColor,
      hoverColor,
      highlightColor,
      splashColor,
      splashFactory,
      selectedRowColor,
      unselectedWidgetColor,
      disabledColor,
      buttonTheme,
      buttonColor,
      toggleButtonsTheme,
      toggleableActiveColor,
      secondaryHeaderColor,
      textSelectionColor,
      cursorColor,
      textSelectionHandleColor,
      backgroundColor,
      dialogBackgroundColor,
      indicatorColor,
      hintColor,
      errorColor,
      textTheme,
      primaryTextTheme,
      accentTextTheme,
      inputDecorationTheme,
      iconTheme,
      primaryIconTheme,
      accentIconTheme,
      sliderTheme,
      tabBarTheme,
      tooltipTheme,
      cardTheme,
      chipTheme,
      platform,
      materialTapTargetSize,
      applyElevationOverlayColor,
      pageTransitionsTheme,
      appBarTheme,
      bottomAppBarTheme,
      colorScheme,
      dialogTheme,
      floatingActionButtonTheme,
      typography,
      cupertinoOverrideTheme,
      snackBarTheme,
      bottomSheetTheme,
<<<<<<< HEAD
      bannerTheme,
=======
      popupMenuTheme,
>>>>>>> 852bcba5
    ];
    return hashList(values);
  }

  @override
  void debugFillProperties(DiagnosticPropertiesBuilder properties) {
    super.debugFillProperties(properties);
    final ThemeData defaultData = ThemeData.fallback();
    properties.add(EnumProperty<TargetPlatform>('platform', platform, defaultValue: defaultTargetPlatform));
    properties.add(EnumProperty<Brightness>('brightness', brightness, defaultValue: defaultData.brightness));
    properties.add(ColorProperty('primaryColor', primaryColor, defaultValue: defaultData.primaryColor));
    properties.add(EnumProperty<Brightness>('primaryColorBrightness', primaryColorBrightness, defaultValue: defaultData.primaryColorBrightness));
    properties.add(ColorProperty('accentColor', accentColor, defaultValue: defaultData.accentColor));
    properties.add(EnumProperty<Brightness>('accentColorBrightness', accentColorBrightness, defaultValue: defaultData.accentColorBrightness));
    properties.add(ColorProperty('canvasColor', canvasColor, defaultValue: defaultData.canvasColor));
    properties.add(ColorProperty('scaffoldBackgroundColor', scaffoldBackgroundColor, defaultValue: defaultData.scaffoldBackgroundColor));
    properties.add(ColorProperty('bottomAppBarColor', bottomAppBarColor, defaultValue: defaultData.bottomAppBarColor));
    properties.add(ColorProperty('cardColor', cardColor, defaultValue: defaultData.cardColor));
    properties.add(ColorProperty('dividerColor', dividerColor, defaultValue: defaultData.dividerColor));
    properties.add(ColorProperty('focusColor', focusColor, defaultValue: defaultData.focusColor));
    properties.add(ColorProperty('hoverColor', hoverColor, defaultValue: defaultData.hoverColor));
    properties.add(ColorProperty('highlightColor', highlightColor, defaultValue: defaultData.highlightColor));
    properties.add(ColorProperty('splashColor', splashColor, defaultValue: defaultData.splashColor));
    properties.add(ColorProperty('selectedRowColor', selectedRowColor, defaultValue: defaultData.selectedRowColor));
    properties.add(ColorProperty('unselectedWidgetColor', unselectedWidgetColor, defaultValue: defaultData.unselectedWidgetColor));
    properties.add(ColorProperty('disabledColor', disabledColor, defaultValue: defaultData.disabledColor));
    properties.add(ColorProperty('buttonColor', buttonColor, defaultValue: defaultData.buttonColor));
    properties.add(ColorProperty('secondaryHeaderColor', secondaryHeaderColor, defaultValue: defaultData.secondaryHeaderColor));
    properties.add(ColorProperty('textSelectionColor', textSelectionColor, defaultValue: defaultData.textSelectionColor));
    properties.add(ColorProperty('cursorColor', cursorColor, defaultValue: defaultData.cursorColor));
    properties.add(ColorProperty('textSelectionHandleColor', textSelectionHandleColor, defaultValue: defaultData.textSelectionHandleColor));
    properties.add(ColorProperty('backgroundColor', backgroundColor, defaultValue: defaultData.backgroundColor));
    properties.add(ColorProperty('dialogBackgroundColor', dialogBackgroundColor, defaultValue: defaultData.dialogBackgroundColor));
    properties.add(ColorProperty('indicatorColor', indicatorColor, defaultValue: defaultData.indicatorColor));
    properties.add(ColorProperty('hintColor', hintColor, defaultValue: defaultData.hintColor));
    properties.add(ColorProperty('errorColor', errorColor, defaultValue: defaultData.errorColor));
    properties.add(ColorProperty('toggleableActiveColor', toggleableActiveColor, defaultValue: defaultData.toggleableActiveColor));
    properties.add(DiagnosticsProperty<ButtonThemeData>('buttonTheme', buttonTheme));
    properties.add(DiagnosticsProperty<ToggleButtonsThemeData>('toggleButtonsTheme', toggleButtonsTheme));
    properties.add(DiagnosticsProperty<TextTheme>('textTheme', textTheme));
    properties.add(DiagnosticsProperty<TextTheme>('primaryTextTheme', primaryTextTheme));
    properties.add(DiagnosticsProperty<TextTheme>('accentTextTheme', accentTextTheme));
    properties.add(DiagnosticsProperty<InputDecorationTheme>('inputDecorationTheme', inputDecorationTheme));
    properties.add(DiagnosticsProperty<IconThemeData>('iconTheme', iconTheme));
    properties.add(DiagnosticsProperty<IconThemeData>('primaryIconTheme', primaryIconTheme));
    properties.add(DiagnosticsProperty<IconThemeData>('accentIconTheme', accentIconTheme));
    properties.add(DiagnosticsProperty<SliderThemeData>('sliderTheme', sliderTheme));
    properties.add(DiagnosticsProperty<TabBarTheme>('tabBarTheme', tabBarTheme));
    properties.add(DiagnosticsProperty<TooltipThemeData>('tooltipTheme', tooltipTheme));
    properties.add(DiagnosticsProperty<CardTheme>('cardTheme', cardTheme));
    properties.add(DiagnosticsProperty<ChipThemeData>('chipTheme', chipTheme));
    properties.add(DiagnosticsProperty<MaterialTapTargetSize>('materialTapTargetSize', materialTapTargetSize));
    properties.add(DiagnosticsProperty<bool>('applyElevationOverlayColor', applyElevationOverlayColor));
    properties.add(DiagnosticsProperty<PageTransitionsTheme>('pageTransitionsTheme', pageTransitionsTheme));
    properties.add(DiagnosticsProperty<AppBarTheme>('appBarTheme', appBarTheme, defaultValue: defaultData.appBarTheme));
    properties.add(DiagnosticsProperty<BottomAppBarTheme>('bottomAppBarTheme', bottomAppBarTheme, defaultValue: defaultData.bottomAppBarTheme));
    properties.add(DiagnosticsProperty<ColorScheme>('colorScheme', colorScheme, defaultValue: defaultData.colorScheme));
    properties.add(DiagnosticsProperty<DialogTheme>('dialogTheme', dialogTheme, defaultValue: defaultData.dialogTheme));
    properties.add(DiagnosticsProperty<FloatingActionButtonThemeData>('floatingActionButtonThemeData', floatingActionButtonTheme, defaultValue: defaultData.floatingActionButtonTheme));
    properties.add(DiagnosticsProperty<Typography>('typography', typography, defaultValue: defaultData.typography));
    properties.add(DiagnosticsProperty<CupertinoThemeData>('cupertinoOverrideTheme', cupertinoOverrideTheme, defaultValue: defaultData.cupertinoOverrideTheme));
    properties.add(DiagnosticsProperty<SnackBarThemeData>('snackBarTheme', snackBarTheme, defaultValue: defaultData.snackBarTheme));
    properties.add(DiagnosticsProperty<BottomSheetThemeData>('bottomSheetTheme', bottomSheetTheme, defaultValue: defaultData.bottomSheetTheme));
<<<<<<< HEAD
    properties.add(DiagnosticsProperty<MaterialBannerThemeData>('bannerTheme', bannerTheme, defaultValue: defaultData.bannerTheme));
=======
    properties.add(DiagnosticsProperty<PopupMenuThemeData>('popupMenuTheme', popupMenuTheme, defaultValue: defaultData.popupMenuTheme));
>>>>>>> 852bcba5
  }
}

/// A [CupertinoThemeData] that defers unspecified theme attributes to an
/// upstream Material [ThemeData].
///
/// This type of [CupertinoThemeData] is used by the Material [Theme] to
/// harmonize the [CupertinoTheme] with the material theme's colors and text
/// styles.
///
/// In the most basic case, [ThemeData]'s `cupertinoOverrideTheme` is null and
/// and descendant Cupertino widgets' styling is derived from the Material theme.
///
/// To override individual parts of the Material-derived Cupertino styling,
/// `cupertinoOverrideTheme`'s construction parameters can be used.
///
/// To completely decouple the Cupertino styling from Material theme derivation,
/// another [CupertinoTheme] widget can be inserted as a descendant of the
/// Material [Theme]. On a [MaterialApp], this can be done using the `builder`
/// parameter on the constructor.
///
/// See also:
///
///  * [CupertinoThemeData], whose null constructor parameters default to
///    reasonable iOS styling defaults rather than harmonizing with a Material
///    theme.
///  * [Theme], widget which inserts a [CupertinoTheme] with this
///    [MaterialBasedCupertinoThemeData].
// This class subclasses CupertinoThemeData rather than composes one because it
// _is_ a CupertinoThemeData with partially altered behavior. e.g. its textTheme
// is from the superclass and based on the primaryColor but the primaryColor
// comes from the Material theme unless overridden.
class MaterialBasedCupertinoThemeData extends CupertinoThemeData {
  /// Create a [MaterialBasedCupertinoThemeData] based on a Material [ThemeData]
  /// and its `cupertinoOverrideTheme`.
  ///
  /// The [materialTheme] parameter must not be null.
  MaterialBasedCupertinoThemeData({
    @required ThemeData materialTheme,
  }) : assert(materialTheme != null),
       _materialTheme = materialTheme,
       // Pass all values to the superclass so Material-agnostic properties
       // like barBackgroundColor can still behave like a normal
       // CupertinoThemeData.
       super.raw(
         materialTheme.cupertinoOverrideTheme?.brightness,
         materialTheme.cupertinoOverrideTheme?.primaryColor,
         materialTheme.cupertinoOverrideTheme?.primaryContrastingColor,
         materialTheme.cupertinoOverrideTheme?.textTheme,
         materialTheme.cupertinoOverrideTheme?.barBackgroundColor,
         materialTheme.cupertinoOverrideTheme?.scaffoldBackgroundColor,
       );

  final ThemeData _materialTheme;

  @override
  Brightness get brightness => _materialTheme.cupertinoOverrideTheme?.brightness ?? _materialTheme.brightness;

  @override
  Color get primaryColor => _materialTheme.cupertinoOverrideTheme?.primaryColor ?? _materialTheme.colorScheme.primary;

  @override
  Color get primaryContrastingColor => _materialTheme.cupertinoOverrideTheme?.primaryContrastingColor ?? _materialTheme.colorScheme.onPrimary;

  @override
  Color get scaffoldBackgroundColor => _materialTheme.cupertinoOverrideTheme?.scaffoldBackgroundColor ?? _materialTheme.scaffoldBackgroundColor;

  /// Copies the [ThemeData]'s `cupertinoOverrideTheme`.
  ///
  /// Only the specified override attributes of the [ThemeData]'s
  /// `cupertinoOverrideTheme` and the newly specified parameters are in the
  /// returned [CupertinoThemeData]. No derived attributes from iOS defaults or
  /// from cascaded Material theme attributes are copied.
  ///
  /// [MaterialBasedCupertinoThemeData.copyWith] cannot change the base
  /// Material [ThemeData]. To change the base Material [ThemeData], create a
  /// new Material [Theme] and use `copyWith` on the Material [ThemeData]
  /// instead.
  @override
  CupertinoThemeData copyWith({
    Brightness brightness,
    Color primaryColor,
    Color primaryContrastingColor,
    CupertinoTextThemeData textTheme,
    Color barBackgroundColor,
    Color scaffoldBackgroundColor,
  }) {
    return _materialTheme.cupertinoOverrideTheme?.copyWith(
      brightness: brightness,
      primaryColor: primaryColor,
      primaryContrastingColor: primaryContrastingColor,
      textTheme: textTheme,
      barBackgroundColor: barBackgroundColor,
      scaffoldBackgroundColor: scaffoldBackgroundColor,
    ) ?? CupertinoThemeData(
      brightness: brightness,
      primaryColor: primaryColor,
      primaryContrastingColor: primaryContrastingColor,
      textTheme: textTheme,
      barBackgroundColor: barBackgroundColor,
      scaffoldBackgroundColor: scaffoldBackgroundColor,
    );
  }
}

class _IdentityThemeDataCacheKey {
  _IdentityThemeDataCacheKey(this.baseTheme, this.localTextGeometry);

  final ThemeData baseTheme;
  final TextTheme localTextGeometry;

  // Using XOR to make the hash function as fast as possible (e.g. Jenkins is
  // noticeably slower).
  @override
  int get hashCode => identityHashCode(baseTheme) ^ identityHashCode(localTextGeometry);

  @override
  bool operator ==(Object other) {
    // We are explicitly ignoring the possibility that the types might not
    // match in the interests of speed.
    final _IdentityThemeDataCacheKey otherKey = other;
    return identical(baseTheme, otherKey.baseTheme) && identical(localTextGeometry, otherKey.localTextGeometry);
  }
}

/// Cache of objects of limited size that uses the first in first out eviction
/// strategy (a.k.a least recently inserted).
///
/// The key that was inserted before all other keys is evicted first, i.e. the
/// one inserted least recently.
class _FifoCache<K, V> {
  _FifoCache(this._maximumSize) : assert(_maximumSize != null && _maximumSize > 0);

  /// In Dart the map literal uses a linked hash-map implementation, whose keys
  /// are stored such that [Map.keys] returns them in the order they were
  /// inserted.
  final Map<K, V> _cache = <K, V>{};

  /// Maximum number of entries to store in the cache.
  ///
  /// Once this many entries have been cached, the entry inserted least recently
  /// is evicted when adding a new entry.
  final int _maximumSize;

  /// Returns the previously cached value for the given key, if available;
  /// if not, calls the given callback to obtain it first.
  ///
  /// The arguments must not be null.
  V putIfAbsent(K key, V loader()) {
    assert(key != null);
    assert(loader != null);
    final V result = _cache[key];
    if (result != null)
      return result;
    if (_cache.length == _maximumSize)
      _cache.remove(_cache.keys.first);
    return _cache[key] = loader();
  }
}<|MERGE_RESOLUTION|>--- conflicted
+++ resolved
@@ -176,11 +176,8 @@
     CupertinoThemeData cupertinoOverrideTheme,
     SnackBarThemeData snackBarTheme,
     BottomSheetThemeData bottomSheetTheme,
-<<<<<<< HEAD
+    PopupMenuThemeData popupMenuTheme,
     MaterialBannerThemeData bannerTheme,
-=======
-    PopupMenuThemeData popupMenuTheme,
->>>>>>> 852bcba5
   }) {
     brightness ??= Brightness.light;
     final bool isDark = brightness == Brightness.dark;
@@ -283,11 +280,8 @@
     cupertinoOverrideTheme = cupertinoOverrideTheme?.noDefault();
     snackBarTheme ??= const SnackBarThemeData();
     bottomSheetTheme ??= const BottomSheetThemeData();
-<<<<<<< HEAD
+    popupMenuTheme ??= const PopupMenuThemeData();
     bannerTheme ??= const MaterialBannerThemeData();
-=======
-    popupMenuTheme ??= const PopupMenuThemeData();
->>>>>>> 852bcba5
 
     return ThemeData.raw(
       brightness: brightness,
@@ -348,11 +342,8 @@
       cupertinoOverrideTheme: cupertinoOverrideTheme,
       snackBarTheme: snackBarTheme,
       bottomSheetTheme: bottomSheetTheme,
-<<<<<<< HEAD
+      popupMenuTheme: popupMenuTheme,
       bannerTheme: bannerTheme,
-=======
-      popupMenuTheme: popupMenuTheme,
->>>>>>> 852bcba5
     );
   }
 
@@ -425,11 +416,8 @@
     @required this.cupertinoOverrideTheme,
     @required this.snackBarTheme,
     @required this.bottomSheetTheme,
-<<<<<<< HEAD
+    @required this.popupMenuTheme,
     @required this.bannerTheme,
-=======
-    @required this.popupMenuTheme,
->>>>>>> 852bcba5
   }) : assert(brightness != null),
        assert(primaryColor != null),
        assert(primaryColorBrightness != null),
@@ -485,11 +473,8 @@
        assert(typography != null),
        assert(snackBarTheme != null),
        assert(bottomSheetTheme != null),
-<<<<<<< HEAD
+       assert(popupMenuTheme != null),
        assert(bannerTheme != null);
-=======
-       assert(popupMenuTheme != null);
->>>>>>> 852bcba5
 
   // Warning: make sure these properties are in the exact same order as in
   // hashValues() and in the raw constructor and in the order of fields in
@@ -815,14 +800,12 @@
   /// A theme for customizing the color, elevation, and shape of a bottom sheet.
   final BottomSheetThemeData bottomSheetTheme;
 
-<<<<<<< HEAD
-  /// A theme for customizing the color and text style of a [MaterialBanner].
-  final MaterialBannerThemeData bannerTheme;
-=======
   /// A theme for customizing the color, shape, elevation, and text style of
   /// popup menus.
   final PopupMenuThemeData popupMenuTheme;
->>>>>>> 852bcba5
+
+  /// A theme for customizing the color and text style of a [MaterialBanner].
+  final MaterialBannerThemeData bannerTheme;
 
   /// Creates a copy of this theme but with the given fields replaced with the new values.
   ThemeData copyWith({
@@ -884,11 +867,8 @@
     CupertinoThemeData cupertinoOverrideTheme,
     SnackBarThemeData snackBarTheme,
     BottomSheetThemeData bottomSheetTheme,
-<<<<<<< HEAD
+    PopupMenuThemeData popupMenuTheme,
     MaterialBannerThemeData bannerTheme,
-=======
-    PopupMenuThemeData popupMenuTheme,
->>>>>>> 852bcba5
   }) {
     cupertinoOverrideTheme = cupertinoOverrideTheme?.noDefault();
     return ThemeData.raw(
@@ -950,11 +930,8 @@
       cupertinoOverrideTheme: cupertinoOverrideTheme ?? this.cupertinoOverrideTheme,
       snackBarTheme: snackBarTheme ?? this.snackBarTheme,
       bottomSheetTheme: bottomSheetTheme ?? this.bottomSheetTheme,
-<<<<<<< HEAD
+      popupMenuTheme: popupMenuTheme ?? this.popupMenuTheme,
       bannerTheme: bannerTheme ?? this.bannerTheme,
-=======
-      popupMenuTheme: popupMenuTheme ?? this.popupMenuTheme,
->>>>>>> 852bcba5
     );
   }
 
@@ -1094,11 +1071,8 @@
       cupertinoOverrideTheme: t < 0.5 ? a.cupertinoOverrideTheme : b.cupertinoOverrideTheme,
       snackBarTheme: SnackBarThemeData.lerp(a.snackBarTheme, b.snackBarTheme, t),
       bottomSheetTheme: BottomSheetThemeData.lerp(a.bottomSheetTheme, b.bottomSheetTheme, t),
-<<<<<<< HEAD
+      popupMenuTheme: PopupMenuThemeData.lerp(a.popupMenuTheme, b.popupMenuTheme, t),
       bannerTheme: MaterialBannerThemeData.lerp(a.bannerTheme, b.bannerTheme, t),
-=======
-      popupMenuTheme: PopupMenuThemeData.lerp(a.popupMenuTheme, b.popupMenuTheme, t),
->>>>>>> 852bcba5
     );
   }
 
@@ -1166,11 +1140,8 @@
            (otherData.cupertinoOverrideTheme == cupertinoOverrideTheme) &&
            (otherData.snackBarTheme == snackBarTheme) &&
            (otherData.bottomSheetTheme == bottomSheetTheme) &&
-<<<<<<< HEAD
+           (otherData.popupMenuTheme == popupMenuTheme) &&
            (otherData.bannerTheme == bannerTheme);
-=======
-           (otherData.popupMenuTheme == popupMenuTheme);
->>>>>>> 852bcba5
   }
 
   @override
@@ -1237,11 +1208,8 @@
       cupertinoOverrideTheme,
       snackBarTheme,
       bottomSheetTheme,
-<<<<<<< HEAD
+      popupMenuTheme,
       bannerTheme,
-=======
-      popupMenuTheme,
->>>>>>> 852bcba5
     ];
     return hashList(values);
   }
@@ -1305,11 +1273,8 @@
     properties.add(DiagnosticsProperty<CupertinoThemeData>('cupertinoOverrideTheme', cupertinoOverrideTheme, defaultValue: defaultData.cupertinoOverrideTheme));
     properties.add(DiagnosticsProperty<SnackBarThemeData>('snackBarTheme', snackBarTheme, defaultValue: defaultData.snackBarTheme));
     properties.add(DiagnosticsProperty<BottomSheetThemeData>('bottomSheetTheme', bottomSheetTheme, defaultValue: defaultData.bottomSheetTheme));
-<<<<<<< HEAD
+    properties.add(DiagnosticsProperty<PopupMenuThemeData>('popupMenuTheme', popupMenuTheme, defaultValue: defaultData.popupMenuTheme));
     properties.add(DiagnosticsProperty<MaterialBannerThemeData>('bannerTheme', bannerTheme, defaultValue: defaultData.bannerTheme));
-=======
-    properties.add(DiagnosticsProperty<PopupMenuThemeData>('popupMenuTheme', popupMenuTheme, defaultValue: defaultData.popupMenuTheme));
->>>>>>> 852bcba5
   }
 }
 
