--- conflicted
+++ resolved
@@ -1084,20 +1084,12 @@
     Map<TargetPlatform, PageTransitionsBuilder> builders = _defaultBuilders,
   }) : _builders = builders;
 
-<<<<<<< HEAD
-  static const Map<TargetPlatform, PageTransitionsBuilder> _defaultBuilders = <TargetPlatform, PageTransitionsBuilder>{
-    TargetPlatform.android: PredictiveBackPageTransitionsBuilder(),
-    TargetPlatform.iOS: CupertinoPageTransitionsBuilder(),
-    TargetPlatform.macOS: CupertinoPageTransitionsBuilder(),
-  };
-=======
   static const Map<TargetPlatform, PageTransitionsBuilder> _defaultBuilders =
       <TargetPlatform, PageTransitionsBuilder>{
-        TargetPlatform.android: ZoomPageTransitionsBuilder(),
+        TargetPlatform.android: PredictiveBackPageTransitionsBuilder(),
         TargetPlatform.iOS: CupertinoPageTransitionsBuilder(),
         TargetPlatform.macOS: CupertinoPageTransitionsBuilder(),
       };
->>>>>>> e717b6c3
 
   /// The [PageTransitionsBuilder]s supported by this theme.
   Map<TargetPlatform, PageTransitionsBuilder> get builders => _builders;
