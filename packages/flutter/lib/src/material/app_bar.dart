--- conflicted
+++ resolved
@@ -1393,17 +1393,10 @@
         automaticallyImplyLeading: automaticallyImplyLeading,
         title: effectiveTitle,
         actions: actions,
-<<<<<<< HEAD
         automaticallyImplyActions: automaticallyImplyActions,
-        flexibleSpace:
-            (title == null && flexibleSpace != null && !excludeHeaderSemantics)
-                ? Semantics(header: true, child: flexibleSpace)
-                : flexibleSpace,
-=======
         flexibleSpace: (title == null && flexibleSpace != null && !excludeHeaderSemantics)
             ? Semantics(header: true, child: flexibleSpace)
             : flexibleSpace,
->>>>>>> 9b935196
         bottom: bottom,
         elevation: isScrolledUnder ? elevation : 0.0,
         scrolledUnderElevation: scrolledUnderElevation,
