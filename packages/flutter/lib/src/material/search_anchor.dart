--- conflicted
+++ resolved
@@ -168,11 +168,7 @@
     MaterialStateProperty<BorderSide?>? barSide,
     MaterialStateProperty<OutlinedBorder?>? barShape,
     MaterialStateProperty<EdgeInsetsGeometry?>? barPadding,
-<<<<<<< HEAD
-    MaterialStateProperty<EdgeInsetsGeometry?>? viewBarPadding,
-=======
     EdgeInsetsGeometry? viewBarPadding,
->>>>>>> 41dcd852
     MaterialStateProperty<TextStyle?>? barTextStyle,
     MaterialStateProperty<TextStyle?>? barHintStyle,
     ViewBuilder? viewBuilder,
@@ -189,11 +185,7 @@
     Color? dividerColor,
     BoxConstraints? constraints,
     BoxConstraints? viewConstraints,
-<<<<<<< HEAD
-    EdgeInsets? viewPadding,
-=======
     EdgeInsetsGeometry? viewPadding,
->>>>>>> 41dcd852
     bool? isFullScreen,
     SearchController searchController,
     TextCapitalization textCapitalization,
@@ -289,11 +281,7 @@
   /// The padding to use for the search view's search bar.
   ///
   /// If null, then the default value is 8.0 horizontally.
-<<<<<<< HEAD
-  final MaterialStateProperty<EdgeInsetsGeometry?>? viewBarPadding;
-=======
   final EdgeInsetsGeometry? viewBarPadding;
->>>>>>> 41dcd852
 
   /// The height of the search field on the search view.
   ///
@@ -340,11 +328,7 @@
   /// Has no effect if the search view is full-screen.
   ///
   /// If null, the value of [SearchViewThemeData.padding] will be used.
-<<<<<<< HEAD
-  final EdgeInsets? viewPadding;
-=======
   final EdgeInsetsGeometry? viewPadding;
->>>>>>> 41dcd852
 
   /// {@macro flutter.widgets.editableText.textCapitalization}
   final TextCapitalization? textCapitalization;
@@ -577,21 +561,13 @@
   final Color? viewSurfaceTintColor;
   final BorderSide? viewSide;
   final OutlinedBorder? viewShape;
-<<<<<<< HEAD
-  final MaterialStateProperty<EdgeInsetsGeometry?>? viewBarPadding;
-=======
   final EdgeInsetsGeometry? viewBarPadding;
->>>>>>> 41dcd852
   final double? viewHeaderHeight;
   final TextStyle? viewHeaderTextStyle;
   final TextStyle? viewHeaderHintStyle;
   final Color? dividerColor;
   final BoxConstraints? viewConstraints;
-<<<<<<< HEAD
-  final EdgeInsets? viewPadding;
-=======
   final EdgeInsetsGeometry? viewPadding;
->>>>>>> 41dcd852
   final TextCapitalization? textCapitalization;
   final bool showFullScreenView;
   final GlobalKey anchorKey;
@@ -757,10 +733,7 @@
                 viewHeaderTextStyle: viewHeaderTextStyle,
                 viewHeaderHintStyle: viewHeaderHintStyle,
                 dividerColor: dividerColor,
-<<<<<<< HEAD
                 viewConstraints: viewConstraints,
-=======
->>>>>>> 41dcd852
                 viewPadding: viewPadding,
                 showFullScreenView: showFullScreenView,
                 animation: curvedAnimation!,
@@ -803,10 +776,7 @@
     this.viewHeaderTextStyle,
     this.viewHeaderHintStyle,
     this.dividerColor,
-<<<<<<< HEAD
     this.viewConstraints,
-=======
->>>>>>> 41dcd852
     this.viewPadding,
     this.textCapitalization,
     required this.showFullScreenView,
@@ -831,21 +801,13 @@
   final Color? viewSurfaceTintColor;
   final BorderSide? viewSide;
   final OutlinedBorder? viewShape;
-<<<<<<< HEAD
-  final MaterialStateProperty<EdgeInsetsGeometry?>? viewBarPadding;
-=======
   final EdgeInsetsGeometry? viewBarPadding;
->>>>>>> 41dcd852
   final double? viewHeaderHeight;
   final TextStyle? viewHeaderTextStyle;
   final TextStyle? viewHeaderHintStyle;
   final Color? dividerColor;
-<<<<<<< HEAD
   final BoxConstraints? viewConstraints;
-  final EdgeInsets? viewPadding;
-=======
   final EdgeInsetsGeometry? viewPadding;
->>>>>>> 41dcd852
   final TextCapitalization? textCapitalization;
   final bool showFullScreenView;
   final double topPadding;
@@ -1061,7 +1023,6 @@
       alignment: Alignment.topLeft,
       child: Transform.translate(
         offset: _viewRect.topLeft,
-<<<<<<< HEAD
         child: ConstrainedBox(
           constraints: BoxConstraints(
             minWidth: minWidth,
@@ -1070,21 +1031,13 @@
             maxHeight: _viewRect.height,
           ),
           child: Padding(
-            padding: effectivePadding ?? EdgeInsets.zero,
-=======
-        child: SizedBox(
-          width: _viewRect.width,
-          height: _viewRect.height,
-          child: Padding(
             padding: widget.showFullScreenView ? EdgeInsets.zero : (effectivePadding ?? EdgeInsets.zero),
->>>>>>> 41dcd852
             child: Material(
               clipBehavior: Clip.antiAlias,
               shape: effectiveShape,
               color: effectiveBackgroundColor,
               surfaceTintColor: effectiveSurfaceTint,
               elevation: effectiveElevation,
-<<<<<<< HEAD
               child: OverflowBox(
                 alignment: Alignment.topLeft,
                 maxWidth: math.min(widget.viewMaxWidth, _screenSize!.width),
@@ -1104,7 +1057,7 @@
                           child: SearchBar(
                             autoFocus: true,
                             constraints: headerConstraints ?? (widget.showFullScreenView ? BoxConstraints(minHeight: _SearchViewDefaultsM3.fullScreenBarHeight) : null),
-                            padding: widget.viewBarPadding,
+                            padding: WidgetStatePropertyAll<EdgeInsetsGeometry?>(effectiveBarPadding),
                             leading: widget.viewLeading ?? defaultLeading,
                             trailing: widget.viewTrailing ?? defaultTrailing,
                             hintText: widget.viewHintText,
@@ -1139,59 +1092,6 @@
                         ),
                       ],
                     ],
-=======
-              child: ClipRect(
-                clipBehavior: Clip.antiAlias,
-                child: OverflowBox(
-                  alignment: Alignment.topLeft,
-                  maxWidth: math.min(widget.viewMaxWidth, _screenSize!.width),
-                  minWidth: 0,
-                  child: FadeTransition(
-                    opacity: viewIconsFadeCurve,
-                    child: Column(
-                      crossAxisAlignment: CrossAxisAlignment.stretch,
-                      children: <Widget>[
-                        Padding(
-                          padding: EdgeInsets.only(top: widget.topPadding),
-                          child: SafeArea(
-                            top: false,
-                            bottom: false,
-                            child: SearchBar(
-                              autoFocus: true,
-                              constraints: headerConstraints ?? (widget.showFullScreenView ? BoxConstraints(minHeight: _SearchViewDefaultsM3.fullScreenBarHeight) : null),
-                              padding: WidgetStatePropertyAll<EdgeInsetsGeometry?>(effectiveBarPadding),
-                              leading: widget.viewLeading ?? defaultLeading,
-                              trailing: widget.viewTrailing ?? defaultTrailing,
-                              hintText: widget.viewHintText,
-                              backgroundColor: const MaterialStatePropertyAll<Color>(Colors.transparent),
-                              overlayColor: const MaterialStatePropertyAll<Color>(Colors.transparent),
-                              elevation: const MaterialStatePropertyAll<double>(0.0),
-                              textStyle: MaterialStatePropertyAll<TextStyle?>(effectiveTextStyle),
-                              hintStyle: MaterialStatePropertyAll<TextStyle?>(effectiveHintStyle),
-                              controller: _controller,
-                              onChanged: (String value) {
-                                widget.viewOnChanged?.call(value);
-                                updateSuggestions();
-                              },
-                              onSubmitted: widget.viewOnSubmitted,
-                              textCapitalization: widget.textCapitalization,
-                              textInputAction: widget.textInputAction,
-                              keyboardType: widget.keyboardType,
-                            ),
-                          ),
-                        ),
-                        FadeTransition(
-                          opacity: viewDividerFadeCurve,
-                          child: viewDivider),
-                        Expanded(
-                          child: FadeTransition(
-                            opacity: viewListFadeOnIntervalCurve,
-                            child: viewBuilder(result),
-                          ),
-                        ),
-                      ],
-                    ),
->>>>>>> 41dcd852
                   ),
                 ),
               ),
@@ -1838,12 +1738,7 @@
   BoxConstraints get constraints => const BoxConstraints(minWidth: 360.0, minHeight: 240.0);
 
   @override
-<<<<<<< HEAD
-  MaterialStateProperty<EdgeInsetsGeometry?>? get barPadding =>
-    const MaterialStatePropertyAll<EdgeInsetsGeometry>(EdgeInsets.symmetric(horizontal: 8.0));
-=======
   EdgeInsetsGeometry? get barPadding => const EdgeInsets.symmetric(horizontal: 8.0);
->>>>>>> 41dcd852
 
   @override
   Color? get dividerColor => _colors.outline;
