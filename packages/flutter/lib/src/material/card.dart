// Copyright 2014 The Flutter Authors. All rights reserved.
// Use of this source code is governed by a BSD-style license that can be
// found in the LICENSE file.

/// @docImport 'dialog.dart';
/// @docImport 'ink_well.dart';
/// @docImport 'list_tile.dart';
library;

import 'package:flutter/widgets.dart';

import 'card_theme.dart';
import 'color_scheme.dart';
import 'colors.dart';
import 'material.dart';
import 'theme.dart';

enum _CardVariant { elevated, filled, outlined }

/// A Material Design card: a panel with slightly rounded corners and an
/// elevation shadow.
///
/// A card is a sheet of [Material] used to represent some related information,
/// for example an album, a geographical location, a meal, contact details, etc.
///
/// This is what it looks like when run:
///
/// ![A card with a slight shadow, consisting of two rows, one with an icon and
/// some text describing a musical, and the other with buttons for buying
/// tickets or listening to the show.](https://flutter.github.io/assets-for-api-docs/assets/material/card.png)
///
/// {@tool dartpad}
/// This sample shows creation of a [Card] widget that shows album information
/// and two actions.
///
/// ** See code in examples/api/lib/material/card/card.0.dart **
/// {@end-tool}
///
/// Sometimes the primary action area of a card is the card itself. Cards can be
/// one large touch target that shows a detail screen when tapped.
///
/// {@tool dartpad}
/// This sample shows creation of a [Card] widget that can be tapped. When
/// tapped this [Card]'s [InkWell] displays an "ink splash" that fills the
/// entire card.
///
/// ** See code in examples/api/lib/material/card/card.1.dart **
/// {@end-tool}
///
/// For Material Design 2 (when [ThemeData.useMaterial3] is false), there is a
/// single card type: the elevated card. In that mode the named constructors
/// ([Card.filled], [Card.outlined]) behave the same as the default [Card].
///
/// For Material Design 3 (when [ThemeData.useMaterial3] is true), three visual
/// variants are available: the default [Card] (elevated), [Card.filled], and
/// [Card.outlined]. All variants share the same theme class, [CardThemeData],
/// so theme properties (for example [CardThemeData.shape]) apply to every card
/// variant within the theme's scope.
///
/// {@tool dartpad}
/// This sample shows creation of [Card] widgets for elevated, filled and
/// outlined types, as described in: https://m3.material.io/components/cards/overview
///
/// ** See code in examples/api/lib/material/card/card.2.dart **
/// {@end-tool}
///
/// See also:
///
///  * [ListTile], to display icons and text in a card.
///  * [showDialog], to display a modal card.
///  * <https://material.io/design/components/cards.html>
///  * <https://m3.material.io/components/cards>
class Card extends StatelessWidget {
  /// Creates an elevated variant of Card.
  ///
  /// Elevated cards have a drop shadow, providing more separation from the
  /// background than filled cards, but less than outlined cards.
  ///
  /// The [elevation] must be null or non-negative.
  const Card({
    super.key,
    this.color,
    this.shadowColor,
    this.surfaceTintColor,
    this.elevation,
    this.shape,
    this.borderOnForeground = true,
    this.margin,
    this.clipBehavior,
    this.child,
    this.semanticContainer = true,
  }) : assert(elevation == null || elevation >= 0.0),
       _variant = _CardVariant.elevated;

  /// Create a filled variant of Card.
  ///
  /// Filled cards provide subtle separation from the background. This has less
  /// emphasis than elevated cards (the default) or outlined cards.
  ///
  /// If [ThemeData.useMaterial3] is false, this constructor is equivalent to
  /// the default constructor of [Card].
  const Card.filled({
    super.key,
    this.color,
    this.shadowColor,
    this.surfaceTintColor,
    this.elevation,
    this.shape,
    this.borderOnForeground = true,
    this.margin,
    this.clipBehavior,
    this.child,
    this.semanticContainer = true,
  }) : assert(elevation == null || elevation >= 0.0),
       _variant = _CardVariant.filled;

  /// Create an outlined variant of Card.
  ///
  /// Outlined cards have a visual boundary around the container. This can
  /// provide greater emphasis than the other types.
  ///
  /// The card's outline is defined by the [shape] property. By default, the
  /// card uses a [RoundedRectangleBorder] with a 12.0 corner radius, a 1.0
  /// border width, and the color from [ColorScheme.outlineVariant]. If you
  /// provide a custom [shape], it is recommended to use an [OutlinedBorder]
  /// with a non-null [OutlinedBorder.side] to keep a visible outline.
  ///
  /// If [ThemeData.useMaterial3] is false, this constructor is equivalent to
  /// the default constructor of [Card].
  const Card.outlined({
    super.key,
    this.color,
    this.shadowColor,
    this.surfaceTintColor,
    this.elevation,
    this.shape,
    this.borderOnForeground = true,
    this.margin,
    this.clipBehavior,
    this.child,
    this.semanticContainer = true,
  }) : assert(elevation == null || elevation >= 0.0),
       _variant = _CardVariant.outlined;

  /// The card's background color.
  ///
  /// Defines the card's [Material.color].
  ///
  /// If this property is null then the ambient [CardTheme.color] is used. If that is null,
  /// and [ThemeData.useMaterial3] is true, then [ColorScheme.surfaceContainerLow] of
  /// [ThemeData.colorScheme] is used. Otherwise, [ThemeData.cardColor] is used.
  final Color? color;

  /// The color to paint the shadow below the card.
  ///
  /// If null then the ambient [CardThemeData.shadowColor] is used.
  /// If that's null too, then the overall theme's [ThemeData.shadowColor]
  /// (default black) is used.
  final Color? shadowColor;

  /// The color used as an overlay on [color] to indicate elevation.
  ///
  /// This is not recommended for use. [Material 3 spec](https://m3.material.io/styles/color/the-color-system/color-roles)
  /// introduced a set of tone-based surfaces and surface containers in its [ColorScheme],
  /// which provide more flexibility. The intention is to eventually remove surface tint color from
  /// the framework.
  ///
  /// If this is null, no overlay will be applied. Otherwise this color
  /// will be composited on top of [color] with an opacity related
  /// to [elevation] and used to paint the background of the card.
  ///
  /// The default is [Colors.transparent].
  ///
  /// See [Material.surfaceTintColor] for more details on how this
  /// overlay is applied.
  final Color? surfaceTintColor;

  /// The z-coordinate at which to place this card. This controls the size of
  /// the shadow below the card.
  ///
  /// Defines the card's [Material.elevation].
  ///
  /// If this property is null then the ambient [CardThemeData.elevation] is
  /// used. If that's null, the default value is 1.0.
  final double? elevation;

  /// The shape of the card's [Material].
  ///
  /// Defines the card's [Material.shape].
  ///
<<<<<<< HEAD
  /// If null, the ambient [CardTheme.shape] from [ThemeData.cardTheme] is used.
  /// If that is also null, the shape defaults to a [RoundedRectangleBorder].
  /// The default corner radius is 12.0 when [ThemeData.useMaterial3] is true,
  /// and 4.0 otherwise. For Material 3 outlined cards, the default [shape] also
  /// includes a border side (see [OutlinedBorder.side]).
=======
  /// If this property is null then the ambient [CardThemeData.shape] is used.
  /// If that's null then the shape will be a [RoundedRectangleBorder]
  /// with a circular corner radius of 12.0 and if [ThemeData.useMaterial3] is
  /// false, then the circular corner radius will be 4.0.
>>>>>>> 54be2c98
  final ShapeBorder? shape;

  /// Whether to paint the [shape] border in front of the [child].
  ///
  /// The default value is true.
  /// If false, the border will be painted behind the [child].
  final bool borderOnForeground;

  /// {@macro flutter.material.Material.clipBehavior}
  ///
  /// If this property is null then the ambient [CardThemeData.clipBehavior] is
  /// used. If that's null then the behavior will be [Clip.none].
  final Clip? clipBehavior;

  /// The empty space that surrounds the card.
  ///
  /// Defines the card's outer [Container.margin].
  ///
  /// If this property is null then the ambient [CardThemeData.margin] is used.
  /// If that's null, the default margin is 4.0 logical pixels on
  /// all sides: `EdgeInsets.all(4.0)`.
  final EdgeInsetsGeometry? margin;

  /// Whether this widget represents a single semantic container, or if false
  /// a collection of individual semantic nodes.
  ///
  /// Defaults to true.
  ///
  /// Setting this flag to true will attempt to merge all child semantics into
  /// this node. Setting this flag to false will force all child semantic nodes
  /// to be explicit.
  ///
  /// This flag should be false if the card contains multiple different types
  /// of content.
  final bool semanticContainer;

  /// The widget below this widget in the tree.
  ///
  /// {@macro flutter.widgets.ProxyWidget.child}
  final Widget? child;

  final _CardVariant _variant;

  @override
  Widget build(BuildContext context) {
    final CardThemeData cardTheme = CardTheme.of(context);
    final CardThemeData defaults;
    if (Theme.of(context).useMaterial3) {
      defaults = switch (_variant) {
        _CardVariant.elevated => _CardDefaultsM3(context),
        _CardVariant.filled => _FilledCardDefaultsM3(context),
        _CardVariant.outlined => _OutlinedCardDefaultsM3(context),
      };
    } else {
      defaults = _CardDefaultsM2(context);
    }

    return Semantics(
      container: semanticContainer,
      child: Padding(
        padding: margin ?? cardTheme.margin ?? defaults.margin!,
        child: Material(
          type: MaterialType.card,
          color: color ?? cardTheme.color ?? defaults.color,
          shadowColor: shadowColor ?? cardTheme.shadowColor ?? defaults.shadowColor,
          surfaceTintColor:
              surfaceTintColor ?? cardTheme.surfaceTintColor ?? defaults.surfaceTintColor,
          elevation: elevation ?? cardTheme.elevation ?? defaults.elevation!,
          shape: shape ?? cardTheme.shape ?? defaults.shape,
          borderOnForeground: borderOnForeground,
          clipBehavior: clipBehavior ?? cardTheme.clipBehavior ?? defaults.clipBehavior!,
          child: Semantics(explicitChildNodes: !semanticContainer, child: child),
        ),
      ),
    );
  }
}

// Hand coded defaults based on Material Design 2.
class _CardDefaultsM2 extends CardThemeData {
  const _CardDefaultsM2(this.context)
    : super(
        clipBehavior: Clip.none,
        elevation: 1.0,
        margin: const EdgeInsets.all(4.0),
        shape: const RoundedRectangleBorder(borderRadius: BorderRadius.all(Radius.circular(4.0))),
      );

  final BuildContext context;

  @override
  Color? get color => Theme.of(context).cardColor;

  @override
  Color? get shadowColor => Theme.of(context).shadowColor;
}

// BEGIN GENERATED TOKEN PROPERTIES - Card

// Do not edit by hand. The code between the "BEGIN GENERATED" and
// "END GENERATED" comments are generated from data in the Material
// Design token database by the script:
//   dev/tools/gen_defaults/bin/gen_defaults.dart.

// dart format off
class _CardDefaultsM3 extends CardThemeData {
  _CardDefaultsM3(this.context)
    : super(
        clipBehavior: Clip.none,
        elevation: 1.0,
        margin: const EdgeInsets.all(4.0),
      );

  final BuildContext context;
  late final ColorScheme _colors = Theme.of(context).colorScheme;

  @override
  Color? get color => _colors.surfaceContainerLow;

  @override
  Color? get shadowColor => _colors.shadow;

  @override
  Color? get surfaceTintColor => Colors.transparent;

  @override
  ShapeBorder? get shape =>const RoundedRectangleBorder(borderRadius: BorderRadius.all(Radius.circular(12.0)));
}
// dart format on

// END GENERATED TOKEN PROPERTIES - Card

// BEGIN GENERATED TOKEN PROPERTIES - FilledCard

// Do not edit by hand. The code between the "BEGIN GENERATED" and
// "END GENERATED" comments are generated from data in the Material
// Design token database by the script:
//   dev/tools/gen_defaults/bin/gen_defaults.dart.

// dart format off
class _FilledCardDefaultsM3 extends CardThemeData {
  _FilledCardDefaultsM3(this.context)
    : super(
        clipBehavior: Clip.none,
        elevation: 0.0,
        margin: const EdgeInsets.all(4.0),
      );

  final BuildContext context;
  late final ColorScheme _colors = Theme.of(context).colorScheme;

  @override
  Color? get color => _colors.surfaceContainerHighest;

  @override
  Color? get shadowColor => _colors.shadow;

  @override
  Color? get surfaceTintColor => Colors.transparent;

  @override
  ShapeBorder? get shape =>const RoundedRectangleBorder(borderRadius: BorderRadius.all(Radius.circular(12.0)));
}
// dart format on

// END GENERATED TOKEN PROPERTIES - FilledCard

// BEGIN GENERATED TOKEN PROPERTIES - OutlinedCard

// Do not edit by hand. The code between the "BEGIN GENERATED" and
// "END GENERATED" comments are generated from data in the Material
// Design token database by the script:
//   dev/tools/gen_defaults/bin/gen_defaults.dart.

// dart format off
class _OutlinedCardDefaultsM3 extends CardThemeData {
  _OutlinedCardDefaultsM3(this.context)
    : super(
        clipBehavior: Clip.none,
        elevation: 0.0,
        margin: const EdgeInsets.all(4.0),
      );

  final BuildContext context;
  late final ColorScheme _colors = Theme.of(context).colorScheme;

  @override
  Color? get color => _colors.surface;

  @override
  Color? get shadowColor => _colors.shadow;

  @override
  Color? get surfaceTintColor => Colors.transparent;

  @override
  ShapeBorder? get shape =>
    const RoundedRectangleBorder(borderRadius: BorderRadius.all(Radius.circular(12.0))).copyWith(
      side: BorderSide(color: _colors.outlineVariant)
    );
}
// dart format on

// END GENERATED TOKEN PROPERTIES - OutlinedCard<|MERGE_RESOLUTION|>--- conflicted
+++ resolved
@@ -188,18 +188,11 @@
   ///
   /// Defines the card's [Material.shape].
   ///
-<<<<<<< HEAD
   /// If null, the ambient [CardTheme.shape] from [ThemeData.cardTheme] is used.
   /// If that is also null, the shape defaults to a [RoundedRectangleBorder].
   /// The default corner radius is 12.0 when [ThemeData.useMaterial3] is true,
   /// and 4.0 otherwise. For Material 3 outlined cards, the default [shape] also
   /// includes a border side (see [OutlinedBorder.side]).
-=======
-  /// If this property is null then the ambient [CardThemeData.shape] is used.
-  /// If that's null then the shape will be a [RoundedRectangleBorder]
-  /// with a circular corner radius of 12.0 and if [ThemeData.useMaterial3] is
-  /// false, then the circular corner radius will be 4.0.
->>>>>>> 54be2c98
   final ShapeBorder? shape;
 
   /// Whether to paint the [shape] border in front of the [child].
