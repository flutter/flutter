--- conflicted
+++ resolved
@@ -181,7 +181,6 @@
     this.isError = false,
     this.enabled,
     this.tileColor,
-    this.hoverColor,
     this.title,
     this.subtitle,
     this.isThreeLine = false,
@@ -370,9 +369,6 @@
   /// {@macro flutter.material.ListTile.tileColor}
   final Color? tileColor;
 
-  /// {@macro flutter.material.inkwell.hoverColor}
-  final Color? hoverColor;
-
   /// The primary content of the list tile.
   ///
   /// Typically a [Text] widget.
@@ -477,37 +473,6 @@
 
   @override
   Widget build(BuildContext context) {
-<<<<<<< HEAD
-    final Widget control = Checkbox(
-      value: value,
-      onChanged: enabled ?? true ? onChanged : null,
-      mouseCursor: mouseCursor,
-      activeColor: activeColor,
-      fillColor: fillColor,
-      checkColor: checkColor,
-      hoverColor: hoverColor,
-      overlayColor: overlayColor,
-      splashRadius: splashRadius,
-      materialTapTargetSize: materialTapTargetSize ?? MaterialTapTargetSize.shrinkWrap,
-      autofocus: autofocus,
-      tristate: tristate,
-      shape: checkboxShape,
-      side: side,
-      overlayColor: MaterialStateProperty.resolveWith((Set<MaterialState> states) {
-        if (states.contains(MaterialState.hovered)) {
-          return hoverColor;
-        }
-        return null;
-      }),
-      fillColor: MaterialStateProperty.resolveWith((Set<MaterialState> states) {
-        if (states.contains(MaterialState.hovered)) {
-          return hoverColor;
-        }
-        return null;
-      })
-      isError: isError,
-    );
-=======
     final Widget control;
 
     switch (_checkboxType) {
@@ -551,7 +516,6 @@
         );
     }
 
->>>>>>> 8ab782d0
     Widget? leading, trailing;
     switch (controlAffinity) {
       case ListTileControlAffinity.leading:
