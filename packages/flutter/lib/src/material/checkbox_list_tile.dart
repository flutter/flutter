// Copyright 2014 The Flutter Authors. All rights reserved.
// Use of this source code is governed by a BSD-style license that can be
// found in the LICENSE file.

import 'package:flutter/widgets.dart';

import 'checkbox.dart';
import 'list_tile.dart';
import 'theme.dart';
import 'theme_data.dart';

// Examples can assume:
// void setState(VoidCallback fn) { }

/// A [ListTile] with a [Checkbox]. In other words, a checkbox with a label.
///
/// The entire list tile is interactive: tapping anywhere in the tile toggles
/// the checkbox.
///
/// {@youtube 560 315 https://www.youtube.com/watch?v=RkSqPAn9szs}
///
/// The [value], [onChanged], [activeColor] and [checkColor] properties of this widget are
/// identical to the similarly-named properties on the [Checkbox] widget.
///
/// The [title], [subtitle], [isThreeLine], [dense], and [contentPadding] properties are like
/// those of the same name on [ListTile].
///
/// The [selected] property on this widget is similar to the [ListTile.selected]
/// property, but the color used is that described by [activeColor], if any,
/// defaulting to the accent color of the current [Theme]. No effort is made to
/// coordinate the [selected] state and the [value] state; to have the list tile
/// appear selected when the checkbox is checked, pass the same value to both.
///
/// The checkbox is shown on the right by default in left-to-right languages
/// (i.e. the trailing edge). This can be changed using [controlAffinity]. The
/// [secondary] widget is placed on the opposite side. This maps to the
/// [ListTile.leading] and [ListTile.trailing] properties of [ListTile].
///
/// To show the [CheckboxListTile] as disabled, pass null as the [onChanged]
/// callback.
///
/// {@tool dartpad --template=stateful_widget_scaffold_center}
///
/// ![CheckboxListTile sample](https://flutter.github.io/assets-for-api-docs/assets/material/checkbox_list_tile.png)
///
/// This widget shows a checkbox that, when checked, slows down all animations
/// (including the animation of the checkbox itself getting checked!).
///
/// This sample requires that you also import 'package:flutter/scheduler.dart',
/// so that you can reference [timeDilation].
///
/// ```dart imports
/// import 'package:flutter/scheduler.dart' show timeDilation;
/// ```
/// ```dart
/// @override
/// Widget build(BuildContext context) {
///   return CheckboxListTile(
///     title: const Text('Animate Slowly'),
///     value: timeDilation != 1.0,
///     onChanged: (bool value) {
///       setState(() { timeDilation = value ? 10.0 : 1.0; });
///     },
///     secondary: const Icon(Icons.hourglass_empty),
///   );
/// }
/// ```
/// {@end-tool}
///
/// ## Semantics in CheckboxListTile
///
/// Since the entirety of the CheckboxListTile is interactive, it should represent
/// itself as a single interactive entity.
///
/// To do so, a CheckboxListTile widget wraps its children with a [MergeSemantics]
/// widget. [MergeSemantics] will attempt to merge its descendant [Semantics]
/// nodes into one node in the semantics tree. Therefore, CheckboxListTile will
/// throw an error if any of its children requires its own [Semantics] node.
///
/// For example, you cannot nest a [RichText] widget as a descendant of
/// CheckboxListTile. [RichText] has an embedded gesture recognizer that
/// requires its own [Semantics] node, which directly conflicts with
/// CheckboxListTile's desire to merge all its descendants' semantic nodes
/// into one. Therefore, it may be necessary to create a custom radio tile
/// widget to accommodate similar use cases.
///
/// {@tool sample --template=stateful_widget_scaffold_center}
///
/// ![Checkbox list tile semantics sample](https://flutter.github.io/assets-for-api-docs/assets/material/checkbox_list_tile_semantics.png)
///
/// Here is an example of a custom labeled checkbox widget, called
/// LinkedLabelCheckbox, that includes an interactive [RichText] widget that
/// handles tap gestures.
///
/// ```dart imports
/// import 'package:flutter/gestures.dart';
/// ```
/// ```dart preamble
/// class LinkedLabelCheckbox extends StatelessWidget {
///   const LinkedLabelCheckbox({
///     this.label,
///     this.padding,
///     this.value,
///     this.onChanged,
///   });
///
///   final String label;
///   final EdgeInsets padding;
///   final bool value;
///   final Function onChanged;
///
///   @override
///   Widget build(BuildContext context) {
///     return Padding(
///       padding: padding,
///       child: Row(
///         children: <Widget>[
///           Expanded(
///             child: RichText(
///               text: TextSpan(
///                 text: label,
///                 style: TextStyle(
///                   color: Colors.blueAccent,
///                   decoration: TextDecoration.underline,
///                 ),
///                 recognizer: TapGestureRecognizer()
///                   ..onTap = () {
///                   print('Label has been tapped.');
///                 },
///               ),
///             ),
///           ),
///           Checkbox(
///             value: value,
///             onChanged: (bool newValue) {
///               onChanged(newValue);
///             },
///           ),
///         ],
///       ),
///     );
///   }
/// }
/// ```
/// ```dart
/// bool _isSelected = false;
///
/// @override
/// Widget build(BuildContext context) {
///   return LinkedLabelCheckbox(
///     label: 'Linked, tappable label text',
///     padding: const EdgeInsets.symmetric(horizontal: 20.0),
///     value: _isSelected,
///     onChanged: (bool newValue) {
///       setState(() {
///         _isSelected = newValue;
///       });
///     },
///   );
/// }
/// ```
/// {@end-tool}
///
/// ## CheckboxListTile isn't exactly what I want
///
/// If the way CheckboxListTile pads and positions its elements isn't quite
/// what you're looking for, you can create custom labeled checkbox widgets by
/// combining [Checkbox] with other widgets, such as [Text], [Padding] and
/// [InkWell].
///
/// {@tool dartpad --template=stateful_widget_scaffold_center}
///
/// ![Custom checkbox list tile sample](https://flutter.github.io/assets-for-api-docs/assets/material/checkbox_list_tile_custom.png)
///
/// Here is an example of a custom LabeledCheckbox widget, but you can easily
/// make your own configurable widget.
///
/// ```dart preamble
/// class LabeledCheckbox extends StatelessWidget {
///   const LabeledCheckbox({
///     this.label,
///     this.padding,
///     this.value,
///     this.onChanged,
///   });
///
///   final String label;
///   final EdgeInsets padding;
///   final bool value;
///   final Function onChanged;
///
///   @override
///   Widget build(BuildContext context) {
///     return InkWell(
///       onTap: () {
///         onChanged(!value);
///       },
///       child: Padding(
///         padding: padding,
///         child: Row(
///           children: <Widget>[
///             Expanded(child: Text(label)),
///             Checkbox(
///               value: value,
///               onChanged: (bool newValue) {
///                 onChanged(newValue);
///               },
///             ),
///           ],
///         ),
///       ),
///     );
///   }
/// }
/// ```
/// ```dart
/// bool _isSelected = false;
///
/// @override
/// Widget build(BuildContext context) {
///   return LabeledCheckbox(
///     label: 'This is the label text',
///     padding: const EdgeInsets.symmetric(horizontal: 20.0),
///     value: _isSelected,
///     onChanged: (bool newValue) {
///       setState(() {
///         _isSelected = newValue;
///       });
///     },
///   );
/// }
/// ```
/// {@end-tool}
///
/// See also:
///
///  * [ListTileTheme], which can be used to affect the style of list tiles,
///    including checkbox list tiles.
///  * [RadioListTile], a similar widget for radio buttons.
///  * [SwitchListTile], a similar widget for switches.
///  * [ListTile] and [Checkbox], the widgets from which this widget is made.
class CheckboxListTile extends StatelessWidget {
  /// Creates a combination of a list tile and a checkbox.
  ///
  /// The checkbox tile itself does not maintain any state. Instead, when the
  /// state of the checkbox changes, the widget calls the [onChanged] callback.
  /// Most widgets that use a checkbox will listen for the [onChanged] callback
  /// and rebuild the checkbox tile with a new [value] to update the visual
  /// appearance of the checkbox.
  ///
  /// The following arguments are required:
  ///
  /// * [value], which determines whether the checkbox is checked. The [value]
  ///   can only be null if [tristate] is true.
  /// * [onChanged], which is called when the value of the checkbox should
  ///   change. It can be set to null to disable the checkbox.
  ///
  /// The value of [tristate] must not be null.
  const CheckboxListTile({
    Key? key,
    required this.value,
    required this.onChanged,
    this.activeColor,
    this.checkColor,
    this.tileColor,
    this.title,
    this.subtitle,
    this.isThreeLine = false,
    this.dense,
    this.secondary,
    this.selected = false,
    this.controlAffinity = ListTileControlAffinity.platform,
    this.autofocus = false,
    this.contentPadding,
    this.tristate = false,
    this.shape,
  }) : assert(tristate != null),
       assert(tristate || value != null),
       assert(isThreeLine != null),
       assert(!isThreeLine || subtitle != null),
       assert(selected != null),
       assert(controlAffinity != null),
       assert(autofocus != null),
       super(key: key);

  /// Whether this checkbox is checked.
  final bool? value;

  /// Called when the value of the checkbox should change.
  ///
  /// The checkbox passes the new value to the callback but does not actually
  /// change state until the parent widget rebuilds the checkbox tile with the
  /// new value.
  ///
  /// If null, the checkbox will be displayed as disabled.
  ///
  /// The callback provided to [onChanged] should update the state of the parent
  /// [StatefulWidget] using the [State.setState] method, so that the parent
  /// gets rebuilt; for example:
  ///
  /// ```dart
  /// CheckboxListTile(
  ///   value: _throwShotAway,
  ///   onChanged: (bool newValue) {
  ///     setState(() {
  ///       _throwShotAway = newValue;
  ///     });
  ///   },
  ///   title: Text('Throw away your shot'),
  /// )
  /// ```
  final ValueChanged<bool?>? onChanged;

  /// The color to use when this checkbox is checked.
  ///
  /// Defaults to accent color of the current [Theme].
  final Color? activeColor;

  /// The color to use for the check icon when this checkbox is checked.
  ///
  /// Defaults to Color(0xFFFFFFFF).
  final Color? checkColor;

  /// {@macro flutter.material.ListTile.tileColor}
  final Color tileColor;

  /// The primary content of the list tile.
  ///
  /// Typically a [Text] widget.
  final Widget? title;

  /// Additional content displayed below the title.
  ///
  /// Typically a [Text] widget.
  final Widget? subtitle;

  /// A widget to display on the opposite side of the tile from the checkbox.
  ///
  /// Typically an [Icon] widget.
  final Widget? secondary;

  /// Whether this list tile is intended to display three lines of text.
  ///
  /// If false, the list tile is treated as having one line if the subtitle is
  /// null and treated as having two lines if the subtitle is non-null.
  final bool isThreeLine;

  /// Whether this list tile is part of a vertically dense list.
  ///
  /// If this property is null then its value is based on [ListTileTheme.dense].
  final bool? dense;

  /// Whether to render icons and text in the [activeColor].
  ///
  /// No effort is made to automatically coordinate the [selected] state and the
  /// [value] state. To have the list tile appear selected when the checkbox is
  /// checked, pass the same value to both.
  ///
  /// Normally, this property is left to its default value, false.
  final bool selected;

  /// Where to place the control relative to the text.
  final ListTileControlAffinity controlAffinity;

  /// {@macro flutter.widgets.Focus.autofocus}
  final bool autofocus;

  /// Defines insets surrounding the tile's contents.
  ///
  /// This value will surround the [Checkbox], [title], [subtitle], and [secondary]
  /// widgets in [CheckboxListTile].
  ///
  /// When the value is null, the `contentPadding` is `EdgeInsets.symmetric(horizontal: 16.0)`.
  final EdgeInsetsGeometry? contentPadding;

  /// If true the checkbox's [value] can be true, false, or null.
  ///
  /// Checkbox displays a dash when its value is null.
  ///
  /// When a tri-state checkbox ([tristate] is true) is tapped, its [onChanged]
  /// callback will be applied to true if the current value is false, to null if
  /// value is true, and to false if value is null (i.e. it cycles through false
  /// => true => null => false when tapped).
  ///
  /// If tristate is false (the default), [value] must not be null.
  final bool tristate;

  /// {@macro flutter.material.ListTile.shape}
  final ShapeBorder? shape;

  void _handleValueChange() {
    assert(onChanged != null);
    switch (value) {
      case false:
        onChanged!(true);
        break;
      case true:
        onChanged!(tristate ? null : false);
        break;
      case null:
        onChanged!(false);
        break;
    }
  }

  @override
  Widget build(BuildContext context) {
    final Widget control = Checkbox(
      value: value,
      onChanged: onChanged,
      activeColor: activeColor,
      checkColor: checkColor,
      materialTapTargetSize: MaterialTapTargetSize.shrinkWrap,
      autofocus: autofocus,
      tristate: tristate,
    );
    Widget? leading, trailing;
    switch (controlAffinity) {
      case ListTileControlAffinity.leading:
        leading = control;
        trailing = secondary;
        break;
      case ListTileControlAffinity.trailing:
      case ListTileControlAffinity.platform:
        leading = secondary;
        trailing = control;
        break;
    }
    return MergeSemantics(
      child: ListTileTheme.merge(
<<<<<<< HEAD
        selectedColor: activeColor ?? Theme.of(context).accentColor,
        tileColor: tileColor,
=======
        selectedColor: activeColor ?? Theme.of(context)!.accentColor,
>>>>>>> 793678d5
        child: ListTile(
          leading: leading,
          title: title,
          subtitle: subtitle,
          trailing: trailing,
          isThreeLine: isThreeLine,
          dense: dense,
          enabled: onChanged != null,
          onTap: onChanged != null ? _handleValueChange : null,
          selected: selected,
          autofocus: autofocus,
          contentPadding: contentPadding,
          shape: shape,
        ),
      ),
    );
  }
}<|MERGE_RESOLUTION|>--- conflicted
+++ resolved
@@ -428,12 +428,8 @@
     }
     return MergeSemantics(
       child: ListTileTheme.merge(
-<<<<<<< HEAD
-        selectedColor: activeColor ?? Theme.of(context).accentColor,
+        selectedColor: activeColor ?? Theme.of(context)!.accentColor,
         tileColor: tileColor,
-=======
-        selectedColor: activeColor ?? Theme.of(context)!.accentColor,
->>>>>>> 793678d5
         child: ListTile(
           leading: leading,
           title: title,
