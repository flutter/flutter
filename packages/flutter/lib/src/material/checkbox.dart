// Copyright 2014 The Flutter Authors. All rights reserved.
// Use of this source code is governed by a BSD-style license that can be
// found in the LICENSE file.

<<<<<<< HEAD
import 'package:flutter/foundation.dart';
import 'package:flutter/gestures.dart';
=======
import 'dart:math' as math;

>>>>>>> 25134a16
import 'package:flutter/rendering.dart';
import 'package:flutter/widgets.dart';

import 'constants.dart';
import 'debug.dart';
import 'material_state.dart';
import 'theme.dart';
import 'theme_data.dart';
import 'toggleable.dart';

/// A material design checkbox.
///
/// The checkbox itself does not maintain any state. Instead, when the state of
/// the checkbox changes, the widget calls the [onChanged] callback. Most
/// widgets that use a checkbox will listen for the [onChanged] callback and
/// rebuild the checkbox with a new [value] to update the visual appearance of
/// the checkbox.
///
/// The checkbox can optionally display three values - true, false, and null -
/// if [tristate] is true. When [value] is null a dash is displayed. By default
/// [tristate] is false and the checkbox's [value] must be true or false.
///
/// Requires one of its ancestors to be a [Material] widget.
///
/// See also:
///
///  * [CheckboxListTile], which combines this widget with a [ListTile] so that
///    you can give the checkbox a label.
///  * [Switch], a widget with semantics similar to [Checkbox].
///  * [Radio], for selecting among a set of explicit values.
///  * [Slider], for selecting a value in a range.
///  * <https://material.io/design/components/selection-controls.html#checkboxes>
///  * <https://material.io/design/components/lists.html#types>
class Checkbox extends StatefulWidget {
  /// Creates a material design checkbox.
  ///
  /// The checkbox itself does not maintain any state. Instead, when the state of
  /// the checkbox changes, the widget calls the [onChanged] callback. Most
  /// widgets that use a checkbox will listen for the [onChanged] callback and
  /// rebuild the checkbox with a new [value] to update the visual appearance of
  /// the checkbox.
  ///
  /// The following arguments are required:
  ///
  /// * [value], which determines whether the checkbox is checked. The [value]
  ///   can only be null if [tristate] is true.
  /// * [onChanged], which is called when the value of the checkbox should
  ///   change. It can be set to null to disable the checkbox.
  ///
  /// The values of [tristate] and [autofocus] must not be null.
  const Checkbox({
    Key? key,
    required this.value,
    this.tristate = false,
    required this.onChanged,
    this.mouseCursor,
    this.activeColor,
    this.fillColor,
    this.checkColor,
    this.focusColor,
    this.hoverColor,
    this.overlayColor,
    this.splashRadius,
    this.materialTapTargetSize,
    this.visualDensity,
    this.focusNode,
    this.autofocus = false,
    this.shape,
    this.side,
  }) : assert(tristate != null),
       assert(tristate || value != null),
       assert(autofocus != null),
       super(key: key);

  /// Whether this checkbox is checked.
  ///
  /// This property must not be null.
  final bool? value;

  /// Called when the value of the checkbox should change.
  ///
  /// The checkbox passes the new value to the callback but does not actually
  /// change state until the parent widget rebuilds the checkbox with the new
  /// value.
  ///
  /// If this callback is null, the checkbox will be displayed as disabled
  /// and will not respond to input gestures.
  ///
  /// When the checkbox is tapped, if [tristate] is false (the default) then
  /// the [onChanged] callback will be applied to `!value`. If [tristate] is
  /// true this callback cycle from false to true to null.
  ///
  /// The callback provided to [onChanged] should update the state of the parent
  /// [StatefulWidget] using the [State.setState] method, so that the parent
  /// gets rebuilt; for example:
  ///
  /// ```dart
  /// Checkbox(
  ///   value: _throwShotAway,
  ///   onChanged: (bool newValue) {
  ///     setState(() {
  ///       _throwShotAway = newValue;
  ///     });
  ///   },
  /// )
  /// ```
  final ValueChanged<bool?>? onChanged;

  /// {@template flutter.material.checkbox.mouseCursor}
  /// The cursor for a mouse pointer when it enters or is hovering over the
  /// widget.
  ///
  /// If [mouseCursor] is a [MaterialStateProperty<MouseCursor>],
  /// [MaterialStateProperty.resolve] is used for the following [MaterialState]s:
  ///
  ///  * [MaterialState.selected].
  ///  * [MaterialState.hovered].
  ///  * [MaterialState.focused].
  ///  * [MaterialState.disabled].
  /// {@endtemplate}
  ///
  /// When [value] is null and [tristate] is true, [MaterialState.selected] is
  /// included as a state.
  ///
  /// If null, then the value of [CheckboxThemeData.mouseCursor] is used. If
  /// that is also null, then [MaterialStateMouseCursor.clickable] is used.
  ///
  /// See also:
  ///
  ///  * [MaterialStateMouseCursor], a [MouseCursor] that implements
  ///    `MaterialStateProperty` which is used in APIs that need to accept
  ///    either a [MouseCursor] or a [MaterialStateProperty<MouseCursor>].
  final MouseCursor? mouseCursor;

  /// The color to use when this checkbox is checked.
  ///
  /// Defaults to [ThemeData.toggleableActiveColor].
  ///
  /// If [fillColor] returns a non-null color in the [MaterialState.selected]
  /// state, it will be used instead of this color.
  final Color? activeColor;

  /// {@template flutter.material.checkbox.fillColor}
  /// The color that fills the checkbox, in all [MaterialState]s.
  ///
  /// Resolves in the following states:
  ///  * [MaterialState.selected].
  ///  * [MaterialState.hovered].
  ///  * [MaterialState.focused].
  ///  * [MaterialState.disabled].
  /// {@endtemplate}
  ///
  /// If null, then the value of [activeColor] is used in the selected
  /// state. If that is also null, the value of [CheckboxThemeData.fillColor]
  /// is used. If that is also null, then [ThemeData.disabledColor] is used in
  /// the disabled state, [ThemeData.toggleableActiveColor] is used in the
  /// selected state, and [ThemeData.unselectedWidgetColor] is used in the
  /// default state.
  final MaterialStateProperty<Color?>? fillColor;

  /// {@template flutter.material.checkbox.checkColor}
  /// The color to use for the check icon when this checkbox is checked.
  /// {@endtemplate}
  ///
  /// If null, then the value of [CheckboxThemeData.checkColor] is used. If
  /// that is also null, then Color(0xFFFFFFFF) is used.
  final Color? checkColor;

  /// If true the checkbox's [value] can be true, false, or null.
  ///
  /// Checkbox displays a dash when its value is null.
  ///
  /// When a tri-state checkbox ([tristate] is true) is tapped, its [onChanged]
  /// callback will be applied to true if the current value is false, to null if
  /// value is true, and to false if value is null (i.e. it cycles through false
  /// => true => null => false when tapped).
  ///
  /// If tristate is false (the default), [value] must not be null.
  final bool tristate;

  /// {@template flutter.material.checkbox.materialTapTargetSize}
  /// Configures the minimum size of the tap target.
  /// {@endtemplate}
  ///
  /// If null, then the value of [CheckboxThemeData.materialTapTargetSize] is
  /// used. If that is also null, then the value of
  /// [ThemeData.materialTapTargetSize] is used.
  ///
  /// See also:
  ///
  ///  * [MaterialTapTargetSize], for a description of how this affects tap targets.
  final MaterialTapTargetSize? materialTapTargetSize;

  /// {@template flutter.material.checkbox.visualDensity}
  /// Defines how compact the checkbox's layout will be.
  /// {@endtemplate}
  ///
  /// {@macro flutter.material.themedata.visualDensity}
  ///
  /// If null, then the value of [CheckboxThemeData.visualDensity] is used. If
  /// that is also null, then the value of [ThemeData.visualDensity] is used.
  ///
  /// See also:
  ///
  ///  * [ThemeData.visualDensity], which specifies the [visualDensity] for all
  ///    widgets within a [Theme].
  final VisualDensity? visualDensity;

  /// The color for the checkbox's [Material] when it has the input focus.
  ///
  /// If [overlayColor] returns a non-null color in the [MaterialState.focused]
  /// state, it will be used instead.
  ///
  /// If null, then the value of [CheckboxThemeData.overlayColor] is used in the
  /// focused state. If that is also null, then the value of
  /// [ThemeData.focusColor] is used.
  final Color? focusColor;

  /// The color for the checkbox's [Material] when a pointer is hovering over it.
  ///
  /// If [overlayColor] returns a non-null color in the [MaterialState.hovered]
  /// state, it will be used instead.
  ///
  /// If null, then the value of [CheckboxThemeData.overlayColor] is used in the
  /// hovered state. If that is also null, then the value of
  /// [ThemeData.hoverColor] is used.
  final Color? hoverColor;

  /// {@template flutter.material.checkbox.overlayColor}
  /// The color for the checkbox's [Material].
  ///
  /// Resolves in the following states:
  ///  * [MaterialState.pressed].
  ///  * [MaterialState.selected].
  ///  * [MaterialState.hovered].
  ///  * [MaterialState.focused].
  /// {@endtemplate}
  ///
  /// If null, then the value of [activeColor] with alpha
  /// [kRadialReactionAlpha], [focusColor] and [hoverColor] is used in the
  /// pressed, focused and hovered state. If that is also null,
  /// the value of [CheckboxThemeData.overlayColor] is used. If that is
  /// also null, then the value of [ThemeData.toggleableActiveColor] with alpha
  /// [kRadialReactionAlpha], [ThemeData.focusColor] and [ThemeData.hoverColor]
  /// is used in the pressed, focused and hovered state.
  final MaterialStateProperty<Color?>? overlayColor;

  /// {@template flutter.material.checkbox.splashRadius}
  /// The splash radius of the circular [Material] ink response.
  /// {@endtemplate}
  ///
  /// If null, then the value of [CheckboxThemeData.splashRadius] is used. If
  /// that is also null, then [kRadialReactionRadius] is used.
  final double? splashRadius;

  /// {@macro flutter.widgets.Focus.focusNode}
  final FocusNode? focusNode;

  /// {@macro flutter.widgets.Focus.autofocus}
  final bool autofocus;

  /// {@template flutter.material.checkbox.shape}
  /// The shape of the checkbox's [Material].
  /// {@endtemplate}
  ///
  /// If this property is null then [CheckboxThemeData.shape] of [ThemeData.checkboxTheme]
  /// is used. If that's null then the shape will be a [RoundedRectangleBorder]
  /// with a circular corner radius of 1.0.
  final OutlinedBorder? shape;

  /// {@template flutter.material.checkbox.side}
  /// The side of the checkbox's border.
  /// {@endtemplate}
  ///
  /// If this property is null then [CheckboxThemeData.side] of [ThemeData.checkboxTheme]
  /// is used. If that's null then the side will be width 2.
  final BorderSide? side;

  /// The width of a checkbox widget.
  static const double width = 18.0;

  @override
  _CheckboxState createState() => _CheckboxState();
}

class _CheckboxState extends State<Checkbox> with TickerProviderStateMixin {
  bool get enabled => widget.onChanged != null;
  late Map<Type, Action<Intent>> _actionMap;

  @override
  void initState() {
    super.initState();
    _actionMap = <Type, Action<Intent>>{
      ActivateIntent: CallbackAction<ActivateIntent>(onInvoke: _actionHandler),
    };
  }

  void _actionHandler(ActivateIntent intent) {
    if (widget.onChanged != null) {
      switch (widget.value) {
        case false:
          widget.onChanged!(true);
          break;
        case true:
          widget.onChanged!(widget.tristate ? null : false);
          break;
        case null:
          widget.onChanged!(false);
          break;
      }
    }
    final RenderObject renderObject = context.findRenderObject()!;
    renderObject.sendSemanticsEvent(const TapSemanticEvent());
  }

  bool _focused = false;
  void _handleFocusHighlightChanged(bool focused) {
    if (focused != _focused) {
      setState(() { _focused = focused; });
    }
  }

  bool _hovering = false;
  void _handleHoverChanged(bool hovering) {
    if (hovering != _hovering) {
      setState(() { _hovering = hovering; });
    }
  }

  Set<MaterialState> get _states => <MaterialState>{
    if (!enabled) MaterialState.disabled,
    if (_hovering) MaterialState.hovered,
    if (_focused) MaterialState.focused,
    if (widget.value == null || widget.value!) MaterialState.selected,
  };

  MaterialStateProperty<Color?> get _widgetFillColor {
    return MaterialStateProperty.resolveWith((Set<MaterialState> states) {
      if (states.contains(MaterialState.disabled)) {
        return null;
      }
      if (states.contains(MaterialState.selected)) {
        return widget.activeColor;
      }
      return null;
    });
  }

  MaterialStateProperty<Color> get _defaultFillColor {
    final ThemeData themeData = Theme.of(context);
    return MaterialStateProperty.resolveWith((Set<MaterialState> states) {
      if (states.contains(MaterialState.disabled)) {
        return themeData.disabledColor;
      }
      if (states.contains(MaterialState.selected)) {
        return themeData.toggleableActiveColor;
      }
      return themeData.unselectedWidgetColor;
    });
  }

  @override
  Widget build(BuildContext context) {
    assert(debugCheckHasMaterial(context));
    final ThemeData themeData = Theme.of(context);
    final MaterialTapTargetSize effectiveMaterialTapTargetSize = widget.materialTapTargetSize
      ?? themeData.checkboxTheme.materialTapTargetSize
      ?? themeData.materialTapTargetSize;
    final VisualDensity effectiveVisualDensity = widget.visualDensity
      ?? themeData.checkboxTheme.visualDensity
      ?? themeData.visualDensity;
    Size size;
    switch (effectiveMaterialTapTargetSize) {
      case MaterialTapTargetSize.padded:
        size = const Size(kMinInteractiveDimension, kMinInteractiveDimension);
        break;
      case MaterialTapTargetSize.shrinkWrap:
        size = const Size(kMinInteractiveDimension - 8.0, kMinInteractiveDimension - 8.0);
        break;
    }
    size += effectiveVisualDensity.baseSizeAdjustment;
    final BoxConstraints additionalConstraints = BoxConstraints.tight(size);
    final MouseCursor effectiveMouseCursor = MaterialStateProperty.resolveAs<MouseCursor?>(widget.mouseCursor, _states)
      ?? themeData.checkboxTheme.mouseCursor?.resolve(_states)
      ?? MaterialStateProperty.resolveAs<MouseCursor>(MaterialStateMouseCursor.clickable, _states);
    // Colors need to be resolved in selected and non selected states separately
    // so that they can be lerped between.
    final Set<MaterialState> activeStates = _states..add(MaterialState.selected);
    final Set<MaterialState> inactiveStates = _states..remove(MaterialState.selected);
    final Color effectiveActiveColor = widget.fillColor?.resolve(activeStates)
      ?? _widgetFillColor.resolve(activeStates)
      ?? themeData.checkboxTheme.fillColor?.resolve(activeStates)
      ?? _defaultFillColor.resolve(activeStates);
    final Color effectiveInactiveColor = widget.fillColor?.resolve(inactiveStates)
      ?? _widgetFillColor.resolve(inactiveStates)
      ?? themeData.checkboxTheme.fillColor?.resolve(inactiveStates)
      ?? _defaultFillColor.resolve(inactiveStates);

    final Set<MaterialState> focusedStates = _states..add(MaterialState.focused);
    final Color effectiveFocusOverlayColor = widget.overlayColor?.resolve(focusedStates)
      ?? widget.focusColor
      ?? themeData.checkboxTheme.overlayColor?.resolve(focusedStates)
      ?? themeData.focusColor;

    final Set<MaterialState> hoveredStates = _states..add(MaterialState.hovered);
    final Color effectiveHoverOverlayColor = widget.overlayColor?.resolve(hoveredStates)
        ?? widget.hoverColor
        ?? themeData.checkboxTheme.overlayColor?.resolve(hoveredStates)
        ?? themeData.hoverColor;

    final Set<MaterialState> activePressedStates = activeStates..add(MaterialState.pressed);
    final Color effectiveActivePressedOverlayColor = widget.overlayColor?.resolve(activePressedStates)
        ?? themeData.checkboxTheme.overlayColor?.resolve(activePressedStates)
        ?? effectiveActiveColor.withAlpha(kRadialReactionAlpha);

    final Set<MaterialState> inactivePressedStates = inactiveStates..add(MaterialState.pressed);
    final Color effectiveInactivePressedOverlayColor = widget.overlayColor?.resolve(inactivePressedStates)
        ?? themeData.checkboxTheme.overlayColor?.resolve(inactivePressedStates)
        ?? effectiveActiveColor.withAlpha(kRadialReactionAlpha);

    final Color effectiveCheckColor =  widget.checkColor
      ?? themeData.checkboxTheme.checkColor?.resolve(_states)
      ?? const Color(0xFFFFFFFF);

    return FocusableActionDetector(
      actions: _actionMap,
      focusNode: widget.focusNode,
      autofocus: widget.autofocus,
      enabled: enabled,
      onShowFocusHighlight: _handleFocusHighlightChanged,
      onShowHoverHighlight: _handleHoverChanged,
      mouseCursor: effectiveMouseCursor,
      child: Builder(
        builder: (BuildContext context) {
          return _CheckboxRenderObjectWidget(
            value: widget.value,
            tristate: widget.tristate,
            activeColor: effectiveActiveColor,
            checkColor: effectiveCheckColor,
            inactiveColor: effectiveInactiveColor,
            focusColor: effectiveFocusOverlayColor,
            hoverColor: effectiveHoverOverlayColor,
            reactionColor: effectiveActivePressedOverlayColor,
            inactiveReactionColor: effectiveInactivePressedOverlayColor,
            splashRadius: widget.splashRadius ?? themeData.checkboxTheme.splashRadius ?? kRadialReactionRadius,
            onChanged: widget.onChanged,
            additionalConstraints: additionalConstraints,
            vsync: this,
            hasFocus: _focused,
            hovering: _hovering,
            side: widget.side ?? themeData.checkboxTheme.side,
            shape: widget.shape ?? themeData.checkboxTheme.shape ?? const RoundedRectangleBorder(
              borderRadius: BorderRadius.all(Radius.circular(1.0)),
            ),
          );
        },
      ),
    );
  }
}

class _CheckboxRenderObjectWidget extends LeafRenderObjectWidget {
  const _CheckboxRenderObjectWidget({
    Key? key,
    required this.value,
    required this.tristate,
    required this.activeColor,
    required this.checkColor,
    required this.inactiveColor,
    required this.focusColor,
    required this.hoverColor,
    required this.reactionColor,
    required this.inactiveReactionColor,
    required this.splashRadius,
    required this.onChanged,
    required this.vsync,
    required this.additionalConstraints,
    required this.hasFocus,
    required this.hovering,
    required this.shape,
    required this.side,
  }) : assert(tristate != null),
       assert(tristate || value != null),
       assert(activeColor != null),
       assert(inactiveColor != null),
       assert(vsync != null),
       super(key: key);

  final bool? value;
  final bool tristate;
  final bool hasFocus;
  final bool hovering;
  final Color activeColor;
  final Color checkColor;
  final Color inactiveColor;
  final Color focusColor;
  final Color hoverColor;
  final Color reactionColor;
  final Color inactiveReactionColor;
  final double splashRadius;
  final ValueChanged<bool?>? onChanged;
  final TickerProvider vsync;
  final BoxConstraints additionalConstraints;
  final OutlinedBorder shape;
  final BorderSide? side;

  @override
  _RenderCheckbox createRenderObject(BuildContext context) => _RenderCheckbox(
    value: value,
    tristate: tristate,
    activeColor: activeColor,
    checkColor: checkColor,
    inactiveColor: inactiveColor,
    focusColor: focusColor,
    hoverColor: hoverColor,
    reactionColor: reactionColor,
    inactiveReactionColor: inactiveReactionColor,
    splashRadius: splashRadius,
    onChanged: onChanged,
    vsync: vsync,
    additionalConstraints: additionalConstraints,
    hasFocus: hasFocus,
    hovering: hovering,
    shape: shape,
    side: side,
  );

  @override
  void updateRenderObject(BuildContext context, _RenderCheckbox renderObject) {
    renderObject
      // The `tristate` must be changed before `value` due to the assertion at
      // the beginning of `set value`.
      ..tristate = tristate
      ..value = value
      ..activeColor = activeColor
      ..checkColor = checkColor
      ..inactiveColor = inactiveColor
      ..focusColor = focusColor
      ..hoverColor = hoverColor
      ..reactionColor = reactionColor
      ..inactiveReactionColor = inactiveReactionColor
      ..splashRadius = splashRadius
      ..onChanged = onChanged
      ..additionalConstraints = additionalConstraints
      ..vsync = vsync
      ..hasFocus = hasFocus
      ..hovering = hovering
      ..shape = shape
      ..side = side;
  }
}

const double _kEdgeSize = Checkbox.width;
const double _kStrokeWidth = 2.0;

class _RenderCheckbox extends RenderToggleable {
  _RenderCheckbox({
    bool? value,
    required bool tristate,
    required Color activeColor,
    required this.checkColor,
    required Color inactiveColor,
    Color? focusColor,
    Color? hoverColor,
    Color? reactionColor,
    Color? inactiveReactionColor,
    required double splashRadius,
    required BoxConstraints additionalConstraints,
    ValueChanged<bool?>? onChanged,
    required bool hasFocus,
    required bool hovering,
    required this.shape,
    required this.side,
    required TickerProvider vsync,
  }) : _oldValue = value,
       super(
         value: value,
         tristate: tristate,
         activeColor: activeColor,
         inactiveColor: inactiveColor,
         focusColor: focusColor,
         hoverColor: hoverColor,
         reactionColor: reactionColor,
         inactiveReactionColor: inactiveReactionColor,
         splashRadius: splashRadius,
         onChanged: onChanged,
         additionalConstraints: additionalConstraints,
         vsync: vsync,
         hasFocus: hasFocus,
         hovering: hovering,
       );

  bool? _oldValue;
  Color checkColor;
  OutlinedBorder shape;
  BorderSide? side;

  @override
  set value(bool? newValue) {
    if (newValue == value)
      return;
    _oldValue = value;
    super.value = newValue;
  }

  @override
  void describeSemanticsConfiguration(SemanticsConfiguration config) {
    super.describeSemanticsConfiguration(config);
    config.isChecked = value == true;
  }

  // The square outer bounds of the checkbox at t, with the specified origin.
  // At t == 0.0, the outer rect's size is _kEdgeSize (Checkbox.width)
  // At t == 0.5, .. is _kEdgeSize - _kStrokeWidth
  // At t == 1.0, .. is _kEdgeSize
  Rect _outerRectAt(Offset origin, double t) {
    final double inset = 1.0 - (t - 0.5).abs() * 2.0;
    final double size = _kEdgeSize - inset * _kStrokeWidth;
    final Rect rect = Rect.fromLTWH(origin.dx + inset, origin.dy + inset, size, size);
    return rect;
  }

  // The checkbox's border color if value == false, or its fill color when
  // value == true or null.
  Color _colorAt(double t) {
    // As t goes from 0.0 to 0.25, animate from the inactiveColor to activeColor.
    return t >= 0.25 ? activeColor : Color.lerp(inactiveColor, activeColor, t * 4.0)!;
  }

  // White stroke used to paint the check and dash.
  Paint _createStrokePaint() {
    return Paint()
      ..color = checkColor
      ..style = PaintingStyle.stroke
      ..strokeWidth = _kStrokeWidth;
  }

  void _drawBorder(Canvas canvas, Rect outer, double t, Paint paint) {
    assert(t >= 0.0 && t <= 0.5);
    if (side == null) {
      shape = shape.copyWith(side: BorderSide(width: 2, color: paint.color));
    }
    shape.copyWith(side: side).paint(canvas, outer);
  }

  void _drawCheck(Canvas canvas, Offset origin, double t, Paint paint) {
    assert(t >= 0.0 && t <= 1.0);
    // As t goes from 0.0 to 1.0, animate the two check mark strokes from the
    // short side to the long side.
    final Path path = Path();
    const Offset start = Offset(_kEdgeSize * 0.15, _kEdgeSize * 0.45);
    const Offset mid = Offset(_kEdgeSize * 0.4, _kEdgeSize * 0.7);
    const Offset end = Offset(_kEdgeSize * 0.85, _kEdgeSize * 0.25);
    if (t < 0.5) {
      final double strokeT = t * 2.0;
      final Offset drawMid = Offset.lerp(start, mid, strokeT)!;
      path.moveTo(origin.dx + start.dx, origin.dy + start.dy);
      path.lineTo(origin.dx + drawMid.dx, origin.dy + drawMid.dy);
    } else {
      final double strokeT = (t - 0.5) * 2.0;
      final Offset drawEnd = Offset.lerp(mid, end, strokeT)!;
      path.moveTo(origin.dx + start.dx, origin.dy + start.dy);
      path.lineTo(origin.dx + mid.dx, origin.dy + mid.dy);
      path.lineTo(origin.dx + drawEnd.dx, origin.dy + drawEnd.dy);
    }
    canvas.drawPath(path, paint);
  }

  void _drawDash(Canvas canvas, Offset origin, double t, Paint paint) {
    assert(t >= 0.0 && t <= 1.0);
    // As t goes from 0.0 to 1.0, animate the horizontal line from the
    // mid point outwards.
    const Offset start = Offset(_kEdgeSize * 0.2, _kEdgeSize * 0.5);
    const Offset mid = Offset(_kEdgeSize * 0.5, _kEdgeSize * 0.5);
    const Offset end = Offset(_kEdgeSize * 0.8, _kEdgeSize * 0.5);
    final Offset drawStart = Offset.lerp(start, mid, 1.0 - t)!;
    final Offset drawEnd = Offset.lerp(mid, end, t)!;
    canvas.drawLine(origin + drawStart, origin + drawEnd, paint);
  }

  @override
  void paint(PaintingContext context, Offset offset) {
    final Canvas canvas = context.canvas;
    paintRadialReaction(canvas, offset, size.center(Offset.zero));

    final Paint strokePaint = _createStrokePaint();
    final Offset origin = offset + (size / 2.0 - const Size.square(_kEdgeSize) / 2.0 as Offset);
    final AnimationStatus status = position.status;
    final double tNormalized = status == AnimationStatus.forward || status == AnimationStatus.completed
      ? position.value
      : 1.0 - position.value;

    // Four cases: false to null, false to true, null to false, true to false
    if (_oldValue == false || value == false) {
      final double t = value == false ? 1.0 - tNormalized : tNormalized;
      final Rect outer = _outerRectAt(origin, t);
      final Path emptyCheckboxPath = shape.copyWith(side: side).getOuterPath(outer);
      final Paint paint = Paint()..color = _colorAt(t);

      if (t <= 0.5) {
        _drawBorder(canvas, outer, t, paint);
      } else {
        canvas.drawPath(emptyCheckboxPath, paint);

        final double tShrink = (t - 0.5) * 2.0;
        if (_oldValue == null || value == null)
          _drawDash(canvas, origin, tShrink, strokePaint);
        else
          _drawCheck(canvas, origin, tShrink, strokePaint);
      }
    } else { // Two cases: null to true, true to null
      final Rect outer = _outerRectAt(origin, 1.0);
      final Paint paint = Paint() ..color = _colorAt(1.0);
      canvas.drawPath(shape.copyWith(side: side).getOuterPath(outer), paint);

      if (tNormalized <= 0.5) {
        final double tShrink = 1.0 - tNormalized * 2.0;
        if (_oldValue == true)
          _drawCheck(canvas, origin, tShrink, strokePaint);
        else
          _drawDash(canvas, origin, tShrink, strokePaint);
      } else {
        final double tExpand = (tNormalized - 0.5) * 2.0;
        if (value == true)
          _drawCheck(canvas, origin, tExpand, strokePaint);
        else
          _drawDash(canvas, origin, tExpand, strokePaint);
      }
    }
  }
}<|MERGE_RESOLUTION|>--- conflicted
+++ resolved
@@ -2,13 +2,9 @@
 // Use of this source code is governed by a BSD-style license that can be
 // found in the LICENSE file.
 
-<<<<<<< HEAD
 import 'package:flutter/foundation.dart';
 import 'package:flutter/gestures.dart';
-=======
-import 'dart:math' as math;
-
->>>>>>> 25134a16
+
 import 'package:flutter/rendering.dart';
 import 'package:flutter/widgets.dart';
 
