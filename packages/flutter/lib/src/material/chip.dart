// Copyright 2015 The Chromium Authors. All rights reserved.
// Use of this source code is governed by a BSD-style license that can be
// found in the LICENSE file.

import 'dart:math' as math;

import 'package:flutter/gestures.dart';
import 'package:flutter/painting.dart';
import 'package:flutter/rendering.dart';
import 'package:flutter/widgets.dart';

import 'chip_theme.dart';
import 'colors.dart';
import 'constants.dart';
import 'debug.dart';
import 'icons.dart';
import 'ink_decoration.dart';
import 'ink_well.dart';
import 'material.dart';
import 'material_localizations.dart';
import 'material_state.dart';
import 'theme.dart';
import 'theme_data.dart';
import 'tooltip.dart';

// Some design constants
const double _kChipHeight = 32.0;
const double _kDeleteIconSize = 18.0;

const int _kCheckmarkAlpha = 0xde; // 87%
const int _kDisabledAlpha = 0x61; // 38%
const double _kCheckmarkStrokeWidth = 2.0;

const Duration _kSelectDuration = Duration(milliseconds: 195);
const Duration _kCheckmarkDuration = Duration(milliseconds: 150);
const Duration _kCheckmarkReverseDuration = Duration(milliseconds: 50);
const Duration _kDrawerDuration = Duration(milliseconds: 150);
const Duration _kReverseDrawerDuration = Duration(milliseconds: 100);
const Duration _kDisableDuration = Duration(milliseconds: 75);

const Color _kSelectScrimColor = Color(0x60191919);
const Icon _kDefaultDeleteIcon = Icon(Icons.cancel, size: _kDeleteIconSize);

/// An interface defining the base attributes for a material design chip.
///
/// Chips are compact elements that represent an attribute, text, entity, or
/// action.
///
/// The defaults mentioned in the documentation for each attribute are what
/// the implementing classes typically use for defaults (but this class doesn't
/// provide or enforce them).
///
/// See also:
///
///  * [Chip], a chip that displays information and can be deleted.
///  * [InputChip], a chip that represents a complex piece of information, such
///    as an entity (person, place, or thing) or conversational text, in a
///    compact form.
///  * [ChoiceChip], allows a single selection from a set of options. Choice
///    chips contain related descriptive text or categories.
///  * [FilterChip], uses tags or descriptive words as a way to filter content.
///  * [ActionChip], represents an action related to primary content.
///  * <https://material.io/design/components/chips.html>
abstract class ChipAttributes {
  // This class is intended to be used as an interface, and should not be
  // extended directly.
  factory ChipAttributes._() => null;

  /// The primary content of the chip.
  ///
  /// Typically a [Text] widget.
  Widget get label;

  /// A widget to display prior to the chip's label.
  ///
  /// Typically a [CircleAvatar] widget.
  Widget get avatar;

  /// The style to be applied to the chip's label.
  ///
  /// This only has an effect on widgets that respect the [DefaultTextStyle],
  /// such as [Text].
  ///
  /// If [labelStyle.color] is a [MaterialStateProperty<Color>], [MaterialStateProperty.resolve]
  /// is used for the following [MaterialState]s:
  ///
  ///  * [MaterialState.disabled].
  ///  * [MaterialState.selected].
  ///  * [MaterialState.hovered].
  ///  * [MaterialState.focused].
  ///  * [MaterialState.pressed].
  TextStyle get labelStyle;

  /// The [ShapeBorder] to draw around the chip.
  ///
  /// Defaults to the shape in the ambient [ChipThemeData].
  ShapeBorder get shape;

  /// {@macro flutter.widgets.Clip}
  ///
  /// Defaults to [Clip.none], and must not be null.
  Clip get clipBehavior;

  /// {@macro flutter.widgets.Focus.focusNode}
  FocusNode get focusNode;

  /// {@macro flutter.widgets.Focus.autofocus}
  bool get autofocus;

  /// Color to be used for the unselected, enabled chip's background.
  ///
  /// The default is light grey.
  Color get backgroundColor;

  /// The padding between the contents of the chip and the outside [shape].
  ///
  /// Defaults to 4 logical pixels on all sides.
  EdgeInsetsGeometry get padding;

  /// The padding around the [label] widget.
  ///
  /// By default, this is 4 logical pixels at the beginning and the end of the
  /// label, and zero on top and bottom.
  EdgeInsetsGeometry get labelPadding;

  /// Configures the minimum size of the tap target.
  ///
  /// Defaults to [ThemeData.materialTapTargetSize].
  ///
  /// See also:
  ///
  ///  * [MaterialTapTargetSize], for a description of how this affects tap targets.
  MaterialTapTargetSize get materialTapTargetSize;

  /// Elevation to be applied on the chip relative to its parent.
  ///
  /// This controls the size of the shadow below the chip.
  ///
  /// Defaults to 0. The value is always non-negative.
  double get elevation;

  /// Color of the chip's shadow when the elevation is greater than 0.
  ///
  /// The default is [Colors.black].
  Color get shadowColor;
}

/// An interface for material design chips that can be deleted.
///
/// The defaults mentioned in the documentation for each attribute are what
/// the implementing classes typically use for defaults (but this class doesn't
/// provide or enforce them).
///
/// See also:
///
///  * [Chip], a chip that displays information and can be deleted.
///  * [InputChip], a chip that represents a complex piece of information, such
///    as an entity (person, place, or thing) or conversational text, in a
///    compact form.
///  * <https://material.io/design/components/chips.html>
abstract class DeletableChipAttributes {
  // This class is intended to be used as an interface, and should not be
  // extended directly.
  factory DeletableChipAttributes._() => null;

  /// The icon displayed when [onDeleted] is set.
  ///
  /// Defaults to an [Icon] widget set to use [Icons.cancel].
  Widget get deleteIcon;

  /// Called when the user taps the [deleteIcon] to delete the chip.
  ///
  /// If null, the delete button will not appear on the chip.
  ///
  /// The chip will not automatically remove itself: this just tells the app
  /// that the user tapped the delete button. In order to delete the chip, you
  /// have to do something similar to the following sample:
  ///
  /// {@tool snippet --template=stateful_widget_scaffold_center}
  ///
  /// This sample shows how to use [onDeleted] to remove an entry when the
  /// delete button is tapped.
  ///
  /// ```dart preamble
  /// class Actor {
  ///   const Actor(this.name, this.initials);
  ///   final String name;
  ///   final String initials;
  /// }
  ///
  /// class CastList extends StatefulWidget {
  ///   @override
  ///   State createState() => CastListState();
  /// }
  ///
  /// class CastListState extends State<CastList> {
  ///   final List<Actor> _cast = <Actor>[
  ///     const Actor('Aaron Burr', 'AB'),
  ///     const Actor('Alexander Hamilton', 'AH'),
  ///     const Actor('Eliza Hamilton', 'EH'),
  ///     const Actor('James Madison', 'JM'),
  ///   ];
  ///
  ///   Iterable<Widget> get actorWidgets sync* {
  ///     for (Actor actor in _cast) {
  ///       yield Padding(
  ///         padding: const EdgeInsets.all(4.0),
  ///         child: Chip(
  ///           avatar: CircleAvatar(child: Text(actor.initials)),
  ///           label: Text(actor.name),
  ///           onDeleted: () {
  ///             setState(() {
  ///               _cast.removeWhere((Actor entry) {
  ///                 return entry.name == actor.name;
  ///               });
  ///             });
  ///           },
  ///         ),
  ///       );
  ///     }
  ///   }
  ///
  ///   @override
  ///   Widget build(BuildContext context) {
  ///     return Wrap(
  ///       children: actorWidgets.toList(),
  ///     );
  ///   }
  /// }
  /// ```
  ///
  /// ```dart
  /// @override
  /// Widget build(BuildContext context) {
  ///   return CastList();
  /// }
  /// ```
  /// {@end-tool}
  VoidCallback get onDeleted;

  /// The [Color] for the delete icon. The default is based on the ambient
  /// [IconTheme.color].
  Color get deleteIconColor;

  /// The message to be used for the chip's delete button tooltip.
  String get deleteButtonTooltipMessage;
}

/// An interface for material design chips that can have check marks.
///
/// The defaults mentioned in the documentation for each attribute are what
/// the implementing classes typically use for defaults (but this class doesn't
/// provide or enforce them).
///
/// See also:
///
///  * [InputChip], a chip that represents a complex piece of information, such
///    as an entity (person, place, or thing) or conversational text, in a
///    compact form.
///  * [FilterChip], uses tags or descriptive words as a way to filter content.
///  * <https://material.io/design/components/chips.html>
abstract class CheckmarkableChipAttributes {
  // This class is intended to be used as an interface, and should not be
  // extended directly.
  factory CheckmarkableChipAttributes._() => null;

  /// Whether or not to show a check mark when [selected] is true.
  ///
  /// Defaults to true.
  bool get showCheckmark;

  /// [Color] of the chip's check mark when a check mark is visible.
  ///
  /// This will override the color set by the platform's brightness setting.
  ///
  /// If null, it will defer to a color selected by the platform's brightness
  /// setting.
  Color get checkmarkColor;
}

/// An interface for material design chips that can be selected.
///
/// The defaults mentioned in the documentation for each attribute are what
/// the implementing classes typically use for defaults (but this class doesn't
/// provide or enforce them).
///
/// See also:
///
///  * [InputChip], a chip that represents a complex piece of information, such
///    as an entity (person, place, or thing) or conversational text, in a
///    compact form.
///  * [ChoiceChip], allows a single selection from a set of options. Choice
///    chips contain related descriptive text or categories.
///  * [FilterChip], uses tags or descriptive words as a way to filter content.
///  * <https://material.io/design/components/chips.html>
abstract class SelectableChipAttributes {
  // This class is intended to be used as an interface, and should not be
  // extended directly.
  factory SelectableChipAttributes._() => null;

  /// Whether or not this chip is selected.
  ///
  /// If [onSelected] is not null, this value will be used to determine if the
  /// select check mark will be shown or not.
  ///
  /// Must not be null. Defaults to false.
  bool get selected;

  /// Called when the chip should change between selected and de-selected
  /// states.
  ///
  /// When the chip is tapped, then the [onSelected] callback, if set, will be
  /// applied to `!selected` (see [selected]).
  ///
  /// The chip passes the new value to the callback but does not actually
  /// change state until the parent widget rebuilds the chip with the new
  /// value.
  ///
  /// The callback provided to [onSelected] should update the state of the
  /// parent [StatefulWidget] using the [State.setState] method, so that the
  /// parent gets rebuilt.
  ///
  /// The [onSelected] and [TappableChipAttributes.onPressed] callbacks must not
  /// both be specified at the same time.
  ///
  /// {@tool sample}
  ///
  /// A [StatefulWidget] that illustrates use of onSelected in an [InputChip].
  ///
  /// ```dart
  /// class Wood extends StatefulWidget {
  ///   @override
  ///   State<StatefulWidget> createState() => WoodState();
  /// }
  ///
  /// class WoodState extends State<Wood> {
  ///   bool _useChisel = false;
  ///
  ///   @override
  ///   Widget build(BuildContext context) {
  ///     return InputChip(
  ///       label: const Text('Use Chisel'),
  ///       selected: _useChisel,
  ///       onSelected: (bool newValue) {
  ///         setState(() {
  ///           _useChisel = newValue;
  ///         });
  ///       },
  ///     );
  ///   }
  /// }
  /// ```
  /// {@end-tool}
  ValueChanged<bool> get onSelected;

  /// Elevation to be applied on the chip relative to its parent during the
  /// press motion.
  ///
  /// This controls the size of the shadow below the chip.
  ///
  /// Defaults to 8. The value is always non-negative.
  double get pressElevation;

  /// Color to be used for the chip's background, indicating that it is
  /// selected.
  ///
  /// The chip is selected when [selected] is true.
  Color get selectedColor;

  /// Color of the chip's shadow when the elevation is greater than 0 and the
  /// chip is selected.
  ///
  /// The default is [Colors.black].
  Color get selectedShadowColor;

  /// Tooltip string to be used for the body area (where the label and avatar
  /// are) of the chip.
  String get tooltip;

  /// The shape of the translucent highlight painted over the avatar when the
  /// [selected] property is true.
  ///
  /// Only the outer path of the shape is used.
  ///
  /// Defaults to [CircleBorder].
  ShapeBorder get avatarBorder;
}

/// An interface for material design chips that can be enabled and disabled.
///
/// The defaults mentioned in the documentation for each attribute are what
/// the implementing classes typically use for defaults (but this class doesn't
/// provide or enforce them).
///
/// See also:
///
///  * [InputChip], a chip that represents a complex piece of information, such
///    as an entity (person, place, or thing) or conversational text, in a
///    compact form.
///  * [ChoiceChip], allows a single selection from a set of options. Choice
///    chips contain related descriptive text or categories.
///  * [FilterChip], uses tags or descriptive words as a way to filter content.
///  * <https://material.io/design/components/chips.html>
abstract class DisabledChipAttributes {
  // This class is intended to be used as an interface, and should not be
  // extended directly.
  factory DisabledChipAttributes._() => null;

  /// Whether or not this chip is enabled for input.
  ///
  /// If this is true, but all of the user action callbacks are null (i.e.
  /// [SelectableChipAttributes.onSelected], [TappableChipAttributes.onPressed],
  /// and [DeletableChipAttributes.onDelete]), then the
  /// control will still be shown as disabled.
  ///
  /// This is typically used if you want the chip to be disabled, but also show
  /// a delete button.
  ///
  /// For classes which don't have this as a constructor argument, [isEnabled]
  /// returns true if their user action callback is set.
  ///
  /// Defaults to true. Cannot be null.
  bool get isEnabled;

  /// Color to be used for the chip's background indicating that it is disabled.
  ///
  /// The chip is disabled when [isEnabled] is false, or all three of
  /// [SelectableChipAttributes.onSelected], [TappableChipAttributes.onPressed],
  /// and [DeletableChipAttributes.onDelete] are null.
  ///
  /// It defaults to [Colors.black38].
  Color get disabledColor;
}

/// An interface for material design chips that can be tapped.
///
/// The defaults mentioned in the documentation for each attribute are what
/// the implementing classes typically use for defaults (but this class doesn't
/// provide or enforce them).
///
/// See also:
///
///  * [InputChip], a chip that represents a complex piece of information, such
///    as an entity (person, place, or thing) or conversational text, in a
///    compact form.
///  * [ChoiceChip], allows a single selection from a set of options. Choice
///    chips contain related descriptive text or categories.
///  * [FilterChip], uses tags or descriptive words as a way to filter content.
///  * [ActionChip], represents an action related to primary content.
///  * <https://material.io/design/components/chips.html>
abstract class TappableChipAttributes {
  // This class is intended to be used as an interface, and should not be
  // extended directly.
  factory TappableChipAttributes._() => null;

  /// Called when the user taps the chip.
  ///
  /// If [onPressed] is set, then this callback will be called when the user
  /// taps on the label or avatar parts of the chip. If [onPressed] is null,
  /// then the chip will be disabled.
  ///
  /// {@tool sample}
  ///
  /// ```dart
  /// class Blacksmith extends StatelessWidget {
  ///   void startHammering() {
  ///     print('bang bang bang');
  ///   }
  ///
  ///   @override
  ///   Widget build(BuildContext context) {
  ///     return InputChip(
  ///       label: const Text('Apply Hammer'),
  ///       onPressed: startHammering,
  ///     );
  ///   }
  /// }
  /// ```
  /// {@end-tool}
  VoidCallback get onPressed;

  /// Elevation to be applied on the chip relative to its parent during the
  /// press motion.
  ///
  /// This controls the size of the shadow below the chip.
  ///
  /// Defaults to 8. The value is always non-negative.
  double get pressElevation;

  /// Tooltip string to be used for the body area (where the label and avatar
  /// are) of the chip.
  String get tooltip;
}

/// A material design chip.
///
/// Chips are compact elements that represent an attribute, text, entity, or
/// action.
///
/// Supplying a non-null [onDeleted] callback will cause the chip to include a
/// button for deleting the chip.
///
/// Its ancestors must include [Material], [MediaQuery], [Directionality], and
/// [MaterialLocalizations]. Typically all of these widgets are provided by
/// [MaterialApp] and [Scaffold]. The [label] and [clipBehavior] arguments must
/// not be null.
///
/// {@tool sample}
///
/// ```dart
/// Chip(
///   avatar: CircleAvatar(
///     backgroundColor: Colors.grey.shade800,
///     child: Text('AB'),
///   ),
///   label: Text('Aaron Burr'),
/// )
/// ```
/// {@end-tool}
///
/// See also:
///
///  * [InputChip], a chip that represents a complex piece of information, such
///    as an entity (person, place, or thing) or conversational text, in a
///    compact form.
///  * [ChoiceChip], allows a single selection from a set of options. Choice
///    chips contain related descriptive text or categories.
///  * [FilterChip], uses tags or descriptive words as a way to filter content.
///  * [ActionChip], represents an action related to primary content.
///  * [CircleAvatar], which shows images or initials of entities.
///  * [Wrap], A widget that displays its children in multiple horizontal or
///    vertical runs.
///  * <https://material.io/design/components/chips.html>
class Chip extends StatelessWidget implements ChipAttributes, DeletableChipAttributes {
  /// Creates a material design chip.
  ///
  /// The [label], [autofocus], and [clipBehavior] arguments must not be null.
  /// The [elevation] must be null or non-negative.
  const Chip({
    Key key,
    this.avatar,
    @required this.label,
    this.labelStyle,
    this.labelPadding,
    this.deleteIcon,
    this.onDeleted,
    this.deleteIconColor,
    this.deleteButtonTooltipMessage,
    this.shape,
    this.clipBehavior = Clip.none,
    this.focusNode,
    this.autofocus = false,
    this.backgroundColor,
    this.padding,
    this.materialTapTargetSize,
    this.elevation,
    this.shadowColor,
  }) : assert(label != null),
       assert(autofocus != null),
       assert(clipBehavior != null),
       assert(elevation == null || elevation >= 0.0),
       super(key: key);

  @override
  final Widget avatar;
  @override
  final Widget label;
  @override
  final TextStyle labelStyle;
  @override
  final EdgeInsetsGeometry labelPadding;
  @override
  final ShapeBorder shape;
  @override
  final Clip clipBehavior;
  @override
  final FocusNode focusNode;
  @override
  final bool autofocus;
  @override
  final Color backgroundColor;
  @override
  final EdgeInsetsGeometry padding;
  @override
  final Widget deleteIcon;
  @override
  final VoidCallback onDeleted;
  @override
  final Color deleteIconColor;
  @override
  final String deleteButtonTooltipMessage;
  @override
  final MaterialTapTargetSize materialTapTargetSize;
  @override
  final double elevation;
  @override
  final Color shadowColor;

  @override
  Widget build(BuildContext context) {
    assert(debugCheckHasMaterial(context));
    return RawChip(
      avatar: avatar,
      label: label,
      labelStyle: labelStyle,
      labelPadding: labelPadding,
      deleteIcon: deleteIcon,
      onDeleted: onDeleted,
      deleteIconColor: deleteIconColor,
      deleteButtonTooltipMessage: deleteButtonTooltipMessage,
      tapEnabled: false,
      shape: shape,
      clipBehavior: clipBehavior,
      focusNode: focusNode,
      autofocus: autofocus,
      backgroundColor: backgroundColor,
      padding: padding,
      materialTapTargetSize: materialTapTargetSize,
      elevation: elevation,
      shadowColor: shadowColor,
      isEnabled: true,
    );
  }
}

/// A material design input chip.
///
/// Input chips represent a complex piece of information, such as an entity
/// (person, place, or thing) or conversational text, in a compact form.
///
/// Input chips can be made selectable by setting [onSelected], deletable by
/// setting [onDeleted], and pressable like a button with [onPressed]. They have
/// a [label], and they can have a leading icon (see [avatar]) and a trailing
/// icon ([deleteIcon]). Colors and padding can be customized.
///
/// Requires one of its ancestors to be a [Material] widget.
///
/// Input chips work together with other UI elements. They can appear:
///
///  * In a [Wrap] widget.
///  * In a horizontally scrollable list, like a [ListView] whose
///    scrollDirection is [Axis.horizontal].
///
/// {@tool sample}
///
/// ```dart
/// InputChip(
///   avatar: CircleAvatar(
///     backgroundColor: Colors.grey.shade800,
///     child: Text('AB'),
///   ),
///   label: Text('Aaron Burr'),
///   onPressed: () {
///     print('I am the one thing in life.');
///   }
/// )
/// ```
/// {@end-tool}
///
/// See also:
///
///  * [Chip], a chip that displays information and can be deleted.
///  * [ChoiceChip], allows a single selection from a set of options. Choice
///    chips contain related descriptive text or categories.
///  * [FilterChip], uses tags or descriptive words as a way to filter content.
///  * [ActionChip], represents an action related to primary content.
///  * [CircleAvatar], which shows images or initials of people.
///  * [Wrap], A widget that displays its children in multiple horizontal or
///    vertical runs.
///  * <https://material.io/design/components/chips.html>
class InputChip extends StatelessWidget
    implements
        ChipAttributes,
        DeletableChipAttributes,
        SelectableChipAttributes,
        CheckmarkableChipAttributes,
        DisabledChipAttributes,
        TappableChipAttributes {
  /// Creates an [InputChip].
  ///
  /// The [onPressed] and [onSelected] callbacks must not both be specified at
  /// the same time.
  ///
  /// The [label], [isEnabled], [selected], [autofocus], and [clipBehavior]
  /// arguments must not be null. The [pressElevation] and [elevation] must be
  /// null or non-negative. Typically, [pressElevation] is greater than
  /// [elevation].
  const InputChip({
    Key key,
    this.avatar,
    @required this.label,
    this.labelStyle,
    this.labelPadding,
    this.selected = false,
    this.isEnabled = true,
    this.onSelected,
    this.deleteIcon,
    this.onDeleted,
    this.deleteIconColor,
    this.deleteButtonTooltipMessage,
    this.onPressed,
    this.pressElevation,
    this.disabledColor,
    this.selectedColor,
    this.tooltip,
    this.shape,
    this.clipBehavior = Clip.none,
    this.focusNode,
    this.autofocus = false,
    this.backgroundColor,
    this.padding,
    this.materialTapTargetSize,
    this.elevation,
    this.shadowColor,
    this.selectedShadowColor,
    this.showCheckmark,
    this.checkmarkColor,
    this.avatarBorder = const CircleBorder(),
  }) : assert(selected != null),
       assert(isEnabled != null),
       assert(label != null),
       assert(clipBehavior != null),
       assert(autofocus != null),
       assert(pressElevation == null || pressElevation >= 0.0),
       assert(elevation == null || elevation >= 0.0),
       super(key: key);

  @override
  final Widget avatar;
  @override
  final Widget label;
  @override
  final TextStyle labelStyle;
  @override
  final EdgeInsetsGeometry labelPadding;
  @override
  final bool selected;
  @override
  final bool isEnabled;
  @override
  final ValueChanged<bool> onSelected;
  @override
  final Widget deleteIcon;
  @override
  final VoidCallback onDeleted;
  @override
  final Color deleteIconColor;
  @override
  final String deleteButtonTooltipMessage;
  @override
  final VoidCallback onPressed;
  @override
  final double pressElevation;
  @override
  final Color disabledColor;
  @override
  final Color selectedColor;
  @override
  final String tooltip;
  @override
  final ShapeBorder shape;
  @override
  final Clip clipBehavior;
  @override
  final FocusNode focusNode;
  @override
  final bool autofocus;
  @override
  final Color backgroundColor;
  @override
  final EdgeInsetsGeometry padding;
  @override
  final MaterialTapTargetSize materialTapTargetSize;
  @override
  final double elevation;
  @override
  final Color shadowColor;
  @override
  final Color selectedShadowColor;
  @override
  final bool showCheckmark;
  @override
  final Color checkmarkColor;
  @override
  final ShapeBorder avatarBorder;

  @override
  Widget build(BuildContext context) {
    assert(debugCheckHasMaterial(context));
    return RawChip(
      avatar: avatar,
      label: label,
      labelStyle: labelStyle,
      labelPadding: labelPadding,
      deleteIcon: deleteIcon,
      onDeleted: onDeleted,
      deleteIconColor: deleteIconColor,
      deleteButtonTooltipMessage: deleteButtonTooltipMessage,
      onSelected: onSelected,
      onPressed: onPressed,
      pressElevation: pressElevation,
      selected: selected,
      tapEnabled: true,
      disabledColor: disabledColor,
      selectedColor: selectedColor,
      tooltip: tooltip,
      shape: shape,
      clipBehavior: clipBehavior,
      focusNode: focusNode,
      autofocus: autofocus,
      backgroundColor: backgroundColor,
      padding: padding,
      materialTapTargetSize: materialTapTargetSize,
      elevation: elevation,
      shadowColor: shadowColor,
      selectedShadowColor: selectedShadowColor,
      showCheckmark: showCheckmark,
      checkmarkColor: checkmarkColor,
      isEnabled: isEnabled && (onSelected != null || onDeleted != null || onPressed != null),
      avatarBorder: avatarBorder,
    );
  }
}

/// A material design choice chip.
///
/// [ChoiceChip]s represent a single choice from a set. Choice chips contain
/// related descriptive text or categories.
///
/// Requires one of its ancestors to be a [Material] widget. The [selected] and
/// [label] arguments must not be null.
///
/// {@tool sample}
///
/// ```dart
/// class MyThreeOptions extends StatefulWidget {
///   @override
///   _MyThreeOptionsState createState() => _MyThreeOptionsState();
/// }
///
/// class _MyThreeOptionsState extends State<MyThreeOptions> {
///   int _value = 1;
///
///   @override
///   Widget build(BuildContext context) {
///     return Wrap(
///       children: List<Widget>.generate(
///         3,
///         (int index) {
///           return ChoiceChip(
///             label: Text('Item $index'),
///             selected: _value == index,
///             onSelected: (bool selected) {
///               setState(() {
///                 _value = selected ? index : null;
///               });
///             },
///           );
///         },
///       ).toList(),
///     );
///   }
/// }
/// ```
/// {@end-tool}
///
/// See also:
///
///  * [Chip], a chip that displays information and can be deleted.
///  * [InputChip], a chip that represents a complex piece of information, such
///    as an entity (person, place, or thing) or conversational text, in a
///    compact form.
///  * [FilterChip], uses tags or descriptive words as a way to filter content.
///  * [ActionChip], represents an action related to primary content.
///  * [CircleAvatar], which shows images or initials of people.
///  * [Wrap], A widget that displays its children in multiple horizontal or
///    vertical runs.
///  * <https://material.io/design/components/chips.html>
class ChoiceChip extends StatelessWidget
    implements
        ChipAttributes,
        SelectableChipAttributes,
        DisabledChipAttributes {
  /// Create a chip that acts like a radio button.
  ///
  /// The [label], [selected], [autofocus], and [clipBehavior] arguments must
  /// not be null. The [pressElevation] and [elevation] must be null or
  /// non-negative. Typically, [pressElevation] is greater than [elevation].
  const ChoiceChip({
    Key key,
    this.avatar,
    @required this.label,
    this.labelStyle,
    this.labelPadding,
    this.onSelected,
    this.pressElevation,
    @required this.selected,
    this.selectedColor,
    this.disabledColor,
    this.tooltip,
    this.shape,
    this.clipBehavior = Clip.none,
    this.focusNode,
    this.autofocus = false,
    this.backgroundColor,
    this.padding,
    this.materialTapTargetSize,
    this.elevation,
    this.shadowColor,
    this.selectedShadowColor,
    this.avatarBorder = const CircleBorder(),
  }) : assert(selected != null),
       assert(label != null),
       assert(clipBehavior != null),
       assert(autofocus != null),
       assert(pressElevation == null || pressElevation >= 0.0),
       assert(elevation == null || elevation >= 0.0),
       super(key: key);

  @override
  final Widget avatar;
  @override
  final Widget label;
  @override
  final TextStyle labelStyle;
  @override
  final EdgeInsetsGeometry labelPadding;
  @override
  final ValueChanged<bool> onSelected;
  @override
  final double pressElevation;
  @override
  final bool selected;
  @override
  final Color disabledColor;
  @override
  final Color selectedColor;
  @override
  final String tooltip;
  @override
  final ShapeBorder shape;
  @override
  final Clip clipBehavior;
  @override
  final FocusNode focusNode;
  @override
  final bool autofocus;
  @override
  final Color backgroundColor;
  @override
  final EdgeInsetsGeometry padding;
  @override
  final MaterialTapTargetSize materialTapTargetSize;
  @override
  final double elevation;
  @override
  final Color shadowColor;
  @override
  final Color selectedShadowColor;
  @override
  final ShapeBorder avatarBorder;

  @override
  bool get isEnabled => onSelected != null;

  @override
  Widget build(BuildContext context) {
    assert(debugCheckHasMaterial(context));
    final ChipThemeData chipTheme = ChipTheme.of(context);
    return RawChip(
      avatar: avatar,
      label: label,
      labelStyle: labelStyle ?? (selected ? chipTheme.secondaryLabelStyle : null),
      labelPadding: labelPadding,
      onSelected: onSelected,
      pressElevation: pressElevation,
      selected: selected,
      showCheckmark: false,
      onDeleted: null,
      tooltip: tooltip,
      shape: shape,
      clipBehavior: clipBehavior,
      focusNode: focusNode,
      autofocus: autofocus,
      disabledColor: disabledColor,
      selectedColor: selectedColor ?? chipTheme.secondarySelectedColor,
      backgroundColor: backgroundColor,
      padding: padding,
      isEnabled: isEnabled,
      materialTapTargetSize: materialTapTargetSize,
      elevation: elevation,
      shadowColor: shadowColor,
      selectedShadowColor: selectedShadowColor,
      avatarBorder: avatarBorder,
    );
  }
}

/// A material design filter chip.
///
/// Filter chips use tags or descriptive words as a way to filter content.
///
/// Filter chips are a good alternative to [Checkbox] or [Switch] widgets.
/// Unlike these alternatives, filter chips allow for clearly delineated and
/// exposed options in a compact area.
///
/// Requires one of its ancestors to be a [Material] widget.
///
/// {@tool sample}
///
/// ```dart
/// class ActorFilterEntry {
///   const ActorFilterEntry(this.name, this.initials);
///   final String name;
///   final String initials;
/// }
///
/// class CastFilter extends StatefulWidget {
///   @override
///   State createState() => CastFilterState();
/// }
///
/// class CastFilterState extends State<CastFilter> {
///   final List<ActorFilterEntry> _cast = <ActorFilterEntry>[
///     const ActorFilterEntry('Aaron Burr', 'AB'),
///     const ActorFilterEntry('Alexander Hamilton', 'AH'),
///     const ActorFilterEntry('Eliza Hamilton', 'EH'),
///     const ActorFilterEntry('James Madison', 'JM'),
///   ];
///   List<String> _filters = <String>[];
///
///   Iterable<Widget> get actorWidgets sync* {
///     for (ActorFilterEntry actor in _cast) {
///       yield Padding(
///         padding: const EdgeInsets.all(4.0),
///         child: FilterChip(
///           avatar: CircleAvatar(child: Text(actor.initials)),
///           label: Text(actor.name),
///           selected: _filters.contains(actor.name),
///           onSelected: (bool value) {
///             setState(() {
///               if (value) {
///                 _filters.add(actor.name);
///               } else {
///                 _filters.removeWhere((String name) {
///                   return name == actor.name;
///                 });
///               }
///             });
///           },
///         ),
///       );
///     }
///   }
///
///   @override
///   Widget build(BuildContext context) {
///     return Column(
///       mainAxisAlignment: MainAxisAlignment.center,
///       children: <Widget>[
///         Wrap(
///           children: actorWidgets.toList(),
///         ),
///         Text('Look for: ${_filters.join(', ')}'),
///       ],
///     );
///   }
/// }
/// ```
/// {@end-tool}
///
/// See also:
///
///  * [Chip], a chip that displays information and can be deleted.
///  * [InputChip], a chip that represents a complex piece of information, such
///    as an entity (person, place, or thing) or conversational text, in a
///    compact form.
///  * [ChoiceChip], allows a single selection from a set of options. Choice
///    chips contain related descriptive text or categories.
///  * [ActionChip], represents an action related to primary content.
///  * [CircleAvatar], which shows images or initials of people.
///  * [Wrap], A widget that displays its children in multiple horizontal or
///    vertical runs.
///  * <https://material.io/design/components/chips.html>
class FilterChip extends StatelessWidget
    implements
        ChipAttributes,
        SelectableChipAttributes,
        CheckmarkableChipAttributes,
        DisabledChipAttributes {
  /// Create a chip that acts like a checkbox.
  ///
  /// The [selected], [label], [autofocus], and [clipBehavior] arguments must
  /// not be null. The [pressElevation] and [elevation] must be null or
  /// non-negative. Typically, [pressElevation] is greater than [elevation].
  const FilterChip({
    Key key,
    this.avatar,
    @required this.label,
    this.labelStyle,
    this.labelPadding,
    this.selected = false,
    @required this.onSelected,
    this.pressElevation,
    this.disabledColor,
    this.selectedColor,
    this.tooltip,
    this.shape,
    this.clipBehavior = Clip.none,
    this.focusNode,
    this.autofocus = false,
    this.backgroundColor,
    this.padding,
    this.materialTapTargetSize,
    this.elevation,
    this.shadowColor,
    this.selectedShadowColor,
    this.showCheckmark,
    this.checkmarkColor,
    this.avatarBorder = const CircleBorder(),
  }) : assert(selected != null),
       assert(label != null),
       assert(clipBehavior != null),
       assert(autofocus != null),
       assert(pressElevation == null || pressElevation >= 0.0),
       assert(elevation == null || elevation >= 0.0),
       super(key: key);

  @override
  final Widget avatar;
  @override
  final Widget label;
  @override
  final TextStyle labelStyle;
  @override
  final EdgeInsetsGeometry labelPadding;
  @override
  final bool selected;
  @override
  final ValueChanged<bool> onSelected;
  @override
  final double pressElevation;
  @override
  final Color disabledColor;
  @override
  final Color selectedColor;
  @override
  final String tooltip;
  @override
  final ShapeBorder shape;
  @override
  final Clip clipBehavior;
  @override
  final FocusNode focusNode;
  @override
  final bool autofocus;
  @override
  final Color backgroundColor;
  @override
  final EdgeInsetsGeometry padding;
  @override
  final MaterialTapTargetSize materialTapTargetSize;
  @override
  final double elevation;
  @override
  final Color shadowColor;
  @override
  final Color selectedShadowColor;
  @override
  final bool showCheckmark;
  @override
  final Color checkmarkColor;
  @override
  final ShapeBorder avatarBorder;

  @override
  bool get isEnabled => onSelected != null;

  @override
  Widget build(BuildContext context) {
    assert(debugCheckHasMaterial(context));
    return RawChip(
      avatar: avatar,
      label: label,
      labelStyle: labelStyle,
      labelPadding: labelPadding,
      onSelected: onSelected,
      pressElevation: pressElevation,
      selected: selected,
      tooltip: tooltip,
      shape: shape,
      clipBehavior: clipBehavior,
      focusNode: focusNode,
      autofocus: autofocus,
      backgroundColor: backgroundColor,
      disabledColor: disabledColor,
      selectedColor: selectedColor,
      padding: padding,
      isEnabled: isEnabled,
      materialTapTargetSize: materialTapTargetSize,
      elevation: elevation,
      shadowColor: shadowColor,
      selectedShadowColor: selectedShadowColor,
      showCheckmark: showCheckmark,
      checkmarkColor: checkmarkColor,
      avatarBorder: avatarBorder,
    );
  }
}

/// A material design action chip.
///
/// Action chips are a set of options which trigger an action related to primary
/// content. Action chips should appear dynamically and contextually in a UI.
///
/// Action chips can be tapped to trigger an action or show progress and
/// confirmation. They cannot be disabled; if the action is not applicable, the
/// chip should not be included in the interface. (This contrasts with buttons,
/// where unavailable choices are usually represented as disabled controls.)
///
/// Action chips are displayed after primary content, such as below a card or
/// persistently at the bottom of a screen.
///
/// The material button widgets, [RaisedButton], [FlatButton], and
/// [OutlineButton], are an alternative to action chips, which should appear
/// statically and consistently in a UI.
///
/// Requires one of its ancestors to be a [Material] widget.
///
/// {@tool sample}
///
/// ```dart
/// ActionChip(
///   avatar: CircleAvatar(
///     backgroundColor: Colors.grey.shade800,
///     child: Text('AB'),
///   ),
///   label: Text('Aaron Burr'),
///   onPressed: () {
///     print("If you stand for nothing, Burr, what’ll you fall for?");
///   }
/// )
/// ```
/// {@end-tool}
///
/// See also:
///
///  * [Chip], a chip that displays information and can be deleted.
///  * [InputChip], a chip that represents a complex piece of information, such
///    as an entity (person, place, or thing) or conversational text, in a
///    compact form.
///  * [ChoiceChip], allows a single selection from a set of options. Choice
///    chips contain related descriptive text or categories.
///  * [CircleAvatar], which shows images or initials of people.
///  * [Wrap], A widget that displays its children in multiple horizontal or
///    vertical runs.
///  * <https://material.io/design/components/chips.html>
class ActionChip extends StatelessWidget implements ChipAttributes, TappableChipAttributes {
  /// Create a chip that acts like a button.
  ///
  /// The [label], [onPressed], [autofocus], and [clipBehavior] arguments must
  /// not be null. The [pressElevation] and [elevation] must be null or
  /// non-negative. Typically, [pressElevation] is greater than [elevation].
  const ActionChip({
    Key key,
    this.avatar,
    @required this.label,
    this.labelStyle,
    this.labelPadding,
    @required this.onPressed,
    this.pressElevation,
    this.tooltip,
    this.shape,
    this.clipBehavior = Clip.none,
    this.focusNode,
    this.autofocus = false,
    this.backgroundColor,
    this.padding,
    this.materialTapTargetSize,
    this.elevation,
    this.shadowColor,
  }) : assert(label != null),
       assert(clipBehavior != null),
       assert(autofocus != null),
       assert(
         onPressed != null,
         'Rather than disabling an ActionChip by setting onPressed to null, '
         'remove it from the interface entirely.',
       ),
       assert(pressElevation == null || pressElevation >= 0.0),
       assert(elevation == null || elevation >= 0.0),
       super(key: key);

  @override
  final Widget avatar;
  @override
  final Widget label;
  @override
  final TextStyle labelStyle;
  @override
  final EdgeInsetsGeometry labelPadding;
  @override
  final VoidCallback onPressed;
  @override
  final double pressElevation;
  @override
  final String tooltip;
  @override
  final ShapeBorder shape;
  @override
  final Clip clipBehavior;
  @override
  final FocusNode focusNode;
  @override
  final bool autofocus;
  @override
  final Color backgroundColor;
  @override
  final EdgeInsetsGeometry padding;
  @override
  final MaterialTapTargetSize materialTapTargetSize;
  @override
  final double elevation;
  @override
  final Color shadowColor;

  @override
  Widget build(BuildContext context) {
    assert(debugCheckHasMaterial(context));
    return RawChip(
      avatar: avatar,
      label: label,
      onPressed: onPressed,
      pressElevation: pressElevation,
      tooltip: tooltip,
      labelStyle: labelStyle,
      backgroundColor: backgroundColor,
      shape: shape,
      clipBehavior: clipBehavior,
      focusNode: focusNode,
      autofocus: autofocus,
      padding: padding,
      labelPadding: labelPadding,
      isEnabled: true,
      materialTapTargetSize: materialTapTargetSize,
      elevation: elevation,
      shadowColor: shadowColor,
    );
  }
}

/// A raw material design chip.
///
/// This serves as the basis for all of the chip widget types to aggregate.
/// It is typically not created directly, one of the other chip types
/// that are appropriate for the use case are used instead:
///
///  * [Chip] a simple chip that can only display information and be deleted.
///  * [InputChip] represents a complex piece of information, such as an entity
///    (person, place, or thing) or conversational text, in a compact form.
///  * [ChoiceChip] allows a single selection from a set of options.
///  * [FilterChip] a chip that uses tags or descriptive words as a way to
///    filter content.
///  * [ActionChip]s display a set of actions related to primary content.
///
/// Raw chips are typically only used if you want to create your own custom chip
/// type.
///
/// Raw chips can be selected by setting [onSelected], deleted by setting
/// [onDeleted], and pushed like a button with [onPressed]. They have a [label],
/// and they can have a leading icon (see [avatar]) and a trailing icon
/// ([deleteIcon]). Colors and padding can be customized.
///
/// Requires one of its ancestors to be a [Material] widget.
///
/// See also:
///
///  * [CircleAvatar], which shows images or initials of people.
///  * [Wrap], A widget that displays its children in multiple horizontal or
///    vertical runs.
///  * <https://material.io/design/components/chips.html>
class RawChip extends StatefulWidget
    implements
        ChipAttributes,
        DeletableChipAttributes,
        SelectableChipAttributes,
        CheckmarkableChipAttributes,
        DisabledChipAttributes,
        TappableChipAttributes {
  /// Creates a RawChip
  ///
  /// The [onPressed] and [onSelected] callbacks must not both be specified at
  /// the same time.
  ///
  /// The [label], [isEnabled], [selected], [autofocus], and [clipBehavior]
  /// arguments must not be null. The [pressElevation] and [elevation] must be
  /// null or non-negative. Typically, [pressElevation] is greater than
  /// [elevation].
  const RawChip({
    Key key,
    this.avatar,
    @required this.label,
    this.labelStyle,
    this.padding,
    this.labelPadding,
    Widget deleteIcon,
    this.onDeleted,
    this.deleteIconColor,
    this.deleteButtonTooltipMessage,
    this.onPressed,
    this.onSelected,
    this.pressElevation,
    this.tapEnabled = true,
    this.selected = false,
    this.isEnabled = true,
    this.disabledColor,
    this.selectedColor,
    this.tooltip,
    this.shape,
    this.clipBehavior = Clip.none,
    this.focusNode,
    this.autofocus = false,
    this.backgroundColor,
    this.materialTapTargetSize,
    this.elevation,
    this.shadowColor,
    this.selectedShadowColor,
    this.showCheckmark = true,
    this.checkmarkColor,
    this.avatarBorder = const CircleBorder(),
  }) : assert(label != null),
       assert(isEnabled != null),
       assert(selected != null),
       assert(clipBehavior != null),
       assert(autofocus != null),
       assert(pressElevation == null || pressElevation >= 0.0),
       assert(elevation == null || elevation >= 0.0),
       deleteIcon = deleteIcon ?? _kDefaultDeleteIcon,
       super(key: key);

  @override
  final Widget avatar;
  @override
  final Widget label;
  @override
  final TextStyle labelStyle;
  @override
  final EdgeInsetsGeometry labelPadding;
  @override
  final Widget deleteIcon;
  @override
  final VoidCallback onDeleted;
  @override
  final Color deleteIconColor;
  @override
  final String deleteButtonTooltipMessage;
  @override
  final ValueChanged<bool> onSelected;
  @override
  final VoidCallback onPressed;
  @override
  final double pressElevation;
  @override
  final bool selected;
  @override
  final bool isEnabled;
  @override
  final Color disabledColor;
  @override
  final Color selectedColor;
  @override
  final String tooltip;
  @override
  final ShapeBorder shape;
  @override
  final Clip clipBehavior;
  @override
  final FocusNode focusNode;
  @override
  final bool autofocus;
  @override
  final Color backgroundColor;
  @override
  final EdgeInsetsGeometry padding;
  @override
  final MaterialTapTargetSize materialTapTargetSize;
  @override
  final double elevation;
  @override
  final Color shadowColor;
  @override
  final Color selectedShadowColor;
  @override
  final bool showCheckmark;
  @override
  final Color checkmarkColor;
  @override
  final CircleBorder avatarBorder;

  /// If set, this indicates that the chip should be disabled if all of the
  /// tap callbacks ([onSelected], [onPressed]) are null.
  ///
  /// For example, the [Chip] class sets this to false because it can't be
  /// disabled, even if no callbacks are set on it, since it is used for
  /// displaying information only.
  ///
  /// Defaults to true.
  final bool tapEnabled;

  @override
  _RawChipState createState() => _RawChipState();
}

class _RawChipState extends State<RawChip> with TickerProviderStateMixin<RawChip> {
  static const Duration pressedAnimationDuration = Duration(milliseconds: 75);

  AnimationController selectController;
  AnimationController avatarDrawerController;
  AnimationController deleteDrawerController;
  AnimationController enableController;
  Animation<double> checkmarkAnimation;
  Animation<double> avatarDrawerAnimation;
  Animation<double> deleteDrawerAnimation;
  Animation<double> enableAnimation;
  Animation<double> selectionFade;

  final Set<MaterialState> _states = <MaterialState>{};

  bool get hasDeleteButton => widget.onDeleted != null;
  bool get hasAvatar => widget.avatar != null;

  bool get canTap {
    return widget.isEnabled
        && widget.tapEnabled
        && (widget.onPressed != null || widget.onSelected != null);
  }

  bool _isTapping = false;
  bool get isTapping => canTap && _isTapping;

  @override
  void initState() {
    assert(widget.onSelected == null || widget.onPressed == null);
    super.initState();
    _updateState(MaterialState.disabled, !widget.isEnabled);
    _updateState(MaterialState.selected, widget.selected);
    selectController = AnimationController(
      duration: _kSelectDuration,
      value: widget.selected == true ? 1.0 : 0.0,
      vsync: this,
    );
    selectionFade = CurvedAnimation(
      parent: selectController,
      curve: Curves.fastOutSlowIn,
    );
    avatarDrawerController = AnimationController(
      duration: _kDrawerDuration,
      value: hasAvatar || widget.selected == true ? 1.0 : 0.0,
      vsync: this,
    );
    deleteDrawerController = AnimationController(
      duration: _kDrawerDuration,
      value: hasDeleteButton ? 1.0 : 0.0,
      vsync: this,
    );
    enableController = AnimationController(
      duration: _kDisableDuration,
      value: widget.isEnabled ? 1.0 : 0.0,
      vsync: this,
    );

    // These will delay the start of some animations, and/or reduce their
    // length compared to the overall select animation, using Intervals.
    final double checkmarkPercentage = _kCheckmarkDuration.inMilliseconds /
        _kSelectDuration.inMilliseconds;
    final double checkmarkReversePercentage = _kCheckmarkReverseDuration.inMilliseconds /
        _kSelectDuration.inMilliseconds;
    final double avatarDrawerReversePercentage = _kReverseDrawerDuration.inMilliseconds /
        _kSelectDuration.inMilliseconds;
    checkmarkAnimation = CurvedAnimation(
      parent: selectController,
      curve: Interval(1.0 - checkmarkPercentage, 1.0, curve: Curves.fastOutSlowIn),
      reverseCurve: Interval(
        1.0 - checkmarkReversePercentage,
        1.0,
        curve: Curves.fastOutSlowIn,
      ),
    );
    deleteDrawerAnimation = CurvedAnimation(
      parent: deleteDrawerController,
      curve: Curves.fastOutSlowIn,
    );
    avatarDrawerAnimation = CurvedAnimation(
      parent: avatarDrawerController,
      curve: Curves.fastOutSlowIn,
      reverseCurve: Interval(
        1.0 - avatarDrawerReversePercentage,
        1.0,
        curve: Curves.fastOutSlowIn,
      ),
    );
    enableAnimation = CurvedAnimation(
      parent: enableController,
      curve: Curves.fastOutSlowIn,
    );
  }

  @override
  void dispose() {
    selectController.dispose();
    avatarDrawerController.dispose();
    deleteDrawerController.dispose();
    enableController.dispose();
    super.dispose();
  }

  void _updateState(MaterialState state, bool value) {
    value ? _states.add(state) : _states.remove(state);
  }

  void _handleTapDown(TapDownDetails details) {
    if (!canTap) {
      return;
    }
    setState(() {
      _isTapping = true;
      _updateState(MaterialState.pressed, true);
    });
  }

  void _handleTapCancel() {
    if (!canTap) {
      return;
    }
    setState(() {
      _isTapping = false;
      _updateState(MaterialState.pressed, false);
    });
  }

  void _handleTap() {
    if (!canTap) {
      return;
    }
    setState(() {
      _isTapping = false;
      _updateState(MaterialState.pressed, false);
    });
    // Only one of these can be set, so only one will be called.
    widget.onSelected?.call(!widget.selected);
    widget.onPressed?.call();
  }

  void _handleFocus(bool isFocused) {
    setState(() {
      _updateState(MaterialState.focused, isFocused);
    });
  }

  void _handleHover(bool isHovered) {
    setState(() {
      _updateState(MaterialState.hovered, isHovered);
    });
  }

  /// Picks between three different colors, depending upon the state of two
  /// different animations.
  Color getBackgroundColor(ChipThemeData theme) {
    final ColorTween backgroundTween = ColorTween(
      begin: widget.disabledColor ?? theme.disabledColor,
      end: widget.backgroundColor ?? theme.backgroundColor,
    );
    final ColorTween selectTween = ColorTween(
      begin: backgroundTween.evaluate(enableController),
      end: widget.selectedColor ?? theme.selectedColor,
    );
    return selectTween.evaluate(selectionFade);
  }

  @override
  void didUpdateWidget(RawChip oldWidget) {
    super.didUpdateWidget(oldWidget);
    if (oldWidget.isEnabled != widget.isEnabled) {
      setState(() {
        _updateState(MaterialState.disabled, !widget.isEnabled);
        if (widget.isEnabled) {
          enableController.forward();
        } else {
          enableController.reverse();
        }
      });
    }
    if (oldWidget.avatar != widget.avatar || oldWidget.selected != widget.selected) {
      setState(() {
        if (hasAvatar || widget.selected == true) {
          avatarDrawerController.forward();
        } else {
          avatarDrawerController.reverse();
        }
      });
    }
    if (oldWidget.selected != widget.selected) {
      setState(() {
        _updateState(MaterialState.selected, widget.selected);
        if (widget.selected == true) {
          selectController.forward();
        } else {
          selectController.reverse();
        }
      });
    }
    if (oldWidget.onDeleted != widget.onDeleted) {
      setState(() {
        if (hasDeleteButton) {
          deleteDrawerController.forward();
        } else {
          deleteDrawerController.reverse();
        }
      });
    }
  }

  Widget _wrapWithTooltip(String tooltip, VoidCallback callback, Widget child) {
    if (child == null || callback == null || tooltip == null) {
      return child;
    }
    return Tooltip(
      message: tooltip,
      child: child,
    );
  }

  Widget _buildDeleteIcon(BuildContext context, ThemeData theme, ChipThemeData chipTheme) {
    if (!hasDeleteButton) {
      return null;
    }
    return _wrapWithTooltip(
      widget.deleteButtonTooltipMessage ?? MaterialLocalizations.of(context)?.deleteButtonTooltip,
      widget.onDeleted,
      InkResponse(
        onTap: widget.isEnabled ? widget.onDeleted : null,
        child: IconTheme(
          data: theme.iconTheme.copyWith(
            color: widget.deleteIconColor ?? chipTheme.deleteIconColor,
          ),
          child: widget.deleteIcon,
        ),
      ),
    );
  }

  static const double _defaultElevation = 0.0;
  static const double _defaultPressElevation = 8.0;
  static const Color _defaultShadowColor = Colors.black;

  @override
  Widget build(BuildContext context) {
    assert(debugCheckHasMaterial(context));
    assert(debugCheckHasMediaQuery(context));
    assert(debugCheckHasDirectionality(context));
    assert(debugCheckHasMaterialLocalizations(context));

    final ThemeData theme = Theme.of(context);
    final ChipThemeData chipTheme = ChipTheme.of(context);
    final TextDirection textDirection = Directionality.of(context);
    final ShapeBorder shape = widget.shape ?? chipTheme.shape;
    final double elevation = widget.elevation ?? chipTheme.elevation ?? _defaultElevation;
    final double pressElevation = widget.pressElevation ?? chipTheme.pressElevation ?? _defaultPressElevation;
    final Color shadowColor = widget.shadowColor ?? chipTheme.shadowColor ?? _defaultShadowColor;
    final Color selectedShadowColor = widget.selectedShadowColor ?? chipTheme.selectedShadowColor ?? _defaultShadowColor;
    final Color checkmarkColor = widget.checkmarkColor ?? chipTheme.checkmarkColor;
    final bool showCheckmark = widget.showCheckmark ?? chipTheme.showCheckmark ?? true;

    final TextStyle effectiveLabelStyle = widget.labelStyle ?? chipTheme.labelStyle;
    final Color resolvedLabelColor =  MaterialStateProperty.resolveAs<Color>(effectiveLabelStyle?.color, _states);
    final TextStyle resolvedLabelStyle = effectiveLabelStyle?.copyWith(color: resolvedLabelColor);

<<<<<<< HEAD
    Widget result = Focus(
      onFocusChange: _handleFocus,
      focusNode: widget.focusNode,
      autofocus: widget.autofocus,
      canRequestFocus: widget.isEnabled,
      child: Material(
        elevation: isTapping ? pressElevation : elevation,
        shadowColor: widget.selected ? selectedShadowColor : shadowColor,
        animationDuration: pressedAnimationDuration,
        shape: shape,
        clipBehavior: widget.clipBehavior,
        child: InkWell(
          onTap: canTap ? _handleTap : null,
          onTapDown: canTap ? _handleTapDown : null,
          onTapCancel: canTap ? _handleTapCancel : null,
          onHover: canTap ? _handleHover : null,
          customBorder: shape,
          child: AnimatedBuilder(
            animation: Listenable.merge(<Listenable>[selectController, enableController]),
            builder: (BuildContext context, Widget child) {
              return Ink(
                decoration: ShapeDecoration(
                  shape: shape,
                  color: getBackgroundColor(chipTheme),
=======
    Widget result = Material(
      elevation: isTapping ? pressElevation : elevation,
      shadowColor: widget.selected ? selectedShadowColor : shadowColor,
      animationDuration: pressedAnimationDuration,
      shape: shape,
      clipBehavior: widget.clipBehavior,
      child: InkWell(
        onFocusChange: _handleFocus,
        focusNode: widget.focusNode,
        autofocus: widget.autofocus,
        canRequestFocus: widget.isEnabled,
        onTap: canTap ? _handleTap : null,
        onTapDown: canTap ? _handleTapDown : null,
        onTapCancel: canTap ? _handleTapCancel : null,
        onHover: canTap ? _handleHover : null,
        customBorder: shape,
        child: AnimatedBuilder(
          animation: Listenable.merge(<Listenable>[selectController, enableController]),
          builder: (BuildContext context, Widget child) {
            return Container(
              decoration: ShapeDecoration(
                shape: shape,
                color: getBackgroundColor(chipTheme),
              ),
              child: child,
            );
          },
          child: _wrapWithTooltip(
            widget.tooltip,
            widget.onPressed,
            _ChipRenderWidget(
              theme: _ChipRenderTheme(
                label: DefaultTextStyle(
                  overflow: TextOverflow.fade,
                  textAlign: TextAlign.start,
                  maxLines: 1,
                  softWrap: false,
                  style: resolvedLabelStyle,
                  child: widget.label,
                ),
                avatar: AnimatedSwitcher(
                  child: widget.avatar,
                  duration: _kDrawerDuration,
                  switchInCurve: Curves.fastOutSlowIn,
>>>>>>> 4dcf1ab8
                ),
                deleteIcon: AnimatedSwitcher(
                  child: _buildDeleteIcon(context, theme, chipTheme),
                  duration: _kDrawerDuration,
                  switchInCurve: Curves.fastOutSlowIn,
                ),
                brightness: chipTheme.brightness,
                padding: (widget.padding ?? chipTheme.padding).resolve(textDirection),
                labelPadding: (widget.labelPadding ?? chipTheme.labelPadding).resolve(textDirection),
                showAvatar: hasAvatar,
                showCheckmark: showCheckmark,
                checkmarkColor: checkmarkColor,
                canTapBody: canTap,
              ),
              value: widget.selected,
              checkmarkAnimation: checkmarkAnimation,
              enableAnimation: enableAnimation,
              avatarDrawerAnimation: avatarDrawerAnimation,
              deleteDrawerAnimation: deleteDrawerAnimation,
              isEnabled: widget.isEnabled,
              avatarBorder: widget.avatarBorder,
            ),
          ),
        ),
      ),
    );
    BoxConstraints constraints;
    switch (widget.materialTapTargetSize ?? theme.materialTapTargetSize) {
      case MaterialTapTargetSize.padded:
        constraints = const BoxConstraints(minHeight: kMinInteractiveDimension);
        break;
      case MaterialTapTargetSize.shrinkWrap:
        constraints = const BoxConstraints();
        break;
    }
    result = _ChipRedirectingHitDetectionWidget(
      constraints: constraints,
      child: Center(
        child: result,
        widthFactor: 1.0,
        heightFactor: 1.0,
      ),
    );
    return Semantics(
      container: true,
      selected: widget.selected,
      enabled: canTap ? widget.isEnabled : null,
      child: result,
    );
  }
}

/// Redirects the [position.dy] passed to [RenderBox.hitTest] to the vertical
/// center of the widget.
///
/// The primary purpose of this widget is to allow padding around the [RawChip]
/// to trigger the child ink feature without increasing the size of the material.
class _ChipRedirectingHitDetectionWidget extends SingleChildRenderObjectWidget {
  const _ChipRedirectingHitDetectionWidget({
    Key key,
    Widget child,
    this.constraints,
  }) : super(key: key, child: child);

  final BoxConstraints constraints;

  @override
  RenderObject createRenderObject(BuildContext context) {
    return _RenderChipRedirectingHitDetection(constraints);
  }

  @override
  void updateRenderObject(BuildContext context, covariant _RenderChipRedirectingHitDetection renderObject) {
    renderObject.additionalConstraints = constraints;
  }
}

class _RenderChipRedirectingHitDetection extends RenderConstrainedBox {
  _RenderChipRedirectingHitDetection(BoxConstraints additionalConstraints) : super(additionalConstraints: additionalConstraints);

  @override
  bool hitTest(BoxHitTestResult result, { Offset position }) {
    if (!size.contains(position))
      return false;
    // Only redirects hit detection which occurs above and below the render object.
    // In order to make this assumption true, I have removed the minimum width
    // constraints, since any reasonable chip would be at least that wide.
    final Offset offset = Offset(position.dx, size.height / 2);
    return result.addWithRawTransform(
      transform: MatrixUtils.forceToPoint(offset),
      position: position,
      hitTest: (BoxHitTestResult result, Offset position) {
        assert(position == offset);
        return child.hitTest(result, position: offset);
      },
    );
  }
}

class _ChipRenderWidget extends RenderObjectWidget {
  const _ChipRenderWidget({
    Key key,
    @required this.theme,
    this.value,
    this.isEnabled,
    this.checkmarkAnimation,
    this.avatarDrawerAnimation,
    this.deleteDrawerAnimation,
    this.enableAnimation,
    this.avatarBorder,
  }) : assert(theme != null),
       super(key: key);

  final _ChipRenderTheme theme;
  final bool value;
  final bool isEnabled;
  final Animation<double> checkmarkAnimation;
  final Animation<double> avatarDrawerAnimation;
  final Animation<double> deleteDrawerAnimation;
  final Animation<double> enableAnimation;
  final ShapeBorder avatarBorder;

  @override
  _RenderChipElement createElement() => _RenderChipElement(this);

  @override
  void updateRenderObject(BuildContext context, _RenderChip renderObject) {
    renderObject
      ..theme = theme
      ..textDirection = Directionality.of(context)
      ..value = value
      ..isEnabled = isEnabled
      ..checkmarkAnimation = checkmarkAnimation
      ..avatarDrawerAnimation = avatarDrawerAnimation
      ..deleteDrawerAnimation = deleteDrawerAnimation
      ..enableAnimation = enableAnimation
      ..avatarBorder = avatarBorder;
  }

  @override
  RenderObject createRenderObject(BuildContext context) {
    return _RenderChip(
      theme: theme,
      textDirection: Directionality.of(context),
      value: value,
      isEnabled: isEnabled,
      checkmarkAnimation: checkmarkAnimation,
      avatarDrawerAnimation: avatarDrawerAnimation,
      deleteDrawerAnimation: deleteDrawerAnimation,
      enableAnimation: enableAnimation,
      avatarBorder: avatarBorder,
    );
  }
}

enum _ChipSlot {
  label,
  avatar,
  deleteIcon,
}

class _RenderChipElement extends RenderObjectElement {
  _RenderChipElement(_ChipRenderWidget chip) : super(chip);

  final Map<_ChipSlot, Element> slotToChild = <_ChipSlot, Element>{};
  final Map<Element, _ChipSlot> childToSlot = <Element, _ChipSlot>{};

  @override
  _ChipRenderWidget get widget => super.widget;

  @override
  _RenderChip get renderObject => super.renderObject;

  @override
  void visitChildren(ElementVisitor visitor) {
    slotToChild.values.forEach(visitor);
  }

  @override
  void forgetChild(Element child) {
    assert(slotToChild.values.contains(child));
    assert(childToSlot.keys.contains(child));
    final _ChipSlot slot = childToSlot[child];
    childToSlot.remove(child);
    slotToChild.remove(slot);
  }

  void _mountChild(Widget widget, _ChipSlot slot) {
    final Element oldChild = slotToChild[slot];
    final Element newChild = updateChild(oldChild, widget, slot);
    if (oldChild != null) {
      slotToChild.remove(slot);
      childToSlot.remove(oldChild);
    }
    if (newChild != null) {
      slotToChild[slot] = newChild;
      childToSlot[newChild] = slot;
    }
  }

  @override
  void mount(Element parent, dynamic newSlot) {
    super.mount(parent, newSlot);
    _mountChild(widget.theme.avatar, _ChipSlot.avatar);
    _mountChild(widget.theme.deleteIcon, _ChipSlot.deleteIcon);
    _mountChild(widget.theme.label, _ChipSlot.label);
  }

  void _updateChild(Widget widget, _ChipSlot slot) {
    final Element oldChild = slotToChild[slot];
    final Element newChild = updateChild(oldChild, widget, slot);
    if (oldChild != null) {
      childToSlot.remove(oldChild);
      slotToChild.remove(slot);
    }
    if (newChild != null) {
      slotToChild[slot] = newChild;
      childToSlot[newChild] = slot;
    }
  }

  @override
  void update(_ChipRenderWidget newWidget) {
    super.update(newWidget);
    assert(widget == newWidget);
    _updateChild(widget.theme.label, _ChipSlot.label);
    _updateChild(widget.theme.avatar, _ChipSlot.avatar);
    _updateChild(widget.theme.deleteIcon, _ChipSlot.deleteIcon);
  }

  void _updateRenderObject(RenderObject child, _ChipSlot slot) {
    switch (slot) {
      case _ChipSlot.avatar:
        renderObject.avatar = child;
        break;
      case _ChipSlot.label:
        renderObject.label = child;
        break;
      case _ChipSlot.deleteIcon:
        renderObject.deleteIcon = child;
        break;
    }
  }

  @override
  void insertChildRenderObject(RenderObject child, dynamic slotValue) {
    assert(child is RenderBox);
    assert(slotValue is _ChipSlot);
    final _ChipSlot slot = slotValue;
    _updateRenderObject(child, slot);
    assert(renderObject.childToSlot.keys.contains(child));
    assert(renderObject.slotToChild.keys.contains(slot));
  }

  @override
  void removeChildRenderObject(RenderObject child) {
    assert(child is RenderBox);
    assert(renderObject.childToSlot.keys.contains(child));
    _updateRenderObject(null, renderObject.childToSlot[child]);
    assert(!renderObject.childToSlot.keys.contains(child));
    assert(!renderObject.slotToChild.keys.contains(slot));
  }

  @override
  void moveChildRenderObject(RenderObject child, dynamic slotValue) {
    assert(false, 'not reachable');
  }
}

class _ChipRenderTheme {
  const _ChipRenderTheme({
    @required this.avatar,
    @required this.label,
    @required this.deleteIcon,
    @required this.brightness,
    @required this.padding,
    @required this.labelPadding,
    @required this.showAvatar,
    @required this.showCheckmark,
    @required this.checkmarkColor,
    @required this.canTapBody,
  });

  final Widget avatar;
  final Widget label;
  final Widget deleteIcon;
  final Brightness brightness;
  final EdgeInsets padding;
  final EdgeInsets labelPadding;
  final bool showAvatar;
  final bool showCheckmark;
  final Color checkmarkColor;
  final bool canTapBody;

  @override
  bool operator ==(dynamic other) {
    if (identical(this, other)) {
      return true;
    }
    if (other.runtimeType != runtimeType) {
      return false;
    }
    final _ChipRenderTheme typedOther = other;
    return typedOther.avatar == avatar
        && typedOther.label == label
        && typedOther.deleteIcon == deleteIcon
        && typedOther.brightness == brightness
        && typedOther.padding == padding
        && typedOther.labelPadding == labelPadding
        && typedOther.showAvatar == showAvatar
        && typedOther.showCheckmark == showCheckmark
        && typedOther.checkmarkColor == checkmarkColor
        && typedOther.canTapBody == canTapBody;
  }

  @override
  int get hashCode {
    return hashValues(
      avatar,
      label,
      deleteIcon,
      brightness,
      padding,
      labelPadding,
      showAvatar,
      showCheckmark,
      checkmarkColor,
      canTapBody,
    );
  }
}

class _RenderChip extends RenderBox {
  _RenderChip({
    @required _ChipRenderTheme theme,
    @required TextDirection textDirection,
    this.value,
    this.isEnabled,
    this.checkmarkAnimation,
    this.avatarDrawerAnimation,
    this.deleteDrawerAnimation,
    this.enableAnimation,
    this.avatarBorder,
  }) : assert(theme != null),
       assert(textDirection != null),
       _theme = theme,
       _textDirection = textDirection {
    checkmarkAnimation.addListener(markNeedsPaint);
    avatarDrawerAnimation.addListener(markNeedsLayout);
    deleteDrawerAnimation.addListener(markNeedsLayout);
    enableAnimation.addListener(markNeedsPaint);
  }

  final Map<_ChipSlot, RenderBox> slotToChild = <_ChipSlot, RenderBox>{};
  final Map<RenderBox, _ChipSlot> childToSlot = <RenderBox, _ChipSlot>{};

  bool value;
  bool isEnabled;
  Rect deleteButtonRect;
  Rect pressRect;
  Animation<double> checkmarkAnimation;
  Animation<double> avatarDrawerAnimation;
  Animation<double> deleteDrawerAnimation;
  Animation<double> enableAnimation;
  ShapeBorder avatarBorder;

  RenderBox _updateChild(RenderBox oldChild, RenderBox newChild, _ChipSlot slot) {
    if (oldChild != null) {
      dropChild(oldChild);
      childToSlot.remove(oldChild);
      slotToChild.remove(slot);
    }
    if (newChild != null) {
      childToSlot[newChild] = slot;
      slotToChild[slot] = newChild;
      adoptChild(newChild);
    }
    return newChild;
  }

  RenderBox _avatar;
  RenderBox get avatar => _avatar;
  set avatar(RenderBox value) {
    _avatar = _updateChild(_avatar, value, _ChipSlot.avatar);
  }

  RenderBox _deleteIcon;
  RenderBox get deleteIcon => _deleteIcon;
  set deleteIcon(RenderBox value) {
    _deleteIcon = _updateChild(_deleteIcon, value, _ChipSlot.deleteIcon);
  }

  RenderBox _label;
  RenderBox get label => _label;
  set label(RenderBox value) {
    _label = _updateChild(_label, value, _ChipSlot.label);
  }

  _ChipRenderTheme get theme => _theme;
  _ChipRenderTheme _theme;
  set theme(_ChipRenderTheme value) {
    if (_theme == value) {
      return;
    }
    _theme = value;
    markNeedsLayout();
  }

  TextDirection get textDirection => _textDirection;
  TextDirection _textDirection;
  set textDirection(TextDirection value) {
    if (_textDirection == value) {
      return;
    }
    _textDirection = value;
    markNeedsLayout();
  }

  // The returned list is ordered for hit testing.
  Iterable<RenderBox> get _children sync* {
    if (avatar != null) {
      yield avatar;
    }
    if (label != null) {
      yield label;
    }
    if (deleteIcon != null) {
      yield deleteIcon;
    }
  }

  bool get isDrawingCheckmark => theme.showCheckmark && !(checkmarkAnimation?.isDismissed ?? !value);
  bool get deleteIconShowing => !deleteDrawerAnimation.isDismissed;

  @override
  void attach(PipelineOwner owner) {
    super.attach(owner);
    for (RenderBox child in _children) {
      child.attach(owner);
    }
  }

  @override
  void detach() {
    super.detach();
    for (RenderBox child in _children) {
      child.detach();
    }
  }

  @override
  void redepthChildren() {
    _children.forEach(redepthChild);
  }

  @override
  void visitChildren(RenderObjectVisitor visitor) {
    _children.forEach(visitor);
  }

  @override
  List<DiagnosticsNode> debugDescribeChildren() {
    final List<DiagnosticsNode> value = <DiagnosticsNode>[];
    void add(RenderBox child, String name) {
      if (child != null) {
        value.add(child.toDiagnosticsNode(name: name));
      }
    }

    add(avatar, 'avatar');
    add(label, 'label');
    add(deleteIcon, 'deleteIcon');
    return value;
  }

  @override
  bool get sizedByParent => false;

  static double _minWidth(RenderBox box, double height) {
    return box == null ? 0.0 : box.getMinIntrinsicWidth(height);
  }

  static double _maxWidth(RenderBox box, double height) {
    return box == null ? 0.0 : box.getMaxIntrinsicWidth(height);
  }

  static double _minHeight(RenderBox box, double width) {
    return box == null ? 0.0 : box.getMinIntrinsicHeight(width);
  }

  static Size _boxSize(RenderBox box) => box == null ? Size.zero : box.size;

  static Rect _boxRect(RenderBox box) => box == null ? Rect.zero : _boxParentData(box).offset & box.size;

  static BoxParentData _boxParentData(RenderBox box) => box.parentData;

  @override
  double computeMinIntrinsicWidth(double height) {
    // The overall padding isn't affected by missing avatar or delete icon
    // because we add the padding regardless to give extra padding for the label
    // when they're missing.
    final double overallPadding = theme.padding.horizontal +
        theme.labelPadding.horizontal;
    return overallPadding +
        _minWidth(avatar, height) +
        _minWidth(label, height) +
        _minWidth(deleteIcon, height);
  }

  @override
  double computeMaxIntrinsicWidth(double height) {
    final double overallPadding = theme.padding.vertical +
        theme.labelPadding.horizontal;
    return overallPadding +
        _maxWidth(avatar, height) +
        _maxWidth(label, height) +
        _maxWidth(deleteIcon, height);
  }

  @override
  double computeMinIntrinsicHeight(double width) {
    return math.max(
      _kChipHeight,
      theme.padding.vertical + theme.labelPadding.vertical + _minHeight(label, width),
    );
  }

  @override
  double computeMaxIntrinsicHeight(double width) => computeMinIntrinsicHeight(width);

  @override
  double computeDistanceToActualBaseline(TextBaseline baseline) {
    // The baseline of this widget is the baseline of the label.
    return label.getDistanceToActualBaseline(baseline);
  }

  Size _layoutLabel(double iconSizes, Size size) {
    final Size rawSize = _boxSize(label);
    // Now that we know the label height and the width of the icons, we can
    // determine how much to shrink the width constraints for the "real" layout.
    if (constraints.maxWidth.isFinite) {
      final double maxWidth = math.max(
        0.0,
        constraints.maxWidth
        - iconSizes
        - theme.labelPadding.horizontal
        - theme.padding.horizontal,
      );
      label.layout(
        constraints.copyWith(
          minWidth: 0.0,
          maxWidth: maxWidth,
          minHeight: rawSize.height,
          maxHeight: size.height,
        ),
        parentUsesSize: true,
      );

      final Size updatedSize = _boxSize(label);
      return Size(
        updatedSize.width + theme.labelPadding.horizontal,
        updatedSize.height + theme.labelPadding.vertical,
      );
    }

    label.layout(
      BoxConstraints(
        minHeight: rawSize.height,
        maxHeight: size.height,
        minWidth: 0.0,
        maxWidth: size.width,
      ),
      parentUsesSize: true,
    );

    return Size(
      rawSize.width + theme.labelPadding.horizontal,
      rawSize.height + theme.labelPadding.vertical,
    );
  }

  Size _layoutAvatar(BoxConstraints contentConstraints, double contentSize) {
    final double requestedSize = math.max(0.0, contentSize);
    final BoxConstraints avatarConstraints = BoxConstraints.tightFor(
      width: requestedSize,
      height: requestedSize,
    );
    avatar.layout(avatarConstraints, parentUsesSize: true);
    if (!theme.showCheckmark && !theme.showAvatar) {
      return Size(0.0, contentSize);
    }
    double avatarWidth = 0.0;
    double avatarHeight = 0.0;
    final Size avatarBoxSize = _boxSize(avatar);
    if (theme.showAvatar) {
      avatarWidth += avatarDrawerAnimation.value * avatarBoxSize.width;
    } else {
      avatarWidth += avatarDrawerAnimation.value * contentSize;
    }
    avatarHeight += avatarBoxSize.height;
    return Size(avatarWidth, avatarHeight);
  }

  Size _layoutDeleteIcon(BoxConstraints contentConstraints, double contentSize) {
    final double requestedSize = math.max(0.0, contentSize);
    final BoxConstraints deleteIconConstraints = BoxConstraints.tightFor(
      width: requestedSize,
      height: requestedSize,
    );
    deleteIcon.layout(deleteIconConstraints, parentUsesSize: true);
    if (!deleteIconShowing) {
      return Size(0.0, contentSize);
    }
    double deleteIconWidth = 0.0;
    double deleteIconHeight = 0.0;
    final Size boxSize = _boxSize(deleteIcon);
    deleteIconWidth += deleteDrawerAnimation.value * boxSize.width;
    deleteIconHeight += boxSize.height;
    return Size(deleteIconWidth, deleteIconHeight);
  }

  @override
  bool hitTest(BoxHitTestResult result, { Offset position }) {
    if (!size.contains(position))
      return false;
    RenderBox hitTestChild;
    switch (textDirection) {
      case TextDirection.ltr:
        if (position.dx / size.width > 0.66)
          hitTestChild = deleteIcon ?? label ?? avatar;
        else
          hitTestChild = label ?? avatar;
        break;
      case TextDirection.rtl:
        if (position.dx / size.width < 0.33)
          hitTestChild = deleteIcon ?? label ?? avatar;
        else
          hitTestChild = label ?? avatar;
        break;
    }
    if (hitTestChild != null) {
      final Offset center = hitTestChild.size.center(Offset.zero);
      return result.addWithRawTransform(
        transform: MatrixUtils.forceToPoint(center),
        position: position,
        hitTest: (BoxHitTestResult result, Offset position) {
          assert(position == center);
          return hitTestChild.hitTest(result, position: center);
        },
      );
    }
    return false;
  }

  @override
  void performLayout() {
    final BoxConstraints contentConstraints = constraints.loosen();
    // Find out the height of the label within the constraints.
    label.layout(contentConstraints, parentUsesSize: true);
    final double contentSize = math.max(
      _kChipHeight - theme.padding.vertical + theme.labelPadding.vertical,
      _boxSize(label).height + theme.labelPadding.vertical,
    );
    final Size avatarSize = _layoutAvatar(contentConstraints, contentSize);
    final Size deleteIconSize = _layoutDeleteIcon(contentConstraints, contentSize);
    Size labelSize = Size(_boxSize(label).width, contentSize);
    labelSize = _layoutLabel(avatarSize.width + deleteIconSize.width, labelSize);

    // This is the overall size of the content: it doesn't include
    // theme.padding, that is added in at the end.
    final Size overallSize = Size(
      avatarSize.width + labelSize.width + deleteIconSize.width,
      contentSize,
    );

    // Now we have all of the dimensions. Place the children where they belong.

    const double left = 0.0;
    final double right = overallSize.width;

    Offset centerLayout(Size boxSize, double x) {
      assert(contentSize >= boxSize.height);
      Offset boxOffset;
      switch (textDirection) {
        case TextDirection.rtl:
          boxOffset = Offset(x - boxSize.width, (contentSize - boxSize.height) / 2.0);
          break;
        case TextDirection.ltr:
          boxOffset = Offset(x, (contentSize - boxSize.height) / 2.0);
          break;
      }
      return boxOffset;
    }

    // These are the offsets to the upper left corners of the boxes (including
    // the child's padding) containing the children, for each child, but not
    // including the overall padding.
    Offset avatarOffset = Offset.zero;
    Offset labelOffset = Offset.zero;
    Offset deleteIconOffset = Offset.zero;
    switch (textDirection) {
      case TextDirection.rtl:
        double start = right;
        if (theme.showCheckmark || theme.showAvatar) {
          avatarOffset = centerLayout(avatarSize, start);
          start -= avatarSize.width;
        }
        labelOffset = centerLayout(labelSize, start);
        start -= labelSize.width;
        if (deleteIconShowing) {
          deleteButtonRect = Rect.fromLTWH(
            0.0,
            0.0,
            deleteIconSize.width + theme.padding.right,
            overallSize.height + theme.padding.vertical,
          );
          deleteIconOffset = centerLayout(deleteIconSize, start);
        } else {
          deleteButtonRect = Rect.zero;
        }
        start -= deleteIconSize.width;
        if (theme.canTapBody) {
          pressRect = Rect.fromLTWH(
            deleteButtonRect.width,
            0.0,
            overallSize.width - deleteButtonRect.width + theme.padding.horizontal,
            overallSize.height + theme.padding.vertical,
          );
        } else {
          pressRect = Rect.zero;
        }
        break;
      case TextDirection.ltr:
        double start = left;
        if (theme.showCheckmark || theme.showAvatar) {
          avatarOffset = centerLayout(avatarSize, start - _boxSize(avatar).width + avatarSize.width);
          start += avatarSize.width;
        }
        labelOffset = centerLayout(labelSize, start);
        start += labelSize.width;
        if (theme.canTapBody) {
          pressRect = Rect.fromLTWH(
            0.0,
            0.0,
            deleteIconShowing
                ? start + theme.padding.left
                : overallSize.width + theme.padding.horizontal,
            overallSize.height + theme.padding.vertical,
          );
        } else {
          pressRect = Rect.zero;
        }
        start -= _boxSize(deleteIcon).width - deleteIconSize.width;
        if (deleteIconShowing) {
          deleteIconOffset = centerLayout(deleteIconSize, start);
          deleteButtonRect = Rect.fromLTWH(
            start + theme.padding.left,
            0.0,
            deleteIconSize.width + theme.padding.right,
            overallSize.height + theme.padding.vertical,
          );
        } else {
          deleteButtonRect = Rect.zero;
        }
        break;
    }
    // Center the label vertically.
    labelOffset = labelOffset +
        Offset(
          0.0,
          ((labelSize.height - theme.labelPadding.vertical) - _boxSize(label).height) / 2.0,
        );
    _boxParentData(avatar).offset = theme.padding.topLeft + avatarOffset;
    _boxParentData(label).offset = theme.padding.topLeft + labelOffset + theme.labelPadding.topLeft;
    _boxParentData(deleteIcon).offset = theme.padding.topLeft + deleteIconOffset;
    final Size paddedSize = Size(
      overallSize.width + theme.padding.horizontal,
      overallSize.height + theme.padding.vertical,
    );
    size = constraints.constrain(paddedSize);
    assert(
        size.height == constraints.constrainHeight(paddedSize.height),
        "Constrained height ${size.height} doesn't match expected height "
        '${constraints.constrainWidth(paddedSize.height)}');
    assert(
        size.width == constraints.constrainWidth(paddedSize.width),
        "Constrained width ${size.width} doesn't match expected width "
        '${constraints.constrainWidth(paddedSize.width)}');
  }

  static final ColorTween selectionScrimTween = ColorTween(
    begin: Colors.transparent,
    end: _kSelectScrimColor,
  );

  Color get _disabledColor {
    if (enableAnimation == null || enableAnimation.isCompleted) {
      return Colors.white;
    }
    ColorTween enableTween;
    switch (theme.brightness) {
      case Brightness.light:
        enableTween = ColorTween(
          begin: Colors.white.withAlpha(_kDisabledAlpha),
          end: Colors.white,
        );
        break;
      case Brightness.dark:
        enableTween = ColorTween(
          begin: Colors.black.withAlpha(_kDisabledAlpha),
          end: Colors.black,
        );
        break;
    }
    return enableTween.evaluate(enableAnimation);
  }

  void _paintCheck(Canvas canvas, Offset origin, double size) {
    Color paintColor;
    if (theme.checkmarkColor != null) {
      paintColor = theme.checkmarkColor;
    } else {
      switch (theme.brightness) {
        case Brightness.light:
          paintColor = theme.showAvatar ? Colors.white : Colors.black.withAlpha(_kCheckmarkAlpha);
          break;
        case Brightness.dark:
          paintColor = theme.showAvatar ? Colors.black : Colors.white.withAlpha(_kCheckmarkAlpha);
          break;
      }
    }

    final ColorTween fadeTween = ColorTween(begin: Colors.transparent, end: paintColor);

    paintColor = checkmarkAnimation.status == AnimationStatus.reverse
        ? fadeTween.evaluate(checkmarkAnimation)
        : paintColor;

    final Paint paint = Paint()
      ..color = paintColor
      ..style = PaintingStyle.stroke
      ..strokeWidth = _kCheckmarkStrokeWidth * (avatar != null ? avatar.size.height / 24.0 : 1.0);
    final double t = checkmarkAnimation.status == AnimationStatus.reverse
        ? 1.0
        : checkmarkAnimation.value;
    if (t == 0.0) {
      // Nothing to draw.
      return;
    }
    assert(t > 0.0 && t <= 1.0);
    // As t goes from 0.0 to 1.0, animate the two check mark strokes from the
    // short side to the long side.
    final Path path = Path();
    final Offset start = Offset(size * 0.15, size * 0.45);
    final Offset mid = Offset(size * 0.4, size * 0.7);
    final Offset end = Offset(size * 0.85, size * 0.25);
    if (t < 0.5) {
      final double strokeT = t * 2.0;
      final Offset drawMid = Offset.lerp(start, mid, strokeT);
      path.moveTo(origin.dx + start.dx, origin.dy + start.dy);
      path.lineTo(origin.dx + drawMid.dx, origin.dy + drawMid.dy);
    } else {
      final double strokeT = (t - 0.5) * 2.0;
      final Offset drawEnd = Offset.lerp(mid, end, strokeT);
      path.moveTo(origin.dx + start.dx, origin.dy + start.dy);
      path.lineTo(origin.dx + mid.dx, origin.dy + mid.dy);
      path.lineTo(origin.dx + drawEnd.dx, origin.dy + drawEnd.dy);
    }
    canvas.drawPath(path, paint);
  }

  void _paintSelectionOverlay(PaintingContext context, Offset offset) {
    if (isDrawingCheckmark) {
      if (theme.showAvatar) {
        final Rect avatarRect = _boxRect(avatar).shift(offset);
        final Paint darkenPaint = Paint()
          ..color = selectionScrimTween.evaluate(checkmarkAnimation)
          ..blendMode = BlendMode.srcATop;
        final Path path =  avatarBorder.getOuterPath(avatarRect);
        context.canvas.drawPath(path, darkenPaint);
      }
      // Need to make the check mark be a little smaller than the avatar.
      final double checkSize = avatar.size.height * 0.75;
      final Offset checkOffset = _boxParentData(avatar).offset +
          Offset(avatar.size.height * 0.125, avatar.size.height * 0.125);
      _paintCheck(context.canvas, offset + checkOffset, checkSize);
    }
  }

  void _paintAvatar(PaintingContext context, Offset offset) {
    void paintWithOverlay(PaintingContext context, Offset offset) {
      context.paintChild(avatar, _boxParentData(avatar).offset + offset);
      _paintSelectionOverlay(context, offset);
    }

    if (theme.showAvatar == false && avatarDrawerAnimation.isDismissed) {
      return;
    }
    final Color disabledColor = _disabledColor;
    final int disabledColorAlpha = disabledColor.alpha;
    if (needsCompositing) {
      context.pushLayer(OpacityLayer(alpha: disabledColorAlpha), paintWithOverlay, offset);
    } else {
      if (disabledColorAlpha != 0xff) {
        context.canvas.saveLayer(
          _boxRect(avatar).shift(offset).inflate(20.0),
          Paint()..color = disabledColor,
        );
      }
      paintWithOverlay(context, offset);
      if (disabledColorAlpha != 0xff) {
        context.canvas.restore();
      }
    }
  }

  void _paintChild(PaintingContext context, Offset offset, RenderBox child, bool isEnabled) {
    if (child == null) {
      return;
    }
    final int disabledColorAlpha = _disabledColor.alpha;
    if (!enableAnimation.isCompleted) {
      if (needsCompositing) {
        context.pushLayer(
          OpacityLayer(alpha: disabledColorAlpha),
          (PaintingContext context, Offset offset) {
            context.paintChild(child, _boxParentData(child).offset + offset);
          },
          offset,
        );
      } else {
        final Rect childRect = _boxRect(child).shift(offset);
        context.canvas.saveLayer(childRect.inflate(20.0), Paint()..color = _disabledColor);
        context.paintChild(child, _boxParentData(child).offset + offset);
        context.canvas.restore();
      }
    } else {
      context.paintChild(child, _boxParentData(child).offset + offset);
    }
  }

  @override
  void paint(PaintingContext context, Offset offset) {
    _paintAvatar(context, offset);
    if (deleteIconShowing) {
      _paintChild(context, offset, deleteIcon, isEnabled);
    }
    _paintChild(context, offset, label, isEnabled);
  }

  // Set this to true to have outlines of the tap targets drawn over
  // the chip.  This should never be checked in while set to 'true'.
  static const bool _debugShowTapTargetOutlines = false;

  @override
  void debugPaint(PaintingContext context, Offset offset) {
    assert(!_debugShowTapTargetOutlines || () {
      // Draws a rect around the tap targets to help with visualizing where
      // they really are.
      final Paint outlinePaint = Paint()
        ..color = const Color(0xff800000)
        ..strokeWidth = 1.0
        ..style = PaintingStyle.stroke;
      if (deleteIconShowing) {
        context.canvas.drawRect(deleteButtonRect.shift(offset), outlinePaint);
      }
      context.canvas.drawRect(
        pressRect.shift(offset),
        outlinePaint..color = const Color(0xff008000),
      );
      return true;
    }());
  }

  @override
  bool hitTestSelf(Offset position) => deleteButtonRect.contains(position) || pressRect.contains(position);
}<|MERGE_RESOLUTION|>--- conflicted
+++ resolved
@@ -1775,32 +1775,6 @@
     final Color resolvedLabelColor =  MaterialStateProperty.resolveAs<Color>(effectiveLabelStyle?.color, _states);
     final TextStyle resolvedLabelStyle = effectiveLabelStyle?.copyWith(color: resolvedLabelColor);
 
-<<<<<<< HEAD
-    Widget result = Focus(
-      onFocusChange: _handleFocus,
-      focusNode: widget.focusNode,
-      autofocus: widget.autofocus,
-      canRequestFocus: widget.isEnabled,
-      child: Material(
-        elevation: isTapping ? pressElevation : elevation,
-        shadowColor: widget.selected ? selectedShadowColor : shadowColor,
-        animationDuration: pressedAnimationDuration,
-        shape: shape,
-        clipBehavior: widget.clipBehavior,
-        child: InkWell(
-          onTap: canTap ? _handleTap : null,
-          onTapDown: canTap ? _handleTapDown : null,
-          onTapCancel: canTap ? _handleTapCancel : null,
-          onHover: canTap ? _handleHover : null,
-          customBorder: shape,
-          child: AnimatedBuilder(
-            animation: Listenable.merge(<Listenable>[selectController, enableController]),
-            builder: (BuildContext context, Widget child) {
-              return Ink(
-                decoration: ShapeDecoration(
-                  shape: shape,
-                  color: getBackgroundColor(chipTheme),
-=======
     Widget result = Material(
       elevation: isTapping ? pressElevation : elevation,
       shadowColor: widget.selected ? selectedShadowColor : shadowColor,
@@ -1820,7 +1794,7 @@
         child: AnimatedBuilder(
           animation: Listenable.merge(<Listenable>[selectController, enableController]),
           builder: (BuildContext context, Widget child) {
-            return Container(
+            return Ink(
               decoration: ShapeDecoration(
                 shape: shape,
                 color: getBackgroundColor(chipTheme),
@@ -1845,7 +1819,6 @@
                   child: widget.avatar,
                   duration: _kDrawerDuration,
                   switchInCurve: Curves.fastOutSlowIn,
->>>>>>> 4dcf1ab8
                 ),
                 deleteIcon: AnimatedSwitcher(
                   child: _buildDeleteIcon(context, theme, chipTheme),
