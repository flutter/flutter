// Copyright 2014 The Flutter Authors. All rights reserved.
// Use of this source code is governed by a BSD-style license that can be
// found in the LICENSE file.

import 'package:flutter/cupertino.dart';

import 'default_text_selection_toolbar.dart';
import 'desktop_text_selection.dart';
import 'magnifier.dart';
import 'text_selection.dart';
import 'theme.dart';

/// A widget that introduces an area for user selections with adaptive selection
/// controls.
///
/// This widget creates a [SelectableRegion] with platform-adaptive selection
/// controls.
///
/// Flutter widgets are not selectable by default. To enable selection for
/// a specific screen, consider wrapping the body of the [Route] with a
/// [SelectionArea].
///
/// {@tool dartpad}
/// This example shows how to make a screen selectable.
///
/// ** See code in examples/api/lib/material/selection_area/selection_area.dart **
/// {@end-tool}
///
/// See also:
///  * [SelectableRegion], which provides an overview of the selection system.
class SelectionArea extends StatefulWidget {
  /// Creates a [SelectionArea].
  ///
  /// If [selectionControls] is null, a platform specific one is used.
  const SelectionArea({
    super.key,
    this.focusNode,
    this.selectionControls,
<<<<<<< HEAD
    this.contextMenuBuilder = _defaultBuildContextMenu,
=======
    this.magnifierConfiguration,
>>>>>>> 14626c0a
    required this.child,
  });

  /// {@macro flutter.widgets.text_selection.TextMagnifierConfiguration.intro}
  ///
  /// {@macro flutter.widgets.magnifier.intro}
  ///
  /// {@macro flutter.widgets.text_selection.TextMagnifierConfiguration.details}
  ///
  /// By default, builds a [CupertinoTextMagnifier] on iOS and [TextMagnifier] on
  /// Android, and builds nothing on all other platforms. If it is desired to supress
  /// the magnifier, consider passing [TextMagnifierConfiguration.disabled].
  final TextMagnifierConfiguration? magnifierConfiguration;

  /// {@macro flutter.widgets.Focus.focusNode}
  final FocusNode? focusNode;

  /// The delegate to build the selection handles and toolbar.
  ///
  /// If it is null, the platform specific selection control is used.
  final TextSelectionControls? selectionControls;

  /// {@macro flutter.widgets.EditableText.contextMenuBuilder}
  ///
  /// If not provided, will build a default menu based on the platform.
  ///
  /// {@tool dartpad}
  /// This example shows how to build a custom context menu for any selected
  /// content in a SelectionArea.
  ///
  /// ** See code in examples/api/lib/material/context_menu/selectable_region_toolbar_builder.0.dart **
  /// {@end-tool}
  ///
  /// See also:
  ///
  ///  * [DefaultTextSelectionToolbar], which is built by default.
  final SelectableRegionToolbarBuilder? contextMenuBuilder;

  /// The child widget this selection area applies to.
  ///
  /// {@macro flutter.widgets.ProxyWidget.child}
  final Widget child;

  static Widget _defaultBuildContextMenu(BuildContext context, SelectableRegionState delegate, Offset primaryAnchor, [Offset? secondaryAnchor]) {
    return SelectableRegionContextMenuButtonItemsBuilder(
      selectableRegionState: delegate,
      builder: (BuildContext context, List<ContextMenuButtonItem> buttonItems) {
        return DefaultTextSelectionToolbar(
          primaryAnchor: primaryAnchor,
          secondaryAnchor: secondaryAnchor,
          buttonItems: buttonItems,
        );
      },
    );
  }

  @override
  State<StatefulWidget> createState() => _SelectionAreaState();
}

class _SelectionAreaState extends State<SelectionArea> {
  FocusNode get _effectiveFocusNode {
    if (widget.focusNode != null) {
      return widget.focusNode!;
    }
    _internalNode ??= FocusNode();
    return _internalNode!;
  }
  FocusNode? _internalNode;

  @override
  void dispose() {
    _internalNode?.dispose();
    super.dispose();
  }

  @override
  Widget build(BuildContext context) {
    TextSelectionControls? controls = widget.selectionControls;
    switch (Theme.of(context).platform) {
      case TargetPlatform.android:
      case TargetPlatform.fuchsia:
        controls ??= materialTextSelectionHandleControls;
        break;
      case TargetPlatform.iOS:
        controls ??= cupertinoTextSelectionHandleControls;
        break;
      case TargetPlatform.linux:
      case TargetPlatform.windows:
        controls ??= desktopTextSelectionHandleControls;
        break;
      case TargetPlatform.macOS:
        controls ??= cupertinoDesktopTextSelectionHandleControls;
        break;
    }

    return SelectableRegion(
      selectionControls: controls,
<<<<<<< HEAD
      focusNode: _effectiveFocusNode,
      contextMenuBuilder: widget.contextMenuBuilder,
=======
      magnifierConfiguration: widget.magnifierConfiguration ?? TextMagnifier.adaptiveMagnifierConfiguration,
>>>>>>> 14626c0a
      child: widget.child,
    );
  }
}<|MERGE_RESOLUTION|>--- conflicted
+++ resolved
@@ -36,11 +36,8 @@
     super.key,
     this.focusNode,
     this.selectionControls,
-<<<<<<< HEAD
     this.contextMenuBuilder = _defaultBuildContextMenu,
-=======
     this.magnifierConfiguration,
->>>>>>> 14626c0a
     required this.child,
   });
 
@@ -139,12 +136,9 @@
 
     return SelectableRegion(
       selectionControls: controls,
-<<<<<<< HEAD
       focusNode: _effectiveFocusNode,
       contextMenuBuilder: widget.contextMenuBuilder,
-=======
       magnifierConfiguration: widget.magnifierConfiguration ?? TextMagnifier.adaptiveMagnifierConfiguration,
->>>>>>> 14626c0a
       child: widget.child,
     );
   }
