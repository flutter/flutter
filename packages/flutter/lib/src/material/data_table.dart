// Copyright 2014 The Flutter Authors. All rights reserved.
// Use of this source code is governed by a BSD-style license that can be
// found in the LICENSE file.

import 'dart:math' as math;

import 'package:flutter/rendering.dart';
import 'package:flutter/widgets.dart';

import 'checkbox.dart';
import 'constants.dart';
import 'data_table_theme.dart';
import 'debug.dart';
import 'divider.dart';
import 'dropdown.dart';
import 'icons.dart';
import 'ink_well.dart';
import 'material.dart';
import 'material_state.dart';
import 'theme.dart';
import 'tooltip.dart';

// Examples can assume:
// late BuildContext context;
// late List<DataColumn> _columns;
// late List<DataRow> _rows;

/// Signature for [DataColumn.onSort] callback.
typedef DataColumnSortCallback = void Function(int columnIndex, bool ascending);

/// Column configuration for a [DataTable].
///
/// One column configuration must be provided for each column to
/// display in the table. The list of [DataColumn] objects is passed
/// as the `columns` argument to the [DataTable.new] constructor.
@immutable
class DataColumn {
  /// Creates the configuration for a column of a [DataTable].
  ///
  /// The [label] argument must not be null.
  const DataColumn({
    required this.label,
    this.tooltip,
    this.numeric = false,
    this.onSort,
    this.mouseCursor,
  });

  /// The column heading.
  ///
  /// Typically, this will be a [Text] widget. It could also be an
  /// [Icon] (typically using size 18), or a [Row] with an icon and
  /// some text.
  ///
  /// The [label] is placed within a [Row] along with the
  /// sort indicator (if applicable). By default, [label] only occupy minimal
  /// space. It is recommended to place the label content in an [Expanded] or
  /// [Flexible] as [label] to control how the content flexes. Otherwise,
  /// an exception will occur when the available space is insufficient.
  ///
  /// By default, [DefaultTextStyle.softWrap] of this subtree will be set to false.
  /// Use [DefaultTextStyle.merge] to override it if needed.
  ///
  /// The label should not include the sort indicator.
  final Widget label;

  /// The column heading's tooltip.
  ///
  /// This is a longer description of the column heading, for cases
  /// where the heading might have been abbreviated to keep the column
  /// width to a reasonable size.
  final String? tooltip;

  /// Whether this column represents numeric data or not.
  ///
  /// The contents of cells of columns containing numeric data are
  /// right-aligned.
  final bool numeric;

  /// Called when the user asks to sort the table using this column.
  ///
  /// If null, the column will not be considered sortable.
  ///
  /// See [DataTable.sortColumnIndex] and [DataTable.sortAscending].
  final DataColumnSortCallback? onSort;

  bool get _debugInteractive => onSort != null;

  /// The cursor for a mouse pointer when it enters or is hovering over the
  /// heading row.
  ///
  /// [MaterialStateProperty.resolve] is used for the following [MaterialState]s:
  ///
  ///  * [MaterialState.disabled].
  ///
  /// If this is null, then the value of [DataTableThemeData.headingCellCursor]
  /// is used. If that's null, then [MaterialStateMouseCursor.clickable] is used.
  ///
  /// See also:
  ///  * [MaterialStateMouseCursor], which can be used to create a [MouseCursor].
  final MaterialStateProperty<MouseCursor?>? mouseCursor;
}

/// Row configuration and cell data for a [DataTable].
///
/// One row configuration must be provided for each row to
/// display in the table. The list of [DataRow] objects is passed
/// as the `rows` argument to the [DataTable.new] constructor.
///
/// The data for this row of the table is provided in the [cells]
/// property of the [DataRow] object.
@immutable
class DataRow {
  /// Creates the configuration for a row of a [DataTable].
  ///
  /// The [cells] argument must not be null.
  const DataRow({
    this.key,
    this.selected = false,
    this.onSelectChanged,
    this.onLongPress,
    this.color,
    this.mouseCursor,
    required this.cells,
  });

  /// Creates the configuration for a row of a [DataTable], deriving
  /// the key from a row index.
  ///
  /// The [cells] argument must not be null.
  DataRow.byIndex({
    int? index,
    this.selected = false,
    this.onSelectChanged,
    this.onLongPress,
    this.color,
    this.mouseCursor,
    required this.cells,
  }) : key = ValueKey<int?>(index);

  /// A [Key] that uniquely identifies this row. This is used to
  /// ensure that if a row is added or removed, any stateful widgets
  /// related to this row (e.g. an in-progress checkbox animation)
  /// remain on the right row visually.
  ///
  /// If the table never changes once created, no key is necessary.
  final LocalKey? key;

  /// Called when the user selects or unselects a selectable row.
  ///
  /// If this is not null, then the row is selectable. The current
  /// selection state of the row is given by [selected].
  ///
  /// If any row is selectable, then the table's heading row will have
  /// a checkbox that can be checked to select all selectable rows
  /// (and which is checked if all the rows are selected), and each
  /// subsequent row will have a checkbox to toggle just that row.
  ///
  /// A row whose [onSelectChanged] callback is null is ignored for
  /// the purposes of determining the state of the "all" checkbox,
  /// and its checkbox is disabled.
  ///
  /// If a [DataCell] in the row has its [DataCell.onTap] callback defined,
  /// that callback behavior overrides the gesture behavior of the row for
  /// that particular cell.
  final ValueChanged<bool?>? onSelectChanged;

  /// Called if the row is long-pressed.
  ///
  /// If a [DataCell] in the row has its [DataCell.onTap], [DataCell.onDoubleTap],
  /// [DataCell.onLongPress], [DataCell.onTapCancel] or [DataCell.onTapDown] callback defined,
  /// that callback behavior overrides the gesture behavior of the row for
  /// that particular cell.
  final GestureLongPressCallback? onLongPress;

  /// Whether the row is selected.
  ///
  /// If [onSelectChanged] is non-null for any row in the table, then
  /// a checkbox is shown at the start of each row. If the row is
  /// selected (true), the checkbox will be checked and the row will
  /// be highlighted.
  ///
  /// Otherwise, the checkbox, if present, will not be checked.
  final bool selected;

  /// The data for this row.
  ///
  /// There must be exactly as many cells as there are columns in the
  /// table.
  final List<DataCell> cells;

  /// The color for the row.
  ///
  /// By default, the color is transparent unless selected. Selected rows has
  /// a grey translucent color.
  ///
  /// The effective color can depend on the [MaterialState] state, if the
  /// row is selected, pressed, hovered, focused, disabled or enabled. The
  /// color is painted as an overlay to the row. To make sure that the row's
  /// [InkWell] is visible (when pressed, hovered and focused), it is
  /// recommended to use a translucent color.
  ///
  /// ```dart
  /// DataRow(
  ///   color: MaterialStateProperty.resolveWith<Color?>((Set<MaterialState> states) {
  ///     if (states.contains(MaterialState.selected)) {
  ///       return Theme.of(context).colorScheme.primary.withOpacity(0.08);
  ///     }
  ///     return null;  // Use the default value.
  ///   }),
  ///   cells: const <DataCell>[
  ///     // ...
  ///   ],
  /// )
  /// ```
  ///
  /// See also:
  ///
  ///  * The Material Design specification for overlay colors and how they
  ///    match a component's state:
  ///    <https://material.io/design/interaction/states.html#anatomy>.
  final MaterialStateProperty<Color?>? color;

  /// The cursor for a mouse pointer when it enters or is hovering over the
  /// data row.
  ///
  /// [MaterialStateProperty.resolve] is used for the following [MaterialState]s:
  ///
  ///  * [MaterialState.selected].
  ///
  /// If this is null, then the value of [DataTableThemeData.dataRowCursor]
  /// is used. If that's null, then [MaterialStateMouseCursor.clickable] is used.
  ///
  /// See also:
  ///  * [MaterialStateMouseCursor], which can be used to create a [MouseCursor].
  final MaterialStateProperty<MouseCursor?>? mouseCursor;

  bool get _debugInteractive =>
      onSelectChanged != null ||
      cells.any((DataCell cell) => cell._debugInteractive);
}

/// The data for a cell of a [DataTable].
///
/// One list of [DataCell] objects must be provided for each [DataRow]
/// in the [DataTable], in the new [DataRow] constructor's `cells`
/// argument.
@immutable
class DataCell {
  /// Creates an object to hold the data for a cell in a [DataTable].
  ///
  /// The first argument is the widget to show for the cell, typically
  /// a [Text] or [DropdownButton] widget; this becomes the [child]
  /// property and must not be null.
  ///
  /// If the cell has no data, then a [Text] widget with placeholder
  /// text should be provided instead, and then the [placeholder]
  /// argument should be set to true.
  const DataCell(
    this.child, {
    this.placeholder = false,
    this.showEditIcon = false,
    this.onTap,
    this.onLongPress,
    this.onTapDown,
    this.onDoubleTap,
    this.onTapCancel,
  });

  /// A cell that has no content and has zero width and height.
  static const DataCell empty = DataCell(SizedBox.shrink());

  /// The data for the row.
  ///
  /// Typically a [Text] widget or a [DropdownButton] widget.
  ///
  /// If the cell has no data, then a [Text] widget with placeholder
  /// text should be provided instead, and [placeholder] should be set
  /// to true.
  ///
  /// {@macro flutter.widgets.ProxyWidget.child}
  final Widget child;

  /// Whether the [child] is actually a placeholder.
  ///
  /// If this is true, the default text style for the cell is changed
  /// to be appropriate for placeholder text.
  final bool placeholder;

  /// Whether to show an edit icon at the end of the cell.
  ///
  /// This does not make the cell actually editable; the caller must
  /// implement editing behavior if desired (initiated from the
  /// [onTap] callback).
  ///
  /// If this is set, [onTap] should also be set, otherwise tapping
  /// the icon will have no effect.
  final bool showEditIcon;

  /// Called if the cell is tapped.
  ///
  /// If non-null, tapping the cell will call this callback. If
  /// null (including [onDoubleTap], [onLongPress], [onTapCancel] and [onTapDown]),
  /// tapping the cell will attempt to select the row (if
  /// [DataRow.onSelectChanged] is provided).
  final GestureTapCallback? onTap;

  /// Called when the cell is double tapped.
  ///
  /// If non-null, tapping the cell will call this callback. If
  /// null (including [onTap], [onLongPress], [onTapCancel] and [onTapDown]),
  /// tapping the cell will attempt to select the row (if
  /// [DataRow.onSelectChanged] is provided).
  final GestureTapCallback? onDoubleTap;

  /// Called if the cell is long-pressed.
  ///
  /// If non-null, tapping the cell will invoke this callback. If
  /// null (including [onDoubleTap], [onTap], [onTapCancel] and [onTapDown]),
  /// tapping the cell will attempt to select the row (if
  /// [DataRow.onSelectChanged] is provided).
  final GestureLongPressCallback? onLongPress;

  /// Called if the cell is tapped down.
  ///
  /// If non-null, tapping the cell will call this callback. If
  /// null (including [onTap] [onDoubleTap], [onLongPress] and [onTapCancel]),
  /// tapping the cell will attempt to select the row (if
  /// [DataRow.onSelectChanged] is provided).
  final GestureTapDownCallback? onTapDown;

  /// Called if the user cancels a tap was started on cell.
  ///
  /// If non-null, canceling the tap gesture will invoke this callback.
  /// If null (including [onTap], [onDoubleTap] and [onLongPress]),
  /// tapping the cell will attempt to select the
  /// row (if [DataRow.onSelectChanged] is provided).
  final GestureTapCancelCallback? onTapCancel;

  bool get _debugInteractive =>
      onTap != null ||
      onDoubleTap != null ||
      onLongPress != null ||
      onTapDown != null ||
      onTapCancel != null;
}

/// A Material Design data table.
///
/// {@youtube 560 315 https://www.youtube.com/watch?v=ktTajqbhIcY}
///
/// Displaying data in a table is expensive, because to lay out the
/// table all the data must be measured twice, once to negotiate the
/// dimensions to use for each column, and once to actually lay out
/// the table given the results of the negotiation.
///
/// For this reason, if you have a lot of data (say, more than a dozen
/// rows with a dozen columns, though the precise limits depend on the
/// target device), it is suggested that you use a
/// [PaginatedDataTable] which automatically splits the data into
/// multiple pages.
///
/// ## Performance considerations when wrapping [DataTable] with [SingleChildScrollView]
///
/// Wrapping a [DataTable] with [SingleChildScrollView] is expensive as [SingleChildScrollView]
/// mounts and paints the entire [DataTable] even when only some rows are visible. If scrolling in
/// one direction is necessary, then consider using a [CustomScrollView], otherwise use [PaginatedDataTable]
/// to split the data into smaller pages.
///
/// {@tool dartpad}
/// This sample shows how to display a [DataTable] with three columns: name, age, and
/// role. The columns are defined by three [DataColumn] objects. The table
/// contains three rows of data for three example users, the data for which
/// is defined by three [DataRow] objects.
///
/// ![](https://flutter.github.io/assets-for-api-docs/assets/material/data_table.png)
///
/// ** See code in examples/api/lib/material/data_table/data_table.0.dart **
/// {@end-tool}
///
///
/// {@tool dartpad}
/// This sample shows how to display a [DataTable] with alternate colors per
/// row, and a custom color for when the row is selected.
///
/// ** See code in examples/api/lib/material/data_table/data_table.1.dart **
/// {@end-tool}
///
/// [DataTable] can be sorted on the basis of any column in [columns] in
/// ascending or descending order. If [sortColumnIndex] is non-null, then the
/// table will be sorted by the values in the specified column. The boolean
/// [sortAscending] flag controls the sort order.
///
/// See also:
///
///  * [DataColumn], which describes a column in the data table.
///  * [DataRow], which contains the data for a row in the data table.
///  * [DataCell], which contains the data for a single cell in the data table.
///  * [PaginatedDataTable], which shows part of the data in a data table and
///    provides controls for paging through the remainder of the data.
///  * <https://material.io/design/components/data-tables.html>
class DataTable extends StatelessWidget {
  /// Creates a widget describing a data table.
  ///
  /// The [columns] argument must be a list of as many [DataColumn]
  /// objects as the table is to have columns, ignoring the leading
  /// checkbox column if any. The [columns] argument must have a
  /// length greater than zero and must not be null.
  ///
  /// The [rows] argument must be a list of as many [DataRow] objects
  /// as the table is to have rows, ignoring the leading heading row
  /// that contains the column headings (derived from the [columns]
  /// argument). There may be zero rows, but the rows argument must
  /// not be null.
  ///
  /// Each [DataRow] object in [rows] must have as many [DataCell]
  /// objects in the [DataRow.cells] list as the table has columns.
  ///
  /// If the table is sorted, the column that provides the current
  /// primary key should be specified by index in [sortColumnIndex], 0
  /// meaning the first column in [columns], 1 being the next one, and
  /// so forth.
  ///
  /// The actual sort order can be specified using [sortAscending]; if
  /// the sort order is ascending, this should be true (the default),
  /// otherwise it should be false.
  DataTable({
    super.key,
    required this.columns,
    this.sortColumnIndex,
    this.sortAscending = true,
    this.onSelectAll,
    this.decoration,
    this.dataRowColor,
    @Deprecated(
      'Migrate to use dataRowMinHeight and dataRowMaxHeight instead. '
      'This feature was deprecated after v3.7.0-5.0.pre.',
    )
    double? dataRowHeight,
    double? dataRowMinHeight,
    double? dataRowMaxHeight,
    this.dataTextStyle,
    this.headingRowColor,
    this.headingRowHeight,
    this.headingTextStyle,
    this.horizontalMargin,
    this.columnSpacing,
    this.showCheckboxColumn = true,
    this.showBottomBorder = false,
    this.dividerThickness,
    required this.rows,
    this.checkboxHorizontalMargin,
    this.border,
    this.clipBehavior = Clip.none,
  }) : assert(columns.isNotEmpty),
       assert(sortColumnIndex == null || (sortColumnIndex >= 0 && sortColumnIndex < columns.length)),
       assert(!rows.any((DataRow row) => row.cells.length != columns.length), 'All rows must have the same number of cells as there are header cells (${columns.length})'),
       assert(dividerThickness == null || dividerThickness >= 0),
       assert(dataRowMinHeight == null || dataRowMaxHeight == null || dataRowMaxHeight >= dataRowMinHeight),
       assert(dataRowHeight == null || (dataRowMinHeight == null && dataRowMaxHeight == null),
         'dataRowHeight ($dataRowHeight) must not be set if dataRowMinHeight ($dataRowMinHeight) or dataRowMaxHeight ($dataRowMaxHeight) are set.'),
       dataRowMinHeight = dataRowHeight ?? dataRowMinHeight,
       dataRowMaxHeight = dataRowHeight ?? dataRowMaxHeight,
       _onlyTextColumn = _initOnlyTextColumn(columns);

  /// The configuration and labels for the columns in the table.
  final List<DataColumn> columns;

  /// The current primary sort key's column.
  ///
  /// If non-null, indicates that the indicated column is the column
  /// by which the data is sorted. The number must correspond to the
  /// index of the relevant column in [columns].
  ///
  /// Setting this will cause the relevant column to have a sort
  /// indicator displayed.
  ///
  /// When this is null, it implies that the table's sort order does
  /// not correspond to any of the columns.
  ///
  /// The direction of the sort is specified using [sortAscending].
  final int? sortColumnIndex;

  /// Whether the column mentioned in [sortColumnIndex], if any, is sorted
  /// in ascending order.
  ///
  /// If true, the order is ascending (meaning the rows with the
  /// smallest values for the current sort column are first in the
  /// table).
  ///
  /// If false, the order is descending (meaning the rows with the
  /// smallest values for the current sort column are last in the
  /// table).
  ///
  /// Ascending order is represented by an upwards-facing arrow.
  final bool sortAscending;

  /// Invoked when the user selects or unselects every row, using the
  /// checkbox in the heading row.
  ///
  /// If this is null, then the [DataRow.onSelectChanged] callback of
  /// every row in the table is invoked appropriately instead.
  ///
  /// To control whether a particular row is selectable or not, see
  /// [DataRow.onSelectChanged]. This callback is only relevant if any
  /// row is selectable.
  final ValueSetter<bool?>? onSelectAll;

  /// {@template flutter.material.dataTable.decoration}
  /// The background and border decoration for the table.
  /// {@endtemplate}
  ///
  /// If null, [DataTableThemeData.decoration] is used. By default there is no
  /// decoration.
  final Decoration? decoration;

  /// {@template flutter.material.dataTable.dataRowColor}
  /// The background color for the data rows.
  ///
  /// The effective background color can be made to depend on the
  /// [MaterialState] state, i.e. if the row is selected, pressed, hovered,
  /// focused, disabled or enabled. The color is painted as an overlay to the
  /// row. To make sure that the row's [InkWell] is visible (when pressed,
  /// hovered and focused), it is recommended to use a translucent background
  /// color.
  /// {@endtemplate}
  ///
  /// If null, [DataTableThemeData.dataRowColor] is used. By default, the
  /// background color is transparent unless selected. Selected rows have a grey
  /// translucent color. To set a different color for individual rows, see
  /// [DataRow.color].
  ///
  /// {@template flutter.material.DataTable.dataRowColor}
  /// ```dart
  /// DataTable(
  ///   dataRowColor: MaterialStateProperty.resolveWith<Color?>((Set<MaterialState> states) {
  ///     if (states.contains(MaterialState.selected)) {
  ///       return Theme.of(context).colorScheme.primary.withOpacity(0.08);
  ///     }
  ///     return null;  // Use the default value.
  ///   }),
  ///   columns: _columns,
  ///   rows: _rows,
  /// )
  /// ```
  ///
  /// See also:
  ///
  ///  * The Material Design specification for overlay colors and how they
  ///    match a component's state:
  ///    <https://material.io/design/interaction/states.html#anatomy>.
  /// {@endtemplate}
  final MaterialStateProperty<Color?>? dataRowColor;

  /// {@template flutter.material.dataTable.dataRowHeight}
  /// The height of each row (excluding the row that contains column headings).
  /// {@endtemplate}
  ///
  /// If null, [DataTableThemeData.dataRowHeight] is used. This value defaults
  /// to [kMinInteractiveDimension] to adhere to the Material Design
  /// specifications.
  @Deprecated(
    'Migrate to use dataRowMinHeight and dataRowMaxHeight instead. '
    'This feature was deprecated after v3.7.0-5.0.pre.',
  )
  double? get dataRowHeight =>
      dataRowMinHeight == dataRowMaxHeight ? dataRowMinHeight : null;

  /// {@template flutter.material.dataTable.dataRowMinHeight}
  /// The minimum height of each row (excluding the row that contains column headings).
  /// {@endtemplate}
  ///
  /// If null, [DataTableThemeData.dataRowMinHeight] is used. This value defaults
  /// to [kMinInteractiveDimension] to adhere to the Material Design
  /// specifications.
  final double? dataRowMinHeight;

  /// {@template flutter.material.dataTable.dataRowMaxHeight}
  /// The maximum height of each row (excluding the row that contains column headings).
  /// {@endtemplate}
  ///
  /// If null, [DataTableThemeData.dataRowMaxHeight] is used. This value defaults
  /// to [kMinInteractiveDimension] to adhere to the Material Design
  /// specifications.
  final double? dataRowMaxHeight;

  /// {@template flutter.material.dataTable.dataTextStyle}
  /// The text style for data rows.
  /// {@endtemplate}
  ///
  /// If null, [DataTableThemeData.dataTextStyle] is used. By default, the text
  /// style is [TextTheme.bodyMedium].
  final TextStyle? dataTextStyle;

  /// {@template flutter.material.dataTable.headingRowColor}
  /// The background color for the heading row.
  ///
  /// The effective background color can be made to depend on the
  /// [MaterialState] state, i.e. if the row is pressed, hovered, focused when
  /// sorted. The color is painted as an overlay to the row. To make sure that
  /// the row's [InkWell] is visible (when pressed, hovered and focused), it is
  /// recommended to use a translucent color.
  /// {@endtemplate}
  ///
  /// If null, [DataTableThemeData.headingRowColor] is used.
  ///
  /// {@template flutter.material.DataTable.headingRowColor}
  /// ```dart
  /// DataTable(
  ///   columns: _columns,
  ///   rows: _rows,
  ///   headingRowColor: MaterialStateProperty.resolveWith<Color?>((Set<MaterialState> states) {
  ///     if (states.contains(MaterialState.hovered)) {
  ///       return Theme.of(context).colorScheme.primary.withOpacity(0.08);
  ///     }
  ///     return null;  // Use the default value.
  ///   }),
  /// )
  /// ```
  ///
  /// See also:
  ///
  ///  * The Material Design specification for overlay colors and how they
  ///    match a component's state:
  ///    <https://material.io/design/interaction/states.html#anatomy>.
  /// {@endtemplate}
  final MaterialStateProperty<Color?>? headingRowColor;

  /// {@template flutter.material.dataTable.headingRowHeight}
  /// The height of the heading row.
  /// {@endtemplate}
  ///
  /// If null, [DataTableThemeData.headingRowHeight] is used. This value
  /// defaults to 56.0 to adhere to the Material Design specifications.
  final double? headingRowHeight;

  /// {@template flutter.material.dataTable.headingTextStyle}
  /// The text style for the heading row.
  /// {@endtemplate}
  ///
  /// If null, [DataTableThemeData.headingTextStyle] is used. By default, the
  /// text style is [TextTheme.titleSmall].
  final TextStyle? headingTextStyle;

  /// {@template flutter.material.dataTable.horizontalMargin}
  /// The horizontal margin between the edges of the table and the content
  /// in the first and last cells of each row.
  ///
  /// When a checkbox is displayed, it is also the margin between the checkbox
  /// the content in the first data column.
  /// {@endtemplate}
  ///
  /// If null, [DataTableThemeData.horizontalMargin] is used. This value
  /// defaults to 24.0 to adhere to the Material Design specifications.
  ///
  /// If [checkboxHorizontalMargin] is null, then [horizontalMargin] is also the
  /// margin between the edge of the table and the checkbox, as well as the
  /// margin between the checkbox and the content in the first data column.
  final double? horizontalMargin;

  /// {@template flutter.material.dataTable.columnSpacing}
  /// The horizontal margin between the contents of each data column.
  /// {@endtemplate}
  ///
  /// If null, [DataTableThemeData.columnSpacing] is used. This value defaults
  /// to 56.0 to adhere to the Material Design specifications.
  final double? columnSpacing;

  /// {@template flutter.material.dataTable.showCheckboxColumn}
  /// Whether the widget should display checkboxes for selectable rows.
  ///
  /// If true, a [Checkbox] will be placed at the beginning of each row that is
  /// selectable. However, if [DataRow.onSelectChanged] is not set for any row,
  /// checkboxes will not be placed, even if this value is true.
  ///
  /// If false, all rows will not display a [Checkbox].
  /// {@endtemplate}
  final bool showCheckboxColumn;

  /// The data to show in each row (excluding the row that contains
  /// the column headings).
  ///
  /// Must be non-null, but may be empty.
  final List<DataRow> rows;

  /// {@template flutter.material.dataTable.dividerThickness}
  /// The width of the divider that appears between [TableRow]s.
  ///
  /// Must be greater than or equal to zero.
  /// {@endtemplate}
  ///
  /// If null, [DataTableThemeData.dividerThickness] is used. This value
  /// defaults to 1.0.
  final double? dividerThickness;

  /// Whether a border at the bottom of the table is displayed.
  ///
  /// By default, a border is not shown at the bottom to allow for a border
  /// around the table defined by [decoration].
  final bool showBottomBorder;

  /// {@template flutter.material.dataTable.checkboxHorizontalMargin}
  /// Horizontal margin around the checkbox, if it is displayed.
  /// {@endtemplate}
  ///
  /// If null, [DataTableThemeData.checkboxHorizontalMargin] is used. If that is
  /// also null, then [horizontalMargin] is used as the margin between the edge
  /// of the table and the checkbox, as well as the margin between the checkbox
  /// and the content in the first data column. This value defaults to 24.0.
  final double? checkboxHorizontalMargin;

  /// The style to use when painting the boundary and interior divisions of the table.
  final TableBorder? border;

  /// {@macro flutter.material.Material.clipBehavior}
  ///
  /// This can be used to clip the content within the border of the [DataTable].
  ///
  /// Defaults to [Clip.none], and must not be null.
  final Clip clipBehavior;

  // Set by the constructor to the index of the only Column that is
  // non-numeric, if there is exactly one, otherwise null.
  final int? _onlyTextColumn;
  static int? _initOnlyTextColumn(List<DataColumn> columns) {
    int? result;
    for (int index = 0; index < columns.length; index += 1) {
      final DataColumn column = columns[index];
      if (!column.numeric) {
        if (result != null) {
          return null;
        }
        result = index;
      }
    }
    return result;
  }

  bool get _debugInteractive {
    return columns.any((DataColumn column) => column._debugInteractive) ||
        rows.any((DataRow row) => row._debugInteractive);
  }

  static final LocalKey _headingRowKey = UniqueKey();

  void _handleSelectAll(bool? checked, bool someChecked) {
    // If some checkboxes are checked, all checkboxes are selected. Otherwise,
    // use the new checked value but default to false if it's null.
    final bool effectiveChecked = someChecked || (checked ?? false);
    if (onSelectAll != null) {
      onSelectAll!(effectiveChecked);
    } else {
      for (final DataRow row in rows) {
        if (row.onSelectChanged != null && row.selected != effectiveChecked) {
          row.onSelectChanged!(effectiveChecked);
        }
      }
    }
  }

  /// The default height of the heading row.
  static const double _headingRowHeight = 56.0;

  /// The default horizontal margin between the edges of the table and the content
  /// in the first and last cells of each row.
  static const double _horizontalMargin = 24.0;

  /// The default horizontal margin between the contents of each data column.
  static const double _columnSpacing = 56.0;

  /// The default padding between the heading content and sort arrow.
  static const double _sortArrowPadding = 2.0;

  /// The default divider thickness.
  static const double _dividerThickness = 1.0;

  static const Duration _sortArrowAnimationDuration =
      Duration(milliseconds: 150);

  Widget _buildCheckbox({
    required BuildContext context,
    required bool? checked,
    required VoidCallback? onRowTap,
    required ValueChanged<bool?>? onCheckboxChanged,
    required MaterialStateProperty<Color?>? overlayColor,
    required bool tristate,
    MouseCursor? rowMouseCursor,
  }) {
    final ThemeData themeData = Theme.of(context);
    final double effectiveHorizontalMargin = horizontalMargin ??
        themeData.dataTableTheme.horizontalMargin ??
        _horizontalMargin;
    final double effectiveCheckboxHorizontalMarginStart =
        checkboxHorizontalMargin ??
            themeData.dataTableTheme.checkboxHorizontalMargin ??
            effectiveHorizontalMargin;
    final double effectiveCheckboxHorizontalMarginEnd =
        checkboxHorizontalMargin ??
            themeData.dataTableTheme.checkboxHorizontalMargin ??
            effectiveHorizontalMargin / 2.0;
    Widget contents = Semantics(
      container: true,
      child: Padding(
        padding: EdgeInsetsDirectional.only(
          start: effectiveCheckboxHorizontalMarginStart,
          end: effectiveCheckboxHorizontalMarginEnd,
        ),
        child: Center(
          child: Checkbox(
            value: checked,
            onChanged: onCheckboxChanged,
            tristate: tristate,
          ),
        ),
      ),
    );
    if (onRowTap != null) {
      contents = TableRowInkWell(
        onTap: onRowTap,
        overlayColor: overlayColor,
        mouseCursor: rowMouseCursor,
        child: contents,
      );
    }
    return TableCell(
      verticalAlignment: TableCellVerticalAlignment.fill,
      child: contents,
    );
  }

  Widget _buildHeadingCell({
    required BuildContext context,
    required EdgeInsetsGeometry padding,
    required Widget label,
    required String? tooltip,
    required bool numeric,
    required VoidCallback? onSort,
    required bool sorted,
    required bool ascending,
    required MaterialStateProperty<Color?>? overlayColor,
    required MouseCursor? mouseCursor,
  }) {
    final ThemeData themeData = Theme.of(context);
    final DataTableThemeData dataTableTheme = DataTableTheme.of(context);
    label = Row(
      textDirection: numeric ? TextDirection.rtl : null,
      children: <Widget>[
        label,
        if (onSort != null) ...<Widget>[
          _SortArrow(
            visible: sorted,
            up: sorted ? ascending : null,
            duration: _sortArrowAnimationDuration,
          ),
          const SizedBox(width: _sortArrowPadding),
        ],
      ],
    );

    final TextStyle effectiveHeadingTextStyle = headingTextStyle ??
        dataTableTheme.headingTextStyle ??
        themeData.dataTableTheme.headingTextStyle ??
        themeData.textTheme.titleSmall!;
    final double effectiveHeadingRowHeight = headingRowHeight ??
        dataTableTheme.headingRowHeight ??
        themeData.dataTableTheme.headingRowHeight ??
        _headingRowHeight;
    label = Container(
      padding: padding,
      height: effectiveHeadingRowHeight,
      alignment:
          numeric ? Alignment.centerRight : AlignmentDirectional.centerStart,
      child: AnimatedDefaultTextStyle(
        style: DefaultTextStyle.of(context).style.merge(effectiveHeadingTextStyle),
        softWrap: false,
        duration: _sortArrowAnimationDuration,
        child: label,
      ),
    );
    if (tooltip != null) {
      label = Tooltip(
        message: tooltip,
        child: label,
      );
    }

    // TODO(dkwingsmt): Only wrap Inkwell if onSort != null. Blocked by
    // https://github.com/flutter/flutter/issues/51152
    label = InkWell(
      onTap: onSort,
      overlayColor: overlayColor,
      mouseCursor: mouseCursor,
      child: label,
    );
    return label;
  }

  Widget _buildDataCell({
    required BuildContext context,
    required EdgeInsetsGeometry padding,
    required Widget label,
    required bool numeric,
    required bool placeholder,
    required bool showEditIcon,
    required GestureTapCallback? onTap,
    required VoidCallback? onSelectChanged,
    required GestureTapCallback? onDoubleTap,
    required GestureLongPressCallback? onLongPress,
    required GestureTapDownCallback? onTapDown,
    required GestureTapCancelCallback? onTapCancel,
    required MaterialStateProperty<Color?>? overlayColor,
    required GestureLongPressCallback? onRowLongPress,
    required MouseCursor? mouseCursor,
  }) {
    final ThemeData themeData = Theme.of(context);
    final DataTableThemeData dataTableTheme = DataTableTheme.of(context);
    if (showEditIcon) {
      const Widget icon = Icon(Icons.edit, size: 18.0);
      label = Expanded(child: label);
      label = Row(
        textDirection: numeric ? TextDirection.rtl : null,
        children: <Widget>[label, icon],
      );
    }

    final TextStyle effectiveDataTextStyle = dataTextStyle ??
        dataTableTheme.dataTextStyle ??
        themeData.dataTableTheme.dataTextStyle ??
        themeData.textTheme.bodyMedium!;
    final double effectiveDataRowMinHeight = dataRowMinHeight ??
        dataTableTheme.dataRowMinHeight ??
        themeData.dataTableTheme.dataRowMinHeight ??
        kMinInteractiveDimension;
    final double effectiveDataRowMaxHeight = dataRowMaxHeight ??
        dataTableTheme.dataRowMaxHeight ??
        themeData.dataTableTheme.dataRowMaxHeight ??
        kMinInteractiveDimension;
    label = Container(
      padding: padding,
      constraints: BoxConstraints(
          minHeight: effectiveDataRowMinHeight,
          maxHeight: effectiveDataRowMaxHeight),
      alignment:
          numeric ? Alignment.centerRight : AlignmentDirectional.centerStart,
      child: DefaultTextStyle(
<<<<<<< HEAD
        style: effectiveDataTextStyle.copyWith(
          color: placeholder
              ? effectiveDataTextStyle.color!.withOpacity(0.6)
              : null,
        ),
=======
        style: DefaultTextStyle.of(context).style
          .merge(effectiveDataTextStyle)
          .copyWith(color: placeholder ? effectiveDataTextStyle.color!.withOpacity(0.6) : null),
>>>>>>> fa113358
        child: DropdownButtonHideUnderline(child: label),
      ),
    );
    if (onTap != null ||
        onDoubleTap != null ||
        onLongPress != null ||
        onTapDown != null ||
        onTapCancel != null) {
      label = InkWell(
        onTap: onTap,
        onDoubleTap: onDoubleTap,
        onLongPress: onLongPress,
        onTapCancel: onTapCancel,
        onTapDown: onTapDown,
        overlayColor: overlayColor,
        child: label,
      );
    } else if (onSelectChanged != null || onRowLongPress != null) {
      label = TableRowInkWell(
        onTap: onSelectChanged,
        onLongPress: onRowLongPress,
        overlayColor: overlayColor,
        mouseCursor: mouseCursor,
        child: label,
      );
    }
    return label;
  }

  @override
  Widget build(BuildContext context) {
    assert(!_debugInteractive || debugCheckHasMaterial(context));

    final ThemeData theme = Theme.of(context);
    final DataTableThemeData dataTableTheme = DataTableTheme.of(context);
    final MaterialStateProperty<Color?>? effectiveHeadingRowColor =
        headingRowColor ??
            dataTableTheme.headingRowColor ??
            theme.dataTableTheme.headingRowColor;
    final MaterialStateProperty<Color?>? effectiveDataRowColor = dataRowColor ??
        dataTableTheme.dataRowColor ??
        theme.dataTableTheme.dataRowColor;
    final MaterialStateProperty<Color?> defaultRowColor =
        MaterialStateProperty.resolveWith(
      (Set<MaterialState> states) {
        if (states.contains(MaterialState.selected)) {
          return theme.colorScheme.primary.withOpacity(0.08);
        }
        return null;
      },
    );
    final bool anyRowSelectable =
        rows.any((DataRow row) => row.onSelectChanged != null);
    final bool displayCheckboxColumn = showCheckboxColumn && anyRowSelectable;
    final Iterable<DataRow> rowsWithCheckbox = displayCheckboxColumn
        ? rows.where((DataRow row) => row.onSelectChanged != null)
        : <DataRow>[];
    final Iterable<DataRow> rowsChecked =
        rowsWithCheckbox.where((DataRow row) => row.selected);
    final bool allChecked =
        displayCheckboxColumn && rowsChecked.length == rowsWithCheckbox.length;
    final bool anyChecked = displayCheckboxColumn && rowsChecked.isNotEmpty;
    final bool someChecked = anyChecked && !allChecked;
    final double effectiveHorizontalMargin = horizontalMargin ??
        dataTableTheme.horizontalMargin ??
        theme.dataTableTheme.horizontalMargin ??
        _horizontalMargin;
    final double effectiveCheckboxHorizontalMarginStart =
        checkboxHorizontalMargin ??
            dataTableTheme.checkboxHorizontalMargin ??
            theme.dataTableTheme.checkboxHorizontalMargin ??
            effectiveHorizontalMargin;
    final double effectiveCheckboxHorizontalMarginEnd =
        checkboxHorizontalMargin ??
            dataTableTheme.checkboxHorizontalMargin ??
            theme.dataTableTheme.checkboxHorizontalMargin ??
            effectiveHorizontalMargin / 2.0;
    final double effectiveColumnSpacing = columnSpacing ??
        dataTableTheme.columnSpacing ??
        theme.dataTableTheme.columnSpacing ??
        _columnSpacing;

    final List<TableColumnWidth> tableColumns = List<TableColumnWidth>.filled(
        columns.length + (displayCheckboxColumn ? 1 : 0),
        const _NullTableColumnWidth());
    final List<TableRow> tableRows = List<TableRow>.generate(
      rows.length + 1, // the +1 is for the header row
      (int index) {
        final bool isSelected = index > 0 && rows[index - 1].selected;
        final bool isDisabled = index > 0 &&
            anyRowSelectable &&
            rows[index - 1].onSelectChanged == null;
        final Set<MaterialState> states = <MaterialState>{
          if (isSelected) MaterialState.selected,
          if (isDisabled) MaterialState.disabled,
        };
        final Color? resolvedDataRowColor = index > 0
            ? (rows[index - 1].color ?? effectiveDataRowColor)?.resolve(states)
            : null;
        final Color? resolvedHeadingRowColor =
            effectiveHeadingRowColor?.resolve(<MaterialState>{});
        final Color? rowColor =
            index > 0 ? resolvedDataRowColor : resolvedHeadingRowColor;
        final BorderSide borderSide = Divider.createBorderSide(
          context,
          width: dividerThickness ??
              dataTableTheme.dividerThickness ??
              theme.dataTableTheme.dividerThickness ??
              _dividerThickness,
        );
        final Border? border = showBottomBorder
            ? Border(bottom: borderSide)
            : index == 0
                ? null
                : Border(top: borderSide);
        return TableRow(
          key: index == 0 ? _headingRowKey : rows[index - 1].key,
          decoration: BoxDecoration(
            border: border,
            color: rowColor ?? defaultRowColor.resolve(states),
          ),
          children:
              List<Widget>.filled(tableColumns.length, const _NullWidget()),
        );
      },
    );

    int rowIndex;

    int displayColumnIndex = 0;
    if (displayCheckboxColumn) {
      tableColumns[0] = FixedColumnWidth(
          effectiveCheckboxHorizontalMarginStart +
              Checkbox.width +
              effectiveCheckboxHorizontalMarginEnd);
      tableRows[0].children[0] = _buildCheckbox(
        context: context,
        checked: someChecked ? null : allChecked,
        onRowTap: null,
        onCheckboxChanged: (bool? checked) =>
            _handleSelectAll(checked, someChecked),
        overlayColor: null,
        tristate: true,
      );
      rowIndex = 1;
      for (final DataRow row in rows) {
        final Set<MaterialState> states = <MaterialState>{
          if (row.selected) MaterialState.selected,
        };
        tableRows[rowIndex].children[0] = _buildCheckbox(
          context: context,
          checked: row.selected,
          onRowTap: row.onSelectChanged == null
              ? null
              : () => row.onSelectChanged?.call(!row.selected),
          onCheckboxChanged: row.onSelectChanged,
          overlayColor: row.color ?? effectiveDataRowColor,
          rowMouseCursor: row.mouseCursor?.resolve(states) ??
              dataTableTheme.dataRowCursor?.resolve(states),
          tristate: false,
        );
        rowIndex += 1;
      }
      displayColumnIndex += 1;
    }

    for (int dataColumnIndex = 0;
        dataColumnIndex < columns.length;
        dataColumnIndex += 1) {
      final DataColumn column = columns[dataColumnIndex];

      final double paddingStart;
      if (dataColumnIndex == 0 &&
          displayCheckboxColumn &&
          checkboxHorizontalMargin != null) {
        paddingStart = effectiveHorizontalMargin;
      } else if (dataColumnIndex == 0 && displayCheckboxColumn) {
        paddingStart = effectiveHorizontalMargin / 2.0;
      } else if (dataColumnIndex == 0 && !displayCheckboxColumn) {
        paddingStart = effectiveHorizontalMargin;
      } else {
        paddingStart = effectiveColumnSpacing / 2.0;
      }

      final double paddingEnd;
      if (dataColumnIndex == columns.length - 1) {
        paddingEnd = effectiveHorizontalMargin;
      } else {
        paddingEnd = effectiveColumnSpacing / 2.0;
      }

      final EdgeInsetsDirectional padding = EdgeInsetsDirectional.only(
        start: paddingStart,
        end: paddingEnd,
      );
      if (dataColumnIndex == _onlyTextColumn) {
        tableColumns[displayColumnIndex] =
            const IntrinsicColumnWidth(flex: 1.0);
      } else {
        tableColumns[displayColumnIndex] = const IntrinsicColumnWidth();
      }
      final Set<MaterialState> headerStates = <MaterialState>{
        if (column.onSort == null) MaterialState.disabled,
      };
      tableRows[0].children[displayColumnIndex] = _buildHeadingCell(
        context: context,
        padding: padding,
        label: column.label,
        tooltip: column.tooltip,
        numeric: column.numeric,
        onSort: column.onSort != null
            ? () => column.onSort!(dataColumnIndex,
                sortColumnIndex != dataColumnIndex || !sortAscending)
            : null,
        sorted: dataColumnIndex == sortColumnIndex,
        ascending: sortAscending,
        overlayColor: effectiveHeadingRowColor,
        mouseCursor: column.mouseCursor?.resolve(headerStates) ??
            dataTableTheme.headingCellCursor?.resolve(headerStates),
      );
      rowIndex = 1;
      for (final DataRow row in rows) {
        final Set<MaterialState> states = <MaterialState>{
          if (row.selected) MaterialState.selected,
        };
        final DataCell cell = row.cells[dataColumnIndex];
        tableRows[rowIndex].children[displayColumnIndex] = _buildDataCell(
          context: context,
          padding: padding,
          label: cell.child,
          numeric: column.numeric,
          placeholder: cell.placeholder,
          showEditIcon: cell.showEditIcon,
          onTap: cell.onTap,
          onDoubleTap: cell.onDoubleTap,
          onLongPress: cell.onLongPress,
          onTapCancel: cell.onTapCancel,
          onTapDown: cell.onTapDown,
          onSelectChanged: row.onSelectChanged == null
              ? null
              : () => row.onSelectChanged?.call(!row.selected),
          overlayColor: row.color ?? effectiveDataRowColor,
          onRowLongPress: row.onLongPress,
          mouseCursor: row.mouseCursor?.resolve(states) ??
              dataTableTheme.dataRowCursor?.resolve(states),
        );
        rowIndex += 1;
      }
      displayColumnIndex += 1;
    }

    return Container(
      decoration: decoration ??
          dataTableTheme.decoration ??
          theme.dataTableTheme.decoration,
      child: Material(
        type: MaterialType.transparency,
        borderRadius: border?.borderRadius,
        clipBehavior: clipBehavior,
        child: Table(
          columnWidths: tableColumns.asMap(),
          defaultVerticalAlignment: TableCellVerticalAlignment.middle,
          children: tableRows,
          border: border,
        ),
      ),
    );
  }
}

/// A rectangular area of a Material that responds to touch but clips
/// its ink splashes to the current table row of the nearest table.
///
/// Must have an ancestor [Material] widget in which to cause ink
/// reactions and an ancestor [Table] widget to establish a row.
///
/// The [TableRowInkWell] must be in the same coordinate space (modulo
/// translations) as the [Table]. If it's rotated or scaled or
/// otherwise transformed, it will not be able to describe the
/// rectangle of the row in its own coordinate system as a [Rect], and
/// thus the splash will not occur. (In general, this is easy to
/// achieve: just put the [TableRowInkWell] as the direct child of the
/// [Table], and put the other contents of the cell inside it.)
///
/// See also:
///
///  * [DataTable], which makes use of [TableRowInkWell] when
///    [DataRow.onSelectChanged] is defined and [DataCell.onTap]
///    is not.
class TableRowInkWell extends InkResponse {
  /// Creates an ink well for a table row.
  const TableRowInkWell({
    super.key,
    super.child,
    super.onTap,
    super.onDoubleTap,
    super.onLongPress,
    super.onHighlightChanged,
    super.onSecondaryTap,
    super.onSecondaryTapDown,
    super.overlayColor,
    super.mouseCursor,
  }) : super(
          containedInkWell: true,
          highlightShape: BoxShape.rectangle,
        );

  @override
  RectCallback getRectCallback(RenderBox referenceBox) {
    return () {
      RenderObject cell = referenceBox;
      RenderObject? table = cell.parent;
      final Matrix4 transform = Matrix4.identity();
      while (table is RenderObject && table is! RenderTable) {
        table.applyPaintTransform(cell, transform);
        assert(table == cell.parent);
        cell = table;
        table = table.parent;
      }
      if (table is RenderTable) {
        final TableCellParentData cellParentData =
            cell.parentData! as TableCellParentData;
        assert(cellParentData.y != null);
        final Rect rect = table.getRowBox(cellParentData.y!);
        // The rect is in the table's coordinate space. We need to change it to the
        // TableRowInkWell's coordinate space.
        table.applyPaintTransform(cell, transform);
        final Offset? offset = MatrixUtils.getAsTranslation(transform);
        if (offset != null) {
          return rect.shift(-offset);
        }
      }
      return Rect.zero;
    };
  }

  @override
  bool debugCheckContext(BuildContext context) {
    assert(debugCheckHasTable(context));
    return super.debugCheckContext(context);
  }
}

class _SortArrow extends StatefulWidget {
  const _SortArrow({
    required this.visible,
    required this.up,
    required this.duration,
  });

  final bool visible;

  final bool? up;

  final Duration duration;

  @override
  _SortArrowState createState() => _SortArrowState();
}

class _SortArrowState extends State<_SortArrow> with TickerProviderStateMixin {
  late AnimationController _opacityController;
  late Animation<double> _opacityAnimation;

  late AnimationController _orientationController;
  late Animation<double> _orientationAnimation;
  double _orientationOffset = 0.0;

  bool? _up;

  static final Animatable<double> _turnTween =
      Tween<double>(begin: 0.0, end: math.pi)
          .chain(CurveTween(curve: Curves.easeIn));

  @override
  void initState() {
    super.initState();
    _up = widget.up;
    _opacityAnimation = CurvedAnimation(
      parent: _opacityController = AnimationController(
        duration: widget.duration,
        vsync: this,
      ),
      curve: Curves.fastOutSlowIn,
    )..addListener(_rebuild);
    _opacityController.value = widget.visible ? 1.0 : 0.0;
    _orientationController = AnimationController(
      duration: widget.duration,
      vsync: this,
    );
    _orientationAnimation = _orientationController.drive(_turnTween)
      ..addListener(_rebuild)
      ..addStatusListener(_resetOrientationAnimation);
    if (widget.visible) {
      _orientationOffset = widget.up! ? 0.0 : math.pi;
    }
  }

  void _rebuild() {
    setState(() {
      // The animations changed, so we need to rebuild.
    });
  }

  void _resetOrientationAnimation(AnimationStatus status) {
    if (status == AnimationStatus.completed) {
      assert(_orientationAnimation.value == math.pi);
      _orientationOffset += math.pi;
      _orientationController.value =
          0.0; // TODO(ianh): This triggers a pointless rebuild.
    }
  }

  @override
  void didUpdateWidget(_SortArrow oldWidget) {
    super.didUpdateWidget(oldWidget);
    bool skipArrow = false;
    final bool? newUp = widget.up ?? _up;
    if (oldWidget.visible != widget.visible) {
      if (widget.visible &&
          (_opacityController.status == AnimationStatus.dismissed)) {
        _orientationController.stop();
        _orientationController.value = 0.0;
        _orientationOffset = newUp! ? 0.0 : math.pi;
        skipArrow = true;
      }
      if (widget.visible) {
        _opacityController.forward();
      } else {
        _opacityController.reverse();
      }
    }
    if ((_up != newUp) && !skipArrow) {
      if (_orientationController.status == AnimationStatus.dismissed) {
        _orientationController.forward();
      } else {
        _orientationController.reverse();
      }
    }
    _up = newUp;
  }

  @override
  void dispose() {
    _opacityController.dispose();
    _orientationController.dispose();
    super.dispose();
  }

  static const double _arrowIconBaselineOffset = -1.5;
  static const double _arrowIconSize = 16.0;

  @override
  Widget build(BuildContext context) {
    return FadeTransition(
      opacity: _opacityAnimation,
      child: Transform(
        transform:
            Matrix4.rotationZ(_orientationOffset + _orientationAnimation.value)
              ..setTranslationRaw(0.0, _arrowIconBaselineOffset, 0.0),
        alignment: Alignment.center,
        child: const Icon(
          Icons.arrow_upward,
          size: _arrowIconSize,
        ),
      ),
    );
  }
}

class _NullTableColumnWidth extends TableColumnWidth {
  const _NullTableColumnWidth();

  @override
  double maxIntrinsicWidth(Iterable<RenderBox> cells, double containerWidth) =>
      throw UnimplementedError();

  @override
  double minIntrinsicWidth(Iterable<RenderBox> cells, double containerWidth) =>
      throw UnimplementedError();
}

class _NullWidget extends Widget {
  const _NullWidget();

  @override
  Element createElement() => throw UnimplementedError();
}<|MERGE_RESOLUTION|>--- conflicted
+++ resolved
@@ -234,10 +234,7 @@
   /// See also:
   ///  * [MaterialStateMouseCursor], which can be used to create a [MouseCursor].
   final MaterialStateProperty<MouseCursor?>? mouseCursor;
-
-  bool get _debugInteractive =>
-      onSelectChanged != null ||
-      cells.any((DataCell cell) => cell._debugInteractive);
+bool get _debugInteractive => onSelectChanged != null || cells.any((DataCell cell) => cell._debugInteractive);
 }
 
 /// The data for a cell of a [DataTable].
@@ -943,17 +940,9 @@
       alignment:
           numeric ? Alignment.centerRight : AlignmentDirectional.centerStart,
       child: DefaultTextStyle(
-<<<<<<< HEAD
-        style: effectiveDataTextStyle.copyWith(
-          color: placeholder
-              ? effectiveDataTextStyle.color!.withOpacity(0.6)
-              : null,
-        ),
-=======
         style: DefaultTextStyle.of(context).style
           .merge(effectiveDataTextStyle)
           .copyWith(color: placeholder ? effectiveDataTextStyle.color!.withOpacity(0.6) : null),
->>>>>>> fa113358
         child: DropdownButtonHideUnderline(child: label),
       ),
     );
