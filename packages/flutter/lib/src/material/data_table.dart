--- conflicted
+++ resolved
@@ -1271,11 +1271,7 @@
 }
 
 class _SortArrowState extends State<_SortArrow> with TickerProviderStateMixin {
-<<<<<<< HEAD
-  late final  AnimationController _opacityController;
-=======
   late final AnimationController _opacityController;
->>>>>>> 5fae9120
   late final CurvedAnimation _opacityAnimation;
 
   late final AnimationController _orientationController;
