--- conflicted
+++ resolved
@@ -194,11 +194,7 @@
   _Diagonal(_CornerId.bottomLeft, _CornerId.topRight),
 ];
 
-<<<<<<< HEAD
-typedef _KeyFunc<T> = dynamic Function(T);
-=======
-typedef _KeyFunc<T> = double Function(T input);
->>>>>>> d68278e3
+typedef _KeyFunc<T> = double Function(T);
 
 // Select the element for which the key function returns the maximum value.
 T _maxBy<T>(Iterable<T> input, _KeyFunc<T> keyFunc) {
