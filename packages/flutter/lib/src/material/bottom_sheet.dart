--- conflicted
+++ resolved
@@ -98,11 +98,7 @@
   final double initialHeight;
 
   @override
-<<<<<<< HEAD
-  _BottomSheetState createState() => new _BottomSheetState(initialHeight);
-=======
-  _BottomSheetState createState() => _BottomSheetState();
->>>>>>> 0cc9ee5b
+  _BottomSheetState createState() => _BottomSheetState(initialHeight);
 
   /// Creates an animation controller suitable for controlling a [BottomSheet].
   static AnimationController createAnimationController(TickerProvider vsync) {
@@ -122,14 +118,10 @@
 
   bool get _dismissUnderway => widget.animationController.status == AnimationStatus.reverse;
 
-<<<<<<< HEAD
   bool get _snapToFullScreen {
     final MediaQueryData mediaData = MediaQuery.of(context);
     return mediaData.size.height * _kBottomSheetSnapHeight <= _renderedHeight;
   }
-=======
-  final GlobalKey _childKey = GlobalKey(debugLabel: 'BottomSheet child');
->>>>>>> 0cc9ee5b
 
   double get _screenHeight {
     final MediaQueryData mediaData = MediaQuery.of(context);
@@ -196,19 +188,18 @@
 
   @override
   Widget build(BuildContext context) {
-<<<<<<< HEAD
-    return new Material(
+    return Material(
       child: !widget.enableDrag
         ? widget.builder(context)
-        : new SizedBox(
+        : SizedBox(
         height: _renderedHeight,
-        child: new Stack(
+        child: Stack(
           children: <Widget>[
-            new CustomSingleChildLayout(
-              delegate: new _StandardBottomSheetLayout(_renderedHeight),
+            CustomSingleChildLayout(
+              delegate: _StandardBottomSheetLayout(_renderedHeight),
               child: widget.builder(context),
             ),
-            new GestureDetector(
+            GestureDetector(
               onVerticalDragUpdate: _handleDragUpdate,
               onVerticalDragEnd: _handleDragEnd,
               child: _isFullScreen ? const LimitedBox() : null,
@@ -235,22 +226,11 @@
   @override
   BoxConstraints getConstraintsForChild(BoxConstraints constraints) {
 //    print(constraints.maxHeight);
-    return new BoxConstraints(
+    return BoxConstraints(
       minWidth: constraints.maxWidth,
       maxWidth: constraints.maxWidth,
       minHeight: 56.0,
       maxHeight: math.max(56.0, constraints.maxHeight * .5),
-=======
-    final Widget bottomSheet = Material(
-      key: _childKey,
-      child: widget.builder(context),
-    );
-    return !widget.enableDrag ? bottomSheet : GestureDetector(
-      onVerticalDragUpdate: _handleDragUpdate,
-      onVerticalDragEnd: _handleDragEnd,
-      child: bottomSheet,
-      excludeFromSemantics: true,
->>>>>>> 0cc9ee5b
     );
   }
 
