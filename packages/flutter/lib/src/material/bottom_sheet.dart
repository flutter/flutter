// Copyright 2014 The Flutter Authors. All rights reserved.
// Use of this source code is governed by a BSD-style license that can be
// found in the LICENSE file.

import 'dart:ui' show lerpDouble;

import 'package:flutter/foundation.dart';
import 'package:flutter/widgets.dart';

import 'bottom_sheet_theme.dart';
import 'colors.dart';
import 'curves.dart';
import 'debug.dart';
import 'material.dart';
import 'material_localizations.dart';
import 'scaffold.dart';
import 'theme.dart';

const Duration _bottomSheetEnterDuration = Duration(milliseconds: 250);
const Duration _bottomSheetExitDuration = Duration(milliseconds: 200);
const Curve _modalBottomSheetCurve = decelerateEasing;
const double _minFlingVelocity = 700.0;
const double _closeProgressThreshold = 0.5;

/// A callback for when the user begins dragging the bottom sheet.
///
/// Used by [BottomSheet.onDragStart].
typedef BottomSheetDragStartHandler = void Function(DragStartDetails details);

/// A callback for when the user stops dragging the bottom sheet.
///
/// Used by [BottomSheet.onDragEnd].
typedef BottomSheetDragEndHandler = void Function(
  DragEndDetails details, {
  required bool isClosing,
});

/// A material design bottom sheet.
///
/// There are two kinds of bottom sheets in material design:
///class _BottomSheetState extends State<BottomSheet> with SingleTickerProviderStateMixin {
///  * _Persistent_. A persistent bottom sheet shows information that
///    supplements the primary content of the app. A persistent bottom sheet
///    remains visible even when the user interacts with other parts of the app.
///    Persistent bottom sheets can be created and displayed with the
///    [ScaffoldState.showBottomSheet] function or by specifying the
///    [Scaffold.bottomSheet] constructor parameter.
///
///  * _Modal_. A modal bottom sheet is an alternative to a menu or a dialog and
///    prevents the user from interacting with the rest of the app. Modal bottom
///    sheets can be created and displayed with the [showModalBottomSheet]
///    function.
///
/// The [BottomSheet] widget itself is rarely used directly. Instead, prefer to
/// create a persistent bottom sheet with [ScaffoldState.showBottomSheet] or
/// [Scaffold.bottomSheet], and a modal bottom sheet with [showModalBottomSheet].
///
/// See also:
///
///  * [showBottomSheet] and [ScaffoldState.showBottomSheet], for showing
///    non-modal "persistent" bottom sheets.
///  * [showModalBottomSheet], which can be used to display a modal bottom
///    sheet.
///  * <https://material.io/design/components/sheets-bottom.html>
class BottomSheet extends StatefulWidget {
  /// Creates a bottom sheet.
  ///
  /// Typically, bottom sheets are created implicitly by
  /// [ScaffoldState.showBottomSheet], for persistent bottom sheets, or by
  /// [showModalBottomSheet], for modal bottom sheets.
  const BottomSheet({
    Key? key,
    required this.animationController,
    this.enableDrag = true,
    this.onDragStart,
    this.onDragEnd,
    this.backgroundColor,
    this.elevation,
    this.shape,
    this.clipBehavior,
    required this.onClosing,
    required this.builder,
  }) : assert(enableDrag != null),
       assert(onClosing != null),
       assert(builder != null),
       assert(elevation == null || elevation >= 0.0),
       super(key: key);

  /// The animation controller that controls the bottom sheet's entrance and
  /// exit animations.
  ///
  /// The BottomSheet widget will manipulate the position of this animation, it
  /// is not just a passive observer.
  final AnimationController animationController;

  /// Called when the bottom sheet begins to close.
  ///
  /// A bottom sheet might be prevented from closing (e.g., by user
  /// interaction) even after this callback is called. For this reason, this
  /// callback might be call multiple times for a given bottom sheet.
  final VoidCallback onClosing;

  /// A builder for the contents of the sheet.
  ///
  /// The bottom sheet will wrap the widget produced by this builder in a
  /// [Material] widget.
  final WidgetBuilder builder;

  /// If true, the bottom sheet can be dragged up and down and dismissed by
  /// swiping downwards.
  ///
  /// Default is true.
  final bool enableDrag;

  /// Called when the user begins dragging the bottom sheet vertically, if
  /// [enableDrag] is true.
  ///
  /// Would typically be used to change the bottom sheet animation curve so
  /// that it tracks the user's finger accurately.
  final BottomSheetDragStartHandler? onDragStart;

  /// Called when the user stops dragging the bottom sheet, if [enableDrag]
  /// is true.
  ///
  /// Would typically be used to reset the bottom sheet animation curve, so
  /// that it animates non-linearly. Called before [onClosing] if the bottom
  /// sheet is closing.
  final BottomSheetDragEndHandler? onDragEnd;

  /// The bottom sheet's background color.
  ///
  /// Defines the bottom sheet's [Material.color].
  ///
  /// Defaults to null and falls back to [Material]'s default.
  final Color? backgroundColor;

  /// The z-coordinate at which to place this material relative to its parent.
  ///
  /// This controls the size of the shadow below the material.
  ///
  /// Defaults to 0. The value is non-negative.
  final double? elevation;

  /// The shape of the bottom sheet.
  ///
  /// Defines the bottom sheet's [Material.shape].
  ///
  /// Defaults to null and falls back to [Material]'s default.
  final ShapeBorder? shape;

  /// {@macro flutter.material.Material.clipBehavior}
  ///
  /// Defines the bottom sheet's [Material.clipBehavior].
  ///
  /// Use this property to enable clipping of content when the bottom sheet has
  /// a custom [shape] and the content can extend past this shape. For example,
  /// a bottom sheet with rounded corners and an edge-to-edge [Image] at the
  /// top.
  ///
  /// If this property is null then [BottomSheetThemeData.clipBehavior] of
  /// [ThemeData.bottomSheetTheme] is used. If that's null then the behavior
  /// will be [Clip.none].
  final Clip? clipBehavior;

  @override
  _BottomSheetState createState() => _BottomSheetState();

  /// Creates an [AnimationController] suitable for a
  /// [BottomSheet.animationController].
  ///
  /// This API available as a convenience for a Material compliant bottom sheet
  /// animation. If alternative animation durations are required, a different
  /// animation controller could be provided.
  static AnimationController createAnimationController(TickerProvider vsync) {
    return AnimationController(
      duration: _bottomSheetEnterDuration,
      reverseDuration: _bottomSheetExitDuration,
      debugLabel: 'BottomSheet',
      vsync: vsync,
    );
  }
}

class _BottomSheetState extends State<BottomSheet> with SingleTickerProviderStateMixin {

  final GlobalKey _childKey = GlobalKey(debugLabel: 'BottomSheet child');

  double get _childHeight {
    final RenderBox renderBox = _childKey.currentContext!.findRenderObject()! as RenderBox;
    return renderBox.size.height;
  }

  bool get _dismissUnderway => widget.animationController.status == AnimationStatus.reverse;

  void _handleDragStart(DragStartDetails details) {
    if (widget.onDragStart != null) {
      widget.onDragStart!(details);
    }
  }

  void _handleDragUpdate(DragUpdateDetails details) {
    assert(widget.enableDrag);
    if (_dismissUnderway)
      return;
    widget.animationController.value -= details.primaryDelta! / _childHeight;
  }

  void _handleDragEnd(DragEndDetails details) {
    assert(widget.enableDrag);
    if (_dismissUnderway)
      return;
    bool isClosing = false;
    if (details.velocity.pixelsPerSecond.dy > _minFlingVelocity) {
      final double flingVelocity = -details.velocity.pixelsPerSecond.dy / _childHeight;
      if (widget.animationController.value > 0.0) {
        widget.animationController.fling(velocity: flingVelocity);
      }
      if (flingVelocity < 0.0) {
        isClosing = true;
      }
    } else if (widget.animationController.value < _closeProgressThreshold) {
      if (widget.animationController.value > 0.0)
        widget.animationController.fling(velocity: -1.0);
      isClosing = true;
    } else {
      widget.animationController.forward();
    }

    if (widget.onDragEnd != null) {
      widget.onDragEnd!(
        details,
        isClosing: isClosing,
      );
    }

    if (isClosing) {
      widget.onClosing();
    }
  }

  bool extentChanged(DraggableScrollableNotification notification) {
    if (notification.extent == notification.minExtent) {
      widget.onClosing();
    }
    return false;
  }

  @override
  Widget build(BuildContext context) {
    final BottomSheetThemeData bottomSheetTheme = Theme.of(context).bottomSheetTheme;
    final Color? color = widget.backgroundColor ?? bottomSheetTheme.backgroundColor;
    final double elevation = widget.elevation ?? bottomSheetTheme.elevation ?? 0;
    final ShapeBorder? shape = widget.shape ?? bottomSheetTheme.shape;
    final Clip clipBehavior = widget.clipBehavior ?? bottomSheetTheme.clipBehavior ?? Clip.none;

    final Widget bottomSheet = Material(
      key: _childKey,
      color: color,
      elevation: elevation,
      shape: shape,
      clipBehavior: clipBehavior,
      child: NotificationListener<DraggableScrollableNotification>(
        onNotification: extentChanged,
        child: widget.builder(context),
      ),
    );
    return !widget.enableDrag ? bottomSheet : GestureDetector(
      onVerticalDragStart: _handleDragStart,
      onVerticalDragUpdate: _handleDragUpdate,
      onVerticalDragEnd: _handleDragEnd,
      child: bottomSheet,
      excludeFromSemantics: true,
    );
  }
}

// PERSISTENT BOTTOM SHEETS

// See scaffold.dart


// MODAL BOTTOM SHEETS
class _ModalBottomSheetLayout extends SingleChildLayoutDelegate {
  _ModalBottomSheetLayout(this.progress, this.isScrollControlled);

  final double progress;
  final bool isScrollControlled;

  @override
  BoxConstraints getConstraintsForChild(BoxConstraints constraints) {
    return BoxConstraints(
      minWidth: constraints.maxWidth,
      maxWidth: constraints.maxWidth,
      minHeight: 0.0,
      maxHeight: isScrollControlled
        ? constraints.maxHeight
        : constraints.maxHeight * 9.0 / 16.0,
    );
  }

  @override
  Offset getPositionForChild(Size size, Size childSize) {
    return Offset(0.0, size.height - childSize.height * progress);
  }

  @override
  bool shouldRelayout(_ModalBottomSheetLayout oldDelegate) {
    return progress != oldDelegate.progress;
  }
}

class _ModalBottomSheet<T> extends StatefulWidget {
  const _ModalBottomSheet({
    Key? key,
    this.route,
    this.backgroundColor,
    this.elevation,
    this.shape,
    this.clipBehavior,
    this.isScrollControlled = false,
    this.enableDrag = true,
  }) : assert(isScrollControlled != null),
       assert(enableDrag != null),
       super(key: key);

  final _ModalBottomSheetRoute<T>? route;
  final bool isScrollControlled;
  final Color? backgroundColor;
  final double? elevation;
  final ShapeBorder? shape;
  final Clip? clipBehavior;
  final bool enableDrag;

  @override
  _ModalBottomSheetState<T> createState() => _ModalBottomSheetState<T>();
}

class _ModalBottomSheetState<T> extends State<_ModalBottomSheet<T>> {
  ParametricCurve<double> animationCurve = _modalBottomSheetCurve;

  String _getRouteLabel(MaterialLocalizations localizations) {
    switch (Theme.of(context).platform) {
      case TargetPlatform.iOS:
      case TargetPlatform.macOS:
        return '';
      case TargetPlatform.android:
      case TargetPlatform.fuchsia:
      case TargetPlatform.linux:
      case TargetPlatform.windows:
        return localizations.dialogLabel;
    }
  }

  void handleDragStart(DragStartDetails details) {
    // Allow the bottom sheet to track the user's finger accurately.
    animationCurve = Curves.linear;
  }

  void handleDragEnd(DragEndDetails details, {bool? isClosing}) {
    // Allow the bottom sheet to animate smoothly from its current position.
    animationCurve = _BottomSheetSuspendedCurve(
      widget.route!.animation!.value,
      curve: _modalBottomSheetCurve,
    );
  }

  @override
  Widget build(BuildContext context) {
    assert(debugCheckHasMediaQuery(context));
    assert(debugCheckHasMaterialLocalizations(context));
    final MediaQueryData mediaQuery = MediaQuery.of(context);
    final MaterialLocalizations localizations = MaterialLocalizations.of(context);
    final String routeLabel = _getRouteLabel(localizations);

    return AnimatedBuilder(
      animation: widget.route!.animation!,
<<<<<<< HEAD
      child: BottomSheet(
        animationController: widget.route!._animationController!,
        onClosing: () {
          if (widget.route!.isCurrent) {
            Navigator.pop(context);
          }
        },
        builder: widget.route!.builder!,
        backgroundColor: widget.backgroundColor,
        elevation: widget.elevation,
        shape: widget.shape,
        clipBehavior: widget.clipBehavior,
        enableDrag: widget.enableDrag,
        onDragStart: handleDragStart,
        onDragEnd: handleDragEnd,
=======
      child: Padding(
        padding: MediaQuery.of(context).viewInsets,
        child: BottomSheet(
          animationController: widget.route!._animationController,
          onClosing: () {
            if (widget.route!.isCurrent) {
              Navigator.pop(context);
            }
          },
          builder: widget.route!.builder!,
          backgroundColor: widget.backgroundColor,
          elevation: widget.elevation,
          shape: widget.shape,
          clipBehavior: widget.clipBehavior,
          enableDrag: widget.enableDrag,
          onDragStart: handleDragStart,
          onDragEnd: handleDragEnd,
        ),
>>>>>>> c4fe3461
      ),
      builder: (BuildContext context, Widget? child) {
        // Disable the initial animation when accessible navigation is on so
        // that the semantics are added to the tree at the correct time.
        final double animationValue = animationCurve.transform(
            mediaQuery.accessibleNavigation ? 1.0 : widget.route!.animation!.value
        );
        return Semantics(
          scopesRoute: true,
          namesRoute: true,
          label: routeLabel,
          explicitChildNodes: true,
          child: ClipRect(
            child: CustomSingleChildLayout(
              delegate: _ModalBottomSheetLayout(animationValue, widget.isScrollControlled),
              child: child,
            ),
          ),
        );
      },
    );
  }
}

class _ModalBottomSheetRoute<T> extends PopupRoute<T> {
  _ModalBottomSheetRoute({
    this.builder,
    required this.capturedThemes,
    this.barrierLabel,
    this.backgroundColor,
    this.elevation,
    this.shape,
    this.clipBehavior,
    this.modalBarrierColor,
    this.isDismissible = true,
    this.enableDrag = true,
    required this.isScrollControlled,
    RouteSettings? settings,
    this.transitionAnimationController,
  }) : assert(isScrollControlled != null),
       assert(isDismissible != null),
       assert(enableDrag != null),
       super(settings: settings);

  final WidgetBuilder? builder;
  final CapturedThemes capturedThemes;
  final bool isScrollControlled;
  final Color? backgroundColor;
  final double? elevation;
  final ShapeBorder? shape;
  final Clip? clipBehavior;
  final Color? modalBarrierColor;
  final bool isDismissible;
  final bool enableDrag;
  final AnimationController? transitionAnimationController;

  @override
  Duration get transitionDuration => _bottomSheetEnterDuration;

  @override
  Duration get reverseTransitionDuration => _bottomSheetExitDuration;

  @override
  bool get barrierDismissible => isDismissible;

  @override
  final String? barrierLabel;

  @override
  Color get barrierColor => modalBarrierColor ?? Colors.black54;

  AnimationController? _animationController;

  @override
  AnimationController createAnimationController() {
    assert(_animationController == null);
    _animationController = transitionAnimationController ?? BottomSheet.createAnimationController(navigator!.overlay!);
    return _animationController!;
  }

  @override
  Widget buildPage(BuildContext context, Animation<double> animation, Animation<double> secondaryAnimation) {
    // By definition, the bottom sheet is aligned to the bottom of the page
    // and isn't exposed to the top padding of the MediaQuery.
    final Widget bottomSheet = MediaQuery.removePadding(
      context: context,
      removeTop: true,
      child: Builder(
        builder: (BuildContext context) {
          final BottomSheetThemeData sheetTheme = Theme.of(context).bottomSheetTheme;
          return _ModalBottomSheet<T>(
            route: this,
            backgroundColor: backgroundColor ?? sheetTheme.modalBackgroundColor ?? sheetTheme.backgroundColor,
            elevation: elevation ?? sheetTheme.modalElevation ?? sheetTheme.elevation,
            shape: shape,
            clipBehavior: clipBehavior,
            isScrollControlled: isScrollControlled,
            enableDrag: enableDrag,
          );
        },
      ),
    );
    return capturedThemes.wrap(bottomSheet);
  }
}

// TODO(guidezpl): Look into making this public. A copy of this class is in
//  scaffold.dart, for now, https://github.com/flutter/flutter/issues/51627
/// A curve that progresses linearly until a specified [startingPoint], at which
/// point [curve] will begin. Unlike [Interval], [curve] will not start at zero,
/// but will use [startingPoint] as the Y position.
///
/// For example, if [startingPoint] is set to `0.5`, and [curve] is set to
/// [Curves.easeOut], then the bottom-left quarter of the curve will be a
/// straight line, and the top-right quarter will contain the entire contents of
/// [Curves.easeOut].
///
/// This is useful in situations where a widget must track the user's finger
/// (which requires a linear animation), and afterwards can be flung using a
/// curve specified with the [curve] argument, after the finger is released. In
/// such a case, the value of [startingPoint] would be the progress of the
/// animation at the time when the finger was released.
///
/// The [startingPoint] and [curve] arguments must not be null.
class _BottomSheetSuspendedCurve extends ParametricCurve<double> {
  /// Creates a suspended curve.
  const _BottomSheetSuspendedCurve(
    this.startingPoint, {
    this.curve = Curves.easeOutCubic,
  }) : assert(startingPoint != null),
       assert(curve != null);

  /// The progress value at which [curve] should begin.
  ///
  /// This defaults to [Curves.easeOutCubic].
  final double startingPoint;

  /// The curve to use when [startingPoint] is reached.
  final Curve curve;

  @override
  double transform(double t) {
    assert(t >= 0.0 && t <= 1.0);
    assert(startingPoint >= 0.0 && startingPoint <= 1.0);

    if (t < startingPoint) {
      return t;
    }

    if (t == 1.0) {
      return t;
    }

    final double curveProgress = (t - startingPoint) / (1 - startingPoint);
    final double transformed = curve.transform(curveProgress);
    return lerpDouble(startingPoint, 1, transformed)!;
  }

  @override
  String toString() {
    return '${describeIdentity(this)}($startingPoint, $curve)';
  }
}

/// Shows a modal material design bottom sheet.
///
/// A modal bottom sheet is an alternative to a menu or a dialog and prevents
/// the user from interacting with the rest of the app.
///
/// A closely related widget is a persistent bottom sheet, which shows
/// information that supplements the primary content of the app without
/// preventing the use from interacting with the app. Persistent bottom sheets
/// can be created and displayed with the [showBottomSheet] function or the
/// [ScaffoldState.showBottomSheet] method.
///
/// The `context` argument is used to look up the [Navigator] and [Theme] for
/// the bottom sheet. It is only used when the method is called. Its
/// corresponding widget can be safely removed from the tree before the bottom
/// sheet is closed.
///
/// The `isScrollControlled` parameter specifies whether this is a route for
/// a bottom sheet that will utilize [DraggableScrollableSheet]. If you wish
/// to have a bottom sheet that has a scrollable child such as a [ListView] or
/// a [GridView] and have the bottom sheet be draggable, you should set this
/// parameter to true.
///
/// The `useRootNavigator` parameter ensures that the root navigator is used to
/// display the [BottomSheet] when set to `true`. This is useful in the case
/// that a modal [BottomSheet] needs to be displayed above all other content
/// but the caller is inside another [Navigator].
///
/// The [isDismissible] parameter specifies whether the bottom sheet will be
/// dismissed when user taps on the scrim.
///
/// The [enableDrag] parameter specifies whether the bottom sheet can be
/// dragged up and down and dismissed by swiping downwards.
///
/// The optional [backgroundColor], [elevation], [shape], [clipBehavior] and [transitionAnimationController]
/// parameters can be passed in to customize the appearance and behavior of
/// modal bottom sheets.
///
/// The [transitionAnimationController] controls the bottom sheet's entrance and
/// exit animations if provided.
///
/// The optional `routeSettings` parameter sets the [RouteSettings] of the modal bottom sheet
/// sheet. This is particularly useful in the case that a user wants to observe
/// [PopupRoute]s within a [NavigatorObserver].
///
/// Returns a `Future` that resolves to the value (if any) that was passed to
/// [Navigator.pop] when the modal bottom sheet was closed.
///
/// {@tool dartpad --template=stateless_widget_scaffold}
///
/// This example demonstrates how to use `showModalBottomSheet` to display a
/// bottom sheet that obscures the content behind it when a user taps a button.
/// It also demonstrates how to close the bottom sheet using the [Navigator]
/// when a user taps on a button inside the bottom sheet.
///
/// ```dart
/// Widget build(BuildContext context) {
///   return Center(
///     child: ElevatedButton(
///       child: const Text('showModalBottomSheet'),
///       onPressed: () {
///         showModalBottomSheet<void>(
///           context: context,
///           builder: (BuildContext context) {
///             return Container(
///               height: 200,
///               color: Colors.amber,
///               child: Center(
///                 child: Column(
///                   mainAxisAlignment: MainAxisAlignment.center,
///                   mainAxisSize: MainAxisSize.min,
///                   children: <Widget>[
///                     const Text('Modal BottomSheet'),
///                     ElevatedButton(
///                       child: const Text('Close BottomSheet'),
///                       onPressed: () => Navigator.pop(context),
///                     )
///                   ],
///                 ),
///               ),
///             );
///           },
///         );
///       },
///     ),
///   );
/// }
/// ```
/// {@end-tool}
/// See also:
///
///  * [BottomSheet], which becomes the parent of the widget returned by the
///    function passed as the `builder` argument to [showModalBottomSheet].
///  * [showBottomSheet] and [ScaffoldState.showBottomSheet], for showing
///    non-modal bottom sheets.
///  * [DraggableScrollableSheet], which allows you to create a bottom sheet
///    that grows and then becomes scrollable once it reaches its maximum size.
///  * <https://material.io/design/components/sheets-bottom.html#modal-bottom-sheet>
Future<T?> showModalBottomSheet<T>({
  required BuildContext context,
  required WidgetBuilder builder,
  Color? backgroundColor,
  double? elevation,
  ShapeBorder? shape,
  Clip? clipBehavior,
  Color? barrierColor,
  bool isScrollControlled = false,
  bool useRootNavigator = false,
  bool isDismissible = true,
  bool enableDrag = true,
  RouteSettings? routeSettings,
  AnimationController? transitionAnimationController,
}) {
  assert(context != null);
  assert(builder != null);
  assert(isScrollControlled != null);
  assert(useRootNavigator != null);
  assert(isDismissible != null);
  assert(enableDrag != null);
  assert(debugCheckHasMediaQuery(context));
  assert(debugCheckHasMaterialLocalizations(context));

  final NavigatorState navigator = Navigator.of(context, rootNavigator: useRootNavigator);
  return navigator.push(_ModalBottomSheetRoute<T>(
    builder: builder,
    capturedThemes: InheritedTheme.capture(from: context, to: navigator.context),
    isScrollControlled: isScrollControlled,
    barrierLabel: MaterialLocalizations.of(context).modalBarrierDismissLabel,
    backgroundColor: backgroundColor,
    elevation: elevation,
    shape: shape,
    clipBehavior: clipBehavior,
    isDismissible: isDismissible,
    modalBarrierColor: barrierColor,
    enableDrag: enableDrag,
    settings: routeSettings,
    transitionAnimationController: transitionAnimationController,
  ));
}

/// Shows a material design bottom sheet in the nearest [Scaffold] ancestor. If
/// you wish to show a persistent bottom sheet, use [Scaffold.bottomSheet].
///
/// Returns a controller that can be used to close and otherwise manipulate the
/// bottom sheet.
///
/// The optional [backgroundColor], [elevation], [shape], [clipBehavior] and [transitionAnimationController]
/// parameters can be passed in to customize the appearance and behavior of
/// persistent bottom sheets.
///
/// To rebuild the bottom sheet (e.g. if it is stateful), call
/// [PersistentBottomSheetController.setState] on the controller returned by
/// this method.
///
/// The new bottom sheet becomes a [LocalHistoryEntry] for the enclosing
/// [ModalRoute] and a back button is added to the app bar of the [Scaffold]
/// that closes the bottom sheet.
///
/// To create a persistent bottom sheet that is not a [LocalHistoryEntry] and
/// does not add a back button to the enclosing Scaffold's app bar, use the
/// [Scaffold.bottomSheet] constructor parameter.
///
/// A closely related widget is a modal bottom sheet, which is an alternative
/// to a menu or a dialog and prevents the user from interacting with the rest
/// of the app. Modal bottom sheets can be created and displayed with the
/// [showModalBottomSheet] function.
///
/// The `context` argument is used to look up the [Scaffold] for the bottom
/// sheet. It is only used when the method is called. Its corresponding widget
/// can be safely removed from the tree before the bottom sheet is closed.
///
/// See also:
///
///  * [BottomSheet], which becomes the parent of the widget returned by the
///    `builder`.
///  * [showModalBottomSheet], which can be used to display a modal bottom
///    sheet.
///  * [Scaffold.of], for information about how to obtain the [BuildContext].
///  * <https://material.io/design/components/sheets-bottom.html#standard-bottom-sheet>
PersistentBottomSheetController<T> showBottomSheet<T>({
  required BuildContext context,
  required WidgetBuilder builder,
  Color? backgroundColor,
  double? elevation,
  ShapeBorder? shape,
  Clip? clipBehavior,
  AnimationController? transitionAnimationController,
}) {
  assert(context != null);
  assert(builder != null);
  assert(debugCheckHasScaffold(context));

  return Scaffold.of(context).showBottomSheet<T>(
    builder,
    backgroundColor: backgroundColor,
    elevation: elevation,
    shape: shape,
    clipBehavior: clipBehavior,
    transitionAnimationController: transitionAnimationController,
  );
}<|MERGE_RESOLUTION|>--- conflicted
+++ resolved
@@ -38,7 +38,7 @@
 /// A material design bottom sheet.
 ///
 /// There are two kinds of bottom sheets in material design:
-///class _BottomSheetState extends State<BottomSheet> with SingleTickerProviderStateMixin {
+///
 ///  * _Persistent_. A persistent bottom sheet shows information that
 ///    supplements the primary content of the app. A persistent bottom sheet
 ///    remains visible even when the user interacts with other parts of the app.
@@ -181,7 +181,7 @@
   }
 }
 
-class _BottomSheetState extends State<BottomSheet> with SingleTickerProviderStateMixin {
+class _BottomSheetState extends State<BottomSheet> {
 
   final GlobalKey _childKey = GlobalKey(debugLabel: 'BottomSheet child');
 
@@ -374,27 +374,10 @@
 
     return AnimatedBuilder(
       animation: widget.route!.animation!,
-<<<<<<< HEAD
-      child: BottomSheet(
-        animationController: widget.route!._animationController!,
-        onClosing: () {
-          if (widget.route!.isCurrent) {
-            Navigator.pop(context);
-          }
-        },
-        builder: widget.route!.builder!,
-        backgroundColor: widget.backgroundColor,
-        elevation: widget.elevation,
-        shape: widget.shape,
-        clipBehavior: widget.clipBehavior,
-        enableDrag: widget.enableDrag,
-        onDragStart: handleDragStart,
-        onDragEnd: handleDragEnd,
-=======
       child: Padding(
         padding: MediaQuery.of(context).viewInsets,
         child: BottomSheet(
-          animationController: widget.route!._animationController,
+          animationController: widget.route!._animationController!,
           onClosing: () {
             if (widget.route!.isCurrent) {
               Navigator.pop(context);
@@ -409,7 +392,6 @@
           onDragStart: handleDragStart,
           onDragEnd: handleDragEnd,
         ),
->>>>>>> c4fe3461
       ),
       builder: (BuildContext context, Widget? child) {
         // Disable the initial animation when accessible navigation is on so
