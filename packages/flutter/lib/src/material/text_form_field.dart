// Copyright 2014 The Flutter Authors. All rights reserved.
// Use of this source code is governed by a BSD-style license that can be
// found in the LICENSE file.

import 'dart:ui' as ui show BoxHeightStyle, BoxWidthStyle;

import 'package:flutter/gestures.dart';
import 'package:flutter/services.dart';
import 'package:flutter/widgets.dart';

import 'adaptive_text_selection_toolbar.dart';
import 'input_decorator.dart';
import 'material_state.dart';
import 'text_field.dart';
import 'theme.dart';

export 'package:flutter/services.dart' show SmartDashesType, SmartQuotesType;

/// A [FormField] that contains a [TextField].
///
/// This is a convenience widget that wraps a [TextField] widget in a
/// [FormField].
///
/// A [Form] ancestor is not required. The [Form] allows one to
/// save, reset, or validate multiple fields at once. To use without a [Form],
/// pass a `GlobalKey<FormFieldState>` (see [GlobalKey]) to the constructor and use
/// [GlobalKey.currentState] to save or reset the form field.
///
/// When a [controller] is specified, its [TextEditingController.text]
/// defines the [initialValue]. If this [FormField] is part of a scrolling
/// container that lazily constructs its children, like a [ListView] or a
/// [CustomScrollView], then a [controller] should be specified.
/// The controller's lifetime should be managed by a stateful widget ancestor
/// of the scrolling container.
///
/// If a [controller] is not specified, [initialValue] can be used to give
/// the automatically generated controller an initial value.
///
/// {@macro flutter.material.textfield.wantKeepAlive}
///
/// Remember to call [TextEditingController.dispose] of the [TextEditingController]
/// when it is no longer needed. This will ensure any resources used by the object
/// are discarded.
///
/// By default, `decoration` will apply the [ThemeData.inputDecorationTheme] for
/// the current context to the [InputDecoration], see
/// [InputDecoration.applyDefaults].
///
/// For a documentation about the various parameters, see [TextField].
///
/// {@tool snippet}
///
/// Creates a [TextFormField] with an [InputDecoration] and validator function.
///
/// ![If the user enters valid text, the TextField appears normally without any warnings to the user](https://flutter.github.io/assets-for-api-docs/assets/material/text_form_field.png)
///
/// ![If the user enters invalid text, the error message returned from the validator function is displayed in dark red underneath the input](https://flutter.github.io/assets-for-api-docs/assets/material/text_form_field_error.png)
///
/// ```dart
/// TextFormField(
///   decoration: const InputDecoration(
///     icon: Icon(Icons.person),
///     hintText: 'What do people call you?',
///     labelText: 'Name *',
///   ),
///   onSaved: (String? value) {
///     // This optional block of code can be used to run
///     // code when the user saves the form.
///   },
///   validator: (String? value) {
///     return (value != null && value.contains('@')) ? 'Do not use the @ char.' : null;
///   },
/// )
/// ```
/// {@end-tool}
///
/// {@tool dartpad}
/// This example shows how to move the focus to the next field when the user
/// presses the SPACE key.
///
/// ** See code in examples/api/lib/material/text_form_field/text_form_field.1.dart **
/// {@end-tool}
///
/// {@tool dartpad}
/// This example shows how to force an error text to the field after making
/// an asynchronous call.
///
/// ** See code in examples/api/lib/material/text_form_field/text_form_field.2.dart **
/// {@end-tool}
///
/// See also:
///
///  * <https://material.io/design/components/text-fields.html>
///  * [TextField], which is the underlying text field without the [Form]
///    integration.
///  * [InputDecorator], which shows the labels and other visual elements that
///    surround the actual text editing widget.
///  * Learn how to use a [TextEditingController] in one of our [cookbook recipes](https://docs.flutter.dev/cookbook/forms/text-field-changes#2-use-a-texteditingcontroller).
class TextFormField extends FormField<String> {
  /// Creates a [FormField] that contains a [TextField].
  ///
  /// When a [controller] is specified, [initialValue] must be null (the
  /// default). If [controller] is null, then a [TextEditingController]
  /// will be constructed automatically and its `text` will be initialized
  /// to [initialValue] or the empty string.
  ///
  /// For documentation about the various parameters, see the [TextField] class
  /// and [TextField.new], the constructor.
  TextFormField({
    super.key,
    this.groupId = EditableText,
    this.controller,
    String? initialValue,
    FocusNode? focusNode,
    super.forceErrorText,
    InputDecoration? decoration = const InputDecoration(),
    TextInputType? keyboardType,
    TextCapitalization textCapitalization = TextCapitalization.none,
    TextInputAction? textInputAction,
    TextStyle? style,
    StrutStyle? strutStyle,
    TextDirection? textDirection,
    TextAlign textAlign = TextAlign.start,
    TextAlignVertical? textAlignVertical,
    bool autofocus = false,
    bool readOnly = false,
    @Deprecated(
      'Use `contextMenuBuilder` instead. '
      'This feature was deprecated after v3.3.0-0.5.pre.',
    )
    ToolbarOptions? toolbarOptions,
    bool? showCursor,
    String obscuringCharacter = '•',
    bool obscureText = false,
    bool autocorrect = true,
    SmartDashesType? smartDashesType,
    SmartQuotesType? smartQuotesType,
    bool enableSuggestions = true,
    MaxLengthEnforcement? maxLengthEnforcement,
    int? maxLines = 1,
    int? minLines,
    bool expands = false,
    int? maxLength,
    this.onChanged,
    GestureTapCallback? onTap,
    bool onTapAlwaysCalled = false,
    TapRegionCallback? onTapOutside,
    TapRegionUpCallback? onTapUpOutside,
    VoidCallback? onEditingComplete,
    ValueChanged<String>? onFieldSubmitted,
    super.onSaved,
    super.validator,
    List<TextInputFormatter>? inputFormatters,
    bool? enabled,
    bool? ignorePointers,
    double cursorWidth = 2.0,
    double? cursorHeight,
    Radius? cursorRadius,
    Color? cursorColor,
    Color? cursorErrorColor,
    Brightness? keyboardAppearance,
    EdgeInsets scrollPadding = const EdgeInsets.all(20.0),
    bool? enableInteractiveSelection,
    TextSelectionControls? selectionControls,
    InputCounterWidgetBuilder? buildCounter,
    ScrollPhysics? scrollPhysics,
    Iterable<String>? autofillHints,
    AutovalidateMode? autovalidateMode,
    ScrollController? scrollController,
    super.restorationId,
    bool enableIMEPersonalizedLearning = true,
    MouseCursor? mouseCursor,
    EditableTextContextMenuBuilder? contextMenuBuilder = _defaultContextMenuBuilder,
    SpellCheckConfiguration? spellCheckConfiguration,
    TextMagnifierConfiguration? magnifierConfiguration,
    UndoHistoryController? undoController,
    AppPrivateCommandCallback? onAppPrivateCommand,
    bool? cursorOpacityAnimates,
    ui.BoxHeightStyle selectionHeightStyle = ui.BoxHeightStyle.tight,
    ui.BoxWidthStyle selectionWidthStyle = ui.BoxWidthStyle.tight,
    DragStartBehavior dragStartBehavior = DragStartBehavior.start,
    ContentInsertionConfiguration? contentInsertionConfiguration,
    MaterialStatesController? statesController,
    Clip clipBehavior = Clip.hardEdge,
    @Deprecated(
      'Use `stylusHandwritingEnabled` instead. '
      'This feature was deprecated after v3.27.0-0.2.pre.',
    )
    bool scribbleEnabled = true,
<<<<<<< HEAD
    bool stylusHandwritingEnabled = true,
=======
    bool stylusHandwritingEnabled = EditableText.defaultStylusHandwritingEnabled,
>>>>>>> bb9134a7
    bool canRequestFocus = true,
  }) : assert(initialValue == null || controller == null),
       assert(obscuringCharacter.length == 1),
       assert(maxLines == null || maxLines > 0),
       assert(minLines == null || minLines > 0),
       assert(
         (maxLines == null) || (minLines == null) || (maxLines >= minLines),
         "minLines can't be greater than maxLines",
       ),
       assert(
         !expands || (maxLines == null && minLines == null),
         'minLines and maxLines must be null when expands is true.',
       ),
       assert(!obscureText || maxLines == 1, 'Obscured fields cannot be multiline.'),
       assert(maxLength == null || maxLength == TextField.noMaxLength || maxLength > 0),
       super(
         initialValue: controller != null ? controller.text : (initialValue ?? ''),
         enabled: enabled ?? decoration?.enabled ?? true,
         autovalidateMode: autovalidateMode ?? AutovalidateMode.disabled,
         builder: (FormFieldState<String> field) {
           final _TextFormFieldState state = field as _TextFormFieldState;
           final InputDecoration effectiveDecoration = (decoration ?? const InputDecoration())
               .applyDefaults(Theme.of(field.context).inputDecorationTheme);
           void onChangedHandler(String value) {
             field.didChange(value);
             onChanged?.call(value);
           }
           return UnmanagedRestorationScope(
             bucket: field.bucket,
             child: TextField(
               groupId: groupId,
               restorationId: restorationId,
               controller: state._effectiveController,
               focusNode: focusNode,
               decoration: effectiveDecoration.copyWith(errorText: field.errorText),
               keyboardType: keyboardType,
               textInputAction: textInputAction,
               style: style,
               strutStyle: strutStyle,
               textAlign: textAlign,
               textAlignVertical: textAlignVertical,
               textDirection: textDirection,
               textCapitalization: textCapitalization,
               autofocus: autofocus,
               statesController: statesController,
               toolbarOptions: toolbarOptions,
               readOnly: readOnly,
               showCursor: showCursor,
               obscuringCharacter: obscuringCharacter,
               obscureText: obscureText,
               autocorrect: autocorrect,
               smartDashesType: smartDashesType ?? (obscureText ? SmartDashesType.disabled : SmartDashesType.enabled),
               smartQuotesType: smartQuotesType ?? (obscureText ? SmartQuotesType.disabled : SmartQuotesType.enabled),
               enableSuggestions: enableSuggestions,
               maxLengthEnforcement: maxLengthEnforcement,
               maxLines: maxLines,
               minLines: minLines,
               expands: expands,
               maxLength: maxLength,
               onChanged: onChangedHandler,
               onTap: onTap,
               onTapAlwaysCalled: onTapAlwaysCalled,
               onTapOutside: onTapOutside,
               onTapUpOutside: onTapUpOutside,
               onEditingComplete: onEditingComplete,
               onSubmitted: onFieldSubmitted,
               inputFormatters: inputFormatters,
               enabled: enabled ?? decoration?.enabled ?? true,
               ignorePointers: ignorePointers,
               cursorWidth: cursorWidth,
               cursorHeight: cursorHeight,
               cursorRadius: cursorRadius,
               cursorColor: cursorColor,
               cursorErrorColor: cursorErrorColor,
               scrollPadding: scrollPadding,
               scrollPhysics: scrollPhysics,
               keyboardAppearance: keyboardAppearance,
               enableInteractiveSelection: enableInteractiveSelection ?? (!obscureText || !readOnly),
               selectionControls: selectionControls,
               buildCounter: buildCounter,
               autofillHints: autofillHints,
               scrollController: scrollController,
               enableIMEPersonalizedLearning: enableIMEPersonalizedLearning,
               mouseCursor: mouseCursor,
               contextMenuBuilder: contextMenuBuilder,
               spellCheckConfiguration: spellCheckConfiguration,
               magnifierConfiguration: magnifierConfiguration,
               undoController: undoController,
               onAppPrivateCommand: onAppPrivateCommand,
               cursorOpacityAnimates: cursorOpacityAnimates,
               selectionHeightStyle: selectionHeightStyle,
               selectionWidthStyle: selectionWidthStyle,
               dragStartBehavior: dragStartBehavior,
               contentInsertionConfiguration: contentInsertionConfiguration,
               clipBehavior: clipBehavior,
               scribbleEnabled: scribbleEnabled,
               stylusHandwritingEnabled: stylusHandwritingEnabled,
               canRequestFocus: canRequestFocus,
             ),
           );
         },
       );

  /// Controls the text being edited.
  ///
  /// If null, this widget will create its own [TextEditingController] and
  /// initialize its [TextEditingController.text] with [initialValue].
  final TextEditingController? controller;

  /// {@macro flutter.widgets.editableText.groupId}
  final Object groupId;

  /// {@template flutter.material.TextFormField.onChanged}
  /// Called when the user initiates a change to the TextField's
  /// value: when they have inserted or deleted text or reset the form.
  /// {@endtemplate}
  final ValueChanged<String>? onChanged;

  static Widget _defaultContextMenuBuilder(BuildContext context, EditableTextState editableTextState) {
    return AdaptiveTextSelectionToolbar.editableText(
      editableTextState: editableTextState,
    );
  }

  @override
  FormFieldState<String> createState() => _TextFormFieldState();
}

class _TextFormFieldState extends FormFieldState<String> {
  RestorableTextEditingController? _controller;

  TextEditingController get _effectiveController => _textFormField.controller ?? _controller!.value;

  TextFormField get _textFormField => super.widget as TextFormField;

  @override
  void restoreState(RestorationBucket? oldBucket, bool initialRestore) {
    super.restoreState(oldBucket, initialRestore);
    if (_controller != null) {
      _registerController();
    }
    // Make sure to update the internal [FormFieldState] value to sync up with
    // text editing controller value.
    setValue(_effectiveController.text);
  }

  void _registerController() {
    assert(_controller != null);
    registerForRestoration(_controller!, 'controller');
  }

  void _createLocalController([TextEditingValue? value]) {
    assert(_controller == null);
    _controller = value == null
        ? RestorableTextEditingController()
        : RestorableTextEditingController.fromValue(value);
    if (!restorePending) {
      _registerController();
    }
  }

  @override
  void initState() {
    super.initState();
    if (_textFormField.controller == null) {
      _createLocalController(widget.initialValue != null ? TextEditingValue(text: widget.initialValue!) : null);
    } else {
      _textFormField.controller!.addListener(_handleControllerChanged);
    }
  }

  @override
  void didUpdateWidget(TextFormField oldWidget) {
    super.didUpdateWidget(oldWidget);
    if (_textFormField.controller != oldWidget.controller) {
      oldWidget.controller?.removeListener(_handleControllerChanged);
      _textFormField.controller?.addListener(_handleControllerChanged);

      if (oldWidget.controller != null && _textFormField.controller == null) {
        _createLocalController(oldWidget.controller!.value);
      }

      if (_textFormField.controller != null) {
        setValue(_textFormField.controller!.text);
        if (oldWidget.controller == null) {
          unregisterFromRestoration(_controller!);
          _controller!.dispose();
          _controller = null;
        }
      }
    }
  }

  @override
  void dispose() {
    _textFormField.controller?.removeListener(_handleControllerChanged);
    _controller?.dispose();
    super.dispose();
  }

  @override
  void didChange(String? value) {
    super.didChange(value);

    if (_effectiveController.text != value) {
      _effectiveController.text = value ?? '';
    }
  }

  @override
  void reset() {
    // Set the controller value before calling super.reset() to let
    // _handleControllerChanged suppress the change.
    _effectiveController.text = widget.initialValue ?? '';
    super.reset();
    _textFormField.onChanged?.call(_effectiveController.text);
  }

  void _handleControllerChanged() {
    // Suppress changes that originated from within this class.
    //
    // In the case where a controller has been passed in to this widget, we
    // register this change listener. In these cases, we'll also receive change
    // notifications for changes originating from within this class -- for
    // example, the reset() method. In such cases, the FormField value will
    // already have been set.
    if (_effectiveController.text != value) {
      didChange(_effectiveController.text);
    }
  }
}<|MERGE_RESOLUTION|>--- conflicted
+++ resolved
@@ -187,11 +187,7 @@
       'This feature was deprecated after v3.27.0-0.2.pre.',
     )
     bool scribbleEnabled = true,
-<<<<<<< HEAD
-    bool stylusHandwritingEnabled = true,
-=======
     bool stylusHandwritingEnabled = EditableText.defaultStylusHandwritingEnabled,
->>>>>>> bb9134a7
     bool canRequestFocus = true,
   }) : assert(initialValue == null || controller == null),
        assert(obscuringCharacter.length == 1),
