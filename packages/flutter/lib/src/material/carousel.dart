// Copyright 2014 The Flutter Authors. All rights reserved.
// Use of this source code is governed by a BSD-style license that can be
// found in the LICENSE file.

/// @docImport 'color_scheme.dart';
library;

import 'dart:math' as math;

import 'package:collection/collection.dart';
import 'package:flutter/foundation.dart';
import 'package:flutter/rendering.dart';
import 'package:flutter/widgets.dart';

import 'carousel_theme.dart';
import 'color_scheme.dart';
import 'colors.dart';
import 'ink_well.dart';
import 'material.dart';
import 'theme.dart';

// Examples can assume:
// late BuildContext context;

/// A Material Design carousel widget.
///
/// The [CarouselView] presents a scrollable list of items, each of which can dynamically
/// change size based on the chosen layout.
///
/// Material Design 3 introduced 4 carousel layouts:
///  * Multi-browse: This layout shows at least one large, medium, and small
///    carousel item at a time. This layout is supported by [CarouselView.weighted].
///  * Uncontained (default): This layout show items that scroll to the edge of the
///    container. This layout is supported by [CarouselView].
///  * Hero: This layout shows at least one large and one small item at a time.
///    This layout is supported by [CarouselView.weighted].
///  * Full-screen: This layout shows one edge-to-edge large item at a time and
///    scrolls vertically. The full-screen layout can be supported by both
///    constructors.
///
/// The default constructor implements the uncontained layout model. It shows
/// items that scroll to the edge of the container, behaving similarly to a
/// [ListView] where all children are a uniform size. [CarouselView.weighted]
/// enables dynamic item sizing. Each item is assigned a weight that determines
/// the portion of the viewport it occupies. This constructor helps to create
/// layouts like multi-browse, and hero. In order to have a full-screen layout,
/// if [CarouselView] is used, then set the [itemExtent] to screen size; if
/// [CarouselView.weighted] is used, then set the [flexWeights] to only have
/// one integer in the array.
///
/// {@tool snippet}
///
/// This code snippet shows how to get a vertical full-screen carousel by using
/// [itemExtent] in [CarouselView].
///
/// ```dart
/// Scaffold(
///   body: CarouselView(
///     scrollDirection: Axis.vertical,
///     itemExtent: double.infinity,
///     children: List<Widget>.generate(10, (int index) {
///       return Center(child: Text('Item $index'));
///     }),
///   ),
/// ),
/// ```
///
/// This code snippet below shows how to achieve the same vertical full-screen
/// carousel by using [flexWeights] in [CarouselView.weighted].
///
/// ```dart
/// Scaffold(
///   body: CarouselView.weighted(
///     scrollDirection: Axis.vertical,
///     flexWeights: const <int>[1], // Or any positive integers as long as the length of the array is 1.
///     children: List<Widget>.generate(10, (int index) {
///       return Center(child: Text('Item $index'));
///     }),
///   ),
/// ),
/// ```
/// {@end-tool}
///
/// In [CarouselView.weighted], weights are relative proportions. For example,
/// if the layout weights is `[3, 2, 1]`, it means the first visible item occupies
/// 3/6 of the viewport; the second visible item occupies 2/6 of the viewport;
/// the last visible item occupies 1/6 of the viewport. As the carousel scrolls,
/// the size of the latter one gradually changes to the size of the former one.
/// As a result, when the first visible item is completely off-screen, the
/// following items will follow the same layout as before. Using [CarouselView.weighted]
/// helps build the multi-browse, hero, center-aligned hero and full-screen layouts,
/// as indicated in [Carousel specs](https://m3.material.io/components/carousel/specs).
///
/// The [CarouselController] is used to control the
/// [CarouselController.initialItem], which determines the first fully expanded
/// item when the [CarouselView] or [CarouselView.weighted] is initially displayed.
/// This is straightforward for [CarouselView] because each item in the view
/// has fixed size. In [CarouselView.weighted], for instance, if the layout
/// weights are `[1, 2, 3, 2, 1]` and the initial item is 4 (the fourth item), the
/// view will display items 2, 3, 4, 5, and 6 with weights 1, 2, 3, 2 and 1
/// respectively.
///
/// The [CarouselView.itemExtent] property must be non-null and defines the base
/// size of items. While items typically maintain this size, the first and last
/// visible items may be slightly compressed during scrolling. The [shrinkExtent]
/// property controls the minimum allowable size for these compressed items.
///
/// {@tool dartpad}
/// Here is an example to show different carousel layouts that [CarouselView]
/// and [CarouselView.weighted] can build.
///
/// On desktop and web running on desktop platforms, dragging to scroll with a mouse
/// is disabled by default to align with natural behavior.
///
/// To further align expected behavior like this, mouse input can scroll horizontally
/// by pressing the shift key while scrolling with the mouse wheel.
///
/// This key-driven behavior is dictated by the [ScrollBehavior.pointerAxisModifiers],
/// while [ScrollBehavior.dragDevices] manages what devices can drag a scrollable.
///
/// ** See code in examples/api/lib/material/carousel/carousel.0.dart **
/// {@end-tool}
///
/// See also:
///
///  * [CarouselController], which controls the first fully visible item in the
///    view.
///  * [PageView], which is a scrollable list that works page by page.
class CarouselView extends StatefulWidget {
  /// Creates a Material Design carousel.
  const CarouselView({
    super.key,
    this.padding,
    this.backgroundColor,
    this.elevation,
    this.shape,
    this.itemClipBehavior,
    this.overlayColor,
    this.itemSnapping = false,
    this.shrinkExtent = 0.0,
    this.controller,
    this.scrollDirection = Axis.horizontal,
    this.reverse = false,
    this.onTap,
    this.enableSplash = true,
    required double this.itemExtent,
    required this.children,
    this.onIndexChanged,
  }) : consumeMaxWeight = true,
       flexWeights = null,
       itemBuilder = null,
       itemCount = null;

  /// Creates a scrollable list where the size of each child widget is dynamically
  /// determined by the provided [flexWeights].
  ///
  /// The [flexWeights] parameter is required and defines the relative size
  /// proportions of each child widget.
  ///
  /// While scrolling, the main-axis extent (size) of each visible item changes
  /// dynamically based on the scrolling progress. The cross-axis extent is determined
  /// by the parent constraints. As the first visible item scrolls completely
  /// off-screen, the next item becomes the first visible item, and has the same
  /// size as the previously first item. The rest of the visible items maintain
  /// their relative layout.
  ///
  /// For example, if the layout weights are `[1, 6, 1]`, the length of [flexWeights]
  /// indicates three items will be visible at a time. The layout of these items
  /// would be:
  ///  * First item: Extent is (1 / (1 + 6 + 1)) * viewport extent.
  ///  * Second item: Extent is (6 / (1 + 6 + 1)) * viewport extent.
  ///  * Third item: Extent is (1 / (1 + 6 + 1)) * viewport extent.
  ///
  /// Assuming a viewport extent of 800 in the main axis and the first item is
  /// item 0, there would be three visible items with extents of 100, 600, and 100.
  /// As item 0 scrolls off-screen, the extent of item 1 smoothly decreases from 600
  /// to 100. For instance, if item 0 is 30% off-screen, item 1 should have decreased
  /// its size to 30% of the difference from 600 to 100; its extent would be
  /// 600 - 0.3 * (600 - 100). Similarly, item 2's extent would increase from 100
  /// to 600, becoming 100 + 0.3 * (600 - 100).
  ///
  /// As the initially visible items change size during scrolling, item 3 enters
  /// the view to fill the remaining space. Its extent starts at a minimum of
  /// [shrinkExtent] (or 0 if [shrinkExtent] is not provided) and gradually
  /// increases to match the extent of the last visible item (100 in this example).
  ///
  /// When [consumeMaxWeight] is set to `true`, each child can be expanded to occupy
  /// the maximum weight while scrolling. For example, with [flexWeights] of `[1, 7, 1]`,
  /// the initial weight of the first item is 1. However, by enabling
  /// [consumeMaxWeight] and scrolling forward, the first item can expand to occupy
  /// a weight of 7, leaving a weight of 1 as some empty space before it. This feature
  /// is particularly useful for achieving [Hero](https://m3.material.io/components/carousel/specs#b33a5579-d648-42a9-b934-98718d65454f)
  /// and [Center-aligned hero](https://m3.material.io/components/carousel/specs#92c779ce-de8b-4dee-8201-95d3e429204f)
  /// layouts indicated in the Material Design 3.
  const CarouselView.weighted({
    super.key,
    this.padding,
    this.backgroundColor,
    this.elevation,
    this.shape,
    this.itemClipBehavior,
    this.overlayColor,
    this.itemSnapping = false,
    this.shrinkExtent = 0.0,
    this.controller,
    this.scrollDirection = Axis.horizontal,
    this.reverse = false,
    this.consumeMaxWeight = true,
    this.onTap,
    this.enableSplash = true,
    required List<int> this.flexWeights,
    required this.children,
<<<<<<< HEAD
    this.onIndexChanged,
  }) : itemExtent = null;
=======
  }) : itemExtent = null,
       itemBuilder = null,
       itemCount = null;

  /// Creates a scrollable carousel with fixed-sized items created on demand.
  ///
  /// This constructor allows lazy loading of carousel items. Only items that
  /// are visible (or about to be visible) are built, improving performance
  /// when dealing with large numbers of items.
  ///
  /// The [itemBuilder] callback will be called only with indices greater than
  /// or equal to zero and less than [itemCount].
  ///
  /// {@tool dartpad}
  /// This example shows how to create a carousel with 1000 items using lazy loading:
  ///
  /// ** See code in examples/api/lib/material/carousel/carousel.1.dart **
  /// {@end-tool}
  ///
  /// See also:
  ///
  ///  * [CarouselView.new], which creates a carousel with explicit children.
  ///  * [CarouselView.weighted], which creates a carousel with weighted items.
  ///  * [CarouselView.weightedBuilder], which creates a carousel with weighted
  ///    items using lazy loading.
  const CarouselView.builder({
    super.key,
    this.padding,
    this.backgroundColor,
    this.elevation,
    this.shape,
    this.itemClipBehavior,
    this.overlayColor,
    this.itemSnapping = false,
    this.shrinkExtent = 0.0,
    this.controller,
    this.scrollDirection = Axis.horizontal,
    this.reverse = false,
    this.onTap,
    this.enableSplash = true,
    required double this.itemExtent,
    required this.itemBuilder,
    this.itemCount,
  }) : consumeMaxWeight = true,
       flexWeights = null,
       children = const <Widget>[];

  /// Creates a scrollable carousel with weighted items created on demand.
  ///
  /// This constructor combines the benefits of [CarouselView.weighted] with
  /// lazy loading. Items are built on demand while maintaining the weighted
  /// layout system.
  ///
  /// The [flexWeights] parameter determines the layout, and [itemBuilder]
  /// creates items as they become visible.
  ///
  /// {@tool snippet}
  /// This example shows how to create a weighted carousel with lazy loading:
  ///
  /// ```dart
  /// CarouselView.weightedBuilder(
  ///   flexWeights: const <int>[1, 7, 1],
  ///   itemCount: 100,
  ///   itemBuilder: (BuildContext context, int index) {
  ///     return ColoredBox(
  ///       color: Colors.primaries[index % Colors.primaries.length],
  ///       child: Center(
  ///         child: Text('Item $index'),
  ///       ),
  ///     );
  ///   },
  /// )
  /// ```
  /// {@end-tool}
  ///
  /// See also:
  ///
  ///  * [CarouselView.new], which creates a carousel with explicit children.
  ///  * [CarouselView.weighted], which creates a carousel with weighted items.
  ///  * [CarouselView.builder], which creates a carousel with fixed-sized items
  ///    using lazy loading.
  const CarouselView.weightedBuilder({
    super.key,
    this.padding,
    this.backgroundColor,
    this.elevation,
    this.shape,
    this.itemClipBehavior,
    this.overlayColor,
    this.itemSnapping = false,
    this.shrinkExtent = 0.0,
    this.controller,
    this.scrollDirection = Axis.horizontal,
    this.reverse = false,
    this.consumeMaxWeight = true,
    this.onTap,
    this.enableSplash = true,
    required List<int> this.flexWeights,
    required this.itemBuilder,
    this.itemCount,
  }) : itemExtent = null,
       children = const <Widget>[];
>>>>>>> e74c5954

  /// The amount of space to surround each carousel item with.
  ///
  /// Defaults to [EdgeInsets.all] of 4 pixels.
  final EdgeInsets? padding;

  /// The background color for each carousel item.
  ///
  /// Defaults to [ColorScheme.surface].
  final Color? backgroundColor;

  /// The z-coordinate of each carousel item.
  ///
  /// Defaults to 0.0.
  final double? elevation;

  /// The shape of each carousel item's [Material].
  ///
  /// Defines each item's [Material.shape].
  ///
  /// Defaults to a [RoundedRectangleBorder] with a circular corner radius
  /// of 28.0.
  final ShapeBorder? shape;

  /// The clip behavior for each carousel item.
  ///
  /// The item content will be clipped (or not) according to this option.
  /// Refer to the [Clip] enum for more details on the different clip options.
  ///
  /// Defaults to [Clip.antiAlias].
  final Clip? itemClipBehavior;

  /// The highlight color to indicate the carousel items are in pressed, hovered
  /// or focused states.
  ///
  /// The default values are:
  ///   * [WidgetState.pressed] - [ColorScheme.onSurface] with an opacity of 0.1
  ///   * [WidgetState.hovered] - [ColorScheme.onSurface] with an opacity of 0.08
  ///   * [WidgetState.focused] - [ColorScheme.onSurface] with an opacity of 0.1
  final WidgetStateProperty<Color?>? overlayColor;

  /// The minimum allowable extent (size) in the main axis for carousel items
  /// during scrolling transitions.
  ///
  /// As the carousel scrolls, the first visible item is pinned and gradually
  /// shrinks until it reaches this minimum extent before scrolling off-screen.
  /// Similarly, the last visible item enters the viewport at this minimum size
  /// and expands to its full [itemExtent].
  ///
  /// In cases where the remaining viewport space for the last visible item is
  /// larger than the defined [shrinkExtent], the [shrinkExtent] is dynamically
  /// adjusted to match this remaining space, ensuring a smooth size transition.
  ///
  /// Defaults to 0.0. Setting to 0.0 allows items to shrink/expand completely,
  /// transitioning between 0.0 and the full item size. In cases where the
  /// remaining viewport space for the last visible item is larger than the
  /// defined [shrinkExtent], the [shrinkExtent] is dynamically adjusted to match
  /// this remaining space, ensuring a smooth size transition.
  final double shrinkExtent;

  /// Whether the carousel should keep scrolling to the next/previous items to
  /// maintain the original layout.
  ///
  /// Defaults to false.
  final bool itemSnapping;

  /// An object that can be used to control the position to which this scroll
  /// view is scrolled.
  final CarouselController? controller;

  /// The [Axis] along which the scroll view's offset increases with each item.
  ///
  /// Defaults to [Axis.horizontal].
  final Axis scrollDirection;

  /// Whether the carousel list scrolls in the reading direction.
  ///
  /// For example, if the reading direction is left-to-right and
  /// [scrollDirection] is [Axis.horizontal], then the carousel scrolls from
  /// left to right when [reverse] is false and from right to left when
  /// [reverse] is true.
  ///
  /// Similarly, if [scrollDirection] is [Axis.vertical], then the carousel view
  /// scrolls from top to bottom when [reverse] is false and from bottom to top
  /// when [reverse] is true.
  ///
  /// Defaults to false.
  final bool reverse;

  /// Whether the collapsed items are allowed to expand to the max size.
  ///
  /// If this is false, the layout of the carousel doesn't change. This is especially
  /// useful when a weight list in [CarouselView.weighted] has a max item in the
  /// middle and at least one small item on either side, such as `[1, 7, 1, 1]`.
  /// In this case, if this is false, the first and the last two items cannot
  /// expand to the max size. If this is true, there will be some space before
  /// the first item or after the last item coming so every item has a chance to
  /// be fully expanded.
  ///
  /// Defaults to true.
  final bool consumeMaxWeight;

  /// Called when one of the [children] is tapped.
  final ValueChanged<int>? onTap;

  /// Determines whether an [InkWell] will cover each Carousel item.
  ///
  /// If true, tapping an item will create an ink splash
  /// as defined by the [ThemeData.splashFactory].
  ///
  /// Setting this to false allows the [children] to respond to user gestures.
  ///
  /// Defaults to true.
  final bool enableSplash;

  /// The extent the children are forced to have in the main axis.
  ///
  /// The item extent should not exceed the available space that the carousel view
  /// occupies to ensure at least one item is fully visible.
  ///
  /// This is required for [CarouselView]. In [CarouselView.weighted], this is null.
  final double? itemExtent;

  /// The weights that each visible child should occupy in the viewport.
  ///
  /// The length of [flexWeights] represents how many items should be visible
  /// at a time in the viewport. For example, setting [flexWeights] to
  /// `<int>[3, 2, 1]` means there are 3 carousel items and their extents are
  /// 3/6, 2/6 and 1/6 of the viewport extent.
  ///
  /// This is a required property in [CarouselView.weighted]. This is null
  /// for default [CarouselView]. The integers must be greater than 0.
  final List<int>? flexWeights;

  /// The child widgets for the carousel.
  final List<Widget> children;

<<<<<<< HEAD
  /// A callback invoked when the primary item's index changes.
  ///
  /// The "primary" item is the one considered most prominent within the viewport.
  /// Its selection logic depends on the carousel type:
  ///
  /// - For a standard [CarouselView] (fixed-size items), it is the item
  ///   closest to the viewport's leading edge.
  ///
  /// - For a [CarouselView.weighted] (variable-weight items), it is the
  ///   visible item with the highest layout `weight`.
  ///
  /// This callback is triggered only by an actual change in the index,
  /// whether from user scrolling or programmatic control.
  ///
  /// Example:
  /// ```dart
  /// CarouselView(
  ///   itemExtent: 200.0,
  ///   onIndexChanged: (int index) {
  ///     print('Primary index changed to: $index');
  ///   },
  ///   children: <Widget>[
  ///     Container(color: Colors.red),
  ///     Container(color: Colors.green),
  ///     Container(color: Colors.blue),
  ///   ],
  /// )
  /// ```
  final ValueChanged<int>? onIndexChanged;
=======
  /// Called to build carousel item on demand.
  ///
  /// Will be called only for indices greater than or equal to zero and less
  /// than [itemCount] (if [itemCount] is non-null).
  ///
  /// Should return null if asked to build a widget with a greater index than
  /// exists.
  final NullableIndexedWidgetBuilder? itemBuilder;

  /// The number of items in the carousel.
  ///
  /// If null, the carousel will continue to build items until [itemBuilder] returns null.
  final int? itemCount;
>>>>>>> e74c5954

  @override
  State<CarouselView> createState() => _CarouselViewState();
}

class _CarouselViewState extends State<CarouselView> {
  double? _itemExtent;
  List<int>? get _flexWeights => widget.flexWeights;
  bool get _consumeMaxWeight => widget.consumeMaxWeight;
  CarouselController? _internalController;
  CarouselController get _controller => widget.controller ?? _internalController!;
  late int _lastIndex;

  @override
  void initState() {
    super.initState();
    _itemExtent = widget.itemExtent;
    if (widget.controller == null) {
      _internalController = CarouselController();
    }
    _lastIndex = _controller.currentIndex;
    _controller._attach(this);
  }

  @override
  void didUpdateWidget(covariant CarouselView oldWidget) {
    super.didUpdateWidget(oldWidget);
    if (widget.controller != oldWidget.controller) {
      oldWidget.controller?._detach(this);
      if (widget.controller != null) {
        _internalController?._detach(this);
        _internalController = null;
        widget.controller?._attach(this);
      } else {
        // widget.controller == null && oldWidget.controller != null
        assert(_internalController == null);
        _internalController = CarouselController();
        _controller._attach(this);
      }
    }
    if (widget.flexWeights != oldWidget.flexWeights) {
      (_controller.position as _CarouselPosition).flexWeights = _flexWeights;
    }
    if (widget.itemExtent != oldWidget.itemExtent) {
      _itemExtent = widget.itemExtent;
      (_controller.position as _CarouselPosition).itemExtent = _itemExtent;
    }
    if (widget.consumeMaxWeight != oldWidget.consumeMaxWeight) {
      (_controller.position as _CarouselPosition).consumeMaxWeight = _consumeMaxWeight;
    }
  }

  @override
  void dispose() {
    _controller._detach(this);
    _internalController?.dispose();
    super.dispose();
  }

  AxisDirection _getDirection(BuildContext context) {
    switch (widget.scrollDirection) {
      case Axis.horizontal:
        assert(debugCheckHasDirectionality(context));
        final TextDirection textDirection = Directionality.of(context);
        final AxisDirection axisDirection = textDirectionToAxisDirection(textDirection);
        return widget.reverse ? flipAxisDirection(axisDirection) : axisDirection;
      case Axis.vertical:
        return widget.reverse ? AxisDirection.up : AxisDirection.down;
    }
  }

  Widget _buildCarouselItem(int index) {
    final CarouselViewThemeData carouselTheme = CarouselViewTheme.of(context);
    final ColorScheme colorScheme = ColorScheme.of(context);
    final EdgeInsets effectivePadding =
        widget.padding ?? carouselTheme.padding ?? const EdgeInsets.all(4.0);
    final Color effectiveBackgroundColor =
        widget.backgroundColor ?? carouselTheme.backgroundColor ?? colorScheme.surface;
    final double effectiveElevation = widget.elevation ?? carouselTheme.elevation ?? 0.0;
    final ShapeBorder effectiveShape =
        widget.shape ??
        carouselTheme.shape ??
        const RoundedRectangleBorder(borderRadius: BorderRadius.all(Radius.circular(28.0)));
    final Clip effectiveItemClipBehavior =
        widget.itemClipBehavior ?? carouselTheme.itemClipBehavior ?? Clip.antiAlias;
    final WidgetStateProperty<Color?> effectiveOverlayColor =
        widget.overlayColor ??
        carouselTheme.overlayColor ??
        WidgetStateProperty.resolveWith((Set<WidgetState> states) {
          if (states.contains(WidgetState.pressed)) {
            return colorScheme.onSurface.withOpacity(0.1);
          }
          if (states.contains(WidgetState.hovered)) {
            return colorScheme.onSurface.withOpacity(0.08);
          }
          if (states.contains(WidgetState.focused)) {
            return colorScheme.onSurface.withOpacity(0.1);
          }
          return null;
        });

    Widget contents = widget.children[index];

    if (widget.enableSplash) {
      contents = Stack(
        fit: StackFit.expand,
        children: <Widget>[
          contents,
          Material(
            color: Colors.transparent,
            child: InkWell(
              onTap: () => widget.onTap?.call(index),
              overlayColor: effectiveOverlayColor,
            ),
          ),
        ],
      );
    } else if (widget.onTap != null) {
      contents = GestureDetector(onTap: () => widget.onTap!(index), child: contents);
    }

    return Padding(
      padding: effectivePadding,
      child: Material(
        clipBehavior: effectiveItemClipBehavior,
        color: effectiveBackgroundColor,
        elevation: effectiveElevation,
        shape: effectiveShape,
        child: contents,
      ),
    );
  }

  Widget _buildSliverCarousel(ThemeData theme) {
    // Determine the child count and builder based on whether we're using lazy loading
    final int? childCount = widget.itemBuilder != null ? widget.itemCount : widget.children.length;
    final NullableIndexedWidgetBuilder effectiveBuilder = widget.itemBuilder != null
        ? widget.itemBuilder!
        : (BuildContext context, int index) => _buildCarouselItem(index);

    if (_itemExtent != null) {
      return _SliverFixedExtentCarousel(
        itemExtent: _itemExtent!,
        minExtent: widget.shrinkExtent,
<<<<<<< HEAD
        onIndexChanged: _handleIndexChanged,
        delegate: SliverChildBuilderDelegate((BuildContext context, int index) {
          return _buildCarouselItem(index);
        }, childCount: widget.children.length),
=======
        delegate: SliverChildBuilderDelegate(effectiveBuilder, childCount: childCount),
>>>>>>> e74c5954
      );
    }

    assert(
      _flexWeights != null && _flexWeights!.every((int weight) => weight > 0),
      'flexWeights is null or it contains non-positive integers',
    );
    return _SliverWeightedCarousel(
      consumeMaxWeight: _consumeMaxWeight,
      shrinkExtent: widget.shrinkExtent,
      weights: _flexWeights!,
<<<<<<< HEAD
      onIndexChanged: _handleIndexChanged,
      delegate: SliverChildBuilderDelegate((BuildContext context, int index) {
        return _buildCarouselItem(index);
      }, childCount: widget.children.length),
=======
      delegate: SliverChildBuilderDelegate(effectiveBuilder, childCount: childCount),
>>>>>>> e74c5954
    );
  }

  @override
  Widget build(BuildContext context) {
    final ThemeData theme = Theme.of(context);
    final AxisDirection axisDirection = _getDirection(context);
    final ScrollPhysics physics = widget.itemSnapping
        ? const CarouselScrollPhysics()
        : ScrollConfiguration.of(context).getScrollPhysics(context);

    return LayoutBuilder(
      builder: (BuildContext context, BoxConstraints constraints) {
        final double mainAxisExtent = switch (widget.scrollDirection) {
          Axis.horizontal => constraints.maxWidth,
          Axis.vertical => constraints.maxHeight,
        };
        _itemExtent = widget.itemExtent == null
            ? null
            : clampDouble(widget.itemExtent!, 0, mainAxisExtent);

        return Scrollable(
          axisDirection: axisDirection,
          controller: _controller,
          physics: physics,
          viewportBuilder: (BuildContext context, ViewportOffset position) {
            return Viewport(
              cacheExtent: 0.0,
              cacheExtentStyle: CacheExtentStyle.viewport,
              axisDirection: axisDirection,
              offset: position,
              clipBehavior: Clip.antiAlias,
              slivers: <Widget>[_buildSliverCarousel(theme)],
            );
          },
        );
      },
    );
  }

  void _handleIndexChanged(int newIndex) {
    if (newIndex == _lastIndex) {
      return;
    }

    _lastIndex = newIndex;
    widget.onIndexChanged?.call(newIndex);
    _controller._currentIndex = newIndex;
  }
}

/// A sliver that displays its box children in a linear array with a fixed extent
/// per item.
///
/// _To learn more about slivers, see [CustomScrollView.slivers]._
///
/// This sliver list arranges its children in a line along the main axis starting
/// at offset zero and without gaps. Each child is constrained to a fixed extent
/// along the main axis and the [SliverConstraints.crossAxisExtent]
/// along the cross axis. The difference between this and a list view with a fixed
/// extent is the first item and last item can be collapsed a little during scrolling
/// transition. This compression is controlled by the `minExtent` property and
/// aligns with the [Material Design Carousel specifications]
/// (https://m3.material.io/components/carousel/guidelines#96c5c157-fe5b-4ee3-a9b4-72bf8efab7e9).
class _SliverFixedExtentCarousel extends SliverMultiBoxAdaptorWidget {
  const _SliverFixedExtentCarousel({
    required super.delegate,
    required this.minExtent,
    required this.itemExtent,
    required this.onIndexChanged,
  });

  final double itemExtent;
  final double minExtent;

  final ValueChanged<int>? onIndexChanged;

  @override
  RenderSliverFixedExtentBoxAdaptor createRenderObject(BuildContext context) {
    final SliverMultiBoxAdaptorElement element = context as SliverMultiBoxAdaptorElement;
    return _RenderSliverFixedExtentCarousel(
      childManager: element,
      minExtent: minExtent,
      maxExtent: itemExtent,
      onIndexChanged: onIndexChanged,
    );
  }

  @override
  void updateRenderObject(BuildContext context, _RenderSliverFixedExtentCarousel renderObject) {
    renderObject.maxExtent = itemExtent;
    renderObject.minExtent = minExtent;
    renderObject.onIndexChanged = onIndexChanged;
  }
}

class _RenderSliverFixedExtentCarousel extends RenderSliverFixedExtentBoxAdaptor {
  _RenderSliverFixedExtentCarousel({
    required super.childManager,
    required double maxExtent,
    required double minExtent,
    required ValueChanged<int>? onIndexChanged,
  }) : _maxExtent = maxExtent,
       _minExtent = minExtent,
       _onIndexChanged = onIndexChanged;

  double get maxExtent => _maxExtent;
  double _maxExtent;
  set maxExtent(double value) {
    if (_maxExtent == value) {
      return;
    }
    _maxExtent = value;
    markNeedsLayout();
  }

  double get minExtent => _minExtent;
  double _minExtent;
  set minExtent(double value) {
    if (_minExtent == value) {
      return;
    }
    _minExtent = value;
    markNeedsLayout();
  }

  ValueChanged<int>? _onIndexChanged;
  ValueChanged<int>? get onIndexChanged => _onIndexChanged;
  set onIndexChanged(ValueChanged<int>? value) {
    if (_onIndexChanged == value) {
      return;
    }
    _onIndexChanged = value ?? (int index) {};
    markNeedsLayout();
  }

  int _currentIndex = 0;

  // This implements the [itemExtentBuilder] callback.
  double _buildItemExtent(int index, SliverLayoutDimensions currentLayoutDimensions) {
    if (maxExtent == 0.0) {
      return maxExtent;
    }

    final int firstVisibleIndex = (constraints.scrollOffset / maxExtent).floor();

    // Calculate how many items have been completely scroll off screen.
    final int offscreenItems = (constraints.scrollOffset / maxExtent).floor();

    // If an item is partially off screen and partially on screen,
    // `constraints.scrollOffset` must be greater than
    // `offscreenItems * maxExtent`, so the difference between these two is how
    // much the current first visible item is off screen.
    final double offscreenExtent = constraints.scrollOffset - offscreenItems * maxExtent;

    // If there is not enough space to place the last visible item but the remaining
    // space is larger than `minExtent`, the extent for last item should be at
    // least the remaining extent to ensure a smooth size transition.
    final double effectiveMinExtent = math.max(
      constraints.remainingPaintExtent % maxExtent,
      minExtent,
    );

    // Two special cases are the first and last visible items. Other items' extent
    // should all return `maxExtent`.
    if (index == firstVisibleIndex) {
      final double effectiveExtent = maxExtent - offscreenExtent;
      return math.max(effectiveExtent, effectiveMinExtent);
    }

    final double scrollOffsetForLastIndex =
        constraints.scrollOffset + constraints.remainingPaintExtent;
    if (index == getMaxChildIndexForScrollOffset(scrollOffsetForLastIndex, maxExtent)) {
      return clampDouble(
        scrollOffsetForLastIndex - maxExtent * index,
        effectiveMinExtent,
        maxExtent,
      );
    }

    return maxExtent;
  }

  late SliverLayoutDimensions _currentLayoutDimensions;

  @override
  void performLayout() {
    _currentLayoutDimensions = SliverLayoutDimensions(
      scrollOffset: constraints.scrollOffset,
      precedingScrollExtent: constraints.precedingScrollExtent,
      viewportMainAxisExtent: constraints.viewportMainAxisExtent,
      crossAxisExtent: constraints.crossAxisExtent,
    );

    if (maxExtent > 0.0) {
      final int newIndex = (constraints.scrollOffset / maxExtent).round().clamp(
        0,
        childManager.childCount - 1,
      );

      if (newIndex != _currentIndex) {
        _currentIndex = newIndex;
        _onIndexChanged?.call(_currentIndex);
      }
    }

    super.performLayout();
  }

  /// The layout offset for the child with the given index.
  @override
  double indexToLayoutOffset(
    @Deprecated(
      'The itemExtent is already available within the scope of this function. '
      'This feature was deprecated after v3.20.0-7.0.pre.',
    )
    double itemExtent,
    int index,
  ) {
    if (maxExtent == 0.0) {
      return maxExtent;
    }

    final int firstVisibleIndex = (constraints.scrollOffset / maxExtent).floor();

    // If there is not enough space to place the last visible item but the remaining
    // space is larger than `minExtent`, the extent for last item should be at
    // least the remaining extent to make sure a smooth size transition.
    final double effectiveMinExtent = math.max(
      constraints.remainingPaintExtent % maxExtent,
      minExtent,
    );
    if (index == firstVisibleIndex) {
      final double firstVisibleItemExtent = _buildItemExtent(index, _currentLayoutDimensions);

      // If the first item is collapsed to be less than `effectiveMinExtent`,
      // then it should stop changing its size and should start to scroll off screen.
      if (firstVisibleItemExtent <= effectiveMinExtent) {
        return maxExtent * index - effectiveMinExtent + maxExtent;
      }
      return constraints.scrollOffset;
    }
    return maxExtent * index;
  }

  /// The minimum child index that is visible at the given scroll offset.
  @override
  int getMinChildIndexForScrollOffset(
    double scrollOffset,
    @Deprecated(
      'The itemExtent is already available within the scope of this function. '
      'This feature was deprecated after v3.20.0-7.0.pre.',
    )
    double itemExtent,
  ) {
    if (maxExtent == 0.0) {
      return 0;
    }

    final int firstVisibleIndex = (constraints.scrollOffset / maxExtent).floor();
    return math.max(firstVisibleIndex, 0);
  }

  /// The maximum child index that is visible at the given scroll offset.
  @override
  int getMaxChildIndexForScrollOffset(
    double scrollOffset,
    @Deprecated(
      'The itemExtent is already available within the scope of this function. '
      'This feature was deprecated after v3.20.0-7.0.pre.',
    )
    double itemExtent,
  ) {
    if (maxExtent > 0.0) {
      final double actual = scrollOffset / maxExtent - 1;
      final int round = actual.round();
      if ((actual * maxExtent - round * maxExtent).abs() < precisionErrorTolerance) {
        return math.max(0, round);
      }
      return math.max(0, actual.ceil());
    }
    return 0;
  }

  @override
  double? get itemExtent => null;

  @override
  ItemExtentBuilder? get itemExtentBuilder => _buildItemExtent;
}

/// A sliver that arranges its box children in a linear array, constraining them
/// to specific weights determined by the [weights] property.
///
/// _To learn more about slivers, see [CustomScrollView.slivers]._
///
/// This sliver arranges its children in a line along the main axis, starting
/// at offset zero without gaps. Each child is constrained to its corresponding
/// weight along the main axis and to the [SliverConstraints.crossAxisExtent]
/// along the cross axis.
///
/// See [CarouselView.weighted] to get more calculation explanations.
class _SliverWeightedCarousel extends SliverMultiBoxAdaptorWidget {
  const _SliverWeightedCarousel({
    required super.delegate,
    required this.consumeMaxWeight,
    required this.shrinkExtent,
    required this.weights,
    required this.onIndexChanged,
  });

  // Determine whether extra scroll offset should be calculate so that every
  // item have a chance to scroll to the maximum extent.
  //
  // This is useful when the leading/trailing items have smaller weights, such
  // as [1, 7], and [3, 2, 1].
  final bool consumeMaxWeight;

  // The starting extent for items when they gradually show on/off screen.
  //
  // This is useful to avoid a hairline shape. This value should also smaller
  // than the last item extent to make sure a smooth transition. So in calculation,
  // this is limited to [0, weight for the last visible item].
  final double shrinkExtent;

  // The layout arrangement.
  //
  // When items are laying out, each item will be arranged based on the order of
  // the weights and the extent is based on the corresponding weight out of the
  // sum of weights. The length of weights means how many items we can put in the
  // view at a time.
  final List<int> weights;

  final ValueChanged<int>? onIndexChanged;

  @override
  RenderSliverFixedExtentBoxAdaptor createRenderObject(BuildContext context) {
    final SliverMultiBoxAdaptorElement element = context as SliverMultiBoxAdaptorElement;
    return _RenderSliverWeightedCarousel(
      childManager: element,
      consumeMaxWeight: consumeMaxWeight,
      shrinkExtent: shrinkExtent,
      weights: weights,
      onIndexChanged: onIndexChanged,
    );
  }

  @override
  void updateRenderObject(BuildContext context, _RenderSliverWeightedCarousel renderObject) {
    renderObject
      ..consumeMaxWeight = consumeMaxWeight
      ..shrinkExtent = shrinkExtent
      ..weights = weights
      ..onIndexChanged = onIndexChanged;
  }
}

// A sliver that places its box children in a linear array and constrains them
// to have the corresponding weight which is determined by [weights].
class _RenderSliverWeightedCarousel extends RenderSliverFixedExtentBoxAdaptor {
  _RenderSliverWeightedCarousel({
    required super.childManager,
    required bool consumeMaxWeight,
    required double shrinkExtent,
    required List<int> weights,
    required ValueChanged<int>? onIndexChanged,
  }) : _consumeMaxWeight = consumeMaxWeight,
       _shrinkExtent = shrinkExtent,
       _weights = weights,
       _onIndexChanged = onIndexChanged;

  bool get consumeMaxWeight => _consumeMaxWeight;
  bool _consumeMaxWeight;
  set consumeMaxWeight(bool value) {
    if (_consumeMaxWeight == value) {
      return;
    }
    _consumeMaxWeight = value;
    markNeedsLayout();
  }

  double get shrinkExtent => _shrinkExtent;
  double _shrinkExtent;
  set shrinkExtent(double value) {
    if (_shrinkExtent == value) {
      return;
    }
    _shrinkExtent = value;
    markNeedsLayout();
  }

  List<int> get weights => _weights;
  List<int> _weights;
  set weights(List<int> value) {
    if (_weights == value) {
      return;
    }
    _weights = value;
    markNeedsLayout();
  }

  ValueChanged<int>? _onIndexChanged;
  ValueChanged<int>? get onIndexChanged => _onIndexChanged;
  set onIndexChanged(ValueChanged<int>? value) {
    if (_onIndexChanged == value) {
      return;
    }
    _onIndexChanged = value ?? (int index) {};
    markNeedsLayout();
  }

  int _currentIndex = 0;

  late SliverLayoutDimensions _currentLayoutDimensions;

  // This is to implement the itemExtentBuilder callback to return each item extent
  // while scrolling.
  //
  // The given `index` is compared with `_firstVisibleItemIndex` to know how
  // many items are placed before the current one in the view.
  double _buildItemExtent(int index, SliverLayoutDimensions currentLayoutDimensions) {
    // If constraints.viewportMainAxisExtent is 0, firstChildExtent will be 0 and cause division error.
    if (constraints.viewportMainAxisExtent == 0) {
      return 0;
    }

    double extent;
    if (index == _firstVisibleItemIndex) {
      extent = math.max(_distanceToLeadingEdge, effectiveShrinkExtent);
    }
    // Calculate the extents of items located within the range defined by the
    // weights array relative to the first visible item. This allows us to
    // precisely determine each item's extent based on its initial extent
    // (calculated from the weights) and the scrolling progress (the off-screen
    // portion of the first item).
    else if (index > _firstVisibleItemIndex &&
        index - _firstVisibleItemIndex + 1 <= weights.length) {
      assert(index - _firstVisibleItemIndex < weights.length);
      final int currIndexOnWeightList = index - _firstVisibleItemIndex;
      final int currWeight = weights[currIndexOnWeightList];
      extent = extentUnit * currWeight; // initial extent
      final double progress = _firstVisibleItemOffscreenExtent / firstChildExtent;

      final int prevWeight = weights[currIndexOnWeightList - 1];
      final double finalIncrease = (prevWeight - currWeight) / weights.max;
      extent = extent + finalIncrease * progress * maxChildExtent;
    }
    // Calculate the extents of items located beyond the range defined by the
    // weights array relative to the first visible item. During scrolling transition,
    // it is possible that the number of visible items is larger than the length
    // of `weights`. The extra item extent should be calculated here to fill
    // the remaining space.
    else if (index > _firstVisibleItemIndex &&
        index - _firstVisibleItemIndex + 1 > weights.length) {
      double visibleItemsTotalExtent = _distanceToLeadingEdge;
      for (int i = _firstVisibleItemIndex + 1; i < index; i++) {
        visibleItemsTotalExtent += _buildItemExtent(i, currentLayoutDimensions);
      }
      extent = math.max(
        constraints.remainingPaintExtent - visibleItemsTotalExtent,
        effectiveShrinkExtent,
      );
    } else {
      extent = math.max(minChildExtent, effectiveShrinkExtent);
    }
    return extent;
  }

  // To ge the extent unit based on the viewport extent and the sum of weights.
  double get extentUnit =>
      constraints.viewportMainAxisExtent /
      (weights.reduce((int total, int extent) => total + extent));

  double get firstChildExtent => weights.first * extentUnit;
  double get maxChildExtent => weights.max * extentUnit;
  double get minChildExtent => weights.min * extentUnit;

  // The shrink extent for first and last visible items should be no larger
  // than [minChildExtent] to ensure a smooth transition.
  double get effectiveShrinkExtent => clampDouble(shrinkExtent, 0, minChildExtent);

  // The index of the first visible item. The returned value can be negative when
  // the leading items with smaller weights need to be fully expanded. For example,
  // assuming a weights [1, 7, 1], when item 0 is expanding to the maximum size
  // (with weight 7), we leave some space before item 0 assuming there is another
  // item -1 as the first visible item.
  int get _firstVisibleItemIndex {
    // If constraints.viewportMainAxisExtent is 0, firstChildExtent will be 0 and cause division error.
    if (constraints.viewportMainAxisExtent == 0.0) {
      return 0;
    }
    int smallerWeightCount = 0;
    for (final int weight in weights) {
      if (weight == weights.max) {
        break;
      }
      smallerWeightCount += 1;
    }
    int index;

    final double actual = constraints.scrollOffset / firstChildExtent;
    final int round = (constraints.scrollOffset / firstChildExtent).round();
    if ((actual - round).abs() < precisionErrorTolerance) {
      index = round;
    } else {
      index = actual.floor();
    }
    return consumeMaxWeight ? index - smallerWeightCount : index;
  }

  // This value indicates the scrolling progress of items following the first
  // item. It informs them how much the first item has moved off-screen,
  // enabling them to adjust their sizes (grow or shrink) accordingly.
  double get _firstVisibleItemOffscreenExtent {
    // If constraints.viewportMainAxisExtent is 0, firstChildExtent will be 0 and cause division error.
    if (constraints.viewportMainAxisExtent == 0.0) {
      return 0;
    }
    int index;
    final double actual = constraints.scrollOffset / firstChildExtent;
    final int round = (constraints.scrollOffset / firstChildExtent).round();
    if ((actual - round).abs() < precisionErrorTolerance) {
      index = round;
    } else {
      index = actual.floor();
    }
    return constraints.scrollOffset - index * firstChildExtent;
  }

  // Given the off-screen extent for the first visible item, we can know the
  // on-screen extent for the first visible item.
  double get _distanceToLeadingEdge => firstChildExtent - _firstVisibleItemOffscreenExtent;

  // Given an index, this method returns the layout offset for the item. The `index`
  // is firstly compared to `_firstVisibleItemIndex` and compute the distance
  // between them, then compute all the current extents for items that are located
  // in front.
  @override
  double indexToLayoutOffset(
    @Deprecated(
      'The itemExtent is already available within the scope of this function. '
      'This feature was deprecated after v3.20.0-7.0.pre.',
    )
    double itemExtent,
    int index,
  ) {
    if (index == _firstVisibleItemIndex) {
      if (_distanceToLeadingEdge <= effectiveShrinkExtent) {
        return constraints.scrollOffset - effectiveShrinkExtent + _distanceToLeadingEdge;
      }
      return constraints.scrollOffset;
    }
    double visibleItemsTotalExtent = _distanceToLeadingEdge;
    for (int i = _firstVisibleItemIndex + 1; i < index; i++) {
      visibleItemsTotalExtent += _buildItemExtent(i, _currentLayoutDimensions);
    }
    return constraints.scrollOffset + visibleItemsTotalExtent;
  }

  @override
  int getMinChildIndexForScrollOffset(
    double scrollOffset,
    @Deprecated(
      'The itemExtent is already available within the scope of this function. '
      'This feature was deprecated after v3.20.0-7.0.pre.',
    )
    double itemExtent,
  ) {
    return math.max(_firstVisibleItemIndex, 0);
  }

  @override
  int getMaxChildIndexForScrollOffset(
    double scrollOffset,
    @Deprecated(
      'The itemExtent is already available within the scope of this function. '
      'This feature was deprecated after v3.20.0-7.0.pre.',
    )
    double itemExtent,
  ) {
    final int? childCount = childManager.estimatedChildCount;
    if (childCount != null) {
      double visibleItemsTotalExtent = _distanceToLeadingEdge;
      for (int i = _firstVisibleItemIndex + 1; i < childCount; i++) {
        visibleItemsTotalExtent += _buildItemExtent(i, _currentLayoutDimensions);
        if (visibleItemsTotalExtent >= constraints.viewportMainAxisExtent) {
          return i;
        }
      }
    }
    return childCount ?? 0;
  }

  @override
  double computeMaxScrollOffset(
    SliverConstraints constraints,
    @Deprecated(
      'The itemExtent is already available within the scope of this function. '
      'This feature was deprecated after v3.20.0-7.0.pre.',
    )
    double itemExtent,
  ) {
    return childManager.childCount * maxChildExtent;
  }

  BoxConstraints _getChildConstraints(int index) {
    final double extent = itemExtentBuilder!(index, _currentLayoutDimensions)!;
    return constraints.asBoxConstraints(minExtent: extent, maxExtent: extent);
  }

  // This method is mostly the same as its parent class [RenderSliverFixedExtentList].
  // The difference is when we allow some space before the leading items or after
  // the trailing items with smaller weights, we leave extra scroll offset.
  // TODO(quncCccccc): add the calculation for the extra scroll offset on the super class to simplify the implementation here.
  @override
  void performLayout() {
    assert(
      (itemExtent != null && itemExtentBuilder == null) ||
          (itemExtent == null && itemExtentBuilder != null),
    );
    assert(itemExtentBuilder != null || (itemExtent!.isFinite && itemExtent! >= 0));

    final SliverConstraints constraints = this.constraints;
    childManager.didStartLayout();
    childManager.setDidUnderflow(false);

    final double scrollOffset = constraints.scrollOffset + constraints.cacheOrigin;
    assert(scrollOffset >= 0.0);
    final double remainingExtent = constraints.remainingCacheExtent;
    assert(remainingExtent >= 0.0);
    final double targetEndScrollOffset = scrollOffset + remainingExtent;
    _currentLayoutDimensions = SliverLayoutDimensions(
      scrollOffset: constraints.scrollOffset,
      precedingScrollExtent: constraints.precedingScrollExtent,
      viewportMainAxisExtent: constraints.viewportMainAxisExtent,
      crossAxisExtent: constraints.crossAxisExtent,
    );
    // TODO(Piinks): Clean up when deprecation expires.
    const double deprecatedExtraItemExtent = -1;

    final int firstIndex = getMinChildIndexForScrollOffset(scrollOffset, deprecatedExtraItemExtent);
    final int? targetLastIndex = targetEndScrollOffset.isFinite
        ? getMaxChildIndexForScrollOffset(targetEndScrollOffset, deprecatedExtraItemExtent)
        : null;

    if (firstChild != null) {
      final int leadingGarbage = calculateLeadingGarbage(firstIndex: firstIndex);
      final int trailingGarbage = targetLastIndex != null
          ? calculateTrailingGarbage(lastIndex: targetLastIndex)
          : 0;
      collectGarbage(leadingGarbage, trailingGarbage);
    } else {
      collectGarbage(0, 0);
    }

    if (firstChild == null) {
      final double layoutOffset = indexToLayoutOffset(deprecatedExtraItemExtent, firstIndex);
      if (!addInitialChild(index: firstIndex, layoutOffset: layoutOffset)) {
        // There are either no children, or we are past the end of all our children.
        final double max;
        if (firstIndex <= 0) {
          max = 0.0;
        } else {
          max = computeMaxScrollOffset(constraints, deprecatedExtraItemExtent);
        }
        geometry = SliverGeometry(scrollExtent: max, maxPaintExtent: max);
        childManager.didFinishLayout();
        return;
      }
    }

    RenderBox? trailingChildWithLayout;

    for (int index = indexOf(firstChild!) - 1; index >= firstIndex; --index) {
      final RenderBox? child = insertAndLayoutLeadingChild(_getChildConstraints(index));
      if (child == null) {
        // Items before the previously first child are no longer present.
        // Reset the scroll offset to offset all items prior and up to the
        // missing item. Let parent re-layout everything.
        geometry = SliverGeometry(
          scrollOffsetCorrection: indexToLayoutOffset(deprecatedExtraItemExtent, index),
        );
        return;
      }
      final SliverMultiBoxAdaptorParentData childParentData =
          child.parentData! as SliverMultiBoxAdaptorParentData;
      childParentData.layoutOffset = indexToLayoutOffset(deprecatedExtraItemExtent, index);
      assert(childParentData.index == index);
      trailingChildWithLayout ??= child;
    }

    if (trailingChildWithLayout == null) {
      firstChild!.layout(_getChildConstraints(indexOf(firstChild!)));
      final SliverMultiBoxAdaptorParentData childParentData =
          firstChild!.parentData! as SliverMultiBoxAdaptorParentData;
      childParentData.layoutOffset = indexToLayoutOffset(deprecatedExtraItemExtent, firstIndex);
      trailingChildWithLayout = firstChild;
    }

    // From the last item to the firstly encountered max item
    double extraLayoutOffset = 0;
    if (consumeMaxWeight) {
      for (int i = weights.length - 1; i >= 0; i--) {
        if (weights[i] == weights.max) {
          break;
        }
        extraLayoutOffset += weights[i] * extentUnit;
      }
    }

    double estimatedMaxScrollOffset = double.infinity;
    // Layout visible items after the first visible item.
    for (
      int index = indexOf(trailingChildWithLayout!) + 1;
      targetLastIndex == null || index <= targetLastIndex;
      ++index
    ) {
      RenderBox? child = childAfter(trailingChildWithLayout!);
      if (child == null || indexOf(child) != index) {
        child = insertAndLayoutChild(_getChildConstraints(index), after: trailingChildWithLayout);
        if (child == null) {
          // We have run out of children.
          estimatedMaxScrollOffset =
              indexToLayoutOffset(deprecatedExtraItemExtent, index) + extraLayoutOffset;
          break;
        }
      } else {
        child.layout(_getChildConstraints(index));
      }
      trailingChildWithLayout = child;
      final SliverMultiBoxAdaptorParentData childParentData =
          child.parentData! as SliverMultiBoxAdaptorParentData;
      assert(childParentData.index == index);
      childParentData.layoutOffset = indexToLayoutOffset(
        deprecatedExtraItemExtent,
        childParentData.index!,
      );
    }

    final int lastIndex = indexOf(lastChild!);
    final double leadingScrollOffset = indexToLayoutOffset(deprecatedExtraItemExtent, firstIndex);
    double trailingScrollOffset;

    if (lastIndex + 1 == childManager.childCount) {
      trailingScrollOffset = indexToLayoutOffset(deprecatedExtraItemExtent, lastIndex);

      trailingScrollOffset += math.max(
        weights.last * extentUnit,
        _buildItemExtent(lastIndex, _currentLayoutDimensions),
      );
      trailingScrollOffset += extraLayoutOffset;
    } else {
      trailingScrollOffset = indexToLayoutOffset(deprecatedExtraItemExtent, lastIndex + 1);
    }

    assert(debugAssertChildListIsNonEmptyAndContiguous());
    assert(indexOf(firstChild!) == firstIndex);
    assert(targetLastIndex == null || lastIndex <= targetLastIndex);

    estimatedMaxScrollOffset = math.min(
      estimatedMaxScrollOffset,
      estimateMaxScrollOffset(
        constraints,
        firstIndex: firstIndex,
        lastIndex: lastIndex,
        leadingScrollOffset: leadingScrollOffset,
        trailingScrollOffset: trailingScrollOffset,
      ),
    );

    final double paintExtent = calculatePaintOffset(
      constraints,
      from: consumeMaxWeight ? 0 : leadingScrollOffset,
      to: trailingScrollOffset,
    );

    final double cacheExtent = calculateCacheOffset(
      constraints,
      from: consumeMaxWeight ? 0 : leadingScrollOffset,
      to: trailingScrollOffset,
    );

    final double targetEndScrollOffsetForPaint =
        constraints.scrollOffset + constraints.remainingPaintExtent;
    final int? targetLastIndexForPaint = targetEndScrollOffsetForPaint.isFinite
        ? getMaxChildIndexForScrollOffset(targetEndScrollOffsetForPaint, deprecatedExtraItemExtent)
        : null;

    // Finds the item that takes up the most space in pixels in the viewport.
    // This is used to determine the current item index for the carousel.
    RenderBox? currentChild = firstChild;
    int? newIndex;
    double maxVisibleExtent = -1.0; // Start with a negative value to ensure we find a valid item.

    final double viewportStart = constraints.scrollOffset;
    final double viewportEnd = constraints.scrollOffset + constraints.viewportMainAxisExtent;

    while (currentChild != null) {
      final SliverMultiBoxAdaptorParentData parentData =
          currentChild.parentData! as SliverMultiBoxAdaptorParentData;
      final int index = parentData.index!;
      final double layoutOffset = parentData.layoutOffset ?? 0.0;
      final double itemExtent = _buildItemExtent(index, _currentLayoutDimensions);

      final double itemStart = layoutOffset;
      final double itemEnd = layoutOffset + itemExtent;

      final double intersectionStart = math.max(viewportStart, itemStart);
      final double intersectionEnd = math.min(viewportEnd, itemEnd);

      final double visibleExtent = math.max(0.0, intersectionEnd - intersectionStart);

      if (visibleExtent > maxVisibleExtent) {
        maxVisibleExtent = visibleExtent;
        newIndex = index;
      }

      currentChild = childAfter(currentChild);
    }

    if (newIndex != null && _currentIndex != newIndex) {
      _currentIndex = newIndex;
      _onIndexChanged?.call(_currentIndex);
    }

    geometry = SliverGeometry(
      scrollExtent: estimatedMaxScrollOffset,
      paintExtent: paintExtent,
      cacheExtent: cacheExtent,
      maxPaintExtent: estimatedMaxScrollOffset,
      // Conservative to avoid flickering away the clip during scroll.
      hasVisualOverflow:
          (targetLastIndexForPaint != null && lastIndex >= targetLastIndexForPaint) ||
          constraints.scrollOffset > 0.0,
    );

    // We may have started the layout while scrolled to the end, which would not
    // expose a new child.
    if (estimatedMaxScrollOffset == trailingScrollOffset) {
      childManager.setDidUnderflow(true);
    }
    childManager.didFinishLayout();
  }

  @override
  double? get itemExtent => null;

  /// The main-axis extent builder of each item.
  ///
  /// If this is non-null, the [itemExtent] must be null.
  /// If this is null, the [itemExtent] must be non-null.
  @override
  ItemExtentBuilder? get itemExtentBuilder => _buildItemExtent;
}

/// Scroll physics used by a [CarouselView].
///
/// These physics cause the carousel item to snap to item boundaries.
///
/// See also:
///
///  * [ScrollPhysics], the base class which defines the API for scrolling
///    physics.
///  * [PageScrollPhysics], scroll physics used by a [PageView].
class CarouselScrollPhysics extends ScrollPhysics {
  /// Creates physics for a [CarouselView].
  const CarouselScrollPhysics({super.parent});

  @override
  CarouselScrollPhysics applyTo(ScrollPhysics? ancestor) {
    return CarouselScrollPhysics(parent: buildParent(ancestor));
  }

  double _getTargetPixels(_CarouselPosition position, Tolerance tolerance, double velocity) {
    double fraction;

    if (position.itemExtent != null) {
      fraction = position.itemExtent! / position.viewportDimension;
    } else {
      assert(position.flexWeights != null);
      fraction = position.flexWeights!.first / position.flexWeights!.sum;
    }

    final double itemWidth = position.viewportDimension * fraction;

    final double actual = math.max(0.0, position.pixels) / itemWidth;
    final double round = actual.roundToDouble();
    double item;
    if ((actual - round).abs() < precisionErrorTolerance) {
      item = round;
    } else {
      item = actual;
    }
    if (velocity < -tolerance.velocity) {
      item -= 0.5;
    } else if (velocity > tolerance.velocity) {
      item += 0.5;
    }
    return item.roundToDouble() * itemWidth;
  }

  @override
  Simulation? createBallisticSimulation(ScrollMetrics position, double velocity) {
    assert(
      position is _CarouselPosition,
      'CarouselScrollPhysics can only be used with Scrollables that uses '
      'the CarouselController',
    );

    final _CarouselPosition metrics = position as _CarouselPosition;
    if ((velocity <= 0.0 && metrics.pixels <= metrics.minScrollExtent) ||
        (velocity >= 0.0 && metrics.pixels >= metrics.maxScrollExtent)) {
      return super.createBallisticSimulation(metrics, velocity);
    }

    final Tolerance tolerance = toleranceFor(metrics);
    final double target = _getTargetPixels(metrics, tolerance, velocity);
    if (target != metrics.pixels) {
      return ScrollSpringSimulation(spring, metrics.pixels, target, velocity, tolerance: tolerance);
    }
    return null;
  }

  @override
  bool get allowImplicitScrolling => true;
}

/// Metrics for a [CarouselView].
class _CarouselMetrics extends FixedScrollMetrics {
  /// Creates an immutable snapshot of values associated with a [CarouselView].
  _CarouselMetrics({
    required super.minScrollExtent,
    required super.maxScrollExtent,
    required super.pixels,
    required super.viewportDimension,
    required super.axisDirection,
    this.itemExtent,
    this.flexWeights,
    this.consumeMaxWeight,
    required super.devicePixelRatio,
  });

  /// Extent for the carousel item.
  ///
  /// Used to compute the first item from the current [pixels].
  final double? itemExtent;

  /// The fraction of the viewport that the first item occupies.
  ///
  /// Used to compute the extent of each carousel item from the current [pixels],
  /// if [itemExtent] is null.
  final List<int>? flexWeights;

  /// Determine whether each child can be expanded to occupy the maximum weight while scrolling.
  final bool? consumeMaxWeight;

  @override
  _CarouselMetrics copyWith({
    double? minScrollExtent,
    double? maxScrollExtent,
    double? pixels,
    double? viewportDimension,
    AxisDirection? axisDirection,
    double? itemExtent,
    List<int>? flexWeights,
    bool? consumeMaxWeight,
    double? devicePixelRatio,
  }) {
    return _CarouselMetrics(
      minScrollExtent: minScrollExtent ?? (hasContentDimensions ? this.minScrollExtent : null),
      maxScrollExtent: maxScrollExtent ?? (hasContentDimensions ? this.maxScrollExtent : null),
      pixels: pixels ?? (hasPixels ? this.pixels : null),
      viewportDimension:
          viewportDimension ?? (hasViewportDimension ? this.viewportDimension : null),
      axisDirection: axisDirection ?? this.axisDirection,
      itemExtent: itemExtent ?? this.itemExtent,
      flexWeights: flexWeights ?? this.flexWeights,
      consumeMaxWeight: consumeMaxWeight ?? this.consumeMaxWeight,
      devicePixelRatio: devicePixelRatio ?? this.devicePixelRatio,
    );
  }
}

class _CarouselPosition extends ScrollPositionWithSingleContext implements _CarouselMetrics {
  _CarouselPosition({
    required super.physics,
    required super.context,
    this.initialItem = 0,
    double? itemExtent,
    List<int>? flexWeights,
    bool consumeMaxWeight = true,
    super.oldPosition,
  }) : assert(
         flexWeights != null && itemExtent == null || flexWeights == null && itemExtent != null,
       ),
       _itemToShowOnStartup = initialItem.toDouble(),
       _consumeMaxWeight = consumeMaxWeight,
       super(initialPixels: null);

  int initialItem;
  final double _itemToShowOnStartup;
  // When the viewport has a zero-size, the item can not
  // be retrieved by `getItemFromPixels`, so we need to cache the item
  // for use when resizing the viewport to non-zero next time.
  double? _cachedItem;

  @override
  bool get consumeMaxWeight => _consumeMaxWeight;
  bool _consumeMaxWeight;
  set consumeMaxWeight(bool value) {
    if (_consumeMaxWeight == value) {
      return;
    }
    if (hasPixels && flexWeights != null) {
      final double leadingItem = updateLeadingItem(flexWeights, value);
      final double newPixel = getPixelsFromItem(leadingItem, flexWeights, itemExtent);
      forcePixels(newPixel);
    }
    _consumeMaxWeight = value;
  }

  @override
  double? get itemExtent => _itemExtent;
  double? _itemExtent;
  set itemExtent(double? value) {
    if (_itemExtent == value) {
      return;
    }
    if (hasPixels && _itemExtent != null && viewportDimension != 0.0) {
      final double leadingItem = getItemFromPixels(pixels, viewportDimension);
      final double newPixel = getPixelsFromItem(leadingItem, flexWeights, value);
      forcePixels(newPixel);
    }
    _itemExtent = value;
  }

  @override
  List<int>? get flexWeights => _flexWeights;
  List<int>? _flexWeights;
  set flexWeights(List<int>? value) {
    if (flexWeights == value) {
      return;
    }
    final List<int>? oldWeights = _flexWeights;
    if (hasPixels && oldWeights != null) {
      final double leadingItem = updateLeadingItem(value, consumeMaxWeight);
      final double newPixel = getPixelsFromItem(leadingItem, value, itemExtent);
      forcePixels(newPixel);
    }
    _flexWeights = value;
  }

  double updateLeadingItem(List<int>? newFlexWeights, bool newConsumeMaxWeight) {
    final double maxItem;
    if (hasPixels && flexWeights != null) {
      final double leadingItem = getItemFromPixels(pixels, viewportDimension);
      maxItem = consumeMaxWeight
          ? leadingItem
          : leadingItem + flexWeights!.indexOf(flexWeights!.max);
    } else {
      maxItem = _itemToShowOnStartup;
    }
    if (newFlexWeights != null && !newConsumeMaxWeight) {
      int smallerWeights = 0;
      for (final int weight in newFlexWeights) {
        if (weight == newFlexWeights.max) {
          break;
        }
        smallerWeights += 1;
      }
      return maxItem - smallerWeights;
    }
    return maxItem;
  }

  double getItemFromPixels(double pixels, double viewportDimension) {
    assert(viewportDimension > 0.0);
    double fraction;
    if (itemExtent != null) {
      fraction = itemExtent! / viewportDimension;
    } else {
      // If itemExtent is null, flexWeights cannot be null.
      assert(flexWeights != null);
      fraction = flexWeights!.first / flexWeights!.sum;
    }

    final double actual = math.max(0.0, pixels) / (viewportDimension * fraction);
    final double round = actual.roundToDouble();
    if ((actual - round).abs() < precisionErrorTolerance) {
      return round;
    }
    return actual;
  }

  double getPixelsFromItem(double item, List<int>? flexWeights, double? itemExtent) {
    double fraction;
    if (viewportDimension == 0.0) {
      return 0.0;
    }
    if (itemExtent != null) {
      fraction = itemExtent / viewportDimension;
    } else {
      // If itemExtent is null, flexWeights cannot be null.
      assert(flexWeights != null);
      fraction = flexWeights!.first / flexWeights.sum;
    }

    return item * viewportDimension * fraction;
  }

  @override
  bool applyViewportDimension(double viewportDimension) {
    final double? oldViewportDimensions = hasViewportDimension ? this.viewportDimension : null;
    if (viewportDimension == oldViewportDimensions) {
      return true;
    }
    final bool result = super.applyViewportDimension(viewportDimension);
    final double? oldPixels = hasPixels ? pixels : null;
    double item;
    if (oldPixels == null) {
      item = updateLeadingItem(flexWeights, consumeMaxWeight);
    } else if (oldViewportDimensions == 0.0) {
      // If resize from zero, we should use the _cachedItem to recover the state.
      item = _cachedItem!;
    } else {
      item = getItemFromPixels(oldPixels, oldViewportDimensions ?? viewportDimension);
    }
    final double newPixels = getPixelsFromItem(item, flexWeights, itemExtent);
    // If the viewportDimension is zero, cache the item
    // in case the viewport is resized to be non-zero.
    _cachedItem = (viewportDimension == 0.0) ? item : null;

    if (newPixels != oldPixels) {
      correctPixels(newPixels);
      return false;
    }
    return result;
  }

  @override
  void absorb(ScrollPosition other) {
    super.absorb(other);

    if (other is! _CarouselPosition) {
      return;
    }

    _cachedItem = other._cachedItem;
    _itemExtent = other._itemExtent;
  }

  @override
  _CarouselMetrics copyWith({
    double? minScrollExtent,
    double? maxScrollExtent,
    double? pixels,
    double? viewportDimension,
    AxisDirection? axisDirection,
    double? itemExtent,
    List<int>? flexWeights,
    bool? consumeMaxWeight,
    double? devicePixelRatio,
  }) {
    return _CarouselMetrics(
      minScrollExtent: minScrollExtent ?? (hasContentDimensions ? this.minScrollExtent : null),
      maxScrollExtent: maxScrollExtent ?? (hasContentDimensions ? this.maxScrollExtent : null),
      pixels: pixels ?? (hasPixels ? this.pixels : null),
      viewportDimension:
          viewportDimension ?? (hasViewportDimension ? this.viewportDimension : null),
      axisDirection: axisDirection ?? this.axisDirection,
      itemExtent: itemExtent ?? this.itemExtent,
      flexWeights: flexWeights ?? this.flexWeights,
      consumeMaxWeight: consumeMaxWeight ?? this.consumeMaxWeight,
      devicePixelRatio: devicePixelRatio ?? this.devicePixelRatio,
    );
  }
}

/// A controller for [CarouselView].
///
/// Using a carousel controller helps to show the first visible item on the
/// carousel list.
class CarouselController extends ScrollController {
  /// Creates a carousel controller.
  CarouselController({this.initialItem = 0}) : _currentIndex = initialItem;

  /// The item that expands to the maximum size when first creating the [CarouselView].
  final int initialItem;

  /// The index of the primary item currently selected by the carousel logic.
  ///
  /// This value is initialized to [initialItem], and it updates dynamically
  /// after each layout pass to reflect the most prominent visible item.
  ///
  /// The definition of "primary" depends on the carousel configuration:
  ///
  /// - For [CarouselView] (fixed-size items):
  ///   Refers to the first fully visible item near the leading edge
  ///   of the viewport.
  ///
  /// - For [CarouselView.weighted] (variable-weight items):
  ///   Refers to the visible item with the greatest layout weight,
  ///   typically the one most central or prominent.
  ///
  /// This property is managed internally and always reflects the current
  /// layout state.
  int get currentIndex => _currentIndex;
  int _currentIndex;

  _CarouselViewState? _carouselState;

  // ignore: use_setters_to_change_properties
  void _attach(_CarouselViewState anchor) {
    _carouselState = anchor;
  }

  void _detach(_CarouselViewState anchor) {
    if (_carouselState == anchor) {
      _carouselState = null;
    }
  }

  /// Animates the controlled carousel to the given item index.
  ///
  /// For [CarouselView], this will scroll the carousel so the item at [index] becomes
  /// the leading item.
  ///
  /// If the [index] is less than 0, the carousel will scroll to the first item.
  /// If the [index] is greater than the number of items, the carousel will scroll
  /// to the last item.
  ///
  /// For [CarouselView.weighted], animates to make the item at [index] occupy the primary,
  /// most prominent position determined by the largest weight in `flexWeights`.
  ///
  /// The animation uses the provided [Duration] and [Curve]. The returned [Future]
  /// completes when the animation finishes.
  ///
  /// The [Duration] defaults to 300 milliseconds and [Curve] defaults to [Curves.ease].
  ///
  /// Does nothing if the carousel is not attached to this controller.
  Future<void> animateToItem(
    int index, {
    Duration duration = const Duration(milliseconds: 300),
    Curve curve = Curves.ease,
  }) async {
    if (!hasClients || _carouselState == null) {
      return;
    }

    final bool hasFlexWeights = _carouselState!._flexWeights?.isNotEmpty ?? false;
    if (_carouselState!.widget.itemBuilder != null) {
      final int? itemCount = _carouselState!.widget.itemCount;
      index = itemCount != null ? index.clamp(0, itemCount - 1) : 0;
    } else {
      index = index.clamp(0, _carouselState!.widget.children.length - 1);
    }

    await Future.wait<void>(<Future<void>>[
      for (final _CarouselPosition position in positions.cast<_CarouselPosition>())
        position.animateTo(
          _getTargetOffset(position, index, hasFlexWeights),
          duration: duration,
          curve: curve,
        ),
    ]);
  }

  double _getTargetOffset(_CarouselPosition position, int index, bool hasFlexWeights) {
    if (!hasFlexWeights) {
      return index * _carouselState!._itemExtent!;
    }

    final _CarouselViewState carouselState = _carouselState!;
    final List<int> weights = carouselState._flexWeights!;
    final int totalWeight = weights.reduce((int a, int b) => a + b);
    final double dimension = position.viewportDimension;

    final int maxWeightIndex = weights.indexOf(weights.max);
    int leadingIndex = carouselState._consumeMaxWeight ? index : index - maxWeightIndex;
    if (carouselState.widget.itemBuilder != null) {
      final int? itemCount = carouselState.widget.itemCount;
      leadingIndex = itemCount != null ? leadingIndex.clamp(0, itemCount - 1) : 0;
    } else {
      final int itemCount = carouselState.widget.children.length;
      leadingIndex = leadingIndex.clamp(0, itemCount - 1);
    }

    return dimension * (weights.first / totalWeight) * leadingIndex;
  }

  @override
  ScrollPosition createScrollPosition(
    ScrollPhysics physics,
    ScrollContext context,
    ScrollPosition? oldPosition,
  ) {
    assert(_carouselState != null);
    return _CarouselPosition(
      physics: physics,
      context: context,
      initialItem: initialItem,
      itemExtent: _carouselState!._itemExtent,
      consumeMaxWeight: _carouselState!._consumeMaxWeight,
      flexWeights: _carouselState!._flexWeights,
      oldPosition: oldPosition,
    );
  }

  @override
  void attach(ScrollPosition position) {
    super.attach(position);
    final _CarouselPosition carouselPosition = position as _CarouselPosition;
    carouselPosition.flexWeights = _carouselState!._flexWeights;
    carouselPosition.itemExtent = _carouselState!._itemExtent;
    carouselPosition.consumeMaxWeight = _carouselState!._consumeMaxWeight;
  }
}<|MERGE_RESOLUTION|>--- conflicted
+++ resolved
@@ -210,10 +210,7 @@
     this.enableSplash = true,
     required List<int> this.flexWeights,
     required this.children,
-<<<<<<< HEAD
     this.onIndexChanged,
-  }) : itemExtent = null;
-=======
   }) : itemExtent = null,
        itemBuilder = null,
        itemCount = null;
@@ -316,7 +313,6 @@
     this.itemCount,
   }) : itemExtent = null,
        children = const <Widget>[];
->>>>>>> e74c5954
 
   /// The amount of space to surround each carousel item with.
   ///
@@ -454,7 +450,6 @@
   /// The child widgets for the carousel.
   final List<Widget> children;
 
-<<<<<<< HEAD
   /// A callback invoked when the primary item's index changes.
   ///
   /// The "primary" item is the one considered most prominent within the viewport.
@@ -484,7 +479,7 @@
   /// )
   /// ```
   final ValueChanged<int>? onIndexChanged;
-=======
+  
   /// Called to build carousel item on demand.
   ///
   /// Will be called only for indices greater than or equal to zero and less
@@ -498,7 +493,6 @@
   ///
   /// If null, the carousel will continue to build items until [itemBuilder] returns null.
   final int? itemCount;
->>>>>>> e74c5954
 
   @override
   State<CarouselView> createState() => _CarouselViewState();
@@ -643,14 +637,11 @@
       return _SliverFixedExtentCarousel(
         itemExtent: _itemExtent!,
         minExtent: widget.shrinkExtent,
-<<<<<<< HEAD
         onIndexChanged: _handleIndexChanged,
         delegate: SliverChildBuilderDelegate((BuildContext context, int index) {
           return _buildCarouselItem(index);
         }, childCount: widget.children.length),
-=======
         delegate: SliverChildBuilderDelegate(effectiveBuilder, childCount: childCount),
->>>>>>> e74c5954
       );
     }
 
@@ -662,14 +653,11 @@
       consumeMaxWeight: _consumeMaxWeight,
       shrinkExtent: widget.shrinkExtent,
       weights: _flexWeights!,
-<<<<<<< HEAD
       onIndexChanged: _handleIndexChanged,
       delegate: SliverChildBuilderDelegate((BuildContext context, int index) {
         return _buildCarouselItem(index);
       }, childCount: widget.children.length),
-=======
       delegate: SliverChildBuilderDelegate(effectiveBuilder, childCount: childCount),
->>>>>>> e74c5954
     );
   }
 
