--- conflicted
+++ resolved
@@ -128,12 +128,8 @@
     this.cursorColor,
     this.keyboardAppearance,
     this.scrollPadding = const EdgeInsets.all(20.0),
-<<<<<<< HEAD
-    this.enableInteractiveSelection = true,
     this.dragStartBehavior = DragStartBehavior.start,
-=======
     this.enableInteractiveSelection,
->>>>>>> b5723ecf
     this.onTap,
   }) : assert(textAlign != null),
        assert(autofocus != null),
@@ -352,16 +348,14 @@
   /// {@macro flutter.widgets.editableText.enableInteractiveSelection}
   final bool enableInteractiveSelection;
 
-<<<<<<< HEAD
   /// {@macro flutter.widgets.scrollable.dragStartBehavior}
   final DragStartBehavior dragStartBehavior;
-=======
+
   /// {@macro flutter.rendering.editable.selectionEnabled}
   bool get selectionEnabled {
     return enableInteractiveSelection ?? !obscureText;
   }
 
->>>>>>> b5723ecf
   /// Called when the user taps on this textfield.
   ///
   /// The textfield builds a [GestureDetector] to handle input events like tap,
