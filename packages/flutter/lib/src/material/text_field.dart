--- conflicted
+++ resolved
@@ -102,14 +102,8 @@
   }
 
   @override
-<<<<<<< HEAD
   void onSingleTapUp(TapUpDetails details, TapStatus status) {
-    editableText.hideToolbar();
     super.onSingleTapUp(details, status);
-=======
-  void onSingleTapUp(TapUpDetails details) {
-    super.onSingleTapUp(details);
->>>>>>> 4abe6fda
     _state._requestKeyboard();
     _state.widget.onTap?.call();
   }
