--- conflicted
+++ resolved
@@ -182,13 +182,9 @@
   }
 
   @override
-<<<<<<< HEAD
-  String toString() => '$runtimeType(begin: $begin, end: $end, animator: $animator, progress: $progress)';
-=======
   String toString() {
-    return '${objectRuntimeType(this, '_TransitionSnapshotFabLocation')}(begin: $begin, end: $end, progress: $progress)';
-  }
->>>>>>> 6ee8b654
+    return '${objectRuntimeType(this, '_TransitionSnapshotFabLocation')}(begin: $begin, end: $end, animator: $animator, progress: $progress)';
+  }
 }
 
 /// Geometry information for [Scaffold] components after layout is finished.
