--- conflicted
+++ resolved
@@ -5,7 +5,6 @@
 import 'dart:async';
 import 'dart:collection';
 import 'dart:math' as math;
-import 'dart:ui' show window;
 
 import 'package:flutter/foundation.dart';
 import 'package:flutter/rendering.dart';
@@ -30,11 +29,6 @@
 const FloatingActionButtonLocation _kDefaultFloatingActionButtonLocation = FloatingActionButtonLocation.endFloat;
 const FloatingActionButtonAnimator _kDefaultFloatingActionButtonAnimator = FloatingActionButtonAnimator.scaling;
 
-<<<<<<< HEAD
-/// The minimum allowable height for a [BottomSheet].
-const double kBottomSheetMinHeight = 56.0;
-=======
->>>>>>> da2c0130
 // When the top of the BottomSheet crosses this threshold, it will start to
 // shrink the FAB and show a scrim.
 const double _kBottomSheetDominatesPercentage = 0.3;
@@ -292,10 +286,6 @@
     @required this.currentFloatingActionButtonLocation,
     @required this.floatingActionButtonMoveAnimationProgress,
     @required this.floatingActionButtonMotionAnimator,
-<<<<<<< HEAD
-    // for bottom sheet
-=======
->>>>>>> da2c0130
     this.bottomSheetTop,
   }) : assert(previousFloatingActionButtonLocation != null),
        assert(currentFloatingActionButtonLocation != null);
@@ -590,19 +580,7 @@
       parent: widget.currentController,
       curve: Curves.easeIn,
     );
-<<<<<<< HEAD
     final Animation<double> currentEntranceRotationAnimation = _currentController.drive(_entranceTurnTween);
-=======
-    final Animation<double> currentEntranceRotationAnimation = Tween<double>(
-      begin: 1.0 - kFloatingActionButtonTurnInterval,
-      end: 1.0,
-    ).animate(
-      CurvedAnimation(
-        parent: widget.currentController,
-        curve: Curves.easeIn,
-      ),
-    );
->>>>>>> da2c0130
 
     // Get the animations for when the FAB is moving.
     final Animation<double> moveScaleAnimation = widget.fabMotionAnimator.getScaleAnimation(parent: widget.fabMoveAnimation);
@@ -1296,11 +1274,6 @@
         (BuildContext context) => widget.bottomSheet,
         false,
         // TODO(dnfield): don't hard code this
-<<<<<<< HEAD
-        initialTop: 400.0,
-        maxTop: 400.0,
-=======
->>>>>>> da2c0130
         clampTop: true,
       );
     }
@@ -1321,12 +1294,7 @@
   StandardBottomSheetController<T> _buildBottomSheet<T>(
       WidgetBuilder builder,
       bool isLocalHistoryEntry, {
-<<<<<<< HEAD
-      double initialTop,
-      double maxTop,
-=======
       double initialHeight = 0.5,
->>>>>>> da2c0130
       bool clampTop = false,
     }) {
     assert(() {
@@ -1341,18 +1309,6 @@
     }());
 
     _bottomSheetScrollController = BottomSheet.createScrollController(
-<<<<<<< HEAD
-      top: initialTop,
-      minTop: clampTop ? initialTop : 0.0,
-      maxTop: maxTop,
-      isPersistent: !isLocalHistoryEntry,
-    )..addTopListener(() => setState(() {
-      final double screenHeight = window.physicalSize.height / window.devicePixelRatio;
-        floatingActionButtonVisibilityValue =
-            _bottomSheetScrollController.top /
-                (screenHeight * _kBottomSheetDominatesPercentage);
-        _bodyScrimColor = const Color(0xFF000000).withOpacity(
-=======
       initialHeightPercentage: initialHeight,
       minTop: clampTop ? initialHeight : 0.0,
       isPersistent: !isLocalHistoryEntry,
@@ -1363,7 +1319,6 @@
             _bottomSheetScrollController.top /
                 (screenHeight * _kBottomSheetDominatesPercentage);
         _bodyScrimColor = Colors.black.withOpacity(
->>>>>>> da2c0130
           math.max(
             _kMinBottomSheetScrimOpacity,
             _kMaxBottomSheetScrimOpacity - floatingActionButtonVisibilityValue,
@@ -1473,17 +1428,10 @@
   ///  * [showModalBottomSheet], which can be used to display a modal bottom
   ///    sheet.
   ///  * [Scaffold.of], for information about how to obtain the [ScaffoldState].
-<<<<<<< HEAD
   ///  * <https://material.io/design/components/sheets-bottom.html#standard-bottom-sheet>
   StandardBottomSheetController<T> showBottomSheet<T>(
       WidgetBuilder builder, {
-      double initialTop,
-=======
-  ///  * <https://material.google.com/components/bottom-sheets.html#bottom-sheets-persistent-bottom-sheets>
-  StandardBottomSheetController<T> showBottomSheet<T>(
-      WidgetBuilder builder, {
       double initialHeightPercentage = 0.5,
->>>>>>> da2c0130
       bool clampTop = false,
   }) {
     assert(() {
@@ -1496,17 +1444,11 @@
       }
       return true;
     }());
-<<<<<<< HEAD
-    _closeCurrentBottomSheet();
-    setState(() {
-      _currentBottomSheet = _buildBottomSheet<T>(builder, true, initialTop: initialTop, clampTop: clampTop);
-=======
     assert(debugCheckHasMediaQuery(context));
 
     _closeCurrentBottomSheet();
     setState(() {
       _currentBottomSheet = _buildBottomSheet<T>(builder, true, initialHeight: initialHeightPercentage, clampTop: clampTop);
->>>>>>> da2c0130
     });
     return _currentBottomSheet;
   }
@@ -1603,11 +1545,6 @@
       duration: kFloatingActionButtonSegue,
       vsync: this,
     );
-<<<<<<< HEAD
-
-    _maybeBuildPersistentBottomSheet();
-=======
->>>>>>> da2c0130
   }
 
   @override
@@ -2003,11 +1940,7 @@
 }
 
 class _StandardBottomSheetState extends State<_StandardBottomSheet> {
-<<<<<<< HEAD
   Future<void> close() {
-=======
-  Future<Null> close() {
->>>>>>> da2c0130
     return widget.scrollController.dismiss();
   }
 
