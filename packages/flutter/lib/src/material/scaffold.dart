// Copyright 2015 The Chromium Authors. All rights reserved.
// Use of this source code is governed by a BSD-style license that can be
// found in the LICENSE file.

import 'dart:async';
import 'dart:collection';
import 'dart:math' as math;

import 'package:flutter/foundation.dart';
import 'package:flutter/rendering.dart';
import 'package:flutter/scheduler.dart';
import 'package:flutter/widgets.dart';
import 'package:flutter/gestures.dart' show DragStartBehavior;

import 'app_bar.dart';
import 'bottom_sheet.dart';
import 'button_bar.dart';
import 'button_theme.dart';
import 'divider.dart';
import 'drawer.dart';
import 'flexible_space_bar.dart';
import 'floating_action_button.dart';
import 'floating_action_button_location.dart';
import 'material.dart';
import 'snack_bar.dart';
import 'theme.dart';
import 'theme_data.dart';

// Examples can assume:
// TabController tabController;
// void setState(VoidCallback fn) { }
// String appBarTitle;
// int tabCount;
// TickerProvider tickerProvider;

const FloatingActionButtonLocation _kDefaultFloatingActionButtonLocation = FloatingActionButtonLocation.endFloat;
const FloatingActionButtonAnimator _kDefaultFloatingActionButtonAnimator = FloatingActionButtonAnimator.scaling;

enum _ScaffoldSlot {
  body,
  appBar,
  bottomSheet,
  snackBar,
  persistentFooter,
  bottomNavigationBar,
  floatingActionButton,
  drawer,
  endDrawer,
  statusBar,
}

/// The geometry of the [Scaffold] after all its contents have been laid out
/// except the [FloatingActionButton].
///
/// The [Scaffold] passes this pre-layout geometry to its
/// [FloatingActionButtonLocation], which produces an [Offset] that the
/// [Scaffold] uses to position the [FloatingActionButton].
///
/// For a description of the [Scaffold]'s geometry after it has
/// finished laying out, see the [ScaffoldGeometry].
@immutable
class ScaffoldPrelayoutGeometry {
  /// Abstract const constructor. This constructor enables subclasses to provide
  /// const constructors so that they can be used in const expressions.
  const ScaffoldPrelayoutGeometry({
    @required this.bottomSheetSize,
    @required this.contentBottom,
    @required this.contentTop,
    @required this.floatingActionButtonSize,
    @required this.minInsets,
    @required this.scaffoldSize,
    @required this.snackBarSize,
    @required this.textDirection,
  });

  /// The [Size] of [Scaffold.floatingActionButton].
  ///
  /// If [Scaffold.floatingActionButton] is null, this will be [Size.zero].
  final Size floatingActionButtonSize;

  /// The [Size] of the [Scaffold]'s [BottomSheet].
  ///
  /// If the [Scaffold] is not currently showing a [BottomSheet],
  /// this will be [Size.zero].
  final Size bottomSheetSize;

  /// The vertical distance from the Scaffold's origin to the bottom of
  /// [Scaffold.body].
  ///
  /// This is useful in a [FloatingActionButtonLocation] designed to
  /// place the [FloatingActionButton] at the bottom of the screen, while
  /// keeping it above the [BottomSheet], the [Scaffold.bottomNavigationBar],
  /// or the keyboard.
  ///
  /// The [Scaffold.body] is laid out with respect to [minInsets] already. This
  /// means that a [FloatingActionButtonLocation] does not need to factor in
  /// [minInsets.bottom] when aligning a [FloatingActionButton] to
  /// [contentBottom].
  final double contentBottom;

  /// The vertical distance from the [Scaffold]'s origin to the top of
  /// [Scaffold.body].
  ///
  /// This is useful in a [FloatingActionButtonLocation] designed to
  /// place the [FloatingActionButton] at the top of the screen, while
  /// keeping it below the [Scaffold.appBar].
  ///
  /// The [Scaffold.body] is laid out with respect to [minInsets] already. This
  /// means that a [FloatingActionButtonLocation] does not need to factor in
  /// [minInsets.top] when aligning a [FloatingActionButton] to [contentTop].
  final double contentTop;

  /// The minimum padding to inset the [FloatingActionButton] by for it
  /// to remain visible.
  ///
  /// This value is the result of calling [MediaQuery.padding] in the
  /// [Scaffold]'s [BuildContext],
  /// and is useful for insetting the [FloatingActionButton] to avoid features like
  /// the system status bar or the keyboard.
  ///
  /// If [Scaffold.resizeToAvoidBottomInset] is set to false, [minInsets.bottom]
  /// will be 0.0.
  final EdgeInsets minInsets;

  /// The [Size] of the whole [Scaffold].
  ///
  /// If the [Size] of the [Scaffold]'s contents is modified by values such as
  /// [Scaffold.resizeToAvoidBottomInset] or the keyboard opening, then the
  /// [scaffoldSize] will not reflect those changes.
  ///
  /// This means that [FloatingActionButtonLocation]s designed to reposition
  /// the [FloatingActionButton] based on events such as the keyboard popping
  /// up should use [minInsets] to make sure that the [FloatingActionButton] is
  /// inset by enough to remain visible.
  ///
  /// See [minInsets] and [MediaQuery.padding] for more information on the appropriate
  /// insets to apply.
  final Size scaffoldSize;

  /// The [Size] of the [Scaffold]'s [SnackBar].
  ///
  /// If the [Scaffold] is not showing a [SnackBar], this will be [Size.zero].
  final Size snackBarSize;

  /// The [TextDirection] of the [Scaffold]'s [BuildContext].
  final TextDirection textDirection;
}

/// A snapshot of a transition between two [FloatingActionButtonLocation]s.
///
/// [ScaffoldState] uses this to seamlessly change transition animations
/// when a running [FloatingActionButtonLocation] transition is interrupted by a new transition.
@immutable
class _TransitionSnapshotFabLocation extends FloatingActionButtonLocation {

  const _TransitionSnapshotFabLocation(this.begin, this.end, this.animator, this.progress);

  final FloatingActionButtonLocation begin;
  final FloatingActionButtonLocation end;
  final FloatingActionButtonAnimator animator;
  final double progress;

  @override
  Offset getOffset(ScaffoldPrelayoutGeometry scaffoldGeometry) {
    return animator.getOffset(
      begin: begin.getOffset(scaffoldGeometry),
      end: end.getOffset(scaffoldGeometry),
      progress: progress,
    );
  }

  @override
  String toString() {
    return '$runtimeType(begin: $begin, end: $end, progress: $progress)';
  }
}

/// Geometry information for [Scaffold] components after layout is finished.
///
/// To get a [ValueNotifier] for the scaffold geometry of a given
/// [BuildContext], use [Scaffold.geometryOf].
///
/// The ScaffoldGeometry is only available during the paint phase, because
/// its value is computed during the animation and layout phases prior to painting.
///
/// For an example of using the [ScaffoldGeometry], see the [BottomAppBar],
/// which uses the [ScaffoldGeometry] to paint a notch around the
/// [FloatingActionButton].
///
/// For information about the [Scaffold]'s geometry that is used while laying
/// out the [FloatingActionButton], see [ScaffoldPrelayoutGeometry].
@immutable
class ScaffoldGeometry {
  /// Create an object that describes the geometry of a [Scaffold].
  const ScaffoldGeometry({
    this.bottomNavigationBarTop,
    this.floatingActionButtonArea,
  });

  /// The distance from the [Scaffold]'s top edge to the top edge of the
  /// rectangle in which the [Scaffold.bottomNavigationBar] bar is laid out.
  ///
  /// Null if [Scaffold.bottomNavigationBar] is null.
  final double bottomNavigationBarTop;

  /// The [Scaffold.floatingActionButton]'s bounding rectangle.
  ///
  /// This is null when there is no floating action button showing.
  final Rect floatingActionButtonArea;

  ScaffoldGeometry _scaleFloatingActionButton(double scaleFactor) {
    if (scaleFactor == 1.0)
      return this;

    if (scaleFactor == 0.0) {
      return ScaffoldGeometry(
        bottomNavigationBarTop: bottomNavigationBarTop,
      );
    }

    final Rect scaledButton = Rect.lerp(
      floatingActionButtonArea.center & Size.zero,
      floatingActionButtonArea,
      scaleFactor,
    );
    return copyWith(floatingActionButtonArea: scaledButton);
  }

  /// Creates a copy of this [ScaffoldGeometry] but with the given fields replaced with
  /// the new values.
  ScaffoldGeometry copyWith({
    double bottomNavigationBarTop,
    Rect floatingActionButtonArea,
  }) {
    return ScaffoldGeometry(
      bottomNavigationBarTop: bottomNavigationBarTop ?? this.bottomNavigationBarTop,
      floatingActionButtonArea: floatingActionButtonArea ?? this.floatingActionButtonArea,
    );
  }
}

class _ScaffoldGeometryNotifier extends ChangeNotifier implements ValueListenable<ScaffoldGeometry> {
  _ScaffoldGeometryNotifier(this.geometry, this.context)
    : assert (context != null);

  final BuildContext context;
  double floatingActionButtonScale;
  ScaffoldGeometry geometry;

  @override
  ScaffoldGeometry get value {
    assert(() {
      final RenderObject renderObject = context.findRenderObject();
      if (renderObject == null || !renderObject.owner.debugDoingPaint)
        throw FlutterError(
            'Scaffold.geometryOf() must only be accessed during the paint phase.\n'
            'The ScaffoldGeometry is only available during the paint phase, because\n'
            'its value is computed during the animation and layout phases prior to painting.'
        );
      return true;
    }());
    return geometry._scaleFloatingActionButton(floatingActionButtonScale);
  }

  void _updateWith({
    double bottomNavigationBarTop,
    Rect floatingActionButtonArea,
    double floatingActionButtonScale,
  }) {
    this.floatingActionButtonScale = floatingActionButtonScale ?? this.floatingActionButtonScale;
    geometry = geometry.copyWith(
      bottomNavigationBarTop: bottomNavigationBarTop,
      floatingActionButtonArea: floatingActionButtonArea,
    );
    notifyListeners();
  }
}

// Used to communicate the height of the Scaffold's bottomNavigationBar and
// persistentFooterButtons to the LayoutBuilder which builds the Scaffold's body.
//
// Scaffold expects a _BodyBoxConstraints to be passed to the _BodyBuilder
// widget's LayoutBuilder, see _ScaffoldLayout.performLayout(). The BoxConstraints
// methods that construct new BoxConstraints objects, like copyWith() have not
// been overridden here because we expect the _BodyBoxConstraintsObject to be
// passed along unmodified to the LayoutBuilder. If that changes in the future
// then _BodyBuilder will assert.
class _BodyBoxConstraints extends BoxConstraints {
  const _BodyBoxConstraints({
    double minWidth = 0.0,
    double maxWidth = double.infinity,
    double minHeight = 0.0,
    double maxHeight = double.infinity,
    @required this.bottomWidgetsHeight,
  }) : assert(bottomWidgetsHeight != null),
       assert(bottomWidgetsHeight >= 0),
       super(minWidth: minWidth, maxWidth: maxWidth, minHeight: minHeight, maxHeight: maxHeight);

  final double bottomWidgetsHeight;

  // RenderObject.layout() will only short-circuit its call to its performLayout
  // method if the new layout constraints are not == to the current constraints.
  // If the height of the bottom widgets has changed, even though the constraints'
  // min and max values have not, we still want performLayout to happen.
  @override
  bool operator ==(dynamic other) {
    if (super != other)
      return false;
    final _BodyBoxConstraints typedOther = other;
    return bottomWidgetsHeight == typedOther.bottomWidgetsHeight;
  }

  @override
  int get hashCode {
    return hashValues(super.hashCode, bottomWidgetsHeight);
  }
}

// Used when Scaffold.extendBody is true to wrap the scaffold's body in a MediaQuery
// whose padding accounts for the height of the bottomNavigationBar and/or the
// persistentFooterButtons.
//
// The bottom widgets' height is passed along via the _BodyBoxConstraints parameter.
// The constraints parameter is constructed in_ScaffoldLayout.performLayout().
class _BodyBuilder extends StatelessWidget {
  const _BodyBuilder({ Key key, this.body }) : super(key: key);

  final Widget body;

  @override
  Widget build(BuildContext context) {
    return LayoutBuilder(
      builder: (BuildContext context, BoxConstraints constraints) {
        final _BodyBoxConstraints bodyConstraints = constraints;
        final MediaQueryData metrics = MediaQuery.of(context);
        return MediaQuery(
          data: metrics.copyWith(
            padding: metrics.padding.copyWith(
              bottom: math.max(metrics.padding.bottom, bodyConstraints.bottomWidgetsHeight),
            ),
          ),
          child: body,
        );
      },
    );
  }
}

class _ScaffoldLayout extends MultiChildLayoutDelegate {
  _ScaffoldLayout({
    @required this.minInsets,
    @required this.textDirection,
    @required this.geometryNotifier,
    // for floating action button
    @required this.previousFloatingActionButtonLocation,
    @required this.currentFloatingActionButtonLocation,
    @required this.floatingActionButtonMoveAnimationProgress,
    @required this.floatingActionButtonMotionAnimator,
<<<<<<< HEAD
    // for SnackBar positioning
    @required this.shouldShowFloatingSnackBar,
  }) : assert(previousFloatingActionButtonLocation != null),
       assert(currentFloatingActionButtonLocation != null);

=======
    @required this.extendBody,
  }) : assert(minInsets != null),
       assert(textDirection != null),
       assert(geometryNotifier != null),
       assert(previousFloatingActionButtonLocation != null),
       assert(currentFloatingActionButtonLocation != null),
       assert(extendBody != null);

  final bool extendBody;
>>>>>>> e2669f87
  final EdgeInsets minInsets;
  final TextDirection textDirection;
  final _ScaffoldGeometryNotifier geometryNotifier;

  final FloatingActionButtonLocation previousFloatingActionButtonLocation;
  final FloatingActionButtonLocation currentFloatingActionButtonLocation;
  final double floatingActionButtonMoveAnimationProgress;
  final FloatingActionButtonAnimator floatingActionButtonMotionAnimator;

  final bool shouldShowFloatingSnackBar;

  @override
  void performLayout(Size size) {
    final BoxConstraints looseConstraints = BoxConstraints.loose(size);

    // This part of the layout has the same effect as putting the app bar and
    // body in a column and making the body flexible. What's different is that
    // in this case the app bar appears _after_ the body in the stacking order,
    // so the app bar's shadow is drawn on top of the body.

    final BoxConstraints fullWidthConstraints = looseConstraints.tighten(width: size.width);
    final double bottom = size.height;
    double contentTop = 0.0;
    double bottomWidgetsHeight = 0.0;

    if (hasChild(_ScaffoldSlot.appBar)) {
      contentTop = layoutChild(_ScaffoldSlot.appBar, fullWidthConstraints).height;
      positionChild(_ScaffoldSlot.appBar, Offset.zero);
    }

    double bottomNavigationBarTop;
    if (hasChild(_ScaffoldSlot.bottomNavigationBar)) {
      final double bottomNavigationBarHeight = layoutChild(_ScaffoldSlot.bottomNavigationBar, fullWidthConstraints).height;
      bottomWidgetsHeight += bottomNavigationBarHeight;
      bottomNavigationBarTop = math.max(0.0, bottom - bottomWidgetsHeight);
      positionChild(_ScaffoldSlot.bottomNavigationBar, Offset(0.0, bottomNavigationBarTop));
    }

    if (hasChild(_ScaffoldSlot.persistentFooter)) {
      final BoxConstraints footerConstraints = BoxConstraints(
        maxWidth: fullWidthConstraints.maxWidth,
        maxHeight: math.max(0.0, bottom - bottomWidgetsHeight - contentTop),
      );
      final double persistentFooterHeight = layoutChild(_ScaffoldSlot.persistentFooter, footerConstraints).height;
      bottomWidgetsHeight += persistentFooterHeight;
      positionChild(_ScaffoldSlot.persistentFooter, Offset(0.0, math.max(0.0, bottom - bottomWidgetsHeight)));
    }

    // Set the content bottom to account for the greater of the height of any
    // bottom-anchored material widgets or of the keyboard or other
    // bottom-anchored system UI.
    final double contentBottom = math.max(0.0, bottom - math.max(minInsets.bottom, bottomWidgetsHeight));

    if (hasChild(_ScaffoldSlot.body)) {
      double bodyMaxHeight = math.max(0.0, contentBottom - contentTop);

      if (extendBody) {
        bodyMaxHeight += bottomWidgetsHeight;
        assert(bodyMaxHeight <= math.max(0.0, looseConstraints.maxHeight - contentTop));
      }

      final BoxConstraints bodyConstraints = _BodyBoxConstraints(
        maxWidth: fullWidthConstraints.maxWidth,
        maxHeight: bodyMaxHeight,
        bottomWidgetsHeight: extendBody ? bottomWidgetsHeight : 0.0,
      );
      layoutChild(_ScaffoldSlot.body, bodyConstraints);
      positionChild(_ScaffoldSlot.body, Offset(0.0, contentTop));
    }

    // The BottomSheet and the SnackBar are anchored to the bottom of the parent,
    // they're as wide as the parent and are given their intrinsic height. The
    // only difference is that SnackBar appears on the top side of the
    // BottomNavigationBar while the BottomSheet is stacked on top of it.
    //
    // If all three elements are present then either the center of the FAB straddles
    // the top edge of the BottomSheet or the bottom of the FAB is
    // kFloatingActionButtonMargin above the SnackBar, whichever puts the FAB
    // the farthest above the bottom of the parent. If only the FAB is has a
    // non-zero height then it's inset from the parent's right and bottom edges
    // by kFloatingActionButtonMargin.

    Size bottomSheetSize = Size.zero;
    Size snackBarSize = Size.zero;

    // Set the size of the SnackBar early if the behaviour is fixed one so
    // the FAB can be positioned based on SnackBar availability.
    if (hasChild(_ScaffoldSlot.snackBar) && !shouldShowFloatingSnackBar) {
      snackBarSize = layoutChild(_ScaffoldSlot.snackBar, fullWidthConstraints);
    }

    if (hasChild(_ScaffoldSlot.bottomSheet)) {
      final BoxConstraints bottomSheetConstraints = BoxConstraints(
        maxWidth: fullWidthConstraints.maxWidth,
        maxHeight: math.max(0.0, contentBottom - contentTop),
      );
      bottomSheetSize = layoutChild(_ScaffoldSlot.bottomSheet, bottomSheetConstraints);
      positionChild(_ScaffoldSlot.bottomSheet, Offset((size.width - bottomSheetSize.width) / 2.0, contentBottom - bottomSheetSize.height));
    }

    Rect floatingActionButtonRect;
    if (hasChild(_ScaffoldSlot.floatingActionButton)) {
      final Size fabSize = layoutChild(_ScaffoldSlot.floatingActionButton, looseConstraints);

      // To account for the FAB position being changed, we'll animate between
      // the old and new positions.
      final ScaffoldPrelayoutGeometry currentGeometry = ScaffoldPrelayoutGeometry(
        bottomSheetSize: bottomSheetSize,
        contentBottom: contentBottom,
        contentTop: contentTop,
        floatingActionButtonSize: fabSize,
        minInsets: minInsets,
        scaffoldSize: size,
        snackBarSize: snackBarSize,
        textDirection: textDirection,
      );
      final Offset currentFabOffset = currentFloatingActionButtonLocation.getOffset(currentGeometry);
      final Offset previousFabOffset = previousFloatingActionButtonLocation.getOffset(currentGeometry);
      final Offset fabOffset = floatingActionButtonMotionAnimator.getOffset(
        begin: previousFabOffset,
        end: currentFabOffset,
        progress: floatingActionButtonMoveAnimationProgress,
      );
      positionChild(_ScaffoldSlot.floatingActionButton, fabOffset);
      floatingActionButtonRect = fabOffset & fabSize;
    }

    if (hasChild(_ScaffoldSlot.snackBar)) {
      if (snackBarSize == Size.zero) {
        snackBarSize = layoutChild(_ScaffoldSlot.snackBar, fullWidthConstraints);
      }
      final double snackBarYOffsetBase =
      floatingActionButtonRect != null && shouldShowFloatingSnackBar
          ? floatingActionButtonRect.top
          : contentBottom;
      positionChild(_ScaffoldSlot.snackBar,
          Offset(0.0, snackBarYOffsetBase - snackBarSize.height));
    }

    if (hasChild(_ScaffoldSlot.statusBar)) {
      layoutChild(_ScaffoldSlot.statusBar, fullWidthConstraints.tighten(height: minInsets.top));
      positionChild(_ScaffoldSlot.statusBar, Offset.zero);
    }

    if (hasChild(_ScaffoldSlot.drawer)) {
      layoutChild(_ScaffoldSlot.drawer, BoxConstraints.tight(size));
      positionChild(_ScaffoldSlot.drawer, Offset.zero);
    }

    if (hasChild(_ScaffoldSlot.endDrawer)) {
      layoutChild(_ScaffoldSlot.endDrawer, BoxConstraints.tight(size));
      positionChild(_ScaffoldSlot.endDrawer, Offset.zero);
    }

    geometryNotifier._updateWith(
      bottomNavigationBarTop: bottomNavigationBarTop,
      floatingActionButtonArea: floatingActionButtonRect,
    );
  }

  @override
  bool shouldRelayout(_ScaffoldLayout oldDelegate) {
    return oldDelegate.minInsets != minInsets
        || oldDelegate.textDirection != textDirection
        || oldDelegate.floatingActionButtonMoveAnimationProgress != floatingActionButtonMoveAnimationProgress
        || oldDelegate.previousFloatingActionButtonLocation != previousFloatingActionButtonLocation
        || oldDelegate.currentFloatingActionButtonLocation != currentFloatingActionButtonLocation;
  }
}

/// Handler for scale and rotation animations in the [FloatingActionButton].
///
/// Currently, there are two types of [FloatingActionButton] animations:
///
/// * Entrance/Exit animations, which this widget triggers
///   when the [FloatingActionButton] is added, updated, or removed.
/// * Motion animations, which are triggered by the [Scaffold]
///   when its [FloatingActionButtonLocation] is updated.
class _FloatingActionButtonTransition extends StatefulWidget {
  const _FloatingActionButtonTransition({
    Key key,
    @required this.child,
    @required this.fabMoveAnimation,
    @required this.fabMotionAnimator,
    @required this.geometryNotifier,
  }) : assert(fabMoveAnimation != null),
       assert(fabMotionAnimator != null),
       super(key: key);

  final Widget child;
  final Animation<double> fabMoveAnimation;
  final FloatingActionButtonAnimator fabMotionAnimator;
  final _ScaffoldGeometryNotifier geometryNotifier;

  @override
  _FloatingActionButtonTransitionState createState() => _FloatingActionButtonTransitionState();
}

class _FloatingActionButtonTransitionState extends State<_FloatingActionButtonTransition> with TickerProviderStateMixin {
  // The animations applied to the Floating Action Button when it is entering or exiting.
  // Controls the previous widget.child as it exits
  AnimationController _previousController;
  Animation<double> _previousScaleAnimation;
  Animation<double> _previousRotationAnimation;
  // Controls the current child widget.child as it exits
  AnimationController _currentController;
  // The animations to run, considering the widget's fabMoveAnimation and the current/previous entrance/exit animations.
  Animation<double> _currentScaleAnimation;
  Animation<double> _extendedCurrentScaleAnimation;
  Animation<double> _currentRotationAnimation;
  Widget _previousChild;

  @override
  void initState() {
    super.initState();

    _previousController = AnimationController(
      duration: kFloatingActionButtonSegue,
      vsync: this,
    )..addStatusListener(_handlePreviousAnimationStatusChanged);

    _currentController = AnimationController(
      duration: kFloatingActionButtonSegue,
      vsync: this,
    );

    _updateAnimations();

    if (widget.child != null) {
      // If we start out with a child, have the child appear fully visible instead
      // of animating in.
      _currentController.value = 1.0;
    } else {
      // If we start without a child we update the geometry object with a
      // floating action button scale of 0, as it is not showing on the screen.
      _updateGeometryScale(0.0);
    }
  }

  @override
  void dispose() {
    _previousController.dispose();
    _currentController.dispose();
    super.dispose();
  }

  @override
  void didUpdateWidget(_FloatingActionButtonTransition oldWidget) {
    super.didUpdateWidget(oldWidget);
    final bool oldChildIsNull = oldWidget.child == null;
    final bool newChildIsNull = widget.child == null;
    if (oldChildIsNull == newChildIsNull && oldWidget.child?.key == widget.child?.key)
      return;
    if (oldWidget.fabMotionAnimator != widget.fabMotionAnimator || oldWidget.fabMoveAnimation != widget.fabMoveAnimation) {
      // Get the right scale and rotation animations to use for this widget.
      _updateAnimations();
    }
    if (_previousController.status == AnimationStatus.dismissed) {
      final double currentValue = _currentController.value;
      if (currentValue == 0.0 || oldWidget.child == null) {
        // The current child hasn't started its entrance animation yet. We can
        // just skip directly to the new child's entrance.
        _previousChild = null;
        if (widget.child != null)
          _currentController.forward();
      } else {
        // Otherwise, we need to copy the state from the current controller to
        // the previous controller and run an exit animation for the previous
        // widget before running the entrance animation for the new child.
        _previousChild = oldWidget.child;
        _previousController
          ..value = currentValue
          ..reverse();
        _currentController.value = 0.0;
      }
    }
  }

  static final Animatable<double> _entranceTurnTween = Tween<double>(
    begin: 1.0 - kFloatingActionButtonTurnInterval,
    end: 1.0,
  ).chain(CurveTween(curve: Curves.easeIn));

  void _updateAnimations() {
    // Get the animations for exit and entrance.
    final CurvedAnimation previousExitScaleAnimation = CurvedAnimation(
      parent: _previousController,
      curve: Curves.easeIn,
    );
    final Animation<double> previousExitRotationAnimation = Tween<double>(begin: 1.0, end: 1.0).animate(
      CurvedAnimation(
        parent: _previousController,
        curve: Curves.easeIn,
      ),
    );

    final CurvedAnimation currentEntranceScaleAnimation = CurvedAnimation(
      parent: _currentController,
      curve: Curves.easeIn,
    );
    final Animation<double> currentEntranceRotationAnimation = _currentController.drive(_entranceTurnTween);

    // Get the animations for when the FAB is moving.
    final Animation<double> moveScaleAnimation = widget.fabMotionAnimator.getScaleAnimation(parent: widget.fabMoveAnimation);
    final Animation<double> moveRotationAnimation = widget.fabMotionAnimator.getRotationAnimation(parent: widget.fabMoveAnimation);

    // Aggregate the animations.
    _previousScaleAnimation = AnimationMin<double>(moveScaleAnimation, previousExitScaleAnimation);
    _currentScaleAnimation = AnimationMin<double>(moveScaleAnimation, currentEntranceScaleAnimation);
    _extendedCurrentScaleAnimation = _currentScaleAnimation.drive(CurveTween(curve: const Interval(0.0, 0.1)));

    _previousRotationAnimation = TrainHoppingAnimation(previousExitRotationAnimation, moveRotationAnimation);
    _currentRotationAnimation = TrainHoppingAnimation(currentEntranceRotationAnimation, moveRotationAnimation);

    _currentScaleAnimation.addListener(_onProgressChanged);
    _previousScaleAnimation.addListener(_onProgressChanged);
  }

  void _handlePreviousAnimationStatusChanged(AnimationStatus status) {
    setState(() {
      if (status == AnimationStatus.dismissed) {
        assert(_currentController.status == AnimationStatus.dismissed);
        if (widget.child != null)
          _currentController.forward();
      }
    });
  }

  bool _isExtendedFloatingActionButton(Widget widget) {
    if (widget is! FloatingActionButton)
      return false;
    final FloatingActionButton fab = widget;
    return fab.isExtended;
  }

  @override
  Widget build(BuildContext context) {
    final List<Widget> children = <Widget>[];

    if (_previousController.status != AnimationStatus.dismissed) {
      if (_isExtendedFloatingActionButton(_previousChild)) {
        children.add(FadeTransition(
          opacity: _previousScaleAnimation,
          child: _previousChild,
        ));
      } else {
        children.add(ScaleTransition(
          scale: _previousScaleAnimation,
          child: RotationTransition(
            turns: _previousRotationAnimation,
            child: _previousChild,
          ),
        ));
      }
    }

    if (_isExtendedFloatingActionButton(widget.child)) {
      children.add(ScaleTransition(
        scale: _extendedCurrentScaleAnimation,
        child: FadeTransition(
          opacity: _currentScaleAnimation,
          child: widget.child,
        ),
      ));
    } else {
      children.add(ScaleTransition(
        scale: _currentScaleAnimation,
        child: RotationTransition(
          turns: _currentRotationAnimation,
          child: widget.child,
        ),
      ));
    }

    return Stack(
      alignment: Alignment.centerRight,
      children: children,
    );
  }

  void _onProgressChanged() {
    _updateGeometryScale(math.max(_previousScaleAnimation.value, _currentScaleAnimation.value));
  }

  void _updateGeometryScale(double scale) {
    widget.geometryNotifier._updateWith(
      floatingActionButtonScale: scale,
    );
  }
}

/// Implements the basic material design visual layout structure.
///
/// This class provides APIs for showing drawers, snack bars, and bottom sheets.
///
/// To display a snackbar or a persistent bottom sheet, obtain the
/// [ScaffoldState] for the current [BuildContext] via [Scaffold.of] and use the
/// [ScaffoldState.showSnackBar] and [ScaffoldState.showBottomSheet] functions.
///
/// {@tool snippet --template=stateful_widget_material}
/// This example shows a [Scaffold] with an [AppBar], a [BottomAppBar] and a
/// [FloatingActionButton]. The [body] is a [Text] placed in a [Center] in order
/// to center the text within the [Scaffold] and the [FloatingActionButton] is
/// centered and docked within the [BottomAppBar] using
/// [FloatingActionButtonLocation.centerDocked]. The [FloatingActionButton] is
/// connected to a callback that increments a counter.
///
/// ```dart
/// int _count = 0;
///
/// Widget build(BuildContext context) {
///   return Scaffold(
///     appBar: AppBar(
///       title: Text('Sample Code'),
///     ),
///     body: Center(
///       child: Text('You have pressed the button $_count times.'),
///     ),
///     bottomNavigationBar: BottomAppBar(
///       child: Container(height: 50.0,),
///     ),
///     floatingActionButton: FloatingActionButton(
///       onPressed: () => setState(() {
///         _count++;
///       }),
///       tooltip: 'Increment Counter',
///       child: Icon(Icons.add),
///     ),
///     floatingActionButtonLocation: FloatingActionButtonLocation.centerDocked,
///   );
/// }
/// ```
/// {@end-tool}
///
/// ## Scaffold layout, the keyboard, and display "notches"
///
/// The scaffold will expand to fill the available space. That usually
/// means that it will occupy its entire window or device screen. When
/// the device's keyboard appears the Scaffold's ancestor [MediaQuery]
/// widget's [MediaQueryData.viewInsets] changes and the Scaffold will
/// be rebuilt. By default the scaffold's [body] is resized to make
/// room for the keyboard. To prevent the resize set
/// [resizeToAvoidBottomInset] to false. In either case the focused
/// widget will be scrolled into view if it's within a scrollable
/// container.
///
/// The [MediaQueryData.padding] value defines areas that might
/// not be completely visible, like the display "notch" on the iPhone
/// X. The scaffold's [body] is not inset by this padding value
/// although an [appBar] or [bottomNavigationBar] will typically
/// cause the body to avoid the padding. The [SafeArea]
/// widget can be used within the scaffold's body to avoid areas
/// like display notches.
///
/// ## Troubleshooting
///
/// ### Nested Scaffolds
///
/// The Scaffold was designed to be the single top level container for
/// a [MaterialApp] and it's typically not necessary to nest
/// scaffolds. For example in a tabbed UI, where the
/// [bottomNavigationBar] is a [TabBar] and the body is a
/// [TabBarView], you might be tempted to make each tab bar view a
/// scaffold with a differently titled AppBar. It would be better to add a
/// listener to the [TabController] that updates the AppBar.
///
/// {@tool sample}
/// Add a listener to the app's tab controller so that the [AppBar] title of the
/// app's one and only scaffold is reset each time a new tab is selected.
///
/// ```dart
/// TabController(vsync: tickerProvider, length: tabCount)..addListener(() {
///   if (!tabController.indexIsChanging) {
///     setState(() {
///       // Rebuild the enclosing scaffold with a new AppBar title
///       appBarTitle = 'Tab ${tabController.index}';
///     });
///   }
/// })
/// ```
/// {@end-tool}
///
/// Although there are some use cases, like a presentation app that
/// shows embedded flutter content, where nested scaffolds are
/// appropriate, it's best to avoid nesting scaffolds.
///
/// See also:
///
///  * [AppBar], which is a horizontal bar typically shown at the top of an app
///    using the [appBar] property.
///  * [BottomAppBar], which is a horizontal bar typically shown at the bottom
///    of an app using the [bottomNavigationBar] property.
///  * [FloatingActionButton], which is a circular button typically shown in the
///    bottom right corner of the app using the [floatingActionButton] property.
///  * [Drawer], which is a vertical panel that is typically displayed to the
///    left of the body (and often hidden on phones) using the [drawer]
///    property.
///  * [BottomNavigationBar], which is a horizontal array of buttons typically
///    shown along the bottom of the app using the [bottomNavigationBar]
///    property.
///  * [SnackBar], which is a temporary notification typically shown near the
///    bottom of the app using the [ScaffoldState.showSnackBar] method.
///  * [BottomSheet], which is an overlay typically shown near the bottom of the
///    app. A bottom sheet can either be persistent, in which case it is shown
///    using the [ScaffoldState.showBottomSheet] method, or modal, in which case
///    it is shown using the [showModalBottomSheet] function.
///  * [ScaffoldState], which is the state associated with this widget.
///  * <https://material.io/design/layout/responsive-layout-grid.html>
class Scaffold extends StatefulWidget {
  /// Creates a visual scaffold for material design widgets.
  const Scaffold({
    Key key,
    this.appBar,
    this.body,
    this.floatingActionButton,
    this.floatingActionButtonLocation,
    this.floatingActionButtonAnimator,
    this.persistentFooterButtons,
    this.drawer,
    this.endDrawer,
    this.bottomNavigationBar,
    this.bottomSheet,
    this.backgroundColor,
    this.resizeToAvoidBottomPadding,
    this.resizeToAvoidBottomInset,
    this.primary = true,
    this.drawerDragStartBehavior = DragStartBehavior.start,
    this.extendBody = false,
  }) : assert(primary != null),
       assert(extendBody != null),
       assert(drawerDragStartBehavior != null),
       super(key: key);

  /// If true, and [bottomNavigationBar] or [persistentFooterButtons]
  /// is specified, then the [body] extends to the bottom of the Scaffold,
  /// instead of only extending to the top of the [bottomNavigationBar]
  /// or the [persistentFooterButtons].
  ///
  /// If true, a [MediaQuery] widget whose bottom padding matches the
  /// the height of the [bottomNavigationBar] will be added above the
  /// scaffold's [body].
  ///
  /// This property is often useful when the [bottomNavigationBar] has
  /// a non-rectangular shape, like [CircularNotchedRectangle], which
  /// adds a [FloatingActionButton] sized notch to the top edge of the bar.
  /// In this case specifying `extendBody: true` ensures that that scaffold's
  /// body will be visible through the bottom navigation bar's notch.
  final bool extendBody;

  /// An app bar to display at the top of the scaffold.
  final PreferredSizeWidget appBar;

  /// The primary content of the scaffold.
  ///
  /// Displayed below the [appBar], above the bottom of the ambient
  /// [MediaQuery]'s [MediaQueryData.viewInsets], and behind the
  /// [floatingActionButton] and [drawer]. If [resizeToAvoidBottomInset] is
  /// false then the body is not resized when the onscreen keyboard appears,
  /// i.e. it is not inset by `viewInsets.bottom`.
  ///
  /// The widget in the body of the scaffold is positioned at the top-left of
  /// the available space between the app bar and the bottom of the scaffold. To
  /// center this widget instead, consider putting it in a [Center] widget and
  /// having that be the body. To expand this widget instead, consider
  /// putting it in a [SizedBox.expand].
  ///
  /// If you have a column of widgets that should normally fit on the screen,
  /// but may overflow and would in such cases need to scroll, consider using a
  /// [ListView] as the body of the scaffold. This is also a good choice for
  /// the case where your body is a scrollable list.
  final Widget body;

  /// A button displayed floating above [body], in the bottom right corner.
  ///
  /// Typically a [FloatingActionButton].
  final Widget floatingActionButton;

  /// Responsible for determining where the [floatingActionButton] should go.
  ///
  /// If null, the [ScaffoldState] will use the default location, [FloatingActionButtonLocation.endFloat].
  final FloatingActionButtonLocation floatingActionButtonLocation;

  /// Animator to move the [floatingActionButton] to a new [floatingActionButtonLocation].
  ///
  /// If null, the [ScaffoldState] will use the default animator, [FloatingActionButtonAnimator.scaling].
  final FloatingActionButtonAnimator floatingActionButtonAnimator;

  /// A set of buttons that are displayed at the bottom of the scaffold.
  ///
  /// Typically this is a list of [FlatButton] widgets. These buttons are
  /// persistently visible, even if the [body] of the scaffold scrolls.
  ///
  /// These widgets will be wrapped in a [ButtonBar].
  ///
  /// The [persistentFooterButtons] are rendered above the
  /// [bottomNavigationBar] but below the [body].
  final List<Widget> persistentFooterButtons;

  /// A panel displayed to the side of the [body], often hidden on mobile
  /// devices. Swipes in from either left-to-right ([TextDirection.ltr]) or
  /// right-to-left ([TextDirection.rtl])
  ///
  /// In the uncommon case that you wish to open the drawer manually, use the
  /// [ScaffoldState.openDrawer] function.
  ///
  /// Typically a [Drawer].
  final Widget drawer;

  /// A panel displayed to the side of the [body], often hidden on mobile
  /// devices. Swipes in from right-to-left ([TextDirection.ltr]) or
  /// left-to-right ([TextDirection.rtl])
  ///
  /// In the uncommon case that you wish to open the drawer manually, use the
  /// [ScaffoldState.openEndDrawer] function.
  ///
  /// Typically a [Drawer].
  final Widget endDrawer;

  /// The color of the [Material] widget that underlies the entire Scaffold.
  ///
  /// The theme's [ThemeData.scaffoldBackgroundColor] by default.
  final Color backgroundColor;

  /// A bottom navigation bar to display at the bottom of the scaffold.
  ///
  /// Snack bars slide from underneath the bottom navigation bar while bottom
  /// sheets are stacked on top.
  ///
  /// The [bottomNavigationBar] is rendered below the [persistentFooterButtons]
  /// and the [body].
  final Widget bottomNavigationBar;

  /// The persistent bottom sheet to display.
  ///
  /// A persistent bottom sheet shows information that supplements the primary
  /// content of the app. A persistent bottom sheet remains visible even when
  /// the user interacts with other parts of the app.
  ///
  /// A closely related widget is a modal bottom sheet, which is an alternative
  /// to a menu or a dialog and prevents the user from interacting with the rest
  /// of the app. Modal bottom sheets can be created and displayed with the
  /// [showModalBottomSheet] function.
  ///
  /// Unlike the persistent bottom sheet displayed by [showBottomSheet]
  /// this bottom sheet is not a [LocalHistoryEntry] and cannot be dismissed
  /// with the scaffold appbar's back button.
  ///
  /// If a persistent bottom sheet created with [showBottomSheet] is already
  /// visible, it must be closed before building the Scaffold with a new
  /// [bottomSheet].
  ///
  /// The value of [bottomSheet] can be any widget at all. It's unlikely to
  /// actually be a [BottomSheet], which is used by the implementations of
  /// [showBottomSheet] and [showModalBottomSheet]. Typically it's a widget
  /// that includes [Material].
  ///
  /// See also:
  ///
  ///  * [showBottomSheet], which displays a bottom sheet as a route that can
  ///    be dismissed with the scaffold's back button.
  ///  * [showModalBottomSheet], which displays a modal bottom sheet.
  final Widget bottomSheet;

  /// This flag is deprecated, please use [resizeToAvoidBottomInset]
  /// instead.
  ///
  /// Originally the name referred [MediaQueryData.padding]. Now it refers
  /// [MediaQueryData.viewInsets], so using [resizeToAvoidBottomInset]
  /// should be clearer to readers.
  @Deprecated('Use resizeToAvoidBottomInset to specify if the body should resize when the keyboard appears')
  final bool resizeToAvoidBottomPadding;

  /// If true the [body] and the scaffold's floating widgets should size
  /// themselves to avoid the onscreen keyboard whose height is defined by the
  /// ambient [MediaQuery]'s [MediaQueryData.viewInsets] `bottom` property.
  ///
  /// For example, if there is an onscreen keyboard displayed above the
  /// scaffold, the body can be resized to avoid overlapping the keyboard, which
  /// prevents widgets inside the body from being obscured by the keyboard.
  ///
  /// Defaults to true.
  final bool resizeToAvoidBottomInset;

  /// Whether this scaffold is being displayed at the top of the screen.
  ///
  /// If true then the height of the [appBar] will be extended by the height
  /// of the screen's status bar, i.e. the top padding for [MediaQuery].
  ///
  /// The default value of this property, like the default value of
  /// [AppBar.primary], is true.
  final bool primary;

  /// {@macro flutter.material.drawer.dragStartBehavior}
  final DragStartBehavior drawerDragStartBehavior;

  /// The state from the closest instance of this class that encloses the given context.
  ///
  /// {@tool snippet --template=freeform}
  /// Typical usage of the [Scaffold.of] function is to call it from within the
  /// `build` method of a child of a [Scaffold].
  ///
  /// ```dart imports
  /// import 'package:flutter/material.dart';
  /// ```
  ///
  /// ```dart main
  /// void main() => runApp(MyApp());
  /// ```
  ///
  /// ```dart preamble
  /// class MyApp extends StatelessWidget {
  ///   // This widget is the root of your application.
  ///   @override
  ///   Widget build(BuildContext context) {
  ///     return MaterialApp(
  ///       title: 'Flutter Code Sample for Scaffold.of.',
  ///       theme: ThemeData(
  ///         primarySwatch: Colors.blue,
  ///       ),
  ///       home: Scaffold(
  ///         body: MyScaffoldBody(),
  ///         appBar: AppBar(title: Text('Scaffold.of Example')),
  ///       ),
  ///       color: Colors.white,
  ///     );
  ///   }
  /// }
  /// ```
  ///
  /// ```dart
  /// class MyScaffoldBody extends StatelessWidget {
  ///   @override
  ///   Widget build(BuildContext context) {
  ///     return Center(
  ///       child: RaisedButton(
  ///         child: Text('SHOW A SNACKBAR'),
  ///         onPressed: () {
  ///           Scaffold.of(context).showSnackBar(
  ///             SnackBar(
  ///               content: Text('Have a snack!'),
  ///             ),
  ///           );
  ///         },
  ///       ),
  ///     );
  ///   }
  /// }
  /// ```
  /// {@end-tool}
  ///
  /// {@tool snippet --template=stateless_widget_material}
  /// When the [Scaffold] is actually created in the same `build` function, the
  /// `context` argument to the `build` function can't be used to find the
  /// [Scaffold] (since it's "above" the widget being returned in the widget
  /// tree). In such cases, the following technique with a [Builder] can be used
  /// to provide a new scope with a [BuildContext] that is "under" the
  /// [Scaffold]:
  ///
  /// ```dart
  /// Widget build(BuildContext context) {
  ///   return Scaffold(
  ///     appBar: AppBar(
  ///       title: Text('Demo')
  ///     ),
  ///     body: Builder(
  ///       // Create an inner BuildContext so that the onPressed methods
  ///       // can refer to the Scaffold with Scaffold.of().
  ///       builder: (BuildContext context) {
  ///         return Center(
  ///           child: RaisedButton(
  ///             child: Text('SHOW A SNACKBAR'),
  ///             onPressed: () {
  ///               Scaffold.of(context).showSnackBar(SnackBar(
  ///                 content: Text('Have a snack!'),
  ///               ));
  ///             },
  ///           ),
  ///         );
  ///       },
  ///     ),
  ///   );
  /// }
  /// ```
  /// {@end-tool}
  ///
  /// A more efficient solution is to split your build function into several
  /// widgets. This introduces a new context from which you can obtain the
  /// [Scaffold]. In this solution, you would have an outer widget that creates
  /// the [Scaffold] populated by instances of your new inner widgets, and then
  /// in these inner widgets you would use [Scaffold.of].
  ///
  /// A less elegant but more expedient solution is assign a [GlobalKey] to the
  /// [Scaffold], then use the `key.currentState` property to obtain the
  /// [ScaffoldState] rather than using the [Scaffold.of] function.
  ///
  /// If there is no [Scaffold] in scope, then this will throw an exception.
  /// To return null if there is no [Scaffold], then pass `nullOk: true`.
  static ScaffoldState of(BuildContext context, { bool nullOk = false }) {
    assert(nullOk != null);
    assert(context != null);
    final ScaffoldState result = context.ancestorStateOfType(const TypeMatcher<ScaffoldState>());
    if (nullOk || result != null)
      return result;
    throw FlutterError(
      'Scaffold.of() called with a context that does not contain a Scaffold.\n'
      'No Scaffold ancestor could be found starting from the context that was passed to Scaffold.of(). '
      'This usually happens when the context provided is from the same StatefulWidget as that '
      'whose build function actually creates the Scaffold widget being sought.\n'
      'There are several ways to avoid this problem. The simplest is to use a Builder to get a '
      'context that is "under" the Scaffold. For an example of this, please see the '
      'documentation for Scaffold.of():\n'
      '  https://docs.flutter.io/flutter/material/Scaffold/of.html\n'
      'A more efficient solution is to split your build function into several widgets. This '
      'introduces a new context from which you can obtain the Scaffold. In this solution, '
      'you would have an outer widget that creates the Scaffold populated by instances of '
      'your new inner widgets, and then in these inner widgets you would use Scaffold.of().\n'
      'A less elegant but more expedient solution is assign a GlobalKey to the Scaffold, '
      'then use the key.currentState property to obtain the ScaffoldState rather than '
      'using the Scaffold.of() function.\n'
      'The context used was:\n'
      '  $context'
    );
  }

  /// Returns a [ValueListenable] for the [ScaffoldGeometry] for the closest
  /// [Scaffold] ancestor of the given context.
  ///
  /// The [ValueListenable.value] is only available at paint time.
  ///
  /// Notifications are guaranteed to be sent before the first paint pass
  /// with the new geometry, but there is no guarantee whether a build or
  /// layout passes are going to happen between the notification and the next
  /// paint pass.
  ///
  /// The closest [Scaffold] ancestor for the context might change, e.g when
  /// an element is moved from one scaffold to another. For [StatefulWidget]s
  /// using this listenable, a change of the [Scaffold] ancestor will
  /// trigger a [State.didChangeDependencies].
  ///
  /// A typical pattern for listening to the scaffold geometry would be to
  /// call [Scaffold.geometryOf] in [State.didChangeDependencies], compare the
  /// return value with the previous listenable, if it has changed, unregister
  /// the listener, and register a listener to the new [ScaffoldGeometry]
  /// listenable.
  static ValueListenable<ScaffoldGeometry> geometryOf(BuildContext context) {
    final _ScaffoldScope scaffoldScope = context.inheritFromWidgetOfExactType(_ScaffoldScope);
    if (scaffoldScope == null)
      throw FlutterError(
        'Scaffold.geometryOf() called with a context that does not contain a Scaffold.\n'
        'This usually happens when the context provided is from the same StatefulWidget as that '
        'whose build function actually creates the Scaffold widget being sought.\n'
        'There are several ways to avoid this problem. The simplest is to use a Builder to get a '
        'context that is "under" the Scaffold. For an example of this, please see the '
        'documentation for Scaffold.of():\n'
        '  https://docs.flutter.io/flutter/material/Scaffold/of.html\n'
        'A more efficient solution is to split your build function into several widgets. This '
        'introduces a new context from which you can obtain the Scaffold. In this solution, '
        'you would have an outer widget that creates the Scaffold populated by instances of '
        'your new inner widgets, and then in these inner widgets you would use Scaffold.geometryOf().\n'
        'The context used was:\n'
        '  $context'
      );

    return scaffoldScope.geometryNotifier;
  }

  /// Whether the Scaffold that most tightly encloses the given context has a
  /// drawer.
  ///
  /// If this is being used during a build (for example to decide whether to
  /// show an "open drawer" button), set the `registerForUpdates` argument to
  /// true. This will then set up an [InheritedWidget] relationship with the
  /// [Scaffold] so that the client widget gets rebuilt whenever the [hasDrawer]
  /// value changes.
  ///
  /// See also:
  ///
  ///  * [Scaffold.of], which provides access to the [ScaffoldState] object as a
  ///    whole, from which you can show snackbars, bottom sheets, and so forth.
  static bool hasDrawer(BuildContext context, { bool registerForUpdates = true }) {
    assert(registerForUpdates != null);
    assert(context != null);
    if (registerForUpdates) {
      final _ScaffoldScope scaffold = context.inheritFromWidgetOfExactType(_ScaffoldScope);
      return scaffold?.hasDrawer ?? false;
    } else {
      final ScaffoldState scaffold = context.ancestorStateOfType(const TypeMatcher<ScaffoldState>());
      return scaffold?.hasDrawer ?? false;
    }
  }

  @override
  ScaffoldState createState() => ScaffoldState();
}

/// State for a [Scaffold].
///
/// Can display [SnackBar]s and [BottomSheet]s. Retrieve a [ScaffoldState] from
/// the current [BuildContext] using [Scaffold.of].
class ScaffoldState extends State<Scaffold> with TickerProviderStateMixin {

  // DRAWER API

  final GlobalKey<DrawerControllerState> _drawerKey = GlobalKey<DrawerControllerState>();
  final GlobalKey<DrawerControllerState> _endDrawerKey = GlobalKey<DrawerControllerState>();

  /// Whether this scaffold has a non-null [Scaffold.drawer].
  bool get hasDrawer => widget.drawer != null;
  /// Whether this scaffold has a non-null [Scaffold.endDrawer].
  bool get hasEndDrawer => widget.endDrawer != null;

  bool _drawerOpened = false;
  bool _endDrawerOpened = false;

  /// Whether the [Scaffold.drawer] is opened.
  ///
  /// See also:
  ///
  ///  * [ScaffoldState.openDrawer], which opens the [Scaffold.drawer] of a
  ///    [Scaffold].
  bool get isDrawerOpen => _drawerOpened;

  /// Whether the [Scaffold.endDrawer] is opened.
  ///
  /// See also:
  ///
  ///  * [ScaffoldState.openEndDrawer], which opens the [Scaffold.endDrawer] of
  ///    a [Scaffold].
  bool get isEndDrawerOpen => _endDrawerOpened;

  void _drawerOpenedCallback(bool isOpened) {
    setState(() {
      _drawerOpened = isOpened;
    });
  }

  void _endDrawerOpenedCallback(bool isOpened) {
    setState(() {
      _endDrawerOpened = isOpened;
    });
  }

  /// Opens the [Drawer] (if any).
  ///
  /// If the scaffold has a non-null [Scaffold.drawer], this function will cause
  /// the drawer to begin its entrance animation.
  ///
  /// Normally this is not needed since the [Scaffold] automatically shows an
  /// appropriate [IconButton], and handles the edge-swipe gesture, to show the
  /// drawer.
  ///
  /// To close the drawer once it is open, use [Navigator.pop].
  ///
  /// See [Scaffold.of] for information about how to obtain the [ScaffoldState].
  void openDrawer() {
    if (_endDrawerKey.currentState != null && _endDrawerOpened)
      _endDrawerKey.currentState.close();
    _drawerKey.currentState?.open();
  }

  /// Opens the end side [Drawer] (if any).
  ///
  /// If the scaffold has a non-null [Scaffold.endDrawer], this function will cause
  /// the end side drawer to begin its entrance animation.
  ///
  /// Normally this is not needed since the [Scaffold] automatically shows an
  /// appropriate [IconButton], and handles the edge-swipe gesture, to show the
  /// drawer.
  ///
  /// To close the end side drawer once it is open, use [Navigator.pop].
  ///
  /// See [Scaffold.of] for information about how to obtain the [ScaffoldState].
  void openEndDrawer() {
    if (_drawerKey.currentState != null && _drawerOpened)
      _drawerKey.currentState.close();
    _endDrawerKey.currentState?.open();
  }

  // SNACKBAR API

  final Queue<ScaffoldFeatureController<SnackBar, SnackBarClosedReason>> _snackBars = Queue<ScaffoldFeatureController<SnackBar, SnackBarClosedReason>>();
  AnimationController _snackBarController;
  Timer _snackBarTimer;
  bool _accessibleNavigation;

  /// Shows a [SnackBar] at the bottom of the scaffold.
  ///
  /// A scaffold can show at most one snack bar at a time. If this function is
  /// called while another snack bar is already visible, the given snack bar
  /// will be added to a queue and displayed after the earlier snack bars have
  /// closed.
  ///
  /// To control how long a [SnackBar] remains visible, use [SnackBar.duration].
  ///
  /// To remove the [SnackBar] with an exit animation, use [hideCurrentSnackBar]
  /// or call [ScaffoldFeatureController.close] on the returned
  /// [ScaffoldFeatureController]. To remove a [SnackBar] suddenly (without an
  /// animation), use [removeCurrentSnackBar].
  ///
  /// See [Scaffold.of] for information about how to obtain the [ScaffoldState].
  ScaffoldFeatureController<SnackBar, SnackBarClosedReason> showSnackBar(SnackBar snackbar) {
    _snackBarController ??= SnackBar.createAnimationController(vsync: this)
      ..addStatusListener(_handleSnackBarStatusChange);
    if (_snackBars.isEmpty) {
      assert(_snackBarController.isDismissed);
      _snackBarController.forward();
    }
    ScaffoldFeatureController<SnackBar, SnackBarClosedReason> controller;
    controller = ScaffoldFeatureController<SnackBar, SnackBarClosedReason>._(
      // We provide a fallback key so that if back-to-back snackbars happen to
      // match in structure, material ink splashes and highlights don't survive
      // from one to the next.
      snackbar.withAnimation(_snackBarController, fallbackKey: UniqueKey()),
      Completer<SnackBarClosedReason>(),
      () {
        assert(_snackBars.first == controller);
        hideCurrentSnackBar(reason: SnackBarClosedReason.hide);
      },
      null, // SnackBar doesn't use a builder function so setState() wouldn't rebuild it
    );
    setState(() {
      _snackBars.addLast(controller);
    });
    return controller;
  }

  void _handleSnackBarStatusChange(AnimationStatus status) {
    switch (status) {
      case AnimationStatus.dismissed:
        assert(_snackBars.isNotEmpty);
        setState(() {
          _snackBars.removeFirst();
        });
        if (_snackBars.isNotEmpty)
          _snackBarController.forward();
        break;
      case AnimationStatus.completed:
        setState(() {
          assert(_snackBarTimer == null);
          // build will create a new timer if necessary to dismiss the snack bar
        });
        break;
      case AnimationStatus.forward:
      case AnimationStatus.reverse:
        break;
    }
  }

  /// Removes the current [SnackBar] (if any) immediately.
  ///
  /// The removed snack bar does not run its normal exit animation. If there are
  /// any queued snack bars, they begin their entrance animation immediately.
  void removeCurrentSnackBar({ SnackBarClosedReason reason = SnackBarClosedReason.remove }) {
    assert(reason != null);
    if (_snackBars.isEmpty)
      return;
    final Completer<SnackBarClosedReason> completer = _snackBars.first._completer;
    if (!completer.isCompleted)
      completer.complete(reason);
    _snackBarTimer?.cancel();
    _snackBarTimer = null;
    _snackBarController.value = 0.0;
  }

  /// Removes the current [SnackBar] by running its normal exit animation.
  ///
  /// The closed completer is called after the animation is complete.
  void hideCurrentSnackBar({ SnackBarClosedReason reason = SnackBarClosedReason.hide }) {
    assert(reason != null);
    if (_snackBars.isEmpty || _snackBarController.status == AnimationStatus.dismissed)
      return;
    final MediaQueryData mediaQuery = MediaQuery.of(context);
    final Completer<SnackBarClosedReason> completer = _snackBars.first._completer;
    if (mediaQuery.accessibleNavigation) {
      _snackBarController.value = 0.0;
      completer.complete(reason);
    } else {
      _snackBarController.reverse().then<void>((void value) {
        assert(mounted);
        if (!completer.isCompleted)
          completer.complete(reason);
      });
    }
    _snackBarTimer?.cancel();
    _snackBarTimer = null;
  }


  // PERSISTENT BOTTOM SHEET API

  final List<_PersistentBottomSheet> _dismissedBottomSheets = <_PersistentBottomSheet>[];
  PersistentBottomSheetController<dynamic> _currentBottomSheet;

  void _maybeBuildCurrentBottomSheet() {
    if (widget.bottomSheet != null) {
      // The new _currentBottomSheet is not a local history entry so a "back" button
      // will not be added to the Scaffold's appbar and the bottom sheet will not
      // support drag or swipe to dismiss.
      _currentBottomSheet = _buildBottomSheet<void>(
        (BuildContext context) => widget.bottomSheet,
        BottomSheet.createAnimationController(this) ..value = 1.0,
        false,
      );
    }
  }

  void _closeCurrentBottomSheet() {
    if (_currentBottomSheet != null) {
      _currentBottomSheet.close();
      assert(_currentBottomSheet == null);
    }
  }

  PersistentBottomSheetController<T> _buildBottomSheet<T>(WidgetBuilder builder, AnimationController controller, bool isLocalHistoryEntry) {
    final Completer<T> completer = Completer<T>();
    final GlobalKey<_PersistentBottomSheetState> bottomSheetKey = GlobalKey<_PersistentBottomSheetState>();
    _PersistentBottomSheet bottomSheet;

    void _removeCurrentBottomSheet() {
      assert(_currentBottomSheet._widget == bottomSheet);
      assert(bottomSheetKey.currentState != null);
      bottomSheetKey.currentState.close();
      if (controller.status != AnimationStatus.dismissed)
        _dismissedBottomSheets.add(bottomSheet);
      setState(() {
        _currentBottomSheet = null;
      });
      completer.complete();
    }

    final LocalHistoryEntry entry = isLocalHistoryEntry
      ? LocalHistoryEntry(onRemove: _removeCurrentBottomSheet)
      : null;

    bottomSheet = _PersistentBottomSheet(
      key: bottomSheetKey,
      animationController: controller,
      enableDrag: isLocalHistoryEntry,
      onClosing: () {
        assert(_currentBottomSheet._widget == bottomSheet);
        if (isLocalHistoryEntry)
          entry.remove();
        else
          _removeCurrentBottomSheet();
      },
      onDismissed: () {
        if (_dismissedBottomSheets.contains(bottomSheet)) {
          bottomSheet.animationController.dispose();
          setState(() {
            _dismissedBottomSheets.remove(bottomSheet);
          });
        }
      },
      builder: builder,
    );

    if (isLocalHistoryEntry)
      ModalRoute.of(context).addLocalHistoryEntry(entry);

    return PersistentBottomSheetController<T>._(
      bottomSheet,
      completer,
      isLocalHistoryEntry ? entry.remove : _removeCurrentBottomSheet,
      (VoidCallback fn) { bottomSheetKey.currentState?.setState(fn); },
      isLocalHistoryEntry,
    );
  }

  /// Shows a persistent material design bottom sheet in the nearest [Scaffold].
  ///
  /// Returns a controller that can be used to close and otherwise manipulate the
  /// bottom sheet.
  ///
  /// To rebuild the bottom sheet (e.g. if it is stateful), call
  /// [PersistentBottomSheetController.setState] on the controller returned by
  /// this method.
  ///
  /// The new bottom sheet becomes a [LocalHistoryEntry] for the enclosing
  /// [ModalRoute] and a back button is added to the appbar of the [Scaffold]
  /// that closes the bottom sheet.
  ///
  /// To create a persistent bottom sheet that is not a [LocalHistoryEntry] and
  /// does not add a back button to the enclosing Scaffold's appbar, use the
  /// [Scaffold.bottomSheet] constructor parameter.
  ///
  /// A persistent bottom sheet shows information that supplements the primary
  /// content of the app. A persistent bottom sheet remains visible even when
  /// the user interacts with other parts of the app.
  ///
  /// A closely related widget is a modal bottom sheet, which is an alternative
  /// to a menu or a dialog and prevents the user from interacting with the rest
  /// of the app. Modal bottom sheets can be created and displayed with the
  /// [showModalBottomSheet] function.
  ///
  /// See also:
  ///
  ///  * [BottomSheet], which is the widget typically returned by the `builder`.
  ///  * [showBottomSheet], which calls this method given a [BuildContext].
  ///  * [showModalBottomSheet], which can be used to display a modal bottom
  ///    sheet.
  ///  * [Scaffold.of], for information about how to obtain the [ScaffoldState].
  ///  * <https://material.io/design/components/sheets-bottom.html#standard-bottom-sheet>
  PersistentBottomSheetController<T> showBottomSheet<T>(WidgetBuilder builder) {
    _closeCurrentBottomSheet();
    final AnimationController controller = BottomSheet.createAnimationController(this)
      ..forward();
    setState(() {
      _currentBottomSheet = _buildBottomSheet<T>(builder, controller, true);
    });
    return _currentBottomSheet;
  }

  // Floating Action Button API
  AnimationController _floatingActionButtonMoveController;
  FloatingActionButtonAnimator _floatingActionButtonAnimator;
  FloatingActionButtonLocation _previousFloatingActionButtonLocation;
  FloatingActionButtonLocation _floatingActionButtonLocation;

  // Moves the Floating Action Button to the new Floating Action Button Location.
  void _moveFloatingActionButton(final FloatingActionButtonLocation newLocation) {
    FloatingActionButtonLocation previousLocation = _floatingActionButtonLocation;
    double restartAnimationFrom = 0.0;
    // If the Floating Action Button is moving right now, we need to start from a snapshot of the current transition.
    if (_floatingActionButtonMoveController.isAnimating) {
      previousLocation = _TransitionSnapshotFabLocation(_previousFloatingActionButtonLocation, _floatingActionButtonLocation, _floatingActionButtonAnimator, _floatingActionButtonMoveController.value);
      restartAnimationFrom = _floatingActionButtonAnimator.getAnimationRestart(_floatingActionButtonMoveController.value);
    }

    setState(() {
      _previousFloatingActionButtonLocation = previousLocation;
      _floatingActionButtonLocation = newLocation;
    });

    // Animate the motion even when the fab is null so that if the exit animation is running,
    // the old fab will start the motion transition while it exits instead of jumping to the
    // new position.
    _floatingActionButtonMoveController.forward(from: restartAnimationFrom);
  }

  // iOS FEATURES - status bar tap, back gesture

  // On iOS, tapping the status bar scrolls the app's primary scrollable to the
  // top. We implement this by providing a primary scroll controller and
  // scrolling it to the top when tapped.

  final ScrollController _primaryScrollController = ScrollController();

  void _handleStatusBarTap() {
    if (_primaryScrollController.hasClients) {
      _primaryScrollController.animateTo(
        0.0,
        duration: const Duration(milliseconds: 300),
        curve: Curves.linear, // TODO(ianh): Use a more appropriate curve.
      );
    }
  }

  // INTERNALS

  _ScaffoldGeometryNotifier _geometryNotifier;

  // Backwards compatibility for deprecated resizeToAvoidBottomPadding property
  bool get _resizeToAvoidBottomInset {
    // ignore: deprecated_member_use_from_same_package
    return widget.resizeToAvoidBottomInset ?? widget.resizeToAvoidBottomPadding ?? true;
  }

  @override
  void initState() {
    super.initState();
    _geometryNotifier = _ScaffoldGeometryNotifier(const ScaffoldGeometry(), context);
    _floatingActionButtonLocation = widget.floatingActionButtonLocation ?? _kDefaultFloatingActionButtonLocation;
    _floatingActionButtonAnimator = widget.floatingActionButtonAnimator ?? _kDefaultFloatingActionButtonAnimator;
    _previousFloatingActionButtonLocation = _floatingActionButtonLocation;
    _floatingActionButtonMoveController = AnimationController(
      vsync: this,
      lowerBound: 0.0,
      upperBound: 1.0,
      value: 1.0,
      duration: kFloatingActionButtonSegue * 2,
    );
    _maybeBuildCurrentBottomSheet();
  }

  @override
  void didUpdateWidget(Scaffold oldWidget) {
    // Update the Floating Action Button Animator, and then schedule the Floating Action Button for repositioning.
    if (widget.floatingActionButtonAnimator != oldWidget.floatingActionButtonAnimator) {
      _floatingActionButtonAnimator = widget.floatingActionButtonAnimator ?? _kDefaultFloatingActionButtonAnimator;
    }
    if (widget.floatingActionButtonLocation != oldWidget.floatingActionButtonLocation) {
      _moveFloatingActionButton(widget.floatingActionButtonLocation ?? _kDefaultFloatingActionButtonLocation);
    }
    if (widget.bottomSheet != oldWidget.bottomSheet) {
      assert(() {
        if (widget.bottomSheet != null && _currentBottomSheet?._isLocalHistoryEntry == true) {
          throw FlutterError(
            'Scaffold.bottomSheet cannot be specified while a bottom sheet displayed '
            'with showBottomSheet() is still visible.\n Use the PersistentBottomSheetController '
            'returned by showBottomSheet() to close the old bottom sheet before creating '
            'a Scaffold with a (non null) bottomSheet.'
          );
        }
        return true;
      }());
      _closeCurrentBottomSheet();
      _maybeBuildCurrentBottomSheet();
    }
    super.didUpdateWidget(oldWidget);
  }

  @override
  void didChangeDependencies() {
    final MediaQueryData mediaQuery = MediaQuery.of(context);
    // If we transition from accessible navigation to non-accessible navigation
    // and there is a SnackBar that would have timed out that has already
    // completed its timer, dismiss that SnackBar. If the timer hasn't finished
    // yet, let it timeout as normal.
    if (_accessibleNavigation == true
      && !mediaQuery.accessibleNavigation
      && _snackBarTimer != null
      && !_snackBarTimer.isActive) {
      hideCurrentSnackBar(reason: SnackBarClosedReason.timeout);
    }
    _accessibleNavigation = mediaQuery.accessibleNavigation;
    super.didChangeDependencies();
  }

  @override
  void dispose() {
    _snackBarController?.dispose();
    _snackBarTimer?.cancel();
    _snackBarTimer = null;
    _geometryNotifier.dispose();
    for (_PersistentBottomSheet bottomSheet in _dismissedBottomSheets)
      bottomSheet.animationController.dispose();
    if (_currentBottomSheet != null)
      _currentBottomSheet._widget.animationController.dispose();
    _floatingActionButtonMoveController.dispose();
    super.dispose();
  }

  void _addIfNonNull(
    List<LayoutId> children,
    Widget child,
    Object childId, {
    @required bool removeLeftPadding,
    @required bool removeTopPadding,
    @required bool removeRightPadding,
    @required bool removeBottomPadding,
    bool removeBottomInset = false,
  }) {
    MediaQueryData data = MediaQuery.of(context).removePadding(
      removeLeft: removeLeftPadding,
      removeTop: removeTopPadding,
      removeRight: removeRightPadding,
      removeBottom: removeBottomPadding,
    );
    if (removeBottomInset)
      data = data.removeViewInsets(removeBottom: true);

    if (child != null) {
      children.add(
        LayoutId(
          id: childId,
          child: MediaQuery(data: data, child: child),
        ),
      );
    }
  }

  void _buildEndDrawer(List<LayoutId> children, TextDirection textDirection) {
    if (widget.endDrawer != null) {
      assert(hasEndDrawer);
      _addIfNonNull(
        children,
        DrawerController(
          key: _endDrawerKey,
          alignment: DrawerAlignment.end,
          child: widget.endDrawer,
          drawerCallback: _endDrawerOpenedCallback,
          dragStartBehavior: widget.drawerDragStartBehavior,
        ),
        _ScaffoldSlot.endDrawer,
        // remove the side padding from the side we're not touching
        removeLeftPadding: textDirection == TextDirection.ltr,
        removeTopPadding: false,
        removeRightPadding: textDirection == TextDirection.rtl,
        removeBottomPadding: false,
      );
    }
  }

  void _buildDrawer(List<LayoutId> children, TextDirection textDirection) {
    if (widget.drawer != null) {
      assert(hasDrawer);
      _addIfNonNull(
        children,
        DrawerController(
          key: _drawerKey,
          alignment: DrawerAlignment.start,
          child: widget.drawer,
          drawerCallback: _drawerOpenedCallback,
          dragStartBehavior: widget.drawerDragStartBehavior,
        ),
        _ScaffoldSlot.drawer,
        // remove the side padding from the side we're not touching
        removeLeftPadding: textDirection == TextDirection.rtl,
        removeTopPadding: false,
        removeRightPadding: textDirection == TextDirection.ltr,
        removeBottomPadding: false,
      );
    }
  }

  @override
  Widget build(BuildContext context) {
    assert(debugCheckHasMediaQuery(context));
    assert(debugCheckHasDirectionality(context));
    final MediaQueryData mediaQuery = MediaQuery.of(context);
    final ThemeData themeData = Theme.of(context);
    final TextDirection textDirection = Directionality.of(context);
    _accessibleNavigation = mediaQuery.accessibleNavigation;

    if (_snackBars.isNotEmpty) {
      final ModalRoute<dynamic> route = ModalRoute.of(context);
      if (route == null || route.isCurrent) {
        if (_snackBarController.isCompleted && _snackBarTimer == null) {
          final SnackBar snackBar = _snackBars.first._widget;
          _snackBarTimer = Timer(snackBar.duration, () {
            assert(_snackBarController.status == AnimationStatus.forward ||
                   _snackBarController.status == AnimationStatus.completed);
            // Look up MediaQuery again in case the setting changed.
            final MediaQueryData mediaQuery = MediaQuery.of(context);
            if (mediaQuery.accessibleNavigation && snackBar.action != null)
              return;
            hideCurrentSnackBar(reason: SnackBarClosedReason.timeout);
          });
        }
      } else {
        _snackBarTimer?.cancel();
        _snackBarTimer = null;
      }
    }

    final List<LayoutId> children = <LayoutId>[];

    _addIfNonNull(
      children,
      widget.body != null && widget.extendBody ? _BodyBuilder(body: widget.body) : widget.body,
      _ScaffoldSlot.body,
      removeLeftPadding: false,
      removeTopPadding: widget.appBar != null,
      removeRightPadding: false,
      removeBottomPadding: widget.bottomNavigationBar != null || widget.persistentFooterButtons != null,
      removeBottomInset: _resizeToAvoidBottomInset,
    );

    if (widget.appBar != null) {
      final double topPadding = widget.primary ? mediaQuery.padding.top : 0.0;
      final double extent = widget.appBar.preferredSize.height + topPadding;
      assert(extent >= 0.0 && extent.isFinite);
      _addIfNonNull(
        children,
        ConstrainedBox(
          constraints: BoxConstraints(maxHeight: extent),
          child: FlexibleSpaceBar.createSettings(
            currentExtent: extent,
            child: widget.appBar,
          ),
        ),
        _ScaffoldSlot.appBar,
        removeLeftPadding: false,
        removeTopPadding: false,
        removeRightPadding: false,
        removeBottomPadding: true,
      );
    }

    bool shouldShowFloatingSnackBar = false;
    if (_snackBars.isNotEmpty) {
<<<<<<< HEAD
      final bool removeBottomPadding = widget.persistentFooterButtons != null ||
        widget.bottomNavigationBar != null;
      shouldShowFloatingSnackBar =
          themeData.snackBarBehaviour == SnackBarBehaviour.floating;
=======
>>>>>>> e2669f87
      _addIfNonNull(
        children,
        _snackBars.first._widget,
        _ScaffoldSlot.snackBar,
        removeLeftPadding: false,
        removeTopPadding: true,
        removeRightPadding: false,
        removeBottomPadding: widget.bottomNavigationBar != null || widget.persistentFooterButtons != null,
      );
    }

    if (widget.persistentFooterButtons != null) {
      _addIfNonNull(
        children,
        Container(
          decoration: BoxDecoration(
            border: Border(
              top: Divider.createBorderSide(context, width: 1.0),
            ),
          ),
          child: SafeArea(
            child: ButtonTheme.bar(
              child: SafeArea(
                top: false,
                child: ButtonBar(
                  children: widget.persistentFooterButtons,
                ),
              ),
            ),
          ),
        ),
        _ScaffoldSlot.persistentFooter,
        removeLeftPadding: false,
        removeTopPadding: true,
        removeRightPadding: false,
        removeBottomPadding: false,
      );
    }

    if (widget.bottomNavigationBar != null) {
      _addIfNonNull(
        children,
        widget.bottomNavigationBar,
        _ScaffoldSlot.bottomNavigationBar,
        removeLeftPadding: false,
        removeTopPadding: true,
        removeRightPadding: false,
        removeBottomPadding: false,
      );
    }

    if (_currentBottomSheet != null || _dismissedBottomSheets.isNotEmpty) {
      final List<Widget> bottomSheets = <Widget>[];
      if (_dismissedBottomSheets.isNotEmpty)
        bottomSheets.addAll(_dismissedBottomSheets);
      if (_currentBottomSheet != null)
        bottomSheets.add(_currentBottomSheet._widget);
      final Widget stack = Stack(
        children: bottomSheets,
        alignment: Alignment.bottomCenter,
      );
      _addIfNonNull(
        children,
        stack,
        _ScaffoldSlot.bottomSheet,
        removeLeftPadding: false,
        removeTopPadding: true,
        removeRightPadding: false,
        removeBottomPadding: _resizeToAvoidBottomInset,
      );
    }

    _addIfNonNull(
      children,
      _FloatingActionButtonTransition(
        child: widget.floatingActionButton,
        fabMoveAnimation: _floatingActionButtonMoveController,
        fabMotionAnimator: _floatingActionButtonAnimator,
        geometryNotifier: _geometryNotifier,
      ),
      _ScaffoldSlot.floatingActionButton,
      removeLeftPadding: true,
      removeTopPadding: true,
      removeRightPadding: true,
      removeBottomPadding: true,
    );

    switch (themeData.platform) {
      case TargetPlatform.iOS:
        _addIfNonNull(
          children,
          GestureDetector(
            behavior: HitTestBehavior.opaque,
            onTap: _handleStatusBarTap,
            // iOS accessibility automatically adds scroll-to-top to the clock in the status bar
            excludeFromSemantics: true,
          ),
          _ScaffoldSlot.statusBar,
          removeLeftPadding: false,
          removeTopPadding: true,
          removeRightPadding: false,
          removeBottomPadding: true,
        );
        break;
      case TargetPlatform.android:
      case TargetPlatform.fuchsia:
        break;
    }

    if (_endDrawerOpened) {
      _buildDrawer(children, textDirection);
      _buildEndDrawer(children, textDirection);
    } else {
      _buildEndDrawer(children, textDirection);
      _buildDrawer(children, textDirection);
    }

    // The minimum insets for contents of the Scaffold to keep visible.
    final EdgeInsets minInsets = mediaQuery.padding.copyWith(
      bottom: _resizeToAvoidBottomInset ? mediaQuery.viewInsets.bottom : 0.0,
    );

    // extendBody locked when keyboard is open
    final bool _extendBody = minInsets.bottom > 0 ? false : widget.extendBody;

    return _ScaffoldScope(
      hasDrawer: hasDrawer,
      geometryNotifier: _geometryNotifier,
      child: PrimaryScrollController(
        controller: _primaryScrollController,
        child: Material(
          color: widget.backgroundColor ?? themeData.scaffoldBackgroundColor,
          child: AnimatedBuilder(animation: _floatingActionButtonMoveController, builder: (BuildContext context, Widget child) {
            return CustomMultiChildLayout(
              children: children,
              delegate: _ScaffoldLayout(
                extendBody: _extendBody,
                minInsets: minInsets,
                currentFloatingActionButtonLocation: _floatingActionButtonLocation,
                floatingActionButtonMoveAnimationProgress: _floatingActionButtonMoveController.value,
                floatingActionButtonMotionAnimator: _floatingActionButtonAnimator,
                geometryNotifier: _geometryNotifier,
                previousFloatingActionButtonLocation: _previousFloatingActionButtonLocation,
                textDirection: textDirection,
                shouldShowFloatingSnackBar: shouldShowFloatingSnackBar,
              ),
            );
          }),
        ),
      ),
    );
  }
}

/// An interface for controlling a feature of a [Scaffold].
///
/// Commonly obtained from [ScaffoldState.showSnackBar] or [ScaffoldState.showBottomSheet].
class ScaffoldFeatureController<T extends Widget, U> {
  const ScaffoldFeatureController._(this._widget, this._completer, this.close, this.setState);
  final T _widget;
  final Completer<U> _completer;

  /// Completes when the feature controlled by this object is no longer visible.
  Future<U> get closed => _completer.future;

  /// Remove the feature (e.g., bottom sheet or snack bar) from the scaffold.
  final VoidCallback close;

  /// Mark the feature (e.g., bottom sheet or snack bar) as needing to rebuild.
  final StateSetter setState;
}

class _PersistentBottomSheet extends StatefulWidget {
  const _PersistentBottomSheet({
    Key key,
    this.animationController,
    this.enableDrag = true,
    this.onClosing,
    this.onDismissed,
    this.builder,
  }) : super(key: key);

  final AnimationController animationController; // we control it, but it must be disposed by whoever created it
  final bool enableDrag;
  final VoidCallback onClosing;
  final VoidCallback onDismissed;
  final WidgetBuilder builder;

  @override
  _PersistentBottomSheetState createState() => _PersistentBottomSheetState();
}

class _PersistentBottomSheetState extends State<_PersistentBottomSheet> {
  @override
  void initState() {
    super.initState();
    assert(widget.animationController.status == AnimationStatus.forward
        || widget.animationController.status == AnimationStatus.completed);
    widget.animationController.addStatusListener(_handleStatusChange);
  }

  @override
  void didUpdateWidget(_PersistentBottomSheet oldWidget) {
    super.didUpdateWidget(oldWidget);
    assert(widget.animationController == oldWidget.animationController);
  }

  void close() {
    widget.animationController.reverse();
  }

  void _handleStatusChange(AnimationStatus status) {
    if (status == AnimationStatus.dismissed && widget.onDismissed != null)
      widget.onDismissed();
  }

  @override
  Widget build(BuildContext context) {
    return AnimatedBuilder(
      animation: widget.animationController,
      builder: (BuildContext context, Widget child) {
        return Align(
          alignment: AlignmentDirectional.topStart,
          heightFactor: widget.animationController.value,
          child: child,
        );
      },
      child: Semantics(
        container: true,
        onDismiss: () {
          close();
          widget.onClosing();
        },
        child: BottomSheet(
          animationController: widget.animationController,
          enableDrag: widget.enableDrag,
          onClosing: widget.onClosing,
          builder: widget.builder,
        ),
      ),
    );
  }

}

/// A [ScaffoldFeatureController] for persistent bottom sheets.
///
/// This is the type of objects returned by [ScaffoldState.showBottomSheet].
class PersistentBottomSheetController<T> extends ScaffoldFeatureController<_PersistentBottomSheet, T> {
  const PersistentBottomSheetController._(
    _PersistentBottomSheet widget,
    Completer<T> completer,
    VoidCallback close,
    StateSetter setState,
    this._isLocalHistoryEntry,
  ) : super._(widget, completer, close, setState);

  final bool _isLocalHistoryEntry;
}

class _ScaffoldScope extends InheritedWidget {
  const _ScaffoldScope({
    @required this.hasDrawer,
    @required this.geometryNotifier,
    @required Widget child,
  }) : assert(hasDrawer != null),
       super(child: child);

  final bool hasDrawer;
  final _ScaffoldGeometryNotifier geometryNotifier;

  @override
  bool updateShouldNotify(_ScaffoldScope oldWidget) {
    return hasDrawer != oldWidget.hasDrawer;
  }
}<|MERGE_RESOLUTION|>--- conflicted
+++ resolved
@@ -356,13 +356,7 @@
     @required this.currentFloatingActionButtonLocation,
     @required this.floatingActionButtonMoveAnimationProgress,
     @required this.floatingActionButtonMotionAnimator,
-<<<<<<< HEAD
-    // for SnackBar positioning
     @required this.shouldShowFloatingSnackBar,
-  }) : assert(previousFloatingActionButtonLocation != null),
-       assert(currentFloatingActionButtonLocation != null);
-
-=======
     @required this.extendBody,
   }) : assert(minInsets != null),
        assert(textDirection != null),
@@ -372,7 +366,6 @@
        assert(extendBody != null);
 
   final bool extendBody;
->>>>>>> e2669f87
   final EdgeInsets minInsets;
   final TextDirection textDirection;
   final _ScaffoldGeometryNotifier geometryNotifier;
@@ -1854,13 +1847,10 @@
 
     bool shouldShowFloatingSnackBar = false;
     if (_snackBars.isNotEmpty) {
-<<<<<<< HEAD
       final bool removeBottomPadding = widget.persistentFooterButtons != null ||
         widget.bottomNavigationBar != null;
       shouldShowFloatingSnackBar =
           themeData.snackBarBehaviour == SnackBarBehaviour.floating;
-=======
->>>>>>> e2669f87
       _addIfNonNull(
         children,
         _snackBars.first._widget,
