// Copyright 2014 The Flutter Authors. All rights reserved.
// Use of this source code is governed by a BSD-style license that can be
// found in the LICENSE file.

/// @docImport 'text_theme.dart';
library;

import 'dart:math' as math;

import 'package:flutter/rendering.dart';
import 'package:flutter/services.dart';
import 'package:flutter/widgets.dart';

import 'button_style.dart';
import 'dropdown_menu_theme.dart';
import 'icon_button.dart';
import 'icons.dart';
import 'input_border.dart';
import 'input_decorator.dart';
import 'material_state.dart';
import 'menu_anchor.dart';
import 'menu_button_theme.dart';
import 'menu_style.dart';
import 'text_field.dart';
import 'theme.dart';
import 'theme_data.dart';

// Examples can assume:
// late BuildContext context;
// late FocusNode myFocusNode;

/// A callback function that returns the list of the items that matches the
/// current applied filter.
///
/// Used by [DropdownMenu.filterCallback].
typedef FilterCallback<T> =
    List<DropdownMenuEntry<T>> Function(List<DropdownMenuEntry<T>> entries, String filter);

/// A callback function that returns the index of the item that matches the
/// current contents of a text field.
///
/// If a match doesn't exist then null must be returned.
///
/// Used by [DropdownMenu.searchCallback].
typedef SearchCallback<T> = int? Function(List<DropdownMenuEntry<T>> entries, String query);

const double _kMinimumWidth = 112.0;

const double _kDefaultHorizontalPadding = 12.0;

const double _kInputStartGap = 4.0;

/// Defines a [DropdownMenu] menu button that represents one item view in the menu.
///
/// See also:
///
/// * [DropdownMenu]
class DropdownMenuEntry<T> {
  /// Creates an entry that is used with [DropdownMenu.dropdownMenuEntries].
  const DropdownMenuEntry({
    required this.value,
    required this.label,
    this.labelWidget,
    this.leadingIcon,
    this.trailingIcon,
    this.enabled = true,
    this.style,
  });

  /// the value used to identify the entry.
  ///
  /// This value must be unique across all entries in a [DropdownMenu].
  final T value;

  /// The label displayed in the center of the menu item.
  final String label;

  /// Overrides the default label widget which is `Text(label)`.
  ///
  /// {@tool dartpad}
  /// This sample shows how to override the default label [Text]
  /// widget with one that forces the menu entry to appear on one line
  /// by specifying [Text.maxLines] and [Text.overflow].
  ///
  /// ** See code in examples/api/lib/material/dropdown_menu/dropdown_menu_entry_label_widget.0.dart **
  /// {@end-tool}
  final Widget? labelWidget;

  /// An optional icon to display before the label.
  final Widget? leadingIcon;

  /// An optional icon to display after the label.
  final Widget? trailingIcon;

  /// Whether the menu item is enabled or disabled.
  ///
  /// The default value is true. If true, the [DropdownMenuEntry.label] will be filled
  /// out in the text field of the [DropdownMenu] when this entry is clicked; otherwise,
  /// this entry is disabled.
  final bool enabled;

  /// Customizes this menu item's appearance.
  ///
  /// Null by default.
  final ButtonStyle? style;
}

/// Defines the behavior for closing the dropdown menu when an item is selected.
enum DropdownMenuCloseBehavior {
  /// Closes all open menus in the widget tree.
  all,

  /// Closes only the current dropdown menu.
  self,

  /// Does not close any menus.
  none,
}

/// A dropdown menu that can be opened from a [TextField]. The selected
/// menu item is displayed in that field.
///
/// {@youtube 560 315 https://www.youtube.com/watch?v=giV9AbM2gd8}
///
/// This widget is used to help people make a choice from a menu and put the
/// selected item into the text input field. People can also filter the list based
/// on the text input or search one item in the menu list.
///
/// The menu is composed of a list of [DropdownMenuEntry]s. People can provide information,
/// such as: label, leading icon or trailing icon for each entry. The [TextField]
/// will be updated based on the selection from the menu entries. The text field
/// will stay empty if the selected entry is disabled.
///
/// When the dropdown menu has focus, it can be traversed by pressing the up or down key.
/// During the process, the corresponding item will be highlighted and
/// the text field will be updated. Disabled items will be skipped during traversal.
///
/// The menu can be scrollable if not all items in the list are displayed at once.
///
/// {@tool dartpad}
/// This sample shows how to display outlined [DropdownMenu] and filled [DropdownMenu].
///
/// ** See code in examples/api/lib/material/dropdown_menu/dropdown_menu.0.dart **
/// {@end-tool}
///
/// See also:
///
/// * [MenuAnchor], which is a widget used to mark the "anchor" for a set of submenus.
///   The [DropdownMenu] uses a [TextField] as the "anchor".
/// * [TextField], which is a text input widget that uses an [InputDecoration].
/// * [DropdownMenuEntry], which is used to build the [MenuItemButton] in the [DropdownMenu] list.
class DropdownMenu<T> extends StatefulWidget {
  /// Creates a const [DropdownMenu].
  ///
  /// The leading and trailing icons in the text field can be customized by using
  /// [leadingIcon], [trailingIcon] and [selectedTrailingIcon] properties. They are
  /// passed down to the [InputDecoration] properties, and will override values
  /// in the [InputDecoration.prefixIcon] and [InputDecoration.suffixIcon].
  ///
  /// Except leading and trailing icons, the text field can be configured by the
  /// [inputDecorationTheme] property. The menu can be configured by the [menuStyle].
  const DropdownMenu({
    super.key,
    this.enabled = true,
    this.width,
    this.menuHeight,
    this.leadingIcon,
    this.trailingIcon,
    this.showTrailingIcon = true,
    this.label,
    this.hintText,
    this.helperText,
    this.errorText,
    this.selectedTrailingIcon,
    this.enableFilter = false,
    this.enableSearch = true,
    this.keyboardType,
    this.textStyle,
    this.textAlign = TextAlign.start,
    // TODO(bleroux): Clean this up once `InputDecorationTheme` is fully normalized.
    Object? inputDecorationTheme,
    this.menuStyle,
    this.controller,
    this.initialSelection,
    this.onSelected,
    this.focusNode,
    this.requestFocusOnTap,
    this.expandedInsets,
    this.filterCallback,
    this.searchCallback,
    this.alignmentOffset,
    required this.dropdownMenuEntries,
    this.inputFormatters,
    this.closeBehavior = DropdownMenuCloseBehavior.all,
    this.maxLines = 1,
    this.textInputAction,
    this.restorationId,
  }) : assert(filterCallback == null || enableFilter),
       assert(
         inputDecorationTheme == null ||
             (inputDecorationTheme is InputDecorationTheme ||
                 inputDecorationTheme is InputDecorationThemeData),
       ),
       _inputDecorationTheme = inputDecorationTheme;

  /// Determine if the [DropdownMenu] is enabled.
  ///
  /// Defaults to true.
  ///
  /// {@tool dartpad}
  /// This sample demonstrates how the [enabled] and [requestFocusOnTap] properties
  /// affect the textfield's hover cursor.
  ///
  /// ** See code in examples/api/lib/material/dropdown_menu/dropdown_menu.2.dart **
  /// {@end-tool}
  final bool enabled;

  /// Determine the width of the [DropdownMenu].
  ///
  /// If this is null, the width of the [DropdownMenu] will be the same as the width of the widest
  /// menu item plus the width of the leading/trailing icon.
  final double? width;

  /// Determine the height of the menu.
  ///
  /// If this is null, the menu will display as many items as possible on the screen.
  final double? menuHeight;

  /// An optional Icon at the front of the text input field.
  ///
  /// Defaults to null. If this is not null, the menu items will have extra paddings to be aligned
  /// with the text in the text field.
  final Widget? leadingIcon;

  /// An optional icon at the end of the text field.
  ///
  /// Defaults to an [Icon] with [Icons.arrow_drop_down].
  ///
  /// If [showTrailingIcon] is false, the trailing icon will not be shown.
  final Widget? trailingIcon;

  /// Specifies if the [DropdownMenu] should show a [trailingIcon].
  ///
  /// If [trailingIcon] is set, [DropdownMenu] will use that trailing icon,
  /// otherwise a default trailing icon will be created.
  ///
  /// Defaults to true.
  final bool showTrailingIcon;

  /// Optional widget that describes the input field.
  ///
  /// When the input field is empty and unfocused, the label is displayed on
  /// top of the input field (i.e., at the same location on the screen where
  /// text may be entered in the input field). When the input field receives
  /// focus (or if the field is non-empty), the label moves above, either
  /// vertically adjacent to, or to the center of the input field.
  ///
  /// Defaults to null.
  final Widget? label;

  /// Text that suggests what sort of input the field accepts.
  ///
  /// Defaults to null;
  final String? hintText;

  /// Text that provides context about the [DropdownMenu]'s value, such
  /// as how the value will be used.
  ///
  /// If non-null, the text is displayed below the input field, in
  /// the same location as [errorText]. If a non-null [errorText] value is
  /// specified then the helper text is not shown.
  ///
  /// Defaults to null;
  ///
  /// See also:
  ///
  /// * [InputDecoration.helperText], which is the text that provides context about the [InputDecorator.child]'s value.
  final String? helperText;

  /// Text that appears below the input field and the border to show the error message.
  ///
  /// If non-null, the border's color animates to red and the [helperText] is not shown.
  ///
  /// Defaults to null;
  ///
  /// See also:
  ///
  /// * [InputDecoration.errorText], which is the text that appears below the [InputDecorator.child] and the border.
  final String? errorText;

  /// An optional icon at the end of the text field to indicate that the text
  /// field is pressed.
  ///
  /// Defaults to an [Icon] with [Icons.arrow_drop_up].
  final Widget? selectedTrailingIcon;

  /// Determine if the menu list can be filtered by the text input.
  ///
  /// Defaults to false.
  final bool enableFilter;

  /// Determine if the first item that matches the text input can be highlighted.
  ///
  /// Defaults to true as the search function could be commonly used.
  final bool enableSearch;

  /// The type of keyboard to use for editing the text.
  ///
  /// Defaults to [TextInputType.text].
  final TextInputType? keyboardType;

  /// The text style for the [TextField] of the [DropdownMenu];
  ///
  /// Defaults to the overall theme's [TextTheme.bodyLarge]
  /// if the dropdown menu theme's value is null.
  final TextStyle? textStyle;

  /// The text align for the [TextField] of the [DropdownMenu].
  ///
  /// Defaults to [TextAlign.start].
  final TextAlign textAlign;

  /// Defines the default appearance of [InputDecoration] to show around the text field.
  ///
  /// By default, shows a outlined text field.
  // TODO(bleroux): Clean this up once `InputDecorationTheme` is fully normalized.
  InputDecorationThemeData? get inputDecorationTheme {
    if (_inputDecorationTheme == null) {
      return null;
    }
    return _inputDecorationTheme is InputDecorationTheme
        ? _inputDecorationTheme.data
        : _inputDecorationTheme as InputDecorationThemeData;
  }

  final Object? _inputDecorationTheme;

  /// The [MenuStyle] that defines the visual attributes of the menu.
  ///
  /// The default width of the menu is set to the width of the text field.
  final MenuStyle? menuStyle;

  /// Controls the text being edited or selected in the menu.
  ///
  /// If null, this widget will create its own [TextEditingController].
  final TextEditingController? controller;

  /// The value used to for an initial selection.
  ///
  /// Defaults to null.
  final T? initialSelection;

  /// The callback is called when a selection is made.
  ///
  /// Defaults to null. If null, only the text field is updated.
  final ValueChanged<T?>? onSelected;

  /// Defines the keyboard focus for this widget.
  ///
  /// The [focusNode] is a long-lived object that's typically managed by a
  /// [StatefulWidget] parent. See [FocusNode] for more information.
  ///
  /// To give the keyboard focus to this widget, provide a [focusNode] and then
  /// use the current [FocusScope] to request the focus:
  ///
  /// ```dart
  /// FocusScope.of(context).requestFocus(myFocusNode);
  /// ```
  ///
  /// This happens automatically when the widget is tapped.
  ///
  /// To be notified when the widget gains or loses the focus, add a listener
  /// to the [focusNode]:
  ///
  /// ```dart
  /// myFocusNode.addListener(() { print(myFocusNode.hasFocus); });
  /// ```
  ///
  /// If null, this widget will create its own [FocusNode].
  ///
  /// ## Keyboard
  ///
  /// Requesting the focus will typically cause the keyboard to be shown
  /// if it's not showing already.
  ///
  /// On Android, the user can hide the keyboard - without changing the focus -
  /// with the system back button. They can restore the keyboard's visibility
  /// by tapping on a text field. The user might hide the keyboard and
  /// switch to a physical keyboard, or they might just need to get it
  /// out of the way for a moment, to expose something it's
  /// obscuring. In this case requesting the focus again will not
  /// cause the focus to change, and will not make the keyboard visible.
  ///
  /// If this is non-null, the behaviour of [requestFocusOnTap] is overridden
  /// by the [FocusNode.canRequestFocus] property.
  final FocusNode? focusNode;

  /// Determine if the dropdown button requests focus and the on-screen virtual
  /// keyboard is shown in response to a touch event.
  ///
  /// Ignored if a [focusNode] is explicitly provided (in which case,
  /// [FocusNode.canRequestFocus] controls the behavior).
  ///
  /// Defaults to null, which enables platform-specific behavior:
  ///
  ///  * On mobile platforms, acts as if set to false; tapping on the text
  ///    field and opening the menu will not cause a focus request and the
  ///    virtual keyboard will not appear.
  ///
  ///  * On desktop platforms, acts as if set to true; the dropdown takes the
  ///    focus when activated.
  ///
  /// Set this to true or false explicitly to override the default behavior.
  ///
  /// {@tool dartpad}
  /// This sample demonstrates how the [enabled] and [requestFocusOnTap] properties
  /// affect the textfield's hover cursor.
  ///
  /// ** See code in examples/api/lib/material/dropdown_menu/dropdown_menu.2.dart **
  /// {@end-tool}
  final bool? requestFocusOnTap;

  /// Descriptions of the menu items in the [DropdownMenu].
  ///
  /// This is a required parameter. It is recommended that at least one [DropdownMenuEntry]
  /// is provided. If this is an empty list, the menu will be empty and only
  /// contain space for padding.
  final List<DropdownMenuEntry<T>> dropdownMenuEntries;

  /// Defines the menu text field's width to be equal to its parent's width
  /// plus the horizontal width of the specified insets.
  ///
  /// If this property is null, the width of the text field will be determined
  /// by the width of menu items or [DropdownMenu.width]. If this property is not null,
  /// the text field's width will match the parent's width plus the specified insets.
  /// If the value of this property is [EdgeInsets.zero], the width of the text field will be the same
  /// as its parent's width.
  ///
  /// The [expandedInsets]' top and bottom are ignored, only its left and right
  /// properties are used.
  ///
  /// Defaults to null.
  final EdgeInsetsGeometry? expandedInsets;

  /// When [DropdownMenu.enableFilter] is true, this callback is used to
  /// compute the list of filtered items.
  ///
  /// {@tool snippet}
  ///
  /// In this example the `filterCallback` returns the items that contains the
  /// trimmed query.
  ///
  /// ```dart
  /// DropdownMenu<Text>(
  ///   enableFilter: true,
  ///   filterCallback: (List<DropdownMenuEntry<Text>> entries, String filter) {
  ///     final String trimmedFilter = filter.trim().toLowerCase();
  ///       if (trimmedFilter.isEmpty) {
  ///         return entries;
  ///       }
  ///
  ///       return entries
  ///         .where((DropdownMenuEntry<Text> entry) =>
  ///           entry.label.toLowerCase().contains(trimmedFilter),
  ///         )
  ///         .toList();
  ///   },
  ///   dropdownMenuEntries: const <DropdownMenuEntry<Text>>[],
  /// )
  /// ```
  /// {@end-tool}
  ///
  /// Defaults to null. If this parameter is null and the
  /// [DropdownMenu.enableFilter] property is set to true, the default behavior
  /// will return a filtered list. The filtered list will contain items
  /// that match the text provided by the input field, with a case-insensitive
  /// comparison. When this is not null, `enableFilter` must be set to true.
  final FilterCallback<T>? filterCallback;

  /// When [DropdownMenu.enableSearch] is true, this callback is used to compute
  /// the index of the search result to be highlighted.
  ///
  /// {@tool snippet}
  ///
  /// In this example the `searchCallback` returns the index of the search result
  /// that exactly matches the query.
  ///
  /// ```dart
  /// DropdownMenu<Text>(
  ///   searchCallback: (List<DropdownMenuEntry<Text>> entries, String query) {
  ///     if (query.isEmpty) {
  ///       return null;
  ///     }
  ///     final int index = entries.indexWhere((DropdownMenuEntry<Text> entry) => entry.label == query);
  ///
  ///     return index != -1 ? index : null;
  ///   },
  ///   dropdownMenuEntries: const <DropdownMenuEntry<Text>>[],
  /// )
  /// ```
  /// {@end-tool}
  ///
  /// Defaults to null. If this is null and [DropdownMenu.enableSearch] is true,
  /// the default function will return the index of the first matching result
  /// which contains the contents of the text input field.
  final SearchCallback<T>? searchCallback;

  /// Optional input validation and formatting overrides.
  ///
  /// Formatters are run in the provided order when the user changes the text
  /// this widget contains. When this parameter changes, the new formatters will
  /// not be applied until the next time the user inserts or deletes text.
  /// Formatters don't run when the text is changed
  /// programmatically via [controller].
  ///
  /// See also:
  ///
  ///  * [TextEditingController], which implements the [Listenable] interface
  ///    and notifies its listeners on [TextEditingValue] changes.
  final List<TextInputFormatter>? inputFormatters;

  /// {@macro flutter.material.MenuAnchor.alignmentOffset}
  final Offset? alignmentOffset;

  /// Defines the behavior for closing the dropdown menu when an item is selected.
  ///
  /// The close behavior can be set to:
  /// * [DropdownMenuCloseBehavior.all]: Closes all open menus in the widget tree.
  /// * [DropdownMenuCloseBehavior.self]: Closes only the current dropdown menu.
  /// * [DropdownMenuCloseBehavior.none]: Does not close any menus.
  ///
  /// This property allows fine-grained control over the menu's closing behavior,
  /// which can be useful for creating nested or complex menu structures.
  ///
  /// Defaults to [DropdownMenuCloseBehavior.all].
  final DropdownMenuCloseBehavior closeBehavior;

  /// Specifies the maximum number of lines the selected value can display
  /// in the [DropdownMenu].
  ///
  /// If the provided value is 1, then the text will not wrap, but will scroll
  /// horizontally instead. Defaults to 1.
  ///
  /// If this is null, there is no limit to the number of lines, and the text
  /// container will start with enough vertical space for one line and
  /// automatically grow to accommodate additional lines as they are entered, up
  /// to the height of its constraints.
  ///
  /// If this is not null, the provided value must be greater than zero. The text
  /// field will restrict the input to the given number of lines and take up enough
  /// horizontal space to accommodate that number of lines.
  ///
  /// See also:
  ///  * [TextField.maxLines], which specifies the maximum number of lines
  ///    the [TextField] can display.
  final int? maxLines;

  /// {@macro flutter.widgets.TextField.textInputAction}
  final TextInputAction? textInputAction;

  /// {@macro flutter.material.textfield.restorationId}
  final String? restorationId;

  @override
  State<DropdownMenu<T>> createState() => _DropdownMenuState<T>();
}

class _DropdownMenuState<T> extends State<DropdownMenu<T>> {
  final GlobalKey _anchorKey = GlobalKey();
  final GlobalKey _leadingKey = GlobalKey();
  late List<GlobalKey> buttonItemKeys;
  final MenuController _controller = MenuController();
  bool _enableFilter = false;
  late bool _enableSearch;
  late List<DropdownMenuEntry<T>> filteredEntries;
  List<Widget>? _initialMenu;
  int? currentHighlight;
  double? leadingPadding;
  bool _menuHasEnabledItem = false;
  TextEditingController? _localTextEditingController;
  TextEditingController get _effectiveTextEditingController =>
      widget.controller ?? (_localTextEditingController ??= TextEditingController());
  final FocusNode _internalFocudeNode = FocusNode();
  int? _selectedEntryIndex;
  late final void Function() _clearSelectedEntryIndex;

  @override
  void initState() {
    super.initState();
    _clearSelectedEntryIndex = () => _selectedEntryIndex = null;
    _effectiveTextEditingController.addListener(_clearSelectedEntryIndex);
    _enableSearch = widget.enableSearch;
    filteredEntries = widget.dropdownMenuEntries;
    buttonItemKeys = List<GlobalKey>.generate(filteredEntries.length, (int index) => GlobalKey());
    _menuHasEnabledItem = filteredEntries.any((DropdownMenuEntry<T> entry) => entry.enabled);
    final int index = filteredEntries.indexWhere(
      (DropdownMenuEntry<T> entry) => entry.value == widget.initialSelection,
    );
    if (index != -1) {
      _effectiveTextEditingController.value = TextEditingValue(
        text: filteredEntries[index].label,
        selection: TextSelection.collapsed(offset: filteredEntries[index].label.length),
      );
      _selectedEntryIndex = index;
    }
    refreshLeadingPadding();
  }

  @override
  void dispose() {
    widget.controller?.removeListener(_clearSelectedEntryIndex);
    _localTextEditingController?.dispose();
    _localTextEditingController = null;
    _internalFocudeNode.dispose();
    super.dispose();
  }

  @override
  void didUpdateWidget(DropdownMenu<T> oldWidget) {
    super.didUpdateWidget(oldWidget);
    if (oldWidget.controller != widget.controller) {
      oldWidget.controller?.removeListener(_clearSelectedEntryIndex);
      _localTextEditingController?.dispose();
      _localTextEditingController = null;
      _effectiveTextEditingController.addListener(_clearSelectedEntryIndex);
      _selectedEntryIndex = null;
    }
    if (oldWidget.enableFilter != widget.enableFilter) {
      if (!widget.enableFilter) {
        _enableFilter = false;
      }
    }
    if (oldWidget.enableSearch != widget.enableSearch) {
      if (!widget.enableSearch) {
        _enableSearch = widget.enableSearch;
        currentHighlight = null;
      }
    }
    if (oldWidget.dropdownMenuEntries != widget.dropdownMenuEntries) {
      currentHighlight = null;
      filteredEntries = widget.dropdownMenuEntries;
      buttonItemKeys = List<GlobalKey>.generate(filteredEntries.length, (int index) => GlobalKey());
      _menuHasEnabledItem = filteredEntries.any((DropdownMenuEntry<T> entry) => entry.enabled);
      if (_selectedEntryIndex != null) {
        final T oldSelectionValue = oldWidget.dropdownMenuEntries[_selectedEntryIndex!].value;
        final int index = filteredEntries.indexWhere(
          (DropdownMenuEntry<T> entry) => entry.value == oldSelectionValue,
        );
        if (index != -1) {
          _effectiveTextEditingController.value = TextEditingValue(
            text: filteredEntries[index].label,
            selection: TextSelection.collapsed(offset: filteredEntries[index].label.length),
          );
          _selectedEntryIndex = index;
        } else {
          _selectedEntryIndex = null;
        }
      }
    }
    if (oldWidget.leadingIcon != widget.leadingIcon) {
      refreshLeadingPadding();
    }
    if (oldWidget.initialSelection != widget.initialSelection) {
      final int index = filteredEntries.indexWhere(
        (DropdownMenuEntry<T> entry) => entry.value == widget.initialSelection,
      );
      if (index != -1) {
        _effectiveTextEditingController.value = TextEditingValue(
          text: filteredEntries[index].label,
          selection: TextSelection.collapsed(offset: filteredEntries[index].label.length),
        );
        _selectedEntryIndex = index;
      }
    }
  }

  bool canRequestFocus() {
    return widget.focusNode?.canRequestFocus ??
        widget.requestFocusOnTap ??
        switch (Theme.of(context).platform) {
          TargetPlatform.iOS || TargetPlatform.android || TargetPlatform.fuchsia => false,
          TargetPlatform.macOS || TargetPlatform.linux || TargetPlatform.windows => true,
        };
  }

  void refreshLeadingPadding() {
    WidgetsBinding.instance.addPostFrameCallback((_) {
      if (!mounted) {
        return;
      }
      setState(() {
        leadingPadding = getWidth(_leadingKey);
      });
    }, debugLabel: 'DropdownMenu.refreshLeadingPadding');
  }

  void scrollToHighlight() {
    WidgetsBinding.instance.addPostFrameCallback((_) {
      final BuildContext? highlightContext = buttonItemKeys[currentHighlight!].currentContext;
      if (highlightContext != null) {
        Scrollable.of(
          highlightContext,
        ).position.ensureVisible(highlightContext.findRenderObject()!);
      }
    }, debugLabel: 'DropdownMenu.scrollToHighlight');
  }

  double? getWidth(GlobalKey key) {
    final BuildContext? context = key.currentContext;
    if (context != null) {
      final RenderBox box = context.findRenderObject()! as RenderBox;
      return box.hasSize ? box.size.width : null;
    }
    return null;
  }

  List<DropdownMenuEntry<T>> filter(
    List<DropdownMenuEntry<T>> entries,
    TextEditingController textEditingController,
  ) {
    final String filterText = textEditingController.text.toLowerCase();
    return entries
        .where((DropdownMenuEntry<T> entry) => entry.label.toLowerCase().contains(filterText))
        .toList();
  }

  bool _shouldUpdateCurrentHighlight(List<DropdownMenuEntry<T>> entries) {
    final String searchText = _effectiveTextEditingController.value.text.toLowerCase();
    if (searchText.isEmpty) {
      return true;
    }

    // When `entries` are filtered by filter algorithm, currentHighlight may exceed the valid range of `entries` and should be updated.
    if (currentHighlight == null || currentHighlight! >= entries.length) {
      return true;
    }

    if (entries[currentHighlight!].label.toLowerCase().contains(searchText)) {
      return false;
    }

    return true;
  }

  int? search(List<DropdownMenuEntry<T>> entries, TextEditingController textEditingController) {
    final String searchText = textEditingController.value.text.toLowerCase();
    if (searchText.isEmpty) {
      return null;
    }

    final int index = entries.indexWhere(
      (DropdownMenuEntry<T> entry) => entry.label.toLowerCase().contains(searchText),
    );

    return index != -1 ? index : null;
  }

  List<Widget> _buildButtons(
    List<DropdownMenuEntry<T>> filteredEntries,
    TextDirection textDirection, {
    int? focusedIndex,
    bool enableScrollToHighlight = true,
    bool excludeSemantics = false,
    bool? useMaterial3,
  }) {
    final double effectiveInputStartGap = useMaterial3 ?? false ? _kInputStartGap : 0.0;
    final List<Widget> result = <Widget>[];
    for (int i = 0; i < filteredEntries.length; i++) {
      final DropdownMenuEntry<T> entry = filteredEntries[i];

      // By default, when the text field has a leading icon but a menu entry doesn't
      // have one, the label of the entry should have extra padding to be aligned
      // with the text in the text input field. When both the text field and the
      // menu entry have leading icons, the menu entry should remove the extra
      // paddings so its leading icon will be aligned with the leading icon of
      // the text field.
      final double padding = entry.leadingIcon == null
          ? (leadingPadding ?? _kDefaultHorizontalPadding)
          : _kDefaultHorizontalPadding;
      ButtonStyle effectiveStyle =
          entry.style ??
          MenuItemButton.styleFrom(
            padding: EdgeInsetsDirectional.only(start: padding, end: _kDefaultHorizontalPadding),
          );

      final ButtonStyle? themeStyle = MenuButtonTheme.of(context).style;

      final WidgetStateProperty<Color?>? effectiveForegroundColor =
          entry.style?.foregroundColor ?? themeStyle?.foregroundColor;
      final WidgetStateProperty<Color?>? effectiveIconColor =
          entry.style?.iconColor ?? themeStyle?.iconColor;
      final WidgetStateProperty<Color?>? effectiveOverlayColor =
          entry.style?.overlayColor ?? themeStyle?.overlayColor;
      final WidgetStateProperty<Color?>? effectiveBackgroundColor =
          entry.style?.backgroundColor ?? themeStyle?.backgroundColor;

      // Simulate the focused state because the text field should always be focused
      // during traversal. Include potential MenuItemButton theme in the focus
      // simulation for all colors in the theme.
      if (entry.enabled && i == focusedIndex) {
        // Query the Material 3 default style.
        // TODO(bleroux): replace once a standard way for accessing defaults will be defined.
        // See: https://github.com/flutter/flutter/issues/130135.
        final ButtonStyle defaultStyle = const MenuItemButton().defaultStyleOf(context);

        Color? resolveFocusedColor(WidgetStateProperty<Color?>? colorStateProperty) {
          return colorStateProperty?.resolve(<MaterialState>{MaterialState.focused});
        }

        final Color focusedForegroundColor = resolveFocusedColor(
          effectiveForegroundColor ?? defaultStyle.foregroundColor!,
        )!;
        final Color focusedIconColor = resolveFocusedColor(
          effectiveIconColor ?? defaultStyle.iconColor!,
        )!;
        final Color focusedOverlayColor = resolveFocusedColor(
          effectiveOverlayColor ?? defaultStyle.overlayColor!,
        )!;
        // For the background color we can't rely on the default style which is transparent.
        // Defaults to onSurface.withOpacity(0.12).
        final Color focusedBackgroundColor =
            resolveFocusedColor(effectiveBackgroundColor) ??
            Theme.of(context).colorScheme.onSurface.withOpacity(0.12);

        effectiveStyle = effectiveStyle.copyWith(
          backgroundColor: MaterialStatePropertyAll<Color>(focusedBackgroundColor),
          foregroundColor: MaterialStatePropertyAll<Color>(focusedForegroundColor),
          iconColor: MaterialStatePropertyAll<Color>(focusedIconColor),
          overlayColor: MaterialStatePropertyAll<Color>(focusedOverlayColor),
        );
      } else {
        effectiveStyle = effectiveStyle.copyWith(
          backgroundColor: effectiveBackgroundColor,
          foregroundColor: effectiveForegroundColor,
          iconColor: effectiveIconColor,
          overlayColor: effectiveOverlayColor,
        );
      }

      Widget label = entry.labelWidget ?? Text(entry.label);
      if (widget.width != null) {
        final double horizontalPadding =
            padding + _kDefaultHorizontalPadding + effectiveInputStartGap;
        label = ConstrainedBox(
          constraints: BoxConstraints(maxWidth: widget.width! - horizontalPadding),
          child: label,
        );
      }

      final Widget menuItemButton = ExcludeSemantics(
        excluding: excludeSemantics,
        child: MenuItemButton(
          key: enableScrollToHighlight ? buttonItemKeys[i] : null,
          style: effectiveStyle,
          leadingIcon: entry.leadingIcon,
          trailingIcon: entry.trailingIcon,
          closeOnActivate: widget.closeBehavior == DropdownMenuCloseBehavior.all,
          onPressed: entry.enabled && widget.enabled
              ? () {
                  if (!mounted) {
                    // In some cases (e.g., nested menus), calling onSelected from MenuAnchor inside a postFrameCallback
                    // can result in the MenuItemButton's onPressed callback being triggered after the state has been disposed.
                    // TODO(ahmedrasar): MenuAnchor should avoid calling onSelected inside a postFrameCallback.
                    widget.controller?.value = TextEditingValue(
                      text: entry.label,
                      selection: TextSelection.collapsed(offset: entry.label.length),
                    );
                    widget.onSelected?.call(entry.value);
                    return;
                  }
                  _effectiveTextEditingController.value = TextEditingValue(
                    text: entry.label,
                    selection: TextSelection.collapsed(offset: entry.label.length),
                  );
                  _selectedEntryIndex = i;
                  currentHighlight = widget.enableSearch ? i : null;
                  widget.onSelected?.call(entry.value);
                  _enableFilter = false;
                  if (widget.closeBehavior == DropdownMenuCloseBehavior.self) {
                    _controller.close();
                  }
                }
              : null,
          requestFocusOnHover: false,
          // MenuItemButton implementation is based on M3 spec for menu which specifies a
          // horizontal padding of 12 pixels.
          // In the context of DropdownMenu the M3 spec specifies that the menu item and the text
          // field content should be aligned. The text field has a horizontal padding of 16 pixels.
          // To conform with the 16 pixels padding, a 4 pixels padding is added in front of the item label.
          child: Padding(
            padding: EdgeInsetsDirectional.only(start: effectiveInputStartGap),
            child: label,
          ),
        ),
      );
      result.add(menuItemButton);
    }

    return result;
  }

  void handleUpKeyInvoke(_ArrowUpIntent _) {
    setState(() {
      if (!widget.enabled || !_menuHasEnabledItem || !_controller.isOpen) {
        return;
      }
      _enableFilter = false;
      _enableSearch = false;
      currentHighlight ??= 0;
      currentHighlight = (currentHighlight! - 1) % filteredEntries.length;
      while (!filteredEntries[currentHighlight!].enabled) {
        currentHighlight = (currentHighlight! - 1) % filteredEntries.length;
      }
      final String currentLabel = filteredEntries[currentHighlight!].label;
      _effectiveTextEditingController.value = TextEditingValue(
        text: currentLabel,
        selection: TextSelection.collapsed(offset: currentLabel.length),
      );
    });
  }

  void handleDownKeyInvoke(_ArrowDownIntent _) {
    setState(() {
      if (!widget.enabled || !_menuHasEnabledItem || !_controller.isOpen) {
        return;
      }
      _enableFilter = false;
      _enableSearch = false;
      currentHighlight ??= -1;
      currentHighlight = (currentHighlight! + 1) % filteredEntries.length;
      while (!filteredEntries[currentHighlight!].enabled) {
        currentHighlight = (currentHighlight! + 1) % filteredEntries.length;
      }
      final String currentLabel = filteredEntries[currentHighlight!].label;
      _effectiveTextEditingController.value = TextEditingValue(
        text: currentLabel,
        selection: TextSelection.collapsed(offset: currentLabel.length),
      );
    });
  }

  void handlePressed(MenuController controller, {bool focusForKeyboard = true}) {
    if (controller.isOpen) {
      currentHighlight = null;
      controller.close();
    } else {
      filteredEntries = widget.dropdownMenuEntries;
      // close to open
      if (_effectiveTextEditingController.text.isNotEmpty) {
        _enableFilter = false;
      }
      controller.open();
      if (focusForKeyboard) {
        _internalFocudeNode.requestFocus();
      }
    }
    setState(() {});
  }

  void _handleEditingComplete() {
    if (currentHighlight != null) {
      final DropdownMenuEntry<T> entry = filteredEntries[currentHighlight!];
      if (entry.enabled) {
        _effectiveTextEditingController.value = TextEditingValue(
          text: entry.label,
          selection: TextSelection.collapsed(offset: entry.label.length),
        );
        _selectedEntryIndex = currentHighlight;
        widget.onSelected?.call(entry.value);
      }
    } else {
      if (_controller.isOpen) {
        widget.onSelected?.call(null);
      }
    }
    if (!widget.enableSearch) {
      currentHighlight = null;
    }
    _controller.close();
  }

  @override
  Widget build(BuildContext context) {
    final bool useMaterial3 = Theme.of(context).useMaterial3;
    final TextDirection textDirection = Directionality.of(context);
    _initialMenu ??= _buildButtons(
      widget.dropdownMenuEntries,
      textDirection,
      enableScrollToHighlight: false,
      // The _initialMenu is invisible, we should not add semantics nodes to it
      excludeSemantics: true,
      useMaterial3: useMaterial3,
    );
    final DropdownMenuThemeData theme = DropdownMenuTheme.of(context);
    final DropdownMenuThemeData defaults = _DropdownMenuDefaultsM3(context);

    if (_enableFilter) {
      filteredEntries =
          widget.filterCallback?.call(filteredEntries, _effectiveTextEditingController.text) ??
          filter(widget.dropdownMenuEntries, _effectiveTextEditingController);
    }
    _menuHasEnabledItem = filteredEntries.any((DropdownMenuEntry<T> entry) => entry.enabled);

    if (_enableSearch) {
      if (widget.searchCallback != null) {
        currentHighlight = widget.searchCallback!(
          filteredEntries,
          _effectiveTextEditingController.text,
        );
      } else {
        final bool shouldUpdateCurrentHighlight = _shouldUpdateCurrentHighlight(filteredEntries);
        if (shouldUpdateCurrentHighlight) {
          currentHighlight = search(filteredEntries, _effectiveTextEditingController);
        }
      }
      if (currentHighlight != null) {
        scrollToHighlight();
      }
    }

    final List<Widget> menu = _buildButtons(
      filteredEntries,
      textDirection,
      focusedIndex: currentHighlight,
      useMaterial3: useMaterial3,
    );

    final TextStyle? baseTextStyle = widget.textStyle ?? theme.textStyle ?? defaults.textStyle;
    final Color? disabledColor = theme.disabledColor ?? defaults.disabledColor;
    final TextStyle? effectiveTextStyle = widget.enabled
        ? baseTextStyle
        : baseTextStyle?.copyWith(color: disabledColor) ?? TextStyle(color: disabledColor);

    MenuStyle? effectiveMenuStyle = widget.menuStyle ?? theme.menuStyle ?? defaults.menuStyle!;

    final double? anchorWidth = getWidth(_anchorKey);
    if (widget.width != null) {
      effectiveMenuStyle = effectiveMenuStyle.copyWith(
        minimumSize: MaterialStateProperty.resolveWith<Size?>((Set<MaterialState> states) {
<<<<<<< HEAD
          final double? effectiveMaximumWidth =
              effectiveMenuStyle!.maximumSize?.resolve(states)?.width;
          return Size(math.min(widget.width!, effectiveMaximumWidth ?? widget.width!), 0.0);
=======
          final double? effectiveMaximumWidth = effectiveMenuStyle!.maximumSize
              ?.resolve(states)
              ?.width;
          return Size(math.min(widget.width!, effectiveMaximumWidth ?? 0.0), 0.0);
>>>>>>> 1e85c8f7
        }),
      );
    } else if (anchorWidth != null) {
      effectiveMenuStyle = effectiveMenuStyle.copyWith(
        minimumSize: MaterialStateProperty.resolveWith<Size?>((Set<MaterialState> states) {
<<<<<<< HEAD
          final double? effectiveMaximumWidth =
              effectiveMenuStyle!.maximumSize?.resolve(states)?.width;
          return Size(math.min(anchorWidth, effectiveMaximumWidth ?? anchorWidth), 0.0);
=======
          final double? effectiveMaximumWidth = effectiveMenuStyle!.maximumSize
              ?.resolve(states)
              ?.width;
          return Size(math.min(anchorWidth, effectiveMaximumWidth ?? 0.0), 0.0);
>>>>>>> 1e85c8f7
        }),
      );
    }

    if (widget.menuHeight != null) {
      effectiveMenuStyle = effectiveMenuStyle.copyWith(
        maximumSize: MaterialStatePropertyAll<Size>(Size(double.infinity, widget.menuHeight!)),
      );
    }
    final InputDecorationThemeData effectiveInputDecorationTheme =
        widget.inputDecorationTheme ?? theme.inputDecorationTheme ?? defaults.inputDecorationTheme!;

    final MouseCursor? effectiveMouseCursor = switch (widget.enabled) {
      true => canRequestFocus() ? SystemMouseCursors.text : SystemMouseCursors.click,
      false => null,
    };

    Widget menuAnchor = MenuAnchor(
      style: effectiveMenuStyle,
      alignmentOffset: widget.alignmentOffset,
      controller: _controller,
      menuChildren: menu,
      crossAxisUnconstrained: false,
      builder: (BuildContext context, MenuController controller, Widget? child) {
        assert(_initialMenu != null);
        final bool isCollapsed = widget.inputDecorationTheme?.isCollapsed ?? false;
        final Widget trailingButton = widget.showTrailingIcon
            ? Padding(
                padding: isCollapsed ? EdgeInsets.zero : const EdgeInsets.all(4.0),
                child: IconButton(
                  isSelected: controller.isOpen,
                  constraints: widget.inputDecorationTheme?.suffixIconConstraints,
                  padding: isCollapsed ? EdgeInsets.zero : null,
                  icon: widget.trailingIcon ?? const Icon(Icons.arrow_drop_down),
                  selectedIcon: widget.selectedTrailingIcon ?? const Icon(Icons.arrow_drop_up),
                  onPressed: !widget.enabled
                      ? null
                      : () {
                          handlePressed(controller);
                        },
                ),
              )
            : const SizedBox.shrink();

        final Widget leadingButton = Padding(
          padding: const EdgeInsets.all(8.0),
          child: widget.leadingIcon ?? const SizedBox.shrink(),
        );

        final Widget textField = TextField(
          key: _anchorKey,
          enabled: widget.enabled,
          mouseCursor: effectiveMouseCursor,
          focusNode: widget.focusNode,
          canRequestFocus: canRequestFocus(),
          enableInteractiveSelection: canRequestFocus(),
          readOnly: !canRequestFocus(),
          keyboardType: widget.keyboardType,
          textAlign: widget.textAlign,
          textAlignVertical: TextAlignVertical.center,
          maxLines: widget.maxLines,
          textInputAction: widget.textInputAction,
          style: effectiveTextStyle,
          controller: _effectiveTextEditingController,
          onEditingComplete: _handleEditingComplete,
          onTap: !widget.enabled
              ? null
              : () {
                  handlePressed(controller, focusForKeyboard: !canRequestFocus());
                },
          onChanged: (String text) {
            controller.open();
            setState(() {
              filteredEntries = widget.dropdownMenuEntries;
              _enableFilter = widget.enableFilter;
              _enableSearch = widget.enableSearch;
            });
          },
          inputFormatters: widget.inputFormatters,
          decoration: InputDecoration(
            label: widget.label,
            hintText: widget.hintText,
            helperText: widget.helperText,
            errorText: widget.errorText,
            prefixIcon: widget.leadingIcon != null
                ? SizedBox(key: _leadingKey, child: widget.leadingIcon)
                : null,
            suffixIcon: widget.showTrailingIcon ? trailingButton : null,
          ).applyDefaults(effectiveInputDecorationTheme),
          restorationId: widget.restorationId,
        );

        // If [expandedInsets] is not null, the width of the text field should depend
        // on its parent width. So we don't need to use `_DropdownMenuBody` to
        // calculate the children's width.
        final Widget body = widget.expandedInsets != null
            ? textField
            : _DropdownMenuBody(
                width: widget.width,
                // The children, except the text field, are used to compute the preferred width,
                // which is the width of the longest children, plus the width of trailingButton
                // and leadingButton.
                //
                // See _RenderDropdownMenuBody layout logic.
                children: <Widget>[
                  textField,
                  ..._initialMenu!.map(
                    (Widget item) => ExcludeFocus(excluding: !controller.isOpen, child: item),
                  ),
                  if (widget.label != null)
                    ExcludeSemantics(
                      child: Padding(
                        // See RenderEditable.floatingCursorAddedMargin for the default horizontal padding.
                        padding: const EdgeInsets.symmetric(horizontal: 4.0),
                        child: DefaultTextStyle(style: effectiveTextStyle!, child: widget.label!),
                      ),
                    ),
                  trailingButton,
                  leadingButton,
                ],
              );

        return Shortcuts(
          shortcuts: const <ShortcutActivator, Intent>{
            SingleActivator(LogicalKeyboardKey.arrowLeft): ExtendSelectionByCharacterIntent(
              forward: false,
              collapseSelection: true,
            ),
            SingleActivator(LogicalKeyboardKey.arrowRight): ExtendSelectionByCharacterIntent(
              forward: true,
              collapseSelection: true,
            ),
            SingleActivator(LogicalKeyboardKey.arrowUp): _ArrowUpIntent(),
            SingleActivator(LogicalKeyboardKey.arrowDown): _ArrowDownIntent(),
          },
          child: body,
        );
      },
    );

    if (widget.expandedInsets case final EdgeInsetsGeometry padding) {
      menuAnchor = Padding(
        // Clamp the top and bottom padding to 0.
        padding: padding.clamp(
          EdgeInsets.zero,
          const EdgeInsets.only(
            left: double.infinity,
            right: double.infinity,
          ).add(const EdgeInsetsDirectional.only(end: double.infinity, start: double.infinity)),
        ),
        child: menuAnchor,
      );
    }

    // Wrap the menu anchor with an Align to narrow down the constraints.
    // Without this Align, when tight constraints are applied to DropdownMenu,
    // the menu will appear below these constraints instead of below the
    // text field.
    menuAnchor = Align(
      alignment: AlignmentDirectional.topStart,
      widthFactor: 1.0,
      heightFactor: 1.0,
      child: menuAnchor,
    );

    return Actions(
      actions: <Type, Action<Intent>>{
        _ArrowUpIntent: CallbackAction<_ArrowUpIntent>(onInvoke: handleUpKeyInvoke),
        _ArrowDownIntent: CallbackAction<_ArrowDownIntent>(onInvoke: handleDownKeyInvoke),
        _EnterIntent: CallbackAction<_EnterIntent>(onInvoke: (_) => _handleEditingComplete()),
      },
      child: Stack(
        children: <Widget>[
          // Handling keyboard navigation when the Textfield has no focus.
          Shortcuts(
            shortcuts: const <ShortcutActivator, Intent>{
              SingleActivator(LogicalKeyboardKey.arrowUp): _ArrowUpIntent(),
              SingleActivator(LogicalKeyboardKey.arrowDown): _ArrowDownIntent(),
              SingleActivator(LogicalKeyboardKey.enter): _EnterIntent(),
            },
            child: Focus(
              focusNode: _internalFocudeNode,
              skipTraversal: true,
              child: const SizedBox.shrink(),
            ),
          ),
          menuAnchor,
        ],
      ),
    );
  }
}

// `DropdownMenu` dispatches these private intents on arrow up/down keys.
// They are needed instead of the typical `DirectionalFocusIntent`s because
// `DropdownMenu` does not really navigate the focus tree upon arrow up/down
// keys: the focus stays on the text field and the menu items are given fake
// highlights as if they are focused. Using `DirectionalFocusIntent`s will cause
// the action to be processed by `EditableText`.
class _ArrowUpIntent extends Intent {
  const _ArrowUpIntent();
}

class _ArrowDownIntent extends Intent {
  const _ArrowDownIntent();
}

class _EnterIntent extends Intent {
  const _EnterIntent();
}

class _DropdownMenuBody extends MultiChildRenderObjectWidget {
  const _DropdownMenuBody({super.children, this.width});

  final double? width;

  @override
  _RenderDropdownMenuBody createRenderObject(BuildContext context) {
    return _RenderDropdownMenuBody(width: width);
  }

  @override
  void updateRenderObject(BuildContext context, _RenderDropdownMenuBody renderObject) {
    renderObject.width = width;
  }
}

class _DropdownMenuBodyParentData extends ContainerBoxParentData<RenderBox> {}

class _RenderDropdownMenuBody extends RenderBox
    with
        ContainerRenderObjectMixin<RenderBox, _DropdownMenuBodyParentData>,
        RenderBoxContainerDefaultsMixin<RenderBox, _DropdownMenuBodyParentData> {
  _RenderDropdownMenuBody({double? width}) : _width = width;

  double? get width => _width;
  double? _width;
  set width(double? value) {
    if (_width == value) {
      return;
    }
    _width = value;
    markNeedsLayout();
  }

  @override
  void setupParentData(RenderBox child) {
    if (child.parentData is! _DropdownMenuBodyParentData) {
      child.parentData = _DropdownMenuBodyParentData();
    }
  }

  @override
  void performLayout() {
    final BoxConstraints constraints = this.constraints;
    double maxWidth = 0.0;
    double? maxHeight;
    RenderBox? child = firstChild;

    final double intrinsicWidth = width ?? getMaxIntrinsicWidth(constraints.maxHeight);
    final double widthConstraint = math.min(intrinsicWidth, constraints.maxWidth);
    final BoxConstraints innerConstraints = BoxConstraints(
      maxWidth: widthConstraint,
      maxHeight: getMaxIntrinsicHeight(widthConstraint),
    );
    while (child != null) {
      if (child == firstChild) {
        child.layout(innerConstraints, parentUsesSize: true);
        maxHeight ??= child.size.height;
        final _DropdownMenuBodyParentData childParentData =
            child.parentData! as _DropdownMenuBodyParentData;
        assert(child.parentData == childParentData);
        child = childParentData.nextSibling;
        continue;
      }
      child.layout(innerConstraints, parentUsesSize: true);
      final _DropdownMenuBodyParentData childParentData =
          child.parentData! as _DropdownMenuBodyParentData;
      childParentData.offset = Offset.zero;
      maxWidth = math.max(maxWidth, child.size.width);
      maxHeight ??= child.size.height;
      assert(child.parentData == childParentData);
      child = childParentData.nextSibling;
    }

    assert(maxHeight != null);
    maxWidth = math.max(_kMinimumWidth, maxWidth);
    size = constraints.constrain(Size(width ?? maxWidth, maxHeight!));
  }

  @override
  void paint(PaintingContext context, Offset offset) {
    final RenderBox? child = firstChild;
    if (child != null) {
      final _DropdownMenuBodyParentData childParentData =
          child.parentData! as _DropdownMenuBodyParentData;
      context.paintChild(child, offset + childParentData.offset);
    }
  }

  @override
  Size computeDryLayout(BoxConstraints constraints) {
    final BoxConstraints constraints = this.constraints;
    double maxWidth = 0.0;
    double? maxHeight;
    RenderBox? child = firstChild;
    final double intrinsicWidth = width ?? getMaxIntrinsicWidth(constraints.maxHeight);
    final double widthConstraint = math.min(intrinsicWidth, constraints.maxWidth);
    final BoxConstraints innerConstraints = BoxConstraints(
      maxWidth: widthConstraint,
      maxHeight: getMaxIntrinsicHeight(widthConstraint),
    );

    while (child != null) {
      if (child == firstChild) {
        final Size childSize = child.getDryLayout(innerConstraints);
        maxHeight ??= childSize.height;
        final _DropdownMenuBodyParentData childParentData =
            child.parentData! as _DropdownMenuBodyParentData;
        assert(child.parentData == childParentData);
        child = childParentData.nextSibling;
        continue;
      }
      final Size childSize = child.getDryLayout(innerConstraints);
      final _DropdownMenuBodyParentData childParentData =
          child.parentData! as _DropdownMenuBodyParentData;
      childParentData.offset = Offset.zero;
      maxWidth = math.max(maxWidth, childSize.width);
      maxHeight ??= childSize.height;
      assert(child.parentData == childParentData);
      child = childParentData.nextSibling;
    }

    assert(maxHeight != null);
    maxWidth = math.max(_kMinimumWidth, maxWidth);
    return constraints.constrain(Size(width ?? maxWidth, maxHeight!));
  }

  @override
  double computeMinIntrinsicWidth(double height) {
    RenderBox? child = firstChild;
    double width = 0;
    while (child != null) {
      if (child == firstChild) {
        final _DropdownMenuBodyParentData childParentData =
            child.parentData! as _DropdownMenuBodyParentData;
        child = childParentData.nextSibling;
        continue;
      }
      final double maxIntrinsicWidth = child.getMinIntrinsicWidth(height);
      // Add the width of leading icon.
      if (child == lastChild) {
        width += maxIntrinsicWidth;
      }
      // Add the width of trailing icon.
      if (child == childBefore(lastChild!)) {
        width += maxIntrinsicWidth;
      }
      width = math.max(width, maxIntrinsicWidth);
      final _DropdownMenuBodyParentData childParentData =
          child.parentData! as _DropdownMenuBodyParentData;
      child = childParentData.nextSibling;
    }

    return math.max(width, _kMinimumWidth);
  }

  @override
  double computeMaxIntrinsicWidth(double height) {
    RenderBox? child = firstChild;
    double width = 0;
    while (child != null) {
      if (child == firstChild) {
        final _DropdownMenuBodyParentData childParentData =
            child.parentData! as _DropdownMenuBodyParentData;
        child = childParentData.nextSibling;
        continue;
      }
      final double maxIntrinsicWidth = child.getMaxIntrinsicWidth(height);
      // Add the width of leading icon.
      if (child == lastChild) {
        width += maxIntrinsicWidth;
      }
      // Add the width of trailing icon.
      if (child == childBefore(lastChild!)) {
        width += maxIntrinsicWidth;
      }
      width = math.max(width, maxIntrinsicWidth);
      final _DropdownMenuBodyParentData childParentData =
          child.parentData! as _DropdownMenuBodyParentData;
      child = childParentData.nextSibling;
    }

    return math.max(width, _kMinimumWidth);
  }

  @override
  double computeMinIntrinsicHeight(double width) {
    final RenderBox? child = firstChild;
    double width = 0;
    if (child != null) {
      width = math.max(width, child.getMinIntrinsicHeight(width));
    }
    return width;
  }

  @override
  double computeMaxIntrinsicHeight(double width) {
    final RenderBox? child = firstChild;
    double width = 0;
    if (child != null) {
      width = math.max(width, child.getMaxIntrinsicHeight(width));
    }
    return width;
  }

  @override
  bool hitTestChildren(BoxHitTestResult result, {required Offset position}) {
    final RenderBox? child = firstChild;
    if (child != null) {
      final _DropdownMenuBodyParentData childParentData =
          child.parentData! as _DropdownMenuBodyParentData;
      final bool isHit = result.addWithPaintOffset(
        offset: childParentData.offset,
        position: position,
        hitTest: (BoxHitTestResult result, Offset transformed) {
          assert(transformed == position - childParentData.offset);
          return child.hitTest(result, position: transformed);
        },
      );
      if (isHit) {
        return true;
      }
    }
    return false;
  }

  // Children except the text field (first child) are laid out for measurement purpose but not painted.
  @override
  void visitChildrenForSemantics(RenderObjectVisitor visitor) {
    visitChildren((RenderObject renderObjectChild) {
      final RenderBox child = renderObjectChild as RenderBox;
      if (child == firstChild) {
        visitor(renderObjectChild);
      }
    });
  }
}

// Hand coded defaults. These will be updated once we have tokens/spec.
class _DropdownMenuDefaultsM3 extends DropdownMenuThemeData {
  _DropdownMenuDefaultsM3(this.context)
    : super(disabledColor: Theme.of(context).colorScheme.onSurface.withOpacity(0.38));

  final BuildContext context;
  late final ThemeData _theme = Theme.of(context);

  @override
  TextStyle? get textStyle => _theme.textTheme.bodyLarge;

  @override
  MenuStyle get menuStyle {
    return const MenuStyle(
      minimumSize: MaterialStatePropertyAll<Size>(Size(_kMinimumWidth, 0.0)),
      maximumSize: MaterialStatePropertyAll<Size>(Size.infinite),
      visualDensity: VisualDensity.standard,
    );
  }

  @override
  InputDecorationThemeData get inputDecorationTheme {
    return const InputDecorationThemeData(border: OutlineInputBorder());
  }
}<|MERGE_RESOLUTION|>--- conflicted
+++ resolved
@@ -1037,31 +1037,17 @@
     if (widget.width != null) {
       effectiveMenuStyle = effectiveMenuStyle.copyWith(
         minimumSize: MaterialStateProperty.resolveWith<Size?>((Set<MaterialState> states) {
-<<<<<<< HEAD
           final double? effectiveMaximumWidth =
               effectiveMenuStyle!.maximumSize?.resolve(states)?.width;
           return Size(math.min(widget.width!, effectiveMaximumWidth ?? widget.width!), 0.0);
-=======
-          final double? effectiveMaximumWidth = effectiveMenuStyle!.maximumSize
-              ?.resolve(states)
-              ?.width;
-          return Size(math.min(widget.width!, effectiveMaximumWidth ?? 0.0), 0.0);
->>>>>>> 1e85c8f7
         }),
       );
     } else if (anchorWidth != null) {
       effectiveMenuStyle = effectiveMenuStyle.copyWith(
         minimumSize: MaterialStateProperty.resolveWith<Size?>((Set<MaterialState> states) {
-<<<<<<< HEAD
           final double? effectiveMaximumWidth =
               effectiveMenuStyle!.maximumSize?.resolve(states)?.width;
           return Size(math.min(anchorWidth, effectiveMaximumWidth ?? anchorWidth), 0.0);
-=======
-          final double? effectiveMaximumWidth = effectiveMenuStyle!.maximumSize
-              ?.resolve(states)
-              ?.width;
-          return Size(math.min(anchorWidth, effectiveMaximumWidth ?? 0.0), 0.0);
->>>>>>> 1e85c8f7
         }),
       );
     }
