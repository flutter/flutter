// Copyright 2014 The Flutter Authors. All rights reserved.
// Use of this source code is governed by a BSD-style license that can be
// found in the LICENSE file.

/// @docImport 'text_theme.dart';
library;

import 'dart:math' as math;

import 'package:flutter/rendering.dart';
import 'package:flutter/services.dart';
import 'package:flutter/widgets.dart';

import 'button_style.dart';
import 'dropdown_menu_theme.dart';
import 'icon_button.dart';
import 'icons.dart';
import 'input_border.dart';
import 'input_decorator.dart';
import 'material_state.dart';
import 'menu_anchor.dart';
import 'menu_button_theme.dart';
import 'menu_style.dart';
import 'text_field.dart';
import 'theme.dart';
import 'theme_data.dart';

// Examples can assume:
// late BuildContext context;
// late FocusNode myFocusNode;

/// A callback function that returns the list of the items that matches the
/// current applied filter.
///
/// Used by [DropdownMenu.filterCallback].
typedef FilterCallback<T> =
    List<DropdownMenuEntry<T>> Function(List<DropdownMenuEntry<T>> entries, String filter);

/// A callback function that returns the index of the item that matches the
/// current contents of a text field.
///
/// If a match doesn't exist then null must be returned.
///
/// Used by [DropdownMenu.searchCallback].
typedef SearchCallback<T> = int? Function(List<DropdownMenuEntry<T>> entries, String query);

const double _kMinimumWidth = 112.0;

const double _kDefaultHorizontalPadding = 12.0;

const double _kLeadingIconToInputPadding = 4.0;

/// Defines a [DropdownMenu] menu button that represents one item view in the menu.
///
/// See also:
///
/// * [DropdownMenu]
class DropdownMenuEntry<T> {
  /// Creates an entry that is used with [DropdownMenu.dropdownMenuEntries].
  const DropdownMenuEntry({
    required this.value,
    required this.label,
    this.labelWidget,
    this.leadingIcon,
    this.trailingIcon,
    this.enabled = true,
    this.style,
  });

  /// the value used to identify the entry.
  ///
  /// This value must be unique across all entries in a [DropdownMenu].
  final T value;

  /// The label displayed in the center of the menu item.
  final String label;

  /// Overrides the default label widget which is `Text(label)`.
  ///
  /// {@tool dartpad}
  /// This sample shows how to override the default label [Text]
  /// widget with one that forces the menu entry to appear on one line
  /// by specifying [Text.maxLines] and [Text.overflow].
  ///
  /// ** See code in examples/api/lib/material/dropdown_menu/dropdown_menu_entry_label_widget.0.dart **
  /// {@end-tool}
  final Widget? labelWidget;

  /// An optional icon to display before the label.
  final Widget? leadingIcon;

  /// An optional icon to display after the label.
  final Widget? trailingIcon;

  /// Whether the menu item is enabled or disabled.
  ///
  /// The default value is true. If true, the [DropdownMenuEntry.label] will be filled
  /// out in the text field of the [DropdownMenu] when this entry is clicked; otherwise,
  /// this entry is disabled.
  final bool enabled;

  /// Customizes this menu item's appearance.
  ///
  /// Null by default.
  final ButtonStyle? style;
}

/// Defines the behavior for closing the dropdown menu when an item is selected.
enum DropdownMenuCloseBehavior {
  /// Closes all open menus in the widget tree.
  all,

  /// Closes only the current dropdown menu.
  self,

  /// Does not close any menus.
  none,
}

/// A dropdown menu that can be opened from a [TextField]. The selected
/// menu item is displayed in that field.
///
/// This widget is used to help people make a choice from a menu and put the
/// selected item into the text input field. People can also filter the list based
/// on the text input or search one item in the menu list.
///
/// The menu is composed of a list of [DropdownMenuEntry]s. People can provide information,
/// such as: label, leading icon or trailing icon for each entry. The [TextField]
/// will be updated based on the selection from the menu entries. The text field
/// will stay empty if the selected entry is disabled.
///
/// When the dropdown menu has focus, it can be traversed by pressing the up or down key.
/// During the process, the corresponding item will be highlighted and
/// the text field will be updated. Disabled items will be skipped during traversal.
///
/// The menu can be scrollable if not all items in the list are displayed at once.
///
/// {@tool dartpad}
/// This sample shows how to display outlined [DropdownMenu] and filled [DropdownMenu].
///
/// ** See code in examples/api/lib/material/dropdown_menu/dropdown_menu.0.dart **
/// {@end-tool}
///
/// See also:
///
/// * [MenuAnchor], which is a widget used to mark the "anchor" for a set of submenus.
///   The [DropdownMenu] uses a [TextField] as the "anchor".
/// * [TextField], which is a text input widget that uses an [InputDecoration].
/// * [DropdownMenuEntry], which is used to build the [MenuItemButton] in the [DropdownMenu] list.
class DropdownMenu<T> extends StatefulWidget {
  /// Creates a const [DropdownMenu].
  ///
  /// The leading and trailing icons in the text field can be customized by using
  /// [leadingIcon], [trailingIcon] and [selectedTrailingIcon] properties. They are
  /// passed down to the [InputDecoration] properties, and will override values
  /// in the [InputDecoration.prefixIcon] and [InputDecoration.suffixIcon].
  ///
  /// Except leading and trailing icons, the text field can be configured by the
  /// [InputDecorationTheme] property. The menu can be configured by the [menuStyle].
  const DropdownMenu({
    super.key,
    this.enabled = true,
    this.width,
    this.menuHeight,
    this.leadingIcon,
    this.trailingIcon,
    this.label,
    this.hintText,
    this.helperText,
    this.errorText,
    this.selectedTrailingIcon,
    this.enableFilter = false,
    this.enableSearch = true,
    this.keyboardType,
    this.textStyle,
    this.textAlign = TextAlign.start,
    this.inputDecorationTheme,
    this.menuStyle,
    this.controller,
    this.initialSelection,
    this.onSelected,
    this.focusNode,
    this.requestFocusOnTap,
    this.expandedInsets,
    this.filterCallback,
    this.searchCallback,
    this.alignmentOffset,
    required this.dropdownMenuEntries,
    this.inputFormatters,
    this.closeBehavior = DropdownMenuCloseBehavior.all,
<<<<<<< HEAD
    this.textInputAction,
=======
    this.maxLines = 1,
>>>>>>> bcd4eced
  }) : assert(filterCallback == null || enableFilter);

  /// Determine if the [DropdownMenu] is enabled.
  ///
  /// Defaults to true.
  ///
  /// {@tool dartpad}
  /// This sample demonstrates how the [enabled] and [requestFocusOnTap] properties
  /// affect the textfield's hover cursor.
  ///
  /// ** See code in examples/api/lib/material/dropdown_menu/dropdown_menu.2.dart **
  /// {@end-tool}
  final bool enabled;

  /// Determine the width of the [DropdownMenu].
  ///
  /// If this is null, the width of the [DropdownMenu] will be the same as the width of the widest
  /// menu item plus the width of the leading/trailing icon.
  final double? width;

  /// Determine the height of the menu.
  ///
  /// If this is null, the menu will display as many items as possible on the screen.
  final double? menuHeight;

  /// An optional Icon at the front of the text input field.
  ///
  /// Defaults to null. If this is not null, the menu items will have extra paddings to be aligned
  /// with the text in the text field.
  final Widget? leadingIcon;

  /// An optional icon at the end of the text field.
  ///
  /// Defaults to an [Icon] with [Icons.arrow_drop_down].
  final Widget? trailingIcon;

  /// Optional widget that describes the input field.
  ///
  /// When the input field is empty and unfocused, the label is displayed on
  /// top of the input field (i.e., at the same location on the screen where
  /// text may be entered in the input field). When the input field receives
  /// focus (or if the field is non-empty), the label moves above, either
  /// vertically adjacent to, or to the center of the input field.
  ///
  /// Defaults to null.
  final Widget? label;

  /// Text that suggests what sort of input the field accepts.
  ///
  /// Defaults to null;
  final String? hintText;

  /// Text that provides context about the [DropdownMenu]'s value, such
  /// as how the value will be used.
  ///
  /// If non-null, the text is displayed below the input field, in
  /// the same location as [errorText]. If a non-null [errorText] value is
  /// specified then the helper text is not shown.
  ///
  /// Defaults to null;
  ///
  /// See also:
  ///
  /// * [InputDecoration.helperText], which is the text that provides context about the [InputDecorator.child]'s value.
  final String? helperText;

  /// Text that appears below the input field and the border to show the error message.
  ///
  /// If non-null, the border's color animates to red and the [helperText] is not shown.
  ///
  /// Defaults to null;
  ///
  /// See also:
  ///
  /// * [InputDecoration.errorText], which is the text that appears below the [InputDecorator.child] and the border.
  final String? errorText;

  /// An optional icon at the end of the text field to indicate that the text
  /// field is pressed.
  ///
  /// Defaults to an [Icon] with [Icons.arrow_drop_up].
  final Widget? selectedTrailingIcon;

  /// Determine if the menu list can be filtered by the text input.
  ///
  /// Defaults to false.
  final bool enableFilter;

  /// Determine if the first item that matches the text input can be highlighted.
  ///
  /// Defaults to true as the search function could be commonly used.
  final bool enableSearch;

  /// The type of keyboard to use for editing the text.
  ///
  /// Defaults to [TextInputType.text].
  final TextInputType? keyboardType;

  /// The text style for the [TextField] of the [DropdownMenu];
  ///
  /// Defaults to the overall theme's [TextTheme.bodyLarge]
  /// if the dropdown menu theme's value is null.
  final TextStyle? textStyle;

  /// The text align for the [TextField] of the [DropdownMenu].
  ///
  /// Defaults to [TextAlign.start].
  final TextAlign textAlign;

  /// Defines the default appearance of [InputDecoration] to show around the text field.
  ///
  /// By default, shows a outlined text field.
  final InputDecorationTheme? inputDecorationTheme;

  /// The [MenuStyle] that defines the visual attributes of the menu.
  ///
  /// The default width of the menu is set to the width of the text field.
  final MenuStyle? menuStyle;

  /// Controls the text being edited or selected in the menu.
  ///
  /// If null, this widget will create its own [TextEditingController].
  final TextEditingController? controller;

  /// The value used to for an initial selection.
  ///
  /// Defaults to null.
  final T? initialSelection;

  /// The callback is called when a selection is made.
  ///
  /// Defaults to null. If null, only the text field is updated.
  final ValueChanged<T?>? onSelected;

  /// Defines the keyboard focus for this widget.
  ///
  /// The [focusNode] is a long-lived object that's typically managed by a
  /// [StatefulWidget] parent. See [FocusNode] for more information.
  ///
  /// To give the keyboard focus to this widget, provide a [focusNode] and then
  /// use the current [FocusScope] to request the focus:
  ///
  /// ```dart
  /// FocusScope.of(context).requestFocus(myFocusNode);
  /// ```
  ///
  /// This happens automatically when the widget is tapped.
  ///
  /// To be notified when the widget gains or loses the focus, add a listener
  /// to the [focusNode]:
  ///
  /// ```dart
  /// myFocusNode.addListener(() { print(myFocusNode.hasFocus); });
  /// ```
  ///
  /// If null, this widget will create its own [FocusNode].
  ///
  /// ## Keyboard
  ///
  /// Requesting the focus will typically cause the keyboard to be shown
  /// if it's not showing already.
  ///
  /// On Android, the user can hide the keyboard - without changing the focus -
  /// with the system back button. They can restore the keyboard's visibility
  /// by tapping on a text field. The user might hide the keyboard and
  /// switch to a physical keyboard, or they might just need to get it
  /// out of the way for a moment, to expose something it's
  /// obscuring. In this case requesting the focus again will not
  /// cause the focus to change, and will not make the keyboard visible.
  ///
  /// If this is non-null, the behaviour of [requestFocusOnTap] is overridden
  /// by the [FocusNode.canRequestFocus] property.
  final FocusNode? focusNode;

  /// Determine if the dropdown button requests focus and the on-screen virtual
  /// keyboard is shown in response to a touch event.
  ///
  /// Ignored if a [focusNode] is explicitly provided (in which case,
  /// [FocusNode.canRequestFocus] controls the behavior).
  ///
  /// Defaults to null, which enables platform-specific behavior:
  ///
  ///  * On mobile platforms, acts as if set to false; tapping on the text
  ///    field and opening the menu will not cause a focus request and the
  ///    virtual keyboard will not appear.
  ///
  ///  * On desktop platforms, acts as if set to true; the dropdown takes the
  ///    focus when activated.
  ///
  /// Set this to true or false explicitly to override the default behavior.
  ///
  /// {@tool dartpad}
  /// This sample demonstrates how the [enabled] and [requestFocusOnTap] properties
  /// affect the textfield's hover cursor.
  ///
  /// ** See code in examples/api/lib/material/dropdown_menu/dropdown_menu.2.dart **
  /// {@end-tool}
  final bool? requestFocusOnTap;

  /// Descriptions of the menu items in the [DropdownMenu].
  ///
  /// This is a required parameter. It is recommended that at least one [DropdownMenuEntry]
  /// is provided. If this is an empty list, the menu will be empty and only
  /// contain space for padding.
  final List<DropdownMenuEntry<T>> dropdownMenuEntries;

  /// Defines the menu text field's width to be equal to its parent's width
  /// plus the horizontal width of the specified insets.
  ///
  /// If this property is null, the width of the text field will be determined
  /// by the width of menu items or [DropdownMenu.width]. If this property is not null,
  /// the text field's width will match the parent's width plus the specified insets.
  /// If the value of this property is [EdgeInsets.zero], the width of the text field will be the same
  /// as its parent's width.
  ///
  /// The [expandedInsets]' top and bottom are ignored, only its left and right
  /// properties are used.
  ///
  /// Defaults to null.
  final EdgeInsetsGeometry? expandedInsets;

  /// When [DropdownMenu.enableFilter] is true, this callback is used to
  /// compute the list of filtered items.
  ///
  /// {@tool snippet}
  ///
  /// In this example the `filterCallback` returns the items that contains the
  /// trimmed query.
  ///
  /// ```dart
  /// DropdownMenu<Text>(
  ///   enableFilter: true,
  ///   filterCallback: (List<DropdownMenuEntry<Text>> entries, String filter) {
  ///     final String trimmedFilter = filter.trim().toLowerCase();
  ///       if (trimmedFilter.isEmpty) {
  ///         return entries;
  ///       }
  ///
  ///       return entries
  ///         .where((DropdownMenuEntry<Text> entry) =>
  ///           entry.label.toLowerCase().contains(trimmedFilter),
  ///         )
  ///         .toList();
  ///   },
  ///   dropdownMenuEntries: const <DropdownMenuEntry<Text>>[],
  /// )
  /// ```
  /// {@end-tool}
  ///
  /// Defaults to null. If this parameter is null and the
  /// [DropdownMenu.enableFilter] property is set to true, the default behavior
  /// will return a filtered list. The filtered list will contain items
  /// that match the text provided by the input field, with a case-insensitive
  /// comparison. When this is not null, `enableFilter` must be set to true.
  final FilterCallback<T>? filterCallback;

  /// When [DropdownMenu.enableSearch] is true, this callback is used to compute
  /// the index of the search result to be highlighted.
  ///
  /// {@tool snippet}
  ///
  /// In this example the `searchCallback` returns the index of the search result
  /// that exactly matches the query.
  ///
  /// ```dart
  /// DropdownMenu<Text>(
  ///   searchCallback: (List<DropdownMenuEntry<Text>> entries, String query) {
  ///     if (query.isEmpty) {
  ///       return null;
  ///     }
  ///     final int index = entries.indexWhere((DropdownMenuEntry<Text> entry) => entry.label == query);
  ///
  ///     return index != -1 ? index : null;
  ///   },
  ///   dropdownMenuEntries: const <DropdownMenuEntry<Text>>[],
  /// )
  /// ```
  /// {@end-tool}
  ///
  /// Defaults to null. If this is null and [DropdownMenu.enableSearch] is true,
  /// the default function will return the index of the first matching result
  /// which contains the contents of the text input field.
  final SearchCallback<T>? searchCallback;

  /// Optional input validation and formatting overrides.
  ///
  /// Formatters are run in the provided order when the user changes the text
  /// this widget contains. When this parameter changes, the new formatters will
  /// not be applied until the next time the user inserts or deletes text.
  /// Formatters don't run when the text is changed
  /// programmatically via [controller].
  ///
  /// See also:
  ///
  ///  * [TextEditingController], which implements the [Listenable] interface
  ///    and notifies its listeners on [TextEditingValue] changes.
  final List<TextInputFormatter>? inputFormatters;

  /// {@macro flutter.material.MenuAnchor.alignmentOffset}
  final Offset? alignmentOffset;

  /// Defines the behavior for closing the dropdown menu when an item is selected.
  ///
  /// The close behavior can be set to:
  /// * [DropdownMenuCloseBehavior.all]: Closes all open menus in the widget tree.
  /// * [DropdownMenuCloseBehavior.self]: Closes only the current dropdown menu.
  /// * [DropdownMenuCloseBehavior.none]: Does not close any menus.
  ///
  /// This property allows fine-grained control over the menu's closing behavior,
  /// which can be useful for creating nested or complex menu structures.
  ///
  /// Defaults to [DropdownMenuCloseBehavior.all].
  final DropdownMenuCloseBehavior closeBehavior;

<<<<<<< HEAD
  /// {@macro flutter.widgets.TextField.textInputAction}
  final TextInputAction? textInputAction;
=======
  /// Specifies the maximum number of lines the selected value can display
  /// in the [DropdownMenu].
  ///
  /// If the provided value is 1, then the text will not wrap, but will scroll
  /// horizontally instead. Defaults to 1.
  ///
  /// If this is null, there is no limit to the number of lines, and the text
  /// container will start with enough vertical space for one line and
  /// automatically grow to accommodate additional lines as they are entered, up
  /// to the height of its constraints.
  ///
  /// If this is not null, the provided value must be greater than zero. The text
  /// field will restrict the input to the given number of lines and take up enough
  /// horizontal space to accommodate that number of lines.
  ///
  /// See also:
  ///  * [TextField.maxLines], which specifies the maximum number of lines
  ///    the [TextField] can display.
  final int? maxLines;
>>>>>>> bcd4eced

  @override
  State<DropdownMenu<T>> createState() => _DropdownMenuState<T>();
}

class _DropdownMenuState<T> extends State<DropdownMenu<T>> {
  final GlobalKey _anchorKey = GlobalKey();
  final GlobalKey _leadingKey = GlobalKey();
  late List<GlobalKey> buttonItemKeys;
  final MenuController _controller = MenuController();
  bool _enableFilter = false;
  late bool _enableSearch;
  late List<DropdownMenuEntry<T>> filteredEntries;
  List<Widget>? _initialMenu;
  int? currentHighlight;
  double? leadingPadding;
  bool _menuHasEnabledItem = false;
  TextEditingController? _localTextEditingController;
  final FocusNode _internalFocudeNode = FocusNode();

  @override
  void initState() {
    super.initState();
    if (widget.controller != null) {
      _localTextEditingController = widget.controller;
    } else {
      _localTextEditingController = TextEditingController();
    }
    _enableSearch = widget.enableSearch;
    filteredEntries = widget.dropdownMenuEntries;
    buttonItemKeys = List<GlobalKey>.generate(filteredEntries.length, (int index) => GlobalKey());
    _menuHasEnabledItem = filteredEntries.any((DropdownMenuEntry<T> entry) => entry.enabled);
    final int index = filteredEntries.indexWhere(
      (DropdownMenuEntry<T> entry) => entry.value == widget.initialSelection,
    );
    if (index != -1) {
      _localTextEditingController?.value = TextEditingValue(
        text: filteredEntries[index].label,
        selection: TextSelection.collapsed(offset: filteredEntries[index].label.length),
      );
    }
    refreshLeadingPadding();
  }

  @override
  void dispose() {
    if (widget.controller == null) {
      _localTextEditingController?.dispose();
      _localTextEditingController = null;
    }
    _internalFocudeNode.dispose();
    super.dispose();
  }

  @override
  void didUpdateWidget(DropdownMenu<T> oldWidget) {
    super.didUpdateWidget(oldWidget);
    if (oldWidget.controller != widget.controller) {
      if (widget.controller != null) {
        _localTextEditingController?.dispose();
      }
      _localTextEditingController = widget.controller ?? TextEditingController();
    }
    if (oldWidget.enableFilter != widget.enableFilter) {
      if (!widget.enableFilter) {
        _enableFilter = false;
      }
    }
    if (oldWidget.enableSearch != widget.enableSearch) {
      if (!widget.enableSearch) {
        _enableSearch = widget.enableSearch;
        currentHighlight = null;
      }
    }
    if (oldWidget.dropdownMenuEntries != widget.dropdownMenuEntries) {
      currentHighlight = null;
      filteredEntries = widget.dropdownMenuEntries;
      buttonItemKeys = List<GlobalKey>.generate(filteredEntries.length, (int index) => GlobalKey());
      _menuHasEnabledItem = filteredEntries.any((DropdownMenuEntry<T> entry) => entry.enabled);
    }
    if (oldWidget.leadingIcon != widget.leadingIcon) {
      refreshLeadingPadding();
    }
    if (oldWidget.initialSelection != widget.initialSelection) {
      final int index = filteredEntries.indexWhere(
        (DropdownMenuEntry<T> entry) => entry.value == widget.initialSelection,
      );
      if (index != -1) {
        _localTextEditingController?.value = TextEditingValue(
          text: filteredEntries[index].label,
          selection: TextSelection.collapsed(offset: filteredEntries[index].label.length),
        );
      }
    }
  }

  bool canRequestFocus() {
    return widget.focusNode?.canRequestFocus ??
        widget.requestFocusOnTap ??
        switch (Theme.of(context).platform) {
          TargetPlatform.iOS || TargetPlatform.android || TargetPlatform.fuchsia => false,
          TargetPlatform.macOS || TargetPlatform.linux || TargetPlatform.windows => true,
        };
  }

  void refreshLeadingPadding() {
    WidgetsBinding.instance.addPostFrameCallback((_) {
      if (!mounted) {
        return;
      }
      setState(() {
        final double? leadingWidgetWidth = getWidth(_leadingKey);
        if (leadingWidgetWidth != null) {
          leadingPadding = leadingWidgetWidth + _kLeadingIconToInputPadding;
        } else {
          leadingPadding = leadingWidgetWidth;
        }
      });
    }, debugLabel: 'DropdownMenu.refreshLeadingPadding');
  }

  void scrollToHighlight() {
    WidgetsBinding.instance.addPostFrameCallback((_) {
      final BuildContext? highlightContext = buttonItemKeys[currentHighlight!].currentContext;
      if (highlightContext != null) {
        Scrollable.of(
          highlightContext,
        ).position.ensureVisible(highlightContext.findRenderObject()!);
      }
    }, debugLabel: 'DropdownMenu.scrollToHighlight');
  }

  double? getWidth(GlobalKey key) {
    final BuildContext? context = key.currentContext;
    if (context != null) {
      final RenderBox box = context.findRenderObject()! as RenderBox;
      return box.hasSize ? box.size.width : null;
    }
    return null;
  }

  List<DropdownMenuEntry<T>> filter(
    List<DropdownMenuEntry<T>> entries,
    TextEditingController textEditingController,
  ) {
    final String filterText = textEditingController.text.toLowerCase();
    return entries
        .where((DropdownMenuEntry<T> entry) => entry.label.toLowerCase().contains(filterText))
        .toList();
  }

  bool _shouldUpdateCurrentHighlight(List<DropdownMenuEntry<T>> entries) {
    final String searchText = _localTextEditingController!.value.text.toLowerCase();
    if (searchText.isEmpty) {
      return true;
    }

    // When `entries` are filtered by filter algorithm, currentHighlight may exceed the valid range of `entries` and should be updated.
    if (currentHighlight == null || currentHighlight! >= entries.length) {
      return true;
    }

    if (entries[currentHighlight!].label.toLowerCase().contains(searchText)) {
      return false;
    }

    return true;
  }

  int? search(List<DropdownMenuEntry<T>> entries, TextEditingController textEditingController) {
    final String searchText = textEditingController.value.text.toLowerCase();
    if (searchText.isEmpty) {
      return null;
    }

    final int index = entries.indexWhere(
      (DropdownMenuEntry<T> entry) => entry.label.toLowerCase().contains(searchText),
    );

    return index != -1 ? index : null;
  }

  List<Widget> _buildButtons(
    List<DropdownMenuEntry<T>> filteredEntries,
    TextDirection textDirection, {
    int? focusedIndex,
    bool enableScrollToHighlight = true,
    bool excludeSemantics = false,
  }) {
    final List<Widget> result = <Widget>[];
    for (int i = 0; i < filteredEntries.length; i++) {
      final DropdownMenuEntry<T> entry = filteredEntries[i];

      // By default, when the text field has a leading icon but a menu entry doesn't
      // have one, the label of the entry should have extra padding to be aligned
      // with the text in the text input field. When both the text field and the
      // menu entry have leading icons, the menu entry should remove the extra
      // paddings so its leading icon will be aligned with the leading icon of
      // the text field.
      final double padding =
          entry.leadingIcon == null
              ? (leadingPadding ?? _kDefaultHorizontalPadding)
              : _kDefaultHorizontalPadding;
      ButtonStyle effectiveStyle =
          entry.style ??
          switch (textDirection) {
            TextDirection.rtl => MenuItemButton.styleFrom(
              padding: EdgeInsets.only(left: _kDefaultHorizontalPadding, right: padding),
            ),
            TextDirection.ltr => MenuItemButton.styleFrom(
              padding: EdgeInsets.only(left: padding, right: _kDefaultHorizontalPadding),
            ),
          };

      final ButtonStyle? themeStyle = MenuButtonTheme.of(context).style;

      final WidgetStateProperty<Color?>? effectiveForegroundColor =
          entry.style?.foregroundColor ?? themeStyle?.foregroundColor;
      final WidgetStateProperty<Color?>? effectiveIconColor =
          entry.style?.iconColor ?? themeStyle?.iconColor;
      final WidgetStateProperty<Color?>? effectiveOverlayColor =
          entry.style?.overlayColor ?? themeStyle?.overlayColor;
      final WidgetStateProperty<Color?>? effectiveBackgroundColor =
          entry.style?.backgroundColor ?? themeStyle?.backgroundColor;

      // Simulate the focused state because the text field should always be focused
      // during traversal. Include potential MenuItemButton theme in the focus
      // simulation for all colors in the theme.
      if (entry.enabled && i == focusedIndex) {
        // Query the Material 3 default style.
        // TODO(bleroux): replace once a standard way for accessing defaults will be defined.
        // See: https://github.com/flutter/flutter/issues/130135.
        final ButtonStyle defaultStyle = const MenuItemButton().defaultStyleOf(context);

        Color? resolveFocusedColor(WidgetStateProperty<Color?>? colorStateProperty) {
          return colorStateProperty?.resolve(<MaterialState>{MaterialState.focused});
        }

        final Color focusedForegroundColor =
            resolveFocusedColor(effectiveForegroundColor ?? defaultStyle.foregroundColor!)!;
        final Color focusedIconColor =
            resolveFocusedColor(effectiveIconColor ?? defaultStyle.iconColor!)!;
        final Color focusedOverlayColor =
            resolveFocusedColor(effectiveOverlayColor ?? defaultStyle.overlayColor!)!;
        // For the background color we can't rely on the default style which is transparent.
        // Defaults to onSurface.withOpacity(0.12).
        final Color focusedBackgroundColor =
            resolveFocusedColor(effectiveBackgroundColor) ??
            Theme.of(context).colorScheme.onSurface.withOpacity(0.12);

        effectiveStyle = effectiveStyle.copyWith(
          backgroundColor: MaterialStatePropertyAll<Color>(focusedBackgroundColor),
          foregroundColor: MaterialStatePropertyAll<Color>(focusedForegroundColor),
          iconColor: MaterialStatePropertyAll<Color>(focusedIconColor),
          overlayColor: MaterialStatePropertyAll<Color>(focusedOverlayColor),
        );
      } else {
        effectiveStyle = effectiveStyle.copyWith(
          backgroundColor: effectiveBackgroundColor,
          foregroundColor: effectiveForegroundColor,
          iconColor: effectiveIconColor,
          overlayColor: effectiveOverlayColor,
        );
      }

      Widget label = entry.labelWidget ?? Text(entry.label);
      if (widget.width != null) {
        final double horizontalPadding = padding + _kDefaultHorizontalPadding;
        label = ConstrainedBox(
          constraints: BoxConstraints(maxWidth: widget.width! - horizontalPadding),
          child: label,
        );
      }

      final Widget menuItemButton = ExcludeSemantics(
        excluding: excludeSemantics,
        child: MenuItemButton(
          key: enableScrollToHighlight ? buttonItemKeys[i] : null,
          style: effectiveStyle,
          leadingIcon:
              entry.leadingIcon != null
                  ? Padding(
                    padding: const EdgeInsetsDirectional.only(end: _kLeadingIconToInputPadding),
                    child: entry.leadingIcon,
                  )
                  : null,
          trailingIcon: entry.trailingIcon,
          closeOnActivate: widget.closeBehavior == DropdownMenuCloseBehavior.all,
          onPressed:
              entry.enabled && widget.enabled
                  ? () {
                    _localTextEditingController?.value = TextEditingValue(
                      text: entry.label,
                      selection: TextSelection.collapsed(offset: entry.label.length),
                    );
                    currentHighlight = widget.enableSearch ? i : null;
                    widget.onSelected?.call(entry.value);
                    _enableFilter = false;
                    if (widget.closeBehavior == DropdownMenuCloseBehavior.self) {
                      _controller.close();
                    }
                  }
                  : null,
          requestFocusOnHover: false,
          child: label,
        ),
      );
      result.add(menuItemButton);
    }

    return result;
  }

  void handleUpKeyInvoke(_ArrowUpIntent _) {
    setState(() {
      if (!widget.enabled || !_menuHasEnabledItem || !_controller.isOpen) {
        return;
      }
      _enableFilter = false;
      _enableSearch = false;
      currentHighlight ??= 0;
      currentHighlight = (currentHighlight! - 1) % filteredEntries.length;
      while (!filteredEntries[currentHighlight!].enabled) {
        currentHighlight = (currentHighlight! - 1) % filteredEntries.length;
      }
      final String currentLabel = filteredEntries[currentHighlight!].label;
      _localTextEditingController?.value = TextEditingValue(
        text: currentLabel,
        selection: TextSelection.collapsed(offset: currentLabel.length),
      );
    });
  }

  void handleDownKeyInvoke(_ArrowDownIntent _) {
    setState(() {
      if (!widget.enabled || !_menuHasEnabledItem || !_controller.isOpen) {
        return;
      }
      _enableFilter = false;
      _enableSearch = false;
      currentHighlight ??= -1;
      currentHighlight = (currentHighlight! + 1) % filteredEntries.length;
      while (!filteredEntries[currentHighlight!].enabled) {
        currentHighlight = (currentHighlight! + 1) % filteredEntries.length;
      }
      final String currentLabel = filteredEntries[currentHighlight!].label;
      _localTextEditingController?.value = TextEditingValue(
        text: currentLabel,
        selection: TextSelection.collapsed(offset: currentLabel.length),
      );
    });
  }

  void handlePressed(MenuController controller) {
    if (controller.isOpen) {
      currentHighlight = null;
      controller.close();
    } else {
      // close to open
      if (_localTextEditingController!.text.isNotEmpty) {
        _enableFilter = false;
      }
      controller.open();
      _internalFocudeNode.requestFocus();
    }
    setState(() {});
  }

  void _handleEditingComplete() {
    if (currentHighlight != null) {
      final DropdownMenuEntry<T> entry = filteredEntries[currentHighlight!];
      if (entry.enabled) {
        _localTextEditingController?.value = TextEditingValue(
          text: entry.label,
          selection: TextSelection.collapsed(offset: entry.label.length),
        );
        widget.onSelected?.call(entry.value);
      }
    } else {
      if (_controller.isOpen) {
        widget.onSelected?.call(null);
      }
    }
    if (!widget.enableSearch) {
      currentHighlight = null;
    }
    _controller.close();
  }

  @override
  Widget build(BuildContext context) {
    final TextDirection textDirection = Directionality.of(context);
    _initialMenu ??= _buildButtons(
      widget.dropdownMenuEntries,
      textDirection,
      enableScrollToHighlight: false,
      // The _initialMenu is invisible, we should not add semantics nodes to it
      excludeSemantics: true,
    );
    final DropdownMenuThemeData theme = DropdownMenuTheme.of(context);
    final DropdownMenuThemeData defaults = _DropdownMenuDefaultsM3(context);

    if (_enableFilter) {
      filteredEntries =
          widget.filterCallback?.call(filteredEntries, _localTextEditingController!.text) ??
          filter(widget.dropdownMenuEntries, _localTextEditingController!);
    } else {
      filteredEntries = widget.dropdownMenuEntries;
    }
    _menuHasEnabledItem = filteredEntries.any((DropdownMenuEntry<T> entry) => entry.enabled);

    if (_enableSearch) {
      if (widget.searchCallback != null) {
        currentHighlight = widget.searchCallback!(
          filteredEntries,
          _localTextEditingController!.text,
        );
      } else {
        final bool shouldUpdateCurrentHighlight = _shouldUpdateCurrentHighlight(filteredEntries);
        if (shouldUpdateCurrentHighlight) {
          currentHighlight = search(filteredEntries, _localTextEditingController!);
        }
      }
      if (currentHighlight != null) {
        scrollToHighlight();
      }
    }

    final List<Widget> menu = _buildButtons(
      filteredEntries,
      textDirection,
      focusedIndex: currentHighlight,
    );

    final TextStyle? effectiveTextStyle = widget.textStyle ?? theme.textStyle ?? defaults.textStyle;

    MenuStyle? effectiveMenuStyle = widget.menuStyle ?? theme.menuStyle ?? defaults.menuStyle!;

    final double? anchorWidth = getWidth(_anchorKey);
    if (widget.width != null) {
      effectiveMenuStyle = effectiveMenuStyle.copyWith(
        minimumSize: MaterialStatePropertyAll<Size?>(Size(widget.width!, 0.0)),
      );
    } else if (anchorWidth != null) {
      effectiveMenuStyle = effectiveMenuStyle.copyWith(
        minimumSize: MaterialStatePropertyAll<Size?>(Size(anchorWidth, 0.0)),
      );
    }

    if (widget.menuHeight != null) {
      effectiveMenuStyle = effectiveMenuStyle.copyWith(
        maximumSize: MaterialStatePropertyAll<Size>(Size(double.infinity, widget.menuHeight!)),
      );
    }
    final InputDecorationTheme effectiveInputDecorationTheme =
        widget.inputDecorationTheme ?? theme.inputDecorationTheme ?? defaults.inputDecorationTheme!;

    final MouseCursor? effectiveMouseCursor = switch (widget.enabled) {
      true => canRequestFocus() ? SystemMouseCursors.text : SystemMouseCursors.click,
      false => null,
    };

    Widget menuAnchor = MenuAnchor(
      style: effectiveMenuStyle,
      alignmentOffset: widget.alignmentOffset,
      controller: _controller,
      menuChildren: menu,
      crossAxisUnconstrained: false,
      builder: (BuildContext context, MenuController controller, Widget? child) {
        assert(_initialMenu != null);
        final bool isCollapsed = widget.inputDecorationTheme?.isCollapsed ?? false;
        final Widget trailingButton = Padding(
          padding: isCollapsed ? EdgeInsets.zero : const EdgeInsets.all(4.0),
          child: IconButton(
            isSelected: controller.isOpen,
            constraints: widget.inputDecorationTheme?.suffixIconConstraints,
            padding: isCollapsed ? EdgeInsets.zero : null,
            icon: widget.trailingIcon ?? const Icon(Icons.arrow_drop_down),
            selectedIcon: widget.selectedTrailingIcon ?? const Icon(Icons.arrow_drop_up),
            onPressed:
                !widget.enabled
                    ? null
                    : () {
                      handlePressed(controller);
                    },
          ),
        );

        final Widget leadingButton = Padding(
          padding: const EdgeInsets.all(8.0),
          child: widget.leadingIcon ?? const SizedBox.shrink(),
        );

        final Widget textField = TextField(
          key: _anchorKey,
          enabled: widget.enabled,
          mouseCursor: effectiveMouseCursor,
          focusNode: widget.focusNode,
          canRequestFocus: canRequestFocus(),
          enableInteractiveSelection: canRequestFocus(),
          readOnly: !canRequestFocus(),
          keyboardType: widget.keyboardType,
          textAlign: widget.textAlign,
          textAlignVertical: TextAlignVertical.center,
<<<<<<< HEAD
          textInputAction: widget.textInputAction,
=======
          maxLines: widget.maxLines,
>>>>>>> bcd4eced
          style: effectiveTextStyle,
          controller: _localTextEditingController,
          onEditingComplete: _handleEditingComplete,
          onTap:
              !widget.enabled
                  ? null
                  : () {
                    handlePressed(controller);
                  },
          onChanged: (String text) {
            controller.open();
            setState(() {
              filteredEntries = widget.dropdownMenuEntries;
              _enableFilter = widget.enableFilter;
              _enableSearch = widget.enableSearch;
            });
          },
          inputFormatters: widget.inputFormatters,
          decoration: InputDecoration(
            label: widget.label,
            hintText: widget.hintText,
            helperText: widget.helperText,
            errorText: widget.errorText,
            prefixIcon:
                widget.leadingIcon != null
                    ? SizedBox(key: _leadingKey, child: widget.leadingIcon)
                    : null,
            suffixIcon: trailingButton,
          ).applyDefaults(effectiveInputDecorationTheme),
        );

        // If [expandedInsets] is not null, the width of the text field should depend
        // on its parent width. So we don't need to use `_DropdownMenuBody` to
        // calculate the children's width.
        final Widget body =
            widget.expandedInsets != null
                ? textField
                : _DropdownMenuBody(
                  width: widget.width,
                  children: <Widget>[
                    textField,
                    ..._initialMenu!.map(
                      (Widget item) => ExcludeFocus(excluding: !controller.isOpen, child: item),
                    ),
                    trailingButton,
                    leadingButton,
                  ],
                );

        return Shortcuts(
          shortcuts: const <ShortcutActivator, Intent>{
            SingleActivator(LogicalKeyboardKey.arrowLeft): ExtendSelectionByCharacterIntent(
              forward: false,
              collapseSelection: true,
            ),
            SingleActivator(LogicalKeyboardKey.arrowRight): ExtendSelectionByCharacterIntent(
              forward: true,
              collapseSelection: true,
            ),
            SingleActivator(LogicalKeyboardKey.arrowUp): _ArrowUpIntent(),
            SingleActivator(LogicalKeyboardKey.arrowDown): _ArrowDownIntent(),
          },
          child: body,
        );
      },
    );

    if (widget.expandedInsets case final EdgeInsetsGeometry padding) {
      menuAnchor = Padding(
        // Clamp the top and bottom padding to 0.
        padding: padding.clamp(
          EdgeInsets.zero,
          const EdgeInsets.only(
            left: double.infinity,
            right: double.infinity,
          ).add(const EdgeInsetsDirectional.only(end: double.infinity, start: double.infinity)),
        ),
        child: menuAnchor,
      );
    }

    // Wrap the menu anchor with an Align to narrow down the constraints.
    // Without this Align, when tight constraints are applied to DropdownMenu,
    // the menu will appear below these constraints instead of below the
    // text field.
    menuAnchor = Align(
      alignment: AlignmentDirectional.topStart,
      widthFactor: 1.0,
      heightFactor: 1.0,
      child: menuAnchor,
    );

    return Actions(
      actions: <Type, Action<Intent>>{
        _ArrowUpIntent: CallbackAction<_ArrowUpIntent>(onInvoke: handleUpKeyInvoke),
        _ArrowDownIntent: CallbackAction<_ArrowDownIntent>(onInvoke: handleDownKeyInvoke),
        _EnterIntent: CallbackAction<_EnterIntent>(onInvoke: (_) => _handleEditingComplete()),
      },
      child: Stack(
        children: <Widget>[
          // Handling keyboard navigation when the Textfield has no focus.
          Shortcuts(
            shortcuts: const <ShortcutActivator, Intent>{
              SingleActivator(LogicalKeyboardKey.arrowUp): _ArrowUpIntent(),
              SingleActivator(LogicalKeyboardKey.arrowDown): _ArrowDownIntent(),
              SingleActivator(LogicalKeyboardKey.enter): _EnterIntent(),
            },
            child: Focus(
              focusNode: _internalFocudeNode,
              skipTraversal: true,
              child: const SizedBox.shrink(),
            ),
          ),
          menuAnchor,
        ],
      ),
    );
  }
}

// `DropdownMenu` dispatches these private intents on arrow up/down keys.
// They are needed instead of the typical `DirectionalFocusIntent`s because
// `DropdownMenu` does not really navigate the focus tree upon arrow up/down
// keys: the focus stays on the text field and the menu items are given fake
// highlights as if they are focused. Using `DirectionalFocusIntent`s will cause
// the action to be processed by `EditableText`.
class _ArrowUpIntent extends Intent {
  const _ArrowUpIntent();
}

class _ArrowDownIntent extends Intent {
  const _ArrowDownIntent();
}

class _EnterIntent extends Intent {
  const _EnterIntent();
}

class _DropdownMenuBody extends MultiChildRenderObjectWidget {
  const _DropdownMenuBody({super.children, this.width});

  final double? width;

  @override
  _RenderDropdownMenuBody createRenderObject(BuildContext context) {
    return _RenderDropdownMenuBody(width: width);
  }

  @override
  void updateRenderObject(BuildContext context, _RenderDropdownMenuBody renderObject) {
    renderObject.width = width;
  }
}

class _DropdownMenuBodyParentData extends ContainerBoxParentData<RenderBox> {}

class _RenderDropdownMenuBody extends RenderBox
    with
        ContainerRenderObjectMixin<RenderBox, _DropdownMenuBodyParentData>,
        RenderBoxContainerDefaultsMixin<RenderBox, _DropdownMenuBodyParentData> {
  _RenderDropdownMenuBody({double? width}) : _width = width;

  double? get width => _width;
  double? _width;
  set width(double? value) {
    if (_width == value) {
      return;
    }
    _width = value;
    markNeedsLayout();
  }

  @override
  void setupParentData(RenderBox child) {
    if (child.parentData is! _DropdownMenuBodyParentData) {
      child.parentData = _DropdownMenuBodyParentData();
    }
  }

  @override
  void performLayout() {
    final BoxConstraints constraints = this.constraints;
    double maxWidth = 0.0;
    double? maxHeight;
    RenderBox? child = firstChild;

    final double intrinsicWidth = width ?? getMaxIntrinsicWidth(constraints.maxHeight);
    final double widthConstraint = math.min(intrinsicWidth, constraints.maxWidth);
    final BoxConstraints innerConstraints = BoxConstraints(
      maxWidth: widthConstraint,
      maxHeight: getMaxIntrinsicHeight(widthConstraint),
    );
    while (child != null) {
      if (child == firstChild) {
        child.layout(innerConstraints, parentUsesSize: true);
        maxHeight ??= child.size.height;
        final _DropdownMenuBodyParentData childParentData =
            child.parentData! as _DropdownMenuBodyParentData;
        assert(child.parentData == childParentData);
        child = childParentData.nextSibling;
        continue;
      }
      child.layout(innerConstraints, parentUsesSize: true);
      final _DropdownMenuBodyParentData childParentData =
          child.parentData! as _DropdownMenuBodyParentData;
      childParentData.offset = Offset.zero;
      maxWidth = math.max(maxWidth, child.size.width);
      maxHeight ??= child.size.height;
      assert(child.parentData == childParentData);
      child = childParentData.nextSibling;
    }

    assert(maxHeight != null);
    maxWidth = math.max(_kMinimumWidth, maxWidth);
    size = constraints.constrain(Size(width ?? maxWidth, maxHeight!));
  }

  @override
  void paint(PaintingContext context, Offset offset) {
    final RenderBox? child = firstChild;
    if (child != null) {
      final _DropdownMenuBodyParentData childParentData =
          child.parentData! as _DropdownMenuBodyParentData;
      context.paintChild(child, offset + childParentData.offset);
    }
  }

  @override
  Size computeDryLayout(BoxConstraints constraints) {
    final BoxConstraints constraints = this.constraints;
    double maxWidth = 0.0;
    double? maxHeight;
    RenderBox? child = firstChild;
    final double intrinsicWidth = width ?? getMaxIntrinsicWidth(constraints.maxHeight);
    final double widthConstraint = math.min(intrinsicWidth, constraints.maxWidth);
    final BoxConstraints innerConstraints = BoxConstraints(
      maxWidth: widthConstraint,
      maxHeight: getMaxIntrinsicHeight(widthConstraint),
    );

    while (child != null) {
      if (child == firstChild) {
        final Size childSize = child.getDryLayout(innerConstraints);
        maxHeight ??= childSize.height;
        final _DropdownMenuBodyParentData childParentData =
            child.parentData! as _DropdownMenuBodyParentData;
        assert(child.parentData == childParentData);
        child = childParentData.nextSibling;
        continue;
      }
      final Size childSize = child.getDryLayout(innerConstraints);
      final _DropdownMenuBodyParentData childParentData =
          child.parentData! as _DropdownMenuBodyParentData;
      childParentData.offset = Offset.zero;
      maxWidth = math.max(maxWidth, childSize.width);
      maxHeight ??= childSize.height;
      assert(child.parentData == childParentData);
      child = childParentData.nextSibling;
    }

    assert(maxHeight != null);
    maxWidth = math.max(_kMinimumWidth, maxWidth);
    return constraints.constrain(Size(width ?? maxWidth, maxHeight!));
  }

  @override
  double computeMinIntrinsicWidth(double height) {
    RenderBox? child = firstChild;
    double width = 0;
    while (child != null) {
      if (child == firstChild) {
        final _DropdownMenuBodyParentData childParentData =
            child.parentData! as _DropdownMenuBodyParentData;
        child = childParentData.nextSibling;
        continue;
      }
      final double maxIntrinsicWidth = child.getMinIntrinsicWidth(height);
      if (child == lastChild) {
        width += maxIntrinsicWidth;
      }
      if (child == childBefore(lastChild!)) {
        width += maxIntrinsicWidth;
      }
      width = math.max(width, maxIntrinsicWidth);
      final _DropdownMenuBodyParentData childParentData =
          child.parentData! as _DropdownMenuBodyParentData;
      child = childParentData.nextSibling;
    }

    return math.max(width, _kMinimumWidth);
  }

  @override
  double computeMaxIntrinsicWidth(double height) {
    RenderBox? child = firstChild;
    double width = 0;
    while (child != null) {
      if (child == firstChild) {
        final _DropdownMenuBodyParentData childParentData =
            child.parentData! as _DropdownMenuBodyParentData;
        child = childParentData.nextSibling;
        continue;
      }
      final double maxIntrinsicWidth = child.getMaxIntrinsicWidth(height);
      // Add the width of leading Icon.
      if (child == lastChild) {
        width += maxIntrinsicWidth;
      }
      // Add the width of trailing Icon.
      if (child == childBefore(lastChild!)) {
        width += maxIntrinsicWidth;
      }
      width = math.max(width, maxIntrinsicWidth);
      final _DropdownMenuBodyParentData childParentData =
          child.parentData! as _DropdownMenuBodyParentData;
      child = childParentData.nextSibling;
    }

    return math.max(width, _kMinimumWidth);
  }

  @override
  double computeMinIntrinsicHeight(double width) {
    final RenderBox? child = firstChild;
    double width = 0;
    if (child != null) {
      width = math.max(width, child.getMinIntrinsicHeight(width));
    }
    return width;
  }

  @override
  double computeMaxIntrinsicHeight(double width) {
    final RenderBox? child = firstChild;
    double width = 0;
    if (child != null) {
      width = math.max(width, child.getMaxIntrinsicHeight(width));
    }
    return width;
  }

  @override
  bool hitTestChildren(BoxHitTestResult result, {required Offset position}) {
    final RenderBox? child = firstChild;
    if (child != null) {
      final _DropdownMenuBodyParentData childParentData =
          child.parentData! as _DropdownMenuBodyParentData;
      final bool isHit = result.addWithPaintOffset(
        offset: childParentData.offset,
        position: position,
        hitTest: (BoxHitTestResult result, Offset transformed) {
          assert(transformed == position - childParentData.offset);
          return child.hitTest(result, position: transformed);
        },
      );
      if (isHit) {
        return true;
      }
    }
    return false;
  }
}

// Hand coded defaults. These will be updated once we have tokens/spec.
class _DropdownMenuDefaultsM3 extends DropdownMenuThemeData {
  _DropdownMenuDefaultsM3(this.context);

  final BuildContext context;
  late final ThemeData _theme = Theme.of(context);

  @override
  TextStyle? get textStyle => _theme.textTheme.bodyLarge;

  @override
  MenuStyle get menuStyle {
    return const MenuStyle(
      minimumSize: MaterialStatePropertyAll<Size>(Size(_kMinimumWidth, 0.0)),
      maximumSize: MaterialStatePropertyAll<Size>(Size.infinite),
      visualDensity: VisualDensity.standard,
    );
  }

  @override
  InputDecorationTheme get inputDecorationTheme {
    return const InputDecorationTheme(border: OutlineInputBorder());
  }
}<|MERGE_RESOLUTION|>--- conflicted
+++ resolved
@@ -188,11 +188,8 @@
     required this.dropdownMenuEntries,
     this.inputFormatters,
     this.closeBehavior = DropdownMenuCloseBehavior.all,
-<<<<<<< HEAD
+    this.maxLines = 1,
     this.textInputAction,
-=======
-    this.maxLines = 1,
->>>>>>> bcd4eced
   }) : assert(filterCallback == null || enableFilter);
 
   /// Determine if the [DropdownMenu] is enabled.
@@ -507,10 +504,6 @@
   /// Defaults to [DropdownMenuCloseBehavior.all].
   final DropdownMenuCloseBehavior closeBehavior;
 
-<<<<<<< HEAD
-  /// {@macro flutter.widgets.TextField.textInputAction}
-  final TextInputAction? textInputAction;
-=======
   /// Specifies the maximum number of lines the selected value can display
   /// in the [DropdownMenu].
   ///
@@ -530,7 +523,9 @@
   ///  * [TextField.maxLines], which specifies the maximum number of lines
   ///    the [TextField] can display.
   final int? maxLines;
->>>>>>> bcd4eced
+
+  /// {@macro flutter.widgets.TextField.textInputAction}
+  final TextInputAction? textInputAction;
 
   @override
   State<DropdownMenu<T>> createState() => _DropdownMenuState<T>();
@@ -1035,11 +1030,8 @@
           keyboardType: widget.keyboardType,
           textAlign: widget.textAlign,
           textAlignVertical: TextAlignVertical.center,
-<<<<<<< HEAD
+          maxLines: widget.maxLines,
           textInputAction: widget.textInputAction,
-=======
-          maxLines: widget.maxLines,
->>>>>>> bcd4eced
           style: effectiveTextStyle,
           controller: _localTextEditingController,
           onEditingComplete: _handleEditingComplete,
