--- conflicted
+++ resolved
@@ -140,12 +140,8 @@
   /// or [ExpansionTile.controlAffinity] or [SwitchListTile.controlAffinity] or [RadioListTile.controlAffinity].
   final ListTileControlAffinity? controlAffinity;
 
-<<<<<<< HEAD
-  /// If specified, overrides the default value of [ListTile.isThreeLine] or [SwitchListTile.isThreeLine].
-=======
-  /// If specified, overrides the default value of [ListTile.isThreeLine] or [CheckboxListTile.isThreeLine]
-  /// or [RadioListTile.isThreeLine].
->>>>>>> 429d7e88
+  /// If specified, overrides the default value of [ListTile.isThreeLine]
+  /// or [CheckboxListTile.isThreeLine] or [RadioListTile.isThreeLine] or [SwitchListTile.isThreeLine].
   final bool? isThreeLine;
 
   /// Creates a copy of this object with the given fields replaced with the
