--- conflicted
+++ resolved
@@ -140,11 +140,8 @@
   /// or [ExpansionTile.controlAffinity] or [SwitchListTile.controlAffinity] or [RadioListTile.controlAffinity].
   final ListTileControlAffinity? controlAffinity;
 
-<<<<<<< HEAD
-  /// If specified, overrides the default value of [ListTile.isThreeLine] or [RadioListTile.isThreeLine].
-=======
-  /// If specified, overrides the default value of [ListTile.isThreeLine] or [CheckboxListTile.isThreeLine].
->>>>>>> fe60a2b0
+  /// If specified, overrides the default value of [ListTile.isThreeLine] or [CheckboxListTile.isThreeLine] 
+  /// or [RadioListTile.isThreeLine].
   final bool? isThreeLine;
 
   /// Creates a copy of this object with the given fields replaced with the
