--- conflicted
+++ resolved
@@ -102,10 +102,9 @@
 /// [DatePickerMode.day] mode. It defaults to [DatePickerMode.day], and
 /// must be non-null.
 ///
-<<<<<<< HEAD
 /// The [anchorPoint] argument is used to pick the closest area without
 /// [DisplayFeature]s, where the dialog will be rendered.
-=======
+///
 /// ### State Restoration
 ///
 /// Using this method will not enable state restoration for the date picker.
@@ -188,7 +187,6 @@
 /// ```
 ///
 /// {@end-tool}
->>>>>>> f5670419
 ///
 /// See also:
 ///
@@ -196,13 +194,10 @@
 ///    used to select a range of dates.
 ///  * [CalendarDatePicker], which provides the calendar grid used by the date picker dialog.
 ///  * [InputDatePickerFormField], which provides a text input field for entering dates.
-<<<<<<< HEAD
 ///  * [AvoidDisplayFeatures], which is used for avoiding [DisplayFeature]s when
 ///    displaying the picker.
-=======
 ///  * [showTimePicker], which shows a dialog that contains a material design time picker.
 ///
->>>>>>> f5670419
 Future<DateTime?> showDatePicker({
   required BuildContext context,
   required DateTime initialDate,
@@ -938,10 +933,9 @@
 /// The [builder] parameter can be used to wrap the dialog widget
 /// to add inherited widgets like [Theme].
 ///
-<<<<<<< HEAD
 /// The [anchorPoint] argument is used to pick the closest area without
 /// [DisplayFeature]s, where the dialog will be rendered.
-=======
+///
 /// ### State Restoration
 ///
 /// Using this method will not enable state restoration for the date range picker.
@@ -1035,7 +1029,6 @@
 /// ```
 ///
 /// {@end-tool}
->>>>>>> f5670419
 ///
 /// See also:
 ///
