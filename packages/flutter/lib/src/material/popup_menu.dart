// Copyright 2014 The Flutter Authors. All rights reserved.
// Use of this source code is governed by a BSD-style license that can be
// found in the LICENSE file.

/// @docImport 'menu_anchor.dart';
/// @docImport 'text_button.dart';
library;

import 'dart:ui';

import 'package:flutter/foundation.dart';
import 'package:flutter/rendering.dart';
import 'package:flutter/scheduler.dart';
import 'package:flutter/widgets.dart';

import 'button_style.dart';
import 'color_scheme.dart';
import 'colors.dart';
import 'constants.dart';
import 'debug.dart';
import 'divider.dart';
import 'icon_button.dart';
import 'icons.dart';
import 'ink_well.dart';
import 'list_tile.dart';
import 'list_tile_theme.dart';
import 'material.dart';
import 'material_localizations.dart';
import 'popup_menu_theme.dart';
import 'text_theme.dart';
import 'theme.dart';
import 'tooltip.dart';

// Examples can assume:
// enum Commands { heroAndScholar, hurricaneCame }
// late bool _heroAndScholar;
// late dynamic _selection;
// late BuildContext context;
// void setState(VoidCallback fn) { }
// enum Menu { itemOne, itemTwo, itemThree, itemFour }

const Duration _kMenuDuration = Duration(milliseconds: 300);
const double _kMenuCloseIntervalEnd = 2.0 / 3.0;
const double _kMenuDividerHeight = 16.0;
const double _kMenuMaxWidth = 5.0 * _kMenuWidthStep;
const double _kMenuMinWidth = 2.0 * _kMenuWidthStep;
const double _kMenuWidthStep = 56.0;
const double _kMenuScreenPadding = 8.0;

/// A base class for entries in a Material Design popup menu.
///
/// The popup menu widget uses this interface to interact with the menu items.
/// To show a popup menu, use the [showMenu] function. To create a button that
/// shows a popup menu, consider using [PopupMenuButton].
///
/// The type `T` is the type of the value(s) the entry represents. All the
/// entries in a given menu must represent values with consistent types.
///
/// A [PopupMenuEntry] may represent multiple values, for example a row with
/// several icons, or a single entry, for example a menu item with an icon (see
/// [PopupMenuItem]), or no value at all (for example, [PopupMenuDivider]).
///
/// See also:
///
///  * [PopupMenuItem], a popup menu entry for a single value.
///  * [PopupMenuDivider], a popup menu entry that is just a horizontal line.
///  * [CheckedPopupMenuItem], a popup menu item with a checkmark.
///  * [showMenu], a method to dynamically show a popup menu at a given location.
///  * [PopupMenuButton], an [IconButton] that automatically shows a menu when
///    it is tapped.
abstract class PopupMenuEntry<T> extends StatefulWidget {
  /// Abstract const constructor. This constructor enables subclasses to provide
  /// const constructors so that they can be used in const expressions.
  const PopupMenuEntry({super.key});

  /// The amount of vertical space occupied by this entry.
  ///
  /// This value is used at the time the [showMenu] method is called, if the
  /// `initialValue` argument is provided, to determine the position of this
  /// entry when aligning the selected entry over the given `position`. It is
  /// otherwise ignored.
  double get height;

  /// Whether this entry represents a particular value.
  ///
  /// This method is used by [showMenu], when it is called, to align the entry
  /// representing the `initialValue`, if any, to the given `position`, and then
  /// later is called on each entry to determine if it should be highlighted (if
  /// the method returns true, the entry will have its background color set to
  /// the ambient [ThemeData.highlightColor]). If `initialValue` is null, then
  /// this method is not called.
  ///
  /// If the [PopupMenuEntry] represents a single value, this should return true
  /// if the argument matches that value. If it represents multiple values, it
  /// should return true if the argument matches any of them.
  bool represents(T? value);
}

/// A horizontal divider in a Material Design popup menu.
///
/// This widget adapts the [Divider] for use in popup menus.
///
/// See also:
///
///  * [PopupMenuItem], for the kinds of items that this widget divides.
///  * [showMenu], a method to dynamically show a popup menu at a given location.
///  * [PopupMenuButton], an [IconButton] that automatically shows a menu when
///    it is tapped.
class PopupMenuDivider extends PopupMenuEntry<Never> {
  /// Creates a horizontal divider for a popup menu.
  ///
  /// By default, the divider has a height of 16 logical pixels.
  const PopupMenuDivider({
    super.key,
    this.height = _kMenuDividerHeight,
    this.thickness,
    this.indent,
    this.endIndent,
    this.radius,
    this.color,
  });

  /// The height of the divider entry.
  ///
  /// Defaults to 16 pixels.
  @override
  final double height;

  /// The thickness of the line drawn within the [PopupMenuDivider].
  ///
  /// {@macro flutter.material.Divider.thickness}
  final double? thickness;

  /// The amount of empty space to the leading edge of the [PopupMenuDivider].
  ///
  /// {@macro flutter.material.Divider.indent}
  final double? indent;

  /// The amount of empty space to the trailing edge of the [PopupMenuDivider].
  ///
  /// {@macro flutter.material.Divider.endIndent}
  final double? endIndent;

  /// The amount of radius for the border of the [PopupMenuDivider].
  ///
  /// {@macro flutter.material.Divider.radius}
  final BorderRadiusGeometry? radius;

  /// {@macro flutter.material.Divider.color}
  ///
  /// {@tool snippet}
  ///
  /// ```dart
  /// const PopupMenuDivider(
  ///   color: Colors.deepOrange,
  /// )
  /// ```
  /// {@end-tool}
  final Color? color;

  @override
  bool represents(void value) => false;

  @override
  State<PopupMenuDivider> createState() => _PopupMenuDividerState();
}

class _PopupMenuDividerState extends State<PopupMenuDivider> {
  @override
  Widget build(BuildContext context) {
    return Divider(
      height: widget.height,
      thickness: widget.thickness,
      indent: widget.indent,
      color: widget.color,
      endIndent: widget.endIndent,
      radius: widget.radius,
    );
  }
}

// This widget only exists to enable _PopupMenuRoute to save the sizes of
// each menu item. The sizes are used by _PopupMenuRouteLayout to compute the
// y coordinate of the menu's origin so that the center of selected menu
// item lines up with the center of its PopupMenuButton.
class _MenuItem extends SingleChildRenderObjectWidget {
  const _MenuItem({required this.onLayout, required super.child});

  final ValueChanged<Size> onLayout;

  @override
  RenderObject createRenderObject(BuildContext context) {
    return _RenderMenuItem(onLayout);
  }

  @override
  void updateRenderObject(BuildContext context, covariant _RenderMenuItem renderObject) {
    renderObject.onLayout = onLayout;
  }
}

class _RenderMenuItem extends RenderShiftedBox {
  _RenderMenuItem(this.onLayout, [RenderBox? child]) : super(child);

  ValueChanged<Size> onLayout;

  @override
  Size computeDryLayout(BoxConstraints constraints) {
    return child?.getDryLayout(constraints) ?? Size.zero;
  }

  @override
  double? computeDryBaseline(covariant BoxConstraints constraints, TextBaseline baseline) {
    return child?.getDryBaseline(constraints, baseline);
  }

  @override
  void performLayout() {
    if (child == null) {
      size = Size.zero;
    } else {
      child!.layout(constraints, parentUsesSize: true);
      size = constraints.constrain(child!.size);
      final BoxParentData childParentData = child!.parentData! as BoxParentData;
      childParentData.offset = Offset.zero;
    }
    onLayout(size);
  }
}

/// An item in a Material Design popup menu.
///
/// To show a popup menu, use the [showMenu] function. To create a button that
/// shows a popup menu, consider using [PopupMenuButton].
///
/// To show a checkmark next to a popup menu item, consider using
/// [CheckedPopupMenuItem].
///
/// Typically the [child] of a [PopupMenuItem] is a [Text] widget. More
/// elaborate menus with icons can use a [ListTile]. By default, a
/// [PopupMenuItem] is [kMinInteractiveDimension] pixels high. If you use a widget
/// with a different height, it must be specified in the [height] property.
///
/// {@tool snippet}
///
/// Here, a [Text] widget is used with a popup menu item. The `Menu` type
/// is an enum, not shown here.
///
/// ```dart
/// const PopupMenuItem<Menu>(
///   value: Menu.itemOne,
///   child: Text('Item 1'),
/// )
/// ```
/// {@end-tool}
///
/// See the example at [PopupMenuButton] for how this example could be used in a
/// complete menu, and see the example at [CheckedPopupMenuItem] for one way to
/// keep the text of [PopupMenuItem]s that use [Text] widgets in their [child]
/// slot aligned with the text of [CheckedPopupMenuItem]s or of [PopupMenuItem]
/// that use a [ListTile] in their [child] slot.
///
/// See also:
///
///  * [PopupMenuDivider], which can be used to divide items from each other.
///  * [CheckedPopupMenuItem], a variant of [PopupMenuItem] with a checkmark.
///  * [showMenu], a method to dynamically show a popup menu at a given location.
///  * [PopupMenuButton], an [IconButton] that automatically shows a menu when
///    it is tapped.
class PopupMenuItem<T> extends PopupMenuEntry<T> {
  /// Creates an item for a popup menu.
  ///
  /// By default, the item is [enabled].
  const PopupMenuItem({
    super.key,
    this.value,
    this.onTap,
    this.enabled = true,
    this.height = kMinInteractiveDimension,
    this.padding,
    this.textStyle,
    this.labelTextStyle,
    this.mouseCursor,
    required this.child,
  });

  /// The value that will be returned by [showMenu] if this entry is selected.
  final T? value;

  /// Called when the menu item is tapped.
  final VoidCallback? onTap;

  /// Whether the user is permitted to select this item.
  ///
  /// Defaults to true. If this is false, then the item will not react to
  /// touches.
  final bool enabled;

  /// The minimum height of the menu item.
  ///
  /// Defaults to [kMinInteractiveDimension] pixels.
  @override
  final double height;

  /// The padding of the menu item.
  ///
  /// The [height] property may interact with the applied padding. For example,
  /// If a [height] greater than the height of the sum of the padding and [child]
  /// is provided, then the padding's effect will not be visible.
  ///
  /// If this is null and [ThemeData.useMaterial3] is true, the horizontal padding
  /// defaults to 12.0 on both sides.
  ///
  /// If this is null and [ThemeData.useMaterial3] is false, the horizontal padding
  /// defaults to 16.0 on both sides.
  final EdgeInsets? padding;

  /// The text style of the popup menu item.
  ///
  /// If this property is null, then [PopupMenuThemeData.textStyle] is used.
  /// If [PopupMenuThemeData.textStyle] is also null, then [TextTheme.titleMedium]
  /// of [ThemeData.textTheme] is used.
  final TextStyle? textStyle;

  /// The label style of the popup menu item.
  ///
  /// When [ThemeData.useMaterial3] is true, this styles the text of the popup menu item.
  ///
  /// If this property is null, then [PopupMenuThemeData.labelTextStyle] is used.
  /// If [PopupMenuThemeData.labelTextStyle] is also null, then [TextTheme.labelLarge]
  /// is used with the [ColorScheme.onSurface] color when popup menu item is enabled and
  /// the [ColorScheme.onSurface] color with 0.38 opacity when the popup menu item is disabled.
  final WidgetStateProperty<TextStyle?>? labelTextStyle;

  /// {@template flutter.material.popupmenu.mouseCursor}
  /// The cursor for a mouse pointer when it enters or is hovering over the
  /// widget.
  ///
  /// If [mouseCursor] is a [WidgetStateMouseCursor],
  /// [WidgetStateProperty.resolve] is used for the following [WidgetState]s:
  ///
  ///  * [WidgetState.hovered].
  ///  * [WidgetState.focused].
  ///  * [WidgetState.disabled].
  /// {@endtemplate}
  ///
  /// If null, then the value of [PopupMenuThemeData.mouseCursor] is used. If
  /// that is also null, then:

  ///  * On web, [WidgetStateMouseCursor.clickable] is used.
  ///  * On other platforms, [WidgetStateMouseCursor.basic] is used.
  final MouseCursor? mouseCursor;

  /// The widget below this widget in the tree.
  ///
  /// Typically a single-line [ListTile] (for menus with icons) or a [Text]. An
  /// appropriate [DefaultTextStyle] is put in scope for the child. In either
  /// case, the text should be short enough that it won't wrap.
  final Widget? child;

  @override
  bool represents(T? value) => value == this.value;

  @override
  PopupMenuItemState<T, PopupMenuItem<T>> createState() =>
      PopupMenuItemState<T, PopupMenuItem<T>>();
}

/// The [State] for [PopupMenuItem] subclasses.
///
/// By default this implements the basic styling and layout of Material Design
/// popup menu items.
///
/// The [buildChild] method can be overridden to adjust exactly what gets placed
/// in the menu. By default it returns [PopupMenuItem.child].
///
/// The [handleTap] method can be overridden to adjust exactly what happens when
/// the item is tapped. By default, it uses [Navigator.pop] to return the
/// [PopupMenuItem.value] from the menu route.
///
/// This class takes two type arguments. The second, `W`, is the exact type of
/// the [Widget] that is using this [State]. It must be a subclass of
/// [PopupMenuItem]. The first, `T`, must match the type argument of that widget
/// class, and is the type of values returned from this menu.
class PopupMenuItemState<T, W extends PopupMenuItem<T>> extends State<W> {
  /// The menu item contents.
  ///
  /// Used by the [build] method.
  ///
  /// By default, this returns [PopupMenuItem.child]. Override this to put
  /// something else in the menu entry.
  @protected
  Widget? buildChild() => widget.child;

  /// The handler for when the user selects the menu item.
  ///
  /// Used by the [InkWell] inserted by the [build] method.
  ///
  /// By default, uses [Navigator.pop] to return the [PopupMenuItem.value] from
  /// the menu route.
  @protected
  void handleTap() {
    // Need to pop the navigator first in case onTap may push new route onto navigator.
    Navigator.pop<T>(context, widget.value);

    widget.onTap?.call();
  }

  @protected
  @override
  Widget build(BuildContext context) {
    final ThemeData theme = Theme.of(context);
    final PopupMenuThemeData popupMenuTheme = PopupMenuTheme.of(context);
    final PopupMenuThemeData defaults = theme.useMaterial3
        ? _PopupMenuDefaultsM3(context)
        : _PopupMenuDefaultsM2(context);
    final Set<WidgetState> states = <WidgetState>{if (!widget.enabled) WidgetState.disabled};

    TextStyle style = theme.useMaterial3
        ? (widget.labelTextStyle?.resolve(states) ??
              popupMenuTheme.labelTextStyle?.resolve(states)! ??
              defaults.labelTextStyle!.resolve(states)!)
        : (widget.textStyle ?? popupMenuTheme.textStyle ?? defaults.textStyle!);

    if (!widget.enabled && !theme.useMaterial3) {
      style = style.copyWith(color: theme.disabledColor);
    }
    final EdgeInsetsGeometry padding =
        widget.padding ??
        (theme.useMaterial3
            ? _PopupMenuDefaultsM3.menuItemPadding
            : _PopupMenuDefaultsM2.menuItemPadding);

    Widget item = AnimatedDefaultTextStyle(
      style: style,
      duration: kThemeChangeDuration,
      child: ConstrainedBox(
        constraints: BoxConstraints(minHeight: widget.height),
        child: Padding(
          padding: padding,
          child: Align(alignment: AlignmentDirectional.centerStart, child: buildChild()),
        ),
      ),
    );

    if (!widget.enabled) {
      final bool isDark = theme.brightness == Brightness.dark;
      item = IconTheme.merge(
        data: IconThemeData(opacity: isDark ? 0.5 : 0.38),
        child: item,
      );
    }

    return MergeSemantics(
      child: buildSemantics(
        child: InkWell(
          onTap: widget.enabled ? handleTap : null,
          canRequestFocus: widget.enabled,
          mouseCursor: _EffectiveMouseCursor(widget.mouseCursor, popupMenuTheme.mouseCursor),
          child: ListTileTheme.merge(
            contentPadding: EdgeInsets.zero,
            titleTextStyle: style,
            child: item,
          ),
        ),
      ),
    );
  }

  /// Builds the semantic wrapper for the popup menu item.
  ///
  /// This method creates the [Semantics] widget that provides accessibility
  /// information for the menu item. By default, it sets the semantic role to
  /// [SemanticsRole.menuItem] and includes the enabled state and button flag.
  ///
  /// Subclasses can override this method to customize the semantic properties.
  /// For example, [CheckedPopupMenuItem] overrides this to use
  /// [SemanticsRole.menuItemCheckbox] and include checked state information.
  @protected
  Widget buildSemantics({required Widget child}) {
    return Semantics(
      role: SemanticsRole.menuItem,
      enabled: widget.enabled,
      button: true,
      child: child,
    );
  }
}

/// An item with a checkmark in a Material Design popup menu.
///
/// To show a popup menu, use the [showMenu] function. To create a button that
/// shows a popup menu, consider using [PopupMenuButton].
///
/// A [CheckedPopupMenuItem] is kMinInteractiveDimension pixels high, which
/// matches the default minimum height of a [PopupMenuItem]. The horizontal
/// layout uses [ListTile]; the checkmark is an [Icons.done] icon, shown in the
/// [ListTile.leading] position.
///
/// {@tool snippet}
///
/// Suppose a `Commands` enum exists that lists the possible commands from a
/// particular popup menu, including `Commands.heroAndScholar` and
/// `Commands.hurricaneCame`, and further suppose that there is a
/// `_heroAndScholar` member field which is a boolean. The example below shows a
/// menu with one menu item with a checkmark that can toggle the boolean, and
/// one menu item without a checkmark for selecting the second option. (It also
/// shows a divider placed between the two menu items.)
///
/// ```dart
/// PopupMenuButton<Commands>(
///   onSelected: (Commands result) {
///     switch (result) {
///       case Commands.heroAndScholar:
///         setState(() { _heroAndScholar = !_heroAndScholar; });
///       case Commands.hurricaneCame:
///         // ...handle hurricane option
///         break;
///       // ...other items handled here
///     }
///   },
///   itemBuilder: (BuildContext context) => <PopupMenuEntry<Commands>>[
///     CheckedPopupMenuItem<Commands>(
///       checked: _heroAndScholar,
///       value: Commands.heroAndScholar,
///       child: const Text('Hero and scholar'),
///     ),
///     const PopupMenuDivider(),
///     const PopupMenuItem<Commands>(
///       value: Commands.hurricaneCame,
///       child: ListTile(leading: Icon(null), title: Text('Bring hurricane')),
///     ),
///     // ...other items listed here
///   ],
/// )
/// ```
/// {@end-tool}
///
/// In particular, observe how the second menu item uses a [ListTile] with a
/// blank [Icon] in the [ListTile.leading] position to get the same alignment as
/// the item with the checkmark.
///
/// See also:
///
///  * [PopupMenuItem], a popup menu entry for picking a command (as opposed to
///    toggling a value).
///  * [PopupMenuDivider], a popup menu entry that is just a horizontal line.
///  * [showMenu], a method to dynamically show a popup menu at a given location.
///  * [PopupMenuButton], an [IconButton] that automatically shows a menu when
///    it is tapped.
class CheckedPopupMenuItem<T> extends PopupMenuItem<T> {
  /// Creates a popup menu item with a checkmark.
  ///
  /// By default, the menu item is [enabled] but unchecked. To mark the item as
  /// checked, set [checked] to true.
  const CheckedPopupMenuItem({
    super.key,
    super.value,
    this.checked = false,
    super.enabled,
    super.padding,
    super.height,
    super.labelTextStyle,
    super.mouseCursor,
    super.child,
    super.onTap,
  });

  /// Whether to display a checkmark next to the menu item.
  ///
  /// Defaults to false.
  ///
  /// When true, an [Icons.done] checkmark is displayed.
  ///
  /// When this popup menu item is selected, the checkmark will fade in or out
  /// as appropriate to represent the implied new state.
  final bool checked;

  /// The widget below this widget in the tree.
  ///
  /// Typically a [Text]. An appropriate [DefaultTextStyle] is put in scope for
  /// the child. The text should be short enough that it won't wrap.
  ///
  /// This widget is placed in the [ListTile.title] slot of a [ListTile] whose
  /// [ListTile.leading] slot is an [Icons.done] icon.
  @override
  Widget? get child => super.child;

  @override
  PopupMenuItemState<T, CheckedPopupMenuItem<T>> createState() => _CheckedPopupMenuItemState<T>();
}

class _CheckedPopupMenuItemState<T> extends PopupMenuItemState<T, CheckedPopupMenuItem<T>>
    with SingleTickerProviderStateMixin {
  static const Duration _fadeDuration = Duration(milliseconds: 150);
  late AnimationController _controller;
  Animation<double> get _opacity => _controller.view;

  @override
  void initState() {
    super.initState();
    _controller = AnimationController(duration: _fadeDuration, vsync: this)
      ..value = widget.checked ? 1.0 : 0.0
      ..addListener(
        () => setState(() {
          /* animation changed */
        }),
      );
  }

  @override
  void dispose() {
    _controller.dispose();
    super.dispose();
  }

  @override
  void handleTap() {
    // This fades the checkmark in or out when tapped.
    if (widget.checked) {
      _controller.reverse();
    } else {
      _controller.forward();
    }
    super.handleTap();
  }

  @override
  Widget buildSemantics({required Widget child}) {
    return Semantics(
      role: SemanticsRole.menuItemCheckbox,
      enabled: widget.enabled,
      checked: widget.checked,
      button: true,
      child: child,
    );
  }

  @override
  Widget buildChild() {
    final ThemeData theme = Theme.of(context);
    final PopupMenuThemeData popupMenuTheme = PopupMenuTheme.of(context);
    final PopupMenuThemeData defaults = theme.useMaterial3
        ? _PopupMenuDefaultsM3(context)
        : _PopupMenuDefaultsM2(context);
    final Set<WidgetState> states = <WidgetState>{if (widget.checked) WidgetState.selected};
    final WidgetStateProperty<TextStyle?>? effectiveLabelTextStyle =
        widget.labelTextStyle ?? popupMenuTheme.labelTextStyle ?? defaults.labelTextStyle;
    return IgnorePointer(
      child: ListTileTheme.merge(
        contentPadding: EdgeInsets.zero,
        child: ListTile(
          enabled: widget.enabled,
          titleTextStyle: effectiveLabelTextStyle?.resolve(states),
          leading: FadeTransition(
            opacity: _opacity,
            child: Icon(_controller.isDismissed ? null : Icons.done),
          ),
          title: widget.child,
        ),
      ),
    );
  }
}

class _PopupMenu<T> extends StatefulWidget {
  const _PopupMenu({
    super.key,
    required this.itemKeys,
    required this.route,
    required this.semanticLabel,
    this.constraints,
    required this.clipBehavior,
  });

  final List<GlobalKey> itemKeys;
  final _PopupMenuRoute<T> route;
  final String? semanticLabel;
  final BoxConstraints? constraints;
  final Clip clipBehavior;

  @override
  State<_PopupMenu<T>> createState() => _PopupMenuState<T>();
}

class _PopupMenuState<T> extends State<_PopupMenu<T>> {
  List<CurvedAnimation> _opacities = const <CurvedAnimation>[];

  @override
  void initState() {
    super.initState();
    _setOpacities();
  }

  @override
  void didUpdateWidget(covariant _PopupMenu<T> oldWidget) {
    super.didUpdateWidget(oldWidget);
    if (oldWidget.route.items.length != widget.route.items.length ||
        oldWidget.route.animation != widget.route.animation) {
      _setOpacities();
    }
  }

  void _setOpacities() {
    for (final CurvedAnimation opacity in _opacities) {
      opacity.dispose();
    }
    final List<CurvedAnimation> newOpacities = <CurvedAnimation>[];
    final double unit =
        1.0 /
        (widget.route.items.length + 1.5); // 1.0 for the width and 0.5 for the last item's fade.
    for (int i = 0; i < widget.route.items.length; i += 1) {
      final double start = (i + 1) * unit;
      final double end = clampDouble(start + 1.5 * unit, 0.0, 1.0);
      final CurvedAnimation opacity = CurvedAnimation(
        parent: widget.route.animation!,
        curve: Interval(start, end),
      );
      newOpacities.add(opacity);
    }
    _opacities = newOpacities;
  }

  @override
  void dispose() {
    for (final CurvedAnimation opacity in _opacities) {
      opacity.dispose();
    }
    super.dispose();
  }

  @override
  Widget build(BuildContext context) {
    final double unit =
        1.0 /
        (widget.route.items.length + 1.5); // 1.0 for the width and 0.5 for the last item's fade.
    final List<Widget> children = <Widget>[];
    final ThemeData theme = Theme.of(context);
    final PopupMenuThemeData popupMenuTheme = PopupMenuTheme.of(context);
    final PopupMenuThemeData defaults = theme.useMaterial3
        ? _PopupMenuDefaultsM3(context)
        : _PopupMenuDefaultsM2(context);

    for (int i = 0; i < widget.route.items.length; i += 1) {
      final CurvedAnimation opacity = _opacities[i];
      Widget item = widget.route.items[i];
      if (widget.route.initialValue != null &&
          widget.route.items[i].represents(widget.route.initialValue)) {
        item = ColoredBox(color: Theme.of(context).highlightColor, child: item);
      }
      children.add(
        _MenuItem(
          onLayout: (Size size) {
            widget.route.itemSizes[i] = size;
          },
          child: FadeTransition(key: widget.itemKeys[i], opacity: opacity, child: item),
        ),
      );
    }

    final CurveTween opacity = CurveTween(curve: const Interval(0.0, 1.0 / 3.0));
    final CurveTween width = CurveTween(curve: Interval(0.0, unit));
    final CurveTween height = CurveTween(curve: Interval(0.0, unit * widget.route.items.length));

    final Widget child = ConstrainedBox(
      constraints:
          widget.constraints ??
          const BoxConstraints(minWidth: _kMenuMinWidth, maxWidth: _kMenuMaxWidth),
      child: IntrinsicWidth(
        stepWidth: _kMenuWidthStep,
        child: Semantics(
          role: SemanticsRole.menu,
          scopesRoute: true,
          namesRoute: true,
          explicitChildNodes: true,
          label: widget.semanticLabel,
          child: SingleChildScrollView(
            padding: widget.route.menuPadding ?? popupMenuTheme.menuPadding ?? defaults.menuPadding,
            child: ListBody(children: children),
          ),
        ),
      ),
    );

    return AnimatedBuilder(
      animation: widget.route.animation!,
      builder: (BuildContext context, Widget? child) {
        return FadeTransition(
          opacity: opacity.animate(widget.route.animation!),
          child: Material(
            shape: widget.route.shape ?? popupMenuTheme.shape ?? defaults.shape,
            color: widget.route.color ?? popupMenuTheme.color ?? defaults.color,
            clipBehavior: widget.clipBehavior,
            type: MaterialType.card,
            elevation: widget.route.elevation ?? popupMenuTheme.elevation ?? defaults.elevation!,
            shadowColor:
                widget.route.shadowColor ?? popupMenuTheme.shadowColor ?? defaults.shadowColor,
            surfaceTintColor:
                widget.route.surfaceTintColor ??
                popupMenuTheme.surfaceTintColor ??
                defaults.surfaceTintColor,
            child: Align(
              alignment: AlignmentDirectional.topEnd,
              widthFactor: width.evaluate(widget.route.animation!),
              heightFactor: height.evaluate(widget.route.animation!),
              child: child,
            ),
          ),
        );
      },
      child: child,
    );
  }
}

// Positioning of the menu on the screen.
class _PopupMenuRouteLayout extends SingleChildLayoutDelegate {
  _PopupMenuRouteLayout(
    this.position,
    this.itemSizes,
    this.selectedItemIndex,
    this.textDirection,
    this.padding,
    this.avoidBounds,
  );

  // Rectangle of underlying button, relative to the overlay's dimensions.
  final RelativeRect position;

  // The sizes of each item are computed when the menu is laid out, and before
  // the route is laid out.
  List<Size?> itemSizes;

  // The index of the selected item, or null if PopupMenuButton.initialValue
  // was not specified.
  final int? selectedItemIndex;

  // Whether to prefer going to the left or to the right.
  final TextDirection textDirection;

  // The padding of unsafe area.
  EdgeInsets padding;

  // List of rectangles that we should avoid overlapping. Unusable screen area.
  final Set<Rect> avoidBounds;

  // We put the child wherever position specifies, so long as it will fit within
  // the specified parent size padded (inset) by 8. If necessary, we adjust the
  // child's position so that it fits.

  @override
  BoxConstraints getConstraintsForChild(BoxConstraints constraints) {
    // The menu can be at most the size of the overlay minus 8.0 pixels in each
    // direction.
    return BoxConstraints.loose(
      constraints.biggest,
    ).deflate(const EdgeInsets.all(_kMenuScreenPadding) + padding);
  }

  @override
  Offset getPositionForChild(Size size, Size childSize) {
    final double y = position.top;

    // Find the ideal horizontal position.
    // size: The size of the overlay.
    // childSize: The size of the menu, when fully open, as determined by
    // getConstraintsForChild.
    double x;
    if (position.left > position.right) {
      // Menu button is closer to the right edge, so grow to the left, aligned to the right edge.
      x = size.width - position.right - childSize.width;
    } else if (position.left < position.right) {
      // Menu button is closer to the left edge, so grow to the right, aligned to the left edge.
      x = position.left;
    } else {
      // Menu button is equidistant from both edges, so grow in reading direction.
      x = switch (textDirection) {
        TextDirection.rtl => size.width - position.right - childSize.width,
        TextDirection.ltr => position.left,
      };
    }
    final Offset wantedPosition = Offset(x, y);
    final Offset originCenter = position.toRect(Offset.zero & size).center;
    final Iterable<Rect> subScreens = DisplayFeatureSubScreen.subScreensInBounds(
      Offset.zero & size,
      avoidBounds,
    );
    final Rect subScreen = _closestScreen(subScreens, originCenter);
    return _fitInsideScreen(subScreen, childSize, wantedPosition);
  }

  Rect _closestScreen(Iterable<Rect> screens, Offset point) {
    Rect closest = screens.first;
    for (final Rect screen in screens) {
      if ((screen.center - point).distance < (closest.center - point).distance) {
        closest = screen;
      }
    }
    return closest;
  }

  Offset _fitInsideScreen(Rect screen, Size childSize, Offset wantedPosition) {
    double x = wantedPosition.dx;
    double y = wantedPosition.dy;
    // Avoid going outside an area defined as the rectangle 8.0 pixels from the
    // edge of the screen in every direction.
    if (x < screen.left + _kMenuScreenPadding + padding.left) {
      x = screen.left + _kMenuScreenPadding + padding.left;
    } else if (x + childSize.width > screen.right - _kMenuScreenPadding - padding.right) {
      x = screen.right - childSize.width - _kMenuScreenPadding - padding.right;
    }
    if (y < screen.top + _kMenuScreenPadding + padding.top) {
      y = _kMenuScreenPadding + padding.top;
    } else if (y + childSize.height > screen.bottom - _kMenuScreenPadding - padding.bottom) {
      y = screen.bottom - childSize.height - _kMenuScreenPadding - padding.bottom;
    }

    return Offset(x, y);
  }

  @override
  bool shouldRelayout(_PopupMenuRouteLayout oldDelegate) {
    // If called when the old and new itemSizes have been initialized then
    // we expect them to have the same length because there's no practical
    // way to change length of the items list once the menu has been shown.
    assert(itemSizes.length == oldDelegate.itemSizes.length);

    return position != oldDelegate.position ||
        selectedItemIndex != oldDelegate.selectedItemIndex ||
        textDirection != oldDelegate.textDirection ||
        !listEquals(itemSizes, oldDelegate.itemSizes) ||
        padding != oldDelegate.padding ||
        !setEquals(avoidBounds, oldDelegate.avoidBounds);
  }
}

class _PopupMenuRoute<T> extends PopupRoute<T> {
  _PopupMenuRoute({
    this.position,
    this.positionBuilder,
    required this.items,
    required this.itemKeys,
    this.initialValue,
    this.elevation,
    this.surfaceTintColor,
    this.shadowColor,
    required this.barrierLabel,
    this.semanticLabel,
    this.shape,
    this.menuPadding,
    this.color,
    required this.capturedThemes,
    this.constraints,
    required this.clipBehavior,
    super.settings,
    super.requestFocus,
    this.popUpAnimationStyle,
  }) : assert(
         (position != null) != (positionBuilder != null),
         'Either position or positionBuilder must be provided.',
       ),
       itemSizes = List<Size?>.filled(items.length, null),
       // Menus always cycle focus through their items irrespective of the
       // focus traversal edge behavior set in the Navigator.
       super(traversalEdgeBehavior: TraversalEdgeBehavior.closedLoop);

  final RelativeRect? position;
  final PopupMenuPositionBuilder? positionBuilder;
  final List<PopupMenuEntry<T>> items;
  final List<GlobalKey> itemKeys;
  final List<Size?> itemSizes;
  final T? initialValue;
  final double? elevation;
  final Color? surfaceTintColor;
  final Color? shadowColor;
  final String? semanticLabel;
  final ShapeBorder? shape;
  final EdgeInsetsGeometry? menuPadding;
  final Color? color;
  final CapturedThemes capturedThemes;
  final BoxConstraints? constraints;
  final Clip clipBehavior;
  final AnimationStyle? popUpAnimationStyle;

  CurvedAnimation? _animation;

  @override
  Animation<double> createAnimation() {
    if (popUpAnimationStyle != AnimationStyle.noAnimation) {
      return _animation ??= CurvedAnimation(
        parent: super.createAnimation(),
        curve: popUpAnimationStyle?.curve ?? Curves.linear,
        reverseCurve:
            popUpAnimationStyle?.reverseCurve ?? const Interval(0.0, _kMenuCloseIntervalEnd),
      );
    }
    return super.createAnimation();
  }

  void scrollTo(int selectedItemIndex) {
    SchedulerBinding.instance.addPostFrameCallback((_) {
      if (itemKeys[selectedItemIndex].currentContext != null) {
        Scrollable.ensureVisible(itemKeys[selectedItemIndex].currentContext!);
      }
    });
  }

  @override
  Duration get transitionDuration => popUpAnimationStyle?.duration ?? _kMenuDuration;

  @override
  bool get barrierDismissible => true;

  @override
  Color? get barrierColor => null;

  @override
  final String barrierLabel;

  @override
  Widget buildPage(
    BuildContext context,
    Animation<double> animation,
    Animation<double> secondaryAnimation,
  ) {
    int? selectedItemIndex;
    if (initialValue != null) {
      for (int index = 0; selectedItemIndex == null && index < items.length; index += 1) {
        if (items[index].represents(initialValue)) {
          selectedItemIndex = index;
        }
      }
    }
    if (selectedItemIndex != null) {
      scrollTo(selectedItemIndex);
    }

    final Widget menu = _PopupMenu<T>(
      route: this,
      itemKeys: itemKeys,
      semanticLabel: semanticLabel,
      constraints: constraints,
      clipBehavior: clipBehavior,
    );
    final MediaQueryData mediaQuery = MediaQuery.of(context);
    return MediaQuery.removePadding(
      context: context,
      removeTop: true,
      removeBottom: true,
      removeLeft: true,
      removeRight: true,
      child: LayoutBuilder(
        builder: (BuildContext context, BoxConstraints constraints) {
          return CustomSingleChildLayout(
            delegate: _PopupMenuRouteLayout(
              positionBuilder?.call(context, constraints) ?? position!,
              itemSizes,
              selectedItemIndex,
              Directionality.of(context),
              mediaQuery.padding,
              _avoidBounds(mediaQuery),
            ),
            child: capturedThemes.wrap(menu),
          );
        },
      ),
    );
  }

  Set<Rect> _avoidBounds(MediaQueryData mediaQuery) {
    return DisplayFeatureSubScreen.avoidBounds(mediaQuery).toSet();
  }

  @override
  void dispose() {
    _animation?.dispose();
    super.dispose();
  }
}

/// A builder that creates a [RelativeRect] to position a popup menu.
/// Both [BuildContext] and [BoxConstraints] are from the [PopupRoute] that
/// displays this menu.
///
/// The returned [RelativeRect] determines the position of the popup menu relative
/// to the bounds of the [Navigator]'s overlay. The menu dimensions are not yet
/// known when this callback is invoked, as they depend on the items and other
/// properties of the menu.
///
/// The coordinate system used by the [RelativeRect] has its origin at the top
/// left of the [Navigator]'s overlay. Positive y coordinates are down (below the
/// origin), and positive x coordinates are to the right of the origin.
///
/// See also:
///
///  * [RelativeRect.fromLTRB], which creates a [RelativeRect] from left, top,
///    right, and bottom coordinates.
///  * [RelativeRect.fromRect], which creates a [RelativeRect] from two [Rect]s,
///    one representing the size of the popup menu and one representing the size
///    of the overlay.
typedef PopupMenuPositionBuilder =
    RelativeRect Function(BuildContext context, BoxConstraints constraints);

/// Shows a popup menu that contains the `items` at `position`.
///
/// The `items` parameter must not be empty.
///
/// Only one of [position] or [positionBuilder] should be provided. Providing both
/// throws an assertion error. The [positionBuilder] is called at the time the
/// menu is shown to compute its position and every time the layout is updated,
/// which is useful when the position needs
/// to be determined at runtime based on the current layout.
///
/// If `initialValue` is specified then the first item with a matching value
/// will be highlighted and the value of `position` gives the rectangle whose
/// vertical center will be aligned with the vertical center of the highlighted
/// item (when possible).
///
/// If `initialValue` is not specified then the top of the menu will be aligned
/// with the top of the `position` rectangle.
///
/// In both cases, the menu position will be adjusted if necessary to fit on the
/// screen.
///
/// Horizontally, the menu is positioned so that it grows in the direction that
/// has the most room. For example, if the `position` describes a rectangle on
/// the left edge of the screen, then the left edge of the menu is aligned with
/// the left edge of the `position`, and the menu grows to the right. If both
/// edges of the `position` are equidistant from the opposite edge of the
/// screen, then the ambient [Directionality] is used as a tie-breaker,
/// preferring to grow in the reading direction.
///
/// The positioning of the `initialValue` at the `position` is implemented by
/// iterating over the `items` to find the first whose
/// [PopupMenuEntry.represents] method returns true for `initialValue`, and then
/// summing the values of [PopupMenuEntry.height] for all the preceding widgets
/// in the list.
///
/// The `elevation` argument specifies the z-coordinate at which to place the
/// menu. The elevation defaults to 8, the appropriate elevation for popup
/// menus.
///
/// The `context` argument is used to look up the [Navigator] and [Theme] for
/// the menu. It is only used when the method is called. Its corresponding
/// widget can be safely removed from the tree before the popup menu is closed.
///
/// The `useRootNavigator` argument is used to determine whether to push the
/// menu to the [Navigator] furthest from or nearest to the given `context`. It
/// is `false` by default.
///
/// The `semanticLabel` argument is used by accessibility frameworks to
/// announce screen transitions when the menu is opened and closed. If this
/// label is not provided, it will default to
/// [MaterialLocalizations.popupMenuLabel].
///
/// The `clipBehavior` argument is used to clip the shape of the menu. Defaults to
/// [Clip.none].
///
/// The `requestFocus` argument specifies whether the menu should request focus
/// when it appears. If it is null, [Navigator.requestFocus] is used instead.
///
/// See also:
///
///  * [PopupMenuItem], a popup menu entry for a single value.
///  * [PopupMenuDivider], a popup menu entry that is just a horizontal line.
///  * [CheckedPopupMenuItem], a popup menu item with a checkmark.
///  * [PopupMenuButton], which provides an [IconButton] that shows a menu by
///    calling this method automatically.
///  * [SemanticsConfiguration.namesRoute], for a description of edge triggered
///    semantics.
Future<T?> showMenu<T>({
  required BuildContext context,
  RelativeRect? position,
  PopupMenuPositionBuilder? positionBuilder,
  required List<PopupMenuEntry<T>> items,
  T? initialValue,
  double? elevation,
  Color? shadowColor,
  Color? surfaceTintColor,
  String? semanticLabel,
  ShapeBorder? shape,
  EdgeInsetsGeometry? menuPadding,
  Color? color,
  bool useRootNavigator = false,
  BoxConstraints? constraints,
  Clip clipBehavior = Clip.none,
  RouteSettings? routeSettings,
  AnimationStyle? popUpAnimationStyle,
  bool? requestFocus,
}) {
  assert(items.isNotEmpty);
  assert(debugCheckHasMaterialLocalizations(context));
  assert(
    (position != null) != (positionBuilder != null),
    'Either position or positionBuilder must be provided.',
  );

  switch (Theme.of(context).platform) {
    case TargetPlatform.iOS:
    case TargetPlatform.macOS:
      break;
    case TargetPlatform.android:
    case TargetPlatform.fuchsia:
    case TargetPlatform.linux:
    case TargetPlatform.windows:
      semanticLabel ??= MaterialLocalizations.of(context).popupMenuLabel;
  }

  final List<GlobalKey> menuItemKeys = List<GlobalKey>.generate(
    items.length,
    (int index) => GlobalKey(),
  );
  final NavigatorState navigator = Navigator.of(context, rootNavigator: useRootNavigator);
  return navigator.push(
    _PopupMenuRoute<T>(
      position: position,
      positionBuilder: positionBuilder,
      items: items,
      itemKeys: menuItemKeys,
      initialValue: initialValue,
      elevation: elevation,
      shadowColor: shadowColor,
      surfaceTintColor: surfaceTintColor,
      semanticLabel: semanticLabel,
      barrierLabel: MaterialLocalizations.of(context).menuDismissLabel,
      shape: shape,
      menuPadding: menuPadding,
      color: color,
      capturedThemes: InheritedTheme.capture(from: context, to: navigator.context),
      constraints: constraints,
      clipBehavior: clipBehavior,
      settings: routeSettings,
      popUpAnimationStyle: popUpAnimationStyle,
      requestFocus: requestFocus,
    ),
  );
}

/// Signature for the callback invoked when a menu item is selected. The
/// argument is the value of the [PopupMenuItem] that caused its menu to be
/// dismissed.
///
/// Used by [PopupMenuButton.onSelected].
typedef PopupMenuItemSelected<T> = void Function(T value);

/// Signature for the callback invoked when a [PopupMenuButton] is dismissed
/// without selecting an item.
///
/// Used by [PopupMenuButton.onCanceled].
typedef PopupMenuCanceled = void Function();

/// Signature used by [PopupMenuButton] to lazily construct the items shown when
/// the button is pressed.
///
/// Used by [PopupMenuButton.itemBuilder].
typedef PopupMenuItemBuilder<T> = List<PopupMenuEntry<T>> Function(BuildContext context);

/// Displays a menu when pressed and calls [onSelected] when the menu is dismissed
/// because an item was selected. The value passed to [onSelected] is the value of
/// the selected menu item.
///
/// One of [child] or [icon] may be provided, but not both. If [icon] is provided,
/// then [PopupMenuButton] behaves like an [IconButton].
///
/// If both are null, then a standard overflow icon is created (depending on the
/// platform).
///
/// ## Updating to [MenuAnchor]
///
/// There is a Material 3 component,
/// [MenuAnchor] that is preferred for applications that are configured
/// for Material 3 (see [ThemeData.useMaterial3]).
/// The [MenuAnchor] widget's visuals
/// are a little bit different, see the Material 3 spec at
/// <https://m3.material.io/components/menus/guidelines> for
/// more details.
///
/// The [MenuAnchor] widget's API is also slightly different.
/// [MenuAnchor]'s were built to be lower level interface for
/// creating menus that are displayed from an anchor.
///
/// There are a few steps you would take to migrate from
/// [PopupMenuButton] to [MenuAnchor]:
///
/// 1. Instead of using the [PopupMenuButton.itemBuilder] to build
/// a list of [PopupMenuEntry]s, you would use the [MenuAnchor.menuChildren]
/// which takes a list of [Widget]s. Usually, you would use a list of
/// [MenuItemButton]s as shown in the example below.
///
/// 2. Instead of using the [PopupMenuButton.onSelected] callback, you would
/// set individual callbacks for each of the [MenuItemButton]s using the
/// [MenuItemButton.onPressed] property.
///
/// 3. To anchor the [MenuAnchor] to a widget, you would use the [MenuAnchor.builder]
/// to return the widget of choice - usually a [TextButton] or an [IconButton].
///
/// 4. You may want to style the [MenuItemButton]s, see the [MenuItemButton]
/// documentation for details.
///
/// Use the sample below for an example of migrating from [PopupMenuButton] to
/// [MenuAnchor].
///
/// {@tool dartpad}
/// This example shows a menu with three items, selecting between an enum's
/// values and setting a `selectedMenu` field based on the selection.
///
/// ** See code in examples/api/lib/material/popup_menu/popup_menu.0.dart **
/// {@end-tool}
///
/// {@tool dartpad}
/// This example shows how to migrate the above to a [MenuAnchor].
///
/// ** See code in examples/api/lib/material/menu_anchor/menu_anchor.2.dart **
/// {@end-tool}
///
/// {@tool dartpad}
/// This sample shows the creation of a popup menu, as described in:
/// https://m3.material.io/components/menus/overview
///
/// ** See code in examples/api/lib/material/popup_menu/popup_menu.1.dart **
/// {@end-tool}
///
/// {@tool dartpad}
/// This sample showcases how to override the [PopupMenuButton] animation
/// curves and duration using [AnimationStyle].
///
/// ** See code in examples/api/lib/material/popup_menu/popup_menu.2.dart **
/// {@end-tool}
///
/// See also:
///
///  * [PopupMenuItem], a popup menu entry for a single value.
///  * [PopupMenuDivider], a popup menu entry that is just a horizontal line.
///  * [CheckedPopupMenuItem], a popup menu item with a checkmark.
///  * [showMenu], a method to dynamically show a popup menu at a given location.
class PopupMenuButton<T> extends StatefulWidget {
  /// Creates a button that shows a popup menu.
  const PopupMenuButton({
    super.key,
    required this.itemBuilder,
    this.initialValue,
    this.onOpened,
    this.onSelected,
    this.onCanceled,
    this.tooltip,
    this.elevation,
    this.shadowColor,
    this.surfaceTintColor,
    this.padding = const EdgeInsets.all(8.0),
    this.menuPadding,
    this.child,
    this.borderRadius,
    this.splashRadius,
    this.icon,
    this.iconSize,
    this.offset = Offset.zero,
    this.enabled = true,
    this.shape,
    this.color,
    this.iconColor,
    this.enableFeedback,
    this.constraints,
    this.position,
    this.clipBehavior = Clip.none,
    this.useRootNavigator = false,
    this.popUpAnimationStyle,
    this.routeSettings,
    this.style,
    this.requestFocus,
  }) : assert(!(child != null && icon != null), 'You can only pass [child] or [icon], not both.');

  /// Called when the button is pressed to create the items to show in the menu.
  final PopupMenuItemBuilder<T> itemBuilder;

  /// The value of the menu item, if any, that should be highlighted when the menu opens.
  final T? initialValue;

  /// Called when the popup menu is shown.
  final VoidCallback? onOpened;

  /// Called when the user selects a value from the popup menu created by this button.
  ///
  /// If the popup menu is dismissed without selecting a value, [onCanceled] is
  /// called instead.
  final PopupMenuItemSelected<T>? onSelected;

  /// Called when the user dismisses the popup menu without selecting an item.
  ///
  /// If the user selects a value, [onSelected] is called instead.
  final PopupMenuCanceled? onCanceled;

  /// Text that describes the action that will occur when the button is pressed.
  ///
  /// This text is displayed when the user long-presses on the button and is
  /// used for accessibility.
  final String? tooltip;

  /// The z-coordinate at which to place the menu when open. This controls the
  /// size of the shadow below the menu.
  ///
  /// Defaults to 8, the appropriate elevation for popup menus.
  final double? elevation;

  /// The color used to paint the shadow below the menu.
  ///
  /// If null then the ambient [PopupMenuThemeData.shadowColor] is used.
  /// If that is null too, then the overall theme's [ThemeData.shadowColor]
  /// (default black) is used.
  final Color? shadowColor;

  /// The color used as an overlay on [color] to indicate elevation.
  ///
  /// This is not recommended for use. [Material 3 spec](https://m3.material.io/styles/color/the-color-system/color-roles)
  /// introduced a set of tone-based surfaces and surface containers in its [ColorScheme],
  /// which provide more flexibility. The intention is to eventually remove surface tint color from
  /// the framework.
  ///
  /// If null, [PopupMenuThemeData.surfaceTintColor] is used. If that
  /// is also null, the default value is [Colors.transparent].
  ///
  /// See [Material.surfaceTintColor] for more details on how this
  /// overlay is applied.
  final Color? surfaceTintColor;

  /// Matches IconButton's 8 dps padding by default. In some cases, notably where
  /// this button appears as the trailing element of a list item, it's useful to be able
  /// to set the padding to zero.
  final EdgeInsetsGeometry padding;

  /// If provided, menu padding is used for empty space around the outside
  /// of the popup menu.
  ///
  /// If this property is null, then [PopupMenuThemeData.menuPadding] is used.
  /// If [PopupMenuThemeData.menuPadding] is also null, then vertical padding
  /// of 8 pixels is used.
  final EdgeInsetsGeometry? menuPadding;

  /// The splash radius.
  ///
  /// If null, default splash radius of [InkWell] or [IconButton] is used.
  final double? splashRadius;

  /// If provided, [child] is the widget used for this button
  /// and the button will utilize an [InkWell] for taps.
  final Widget? child;

  /// The border radius for the [InkWell] that wraps the [child].
  ///
  /// Defaults to null, which indicates no border radius should be applied.
  final BorderRadius? borderRadius;

  /// If provided, the [icon] is used for this button
  /// and the button will behave like an [IconButton].
  final Widget? icon;

  /// The offset is applied relative to the initial position
  /// set by the [position].
  ///
  /// When not set, the offset defaults to [Offset.zero].
  final Offset offset;

  /// Whether this popup menu button is interactive.
  ///
  /// Defaults to true.
  ///
  /// If true, the button will respond to presses by displaying the menu.
  ///
  /// If false, the button is styled with the disabled color from the
  /// current [Theme] and will not respond to presses or show the popup
  /// menu and [onSelected], [onCanceled] and [itemBuilder] will not be called.
  ///
  /// This can be useful in situations where the app needs to show the button,
  /// but doesn't currently have anything to show in the menu.
  final bool enabled;

  /// If provided, the shape used for the menu.
  ///
  /// If this property is null, then [PopupMenuThemeData.shape] is used.
  /// If [PopupMenuThemeData.shape] is also null, then the default shape for
  /// [MaterialType.card] is used. This default shape is a rectangle with
  /// rounded edges of BorderRadius.circular(2.0).
  final ShapeBorder? shape;

  /// If provided, the background color used for the menu.
  ///
  /// If this property is null, then [PopupMenuThemeData.color] is used.
  /// If [PopupMenuThemeData.color] is also null, then
  /// [ThemeData.cardColor] is used in Material 2. In Material3, defaults to
  /// [ColorScheme.surfaceContainer].
  final Color? color;

  /// If provided, this color is used for the button icon.
  ///
  /// If this property is null, then [PopupMenuThemeData.iconColor] is used.
  /// If [PopupMenuThemeData.iconColor] is also null then defaults to
  /// [IconThemeData.color].
  final Color? iconColor;

  /// Whether detected gestures should provide acoustic and/or haptic feedback.
  ///
  /// For example, on Android a tap will produce a clicking sound and a
  /// long-press will produce a short vibration, when feedback is enabled.
  ///
  /// See also:
  ///
  ///  * [Feedback] for providing platform-specific feedback to certain actions.
  final bool? enableFeedback;

  /// If provided, the size of the [Icon].
  ///
  /// If this property is null, then [IconThemeData.size] is used.
  /// If [IconThemeData.size] is also null, then
  /// default size is 24.0 pixels.
  final double? iconSize;

  /// Optional size constraints for the menu.
  ///
  /// When unspecified, defaults to:
  /// ```dart
  /// const BoxConstraints(
  ///   minWidth: 2.0 * 56.0,
  ///   maxWidth: 5.0 * 56.0,
  /// )
  /// ```
  ///
  /// The default constraints ensure that the menu width matches maximum width
  /// recommended by the Material Design guidelines.
  /// Specifying this parameter enables creation of menu wider than
  /// the default maximum width.
  final BoxConstraints? constraints;

  /// Whether the popup menu is positioned over or under the popup menu button.
  ///
  /// [offset] is used to change the position of the popup menu relative to the
  /// position set by this parameter.
  ///
  /// If this property is `null`, then [PopupMenuThemeData.position] is used. If
  /// [PopupMenuThemeData.position] is also `null`, then the position defaults
  /// to [PopupMenuPosition.over] which makes the popup menu appear directly
  /// over the button that was used to create it.
  final PopupMenuPosition? position;

  /// {@macro flutter.material.Material.clipBehavior}
  ///
  /// The [clipBehavior] argument is used the clip shape of the menu.
  ///
  /// Defaults to [Clip.none].
  final Clip clipBehavior;

  /// Used to determine whether to push the menu to the [Navigator] furthest
  /// from or nearest to the given `context`.
  ///
  /// Defaults to false.
  final bool useRootNavigator;

  /// Used to override the default animation curves and durations of the popup
  /// menu's open and close transitions.
  ///
  /// If [AnimationStyle.curve] is provided, it will be used to override
  /// the default popup animation curve. Otherwise, defaults to [Curves.linear].
  ///
  /// If [AnimationStyle.reverseCurve] is provided, it will be used to
  /// override the default popup animation reverse curve. Otherwise, defaults to
  /// `Interval(0.0, 2.0 / 3.0)`.
  ///
  /// If [AnimationStyle.duration] is provided, it will be used to override
  /// the default popup animation duration. Otherwise, defaults to 300ms.
  ///
  /// To disable the theme animation, use [AnimationStyle.noAnimation].
  ///
  /// If this is null, then the default animation will be used.
  final AnimationStyle? popUpAnimationStyle;

  /// Optional route settings for the menu.
  ///
  /// See [RouteSettings] for details.
  final RouteSettings? routeSettings;

  /// Customizes this icon button's appearance.
  ///
  /// The [style] is only used for Material 3 [IconButton]s. If [ThemeData.useMaterial3]
  /// is set to true, [style] is preferred for icon button customization, and any
  /// parameters defined in [style] will override the same parameters in [IconButton].
  ///
  /// Null by default.
  final ButtonStyle? style;

  /// Whether to request focus when the menu appears.
  ///
  /// If null, [Navigator.requestFocus] will be used instead.
  final bool? requestFocus;

  @override
  PopupMenuButtonState<T> createState() => PopupMenuButtonState<T>();
}

/// The [State] for a [PopupMenuButton].
///
/// See [showButtonMenu] for a way to programmatically open the popup menu
/// of your button state.
class PopupMenuButtonState<T> extends State<PopupMenuButton<T>> {
  bool _isMenuExpanded = false;
  RelativeRect? _lastPosition;
  late PopupMenuThemeData _popupMenuTheme;
  RenderBox? _cachedButtonRenderBox;
  RenderBox? _cachedOverlayRenderBox;

  @override
  void didChangeDependencies() {
    super.didChangeDependencies();
    _updateCachedObjects();
  }

  /// Caches some objects relying on context used in _positionBuilder()
  /// to avoid crashing when the popup menu is inactive.
  /// See https://github.com/flutter/flutter/issues/171422 for more details.
  void _updateCachedObjects() {
    if (mounted) {
      _popupMenuTheme = PopupMenuTheme.of(context);

      final RenderObject? buttonRenderObject = context.findRenderObject();
      if (buttonRenderObject is RenderBox) {
        _cachedButtonRenderBox = buttonRenderObject;
      }
      try {
        final NavigatorState navigator = Navigator.of(
          context,
          rootNavigator: widget.useRootNavigator,
        );
        final RenderObject? overlayRenderObject = navigator.overlay?.context.findRenderObject();
        if (overlayRenderObject is RenderBox) {
          _cachedOverlayRenderBox = overlayRenderObject;
        }
      } catch (e) {
        _cachedButtonRenderBox = null;
        _cachedOverlayRenderBox = null;
      }
    }
  }

  RelativeRect _getDefaultPosition(BoxConstraints constraints) {
    return _lastPosition ?? RelativeRect.fromSize(Rect.zero, constraints.biggest);
  }

  RelativeRect _positionBuilder(BuildContext _, BoxConstraints constraints) {
    if (!mounted) {
      // When the route is displayed, the `_positionBuilder` closure is stored.
      // Even after the button has been unmounted and the context becomes invalid,
      // the route might keep displaying, and `_positionBuilder` must continue to
      // work in that case.
      return _getDefaultPosition(constraints);
    }

    final PopupMenuThemeData popupMenuTheme = _popupMenuTheme;

    // Use cached render objects if available.
    final RenderBox? button = _cachedButtonRenderBox;
    final RenderBox? overlay = _cachedOverlayRenderBox;

    // Check if cached render objects are available and still attached.
    if (button == null || overlay == null || !button.attached || !overlay.attached) {
      // Render objects are not available or detached, return cached position or default.
      return _getDefaultPosition(constraints);
    }
    final PopupMenuPosition popupMenuPosition =
        widget.position ?? popupMenuTheme.position ?? PopupMenuPosition.over;
    late Offset offset;
    switch (popupMenuPosition) {
      case PopupMenuPosition.over:
        offset = widget.offset;
      case PopupMenuPosition.under:
        offset = Offset(0.0, button.size.height) + widget.offset;
        if (widget.child == null) {
          // Remove the padding of the icon button.
          offset -= Offset(0.0, widget.padding.vertical / 2);
        }
    }
    final RelativeRect position = RelativeRect.fromRect(
      Rect.fromPoints(
        button.localToGlobal(offset, ancestor: overlay),
        button.localToGlobal(button.size.bottomRight(Offset.zero) + offset, ancestor: overlay),
      ),
      Offset.zero & overlay.size,
    );

    return _lastPosition = position;
  }

  /// A method to show a popup menu with the items supplied to
  /// [PopupMenuButton.itemBuilder] at the position of your [PopupMenuButton].
  ///
  /// By default, it is called when the user taps the button and [PopupMenuButton.enabled]
  /// is set to `true`. Moreover, you can open the button by calling the method manually.
  ///
  /// You would access your [PopupMenuButtonState] using a [GlobalKey] and
  /// show the menu of the button with `globalKey.currentState.showButtonMenu`.
  void showButtonMenu() {
    // Ensure cached render objects are initialized
    _updateCachedObjects();
    final PopupMenuThemeData popupMenuTheme = _popupMenuTheme;
    final List<PopupMenuEntry<T>> items = widget.itemBuilder(context);
    // Only show the menu if there is something to show
    if (items.isNotEmpty) {
      widget.onOpened?.call();
      _isMenuExpanded = true;
      showMenu<T?>(
        context: context,
        elevation: widget.elevation ?? popupMenuTheme.elevation,
        shadowColor: widget.shadowColor ?? popupMenuTheme.shadowColor,
        surfaceTintColor: widget.surfaceTintColor ?? popupMenuTheme.surfaceTintColor,
        items: items,
        initialValue: widget.initialValue,
        positionBuilder: _positionBuilder,
        shape: widget.shape ?? popupMenuTheme.shape,
        menuPadding: widget.menuPadding ?? popupMenuTheme.menuPadding,
        color: widget.color ?? popupMenuTheme.color,
        constraints: widget.constraints,
        clipBehavior: widget.clipBehavior,
        useRootNavigator: widget.useRootNavigator,
        popUpAnimationStyle: widget.popUpAnimationStyle,
        routeSettings: widget.routeSettings,
        requestFocus: widget.requestFocus,
      ).then<void>((T? newValue) {
        if (!mounted) {
          return null;
        }
        if (newValue == null) {
          widget.onCanceled?.call();
          return null;
        }
        widget.onSelected?.call(newValue);
        _isMenuExpanded = false;
      });
    }
  }

  bool get _canRequestFocus {
    final NavigationMode mode =
        MediaQuery.maybeNavigationModeOf(context) ?? NavigationMode.traditional;
    return switch (mode) {
      NavigationMode.traditional => widget.enabled,
      NavigationMode.directional => true,
    };
  }

  @protected
  @override
  Widget build(BuildContext context) {
    final IconThemeData iconTheme = IconTheme.of(context);
    final PopupMenuThemeData popupMenuTheme = PopupMenuTheme.of(context);
    final bool enableFeedback =
        widget.enableFeedback ?? PopupMenuTheme.of(context).enableFeedback ?? true;

    assert(debugCheckHasMaterialLocalizations(context));

    if (widget.child != null) {
      final Widget child = Tooltip(
        message: widget.tooltip ?? MaterialLocalizations.of(context).showMenuTooltip,
        child: InkWell(
          borderRadius: widget.borderRadius,
          onTap: widget.enabled ? showButtonMenu : null,
          canRequestFocus: _canRequestFocus,
          radius: widget.splashRadius,
          enableFeedback: enableFeedback,
          child: widget.child,
        ),
      );
      final MaterialTapTargetSize tapTargetSize =
          widget.style?.tapTargetSize ?? MaterialTapTargetSize.shrinkWrap;
      if (tapTargetSize == MaterialTapTargetSize.padded) {
        return ConstrainedBox(
          constraints: const BoxConstraints(
            minWidth: kMinInteractiveDimension,
            minHeight: kMinInteractiveDimension,
          ),
          child: child,
        );
      }
      return Semantics(expanded: _isMenuExpanded, child: child);
    }

    return Semantics(
      child: IconButton(
        key: StandardComponentType.moreButton.key,
        icon: Semantics(expanded: _isMenuExpanded, child: widget.icon ?? Icon(Icons.adaptive.more)),
        padding: widget.padding,
        splashRadius: widget.splashRadius,
        iconSize: widget.iconSize ?? popupMenuTheme.iconSize ?? iconTheme.size,
        color: widget.iconColor ?? popupMenuTheme.iconColor ?? iconTheme.color,
        tooltip: widget.tooltip ?? MaterialLocalizations.of(context).showMenuTooltip,
        onPressed: widget.enabled ? showButtonMenu : null,
        enableFeedback: enableFeedback,
        style: widget.style,
      ),
    );
  }
}

// This WidgetStateProperty is passed along to the menu item's InkWell which
// resolves the property against WidgetState.disabled, WidgetState.hovered,
// WidgetState.focused.
class _EffectiveMouseCursor extends WidgetStateMouseCursor {
  const _EffectiveMouseCursor(this.widgetCursor, this.themeCursor);

  final MouseCursor? widgetCursor;
  final WidgetStateProperty<MouseCursor?>? themeCursor;

  @override
  MouseCursor resolve(Set<WidgetState> states) {
    final WidgetStateMouseCursor fallbackCursor = WidgetStateMouseCursor.clickableAdaptive();
    return WidgetStateProperty.resolveAs<MouseCursor?>(widgetCursor, states) ??
        themeCursor?.resolve(states) ??
<<<<<<< HEAD
        fallbackCursor.resolve(states);
=======
        WidgetStateMouseCursor.clickable.resolve(states);
>>>>>>> ca900381
  }

  @override
  String get debugDescription => 'WidgetStateMouseCursor(PopupMenuItemState)';
}

class _PopupMenuDefaultsM2 extends PopupMenuThemeData {
  _PopupMenuDefaultsM2(this.context) : super(elevation: 8.0);

  final BuildContext context;
  late final ThemeData _theme = Theme.of(context);
  late final TextTheme _textTheme = _theme.textTheme;

  @override
  TextStyle? get textStyle => _textTheme.titleMedium;

  @override
  EdgeInsets? get menuPadding => const EdgeInsets.symmetric(vertical: 8.0);

  static EdgeInsets menuItemPadding = const EdgeInsets.symmetric(horizontal: 16.0);
}

// BEGIN GENERATED TOKEN PROPERTIES - PopupMenu

// Do not edit by hand. The code between the "BEGIN GENERATED" and
// "END GENERATED" comments are generated from data in the Material
// Design token database by the script:
//   dev/tools/gen_defaults/bin/gen_defaults.dart.

// dart format off
class _PopupMenuDefaultsM3 extends PopupMenuThemeData {
  _PopupMenuDefaultsM3(this.context)
    : super(elevation: 3.0);

  final BuildContext context;
  late final ThemeData _theme = Theme.of(context);
  late final ColorScheme _colors = _theme.colorScheme;
  late final TextTheme _textTheme = _theme.textTheme;

  @override WidgetStateProperty<TextStyle?>? get labelTextStyle {
    return WidgetStateProperty.resolveWith((Set<WidgetState> states) {
    // TODO(quncheng): Update this hard-coded value to use the latest tokens.
    final TextStyle style = _textTheme.labelLarge!;
      if (states.contains(WidgetState.disabled)) {
        return style.apply(color: _colors.onSurface.withOpacity(0.38));
      }
      return style.apply(color: _colors.onSurface);
    });
  }

  @override
  Color? get color => _colors.surfaceContainer;

  @override
  Color? get shadowColor => _colors.shadow;

  @override
  Color? get surfaceTintColor => Colors.transparent;

  @override
  ShapeBorder? get shape => const RoundedRectangleBorder(borderRadius: BorderRadius.all(Radius.circular(4.0)));

  // TODO(bleroux): This is taken from https://m3.material.io/components/menus/specs
  // Update this when the token is available.
  @override
  EdgeInsets? get menuPadding => const EdgeInsets.symmetric(vertical: 8.0);

  // TODO(tahatesser): This is taken from https://m3.material.io/components/menus/specs
  // Update this when the token is available.
  static EdgeInsets menuItemPadding  = const EdgeInsets.symmetric(horizontal: 12.0);
}// dart format on

// END GENERATED TOKEN PROPERTIES - PopupMenu<|MERGE_RESOLUTION|>--- conflicted
+++ resolved
@@ -1810,11 +1810,7 @@
     final WidgetStateMouseCursor fallbackCursor = WidgetStateMouseCursor.clickableAdaptive();
     return WidgetStateProperty.resolveAs<MouseCursor?>(widgetCursor, states) ??
         themeCursor?.resolve(states) ??
-<<<<<<< HEAD
         fallbackCursor.resolve(states);
-=======
-        WidgetStateMouseCursor.clickable.resolve(states);
->>>>>>> ca900381
   }
 
   @override
