--- conflicted
+++ resolved
@@ -1094,17 +1094,15 @@
   ///  * [Feedback] for providing platform-specific feedback to certain actions.
   final bool? enableFeedback;
 
-<<<<<<< HEAD
   /// The placement of the menu popped up by press the [PopupMenuButton].
   ///
   /// Default to [PopupMenuPlacement.aboveButton].
   final PopupMenuPlacement placement;
-=======
+
   /// If provided, the size of the [Icon].
   ///
   /// If this property is null, the default size is 24.0 pixels.
   final double? iconSize;
->>>>>>> 2a64fdbc
 
   @override
   PopupMenuButtonState<T> createState() => PopupMenuButtonState<T>();
@@ -1208,33 +1206,24 @@
         ),
       );
 
-<<<<<<< HEAD
     return LayoutBuilder(
-        builder: (BuildContext context, BoxConstraints constraints) {
-          return UnconstrainedBox(
-            constrainedAxis: Axis.horizontal,
-            child: LimitedBox(
-              maxHeight: constraints.maxHeight,
-              child: IconButton(
-                key: _menuButtonKey,
-                icon: widget.icon ?? Icon(Icons.adaptive.more),
-                padding: widget.padding,
-                tooltip: widget.tooltip ?? MaterialLocalizations.of(context).showMenuTooltip,
-                onPressed: widget.enabled ? showButtonMenu : null,
-                enableFeedback: enableFeedback,
-              ),
+      builder: (BuildContext context, BoxConstraints constraints) {
+        return UnconstrainedBox(
+          constrainedAxis: Axis.horizontal,
+          child: LimitedBox(
+            maxHeight: constraints.maxHeight,
+            child: IconButton(
+              key: _menuButtonKey,
+              icon: widget.icon ?? Icon(Icons.adaptive.more),
+              padding: widget.padding,
+              iconSize: widget.iconSize ?? 24.0,
+              tooltip: widget.tooltip ?? MaterialLocalizations.of(context).showMenuTooltip,
+              onPressed: widget.enabled ? showButtonMenu : null,
+              enableFeedback: enableFeedback,
             ),
-          );
-        },
-=======
-    return IconButton(
-      icon: widget.icon ?? Icon(Icons.adaptive.more),
-      padding: widget.padding,
-      iconSize: widget.iconSize ?? 24.0,
-      tooltip: widget.tooltip ?? MaterialLocalizations.of(context).showMenuTooltip,
-      onPressed: widget.enabled ? showButtonMenu : null,
-      enableFeedback: enableFeedback,
->>>>>>> 2a64fdbc
+          ),
+        );
+      },
     );
   }
 }