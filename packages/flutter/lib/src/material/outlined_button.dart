// Copyright 2014 The Flutter Authors. All rights reserved.
// Use of this source code is governed by a BSD-style license that can be
// found in the LICENSE file.

/// @docImport 'elevated_button.dart';
/// @docImport 'filled_button.dart';
/// @docImport 'material.dart';
/// @docImport 'text_button.dart';
library;

import 'dart:ui' show lerpDouble;

import 'package:flutter/foundation.dart';
import 'package:flutter/widgets.dart';

import 'button_style.dart';
import 'button_style_button.dart';
import 'color_scheme.dart';
import 'colors.dart';
import 'constants.dart';
import 'ink_ripple.dart';
import 'ink_well.dart';
import 'material_state.dart';
import 'outlined_button_theme.dart';
import 'theme.dart';
import 'theme_data.dart';

/// A Material Design "Outlined Button"; essentially a [TextButton]
/// with an outlined border.
///
/// Outlined buttons are medium-emphasis buttons. They contain actions
/// that are important, but they aren’t the primary action in an app.
///
/// An outlined button is a label [child] displayed on a (zero
/// elevation) [Material] widget. The label's [Text] and [Icon]
/// widgets are displayed in the [style]'s
/// [ButtonStyle.foregroundColor] and the outline's weight and color
/// are defined by [ButtonStyle.side]. The button reacts to touches
/// by filling with the [style]'s [ButtonStyle.overlayColor].
///
/// The outlined button's default style is defined by [defaultStyleOf].
/// The style of this outline button can be overridden with its [style]
/// parameter. The style of all text buttons in a subtree can be
/// overridden with the [OutlinedButtonTheme] and the style of all of the
/// outlined buttons in an app can be overridden with the [Theme]'s
/// [ThemeData.outlinedButtonTheme] property.
///
/// Unlike [TextButton] or [ElevatedButton], outline buttons have a
/// default [ButtonStyle.side] which defines the appearance of the
/// outline. Because the default `side` is non-null, it
/// unconditionally overrides the shape's [OutlinedBorder.side]. In
/// other words, to specify an outlined button's shape _and_ the
/// appearance of its outline, both the [ButtonStyle.shape] and
/// [ButtonStyle.side] properties must be specified.
///
/// {@tool dartpad}
/// Here is an example of a basic [OutlinedButton].
///
/// ** See code in examples/api/lib/material/outlined_button/outlined_button.0.dart **
/// {@end-tool}
///
/// The static [styleFrom] method is a convenient way to create a
/// outlined button [ButtonStyle] from simple values.
///
/// See also:
///
///  * [ElevatedButton], a filled button whose material elevates when pressed.
///  * [FilledButton], a filled button that doesn't elevate when pressed.
///  * [FilledButton.tonal], a filled button variant that uses a secondary fill color.
///  * [TextButton], a button with no outline or fill color.
///  * <https://material.io/design/components/buttons.html>
///  * <https://m3.material.io/components/buttons>
class OutlinedButton extends ButtonStyleButton {
  /// Create an OutlinedButton.
  const OutlinedButton({
    super.key,
    required super.onPressed,
    super.onLongPress,
    super.onHover,
    super.onFocusChange,
    super.style,
    super.focusNode,
    super.autofocus = false,
    super.clipBehavior,
    super.statesController,
    required super.child,
  });

  /// Create a text button from a pair of widgets that serve as the button's
  /// [icon] and [label].
  ///
  /// The icon and label are arranged in a row and padded by 12 logical pixels
  /// at the start, and 16 at the end, with an 8 pixel gap in between.
  ///
  /// If [icon] is null, will create an [OutlinedButton] instead.
  ///
  /// {@macro flutter.material.ButtonStyleButton.iconAlignment}
  ///
  factory OutlinedButton.icon({
    Key? key,
    required VoidCallback? onPressed,
    VoidCallback? onLongPress,
    ValueChanged<bool>? onHover,
    ValueChanged<bool>? onFocusChange,
    ButtonStyle? style,
    FocusNode? focusNode,
    bool? autofocus,
    Clip? clipBehavior,
    MaterialStatesController? statesController,
    Widget? icon,
    required Widget label,
    IconAlignment? iconAlignment,
  }) {
    if (icon == null) {
      return OutlinedButton(
        key: key,
        onPressed: onPressed,
        onLongPress: onLongPress,
        onHover: onHover,
        onFocusChange: onFocusChange,
        style: style,
        focusNode: focusNode,
        autofocus: autofocus ?? false,
        clipBehavior: clipBehavior ?? Clip.none,
        statesController: statesController,
        child: label,
      );
    }
    return _OutlinedButtonWithIcon(
      key: key,
      onPressed: onPressed,
      onLongPress: onLongPress,
      onHover: onHover,
      onFocusChange: onFocusChange,
      style: style,
      focusNode: focusNode,
      autofocus: autofocus ?? false,
      clipBehavior: clipBehavior ?? Clip.none,
      statesController: statesController,
      icon: icon,
      label: label,
      iconAlignment: iconAlignment,
    );
  }

  /// A static convenience method that constructs an outlined button
  /// [ButtonStyle] given simple values.
  ///
  /// The [foregroundColor] and [disabledForegroundColor] colors are used
  /// to create a [WidgetStateProperty] [ButtonStyle.foregroundColor], and
  /// a derived [ButtonStyle.overlayColor] if [overlayColor] isn't specified.
  ///
  /// The [backgroundColor] and [disabledBackgroundColor] colors are
  /// used to create a [WidgetStateProperty] [ButtonStyle.backgroundColor].
  ///
  /// Similarly, the [enabledMouseCursor] and [disabledMouseCursor]
  /// parameters are used to construct [ButtonStyle.mouseCursor].
  ///
  /// The [iconColor], [disabledIconColor] are used to construct
  /// [ButtonStyle.iconColor] and [iconSize] is used to construct
  /// [ButtonStyle.iconSize].
  ///
  /// If [iconColor] is null, the button icon will use [foregroundColor]. If [foregroundColor] is also
  /// null, the button icon will use the default icon color.
  ///
  /// If [overlayColor] is specified and its value is [Colors.transparent]
  /// then the pressed/focused/hovered highlights are effectively defeated.
  /// Otherwise a [WidgetStateProperty] with the same opacities as the
  /// default is created.
  ///
  /// All of the other parameters are either used directly or used to
  /// create a [WidgetStateProperty] with a single value for all
  /// states.
  ///
  /// All parameters default to null, by default this method returns
  /// a [ButtonStyle] that doesn't override anything.
  ///
  /// For example, to override the default shape and outline for an
  /// [OutlinedButton], one could write:
  ///
  /// ```dart
  /// OutlinedButton(
  ///   style: OutlinedButton.styleFrom(
  ///      shape: const StadiumBorder(),
  ///      side: const BorderSide(width: 2, color: Colors.green),
  ///   ),
  ///   child: const Text('Seasons of Love'),
  ///   onPressed: () {
  ///     // ...
  ///   },
  /// ),
  /// ```
  static ButtonStyle styleFrom({
    Color? foregroundColor,
    Color? backgroundColor,
    Color? disabledForegroundColor,
    Color? disabledBackgroundColor,
    Color? shadowColor,
    Color? surfaceTintColor,
    Color? iconColor,
    double? iconSize,
    IconAlignment? iconAlignment,
    Color? disabledIconColor,
    Color? overlayColor,
    double? elevation,
    TextStyle? textStyle,
    EdgeInsetsGeometry? padding,
    Size? minimumSize,
    Size? fixedSize,
    Size? maximumSize,
    BorderSide? side,
    OutlinedBorder? shape,
    MouseCursor? enabledMouseCursor,
    MouseCursor? disabledMouseCursor,
    VisualDensity? visualDensity,
    MaterialTapTargetSize? tapTargetSize,
    Duration? animationDuration,
    bool? enableFeedback,
    AlignmentGeometry? alignment,
    InteractiveInkFeatureFactory? splashFactory,
    ButtonLayerBuilder? backgroundBuilder,
    ButtonLayerBuilder? foregroundBuilder,
  }) {
    final MaterialStateProperty<Color?>? backgroundColorProp = switch ((
      backgroundColor,
      disabledBackgroundColor,
    )) {
      (_?, null) => WidgetStatePropertyAll<Color?>(backgroundColor),
      (_, _) => ButtonStyleButton.defaultColor(backgroundColor, disabledBackgroundColor),
    };
    final MaterialStateProperty<Color?>? overlayColorProp = switch ((
      foregroundColor,
      overlayColor,
    )) {
      (null, null) => null,
      (_, Color(a: 0.0)) => WidgetStatePropertyAll<Color?>(overlayColor),
      (_, final Color color) ||
      (final Color color, _) => WidgetStateProperty<Color?>.fromMap(<WidgetState, Color?>{
        WidgetState.pressed: color.withOpacity(0.1),
        WidgetState.hovered: color.withOpacity(0.08),
        WidgetState.focused: color.withOpacity(0.1),
      }),
    };

    return ButtonStyle(
      textStyle: ButtonStyleButton.allOrNull<TextStyle>(textStyle),
      foregroundColor: ButtonStyleButton.defaultColor(foregroundColor, disabledForegroundColor),
      backgroundColor: backgroundColorProp,
      overlayColor: overlayColorProp,
      shadowColor: ButtonStyleButton.allOrNull<Color>(shadowColor),
      surfaceTintColor: ButtonStyleButton.allOrNull<Color>(surfaceTintColor),
      iconColor: ButtonStyleButton.defaultColor(iconColor, disabledIconColor),
      iconSize: ButtonStyleButton.allOrNull<double>(iconSize),
      iconAlignment: iconAlignment,
      elevation: ButtonStyleButton.allOrNull<double>(elevation),
      padding: ButtonStyleButton.allOrNull<EdgeInsetsGeometry>(padding),
      minimumSize: ButtonStyleButton.allOrNull<Size>(minimumSize),
      fixedSize: ButtonStyleButton.allOrNull<Size>(fixedSize),
      maximumSize: ButtonStyleButton.allOrNull<Size>(maximumSize),
      side: ButtonStyleButton.allOrNull<BorderSide>(side),
      shape: ButtonStyleButton.allOrNull<OutlinedBorder>(shape),
      mouseCursor: WidgetStateProperty<MouseCursor?>.fromMap(<WidgetStatesConstraint, MouseCursor?>{
        WidgetState.disabled: disabledMouseCursor,
        WidgetState.any: enabledMouseCursor,
      }),
      visualDensity: visualDensity,
      tapTargetSize: tapTargetSize,
      animationDuration: animationDuration,
      enableFeedback: enableFeedback,
      alignment: alignment,
      splashFactory: splashFactory,
      backgroundBuilder: backgroundBuilder,
      foregroundBuilder: foregroundBuilder,
    );
  }

  /// Defines the button's default appearance.
  ///
  /// With the exception of [ButtonStyle.side], which defines the
  /// outline, and [ButtonStyle.padding], the returned style is the
  /// same as for [TextButton].
  ///
  /// The button [child]'s [Text] and [Icon] widgets are rendered with
  /// the [ButtonStyle]'s foreground color. The button's [InkWell] adds
  /// the style's overlay color when the button is focused, hovered
  /// or pressed. The button's background color becomes its [Material]
  /// color and is transparent by default.
  ///
  /// All of the ButtonStyle's defaults appear below. In this list
  /// "Theme.foo" is shorthand for `Theme.of(context).foo`. Color
  /// scheme values like "onSurface(0.38)" are shorthand for
  /// `onSurface.withOpacity(0.38)`. [WidgetStateProperty] valued
  /// properties that are not followed by a sublist have the same
  /// value for all states, otherwise the values are as specified for
  /// each state and "others" means all other states.
  ///
  /// The color of the [ButtonStyle.textStyle] is not used, the
  /// [ButtonStyle.foregroundColor] is used instead.
  ///
  /// ## Material 2 defaults
  ///
  /// * `textStyle` - Theme.textTheme.button
  /// * `backgroundColor` - transparent
  /// * `foregroundColor`
  ///   * disabled - Theme.colorScheme.onSurface(0.38)
  ///   * others - Theme.colorScheme.primary
  /// * `overlayColor`
  ///   * hovered - Theme.colorScheme.primary(0.08)
  ///   * focused or pressed - Theme.colorScheme.primary(0.12)
  /// * `shadowColor` - Theme.shadowColor
  /// * `elevation` - 0
  /// * `padding`
  ///   * `default font size <= 14` - horizontal(16)
  ///   * `14 < default font size <= 28` - lerp(horizontal(16), horizontal(8))
  ///   * `28 < default font size <= 36` - lerp(horizontal(8), horizontal(4))
  ///   * `36 < default font size` - horizontal(4)
  /// * `minimumSize` - Size(64, 36)
  /// * `fixedSize` - null
  /// * `maximumSize` - Size.infinite
  /// * `side` - BorderSide(width: 1, color: Theme.colorScheme.onSurface(0.12))
  /// * `shape` - RoundedRectangleBorder(borderRadius: BorderRadius.circular(4))
  /// * `mouseCursor`
  ///   * disabled - SystemMouseCursors.basic
  ///   * others - SystemMouseCursors.click
  /// * `visualDensity` - theme.visualDensity
  /// * `tapTargetSize` - theme.materialTapTargetSize
  /// * `animationDuration` - kThemeChangeDuration
  /// * `enableFeedback` - true
  /// * `alignment` - Alignment.center
  /// * `splashFactory` - InkRipple.splashFactory
  ///
  /// ## Material 3 defaults
  ///
  /// If [ThemeData.useMaterial3] is set to true the following defaults will
  /// be used:
  ///
  /// * `textStyle` - Theme.textTheme.labelLarge
  /// * `backgroundColor` - transparent
  /// * `foregroundColor`
  ///   * disabled - Theme.colorScheme.onSurface(0.38)
  ///   * others - Theme.colorScheme.primary
  /// * `overlayColor`
  ///   * hovered - Theme.colorScheme.primary(0.08)
  ///   * focused or pressed - Theme.colorScheme.primary(0.1)
  ///   * others - null
  /// * `shadowColor` - Colors.transparent,
  /// * `surfaceTintColor` - null
  /// * `elevation` - 0
  /// * `padding`
  ///   * `default font size <= 14` - horizontal(24)
  ///   * `14 < default font size <= 28` - lerp(horizontal(24), horizontal(12))
  ///   * `28 < default font size <= 36` - lerp(horizontal(12), horizontal(6))
  ///   * `36 < default font size` - horizontal(6)
  /// * `minimumSize` - Size(64, 40)
  /// * `fixedSize` - null
  /// * `maximumSize` - Size.infinite
  /// * `side`
  ///   * disabled - BorderSide(color: Theme.colorScheme.onSurface(0.12))
  ///   * others - BorderSide(color: Theme.colorScheme.outline)
  /// * `shape` - StadiumBorder()
  /// * `mouseCursor`
  ///   * disabled - SystemMouseCursors.basic
  ///   * others - SystemMouseCursors.click
  /// * `visualDensity` - theme.visualDensity
  /// * `tapTargetSize` - theme.materialTapTargetSize
  /// * `animationDuration` - kThemeChangeDuration
  /// * `enableFeedback` - true
  /// * `alignment` - Alignment.center
  /// * `splashFactory` - Theme.splashFactory
  ///
  /// For the [OutlinedButton.icon] factory, the start (generally the left) value of
  /// [ButtonStyle.padding] is reduced from 24 to 16.
  @override
  ButtonStyle defaultStyleOf(BuildContext context) {
    final ThemeData theme = Theme.of(context);
    final ColorScheme colorScheme = theme.colorScheme;

    return Theme.of(context).useMaterial3
        ? _OutlinedButtonDefaultsM3(context)
        : styleFrom(
<<<<<<< HEAD
          foregroundColor: colorScheme.primary,
          disabledForegroundColor: colorScheme.onSurface.withOpacity(0.38),
          backgroundColor: Colors.transparent,
          disabledBackgroundColor: Colors.transparent,
          shadowColor: theme.shadowColor,
          elevation: 0,
          textStyle: theme.textTheme.labelLarge,
          padding: _scaledPadding(context),
          minimumSize: const Size(64, 36),
          maximumSize: Size.infinite,
          side: BorderSide(color: colorScheme.onSurface.withOpacity(0.12)),
          shape: const RoundedRectangleBorder(borderRadius: BorderRadius.all(Radius.circular(4))),
          enabledMouseCursor:
              SystemMouseCursors
                  .basic, // TODO(camsim99): for this and for other ButtonStyleButtons, may be able to cut down on the enable/disabled parameters (may be breaking though....) + need to update documentation
          disabledMouseCursor: SystemMouseCursors.basic,
          visualDensity: theme.visualDensity,
          tapTargetSize: theme.materialTapTargetSize,
          animationDuration: kThemeChangeDuration,
          enableFeedback: true,
          alignment: Alignment.center,
          splashFactory: InkRipple.splashFactory,
        );
=======
            foregroundColor: colorScheme.primary,
            disabledForegroundColor: colorScheme.onSurface.withOpacity(0.38),
            backgroundColor: Colors.transparent,
            disabledBackgroundColor: Colors.transparent,
            shadowColor: theme.shadowColor,
            elevation: 0,
            textStyle: theme.textTheme.labelLarge,
            padding: _scaledPadding(context),
            minimumSize: const Size(64, 36),
            maximumSize: Size.infinite,
            side: BorderSide(color: colorScheme.onSurface.withOpacity(0.12)),
            shape: const RoundedRectangleBorder(borderRadius: BorderRadius.all(Radius.circular(4))),
            enabledMouseCursor: SystemMouseCursors.click,
            disabledMouseCursor: SystemMouseCursors.basic,
            visualDensity: theme.visualDensity,
            tapTargetSize: theme.materialTapTargetSize,
            animationDuration: kThemeChangeDuration,
            enableFeedback: true,
            alignment: Alignment.center,
            splashFactory: InkRipple.splashFactory,
          );
>>>>>>> 70f2ca19
  }

  @override
  ButtonStyle? themeStyleOf(BuildContext context) {
    return OutlinedButtonTheme.of(context).style;
  }
}

EdgeInsetsGeometry _scaledPadding(BuildContext context) {
  final ThemeData theme = Theme.of(context);
  final double padding1x = theme.useMaterial3 ? 24.0 : 16.0;
  final double defaultFontSize = theme.textTheme.labelLarge?.fontSize ?? 14.0;
  final double effectiveTextScale = MediaQuery.textScalerOf(context).scale(defaultFontSize) / 14.0;
  return ButtonStyleButton.scaledPadding(
    EdgeInsets.symmetric(horizontal: padding1x),
    EdgeInsets.symmetric(horizontal: padding1x / 2),
    EdgeInsets.symmetric(horizontal: padding1x / 2 / 2),
    effectiveTextScale,
  );
}

class _OutlinedButtonWithIcon extends OutlinedButton {
  _OutlinedButtonWithIcon({
    super.key,
    required super.onPressed,
    super.onLongPress,
    super.onHover,
    super.onFocusChange,
    super.style,
    super.focusNode,
    bool? autofocus,
    super.clipBehavior,
    super.statesController,
    required Widget icon,
    required Widget label,
    IconAlignment? iconAlignment,
  }) : super(
         autofocus: autofocus ?? false,
         child: _OutlinedButtonWithIconChild(
           icon: icon,
           label: label,
           buttonStyle: style,
           iconAlignment: iconAlignment,
         ),
       );

  @override
  ButtonStyle defaultStyleOf(BuildContext context) {
    final bool useMaterial3 = Theme.of(context).useMaterial3;
    if (!useMaterial3) {
      return super.defaultStyleOf(context);
    }
    final ButtonStyle buttonStyle = super.defaultStyleOf(context);
    final double defaultFontSize =
        buttonStyle.textStyle?.resolve(const <MaterialState>{})?.fontSize ?? 14.0;
    final double effectiveTextScale =
        MediaQuery.textScalerOf(context).scale(defaultFontSize) / 14.0;
    final EdgeInsetsGeometry scaledPadding = ButtonStyleButton.scaledPadding(
      const EdgeInsetsDirectional.fromSTEB(16, 0, 24, 0),
      const EdgeInsetsDirectional.fromSTEB(8, 0, 12, 0),
      const EdgeInsetsDirectional.fromSTEB(4, 0, 6, 0),
      effectiveTextScale,
    );
    return buttonStyle.copyWith(
      padding: MaterialStatePropertyAll<EdgeInsetsGeometry>(scaledPadding),
    );
  }
}

class _OutlinedButtonWithIconChild extends StatelessWidget {
  const _OutlinedButtonWithIconChild({
    required this.label,
    required this.icon,
    required this.buttonStyle,
    required this.iconAlignment,
  });

  final Widget label;
  final Widget icon;
  final ButtonStyle? buttonStyle;
  final IconAlignment? iconAlignment;

  @override
  Widget build(BuildContext context) {
    final double defaultFontSize =
        buttonStyle?.textStyle?.resolve(const <MaterialState>{})?.fontSize ?? 14.0;
    final double scale =
        clampDouble(MediaQuery.textScalerOf(context).scale(defaultFontSize) / 14.0, 1.0, 2.0) - 1.0;

    final OutlinedButtonThemeData outlinedButtonTheme = OutlinedButtonTheme.of(context);
    final IconAlignment effectiveIconAlignment =
        iconAlignment ??
        outlinedButtonTheme.style?.iconAlignment ??
        buttonStyle?.iconAlignment ??
        IconAlignment.start;
    return Row(
      mainAxisSize: MainAxisSize.min,
      spacing: lerpDouble(8, 4, scale)!,
      children: effectiveIconAlignment == IconAlignment.start
          ? <Widget>[icon, Flexible(child: label)]
          : <Widget>[Flexible(child: label), icon],
    );
  }
}

// BEGIN GENERATED TOKEN PROPERTIES - OutlinedButton

// Do not edit by hand. The code between the "BEGIN GENERATED" and
// "END GENERATED" comments are generated from data in the Material
// Design token database by the script:
//   dev/tools/gen_defaults/bin/gen_defaults.dart.

// dart format off
class _OutlinedButtonDefaultsM3 extends ButtonStyle {
  _OutlinedButtonDefaultsM3(this.context)
   : super(
       animationDuration: kThemeChangeDuration,
       enableFeedback: true,
       alignment: Alignment.center,
     );

  final BuildContext context;
  late final ColorScheme _colors = Theme.of(context).colorScheme;

  @override
  MaterialStateProperty<TextStyle?> get textStyle =>
    MaterialStatePropertyAll<TextStyle?>(Theme.of(context).textTheme.labelLarge);

  @override
  MaterialStateProperty<Color?>? get backgroundColor =>
    const MaterialStatePropertyAll<Color>(Colors.transparent);

  @override
  MaterialStateProperty<Color?>? get foregroundColor =>
    MaterialStateProperty.resolveWith((Set<MaterialState> states) {
      if (states.contains(MaterialState.disabled)) {
        return _colors.onSurface.withOpacity(0.38);
      }
      return _colors.primary;
    });

  @override
  MaterialStateProperty<Color?>? get overlayColor =>
    MaterialStateProperty.resolveWith((Set<MaterialState> states) {
      if (states.contains(MaterialState.pressed)) {
        return _colors.primary.withOpacity(0.1);
      }
      if (states.contains(MaterialState.hovered)) {
        return _colors.primary.withOpacity(0.08);
      }
      if (states.contains(MaterialState.focused)) {
        return _colors.primary.withOpacity(0.1);
      }
      return null;
    });

  @override
  MaterialStateProperty<Color>? get shadowColor =>
    const MaterialStatePropertyAll<Color>(Colors.transparent);

  @override
  MaterialStateProperty<Color>? get surfaceTintColor =>
    const MaterialStatePropertyAll<Color>(Colors.transparent);

  @override
  MaterialStateProperty<double>? get elevation =>
    const MaterialStatePropertyAll<double>(0.0);

  @override
  MaterialStateProperty<EdgeInsetsGeometry>? get padding =>
    MaterialStatePropertyAll<EdgeInsetsGeometry>(_scaledPadding(context));

  @override
  MaterialStateProperty<Size>? get minimumSize =>
    const MaterialStatePropertyAll<Size>(Size(64.0, 40.0));

  // No default fixedSize

  @override
  MaterialStateProperty<double>? get iconSize =>
    const MaterialStatePropertyAll<double>(18.0);

  @override
  MaterialStateProperty<Color>? get iconColor {
    return MaterialStateProperty.resolveWith((Set<MaterialState> states) {
      if (states.contains(MaterialState.disabled)) {
        return _colors.onSurface.withOpacity(0.38);
      }
      if (states.contains(MaterialState.pressed)) {
        return _colors.primary;
      }
      if (states.contains(MaterialState.hovered)) {
        return _colors.primary;
      }
      if (states.contains(MaterialState.focused)) {
        return _colors.primary;
      }
      return _colors.primary;
    });
  }

  @override
  MaterialStateProperty<Size>? get maximumSize =>
    const MaterialStatePropertyAll<Size>(Size.infinite);

  @override
  MaterialStateProperty<BorderSide>? get side =>
    MaterialStateProperty.resolveWith((Set<MaterialState> states) {
    if (states.contains(MaterialState.disabled)) {
      return BorderSide(color: _colors.onSurface.withOpacity(0.12));
    }
    if (states.contains(MaterialState.focused)) {
      return BorderSide(color: _colors.primary);
    }
    return BorderSide(color: _colors.outline);
  });

  @override
  MaterialStateProperty<OutlinedBorder>? get shape =>
    const MaterialStatePropertyAll<OutlinedBorder>(StadiumBorder());

  @override
  MaterialStateProperty<MouseCursor?>? get mouseCursor =>
      MaterialStateProperty.all<MouseCursor?>(SystemMouseCursors.basic);

  @override
  VisualDensity? get visualDensity => Theme.of(context).visualDensity;

  @override
  MaterialTapTargetSize? get tapTargetSize => Theme.of(context).materialTapTargetSize;

  @override
  InteractiveInkFeatureFactory? get splashFactory => Theme.of(context).splashFactory;
}
// dart format on

// END GENERATED TOKEN PROPERTIES - OutlinedButton<|MERGE_RESOLUTION|>--- conflicted
+++ resolved
@@ -378,7 +378,6 @@
     return Theme.of(context).useMaterial3
         ? _OutlinedButtonDefaultsM3(context)
         : styleFrom(
-<<<<<<< HEAD
           foregroundColor: colorScheme.primary,
           disabledForegroundColor: colorScheme.onSurface.withOpacity(0.38),
           backgroundColor: Colors.transparent,
@@ -391,9 +390,7 @@
           maximumSize: Size.infinite,
           side: BorderSide(color: colorScheme.onSurface.withOpacity(0.12)),
           shape: const RoundedRectangleBorder(borderRadius: BorderRadius.all(Radius.circular(4))),
-          enabledMouseCursor:
-              SystemMouseCursors
-                  .basic, // TODO(camsim99): for this and for other ButtonStyleButtons, may be able to cut down on the enable/disabled parameters (may be breaking though....) + need to update documentation
+          enabledMouseCursor: SystemMouseCursors.basic,
           disabledMouseCursor: SystemMouseCursors.basic,
           visualDensity: theme.visualDensity,
           tapTargetSize: theme.materialTapTargetSize,
@@ -402,29 +399,6 @@
           alignment: Alignment.center,
           splashFactory: InkRipple.splashFactory,
         );
-=======
-            foregroundColor: colorScheme.primary,
-            disabledForegroundColor: colorScheme.onSurface.withOpacity(0.38),
-            backgroundColor: Colors.transparent,
-            disabledBackgroundColor: Colors.transparent,
-            shadowColor: theme.shadowColor,
-            elevation: 0,
-            textStyle: theme.textTheme.labelLarge,
-            padding: _scaledPadding(context),
-            minimumSize: const Size(64, 36),
-            maximumSize: Size.infinite,
-            side: BorderSide(color: colorScheme.onSurface.withOpacity(0.12)),
-            shape: const RoundedRectangleBorder(borderRadius: BorderRadius.all(Radius.circular(4))),
-            enabledMouseCursor: SystemMouseCursors.click,
-            disabledMouseCursor: SystemMouseCursors.basic,
-            visualDensity: theme.visualDensity,
-            tapTargetSize: theme.materialTapTargetSize,
-            animationDuration: kThemeChangeDuration,
-            enableFeedback: true,
-            alignment: Alignment.center,
-            splashFactory: InkRipple.splashFactory,
-          );
->>>>>>> 70f2ca19
   }
 
   @override
@@ -523,9 +497,10 @@
     return Row(
       mainAxisSize: MainAxisSize.min,
       spacing: lerpDouble(8, 4, scale)!,
-      children: effectiveIconAlignment == IconAlignment.start
-          ? <Widget>[icon, Flexible(child: label)]
-          : <Widget>[Flexible(child: label), icon],
+      children:
+          effectiveIconAlignment == IconAlignment.start
+              ? <Widget>[icon, Flexible(child: label)]
+              : <Widget>[Flexible(child: label), icon],
     );
   }
 }
