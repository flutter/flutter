--- conflicted
+++ resolved
@@ -258,11 +258,7 @@
       }
     } else if (notification is OverscrollNotification) {
       if (_mode == _RefreshIndicatorMode.drag || _mode == _RefreshIndicatorMode.armed) {
-<<<<<<< HEAD
-        _dragOffset = _dragOffset! - notification.overscroll / 2.0;
-=======
-        _dragOffset -= notification.overscroll;
->>>>>>> 95df2421
+        _dragOffset = _dragOffset! - notification.overscroll;
         _checkDragOffset(notification.metrics.viewportDimension);
       }
     } else if (notification is ScrollEndNotification) {
