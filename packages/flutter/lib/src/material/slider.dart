// Copyright 2014 The Flutter Authors. All rights reserved.
// Use of this source code is governed by a BSD-style license that can be
// found in the LICENSE file.

import 'dart:async';
import 'dart:math' as math;

import 'package:flutter/cupertino.dart';
import 'package:flutter/foundation.dart';
import 'package:flutter/gestures.dart';
import 'package:flutter/rendering.dart';
import 'package:flutter/scheduler.dart' show timeDilation;
import 'package:flutter/services.dart';

import 'color_scheme.dart';
import 'colors.dart';
import 'constants.dart';
import 'debug.dart';
import 'material.dart';
import 'material_state.dart';
import 'slider_theme.dart';
import 'theme.dart';

// Examples can assume:
// int _dollars = 0;
// int _duelCommandment = 1;
// void setState(VoidCallback fn) { }

/// [Slider] uses this callback to paint the value indicator on the overlay.
///
/// Since the value indicator is painted on the Overlay; this method paints the
/// value indicator in a [RenderBox] that appears in the [Overlay].
typedef PaintValueIndicator = void Function(PaintingContext context, Offset offset);

enum _SliderType { material, adaptive }

/// A Material Design slider.
///
/// Used to select from a range of values.
///
/// {@youtube 560 315 https://www.youtube.com/watch?v=ufb4gIPDmEs}
///
/// {@tool dartpad}
/// ![A legacy slider widget, consisting of 5 divisions and showing the default value
/// indicator.](https://flutter.github.io/assets-for-api-docs/assets/material/slider.png)
///
/// The Sliders value is part of the Stateful widget subclass to change the value
/// setState was called.
///
/// ** See code in examples/api/lib/material/slider/slider.0.dart **
/// {@end-tool}
///
/// {@tool dartpad}
/// This sample shows the creation of a [Slider] using [ThemeData.useMaterial3] flag,
/// as described in: https://m3.material.io/components/sliders/overview.
///
/// ** See code in examples/api/lib/material/slider/slider.1.dart **
/// {@end-tool}
///
/// {@tool dartpad}
/// This example shows a [Slider] widget using the [Slider.secondaryTrackValue]
/// to show a secondary track in the slider.
///
/// ** See code in examples/api/lib/material/slider/slider.2.dart **
/// {@end-tool}
///
/// A slider can be used to select from either a continuous or a discrete set of
/// values. The default is to use a continuous range of values from [min] to
/// [max]. To use discrete values, use a non-null value for [divisions], which
/// indicates the number of discrete intervals. For example, if [min] is 0.0 and
/// [max] is 50.0 and [divisions] is 5, then the slider can take on the
/// discrete values 0.0, 10.0, 20.0, 30.0, 40.0, and 50.0.
///
/// The terms for the parts of a slider are:
///
///  * The "thumb", which is a shape that slides horizontally when the user
///    drags it.
///  * The "track", which is the line that the slider thumb slides along.
///  * The "value indicator", which is a shape that pops up when the user
///    is dragging the thumb to indicate the value being selected.
///  * The "active" side of the slider is the side between the thumb and the
///    minimum value.
///  * The "inactive" side of the slider is the side between the thumb and the
///    maximum value.
///
/// The slider will be disabled if [onChanged] is null or if the range given by
/// [min]..[max] is empty (i.e. if [min] is equal to [max]).
///
/// The slider widget itself does not maintain any state. Instead, when the state
/// of the slider changes, the widget calls the [onChanged] callback. Most
/// widgets that use a slider will listen for the [onChanged] callback and
/// rebuild the slider with a new [value] to update the visual appearance of the
/// slider. To know when the value starts to change, or when it is done
/// changing, set the optional callbacks [onChangeStart] and/or [onChangeEnd].
///
/// By default, a slider will be as wide as possible, centered vertically. When
/// given unbounded constraints, it will attempt to make the track 144 pixels
/// wide (with margins on each side) and will shrink-wrap vertically.
///
/// Requires one of its ancestors to be a [Material] widget.
///
/// Requires one of its ancestors to be a [MediaQuery] widget. Typically, these
/// are introduced by the [MaterialApp] or [WidgetsApp] widget at the top of
/// your application widget tree.
///
/// To determine how it should be displayed (e.g. colors, thumb shape, etc.),
/// a slider uses the [SliderThemeData] available from either a [SliderTheme]
/// widget or the [ThemeData.sliderTheme] a [Theme] widget above it in the
/// widget tree. You can also override some of the colors with the [activeColor]
/// and [inactiveColor] properties, although more fine-grained control of the
/// look is achieved using a [SliderThemeData].
///
/// See also:
///
///  * [SliderTheme] and [SliderThemeData] for information about controlling
///    the visual appearance of the slider.
///  * [Radio], for selecting among a set of explicit values.
///  * [Checkbox] and [Switch], for toggling a particular value on or off.
///  * <https://material.io/design/components/sliders.html>
///  * [MediaQuery], from which the text scale factor is obtained.
class Slider extends StatefulWidget {
  /// Creates a Material Design slider.
  ///
  /// The slider itself does not maintain any state. Instead, when the state of
  /// the slider changes, the widget calls the [onChanged] callback. Most
  /// widgets that use a slider will listen for the [onChanged] callback and
  /// rebuild the slider with a new [value] to update the visual appearance of
  /// the slider.
  ///
  /// * [value] determines currently selected value for this slider.
  /// * [onChanged] is called while the user is selecting a new value for the
  ///   slider.
  /// * [onChangeStart] is called when the user starts to select a new value for
  ///   the slider.
  /// * [onChangeEnd] is called when the user is done selecting a new value for
  ///   the slider.
  ///
  /// You can override some of the colors with the [activeColor] and
  /// [inactiveColor] properties, although more fine-grained control of the
  /// appearance is achieved using a [SliderThemeData].
  const Slider({
    super.key,
    required this.value,
    this.secondaryTrackValue,
    required this.onChanged,
    this.onChangeStart,
    this.onChangeEnd,
    this.min = 0.0,
    this.max = 1.0,
    this.divisions,
    this.label,
    this.activeColor,
    this.inactiveColor,
    this.secondaryActiveColor,
    this.thumbColor,
    this.overlayColor,
    this.mouseCursor,
    this.semanticFormatterCallback,
    this.focusNode,
    this.autofocus = false,
  }) : _sliderType = _SliderType.material,
       assert(min <= max),
       assert(value >= min && value <= max,
         'Value $value is not between minimum $min and maximum $max'),
       assert(secondaryTrackValue == null || (secondaryTrackValue >= min && secondaryTrackValue <= max),
         'SecondaryValue $secondaryTrackValue is not between $min and $max'),
       assert(divisions == null || divisions > 0);

  /// Creates an adaptive [Slider] based on the target platform, following
  /// Material design's
  /// [Cross-platform guidelines](https://material.io/design/platform-guidance/cross-platform-adaptation.html).
  ///
  /// Creates a [CupertinoSlider] if the target platform is iOS or macOS, creates a
  /// Material Design slider otherwise.
  ///
  /// If a [CupertinoSlider] is created, the following parameters are ignored:
  /// [secondaryTrackValue], [label], [inactiveColor], [secondaryActiveColor],
  /// [semanticFormatterCallback].
  ///
  /// The target platform is based on the current [Theme]: [ThemeData.platform].
  const Slider.adaptive({
    super.key,
    required this.value,
    this.secondaryTrackValue,
    required this.onChanged,
    this.onChangeStart,
    this.onChangeEnd,
    this.min = 0.0,
    this.max = 1.0,
    this.divisions,
    this.label,
    this.mouseCursor,
    this.activeColor,
    this.inactiveColor,
    this.secondaryActiveColor,
    this.thumbColor,
    this.overlayColor,
    this.semanticFormatterCallback,
    this.focusNode,
    this.autofocus = false,
  }) : _sliderType = _SliderType.adaptive,
       assert(min <= max),
       assert(value >= min && value <= max,
         'Value $value is not between minimum $min and maximum $max'),
       assert(secondaryTrackValue == null || (secondaryTrackValue >= min && secondaryTrackValue <= max),
         'SecondaryValue $secondaryTrackValue is not between $min and $max'),
       assert(divisions == null || divisions > 0);

  /// The currently selected value for this slider.
  ///
  /// The slider's thumb is drawn at a position that corresponds to this value.
  final double value;

  /// The secondary track value for this slider.
  ///
  /// If not null, a secondary track using [Slider.secondaryActiveColor] color
  /// is drawn between the thumb and this value, over the inactive track.
  ///
  /// If less than [Slider.value], then the secondary track is not shown.
  ///
  /// It can be ideal for media scenarios such as showing the buffering progress
  /// while the [Slider.value] shows the play progress.
  final double? secondaryTrackValue;

  /// Called during a drag when the user is selecting a new value for the slider
  /// by dragging.
  ///
  /// The slider passes the new value to the callback but does not actually
  /// change state until the parent widget rebuilds the slider with the new
  /// value.
  ///
  /// If null, the slider will be displayed as disabled.
  ///
  /// The callback provided to onChanged should update the state of the parent
  /// [StatefulWidget] using the [State.setState] method, so that the parent
  /// gets rebuilt; for example:
  ///
  /// {@tool snippet}
  ///
  /// ```dart
  /// Slider(
  ///   value: _duelCommandment.toDouble(),
  ///   min: 1.0,
  ///   max: 10.0,
  ///   divisions: 10,
  ///   label: '$_duelCommandment',
  ///   onChanged: (double newValue) {
  ///     setState(() {
  ///       _duelCommandment = newValue.round();
  ///     });
  ///   },
  /// )
  /// ```
  /// {@end-tool}
  ///
  /// See also:
  ///
  ///  * [onChangeStart] for a callback that is called when the user starts
  ///    changing the value.
  ///  * [onChangeEnd] for a callback that is called when the user stops
  ///    changing the value.
  final ValueChanged<double>? onChanged;

  /// Called when the user starts selecting a new value for the slider.
  ///
  /// This callback shouldn't be used to update the slider [value] (use
  /// [onChanged] for that), but rather to be notified when the user has started
  /// selecting a new value by starting a drag or with a tap.
  ///
  /// The value passed will be the last [value] that the slider had before the
  /// change began.
  ///
  /// {@tool snippet}
  ///
  /// ```dart
  /// Slider(
  ///   value: _duelCommandment.toDouble(),
  ///   min: 1.0,
  ///   max: 10.0,
  ///   divisions: 10,
  ///   label: '$_duelCommandment',
  ///   onChanged: (double newValue) {
  ///     setState(() {
  ///       _duelCommandment = newValue.round();
  ///     });
  ///   },
  ///   onChangeStart: (double startValue) {
  ///     print('Started change at $startValue');
  ///   },
  /// )
  /// ```
  /// {@end-tool}
  ///
  /// See also:
  ///
  ///  * [onChangeEnd] for a callback that is called when the value change is
  ///    complete.
  final ValueChanged<double>? onChangeStart;

  /// Called when the user is done selecting a new value for the slider.
  ///
  /// This callback shouldn't be used to update the slider [value] (use
  /// [onChanged] for that), but rather to know when the user has completed
  /// selecting a new [value] by ending a drag or a click.
  ///
  /// {@tool snippet}
  ///
  /// ```dart
  /// Slider(
  ///   value: _duelCommandment.toDouble(),
  ///   min: 1.0,
  ///   max: 10.0,
  ///   divisions: 10,
  ///   label: '$_duelCommandment',
  ///   onChanged: (double newValue) {
  ///     setState(() {
  ///       _duelCommandment = newValue.round();
  ///     });
  ///   },
  ///   onChangeEnd: (double newValue) {
  ///     print('Ended change on $newValue');
  ///   },
  /// )
  /// ```
  /// {@end-tool}
  ///
  /// See also:
  ///
  ///  * [onChangeStart] for a callback that is called when a value change
  ///    begins.
  final ValueChanged<double>? onChangeEnd;

  /// The minimum value the user can select.
  ///
  /// Defaults to 0.0. Must be less than or equal to [max].
  ///
  /// If the [max] is equal to the [min], then the slider is disabled.
  final double min;

  /// The maximum value the user can select.
  ///
  /// Defaults to 1.0. Must be greater than or equal to [min].
  ///
  /// If the [max] is equal to the [min], then the slider is disabled.
  final double max;

  /// The number of discrete divisions.
  ///
  /// Typically used with [label] to show the current discrete value.
  ///
  /// If null, the slider is continuous.
  final int? divisions;

  /// A label to show above the slider when the slider is active and
  /// [SliderThemeData.showValueIndicator] is satisfied.
  ///
  /// It is used to display the value of a discrete slider, and it is displayed
  /// as part of the value indicator shape.
  ///
  /// The label is rendered using the active [ThemeData]'s [TextTheme.bodyLarge]
  /// text style, with the theme data's [ColorScheme.onPrimary] color. The
  /// label's text style can be overridden with
  /// [SliderThemeData.valueIndicatorTextStyle].
  ///
  /// If null, then the value indicator will not be displayed.
  ///
  /// Ignored if this slider is created with [Slider.adaptive].
  ///
  /// See also:
  ///
  ///  * [SliderComponentShape] for how to create a custom value indicator
  ///    shape.
  final String? label;

  /// The color to use for the portion of the slider track that is active.
  ///
  /// The "active" side of the slider is the side between the thumb and the
  /// minimum value.
  ///
  /// If null, [SliderThemeData.activeTrackColor] of the ambient
  /// [SliderTheme] is used. If that is null, [ColorScheme.primary] of the
  /// surrounding [ThemeData] is used.
  ///
  /// Using a [SliderTheme] gives much more fine-grained control over the
  /// appearance of various components of the slider.
  final Color? activeColor;

  /// The color for the inactive portion of the slider track.
  ///
  /// The "inactive" side of the slider is the side between the thumb and the
  /// maximum value.
  ///
  /// If null, [SliderThemeData.inactiveTrackColor] of the ambient [SliderTheme]
  /// is used. If that is null and [ThemeData.useMaterial3] is true,
  /// [ColorScheme.surfaceVariant] will be used, otherwise [ColorScheme.primary]
  /// with an opacity of 0.24 will be used.
  ///
  /// Using a [SliderTheme] gives much more fine-grained control over the
  /// appearance of various components of the slider.
  ///
  /// Ignored if this slider is created with [Slider.adaptive].
  final Color? inactiveColor;

  /// The color to use for the portion of the slider track between the thumb and
  /// the [Slider.secondaryTrackValue].
  ///
  /// Defaults to the [SliderThemeData.secondaryActiveTrackColor] of the current
  /// [SliderTheme].
  ///
  /// If that is also null, defaults to [ColorScheme.primary] with an
  /// opacity of 0.54.
  ///
  /// Using a [SliderTheme] gives much more fine-grained control over the
  /// appearance of various components of the slider.
  ///
  /// Ignored if this slider is created with [Slider.adaptive].
  final Color? secondaryActiveColor;

  /// The color of the thumb.
  ///
  /// If this color is null, [Slider] will use [activeColor], If [activeColor]
  /// is also null, [Slider] will use [SliderThemeData.thumbColor].
  ///
  /// If that is also null, defaults to [ColorScheme.primary].
  ///
  /// * [CupertinoSlider] will have a white thumb
  /// (like the native default iOS slider).
  final Color? thumbColor;

  /// The highlight color that's typically used to indicate that
  /// the slider thumb is focused, hovered, or dragged.
  ///
  /// If this property is null, [Slider] will use [activeColor] with
  /// an opacity of 0.12, If null, [SliderThemeData.overlayColor]
  /// will be used.
  ///
  /// If that is also null, If [ThemeData.useMaterial3] is true,
  /// Slider will use [ColorScheme.primary] with an opacity of 0.08 when
  /// slider thumb is hovered and with an opacity of 0.12 when slider thumb
  /// is focused or dragged, If [ThemeData.useMaterial3] is false, defaults
  /// to [ColorScheme.primary] with an opacity of 0.12.
  final MaterialStateProperty<Color?>? overlayColor;

  /// {@template flutter.material.slider.mouseCursor}
  /// The cursor for a mouse pointer when it enters or is hovering over the
  /// widget.
  ///
  /// If [mouseCursor] is a [MaterialStateProperty<MouseCursor>],
  /// [MaterialStateProperty.resolve] is used for the following [MaterialState]s:
  ///
  ///  * [MaterialState.dragged].
  ///  * [MaterialState.hovered].
  ///  * [MaterialState.focused].
  ///  * [MaterialState.disabled].
  /// {@endtemplate}
  ///
  /// If null, then the value of [SliderThemeData.mouseCursor] is used. If that
  /// is also null, then [MaterialStateMouseCursor.clickable] is used.
  ///
  /// See also:
  ///
  ///  * [MaterialStateMouseCursor], which can be used to create a [MouseCursor]
  ///    that is also a [MaterialStateProperty<MouseCursor>].
  final MouseCursor? mouseCursor;

  /// The callback used to create a semantic value from a slider value.
  ///
  /// Defaults to formatting values as a percentage.
  ///
  /// This is used by accessibility frameworks like TalkBack on Android to
  /// inform users what the currently selected value is with more context.
  ///
  /// {@tool snippet}
  ///
  /// In the example below, a slider for currency values is configured to
  /// announce a value with a currency label.
  ///
  /// ```dart
  /// Slider(
  ///   value: _dollars.toDouble(),
  ///   min: 20.0,
  ///   max: 330.0,
  ///   label: '$_dollars dollars',
  ///   onChanged: (double newValue) {
  ///     setState(() {
  ///       _dollars = newValue.round();
  ///     });
  ///   },
  ///   semanticFormatterCallback: (double newValue) {
  ///     return '${newValue.round()} dollars';
  ///   }
  ///  )
  /// ```
  /// {@end-tool}
  ///
  /// Ignored if this slider is created with [Slider.adaptive]
  final SemanticFormatterCallback? semanticFormatterCallback;

  /// {@macro flutter.widgets.Focus.focusNode}
  final FocusNode? focusNode;

  /// {@macro flutter.widgets.Focus.autofocus}
  final bool autofocus;

  final _SliderType _sliderType ;

  @override
  State<Slider> createState() => _SliderState();

  @override
  void debugFillProperties(DiagnosticPropertiesBuilder properties) {
    super.debugFillProperties(properties);
    properties.add(DoubleProperty('value', value));
    properties.add(DoubleProperty('secondaryTrackValue', secondaryTrackValue));
    properties.add(ObjectFlagProperty<ValueChanged<double>>('onChanged', onChanged, ifNull: 'disabled'));
    properties.add(ObjectFlagProperty<ValueChanged<double>>.has('onChangeStart', onChangeStart));
    properties.add(ObjectFlagProperty<ValueChanged<double>>.has('onChangeEnd', onChangeEnd));
    properties.add(DoubleProperty('min', min));
    properties.add(DoubleProperty('max', max));
    properties.add(IntProperty('divisions', divisions));
    properties.add(StringProperty('label', label));
    properties.add(ColorProperty('activeColor', activeColor));
    properties.add(ColorProperty('inactiveColor', inactiveColor));
    properties.add(ColorProperty('secondaryActiveColor', secondaryActiveColor));
    properties.add(ObjectFlagProperty<ValueChanged<double>>.has('semanticFormatterCallback', semanticFormatterCallback));
    properties.add(ObjectFlagProperty<FocusNode>.has('focusNode', focusNode));
    properties.add(FlagProperty('autofocus', value: autofocus, ifTrue: 'autofocus'));
  }
}

class _SliderState extends State<Slider> with TickerProviderStateMixin {
  static const Duration enableAnimationDuration = Duration(milliseconds: 75);
  static const Duration valueIndicatorAnimationDuration = Duration(milliseconds: 100);

  // Animation controller that is run when the overlay (a.k.a radial reaction)
  // is shown in response to user interaction.
  late AnimationController overlayController;
  // Animation controller that is run when the value indicator is being shown
  // or hidden.
  late AnimationController valueIndicatorController;
  // Animation controller that is run when enabling/disabling the slider.
  late AnimationController enableController;
  // Animation controller that is run when transitioning between one value
  // and the next on a discrete slider.
  late AnimationController positionController;
  Timer? interactionTimer;

  final GlobalKey _renderObjectKey = GlobalKey();

  // Keyboard mapping for a focused slider.
  static const Map<ShortcutActivator, Intent> _traditionalNavShortcutMap = <ShortcutActivator, Intent>{
    SingleActivator(LogicalKeyboardKey.arrowUp): _AdjustSliderIntent.up(),
    SingleActivator(LogicalKeyboardKey.arrowDown): _AdjustSliderIntent.down(),
    SingleActivator(LogicalKeyboardKey.arrowLeft): _AdjustSliderIntent.left(),
    SingleActivator(LogicalKeyboardKey.arrowRight): _AdjustSliderIntent.right(),
  };

  // Keyboard mapping for a focused slider when using directional navigation.
  // The vertical inputs are not handled to allow navigating out of the slider.
  static const Map<ShortcutActivator, Intent> _directionalNavShortcutMap = <ShortcutActivator, Intent>{
    SingleActivator(LogicalKeyboardKey.arrowLeft): _AdjustSliderIntent.left(),
    SingleActivator(LogicalKeyboardKey.arrowRight): _AdjustSliderIntent.right(),
  };

  // Action mapping for a focused slider.
  late Map<Type, Action<Intent>> _actionMap;

  bool get _enabled => widget.onChanged != null;
  // Value Indicator Animation that appears on the Overlay.
  PaintValueIndicator? paintValueIndicator;

  bool _dragging = false;

  FocusNode? _focusNode;
  FocusNode get focusNode => widget.focusNode ?? _focusNode!;

  @override
  void initState() {
    super.initState();
    overlayController = AnimationController(
      duration: kRadialReactionDuration,
      vsync: this,
    );
    valueIndicatorController = AnimationController(
      duration: valueIndicatorAnimationDuration,
      vsync: this,
    );
    enableController = AnimationController(
      duration: enableAnimationDuration,
      vsync: this,
    );
    positionController = AnimationController(
      duration: Duration.zero,
      vsync: this,
    );
    enableController.value = widget.onChanged != null ? 1.0 : 0.0;
    positionController.value = _convert(widget.value);
    _actionMap = <Type, Action<Intent>>{
      _AdjustSliderIntent: CallbackAction<_AdjustSliderIntent>(
        onInvoke: _actionHandler,
      ),
    };
    if (widget.focusNode == null) {
      // Only create a new node if the widget doesn't have one.
      _focusNode ??= FocusNode();
    }
  }

  @override
  void dispose() {
    interactionTimer?.cancel();
    overlayController.dispose();
    valueIndicatorController.dispose();
    enableController.dispose();
    positionController.dispose();
    if (overlayEntry != null) {
      overlayEntry!.remove();
      overlayEntry = null;
    }
    _focusNode?.dispose();
    super.dispose();
  }

  void _handleChanged(double value) {
    assert(widget.onChanged != null);
    final double lerpValue = _lerp(value);
    if (lerpValue != widget.value) {
      widget.onChanged!(lerpValue);
      _focusNode?.requestFocus();
    }
  }

  void _handleDragStart(double value) {
    _dragging = true;
    widget.onChangeStart?.call(_lerp(value));
  }

  void _handleDragEnd(double value) {
    _dragging = false;
    widget.onChangeEnd?.call(_lerp(value));
  }

  void _actionHandler(_AdjustSliderIntent intent) {
    final _RenderSlider renderSlider = _renderObjectKey.currentContext!.findRenderObject()! as _RenderSlider;
    final TextDirection textDirection = Directionality.of(_renderObjectKey.currentContext!);
    switch (intent.type) {
      case _SliderAdjustmentType.right:
        switch (textDirection) {
          case TextDirection.rtl:
            renderSlider.decreaseAction();
          case TextDirection.ltr:
            renderSlider.increaseAction();
        }
      case _SliderAdjustmentType.left:
        switch (textDirection) {
          case TextDirection.rtl:
            renderSlider.increaseAction();
          case TextDirection.ltr:
            renderSlider.decreaseAction();
        }
      case _SliderAdjustmentType.up:
        renderSlider.increaseAction();
      case _SliderAdjustmentType.down:
        renderSlider.decreaseAction();
    }
  }

  bool _focused = false;
  void _handleFocusHighlightChanged(bool focused) {
    if (focused != _focused) {
      setState(() { _focused = focused; });
    }
  }

  bool _hovering = false;
  void _handleHoverChanged(bool hovering) {
    if (hovering != _hovering) {
      setState(() { _hovering = hovering; });
    }
  }

  // Returns a number between min and max, proportional to value, which must
  // be between 0.0 and 1.0.
  double _lerp(double value) {
    assert(value >= 0.0);
    assert(value <= 1.0);
    return value * (widget.max - widget.min) + widget.min;
  }

  double _discretize(double value) {
    assert(widget.divisions != null);
    assert(value >= 0.0 && value <= 1.0);

    final int divisions = widget.divisions!;
    return (value * divisions).round() / divisions;
  }

  double _convert(double value) {
    double ret = _unlerp(value);
    if (widget.divisions != null) {
      ret = _discretize(ret);
    }
    return ret;
  }

  // Returns a number between 0.0 and 1.0, given a value between min and max.
  double _unlerp(double value) {
    assert(value <= widget.max);
    assert(value >= widget.min);
    return widget.max > widget.min ? (value - widget.min) / (widget.max - widget.min) : 0.0;
  }

  @override
  Widget build(BuildContext context) {
    assert(debugCheckHasMaterial(context));
    assert(debugCheckHasMediaQuery(context));

    switch (widget._sliderType) {
      case _SliderType.material:
        return _buildMaterialSlider(context);

      case _SliderType.adaptive: {
        final ThemeData theme = Theme.of(context);
        switch (theme.platform) {
          case TargetPlatform.android:
          case TargetPlatform.fuchsia:
          case TargetPlatform.linux:
          case TargetPlatform.windows:
            return _buildMaterialSlider(context);
          case TargetPlatform.iOS:
          case TargetPlatform.macOS:
            return _buildCupertinoSlider(context);
        }
      }
    }
  }

  Widget _buildMaterialSlider(BuildContext context) {
    final ThemeData theme = Theme.of(context);
    SliderThemeData sliderTheme = SliderTheme.of(context);
    final SliderThemeData defaults = theme.useMaterial3 ? _SliderDefaultsM3(context) : _SliderDefaultsM2(context);

    // If the widget has active or inactive colors specified, then we plug them
    // in to the slider theme as best we can. If the developer wants more
    // control than that, then they need to use a SliderTheme. The default
    // colors come from the ThemeData.colorScheme. These colors, along with
    // the default shapes and text styles are aligned to the Material
    // Guidelines.

    const SliderTrackShape defaultTrackShape = RoundedRectSliderTrackShape();
    const SliderTickMarkShape defaultTickMarkShape = RoundSliderTickMarkShape();
    const SliderComponentShape defaultOverlayShape = RoundSliderOverlayShape();
    const SliderComponentShape defaultThumbShape = RoundSliderThumbShape();
    final SliderComponentShape defaultValueIndicatorShape = defaults.valueIndicatorShape!;
    const ShowValueIndicator defaultShowValueIndicator = ShowValueIndicator.onlyForDiscrete;

    final Set<MaterialState> states = <MaterialState>{
      if (!_enabled) MaterialState.disabled,
      if (_hovering) MaterialState.hovered,
      if (_focused) MaterialState.focused,
      if (_dragging) MaterialState.dragged,
    };

    // The value indicator's color is not the same as the thumb and active track
    // (which can be defined by activeColor) if the
    // RectangularSliderValueIndicatorShape is used. In all other cases, the
    // value indicator is assumed to be the same as the active color.
    final SliderComponentShape valueIndicatorShape = sliderTheme.valueIndicatorShape ?? defaultValueIndicatorShape;
    final Color valueIndicatorColor;
    if (valueIndicatorShape is RectangularSliderValueIndicatorShape) {
      valueIndicatorColor = sliderTheme.valueIndicatorColor ?? Color.alphaBlend(theme.colorScheme.onSurface.withOpacity(0.60), theme.colorScheme.surface.withOpacity(0.90));
    } else {
      valueIndicatorColor = widget.activeColor ?? sliderTheme.valueIndicatorColor ?? theme.colorScheme.primary;
    }

    Color? effectiveOverlayColor() {
      return widget.overlayColor?.resolve(states)
        ?? widget.activeColor?.withOpacity(0.12)
        ?? MaterialStateProperty.resolveAs<Color?>(sliderTheme.overlayColor, states)
        ?? MaterialStateProperty.resolveAs<Color?>(defaults.overlayColor, states);
    }

    sliderTheme = sliderTheme.copyWith(
      trackHeight: sliderTheme.trackHeight ?? defaults.trackHeight,
      activeTrackColor: widget.activeColor ?? sliderTheme.activeTrackColor ?? defaults.activeTrackColor,
      inactiveTrackColor: widget.inactiveColor ?? sliderTheme.inactiveTrackColor ?? defaults.inactiveTrackColor,
      secondaryActiveTrackColor: widget.secondaryActiveColor ?? sliderTheme.secondaryActiveTrackColor ?? defaults.secondaryActiveTrackColor,
      disabledActiveTrackColor: sliderTheme.disabledActiveTrackColor ?? defaults.disabledActiveTrackColor,
      disabledInactiveTrackColor: sliderTheme.disabledInactiveTrackColor ?? defaults.disabledInactiveTrackColor,
      disabledSecondaryActiveTrackColor: sliderTheme.disabledSecondaryActiveTrackColor ?? defaults.disabledSecondaryActiveTrackColor,
      activeTickMarkColor: widget.inactiveColor ?? sliderTheme.activeTickMarkColor ?? defaults.activeTickMarkColor,
      inactiveTickMarkColor: widget.activeColor ?? sliderTheme.inactiveTickMarkColor ?? defaults.inactiveTickMarkColor,
      disabledActiveTickMarkColor: sliderTheme.disabledActiveTickMarkColor ?? defaults.disabledActiveTickMarkColor,
      disabledInactiveTickMarkColor: sliderTheme.disabledInactiveTickMarkColor ?? defaults.disabledInactiveTickMarkColor,
      thumbColor: widget.thumbColor ?? widget.activeColor ?? sliderTheme.thumbColor ?? defaults.thumbColor,
      disabledThumbColor: sliderTheme.disabledThumbColor ?? defaults.disabledThumbColor,
      overlayColor: effectiveOverlayColor(),
      valueIndicatorColor: valueIndicatorColor,
      trackShape: sliderTheme.trackShape ?? defaultTrackShape,
      tickMarkShape: sliderTheme.tickMarkShape ?? defaultTickMarkShape,
      thumbShape: sliderTheme.thumbShape ?? defaultThumbShape,
      overlayShape: sliderTheme.overlayShape ?? defaultOverlayShape,
      valueIndicatorShape: valueIndicatorShape,
      showValueIndicator: sliderTheme.showValueIndicator ?? defaultShowValueIndicator,
      valueIndicatorTextStyle: sliderTheme.valueIndicatorTextStyle ?? defaults.valueIndicatorTextStyle,
    );
    final MouseCursor effectiveMouseCursor = MaterialStateProperty.resolveAs<MouseCursor?>(widget.mouseCursor, states)
      ?? sliderTheme.mouseCursor?.resolve(states)
      ?? MaterialStateMouseCursor.clickable.resolve(states);

    // This size is used as the max bounds for the painting of the value
    // indicators It must be kept in sync with the function with the same name
    // in range_slider.dart.
    Size screenSize() => MediaQuery.sizeOf(context);

    VoidCallback? handleDidGainAccessibilityFocus;
    switch (theme.platform) {
      case TargetPlatform.android:
      case TargetPlatform.fuchsia:
      case TargetPlatform.iOS:
      case TargetPlatform.linux:
      case TargetPlatform.macOS:
        break;
      case TargetPlatform.windows:
        handleDidGainAccessibilityFocus = () {
          // Automatically activate the slider when it receives a11y focus.
          if (!focusNode.hasFocus && focusNode.canRequestFocus) {
            focusNode.requestFocus();
          }
        };
    }

    final Map<ShortcutActivator, Intent> shortcutMap;
    switch (MediaQuery.navigationModeOf(context)) {
      case NavigationMode.directional:
        shortcutMap = _directionalNavShortcutMap;
      case NavigationMode.traditional:
        shortcutMap = _traditionalNavShortcutMap;
    }

    final double textScaleFactor = theme.useMaterial3
      // TODO(tahatesser): This is an eye-balled value.
      // This needs to be updated when accessibility
      // guidelines are available on the material specs page
      // https://m3.material.io/components/sliders/accessibility.
      ? math.min(MediaQuery.textScaleFactorOf(context), 1.3)
      : MediaQuery.textScaleFactorOf(context);

    return Semantics(
      container: true,
      slider: true,
      onDidGainAccessibilityFocus: handleDidGainAccessibilityFocus,
      child: FocusableActionDetector(
        actions: _actionMap,
        shortcuts: shortcutMap,
        focusNode: focusNode,
        autofocus: widget.autofocus,
        enabled: _enabled,
        onShowFocusHighlight: _handleFocusHighlightChanged,
        onShowHoverHighlight: _handleHoverChanged,
        mouseCursor: effectiveMouseCursor,
        child: CompositedTransformTarget(
          link: _layerLink,
          child: _SliderRenderObjectWidget(
            key: _renderObjectKey,
            value: _convert(widget.value),
            secondaryTrackValue: (widget.secondaryTrackValue != null) ? _convert(widget.secondaryTrackValue!) : null,
            divisions: widget.divisions,
            label: widget.label,
            sliderTheme: sliderTheme,
            textScaleFactor: textScaleFactor,
            screenSize: screenSize(),
            onChanged: (widget.onChanged != null) && (widget.max > widget.min) ? _handleChanged : null,
            onChangeStart: _handleDragStart,
            onChangeEnd: _handleDragEnd,
            state: this,
            semanticFormatterCallback: widget.semanticFormatterCallback,
            hasFocus: _focused,
            hovering: _hovering,
          ),
        ),
      ),
    );
  }

  Widget _buildCupertinoSlider(BuildContext context) {
    // The render box of a slider has a fixed height but takes up the available
    // width. Wrapping the [CupertinoSlider] in this manner will help maintain
    // the same size.
    return SizedBox(
      width: double.infinity,
      child: CupertinoSlider(
        value: widget.value,
        onChanged: widget.onChanged,
        onChangeStart: widget.onChangeStart,
        onChangeEnd: widget.onChangeEnd,
        min: widget.min,
        max: widget.max,
        divisions: widget.divisions,
        activeColor: widget.activeColor,
        thumbColor: widget.thumbColor ?? CupertinoColors.white,
      ),
    );
  }
  final LayerLink _layerLink = LayerLink();

  OverlayEntry? overlayEntry;

  void showValueIndicator() {
    if (overlayEntry == null) {
      overlayEntry = OverlayEntry(
        builder: (BuildContext context) {
          return CompositedTransformFollower(
            link: _layerLink,
            child: _ValueIndicatorRenderObjectWidget(
              state: this,
            ),
          );
        },
      );
      Overlay.of(context, debugRequiredFor: widget).insert(overlayEntry!);
    }
  }
}

class _SliderRenderObjectWidget extends LeafRenderObjectWidget {
  const _SliderRenderObjectWidget({
    super.key,
    required this.value,
    required this.secondaryTrackValue,
    required this.divisions,
    required this.label,
    required this.sliderTheme,
    required this.textScaleFactor,
    required this.screenSize,
    required this.onChanged,
    required this.onChangeStart,
    required this.onChangeEnd,
    required this.state,
    required this.semanticFormatterCallback,
    required this.hasFocus,
    required this.hovering,
  });

  final double value;
  final double? secondaryTrackValue;
  final int? divisions;
  final String? label;
  final SliderThemeData sliderTheme;
  final double textScaleFactor;
  final Size screenSize;
  final ValueChanged<double>? onChanged;
  final ValueChanged<double>? onChangeStart;
  final ValueChanged<double>? onChangeEnd;
  final SemanticFormatterCallback? semanticFormatterCallback;
  final _SliderState state;
  final bool hasFocus;
  final bool hovering;

  @override
  _RenderSlider createRenderObject(BuildContext context) {
    return _RenderSlider(
      value: value,
      secondaryTrackValue: secondaryTrackValue,
      divisions: divisions,
      label: label,
      sliderTheme: sliderTheme,
      textScaleFactor: textScaleFactor,
      screenSize: screenSize,
      onChanged: onChanged,
      onChangeStart: onChangeStart,
      onChangeEnd: onChangeEnd,
      state: state,
      textDirection: Directionality.of(context),
      semanticFormatterCallback: semanticFormatterCallback,
      platform: Theme.of(context).platform,
      hasFocus: hasFocus,
      hovering: hovering,
<<<<<<< HEAD
      gestureSettings: MediaQuery.of(context).gestureSettings,
=======
      gestureSettings: MediaQuery.gestureSettingsOf(context),
>>>>>>> 796c8ef7
    );
  }

  @override
  void updateRenderObject(BuildContext context, _RenderSlider renderObject) {
    renderObject
      // We should update the `divisions` ahead of `value`, because the `value`
      // setter dependent on the `divisions`.
      ..divisions = divisions
      ..value = value
      ..secondaryTrackValue = secondaryTrackValue
      ..label = label
      ..sliderTheme = sliderTheme
      ..textScaleFactor = textScaleFactor
      ..screenSize = screenSize
      ..onChanged = onChanged
      ..onChangeStart = onChangeStart
      ..onChangeEnd = onChangeEnd
      ..textDirection = Directionality.of(context)
      ..semanticFormatterCallback = semanticFormatterCallback
      ..platform = Theme.of(context).platform
      ..hasFocus = hasFocus
      ..hovering = hovering
<<<<<<< HEAD
      ..gestureSettings = MediaQuery.of(context).gestureSettings;
=======
      ..gestureSettings = MediaQuery.gestureSettingsOf(context);
>>>>>>> 796c8ef7
    // Ticker provider cannot change since there's a 1:1 relationship between
    // the _SliderRenderObjectWidget object and the _SliderState object.
  }
}

class _RenderSlider extends RenderBox with RelayoutWhenSystemFontsChangeMixin {
  _RenderSlider({
    required double value,
    required double? secondaryTrackValue,
    required int? divisions,
    required String? label,
    required SliderThemeData sliderTheme,
    required double textScaleFactor,
    required Size screenSize,
    required TargetPlatform platform,
    required ValueChanged<double>? onChanged,
    required SemanticFormatterCallback? semanticFormatterCallback,
    required this.onChangeStart,
    required this.onChangeEnd,
    required _SliderState state,
    required TextDirection textDirection,
    required bool hasFocus,
    required bool hovering,
    required DeviceGestureSettings gestureSettings,
<<<<<<< HEAD
  }) : assert(value != null && value >= 0.0 && value <= 1.0),
        assert(state != null),
        assert(textDirection != null),
=======
  }) : assert(value >= 0.0 && value <= 1.0),
        assert(secondaryTrackValue == null || (secondaryTrackValue >= 0.0 && secondaryTrackValue <= 1.0)),
>>>>>>> 796c8ef7
        _platform = platform,
        _semanticFormatterCallback = semanticFormatterCallback,
        _label = label,
        _value = value,
        _secondaryTrackValue = secondaryTrackValue,
        _divisions = divisions,
        _sliderTheme = sliderTheme,
        _textScaleFactor = textScaleFactor,
        _screenSize = screenSize,
        _onChanged = onChanged,
        _state = state,
        _textDirection = textDirection,
        _hasFocus = hasFocus,
        _hovering = hovering {
    _updateLabelPainter();
    final GestureArenaTeam team = GestureArenaTeam();
    _drag = HorizontalDragGestureRecognizer()
      ..team = team
      ..onStart = _handleDragStart
      ..onUpdate = _handleDragUpdate
      ..onEnd = _handleDragEnd
      ..onCancel = _endInteraction
      ..gestureSettings = gestureSettings;
    _tap = TapGestureRecognizer()
      ..team = team
      ..onTapDown = _handleTapDown
      ..onTapUp = _handleTapUp
      ..gestureSettings = gestureSettings;
    _overlayAnimation = CurvedAnimation(
      parent: _state.overlayController,
      curve: Curves.fastOutSlowIn,
    );
    _valueIndicatorAnimation = CurvedAnimation(
      parent: _state.valueIndicatorController,
      curve: Curves.fastOutSlowIn,
    )..addStatusListener((AnimationStatus status) {
      if (status == AnimationStatus.dismissed && _state.overlayEntry != null) {
        _state.overlayEntry!.remove();
        _state.overlayEntry = null;
      }
    });
    _enableAnimation = CurvedAnimation(
      parent: _state.enableController,
      curve: Curves.easeInOut,
    );
  }
  static const Duration _positionAnimationDuration = Duration(milliseconds: 75);
  static const Duration _minimumInteractionTime = Duration(milliseconds: 500);

  // This value is the touch target, 48, multiplied by 3.
  static const double _minPreferredTrackWidth = 144.0;

  // Compute the largest width and height needed to paint the slider shapes,
  // other than the track shape. It is assumed that these shapes are vertically
  // centered on the track.
  double get _maxSliderPartWidth => _sliderPartSizes.map((Size size) => size.width).reduce(math.max);
  double get _maxSliderPartHeight => _sliderPartSizes.map((Size size) => size.height).reduce(math.max);
  List<Size> get _sliderPartSizes => <Size>[
    _sliderTheme.overlayShape!.getPreferredSize(isInteractive, isDiscrete),
    _sliderTheme.thumbShape!.getPreferredSize(isInteractive, isDiscrete),
    _sliderTheme.tickMarkShape!.getPreferredSize(isEnabled: isInteractive, sliderTheme: sliderTheme),
  ];
  double get _minPreferredTrackHeight => _sliderTheme.trackHeight!;

  final _SliderState _state;
  late Animation<double> _overlayAnimation;
  late Animation<double> _valueIndicatorAnimation;
  late Animation<double> _enableAnimation;
  final TextPainter _labelPainter = TextPainter();
  late HorizontalDragGestureRecognizer _drag;
  late TapGestureRecognizer _tap;
  bool _active = false;
  double _currentDragValue = 0.0;
  Rect? overlayRect;

  // This rect is used in gesture calculations, where the gesture coordinates
  // are relative to the sliders origin. Therefore, the offset is passed as
  // (0,0).
  Rect get _trackRect => _sliderTheme.trackShape!.getPreferredRect(
    parentBox: this,
    sliderTheme: _sliderTheme,
    isDiscrete: false,
  );

  bool get isInteractive => onChanged != null;

  bool get isDiscrete => divisions != null && divisions! > 0;

  double get value => _value;
  double _value;
  set value(double newValue) {
    assert(newValue >= 0.0 && newValue <= 1.0);
    final double convertedValue = isDiscrete ? _discretize(newValue) : newValue;
    if (convertedValue == _value) {
      return;
    }
    _value = convertedValue;
    if (isDiscrete) {
      // Reset the duration to match the distance that we're traveling, so that
      // whatever the distance, we still do it in _positionAnimationDuration,
      // and if we get re-targeted in the middle, it still takes that long to
      // get to the new location.
      final double distance = (_value - _state.positionController.value).abs();
      _state.positionController.duration = distance != 0.0
        ? _positionAnimationDuration * (1.0 / distance)
        : Duration.zero;
      _state.positionController.animateTo(convertedValue, curve: Curves.easeInOut);
    } else {
      _state.positionController.value = convertedValue;
    }
    markNeedsSemanticsUpdate();
  }

<<<<<<< HEAD
=======
  double? get secondaryTrackValue => _secondaryTrackValue;
  double? _secondaryTrackValue;
  set secondaryTrackValue(double? newValue) {
    assert(newValue == null || (newValue >= 0.0 && newValue <= 1.0));
    if (newValue == _secondaryTrackValue) {
      return;
    }
    _secondaryTrackValue = newValue;
    markNeedsSemanticsUpdate();
  }

>>>>>>> 796c8ef7
  DeviceGestureSettings? get gestureSettings => _drag.gestureSettings;
  set gestureSettings(DeviceGestureSettings? gestureSettings) {
    _drag.gestureSettings = gestureSettings;
    _tap.gestureSettings = gestureSettings;
  }

  TargetPlatform _platform;
  TargetPlatform get platform => _platform;
  set platform(TargetPlatform value) {
    if (_platform == value) {
      return;
    }
    _platform = value;
    markNeedsSemanticsUpdate();
  }

  SemanticFormatterCallback? _semanticFormatterCallback;
  SemanticFormatterCallback? get semanticFormatterCallback => _semanticFormatterCallback;
  set semanticFormatterCallback(SemanticFormatterCallback? value) {
    if (_semanticFormatterCallback == value) {
      return;
    }
    _semanticFormatterCallback = value;
    markNeedsSemanticsUpdate();
  }

  int? get divisions => _divisions;
  int? _divisions;
  set divisions(int? value) {
    if (value == _divisions) {
      return;
    }
    _divisions = value;
    markNeedsPaint();
  }

  String? get label => _label;
  String? _label;
  set label(String? value) {
    if (value == _label) {
      return;
    }
    _label = value;
    _updateLabelPainter();
  }

  SliderThemeData get sliderTheme => _sliderTheme;
  SliderThemeData _sliderTheme;
  set sliderTheme(SliderThemeData value) {
    if (value == _sliderTheme) {
      return;
    }
    _sliderTheme = value;
    _updateLabelPainter();
  }

  double get textScaleFactor => _textScaleFactor;
  double _textScaleFactor;
  set textScaleFactor(double value) {
    if (value == _textScaleFactor) {
      return;
    }
    _textScaleFactor = value;
    _updateLabelPainter();
  }

  Size get screenSize => _screenSize;
  Size _screenSize;
  set screenSize(Size value) {
    if (value == _screenSize) {
      return;
    }
    _screenSize = value;
    markNeedsPaint();
  }

  ValueChanged<double>? get onChanged => _onChanged;
  ValueChanged<double>? _onChanged;
  set onChanged(ValueChanged<double>? value) {
    if (value == _onChanged) {
      return;
    }
    final bool wasInteractive = isInteractive;
    _onChanged = value;
    if (wasInteractive != isInteractive) {
      if (isInteractive) {
        _state.enableController.forward();
      } else {
        _state.enableController.reverse();
      }
      markNeedsPaint();
      markNeedsSemanticsUpdate();
    }
  }

  ValueChanged<double>? onChangeStart;
  ValueChanged<double>? onChangeEnd;

  TextDirection get textDirection => _textDirection;
  TextDirection _textDirection;
  set textDirection(TextDirection value) {
    if (value == _textDirection) {
      return;
    }
    _textDirection = value;
    _updateLabelPainter();
  }

  /// True if this slider has the input focus.
  bool get hasFocus => _hasFocus;
  bool _hasFocus;
  set hasFocus(bool value) {
    if (value == _hasFocus) {
      return;
    }
    _hasFocus = value;
    _updateForFocus(_hasFocus);
    markNeedsSemanticsUpdate();
  }

  /// True if this slider is being hovered over by a pointer.
  bool get hovering => _hovering;
  bool _hovering;
  set hovering(bool value) {
    if (value == _hovering) {
      return;
    }
    _hovering = value;
    _updateForHover(_hovering);
  }

  /// True if the slider is interactive and the slider thumb is being
  /// hovered over by a pointer.
  bool _hoveringThumb = false;
  bool get hoveringThumb => _hoveringThumb;
  set hoveringThumb(bool value) {
    if (value == _hoveringThumb) {
      return;
    }
    _hoveringThumb = value;
    _updateForHover(_hovering);
  }

  void _updateForFocus(bool focused) {
    if (focused) {
      _state.overlayController.forward();
      if (showValueIndicator) {
        _state.valueIndicatorController.forward();
      }
    } else {
      _state.overlayController.reverse();
      if (showValueIndicator) {
        _state.valueIndicatorController.reverse();
      }
    }
  }

  void _updateForHover(bool hovered) {
    // Only show overlay when pointer is hovering the thumb.
    if (hovered && hoveringThumb) {
      _state.overlayController.forward();
    } else {
      // Only remove overlay when Slider is unfocused.
      if (!hasFocus) {
        _state.overlayController.reverse();
      }
    }
  }

  bool get showValueIndicator {
    switch (_sliderTheme.showValueIndicator!) {
      case ShowValueIndicator.onlyForDiscrete:
        return isDiscrete;
      case ShowValueIndicator.onlyForContinuous:
        return !isDiscrete;
      case ShowValueIndicator.always:
        return true;
      case ShowValueIndicator.never:
        return false;
    }
  }

  double get _adjustmentUnit {
    switch (_platform) {
      case TargetPlatform.iOS:
      case TargetPlatform.macOS:
        // Matches iOS implementation of material slider.
        return 0.1;
      case TargetPlatform.android:
      case TargetPlatform.fuchsia:
      case TargetPlatform.linux:
      case TargetPlatform.windows:
        // Matches Android implementation of material slider.
        return 0.05;
    }
  }

  void _updateLabelPainter() {
    if (label != null) {
      _labelPainter
        ..text = TextSpan(
          style: _sliderTheme.valueIndicatorTextStyle,
          text: label,
        )
        ..textDirection = textDirection
        ..textScaleFactor = textScaleFactor
        ..layout();
    } else {
      _labelPainter.text = null;
    }
    // Changing the textDirection can result in the layout changing, because the
    // bidi algorithm might line up the glyphs differently which can result in
    // different ligatures, different shapes, etc. So we always markNeedsLayout.
    markNeedsLayout();
  }

  @override
  void systemFontsDidChange() {
    super.systemFontsDidChange();
    _labelPainter.markNeedsLayout();
    _updateLabelPainter();
  }

  @override
  void attach(PipelineOwner owner) {
    super.attach(owner);
    _overlayAnimation.addListener(markNeedsPaint);
    _valueIndicatorAnimation.addListener(markNeedsPaint);
    _enableAnimation.addListener(markNeedsPaint);
    _state.positionController.addListener(markNeedsPaint);
  }

  @override
  void detach() {
    _overlayAnimation.removeListener(markNeedsPaint);
    _valueIndicatorAnimation.removeListener(markNeedsPaint);
    _enableAnimation.removeListener(markNeedsPaint);
    _state.positionController.removeListener(markNeedsPaint);
    super.detach();
  }

  @override
  void dispose() {
    _labelPainter.dispose();
    super.dispose();
  }

  double _getValueFromVisualPosition(double visualPosition) {
    switch (textDirection) {
      case TextDirection.rtl:
        return 1.0 - visualPosition;
      case TextDirection.ltr:
        return visualPosition;
    }
  }

  double _getValueFromGlobalPosition(Offset globalPosition) {
    final double visualPosition = (globalToLocal(globalPosition).dx - _trackRect.left) / _trackRect.width;
    return _getValueFromVisualPosition(visualPosition);
  }

  double _discretize(double value) {
    double result = clampDouble(value, 0.0, 1.0);
    if (isDiscrete) {
      result = (result * divisions!).round() / divisions!;
    }
    return result;
  }

  void _startInteraction(Offset globalPosition) {
    _state.showValueIndicator();
    if (!_active && isInteractive) {
      _active = true;
      // We supply the *current* value as the start location, so that if we have
      // a tap, it consists of a call to onChangeStart with the previous value and
      // a call to onChangeEnd with the new value.
      onChangeStart?.call(_discretize(value));
      _currentDragValue = _getValueFromGlobalPosition(globalPosition);
      onChanged!(_discretize(_currentDragValue));
      _state.overlayController.forward();
      if (showValueIndicator) {
        _state.valueIndicatorController.forward();
        _state.interactionTimer?.cancel();
        _state.interactionTimer = Timer(_minimumInteractionTime * timeDilation, () {
          _state.interactionTimer = null;
          if (!_active && !hasFocus &&
              _state.valueIndicatorController.status == AnimationStatus.completed) {
            _state.valueIndicatorController.reverse();
          }
        });
      }
    }
  }

  void _endInteraction() {
    if (!_state.mounted) {
      return;
    }

    if (_active && _state.mounted) {
      onChangeEnd?.call(_discretize(_currentDragValue));
      _active = false;
      _currentDragValue = 0.0;
      if (!hasFocus) {
        _state.overlayController.reverse();
      }

      if (showValueIndicator && _state.interactionTimer == null) {
        _state.valueIndicatorController.reverse();
      }
    }
  }

  void _handleDragStart(DragStartDetails details) {
    _startInteraction(details.globalPosition);
  }

  void _handleDragUpdate(DragUpdateDetails details) {
    if (!_state.mounted) {
      return;
    }

    if (isInteractive) {
      final double valueDelta = details.primaryDelta! / _trackRect.width;
      switch (textDirection) {
        case TextDirection.rtl:
          _currentDragValue -= valueDelta;
        case TextDirection.ltr:
          _currentDragValue += valueDelta;
      }
      onChanged!(_discretize(_currentDragValue));
    }
  }

  void _handleDragEnd(DragEndDetails details) {
    _endInteraction();
  }

  void _handleTapDown(TapDownDetails details) {
    _startInteraction(details.globalPosition);
  }

  void _handleTapUp(TapUpDetails details) {
    _endInteraction();
  }

  @override
  bool hitTestSelf(Offset position) => true;

  @override
  void handleEvent(PointerEvent event, BoxHitTestEntry entry) {
    if (!_state.mounted) {
      return;
    }
    assert(debugHandleEvent(event, entry));
    if (event is PointerDownEvent && isInteractive) {
      // We need to add the drag first so that it has priority.
      _drag.addPointer(event);
      _tap.addPointer(event);
    }
    if (isInteractive && overlayRect != null) {
      hoveringThumb = overlayRect!.contains(event.localPosition);
    }
  }

  @override
  double computeMinIntrinsicWidth(double height) => _minPreferredTrackWidth + _maxSliderPartWidth;

  @override
  double computeMaxIntrinsicWidth(double height) => _minPreferredTrackWidth + _maxSliderPartWidth;

  @override
  double computeMinIntrinsicHeight(double width) => math.max(_minPreferredTrackHeight, _maxSliderPartHeight);

  @override
  double computeMaxIntrinsicHeight(double width) => math.max(_minPreferredTrackHeight, _maxSliderPartHeight);

  @override
  bool get sizedByParent => true;

  @override
  Size computeDryLayout(BoxConstraints constraints) {
    return Size(
      constraints.hasBoundedWidth ? constraints.maxWidth : _minPreferredTrackWidth + _maxSliderPartWidth,
      constraints.hasBoundedHeight ? constraints.maxHeight : math.max(_minPreferredTrackHeight, _maxSliderPartHeight),
    );
  }

  @override
  void paint(PaintingContext context, Offset offset) {
    final double value = _state.positionController.value;
    final double? secondaryValue = _secondaryTrackValue;

    // The visual position is the position of the thumb from 0 to 1 from left
    // to right. In left to right, this is the same as the value, but it is
    // reversed for right to left text.
    final double visualPosition;
    final double? secondaryVisualPosition;
    switch (textDirection) {
      case TextDirection.rtl:
        visualPosition = 1.0 - value;
        secondaryVisualPosition = (secondaryValue != null) ? (1.0 - secondaryValue) : null;
      case TextDirection.ltr:
        visualPosition = value;
        secondaryVisualPosition = (secondaryValue != null) ? secondaryValue : null;
    }

    final Rect trackRect = _sliderTheme.trackShape!.getPreferredRect(
      parentBox: this,
      offset: offset,
      sliderTheme: _sliderTheme,
      isDiscrete: isDiscrete,
    );
    final Offset thumbCenter = Offset(trackRect.left + visualPosition * trackRect.width, trackRect.center.dy);
    if (isInteractive) {
      final Size overlaySize = sliderTheme.overlayShape!.getPreferredSize(isInteractive, false);
      overlayRect = Rect.fromCircle(center: thumbCenter, radius: overlaySize.width / 2.0);
    }
    final Offset? secondaryOffset = (secondaryVisualPosition != null) ? Offset(trackRect.left + secondaryVisualPosition * trackRect.width, trackRect.center.dy) : null;

    _sliderTheme.trackShape!.paint(
      context,
      offset,
      parentBox: this,
      sliderTheme: _sliderTheme,
      enableAnimation: _enableAnimation,
      textDirection: _textDirection,
      thumbCenter: thumbCenter,
      secondaryOffset: secondaryOffset,
      isDiscrete: isDiscrete,
      isEnabled: isInteractive,
    );

    if (!_overlayAnimation.isDismissed) {
      _sliderTheme.overlayShape!.paint(
        context,
        thumbCenter,
        activationAnimation: _overlayAnimation,
        enableAnimation: _enableAnimation,
        isDiscrete: isDiscrete,
        labelPainter: _labelPainter,
        parentBox: this,
        sliderTheme: _sliderTheme,
        textDirection: _textDirection,
        value: _value,
        textScaleFactor: _textScaleFactor,
        sizeWithOverflow: screenSize.isEmpty ? size : screenSize,
      );
    }

    if (isDiscrete) {
      final double tickMarkWidth = _sliderTheme.tickMarkShape!.getPreferredSize(
        isEnabled: isInteractive,
        sliderTheme: _sliderTheme,
      ).width;
      final double padding = trackRect.height;
      final double adjustedTrackWidth = trackRect.width - padding;
      // If the tick marks would be too dense, don't bother painting them.
      if (adjustedTrackWidth / divisions! >= 3.0 * tickMarkWidth) {
        final double dy = trackRect.center.dy;
        for (int i = 0; i <= divisions!; i++) {
          final double value = i / divisions!;
          // The ticks are mapped to be within the track, so the tick mark width
          // must be subtracted from the track width.
          final double dx = trackRect.left + value * adjustedTrackWidth + padding / 2;
          final Offset tickMarkOffset = Offset(dx, dy);
          _sliderTheme.tickMarkShape!.paint(
            context,
            tickMarkOffset,
            parentBox: this,
            sliderTheme: _sliderTheme,
            enableAnimation: _enableAnimation,
            textDirection: _textDirection,
            thumbCenter: thumbCenter,
            isEnabled: isInteractive,
          );
        }
      }
    }

    if (isInteractive && label != null && !_valueIndicatorAnimation.isDismissed) {
      if (showValueIndicator) {
        _state.paintValueIndicator = (PaintingContext context, Offset offset) {
          if (attached) {
            _sliderTheme.valueIndicatorShape!.paint(
              context,
              offset + thumbCenter,
              activationAnimation: _valueIndicatorAnimation,
              enableAnimation: _enableAnimation,
              isDiscrete: isDiscrete,
              labelPainter: _labelPainter,
              parentBox: this,
              sliderTheme: _sliderTheme,
              textDirection: _textDirection,
              value: _value,
              textScaleFactor: textScaleFactor,
              sizeWithOverflow: screenSize.isEmpty ? size : screenSize,
            );
          }
        };
      }
    }

    _sliderTheme.thumbShape!.paint(
      context,
      thumbCenter,
      activationAnimation: _overlayAnimation,
      enableAnimation: _enableAnimation,
      isDiscrete: isDiscrete,
      labelPainter: _labelPainter,
      parentBox: this,
      sliderTheme: _sliderTheme,
      textDirection: _textDirection,
      value: _value,
      textScaleFactor: textScaleFactor,
      sizeWithOverflow: screenSize.isEmpty ? size : screenSize,
    );
  }

  @override
  void describeSemanticsConfiguration(SemanticsConfiguration config) {
    super.describeSemanticsConfiguration(config);

    // The Slider widget has its own Focus widget with semantics information,
    // and we want that semantics node to collect the semantics information here
    // so that it's all in the same node: otherwise Talkback sees that the node
    // has focusable children, and it won't focus the Slider's Focus widget
    // because it thinks the Focus widget's node doesn't have anything to say
    // (which it doesn't, but this child does). Aggregating the semantic
    // information into one node means that Talkback will recognize that it has
    // something to say and focus it when it receives keyboard focus.
    // (See https://github.com/flutter/flutter/issues/57038 for context).
    config.isSemanticBoundary = false;

    config.isEnabled = isInteractive;
    config.textDirection = textDirection;
    if (isInteractive) {
      config.onIncrease = increaseAction;
      config.onDecrease = decreaseAction;
    }

    if (semanticFormatterCallback != null) {
      config.value = semanticFormatterCallback!(_state._lerp(value));
      config.increasedValue = semanticFormatterCallback!(_state._lerp(clampDouble(value + _semanticActionUnit, 0.0, 1.0)));
      config.decreasedValue = semanticFormatterCallback!(_state._lerp(clampDouble(value - _semanticActionUnit, 0.0, 1.0)));
    } else {
      config.value = '${(value * 100).round()}%';
      config.increasedValue = '${(clampDouble(value + _semanticActionUnit, 0.0, 1.0) * 100).round()}%';
      config.decreasedValue = '${(clampDouble(value - _semanticActionUnit, 0.0, 1.0) * 100).round()}%';
    }
  }

  double get _semanticActionUnit => divisions != null ? 1.0 / divisions! : _adjustmentUnit;

  void increaseAction() {
    if (isInteractive) {
      onChanged!(clampDouble(value + _semanticActionUnit, 0.0, 1.0));
    }
  }

  void decreaseAction() {
    if (isInteractive) {
      onChanged!(clampDouble(value - _semanticActionUnit, 0.0, 1.0));
    }
  }
}

class _AdjustSliderIntent extends Intent {
  const _AdjustSliderIntent({
    required this.type,
  });

  const _AdjustSliderIntent.right() : type = _SliderAdjustmentType.right;

  const _AdjustSliderIntent.left() : type = _SliderAdjustmentType.left;

  const _AdjustSliderIntent.up() : type = _SliderAdjustmentType.up;

  const _AdjustSliderIntent.down() : type = _SliderAdjustmentType.down;

  final _SliderAdjustmentType type;
}

enum _SliderAdjustmentType {
  right,
  left,
  up,
  down,
}

class _ValueIndicatorRenderObjectWidget extends LeafRenderObjectWidget {
  const _ValueIndicatorRenderObjectWidget({
    required this.state,
  });

  final _SliderState state;

  @override
  _RenderValueIndicator createRenderObject(BuildContext context) {
    return _RenderValueIndicator(
      state: state,
    );
  }
  @override
  void updateRenderObject(BuildContext context, _RenderValueIndicator renderObject) {
    renderObject._state = state;
  }
}

class _RenderValueIndicator extends RenderBox with RelayoutWhenSystemFontsChangeMixin {
  _RenderValueIndicator({
    required _SliderState state,
  }) : _state = state {
    _valueIndicatorAnimation = CurvedAnimation(
      parent: _state.valueIndicatorController,
      curve: Curves.fastOutSlowIn,
    );
  }
  late Animation<double> _valueIndicatorAnimation;
  _SliderState _state;

  @override
  bool get sizedByParent => true;

  @override
  void attach(PipelineOwner owner) {
    super.attach(owner);
    _valueIndicatorAnimation.addListener(markNeedsPaint);
    _state.positionController.addListener(markNeedsPaint);
  }

  @override
  void detach() {
    _valueIndicatorAnimation.removeListener(markNeedsPaint);
    _state.positionController.removeListener(markNeedsPaint);
    super.detach();
  }

  @override
  void paint(PaintingContext context, Offset offset) {
    _state.paintValueIndicator?.call(context, offset);
  }

  @override
  Size computeDryLayout(BoxConstraints constraints) {
    return constraints.smallest;
  }
}

class _SliderDefaultsM2 extends SliderThemeData {
  _SliderDefaultsM2(this.context)
    : _colors = Theme.of(context).colorScheme,
      super(trackHeight: 4.0);

  final BuildContext context;
  final ColorScheme _colors;

  @override
  Color? get activeTrackColor => _colors.primary;

  @override
  Color? get inactiveTrackColor => _colors.primary.withOpacity(0.24);

  @override
  Color? get secondaryActiveTrackColor => _colors.primary.withOpacity(0.54);

  @override
  Color? get disabledActiveTrackColor => _colors.onSurface.withOpacity(0.32);

  @override
  Color? get disabledInactiveTrackColor => _colors.onSurface.withOpacity(0.12);

  @override
  Color? get disabledSecondaryActiveTrackColor => _colors.onSurface.withOpacity(0.12);

  @override
  Color? get activeTickMarkColor => _colors.onPrimary.withOpacity(0.54);

  @override
  Color? get inactiveTickMarkColor => _colors.primary.withOpacity(0.54);

  @override
  Color? get disabledActiveTickMarkColor => _colors.onPrimary.withOpacity(0.12);

  @override
  Color? get disabledInactiveTickMarkColor => _colors.onSurface.withOpacity(0.12);

  @override
  Color? get thumbColor => _colors.primary;

  @override
  Color? get disabledThumbColor => Color.alphaBlend(_colors.onSurface.withOpacity(.38), _colors.surface);

  @override
  Color? get overlayColor => _colors.primary.withOpacity(0.12);

  @override
  TextStyle? get valueIndicatorTextStyle => Theme.of(context).textTheme.bodyLarge!.copyWith(
    color: _colors.onPrimary,
  );

  @override
  SliderComponentShape? get valueIndicatorShape => const RectangularSliderValueIndicatorShape();
}

// BEGIN GENERATED TOKEN PROPERTIES - Slider

// Do not edit by hand. The code between the "BEGIN GENERATED" and
// "END GENERATED" comments are generated from data in the Material
// Design token database by the script:
//   dev/tools/gen_defaults/bin/gen_defaults.dart.

// Token database version: v0_162

class _SliderDefaultsM3 extends SliderThemeData {
  _SliderDefaultsM3(this.context)
    : super(trackHeight: 4.0);

  final BuildContext context;
  late final ColorScheme _colors = Theme.of(context).colorScheme;

  @override
  Color? get activeTrackColor => _colors.primary;

  @override
  Color? get inactiveTrackColor => _colors.surfaceVariant;

  @override
  Color? get secondaryActiveTrackColor => _colors.primary.withOpacity(0.54);

  @override
  Color? get disabledActiveTrackColor => _colors.onSurface.withOpacity(0.38);

  @override
  Color? get disabledInactiveTrackColor => _colors.onSurface.withOpacity(0.12);

  @override
  Color? get disabledSecondaryActiveTrackColor => _colors.onSurface.withOpacity(0.12);

  @override
  Color? get activeTickMarkColor => _colors.onPrimary.withOpacity(0.38);

  @override
  Color? get inactiveTickMarkColor => _colors.onSurfaceVariant.withOpacity(0.38);

  @override
  Color? get disabledActiveTickMarkColor => _colors.onSurface.withOpacity(0.38);

  @override
  Color? get disabledInactiveTickMarkColor => _colors.onSurface.withOpacity(0.38);

  @override
  Color? get thumbColor => _colors.primary;

  @override
  Color? get disabledThumbColor => Color.alphaBlend(_colors.onSurface.withOpacity(0.38), _colors.surface);

  @override
  Color? get overlayColor => MaterialStateColor.resolveWith((Set<MaterialState> states) {
    if (states.contains(MaterialState.hovered)) {
      return _colors.primary.withOpacity(0.08);
    }
    if (states.contains(MaterialState.focused)) {
      return _colors.primary.withOpacity(0.12);
    }
    if (states.contains(MaterialState.dragged)) {
      return _colors.primary.withOpacity(0.12);
    }

    return Colors.transparent;
  });

  @override
  TextStyle? get valueIndicatorTextStyle => Theme.of(context).textTheme.labelMedium!.copyWith(
    color: _colors.onPrimary,
  );

  @override
  SliderComponentShape? get valueIndicatorShape => const DropSliderValueIndicatorShape();
}

// END GENERATED TOKEN PROPERTIES - Slider<|MERGE_RESOLUTION|>--- conflicted
+++ resolved
@@ -976,11 +976,7 @@
       platform: Theme.of(context).platform,
       hasFocus: hasFocus,
       hovering: hovering,
-<<<<<<< HEAD
-      gestureSettings: MediaQuery.of(context).gestureSettings,
-=======
       gestureSettings: MediaQuery.gestureSettingsOf(context),
->>>>>>> 796c8ef7
     );
   }
 
@@ -1004,11 +1000,8 @@
       ..platform = Theme.of(context).platform
       ..hasFocus = hasFocus
       ..hovering = hovering
-<<<<<<< HEAD
+      ..gestureSettings = MediaQuery.gestureSettingsOf(context)
       ..gestureSettings = MediaQuery.of(context).gestureSettings;
-=======
-      ..gestureSettings = MediaQuery.gestureSettingsOf(context);
->>>>>>> 796c8ef7
     // Ticker provider cannot change since there's a 1:1 relationship between
     // the _SliderRenderObjectWidget object and the _SliderState object.
   }
@@ -1033,14 +1026,9 @@
     required bool hasFocus,
     required bool hovering,
     required DeviceGestureSettings gestureSettings,
-<<<<<<< HEAD
-  }) : assert(value != null && value >= 0.0 && value <= 1.0),
-        assert(state != null),
-        assert(textDirection != null),
-=======
+    required DeviceGestureSettings gestureSettings,
   }) : assert(value >= 0.0 && value <= 1.0),
         assert(secondaryTrackValue == null || (secondaryTrackValue >= 0.0 && secondaryTrackValue <= 1.0)),
->>>>>>> 796c8ef7
         _platform = platform,
         _semanticFormatterCallback = semanticFormatterCallback,
         _label = label,
@@ -1154,8 +1142,6 @@
     markNeedsSemanticsUpdate();
   }
 
-<<<<<<< HEAD
-=======
   double? get secondaryTrackValue => _secondaryTrackValue;
   double? _secondaryTrackValue;
   set secondaryTrackValue(double? newValue) {
@@ -1167,7 +1153,12 @@
     markNeedsSemanticsUpdate();
   }
 
->>>>>>> 796c8ef7
+  DeviceGestureSettings? get gestureSettings => _drag.gestureSettings;
+  set gestureSettings(DeviceGestureSettings? gestureSettings) {
+    _drag.gestureSettings = gestureSettings;
+    _tap.gestureSettings = gestureSettings;
+  }
+
   DeviceGestureSettings? get gestureSettings => _drag.gestureSettings;
   set gestureSettings(DeviceGestureSettings? gestureSettings) {
     _drag.gestureSettings = gestureSettings;
