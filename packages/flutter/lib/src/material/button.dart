// Copyright 2015 The Chromium Authors. All rights reserved.
// Use of this source code is governed by a BSD-style license that can be
// found in the LICENSE file.

import 'package:flutter/foundation.dart';
import 'package:flutter/widgets.dart';

import 'colors.dart';
import 'constants.dart';
import 'debug.dart';
import 'flat_button.dart';
import 'icon_theme.dart';
import 'icon_theme_data.dart';
import 'ink_well.dart';
import 'material.dart';
import 'raised_button.dart';
import 'theme.dart';

/// Whether a button should use the accent color for its text.
///
/// See also:
///
///  * [ButtonTheme]
///  * [RaisedButton]
///  * [FlatButton]
enum ButtonTextTheme {
  /// The button should use the normal color (e.g., black or white depending on the [ThemeData.brightness]) for its text.
  normal,

  /// The button should use the accent color (e.g., [ThemeData.accentColor]) for its text.
  accent,
}

/// Defines the button color used by a widget subtree.
///
/// See also:
///
///  * [ButtonTextTheme]
///  * [RaisedButton]
///  * [FlatButton]
class ButtonTheme extends InheritedWidget {
  /// Creates a button theme.
  ///
  /// The child argument is required.
  const ButtonTheme({
    Key key,
    this.textTheme: ButtonTextTheme.normal,
    this.minWidth: 88.0,
    this.height: 36.0,
    this.padding: const EdgeInsets.symmetric(horizontal: 16.0),
    Widget child
  }) : super(key: key, child: child);

  /// Creates a button theme that is appropriate for button bars, as used in
  /// dialog footers and in the headers of data tables.
  ///
  /// This theme is denser, with a smaller [minWidth] and [padding], than the
  /// default theme. Also, this theme uses [ButtonTextTheme.accent] rather than
  /// [ButtonTextTheme.normal].
  ///
  /// For best effect, the label of the button at the edge of the container
  /// should have text that ends up wider than 64.0 pixels. This ensures that
  /// the alignment of the text matches the alignment of the edge of the
  /// container.
  ///
  /// For example, buttons at the bottom of [Dialog] or [Card] widgets use this
  /// button theme.
  const ButtonTheme.bar({
    Key key,
    this.textTheme: ButtonTextTheme.accent,
    this.minWidth: 64.0,
    this.height: 36.0,
    this.padding: const EdgeInsets.symmetric(horizontal: 8.0),
    Widget child
  }) : super(key: key, child: child);

  /// The button color that this subtree should use.
  final ButtonTextTheme textTheme;

  /// The smallest horizontal extent that the button will occupy.
  ///
  /// Defaults to 88.0 logical pixels.
  final double minWidth;

  /// The vertical extent of the button.
  ///
  /// Defaults to 36.0 logical pixels.
  final double height;

  /// The amount of space to surround the child inside the bounds of the button.
  ///
  /// Defaults to 16.0 pixels of horizontal padding.
  final EdgeInsets padding;

  /// The closest instance of this class that encloses the given context.
  ///
  /// Typical usage is as follows:
  ///
  /// ```dart
  /// ButtonTheme theme = ButtonTheme.of(context);
  /// ```
  static ButtonTheme of(BuildContext context) {
    final ButtonTheme result = context.inheritFromWidgetOfExactType(ButtonTheme);
    return result ?? const ButtonTheme();
  }

  @override
  bool updateShouldNotify(ButtonTheme oldTheme) {
    return textTheme != oldTheme.textTheme
        || padding != oldTheme.padding
        || minWidth != oldTheme.minWidth
        || height != oldTheme.height;
  }
}

/// A material design button.
///
/// Rather than using this class directly, consider using [FlatButton] or [RaisedButton].
///
/// MaterialButtons whose [onPressed] handler is null will be disabled. To have
/// an enabled button, make sure to pass a non-null value for onPressed.
class MaterialButton extends StatefulWidget {
  /// Creates a material button.
  ///
  /// Rather than creating a material button directly, consider using
  /// [FlatButton] or [RaisedButton].
  MaterialButton({
    Key key,
    this.colorBrightness,
    this.textTheme,
    this.textColor,
    this.color,
    this.highlightColor,
    this.splashColor,
    this.elevation,
    this.highlightElevation,
    this.minWidth,
    this.height,
    this.padding,
    @required this.onPressed,
    this.child
  }) : super(key: key);

  /// The theme brightness to use for this button.
  ///
  /// Defaults to the brightness from [ThemeData.brightness].
  final Brightness colorBrightness;

  /// The color scheme to use for this button's text.
  ///
  /// Defaults to the button color from [ButtonTheme].
  final ButtonTextTheme textTheme;

  /// The color to use for this button's text.
  final Color textColor;

  /// The primary color of the button, as printed on the [Material], while it
  /// is in its default (unpressed, enabled) state.
  ///
  /// Defaults to null, meaning that the color is automatically derived from the [Theme].
  ///
  /// Typically, a material design color will be used, as follows:
  ///
  /// ```dart
  ///  new MaterialButton(
  ///    color: Colors.blue[500],
  ///    onPressed: _handleTap,
  ///    child: new Text('DEMO'),
  ///  ),
  /// ```
  final Color color;

  /// The primary color of the button when the button is in the down (pressed) state.
  /// The splash is represented as a circular overlay that appears above the
  /// [highlightColor] overlay. The splash overlay has a center point that matches
  /// the hit point of the user touch event. The splash overlay will expand to
  /// fill the button area if the touch is held for long enough time. If the splash
  /// color has transparency then the highlight and button color will show through.
  ///
  /// Defaults to the splash color from the [Theme].
  final Color splashColor;

  /// The secondary color of the button when the button is in the down (pressed)
  /// state. The higlight color is represented as a solid color that is overlaid over the
  /// button color (if any). If the highlight color has transparency, the button color
  /// will show through. The highlight fades in quickly as the button is held down.
  ///
  /// Defaults to the highlight color from the [Theme].
  final Color highlightColor;

  /// The z-coordinate at which to place this button.
  ///
  /// The following elevations have defined shadows: 1, 2, 3, 4, 6, 8, 9, 12, 16, 24
  ///
  /// Defaults to 0.
  final int elevation;

  /// The z-coordinate at which to place this button when highlighted.
  ///
  /// The following elevations have defined shadows: 1, 2, 3, 4, 6, 8, 9, 12, 16, 24
  ///
  /// Defaults to 0.
  final int highlightElevation;

  /// The smallest horizontal extent that the button will occupy.
  ///
  /// Defaults to the value from the current [ButtonTheme].
  final double minWidth;

  /// The vertical extent of the button.
  ///
  /// Defaults to the value from the current [ButtonTheme].
  final double height;

  /// The amount of space to surround the child inside the bounds of the button.
  ///
  /// Defaults to the value from the current [ButtonTheme].
  final EdgeInsets padding;

  /// The callback that is called when the button is tapped or otherwise activated.
  ///
  /// If this is set to null, the button will be disabled.
  final VoidCallback onPressed;

  /// The widget below this widget in the tree.
  final Widget child;

  /// Whether the button is enabled or disabled. Buttons are disabled by default. To
  /// enable a button, set its [onPressed] property to a non-null value.
  bool get enabled => onPressed != null;

  @override
  _MaterialButtonState createState() => new _MaterialButtonState();

  @override
  void debugFillDescription(List<String> description) {
    super.debugFillDescription(description);
    if (!enabled)
      description.add('disabled');
  }
}

class _MaterialButtonState extends State<MaterialButton> {
  bool _highlight = false;

  Brightness get _colorBrightness {
    return config.colorBrightness ?? Theme.of(context).brightness;
  }

  Color get _textColor {
    if (config.textColor != null)
      return config.textColor;
    if (config.enabled) {
      switch (config.textTheme ?? ButtonTheme.of(context).textTheme) {
        case ButtonTextTheme.accent:
          return Theme.of(context).accentColor;
        case ButtonTextTheme.normal:
          switch (_colorBrightness) {
            case Brightness.light:
              return Colors.black87;
            case Brightness.dark:
              return Colors.white;
          }
      }
    } else {
      assert(_colorBrightness != null);
      switch (_colorBrightness) {
        case Brightness.light:
          return Colors.black26;
        case Brightness.dark:
          return Colors.white30;
      }
    }
    return null;
  }

  void _handleHighlightChanged(bool value) {
    setState(() {
      _highlight = value;
    });
  }

  @override
  Widget build(BuildContext context) {
    assert(debugCheckHasMaterial(context));
    final ThemeData theme = Theme.of(context);
    final Color textColor = _textColor;
    final TextStyle style = theme.textTheme.button.copyWith(color: textColor);
    final ButtonTheme buttonTheme = ButtonTheme.of(context);
    final double height = config.height ?? buttonTheme.height;
    final int elevation = (_highlight ? config.highlightElevation : config.elevation) ?? 0;
    final bool hasColorOrElevation = (config.color != null || elevation > 0);
    Widget contents = new IconTheme.merge(
      context: context,
      data: new IconThemeData(
        color: textColor
      ),
      child: new InkWell(
<<<<<<< HEAD
        borderRadius: hasColorOrElevation ? null : kMaterialEdges[MaterialType.button],
=======
        highlightColor: config.highlightColor ?? theme.highlightColor,
        splashColor: config.splashColor ?? theme.splashColor,
>>>>>>> e271fa3e
        onTap: config.onPressed,
        onHighlightChanged: _handleHighlightChanged,
        child: new Container(
          padding: config.padding ?? ButtonTheme.of(context).padding,
          child: new Center(
            widthFactor: 1.0,
            child: config.child
          )
        )
      )
    );
    if (hasColorOrElevation) {
      contents = new Material(
        type: MaterialType.button,
        color: config.color,
        elevation: elevation,
        textStyle: style,
        child: contents
      );
    } else {
      contents = new AnimatedDefaultTextStyle(
        style: style,
        duration: kThemeChangeDuration,
        child: contents
      );
    }
    return new ConstrainedBox(
      constraints: new BoxConstraints(
        minWidth: config.minWidth ?? buttonTheme.minWidth,
        minHeight: height,
        maxHeight: height
      ),
      child: contents
    );
  }
}<|MERGE_RESOLUTION|>--- conflicted
+++ resolved
@@ -296,12 +296,9 @@
         color: textColor
       ),
       child: new InkWell(
-<<<<<<< HEAD
         borderRadius: hasColorOrElevation ? null : kMaterialEdges[MaterialType.button],
-=======
         highlightColor: config.highlightColor ?? theme.highlightColor,
         splashColor: config.splashColor ?? theme.splashColor,
->>>>>>> e271fa3e
         onTap: config.onPressed,
         onHighlightChanged: _handleHighlightChanged,
         child: new Container(
