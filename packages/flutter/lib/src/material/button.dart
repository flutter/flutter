// Copyright 2014 The Flutter Authors. All rights reserved.
// Use of this source code is governed by a BSD-style license that can be
// found in the LICENSE file.

/// @docImport 'button_style_button.dart';
/// @docImport 'elevated_button.dart';
/// @docImport 'filled_button.dart';
/// @docImport 'material_button.dart';
/// @docImport 'outlined_button.dart';
/// @docImport 'text_button.dart';
library;

import 'dart:math' as math;

import 'package:flutter/foundation.dart';
import 'package:flutter/rendering.dart';
import 'package:flutter/widgets.dart';

import 'button_theme.dart';
import 'constants.dart';
import 'ink_well.dart';
import 'material.dart';
import 'material_state.dart';
import 'material_state_mixin.dart';
import 'theme.dart';
import 'theme_data.dart';

/// Creates a button based on [Semantics], [Material], and [InkWell]
/// widgets.
///
/// This class does not use the current [Theme] or [ButtonTheme] to
/// compute default values for unspecified parameters. It's intended to
/// be used for custom Material buttons that optionally incorporate defaults
/// from the themes or from app-specific sources.
///
/// This class is planned to be deprecated in a future release, see
/// [ButtonStyleButton], the base class of [ElevatedButton], [FilledButton],
/// [OutlinedButton] and [TextButton].
///
/// See also:
///
///  * [ElevatedButton], a filled button whose material elevates when pressed.
///  * [FilledButton], a filled button that doesn't elevate when pressed.
///  * [FilledButton.tonal], a filled button variant that uses a secondary fill color.
///  * [OutlinedButton], a button with an outlined border and no fill color.
///  * [TextButton], a button with no outline or fill color.
@Category(<String>['Material', 'Button'])
class RawMaterialButton extends StatefulWidget {
  /// Create a button based on [Semantics], [Material], and [InkWell] widgets.
  ///
  /// The [elevation], [focusElevation], [hoverElevation], [highlightElevation],
  /// and [disabledElevation] parameters must be non-negative.
  const RawMaterialButton({
    super.key,
    required this.onPressed,
    this.onLongPress,
    this.onHighlightChanged,
    this.mouseCursor,
    this.textStyle,
    this.fillColor,
    this.focusColor,
    this.hoverColor,
    this.highlightColor,
    this.splashColor,
    this.elevation = 2.0,
    this.focusElevation = 4.0,
    this.hoverElevation = 4.0,
    this.highlightElevation = 8.0,
    this.disabledElevation = 0.0,
    this.padding = EdgeInsets.zero,
    this.visualDensity = VisualDensity.standard,
    this.constraints = const BoxConstraints(minWidth: 88.0, minHeight: 36.0),
    this.shape = const RoundedRectangleBorder(),
    this.animationDuration = kThemeChangeDuration,
    this.clipBehavior = Clip.none,
    this.focusNode,
    this.autofocus = false,
    MaterialTapTargetSize? materialTapTargetSize,
    this.child,
    this.enableFeedback = true,
  }) : materialTapTargetSize = materialTapTargetSize ?? MaterialTapTargetSize.padded,
       assert(elevation >= 0.0),
       assert(focusElevation >= 0.0),
       assert(hoverElevation >= 0.0),
       assert(highlightElevation >= 0.0),
       assert(disabledElevation >= 0.0);

  /// Called when the button is tapped or otherwise activated.
  ///
  /// If this callback and [onLongPress] are null, then the button will be disabled.
  ///
  /// See also:
  ///
  ///  * [enabled], which is true if the button is enabled.
  final VoidCallback? onPressed;

  /// Called when the button is long-pressed.
  ///
  /// If this callback and [onPressed] are null, then the button will be disabled.
  ///
  /// See also:
  ///
  ///  * [enabled], which is true if the button is enabled.
  final VoidCallback? onLongPress;

  /// Called by the underlying [InkWell] widget's [InkWell.onHighlightChanged]
  /// callback.
  ///
  /// If [onPressed] changes from null to non-null while a gesture is ongoing,
  /// this can fire during the build phase (in which case calling
  /// [State.setState] is not allowed).
  final ValueChanged<bool>? onHighlightChanged;

  /// {@template flutter.material.RawMaterialButton.mouseCursor}
  /// The cursor for a mouse pointer when it enters or is hovering over the
  /// button.
  ///
  /// If [mouseCursor] is a [WidgetStateMouseCursor],
  /// [WidgetStateProperty.resolve] is used for the following [WidgetState]s:
  ///
  ///  * [WidgetState.pressed].
  ///  * [WidgetState.hovered].
  ///  * [WidgetState.focused].
  ///  * [WidgetState.disabled].
  /// {@endtemplate}
  ///
  /// If this property is null, [WidgetStateMouseCursor.statelessClickable] will be used.
  final MouseCursor? mouseCursor;

  /// Defines the default text style, with [Material.textStyle], for the
  /// button's [child].
  ///
  /// If [TextStyle.color] is a [WidgetStateProperty<Color>], [WidgetStateProperty.resolve]
  /// is used for the following [WidgetState]s:
  ///
  ///  * [WidgetState.pressed].
  ///  * [WidgetState.hovered].
  ///  * [WidgetState.focused].
  ///  * [WidgetState.disabled].
  final TextStyle? textStyle;

  /// The color of the button's [Material].
  final Color? fillColor;

  /// The color for the button's [Material] when it has the input focus.
  final Color? focusColor;

  /// The color for the button's [Material] when a pointer is hovering over it.
  final Color? hoverColor;

  /// The highlight color for the button's [InkWell].
  final Color? highlightColor;

  /// The splash color for the button's [InkWell].
  final Color? splashColor;

  /// The elevation for the button's [Material] when the button
  /// is [enabled] but not pressed.
  ///
  /// Defaults to 2.0. The value is always non-negative.
  ///
  /// See also:
  ///
  ///  * [highlightElevation], the default elevation.
  ///  * [hoverElevation], the elevation when a pointer is hovering over the
  ///    button.
  ///  * [focusElevation], the elevation when the button is focused.
  ///  * [disabledElevation], the elevation when the button is disabled.
  final double elevation;

  /// The elevation for the button's [Material] when the button
  /// is [enabled] and a pointer is hovering over it.
  ///
  /// Defaults to 4.0. The value is always non-negative.
  ///
  /// If the button is [enabled], and being pressed (in the highlighted state),
  /// then the [highlightElevation] take precedence over the [hoverElevation].
  ///
  /// See also:
  ///
  ///  * [elevation], the default elevation.
  ///  * [focusElevation], the elevation when the button is focused.
  ///  * [disabledElevation], the elevation when the button is disabled.
  ///  * [highlightElevation], the elevation when the button is pressed.
  final double hoverElevation;

  /// The elevation for the button's [Material] when the button
  /// is [enabled] and has the input focus.
  ///
  /// Defaults to 4.0. The value is always non-negative.
  ///
  /// If the button is [enabled], and being pressed (in the highlighted state),
  /// or a mouse cursor is hovering over the button, then the [hoverElevation]
  /// and [highlightElevation] take precedence over the [focusElevation].
  ///
  /// See also:
  ///
  ///  * [elevation], the default elevation.
  ///  * [hoverElevation], the elevation when a pointer is hovering over the
  ///    button.
  ///  * [disabledElevation], the elevation when the button is disabled.
  ///  * [highlightElevation], the elevation when the button is pressed.
  final double focusElevation;

  /// The elevation for the button's [Material] when the button
  /// is [enabled] and pressed.
  ///
  /// Defaults to 8.0. The value is always non-negative.
  ///
  /// See also:
  ///
  ///  * [elevation], the default elevation.
  ///  * [hoverElevation], the elevation when a pointer is hovering over the
  ///    button.
  ///  * [focusElevation], the elevation when the button is focused.
  ///  * [disabledElevation], the elevation when the button is disabled.
  final double highlightElevation;

  /// The elevation for the button's [Material] when the button
  /// is not [enabled].
  ///
  /// Defaults to 0.0. The value is always non-negative.
  ///
  /// See also:
  ///
  ///  * [elevation], the default elevation.
  ///  * [hoverElevation], the elevation when a pointer is hovering over the
  ///    button.
  ///  * [focusElevation], the elevation when the button is focused.
  ///  * [highlightElevation], the elevation when the button is pressed.
  final double disabledElevation;

  /// The internal padding for the button's [child].
  final EdgeInsetsGeometry padding;

  /// Defines how compact the button's layout will be.
  ///
  /// {@macro flutter.material.themedata.visualDensity}
  ///
  /// See also:
  ///
  ///  * [ThemeData.visualDensity], which specifies the [visualDensity] for all widgets
  ///    within a [Theme].
  final VisualDensity visualDensity;

  /// Defines the button's size.
  ///
  /// Typically used to constrain the button's minimum size.
  final BoxConstraints constraints;

  /// The shape of the button's [Material].
  ///
  /// The button's highlight and splash are clipped to this shape. If the
  /// button has an elevation, then its drop shadow is defined by this shape.
  ///
  /// If [shape] is a [WidgetStateProperty<ShapeBorder>], [WidgetStateProperty.resolve]
  /// is used for the following [WidgetState]s:
  ///
  /// * [WidgetState.pressed].
  /// * [WidgetState.hovered].
  /// * [WidgetState.focused].
  /// * [WidgetState.disabled].
  final ShapeBorder shape;

  /// Defines the duration of animated changes for [shape] and [elevation].
  ///
  /// The default value is [kThemeChangeDuration].
  final Duration animationDuration;

  /// Typically the button's label.
  final Widget? child;

  /// Whether the button is enabled or disabled.
  ///
  /// Buttons are disabled by default. To enable a button, set its [onPressed]
  /// or [onLongPress] properties to a non-null value.
  bool get enabled => onPressed != null || onLongPress != null;

  /// Configures the minimum size of the tap target.
  ///
  /// Defaults to [MaterialTapTargetSize.padded].
  ///
  /// See also:
  ///
  ///  * [MaterialTapTargetSize], for a description of how this affects tap targets.
  final MaterialTapTargetSize materialTapTargetSize;

  /// {@macro flutter.widgets.Focus.focusNode}
  final FocusNode? focusNode;

  /// {@macro flutter.widgets.Focus.autofocus}
  final bool autofocus;

  /// {@macro flutter.material.Material.clipBehavior}
  ///
  /// Defaults to [Clip.none].
  final Clip clipBehavior;

  /// Whether detected gestures should provide acoustic and/or haptic feedback.
  ///
  /// For example, on Android a tap will produce a clicking sound and a
  /// long-press will produce a short vibration, when feedback is enabled.
  ///
  /// See also:
  ///
  ///  * [Feedback] for providing platform-specific feedback to certain actions.
  final bool enableFeedback;

  @override
  State<RawMaterialButton> createState() => _RawMaterialButtonState();
}

class _RawMaterialButtonState extends State<RawMaterialButton> with MaterialStateMixin {
  @override
  void initState() {
    super.initState();
    setMaterialState(MaterialState.disabled, !widget.enabled);
  }

  @override
  void didUpdateWidget(RawMaterialButton oldWidget) {
    super.didUpdateWidget(oldWidget);
    setMaterialState(MaterialState.disabled, !widget.enabled);
    // If the button is disabled while a press gesture is currently ongoing,
    // InkWell makes a call to handleHighlightChanged. This causes an exception
    // because it calls setState in the middle of a build. To preempt this, we
    // manually update pressed to false when this situation occurs.
    if (isDisabled && isPressed) {
      removeMaterialState(MaterialState.pressed);
    }
  }

  double get _effectiveElevation {
    // These conditionals are in order of precedence, so be careful about
    // reorganizing them.
    if (isDisabled) {
      return widget.disabledElevation;
    }
    if (isPressed) {
      return widget.highlightElevation;
    }
    if (isHovered) {
      return widget.hoverElevation;
    }
    if (isFocused) {
      return widget.focusElevation;
    }
    return widget.elevation;
  }

  @override
  Widget build(BuildContext context) {
    final Color? effectiveTextColor = WidgetStateProperty.resolveAs<Color?>(
      widget.textStyle?.color,
      materialStates,
    );
    final ShapeBorder? effectiveShape = WidgetStateProperty.resolveAs<ShapeBorder?>(
      widget.shape,
      materialStates,
    );
    final Offset densityAdjustment = widget.visualDensity.baseSizeAdjustment;
    final BoxConstraints effectiveConstraints = widget.visualDensity.effectiveConstraints(
      widget.constraints,
    );
<<<<<<< HEAD
    final MouseCursor? effectiveMouseCursor = MaterialStateProperty.resolveAs<MouseCursor?>(
      widget.mouseCursor ??
          (kIsWeb
              ? MaterialStateMouseCursor.clickable
              : MaterialStateMouseCursor.statelessClickable),
=======
    final MouseCursor? effectiveMouseCursor = WidgetStateProperty.resolveAs<MouseCursor?>(
      widget.mouseCursor ?? MaterialStateMouseCursor.clickable,
>>>>>>> 1a5ec4dd
      materialStates,
    );
    final EdgeInsetsGeometry padding = widget.padding
        .add(
          EdgeInsets.only(
            left: densityAdjustment.dx,
            top: densityAdjustment.dy,
            right: densityAdjustment.dx,
            bottom: densityAdjustment.dy,
          ),
        )
        .clamp(EdgeInsets.zero, EdgeInsetsGeometry.infinity);

    final Widget result = ConstrainedBox(
      constraints: effectiveConstraints,
      child: Material(
        elevation: _effectiveElevation,
        textStyle: widget.textStyle?.copyWith(color: effectiveTextColor),
        shape: effectiveShape,
        color: widget.fillColor,
        // For compatibility during the M3 migration the default shadow needs to be passed.
        shadowColor: Theme.of(context).useMaterial3 ? Theme.of(context).shadowColor : null,
        type: widget.fillColor == null ? MaterialType.transparency : MaterialType.button,
        animationDuration: widget.animationDuration,
        clipBehavior: widget.clipBehavior,
        child: InkWell(
          focusNode: widget.focusNode,
          canRequestFocus: widget.enabled,
          onFocusChange: updateMaterialState(MaterialState.focused),
          autofocus: widget.autofocus,
          onHighlightChanged: updateMaterialState(
            MaterialState.pressed,
            onChanged: widget.onHighlightChanged,
          ),
          splashColor: widget.splashColor,
          highlightColor: widget.highlightColor,
          focusColor: widget.focusColor,
          hoverColor: widget.hoverColor,
          onHover: updateMaterialState(MaterialState.hovered),
          onTap: widget.onPressed,
          onLongPress: widget.onLongPress,
          enableFeedback: widget.enableFeedback,
          customBorder: effectiveShape,
          mouseCursor: effectiveMouseCursor,
          child: IconTheme.merge(
            data: IconThemeData(color: effectiveTextColor),
            child: Padding(
              padding: padding,
              child: Center(widthFactor: 1.0, heightFactor: 1.0, child: widget.child),
            ),
          ),
        ),
      ),
    );
    final Size minSize;
    switch (widget.materialTapTargetSize) {
      case MaterialTapTargetSize.padded:
        minSize = Size(
          kMinInteractiveDimension + densityAdjustment.dx,
          kMinInteractiveDimension + densityAdjustment.dy,
        );
        assert(minSize.width >= 0.0);
        assert(minSize.height >= 0.0);
      case MaterialTapTargetSize.shrinkWrap:
        minSize = Size.zero;
    }

    return Semantics(
      container: true,
      button: true,
      enabled: widget.enabled,
      child: _InputPadding(minSize: minSize, child: result),
    );
  }
}

/// A widget to pad the area around a [MaterialButton]'s inner [Material].
///
/// Redirect taps that occur in the padded area around the child to the center
/// of the child. This increases the size of the button and the button's
/// "tap target", but not its material or its ink splashes.
class _InputPadding extends SingleChildRenderObjectWidget {
  const _InputPadding({super.child, required this.minSize});

  final Size minSize;

  @override
  RenderObject createRenderObject(BuildContext context) {
    return _RenderInputPadding(minSize);
  }

  @override
  void updateRenderObject(BuildContext context, covariant _RenderInputPadding renderObject) {
    renderObject.minSize = minSize;
  }
}

class _RenderInputPadding extends RenderShiftedBox {
  _RenderInputPadding(this._minSize, [RenderBox? child]) : super(child);

  Size get minSize => _minSize;
  Size _minSize;
  set minSize(Size value) {
    if (_minSize == value) {
      return;
    }
    _minSize = value;
    markNeedsLayout();
  }

  @override
  double computeMinIntrinsicWidth(double height) {
    if (child != null) {
      return math.max(child!.getMinIntrinsicWidth(height), minSize.width);
    }
    return 0.0;
  }

  @override
  double computeMinIntrinsicHeight(double width) {
    if (child != null) {
      return math.max(child!.getMinIntrinsicHeight(width), minSize.height);
    }
    return 0.0;
  }

  @override
  double computeMaxIntrinsicWidth(double height) {
    if (child != null) {
      return math.max(child!.getMaxIntrinsicWidth(height), minSize.width);
    }
    return 0.0;
  }

  @override
  double computeMaxIntrinsicHeight(double width) {
    if (child != null) {
      return math.max(child!.getMaxIntrinsicHeight(width), minSize.height);
    }
    return 0.0;
  }

  Size _computeSize({required BoxConstraints constraints, required ChildLayouter layoutChild}) {
    if (child != null) {
      final Size childSize = layoutChild(child!, constraints);
      final double height = math.max(childSize.width, minSize.width);
      final double width = math.max(childSize.height, minSize.height);
      return constraints.constrain(Size(height, width));
    }
    return Size.zero;
  }

  @override
  Size computeDryLayout(BoxConstraints constraints) {
    return _computeSize(constraints: constraints, layoutChild: ChildLayoutHelper.dryLayoutChild);
  }

  @override
  double? computeDryBaseline(covariant BoxConstraints constraints, TextBaseline baseline) {
    final RenderBox? child = this.child;
    if (child == null) {
      return null;
    }
    final double? result = child.getDryBaseline(constraints, baseline);
    if (result == null) {
      return null;
    }
    final Size childSize = child.getDryLayout(constraints);
    return result +
        Alignment.center.alongOffset(getDryLayout(constraints) - childSize as Offset).dy;
  }

  @override
  void performLayout() {
    size = _computeSize(constraints: constraints, layoutChild: ChildLayoutHelper.layoutChild);
    if (child != null) {
      final BoxParentData childParentData = child!.parentData! as BoxParentData;
      childParentData.offset = Alignment.center.alongOffset(size - child!.size as Offset);
    }
  }

  @override
  bool hitTest(BoxHitTestResult result, {required Offset position}) {
    if (super.hitTest(result, position: position)) {
      return true;
    }
    final Offset center = child!.size.center(Offset.zero);
    return result.addWithRawTransform(
      transform: MatrixUtils.forceToPoint(center),
      position: center,
      hitTest: (BoxHitTestResult result, Offset position) {
        assert(position == center);
        return child!.hitTest(result, position: center);
      },
    );
  }
}<|MERGE_RESOLUTION|>--- conflicted
+++ resolved
@@ -362,16 +362,11 @@
     final BoxConstraints effectiveConstraints = widget.visualDensity.effectiveConstraints(
       widget.constraints,
     );
-<<<<<<< HEAD
     final MouseCursor? effectiveMouseCursor = MaterialStateProperty.resolveAs<MouseCursor?>(
       widget.mouseCursor ??
           (kIsWeb
               ? MaterialStateMouseCursor.clickable
               : MaterialStateMouseCursor.statelessClickable),
-=======
-    final MouseCursor? effectiveMouseCursor = WidgetStateProperty.resolveAs<MouseCursor?>(
-      widget.mouseCursor ?? MaterialStateMouseCursor.clickable,
->>>>>>> 1a5ec4dd
       materialStates,
     );
     final EdgeInsetsGeometry padding = widget.padding
