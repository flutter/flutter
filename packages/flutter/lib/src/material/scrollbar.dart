--- conflicted
+++ resolved
@@ -102,13 +102,8 @@
       textDirection: Directionality.of(context)!,
       thickness: widget.thickness ?? _kScrollbarThickness,
       radius: widget.radius,
-<<<<<<< HEAD
       fadeoutOpacityAnimation: fadeoutOpacityAnimation,
-      padding: MediaQuery.of(context)!.padding,
-=======
-      fadeoutOpacityAnimation: _fadeoutOpacityAnimation,
       padding: MediaQuery.of(context).padding,
->>>>>>> 8b9e9680
     );
   }
 
