// Copyright 2015 The Chromium Authors. All rights reserved.
// Use of this source code is governed by a BSD-style license that can be
// found in the LICENSE file.

import 'dart:ui' show lerpDouble;

import 'package:flutter/foundation.dart';
import 'package:flutter/material.dart';
import 'package:flutter/rendering.dart';

/// The base type for [MaterialSlice] and [MaterialGap].
///
/// All [MergeableMaterialItem] objects need a [LocalKey].
abstract class MergeableMaterialItem {
  /// Abstract const constructor. This constructor enables subclasses to provide
  /// const constructors so that they can be used in const expressions.
  ///
  /// The argument is the [key], which must not be null.
  const MergeableMaterialItem(this.key);

  /// The key for this item of the list.
  ///
  /// The key is used to match parts of the mergeable material from frame to
  /// frame so that state is maintained appropriately even as slices are added
  /// or removed.
  final LocalKey key;
}

/// A class that can be used as a child to [MergeableMaterial]. It is a slice
/// of [Material] that animates merging with other slices.
///
/// All [MaterialSlice] objects need a [LocalKey].
class MaterialSlice extends MergeableMaterialItem {
  /// Creates a slice of [Material] that's mergeable within a
  /// [MergeableMaterial].
  MaterialSlice({
    @required LocalKey key,
    @required this.child,
  }) : super(key) {
    assert(key != null);
  }

  /// The contents of this slice.
  final Widget child;

  @override
  String toString() {
    return 'MergeableSlice(key: $key, child: $child)';
  }
}

/// A class that represents a gap within [MergeableMaterial].
///
/// All [MaterialGap] objects need a [LocalKey].
class MaterialGap extends MergeableMaterialItem {
  /// Creates a Material gap with a given size.
  MaterialGap({
    @required LocalKey key,
    this.size: 16.0
  }) : super(key) {
    assert(key != null);
  }

  /// The main axis extent of this gap. For example, if the [MergableMaterial]
  /// is vertical, then this is the height of the gap.
  final double size;

  @override
  String toString() {
    return 'MaterialGap(key: $key, child: $size)';
  }
}

/// Displays a list of [MergeableMaterialItem] children. The list contains
/// [MaterialSlice] items whose boundaries are either "merged" with adjacent
/// items or separated by a [MaterialGap]. The [children] are distributed along
/// the given [mainAxis] in the same way as the children of a [ListBody]. When
/// the list of children changes, gaps are automatically animated open or closed
/// as needed.
///
/// To enable this widget to correlate its list of children with the previous
/// one, each child must specify a key.
///
/// When a new gap is added to the list of children the adjacent items are
/// animated apart. Similarly when a gap is removed the adjacent items are
/// brought back together.
///
/// When a new slice is added or removed, the app is responsible for animating
/// the transition of the slices, while the gaps will be animated automatically.
///
/// See also:
///
///  * [Card], a piece of material that does not support splitting and merging
///    but otherwise looks the same.
class MergeableMaterial extends StatefulWidget {
  /// Creates a mergeable Material list of items.
  MergeableMaterial({
    Key key,
    this.mainAxis: Axis.vertical,
    this.elevation: 2,
    this.hasDividers: false,
    this.children: const <MergeableMaterialItem>[]
  }) : super(key: key);

  /// The children of the [MergeableMaterial].
  final List<MergeableMaterialItem> children;

  /// The main layout axis.
  final Axis mainAxis;

  /// The z-coordinate at which to place all the [Material] slices.
  ///
  /// The following elevations have defined shadows: 1, 2, 3, 4, 6, 8, 9, 12, 16, 24
  ///
  /// Defaults to 2, the appropriate elevation for cards.
  final int elevation;

  /// Whether connected pieces of [MaterialSlice] have dividers between them.
  final bool hasDividers;

  @override
  String toString() {
    return 'MergeableMaterial('
      'key: $key, mainAxis: $mainAxis, elevation: $elevation'
    ')';
  }

  @override
  _MergeableMaterialState createState() => new _MergeableMaterialState();
}

class _AnimationTuple {
  _AnimationTuple({
    this.controller,
    this.startAnimation,
    this.endAnimation,
    this.gapAnimation,
    this.gapStart: 0.0
  });

  final AnimationController controller;
  final CurvedAnimation startAnimation;
  final CurvedAnimation endAnimation;
  final CurvedAnimation gapAnimation;
  double gapStart;
}

class _MergeableMaterialState extends State<MergeableMaterial> with TickerProviderStateMixin {
  List<MergeableMaterialItem> _children;
  final Map<LocalKey, _AnimationTuple> _animationTuples =
      <LocalKey, _AnimationTuple>{};

  @override
  void initState() {
    super.initState();
    _children = new List<MergeableMaterialItem>.from(widget.children);

    for (int i = 0; i < _children.length; i += 1) {
      if (_children[i] is MaterialGap) {
        _initGap(_children[i]);
        _animationTuples[_children[i].key].controller.value = 1.0; // Gaps are initially full-sized.
      }
    }
    assert(_debugGapsAreValid(_children));
  }

  void _initGap(MaterialGap gap) {
    final AnimationController controller = new AnimationController(
      duration: kThemeAnimationDuration,
      vsync: this,
    );

    final CurvedAnimation startAnimation = new CurvedAnimation(
      parent: controller,
      curve: Curves.fastOutSlowIn
    );
    final CurvedAnimation endAnimation = new CurvedAnimation(
      parent: controller,
      curve: Curves.fastOutSlowIn
    );
    final CurvedAnimation gapAnimation = new CurvedAnimation(
      parent: controller,
      curve: Curves.fastOutSlowIn
    );

    controller.addListener(_handleTick);

    _animationTuples[gap.key] = new _AnimationTuple(
      controller: controller,
      startAnimation: startAnimation,
      endAnimation: endAnimation,
      gapAnimation: gapAnimation
    );
  }

  @override
  void dispose() {
    for (MergeableMaterialItem child in _children) {
      if (child is MaterialGap)
        _animationTuples[child.key].controller.dispose();
    }
    super.dispose();
  }

  void _handleTick() {
    setState(() {
      // The animation's state is our build state, and it changed already.
    });
  }

  bool _debugHasConsecutiveGaps(List<MergeableMaterialItem> children) {
    for (int i = 0; i < widget.children.length - 1; i += 1) {
      if (widget.children[i] is MaterialGap &&
          widget.children[i + 1] is MaterialGap)
        return true;
    }
    return false;
  }

  bool _debugGapsAreValid(List<MergeableMaterialItem> children) {
    // Check for consecutive gaps.
    if (_debugHasConsecutiveGaps(children))
      return false;

    // First and last children must not be gaps.
    if (children.isNotEmpty) {
      if (children.first is MaterialGap || children.last is MaterialGap)
        return false;
    }

    return true;
  }

  void _insertChild(int index, MergeableMaterialItem child) {
    _children.insert(index, child);

    if (child is MaterialGap)
      _initGap(child);
  }

  void _removeChild(int index) {
    final MergeableMaterialItem child = _children.removeAt(index);

    if (child is MaterialGap)
      _animationTuples[child.key] = null;
  }

  bool _isClosingGap(int index) {
    if (index < _children.length - 1 && _children[index] is MaterialGap) {
      return _animationTuples[_children[index].key].controller.status ==
          AnimationStatus.reverse;
    }

    return false;
  }

  void _removeEmptyGaps() {
    int j = 0;

    while (j < _children.length) {
      if (
        _children[j] is MaterialGap &&
        _animationTuples[_children[j].key].controller.status == AnimationStatus.dismissed
      ) {
        _removeChild(j);
      } else {
        j += 1;
      }
    }
  }

  @override
  void didUpdateWidget(MergeableMaterial oldWidget) {
    super.didUpdateWidget(oldWidget);

    final Set<LocalKey> oldKeys = oldWidget.children.map(
      (MergeableMaterialItem child) => child.key
    ).toSet();
    final Set<LocalKey> newKeys = widget.children.map(
      (MergeableMaterialItem child) => child.key
    ).toSet();
    final Set<LocalKey> newOnly = newKeys.difference(oldKeys);
    final Set<LocalKey> oldOnly = oldKeys.difference(newKeys);

    final List<MergeableMaterialItem> newChildren = widget.children;
    int i = 0;
    int j = 0;

    assert(_debugGapsAreValid(newChildren));

    _removeEmptyGaps();

    while (i < newChildren.length && j < _children.length) {
      if (newOnly.contains(newChildren[i].key) ||
          oldOnly.contains(_children[j].key)) {
        final int startNew = i;
        final int startOld = j;

        // Skip new keys.
        while (newOnly.contains(newChildren[i].key))
          i += 1;

        // Skip old keys.
        while (oldOnly.contains(_children[j].key) || _isClosingGap(j))
          j += 1;

        final int newLength = i - startNew;
        final int oldLength = j - startOld;

        if (newLength > 0) {
          if (oldLength > 1 ||
              oldLength == 1 && _children[startOld] is MaterialSlice) {
            if (newLength == 1 && newChildren[startNew] is MaterialGap) {
              // Shrink all gaps into the size of the new one.
              double gapSizeSum = 0.0;

              while (startOld < j) {
                if (_children[startOld] is MaterialGap) {
                  final MaterialGap gap = _children[startOld];
                  gapSizeSum += gap.size;
                }

                _removeChild(startOld);
                j -= 1;
              }

              _insertChild(startOld, newChildren[startNew]);
              _animationTuples[newChildren[startNew].key]
                ..gapStart = gapSizeSum
                ..controller.forward();

              j += 1;
            } else {
              // No animation if replaced items are more than one.
              for (int k = 0; k < oldLength; k += 1)
                _removeChild(startOld);
              for (int k = 0; k < newLength; k += 1)
                _insertChild(startOld + k, newChildren[startNew + k]);

              j += newLength - oldLength;
            }
          } else if (oldLength == 1) {
            if (newLength == 1 && newChildren[startNew] is MaterialGap &&
                _children[startOld].key == newChildren[startNew].key) {
              /// Special case: gap added back.
              _animationTuples[newChildren[startNew].key].controller.forward();
            } else {
              final double gapSize = _getGapSize(startOld);

              _removeChild(startOld);

              for (int k = 0; k < newLength; k += 1)
                _insertChild(startOld + k, newChildren[startNew + k]);

              j += newLength - 1;
              double gapSizeSum = 0.0;

              for (int k = startNew; k < i; k += 1) {
                if (newChildren[k] is MaterialGap) {
                  final MaterialGap gap = newChildren[k];
                  gapSizeSum += gap.size;
                }
              }

              // All gaps get proportional sizes of the original gap and they will
              // animate to their actual size.
              for (int k = startNew; k < i; k += 1) {
                if (newChildren[k] is MaterialGap) {
                  final MaterialGap gap = newChildren[k];

                  _animationTuples[gap.key].gapStart = gapSize * gap.size /
                      gapSizeSum;
                  _animationTuples[gap.key].controller
                    ..value = 0.0
                    ..forward();
                }
              }
            }
          } else {
            // Grow gaps.
            for (int k = 0; k < newLength; k += 1) {
              _insertChild(startOld + k, newChildren[startNew + k]);

              if (newChildren[startNew + k] is MaterialGap) {
                final MaterialGap gap = newChildren[startNew + k];
                _animationTuples[gap.key].controller.forward();
              }
            }

            j += newLength;
          }
        } else {
          // If more than a gap disappeared, just remove slices and shrink gaps.
          if (oldLength > 1 ||
              oldLength == 1 && _children[startOld] is MaterialSlice) {
            double gapSizeSum = 0.0;

            while (startOld < j) {
              if (_children[startOld] is MaterialGap) {
                final MaterialGap gap = _children[startOld];
                gapSizeSum += gap.size;
              }

              _removeChild(startOld);
              j -= 1;
            }

            if (gapSizeSum != 0.0) {
              final MaterialGap gap = new MaterialGap(
                key: new UniqueKey(),
                size: gapSizeSum
              );
              _insertChild(startOld, gap);
              _animationTuples[gap.key].gapStart = 0.0;
              _animationTuples[gap.key].controller
                ..value = 1.0
                ..reverse();

              j += 1;
            }
          } else if (oldLength == 1) {
            // Shrink gap.
            final MaterialGap gap = _children[startOld];
            _animationTuples[gap.key].gapStart = 0.0;
            _animationTuples[gap.key].controller.reverse();
          }
        }
      } else {
        // Check whether the items are the same type. If they are, it means that
        // their places have been swaped.
        if ((_children[j] is MaterialGap) == (newChildren[i] is MaterialGap)) {
          _children[j] = newChildren[i];

          i += 1;
          j += 1;
        } else {
          // This is a closing gap which we need to skip.
          assert(_children[j] is MaterialGap);
          j += 1;
        }
      }
    }

    // Handle remaining items.
    while (j < _children.length)
      _removeChild(j);
    while (i < newChildren.length) {
      _insertChild(j, newChildren[i]);

      i += 1;
      j += 1;
    }
  }

  BorderRadius _borderRadius(int index, bool start, bool end) {
    final Radius cardRadius = kMaterialEdges[MaterialType.card].topLeft;

    Radius startRadius = Radius.zero;
    Radius endRadius = Radius.zero;

    if (index > 0 && _children[index - 1] is MaterialGap) {
      startRadius = Radius.lerp(
        Radius.zero,
        cardRadius,
        _animationTuples[_children[index - 1].key].startAnimation.value
      );
    }
    if (index < _children.length - 2 && _children[index + 1] is MaterialGap) {
      endRadius = Radius.lerp(
        Radius.zero,
        cardRadius,
        _animationTuples[_children[index + 1].key].endAnimation.value
      );
    }

    if (widget.mainAxis == Axis.vertical) {
      return new BorderRadius.vertical(
        top: start ? cardRadius : startRadius,
        bottom: end ? cardRadius : endRadius
      );
    } else {
      return new BorderRadius.horizontal(
        left: start ? cardRadius : startRadius,
        right: end ? cardRadius : endRadius
      );
    }
  }

  double _getGapSize(int index) {
    final MaterialGap gap = _children[index];

    return lerpDouble(
      _animationTuples[gap.key].gapStart,
      gap.size,
      _animationTuples[gap.key].gapAnimation.value
    );
  }

  bool _willNeedDivider(int index) {
    if (index < 0)
      return false;
    if (index >= _children.length)
      return false;
    return _children[index] is MaterialSlice || _isClosingGap(index);
  }

  @override
  Widget build(BuildContext context) {
    _removeEmptyGaps();

    final List<Widget> widgets = <Widget>[];
    List<Widget> slices = <Widget>[];
    int i;

    for (i = 0; i < _children.length; i += 1) {
      if (_children[i] is MaterialGap) {
        assert(slices.isNotEmpty);
        widgets.add(
          new Container(
            decoration: new BoxDecoration(
              backgroundColor: Theme.of(context).cardColor,
              borderRadius: _borderRadius(i - 1, widgets.isEmpty, false),
              shape: BoxShape.rectangle
            ),
<<<<<<< HEAD
            child: new BlockBody(
              mainAxis: widget.mainAxis,
=======
            child: new ListBody(
              mainAxis: config.mainAxis,
>>>>>>> 2a5810e3
              children: slices
            )
          )
        );
        slices = <Widget>[];

        widgets.add(
          new SizedBox(
            width: widget.mainAxis == Axis.horizontal ? _getGapSize(i) : null,
            height: widget.mainAxis == Axis.vertical ? _getGapSize(i) : null
          )
        );
      } else {
        final MaterialSlice slice = _children[i];
        Widget child = slice.child;

        if (widget.hasDividers) {
          final bool hasTopDivider = _willNeedDivider(i - 1);
          final bool hasBottomDivider = _willNeedDivider(i + 1);

          Border border;
          final BorderSide divider = new BorderSide(
            color: Theme.of(context).dividerColor,
            width: 0.5
          );

          if (i == 0) {
            border = new Border(
              bottom: hasBottomDivider ? divider : BorderSide.none
            );
          } else if (i == _children.length - 1) {
            border = new Border(
              top: hasTopDivider ? divider : BorderSide.none
            );
          } else {
            border = new Border(
              top: hasTopDivider ? divider : BorderSide.none,
              bottom: hasBottomDivider ? divider : BorderSide.none
            );
          }

          assert(border != null);

          child = new AnimatedContainer(
            key: new _MergeableMaterialSliceKey(_children[i].key),
            decoration: new BoxDecoration(border: border),
            duration: kThemeAnimationDuration,
            curve: Curves.fastOutSlowIn,
            child: child
          );
        }

        slices.add(
          new Material(
            type: MaterialType.transparency,
            child: child
          )
        );
      }
    }

    if (slices.isNotEmpty) {
      widgets.add(
        new Container(
          decoration: new BoxDecoration(
            backgroundColor: Theme.of(context).cardColor,
            borderRadius: _borderRadius(i - 1, widgets.isEmpty, true),
            shape: BoxShape.rectangle
          ),
<<<<<<< HEAD
          child: new BlockBody(
            mainAxis: widget.mainAxis,
=======
          child: new ListBody(
            mainAxis: config.mainAxis,
>>>>>>> 2a5810e3
            children: slices
          )
        )
      );
      slices = <Widget>[];
    }

<<<<<<< HEAD
    return new _MergeableMaterialBlockBody(
      mainAxis: widget.mainAxis,
      boxShadows: kElevationToShadow[widget.elevation],
=======
    return new _MergeableMaterialListBody(
      mainAxis: config.mainAxis,
      boxShadows: kElevationToShadow[config.elevation],
>>>>>>> 2a5810e3
      items: _children,
      children: widgets
    );
  }
}

// The parent hierarchy can change and lead to the slice being
// rebuilt. Using a global key solves the issue.
class _MergeableMaterialSliceKey extends GlobalKey {
  const _MergeableMaterialSliceKey(this.value) : super.constructor();

  final LocalKey value;

  @override
  bool operator ==(dynamic other) {
    if (other is! _MergeableMaterialSliceKey)
      return false;
    final _MergeableMaterialSliceKey typedOther = other;
    return value == typedOther.value;
  }

  @override
  int get hashCode => value.hashCode;

  @override
  String toString() {
    return '_MergeableMaterialSliceKey($value)';
  }
}

class _MergeableMaterialListBody extends ListBody {
  _MergeableMaterialListBody({
    List<Widget> children,
    Axis mainAxis: Axis.vertical,
    this.items,
    this.boxShadows
  }) : super(children: children, mainAxis: mainAxis);

  List<MergeableMaterialItem> items;
  List<BoxShadow> boxShadows;

  @override
  RenderListBody createRenderObject(BuildContext context) {
    return new _RenderMergeableMaterialListBody(
      mainAxis: mainAxis,
      boxShadows: boxShadows
    );
  }

  @override
  void updateRenderObject(BuildContext context, RenderListBody renderObject) {
    final _RenderMergeableMaterialListBody materialRenderListBody = renderObject;
    materialRenderListBody
      ..mainAxis = mainAxis
      ..boxShadows = boxShadows;
  }
}

class _RenderMergeableMaterialListBody extends RenderListBody {
  _RenderMergeableMaterialListBody({
    List<RenderBox> children,
    Axis mainAxis: Axis.vertical,
    this.boxShadows
  }) : super(children: children, mainAxis: mainAxis);

  List<BoxShadow> boxShadows;

  void _paintShadows(Canvas canvas, Rect rect) {
    for (BoxShadow boxShadow in boxShadows) {
      final Paint paint = new Paint()
        ..color = boxShadow.color
        ..maskFilter = new MaskFilter.blur(BlurStyle.normal, boxShadow.blurSigma);
      // TODO(dragostis): Right now, we are only interpolating the border radii
      // of the visible Material slices, not the shadows; they are not getting
      // interpolated and always have the same rounded radii. Once shadow
      // performance is better, shadows should be redrawn every single time the
      // slices' radii get interpolated and use those radii not the defaults.
      canvas.drawRRect(kMaterialEdges[MaterialType.card].toRRect(rect), paint);
    }
  }

  @override
  void paint(PaintingContext context, Offset offset) {
    RenderBox child = firstChild;
    int i = 0;

    while (child != null) {
      final ListBodyParentData childParentData = child.parentData;
      final Rect rect = (childParentData.offset + offset) & child.size;
      if (i % 2 == 0)
        _paintShadows(context.canvas, rect);
      child = childParentData.nextSibling;

      i += 1;
    }

    defaultPaint(context, offset);
  }
}<|MERGE_RESOLUTION|>--- conflicted
+++ resolved
@@ -522,13 +522,8 @@
               borderRadius: _borderRadius(i - 1, widgets.isEmpty, false),
               shape: BoxShape.rectangle
             ),
-<<<<<<< HEAD
-            child: new BlockBody(
+            child: new ListBody(
               mainAxis: widget.mainAxis,
-=======
-            child: new ListBody(
-              mainAxis: config.mainAxis,
->>>>>>> 2a5810e3
               children: slices
             )
           )
@@ -598,13 +593,8 @@
             borderRadius: _borderRadius(i - 1, widgets.isEmpty, true),
             shape: BoxShape.rectangle
           ),
-<<<<<<< HEAD
-          child: new BlockBody(
+          child: new ListBody(
             mainAxis: widget.mainAxis,
-=======
-          child: new ListBody(
-            mainAxis: config.mainAxis,
->>>>>>> 2a5810e3
             children: slices
           )
         )
@@ -612,15 +602,9 @@
       slices = <Widget>[];
     }
 
-<<<<<<< HEAD
-    return new _MergeableMaterialBlockBody(
+    return new _MergeableMaterialListBody(
       mainAxis: widget.mainAxis,
       boxShadows: kElevationToShadow[widget.elevation],
-=======
-    return new _MergeableMaterialListBody(
-      mainAxis: config.mainAxis,
-      boxShadows: kElevationToShadow[config.elevation],
->>>>>>> 2a5810e3
       items: _children,
       children: widgets
     );
