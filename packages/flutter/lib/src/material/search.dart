--- conflicted
+++ resolved
@@ -292,19 +292,10 @@
   ///
   /// Setting the query string programmatically moves the cursor to the end of the text field.
   set query(String value) {
-<<<<<<< HEAD
     _queryTextController.value = TextEditingValue(
       text: value,
       selection: TextSelection.collapsed(offset: value.length),
     );
-=======
-    _queryTextController.text = value;
-    if (_queryTextController.text.isNotEmpty) {
-      _queryTextController.selection = TextSelection.fromPosition(
-        TextPosition(offset: _queryTextController.text.length),
-      );
-    }
->>>>>>> 4b23b818
   }
 
   /// Transition from the suggestions returned by [buildSuggestions] to the
