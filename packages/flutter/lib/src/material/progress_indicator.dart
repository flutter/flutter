--- conflicted
+++ resolved
@@ -428,11 +428,7 @@
   )
   final bool? year2023;
 
-<<<<<<< HEAD
-   /// The animation controller for the linear progress indicator.
-=======
   /// The animation controller for the linear progress indicator.
->>>>>>> 18349ab9
   final AnimationController? controller;
 
   /// The default duration for [LinearProgressIndicator] animation.
