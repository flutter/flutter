--- conflicted
+++ resolved
@@ -1645,19 +1645,10 @@
       );
     }
 
-<<<<<<< HEAD
-    final MouseCursor effectiveMouseCursor =
-        widget.mouseCursor ??
-        MaterialStateProperty.resolveAs<MouseCursor>(
-          kIsWeb ? MaterialStateMouseCursor.clickable : MaterialStateMouseCursor.statelessClickable,
-          <MaterialState>{if (!_enabled) MaterialState.disabled},
-        );
-=======
     final MouseCursor effectiveMouseCursor = WidgetStateProperty.resolveAs<MouseCursor>(
-      MaterialStateMouseCursor.clickable,
+      MaterialStateMouseCursor.statelessClickable,
       <WidgetState>{if (!_enabled) WidgetState.disabled},
     );
->>>>>>> 0c258ce6
 
     // When an InputDecoration is provided, use it instead of using an InkWell
     // that overflows in some cases (such as showing an errorText) and requires
