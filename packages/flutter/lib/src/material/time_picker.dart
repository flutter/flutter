// Copyright 2014 The Flutter Authors. All rights reserved.
// Use of this source code is governed by a BSD-style license that can be
// found in the LICENSE file.

/// @docImport 'date_picker.dart';
/// @docImport 'text_field.dart';
library;

import 'dart:async';
import 'dart:math' as math;
import 'dart:ui';

import 'package:flutter/foundation.dart';
import 'package:flutter/rendering.dart';
import 'package:flutter/services.dart';
import 'package:flutter/widgets.dart';

import 'button_style.dart';
import 'color_scheme.dart';
import 'colors.dart';
import 'constants.dart';
import 'curves.dart';
import 'debug.dart';
import 'dialog.dart';
import 'icon_button.dart';
import 'icons.dart';
import 'ink_well.dart';
import 'input_border.dart';
import 'input_decorator.dart';
import 'material.dart';
import 'material_localizations.dart';
import 'material_state.dart';
import 'text_button.dart';
import 'text_form_field.dart';
import 'text_theme.dart';
import 'theme.dart';
import 'time.dart';
import 'time_picker_theme.dart';

// Examples can assume:
// late BuildContext context;

const Duration _kDialogSizeAnimationDuration = Duration(milliseconds: 200);
const Duration _kDialAnimateDuration = Duration(milliseconds: 200);
const double _kTwoPi = 2 * math.pi;
const Duration _kVibrateCommitDelay = Duration(milliseconds: 100);

const double _kTimePickerHeaderLandscapeWidth = 216;
const double _kTimePickerInnerDialOffset = 28;
const double _kTimePickerDialMinRadius = 50;
const double _kTimePickerDialPadding = 28;

/// Interactive input mode of the time picker dialog.
///
/// In [TimePickerEntryMode.dial] mode, a clock dial is displayed and the user
/// taps or drags the time they wish to select. In TimePickerEntryMode.input]
/// mode, [TextField]s are displayed and the user types in the time they wish to
/// select.
///
/// See also:
///
/// * [showTimePicker], a function that shows a [TimePickerDialog] and returns
///   the selected time as a [Future].
enum TimePickerEntryMode {
  /// User picks time from a clock dial.
  ///
  /// Can switch to [input] by activating a mode button in the dialog.
  dial,

  /// User can input the time by typing it into text fields.
  ///
  /// Can switch to [dial] by activating a mode button in the dialog.
  input,

  /// User can only pick time from a clock dial.
  ///
  /// There is no user interface to switch to another mode.
  dialOnly,

  /// User can only input the time by typing it into text fields.
  ///
  /// There is no user interface to switch to another mode.
  inputOnly,
}

// Whether the dial-mode time picker is currently selecting the hour or the
// minute.
enum _HourMinuteMode { hour, minute }

// Aspects of _TimePickerModel that can be depended upon.
enum _TimePickerAspect {
  use24HourFormat,
  useMaterial3,
  entryMode,
  hourMinuteMode,
  onHourMinuteModeChanged,
  onHourDoubleTapped,
  onMinuteDoubleTapped,
  hourDialType,
  selectedTime,
  onSelectedTimeChanged,
  orientation,
  theme,
  defaultTheme,
}

class _TimePickerModel extends InheritedModel<_TimePickerAspect> {
  const _TimePickerModel({
    required this.entryMode,
    required this.hourMinuteMode,
    required this.onHourMinuteModeChanged,
    required this.onHourDoubleTapped,
    required this.onMinuteDoubleTapped,
    required this.selectedTime,
    required this.onSelectedTimeChanged,
    required this.use24HourFormat,
    required this.useMaterial3,
    required this.hourDialType,
    required this.orientation,
    required this.theme,
    required this.defaultTheme,
    required super.child,
  });

  final TimePickerEntryMode entryMode;
  final _HourMinuteMode hourMinuteMode;
  final ValueChanged<_HourMinuteMode> onHourMinuteModeChanged;
  final GestureTapCallback onHourDoubleTapped;
  final GestureTapCallback onMinuteDoubleTapped;
  final TimeOfDay selectedTime;
  final ValueChanged<TimeOfDay> onSelectedTimeChanged;
  final bool use24HourFormat;
  final bool useMaterial3;
  final _HourDialType hourDialType;
  final Orientation orientation;
  final TimePickerThemeData theme;
  final _TimePickerDefaults defaultTheme;

  static _TimePickerModel of(BuildContext context, [_TimePickerAspect? aspect]) =>
      InheritedModel.inheritFrom<_TimePickerModel>(context, aspect: aspect)!;
  static TimePickerEntryMode entryModeOf(BuildContext context) =>
      of(context, _TimePickerAspect.entryMode).entryMode;
  static _HourMinuteMode hourMinuteModeOf(BuildContext context) =>
      of(context, _TimePickerAspect.hourMinuteMode).hourMinuteMode;
  static TimeOfDay selectedTimeOf(BuildContext context) =>
      of(context, _TimePickerAspect.selectedTime).selectedTime;
  static bool use24HourFormatOf(BuildContext context) =>
      of(context, _TimePickerAspect.use24HourFormat).use24HourFormat;
  static bool useMaterial3Of(BuildContext context) =>
      of(context, _TimePickerAspect.useMaterial3).useMaterial3;
  static _HourDialType hourDialTypeOf(BuildContext context) =>
      of(context, _TimePickerAspect.hourDialType).hourDialType;
  static Orientation orientationOf(BuildContext context) =>
      of(context, _TimePickerAspect.orientation).orientation;
  static TimePickerThemeData themeOf(BuildContext context) =>
      of(context, _TimePickerAspect.theme).theme;
  static _TimePickerDefaults defaultThemeOf(BuildContext context) =>
      of(context, _TimePickerAspect.defaultTheme).defaultTheme;

  static void setSelectedTime(BuildContext context, TimeOfDay value) =>
      of(context, _TimePickerAspect.onSelectedTimeChanged).onSelectedTimeChanged(value);
  static void setHourMinuteMode(BuildContext context, _HourMinuteMode value) =>
      of(context, _TimePickerAspect.onHourMinuteModeChanged).onHourMinuteModeChanged(value);

  @override
  bool updateShouldNotifyDependent(
    _TimePickerModel oldWidget,
    Set<_TimePickerAspect> dependencies,
  ) {
    if (use24HourFormat != oldWidget.use24HourFormat &&
        dependencies.contains(_TimePickerAspect.use24HourFormat)) {
      return true;
    }
    if (useMaterial3 != oldWidget.useMaterial3 &&
        dependencies.contains(_TimePickerAspect.useMaterial3)) {
      return true;
    }
    if (entryMode != oldWidget.entryMode && dependencies.contains(_TimePickerAspect.entryMode)) {
      return true;
    }
    if (hourMinuteMode != oldWidget.hourMinuteMode &&
        dependencies.contains(_TimePickerAspect.hourMinuteMode)) {
      return true;
    }
    if (onHourMinuteModeChanged != oldWidget.onHourMinuteModeChanged &&
        dependencies.contains(_TimePickerAspect.onHourMinuteModeChanged)) {
      return true;
    }
    if (onHourMinuteModeChanged != oldWidget.onHourDoubleTapped &&
        dependencies.contains(_TimePickerAspect.onHourDoubleTapped)) {
      return true;
    }
    if (onHourMinuteModeChanged != oldWidget.onMinuteDoubleTapped &&
        dependencies.contains(_TimePickerAspect.onMinuteDoubleTapped)) {
      return true;
    }
    if (hourDialType != oldWidget.hourDialType &&
        dependencies.contains(_TimePickerAspect.hourDialType)) {
      return true;
    }
    if (selectedTime != oldWidget.selectedTime &&
        dependencies.contains(_TimePickerAspect.selectedTime)) {
      return true;
    }
    if (onSelectedTimeChanged != oldWidget.onSelectedTimeChanged &&
        dependencies.contains(_TimePickerAspect.onSelectedTimeChanged)) {
      return true;
    }
    if (orientation != oldWidget.orientation &&
        dependencies.contains(_TimePickerAspect.orientation)) {
      return true;
    }
    if (theme != oldWidget.theme && dependencies.contains(_TimePickerAspect.theme)) {
      return true;
    }
    if (defaultTheme != oldWidget.defaultTheme &&
        dependencies.contains(_TimePickerAspect.defaultTheme)) {
      return true;
    }
    return false;
  }

  @override
  bool updateShouldNotify(_TimePickerModel oldWidget) {
    return use24HourFormat != oldWidget.use24HourFormat ||
        useMaterial3 != oldWidget.useMaterial3 ||
        entryMode != oldWidget.entryMode ||
        hourMinuteMode != oldWidget.hourMinuteMode ||
        onHourMinuteModeChanged != oldWidget.onHourMinuteModeChanged ||
        onHourDoubleTapped != oldWidget.onHourDoubleTapped ||
        onMinuteDoubleTapped != oldWidget.onMinuteDoubleTapped ||
        hourDialType != oldWidget.hourDialType ||
        selectedTime != oldWidget.selectedTime ||
        onSelectedTimeChanged != oldWidget.onSelectedTimeChanged ||
        orientation != oldWidget.orientation ||
        theme != oldWidget.theme ||
        defaultTheme != oldWidget.defaultTheme;
  }
}

class _TimePickerHeader extends StatelessWidget {
  const _TimePickerHeader({required this.helpText});

  final String helpText;

  @override
  Widget build(BuildContext context) {
    final TimeOfDayFormat timeOfDayFormat = MaterialLocalizations.of(
      context,
    ).timeOfDayFormat(alwaysUse24HourFormat: _TimePickerModel.use24HourFormatOf(context));

    final _TimePickerDefaults defaultTheme = _TimePickerModel.defaultThemeOf(context);
    final Orientation orientation = _TimePickerModel.orientationOf(context);
    final double dayPeriodHeight = orientation == Orientation.portrait
        ? defaultTheme.dayPeriodPortraitSize.height
        : defaultTheme.dayPeriodLandscapeSize.height;
    final double minInteractiveVerticalPadding = orientation == Orientation.portrait
        ? math.max(0, 2 * kMinInteractiveDimension - dayPeriodHeight)
        : math.max(0, kMinInteractiveDimension - dayPeriodHeight);

    final _HourDialType hourDialType = _TimePickerModel.hourDialTypeOf(context);
    final RenderObjectWidget orientationSpecificHeader = switch (orientation) {
      Orientation.portrait => Column(
        crossAxisAlignment: CrossAxisAlignment.start,
        children: <Widget>[
          Padding(
            padding: EdgeInsetsDirectional.only(
              bottom:
                  (_TimePickerModel.useMaterial3Of(context) ? 20 : 24) -
                  minInteractiveVerticalPadding / 2,
            ),
            child: Text(
              helpText,
              style: _TimePickerModel.themeOf(context).helpTextStyle ?? defaultTheme.helpTextStyle,
            ),
          ),
          Row(
            textDirection: timeOfDayFormat == TimeOfDayFormat.a_space_h_colon_mm
                ? TextDirection.rtl
                : TextDirection.ltr,
            spacing: 12,
            children: <Widget>[
              Expanded(
                child: Row(
                  // Hour/minutes should not change positions in RTL locales.
                  textDirection: TextDirection.ltr,
                  children: <Widget>[
                    const Expanded(child: _HourControl()),
                    _TimeSelectorSeparator(timeOfDayFormat: timeOfDayFormat),
                    const Expanded(child: _MinuteControl()),
                  ],
                ),
              ),
              if (hourDialType == _HourDialType.twelveHour) const _DayPeriodControl(),
            ],
          ),
        ],
      ),
      Orientation.landscape => SizedBox(
        width: _kTimePickerHeaderLandscapeWidth,
        child: Stack(
          children: <Widget>[
            Text(
              helpText,
              style: _TimePickerModel.themeOf(context).helpTextStyle ?? defaultTheme.helpTextStyle,
            ),
            Column(
              verticalDirection: timeOfDayFormat == TimeOfDayFormat.a_space_h_colon_mm
                  ? VerticalDirection.up
                  : VerticalDirection.down,
              mainAxisAlignment: MainAxisAlignment.center,
              crossAxisAlignment: CrossAxisAlignment.start,
              spacing: math.max(0, 16 - minInteractiveVerticalPadding / 2),
              children: <Widget>[
                Row(
                  // Hour/minutes should not change positions in RTL locales.
                  textDirection: TextDirection.ltr,
                  children: <Widget>[
                    const Expanded(child: _HourControl()),
                    _TimeSelectorSeparator(timeOfDayFormat: timeOfDayFormat),
                    const Expanded(child: _MinuteControl()),
                  ],
                ),
                if (hourDialType == _HourDialType.twelveHour) const _DayPeriodControl(),
              ],
            ),
          ],
        ),
      ),
    };

    return Semantics(
      label: MaterialLocalizations.of(context).formatTimeOfDay(
        _TimePickerModel.selectedTimeOf(context),
        alwaysUse24HourFormat: MediaQuery.alwaysUse24HourFormatOf(context),
      ),
      child: orientationSpecificHeader,
    );
  }
}

class _HourMinuteControl extends StatelessWidget {
  const _HourMinuteControl({
    required this.text,
    required this.onTap,
    required this.onDoubleTap,
    required this.isSelected,
  });

  final String text;
  final GestureTapCallback onTap;
  final GestureTapCallback onDoubleTap;
  final bool isSelected;

  @override
  Widget build(BuildContext context) {
    final TimePickerThemeData timePickerTheme = _TimePickerModel.themeOf(context);
    final _TimePickerDefaults defaultTheme = _TimePickerModel.defaultThemeOf(context);
    final Color backgroundColor = timePickerTheme.hourMinuteColor ?? defaultTheme.hourMinuteColor;
    final ShapeBorder shape = timePickerTheme.hourMinuteShape ?? defaultTheme.hourMinuteShape;

    final Set<WidgetState> states = <WidgetState>{if (isSelected) WidgetState.selected};
    final Color effectiveTextColor = WidgetStateProperty.resolveAs<Color>(
      _TimePickerModel.themeOf(context).hourMinuteTextColor ??
          _TimePickerModel.defaultThemeOf(context).hourMinuteTextColor,
      states,
    );
    final TextStyle effectiveStyle = WidgetStateProperty.resolveAs<TextStyle>(
      timePickerTheme.hourMinuteTextStyle ?? defaultTheme.hourMinuteTextStyle,
      states,
    ).copyWith(color: effectiveTextColor);

    final double height;
    switch (_TimePickerModel.entryModeOf(context)) {
      case TimePickerEntryMode.dial:
      case TimePickerEntryMode.dialOnly:
        height = defaultTheme.hourMinuteSize.height;
      case TimePickerEntryMode.input:
      case TimePickerEntryMode.inputOnly:
        height = defaultTheme.hourMinuteInputSize.height;
    }

    return SizedBox(
      height: height,
      child: Material(
        color: WidgetStateProperty.resolveAs(backgroundColor, states),
        clipBehavior: Clip.antiAlias,
        shape: shape,
        child: InkWell(
          onTap: onTap,
          onDoubleTap: isSelected ? onDoubleTap : null,
          child: Center(
            child: Text(text, style: effectiveStyle, textScaler: TextScaler.noScaling),
          ),
        ),
      ),
    );
  }
}

/// Displays the hour fragment.
///
/// When tapped changes time picker dial mode to [_HourMinuteMode.hour].
class _HourControl extends StatelessWidget {
  const _HourControl();

  @override
  Widget build(BuildContext context) {
    assert(debugCheckHasMediaQuery(context));
    final bool alwaysUse24HourFormat = MediaQuery.alwaysUse24HourFormatOf(context);
    final TimeOfDay selectedTime = _TimePickerModel.selectedTimeOf(context);
    final MaterialLocalizations localizations = MaterialLocalizations.of(context);
    final String formattedHour = localizations.formatHour(
      selectedTime,
      alwaysUse24HourFormat: _TimePickerModel.use24HourFormatOf(context),
    );

    TimeOfDay hoursFromSelected(int hoursToAdd) {
      switch (_TimePickerModel.hourDialTypeOf(context)) {
        case _HourDialType.twentyFourHour:
        case _HourDialType.twentyFourHourDoubleRing:
          final int selectedHour = selectedTime.hour;
          return selectedTime.replacing(hour: (selectedHour + hoursToAdd) % TimeOfDay.hoursPerDay);
        case _HourDialType.twelveHour:
          // Cycle 1 through 12 without changing day period.
          final int periodOffset = selectedTime.periodOffset;
          final int hours = selectedTime.hourOfPeriod;
          return selectedTime.replacing(
            hour: periodOffset + (hours + hoursToAdd) % TimeOfDay.hoursPerPeriod,
          );
      }
    }

    final TimeOfDay nextHour = hoursFromSelected(1);
    final String formattedNextHour = localizations.formatHour(
      nextHour,
      alwaysUse24HourFormat: alwaysUse24HourFormat,
    );
    final TimeOfDay previousHour = hoursFromSelected(-1);
    final String formattedPreviousHour = localizations.formatHour(
      previousHour,
      alwaysUse24HourFormat: alwaysUse24HourFormat,
    );

    return Semantics(
      value: '${localizations.timePickerHourModeAnnouncement} $formattedHour',
      excludeSemantics: true,
      increasedValue: formattedNextHour,
      onIncrease: () {
        _TimePickerModel.setSelectedTime(context, nextHour);
      },
      decreasedValue: formattedPreviousHour,
      onDecrease: () {
        _TimePickerModel.setSelectedTime(context, previousHour);
      },
      child: _HourMinuteControl(
        isSelected: _TimePickerModel.hourMinuteModeOf(context) == _HourMinuteMode.hour,
        text: formattedHour,
        onTap: () => _TimePickerModel.setHourMinuteMode(context, _HourMinuteMode.hour),
        onDoubleTap: _TimePickerModel.of(
          context,
          _TimePickerAspect.onHourDoubleTapped,
        ).onHourDoubleTapped,
      ),
    );
  }
}

/// A passive fragment showing a string value.
///
/// Used to display the appropriate separator between the input fields.
class _TimeSelectorSeparator extends StatelessWidget {
  const _TimeSelectorSeparator({required this.timeOfDayFormat});

  final TimeOfDayFormat timeOfDayFormat;

  String _timeSelectorSeparatorValue(TimeOfDayFormat timeOfDayFormat) {
    switch (timeOfDayFormat) {
      case TimeOfDayFormat.h_colon_mm_space_a:
      case TimeOfDayFormat.a_space_h_colon_mm:
      case TimeOfDayFormat.H_colon_mm:
      case TimeOfDayFormat.HH_colon_mm:
        return ':';
      case TimeOfDayFormat.HH_dot_mm:
        return '.';
      case TimeOfDayFormat.frenchCanadian:
        return 'h';
    }
  }

  @override
  Widget build(BuildContext context) {
    final ThemeData theme = Theme.of(context);
    final TimePickerThemeData timePickerTheme = TimePickerTheme.of(context);
    final _TimePickerDefaults defaultTheme = theme.useMaterial3
        ? _TimePickerDefaultsM3(context)
        : _TimePickerDefaultsM2(context);
    final Set<WidgetState> states = <WidgetState>{};

    final Color effectiveTextColor = WidgetStateProperty.resolveAs<Color>(
      timePickerTheme.timeSelectorSeparatorColor?.resolve(states) ??
          timePickerTheme.hourMinuteTextColor ??
          defaultTheme.timeSelectorSeparatorColor?.resolve(states) ??
          defaultTheme.hourMinuteTextColor,
      states,
    );
    final TextStyle effectiveStyle = WidgetStateProperty.resolveAs<TextStyle>(
      timePickerTheme.timeSelectorSeparatorTextStyle?.resolve(states) ??
          timePickerTheme.hourMinuteTextStyle ??
          defaultTheme.timeSelectorSeparatorTextStyle?.resolve(states) ??
          defaultTheme.hourMinuteTextStyle,
      states,
    ).copyWith(color: effectiveTextColor, height: 1.0);

    final double height;
    switch (_TimePickerModel.entryModeOf(context)) {
      case TimePickerEntryMode.dial:
      case TimePickerEntryMode.dialOnly:
        height = defaultTheme.hourMinuteSize.height;
      case TimePickerEntryMode.input:
      case TimePickerEntryMode.inputOnly:
        height = defaultTheme.hourMinuteInputSize.height;
    }

    return ExcludeSemantics(
      child: SizedBox(
        width: timeOfDayFormat == TimeOfDayFormat.frenchCanadian ? 36 : 24,
        height: height,
        child: Center(
          child: Text(
            _timeSelectorSeparatorValue(timeOfDayFormat),
            style: effectiveStyle,
            textScaler: TextScaler.noScaling,
          ),
        ),
      ),
    );
  }
}

/// Displays the minute fragment.
///
/// When tapped changes time picker dial mode to [_HourMinuteMode.minute].
class _MinuteControl extends StatelessWidget {
  const _MinuteControl();

  @override
  Widget build(BuildContext context) {
    final MaterialLocalizations localizations = MaterialLocalizations.of(context);
    final TimeOfDay selectedTime = _TimePickerModel.selectedTimeOf(context);
    final String formattedMinute = localizations.formatMinute(selectedTime);
    final TimeOfDay nextMinute = selectedTime.replacing(
      minute: (selectedTime.minute + 1) % TimeOfDay.minutesPerHour,
    );
    final String formattedNextMinute = localizations.formatMinute(nextMinute);
    final TimeOfDay previousMinute = selectedTime.replacing(
      minute: (selectedTime.minute - 1) % TimeOfDay.minutesPerHour,
    );
    final String formattedPreviousMinute = localizations.formatMinute(previousMinute);

    return Semantics(
      excludeSemantics: true,
      value: '${localizations.timePickerMinuteModeAnnouncement} $formattedMinute',
      increasedValue: formattedNextMinute,
      onIncrease: () {
        _TimePickerModel.setSelectedTime(context, nextMinute);
      },
      decreasedValue: formattedPreviousMinute,
      onDecrease: () {
        _TimePickerModel.setSelectedTime(context, previousMinute);
      },
      child: _HourMinuteControl(
        isSelected: _TimePickerModel.hourMinuteModeOf(context) == _HourMinuteMode.minute,
        text: formattedMinute,
        onTap: () => _TimePickerModel.setHourMinuteMode(context, _HourMinuteMode.minute),
        onDoubleTap: _TimePickerModel.of(
          context,
          _TimePickerAspect.onMinuteDoubleTapped,
        ).onMinuteDoubleTapped,
      ),
    );
  }
}

/// Displays the am/pm fragment and provides controls for switching between am
/// and pm.
class _DayPeriodControl extends StatelessWidget {
  const _DayPeriodControl({this.onPeriodChanged});

  final ValueChanged<TimeOfDay>? onPeriodChanged;

  void _togglePeriod(BuildContext context) {
    final TimeOfDay selectedTime = _TimePickerModel.selectedTimeOf(context);
    final int newHour = (selectedTime.hour + TimeOfDay.hoursPerPeriod) % TimeOfDay.hoursPerDay;
    final TimeOfDay newTime = selectedTime.replacing(hour: newHour);
    if (onPeriodChanged != null) {
      onPeriodChanged!(newTime);
    } else {
      _TimePickerModel.setSelectedTime(context, newTime);
    }
  }

  void _setAm(BuildContext context) {
    final TimeOfDay selectedTime = _TimePickerModel.selectedTimeOf(context);
    if (selectedTime.period == DayPeriod.am) {
      return;
    }
    _togglePeriod(context);
  }

  void _setPm(BuildContext context) {
    final TimeOfDay selectedTime = _TimePickerModel.selectedTimeOf(context);
    if (selectedTime.period == DayPeriod.pm) {
      return;
    }
    _togglePeriod(context);
  }

  @override
  Widget build(BuildContext context) {
    final MaterialLocalizations materialLocalizations = MaterialLocalizations.of(context);
    final TimePickerThemeData timePickerTheme = _TimePickerModel.themeOf(context);
    final _TimePickerDefaults defaultTheme = _TimePickerModel.defaultThemeOf(context);
    final TimeOfDay selectedTime = _TimePickerModel.selectedTimeOf(context);
    final bool amSelected = selectedTime.period == DayPeriod.am;
    final bool pmSelected = !amSelected;
    final BorderSide resolvedSide =
        timePickerTheme.dayPeriodBorderSide ?? defaultTheme.dayPeriodBorderSide;
    final OutlinedBorder resolvedShape =
        (timePickerTheme.dayPeriodShape ?? defaultTheme.dayPeriodShape).copyWith(
          side: resolvedSide,
        );

    Size dayPeriodSize;
    final Orientation orientation;
    switch (_TimePickerModel.entryModeOf(context)) {
      case TimePickerEntryMode.dial:
      case TimePickerEntryMode.dialOnly:
        orientation = _TimePickerModel.orientationOf(context);
        dayPeriodSize = switch (orientation) {
          Orientation.portrait => defaultTheme.dayPeriodPortraitSize,
          Orientation.landscape => defaultTheme.dayPeriodLandscapeSize,
        };
      case TimePickerEntryMode.input:
      case TimePickerEntryMode.inputOnly:
        orientation = Orientation.portrait;
        dayPeriodSize = defaultTheme.dayPeriodInputSize;
    }

    OutlinedBorder amShape = resolvedShape;
    OutlinedBorder pmShape = resolvedShape;
    final bool hasRoundedBorder =
        resolvedShape is RoundedRectangleBorder && resolvedShape.borderRadius is BorderRadius;

    // In order to respect Material touch target guidelines, the Semantics for
    // AM and PM buttons needs to expand out of the bounds of the buttons
    // (Similarly to Google Agenda).
    // To achieve this, instead of using a parent Material which clips
    // the Semantics, each button should manage its own shape.
    // The logic below "cuts" the given period selector shape in two parts,
    // one for the AM button, the other for the PM button. Each sub-shape
    // is obtained by removing some rounded corners from the original shape.
    switch (orientation) {
      case Orientation.portrait:
        if (hasRoundedBorder) {
          final BorderRadius borderRadius = resolvedShape.borderRadius as BorderRadius;
          amShape = resolvedShape.copyWith(
            borderRadius: BorderRadius.only(
              topLeft: borderRadius.topLeft,
              topRight: borderRadius.topRight,
            ),
          );
          pmShape = resolvedShape.copyWith(
            borderRadius: BorderRadius.only(
              bottomLeft: borderRadius.bottomLeft,
              bottomRight: borderRadius.bottomRight,
            ),
          );
        }

        final Size minInteractiveSize = Size(
          dayPeriodSize.width,
          math.max(dayPeriodSize.height, 2 * kMinInteractiveDimension),
        );

        final Widget amButton = _AmPmButton(
          selected: amSelected,
          onPressed: () => _setAm(context),
          label: materialLocalizations.anteMeridiemAbbreviation,
          padding: EdgeInsets.only(top: (minInteractiveSize.height - dayPeriodSize.height) / 2),
          shape: amShape,
        );

        final Widget pmButton = _AmPmButton(
          selected: pmSelected,
          onPressed: () => _setPm(context),
          label: materialLocalizations.postMeridiemAbbreviation,
          padding: EdgeInsets.only(bottom: (minInteractiveSize.height - dayPeriodSize.height) / 2),
          shape: pmShape,
        );

        return _DayPeriodInputPadding(
          minSize: minInteractiveSize,
          orientation: orientation,
          child: SizedBox.fromSize(
            size: minInteractiveSize,
            child: Column(
              children: <Widget>[
                Expanded(child: amButton),
                Expanded(child: pmButton),
              ],
            ),
          ),
        );
      case Orientation.landscape:
        if (hasRoundedBorder) {
          final BorderRadius borderRadius = resolvedShape.borderRadius as BorderRadius;
          amShape = resolvedShape.copyWith(
            borderRadius: BorderRadius.only(
              topLeft: borderRadius.topLeft,
              bottomLeft: borderRadius.bottomLeft,
            ),
          );
          pmShape = resolvedShape.copyWith(
            borderRadius: BorderRadius.only(
              topRight: borderRadius.topRight,
              bottomRight: borderRadius.bottomRight,
            ),
          );
        }

        final Size minInteractiveSize = Size(
          dayPeriodSize.width,
          math.max(dayPeriodSize.height, kMinInteractiveDimension),
        );

        final Widget amButton = _AmPmButton(
          selected: amSelected,
          onPressed: () => _setAm(context),
          label: materialLocalizations.anteMeridiemAbbreviation,
          padding: EdgeInsets.symmetric(
            vertical: (minInteractiveSize.height - dayPeriodSize.height) / 2,
          ),
          shape: amShape,
        );

        final Widget pmButton = _AmPmButton(
          selected: pmSelected,
          onPressed: () => _setPm(context),
          label: materialLocalizations.postMeridiemAbbreviation,
          padding: EdgeInsets.symmetric(
            vertical: (minInteractiveSize.height - dayPeriodSize.height) / 2,
          ),
          shape: pmShape,
        );

        return _DayPeriodInputPadding(
          minSize: minInteractiveSize,
          orientation: orientation,
          child: SizedBox(
            height: minInteractiveSize.height,
            child: Row(
              children: <Widget>[
                Expanded(child: amButton),
                Expanded(child: pmButton),
              ],
            ),
          ),
        );
    }
  }
}

class _AmPmButton extends StatelessWidget {
  const _AmPmButton({
    required this.onPressed,
    required this.selected,
    required this.label,
    required this.padding,
    required this.shape,
  });

  final bool selected;
  final VoidCallback onPressed;
  final String label;
  final EdgeInsets padding;
  final OutlinedBorder shape;

  @override
  Widget build(BuildContext context) {
    final Set<WidgetState> states = <WidgetState>{if (selected) WidgetState.selected};
    final TimePickerThemeData timePickerTheme = _TimePickerModel.themeOf(context);
    final _TimePickerDefaults defaultTheme = _TimePickerModel.defaultThemeOf(context);
    final Color resolvedBackgroundColor = WidgetStateProperty.resolveAs<Color>(
      timePickerTheme.dayPeriodColor ?? defaultTheme.dayPeriodColor,
      states,
    );
    final Color resolvedTextColor = WidgetStateProperty.resolveAs<Color>(
      timePickerTheme.dayPeriodTextColor ?? defaultTheme.dayPeriodTextColor,
      states,
    );
    final TextStyle? resolvedTextStyle = WidgetStateProperty.resolveAs<TextStyle?>(
      timePickerTheme.dayPeriodTextStyle ?? defaultTheme.dayPeriodTextStyle,
      states,
    )?.copyWith(color: resolvedTextColor);
    final TextScaler buttonTextScaler = MediaQuery.textScalerOf(context).clamp(maxScaleFactor: 2.0);

    return Semantics(
      checked: selected,
      inMutuallyExclusiveGroup: true,
      button: true,
      child: Padding(
        padding: padding,
        child: Material(
          clipBehavior: Clip.antiAlias,
          color: resolvedBackgroundColor,
          shape: shape,
          child: InkWell(
            onTap: onPressed,
            child: Center(
              child: Text(label, style: resolvedTextStyle, textScaler: buttonTextScaler),
            ),
          ),
        ),
      ),
    );
  }
}

/// A widget to pad the area around the [_DayPeriodControl]'s inner [Material].
class _DayPeriodInputPadding extends SingleChildRenderObjectWidget {
  const _DayPeriodInputPadding({
    required Widget super.child,
    required this.minSize,
    required this.orientation,
  });

  final Size minSize;
  final Orientation orientation;

  @override
  RenderObject createRenderObject(BuildContext context) {
    return _RenderInputPadding(minSize, orientation);
  }

  @override
  void updateRenderObject(BuildContext context, covariant _RenderInputPadding renderObject) {
    renderObject
      ..minSize = minSize
      ..orientation = orientation;
  }
}

class _RenderInputPadding extends RenderShiftedBox {
  _RenderInputPadding(this._minSize, this._orientation, [RenderBox? child]) : super(child);

  Size get minSize => _minSize;
  Size _minSize;
  set minSize(Size value) {
    if (_minSize == value) {
      return;
    }
    _minSize = value;
    markNeedsLayout();
  }

  Orientation get orientation => _orientation;
  Orientation _orientation;
  set orientation(Orientation value) {
    if (_orientation == value) {
      return;
    }
    _orientation = value;
    markNeedsLayout();
  }

  @override
  double computeMinIntrinsicWidth(double height) {
    if (child != null) {
      return math.max(child!.getMinIntrinsicWidth(height), minSize.width);
    }
    return 0;
  }

  @override
  double computeMinIntrinsicHeight(double width) {
    if (child != null) {
      return math.max(child!.getMinIntrinsicHeight(width), minSize.height);
    }
    return 0;
  }

  @override
  double computeMaxIntrinsicWidth(double height) {
    if (child != null) {
      return math.max(child!.getMaxIntrinsicWidth(height), minSize.width);
    }
    return 0;
  }

  @override
  double computeMaxIntrinsicHeight(double width) {
    if (child != null) {
      return math.max(child!.getMaxIntrinsicHeight(width), minSize.height);
    }
    return 0;
  }

  Size _computeSize({required BoxConstraints constraints, required ChildLayouter layoutChild}) {
    if (child != null) {
      final Size childSize = layoutChild(child!, constraints);
      final double width = math.max(childSize.width, minSize.width);
      final double height = math.max(childSize.height, minSize.height);
      return constraints.constrain(Size(width, height));
    }
    return Size.zero;
  }

  @override
  Size computeDryLayout(BoxConstraints constraints) {
    return _computeSize(constraints: constraints, layoutChild: ChildLayoutHelper.dryLayoutChild);
  }

  @override
  double? computeDryBaseline(covariant BoxConstraints constraints, TextBaseline baseline) {
    final RenderBox? child = this.child;
    if (child == null) {
      return null;
    }
    final double? result = child.getDryBaseline(constraints, baseline);
    if (result == null) {
      return null;
    }
    final Size childSize = child.getDryLayout(constraints);
    return result +
        Alignment.center.alongOffset(getDryLayout(constraints) - childSize as Offset).dy;
  }

  @override
  void performLayout() {
    size = _computeSize(constraints: constraints, layoutChild: ChildLayoutHelper.layoutChild);
    if (child != null) {
      final BoxParentData childParentData = child!.parentData! as BoxParentData;
      childParentData.offset = Alignment.center.alongOffset(size - child!.size as Offset);
    }
  }

  @override
  bool hitTest(BoxHitTestResult result, {required Offset position}) {
    if (super.hitTest(result, position: position)) {
      return true;
    }

    if (position.dx < 0 ||
        position.dx > math.max(child!.size.width, minSize.width) ||
        position.dy < 0 ||
        position.dy > math.max(child!.size.height, minSize.height)) {
      return false;
    }

    Offset newPosition = child!.size.center(Offset.zero);
    newPosition += switch (orientation) {
      Orientation.portrait when position.dy > newPosition.dy => const Offset(0, 1),
      Orientation.landscape when position.dx > newPosition.dx => const Offset(1, 0),
      Orientation.portrait => const Offset(0, -1),
      Orientation.landscape => const Offset(-1, 0),
    };

    return result.addWithRawTransform(
      transform: MatrixUtils.forceToPoint(newPosition),
      position: newPosition,
      hitTest: (BoxHitTestResult result, Offset position) {
        assert(position == newPosition);
        return child!.hitTest(result, position: newPosition);
      },
    );
  }
}

class _TappableLabel {
  _TappableLabel({
    required this.value,
    required this.inner,
    required this.painter,
    required this.onTap,
  });

  /// The value this label is displaying.
  final int value;

  /// This value is part of the "inner" ring of values on the dial, used for 24
  /// hour input.
  final bool inner;

  /// Paints the text of the label.
  final TextPainter painter;

  /// Called when a tap gesture is detected on the label.
  final VoidCallback onTap;
}

class _DialPainter extends CustomPainter {
  _DialPainter({
    required this.primaryLabels,
    required this.selectedLabels,
    required this.backgroundColor,
    required this.handColor,
    required this.handWidth,
    required this.dotColor,
    required this.dotRadius,
    required this.centerRadius,
    required this.theta,
    required this.radius,
    required this.textDirection,
    required this.selectedValue,
  }) : super(repaint: PaintingBinding.instance.systemFonts) {
    assert(debugMaybeDispatchCreated('material', '_DialPainter', this));
  }

  final List<_TappableLabel> primaryLabels;
  final List<_TappableLabel> selectedLabels;
  final Color backgroundColor;
  final Color handColor;
  final double handWidth;
  final Color dotColor;
  final double dotRadius;
  final double centerRadius;
  final double theta;
  final double radius;
  final TextDirection textDirection;
  final int selectedValue;

  void dispose() {
    assert(debugMaybeDispatchDisposed(this));
    for (final _TappableLabel label in primaryLabels) {
      label.painter.dispose();
    }
    for (final _TappableLabel label in selectedLabels) {
      label.painter.dispose();
    }
    primaryLabels.clear();
    selectedLabels.clear();
  }

  @override
  void paint(Canvas canvas, Size size) {
    final double dialRadius = clampDouble(
      size.shortestSide / 2,
      _kTimePickerDialMinRadius + dotRadius,
      double.infinity,
    );
    final double labelRadius = clampDouble(
      dialRadius - _kTimePickerDialPadding,
      _kTimePickerDialMinRadius,
      double.infinity,
    );
    final double innerLabelRadius = clampDouble(
      labelRadius - _kTimePickerInnerDialOffset,
      0,
      double.infinity,
    );
    final double handleRadius = clampDouble(
      labelRadius - (radius < 0.5 ? 1 : 0) * (labelRadius - innerLabelRadius),
      _kTimePickerDialMinRadius,
      double.infinity,
    );
    final Offset center = Offset(size.width / 2, size.height / 2);
    final Offset centerPoint = center;
    canvas.drawCircle(centerPoint, dialRadius, Paint()..color = backgroundColor);

    Offset getOffsetForTheta(double theta, double radius) {
      return center + Offset(radius * math.cos(theta), -radius * math.sin(theta));
    }

    void paintLabels(List<_TappableLabel> labels, double radius) {
      if (labels.isEmpty) {
        return;
      }
      final double labelThetaIncrement = -_kTwoPi / labels.length;
      double labelTheta = math.pi / 2;

      for (final _TappableLabel label in labels) {
        final TextPainter labelPainter = label.painter;
        final Offset labelOffset = Offset(-labelPainter.width / 2, -labelPainter.height / 2);
        labelPainter.paint(canvas, getOffsetForTheta(labelTheta, radius) + labelOffset);
        labelTheta += labelThetaIncrement;
      }
    }

    void paintInnerOuterLabels(List<_TappableLabel>? labels) {
      if (labels == null) {
        return;
      }

      paintLabels(labels.where((_TappableLabel label) => !label.inner).toList(), labelRadius);
      paintLabels(labels.where((_TappableLabel label) => label.inner).toList(), innerLabelRadius);
    }

    paintInnerOuterLabels(primaryLabels);

    final Paint selectorPaint = Paint()..color = handColor;
    final Offset focusedPoint = getOffsetForTheta(theta, handleRadius);
    canvas.drawCircle(centerPoint, centerRadius, selectorPaint);
    canvas.drawCircle(focusedPoint, dotRadius, selectorPaint);
    selectorPaint.strokeWidth = handWidth;
    canvas.drawLine(centerPoint, focusedPoint, selectorPaint);

    // Add a dot inside the selector but only when it isn't over the labels.
    // This checks that the selector's theta is between two labels. A remainder
    // between 0.1 and 0.45 indicates that the selector is roughly not above any
    // labels. The values were derived by manually testing the dial.
    final double labelThetaIncrement = -_kTwoPi / primaryLabels.length;
    if (theta % labelThetaIncrement > 0.1 && theta % labelThetaIncrement < 0.45) {
      canvas.drawCircle(focusedPoint, 2, selectorPaint..color = dotColor);
    }

    final Rect focusedRect = Rect.fromCircle(center: focusedPoint, radius: dotRadius);
    canvas
      ..save()
      ..clipPath(Path()..addOval(focusedRect));
    paintInnerOuterLabels(selectedLabels);
    canvas.restore();
  }

  @override
  bool shouldRepaint(_DialPainter oldPainter) {
    return oldPainter.primaryLabels != primaryLabels ||
        oldPainter.selectedLabels != selectedLabels ||
        oldPainter.backgroundColor != backgroundColor ||
        oldPainter.handColor != handColor ||
        oldPainter.theta != theta;
  }
}

// Which kind of hour dial being presented.
enum _HourDialType { twentyFourHour, twentyFourHourDoubleRing, twelveHour }

class _Dial extends StatefulWidget {
  const _Dial({
    required this.selectedTime,
    required this.hourMinuteMode,
    required this.hourDialType,
    required this.onChanged,
    required this.onHourSelected,
  });

  final TimeOfDay selectedTime;
  final _HourMinuteMode hourMinuteMode;
  final _HourDialType hourDialType;
  final ValueChanged<TimeOfDay>? onChanged;
  final VoidCallback? onHourSelected;

  @override
  _DialState createState() => _DialState();
}

class _DialState extends State<_Dial> with SingleTickerProviderStateMixin {
  late ThemeData themeData;
  late MaterialLocalizations localizations;
  _DialPainter? painter;
  late AnimationController _animationController;
  late Tween<double> _thetaTween;
  late Animation<double> _theta;
  late Tween<double> _radiusTween;
  late Animation<double> _radius;
  bool _dragging = false;

  @override
  void initState() {
    super.initState();
    _animationController = AnimationController(duration: _kDialAnimateDuration, vsync: this);
    _thetaTween = Tween<double>(begin: _getThetaForTime(widget.selectedTime));
    _radiusTween = Tween<double>(begin: _getRadiusForTime(widget.selectedTime));
    _theta = _animationController.drive(CurveTween(curve: standardEasing)).drive(_thetaTween)
      ..addListener(
        () => setState(() {
          /* _theta.value has changed */
        }),
      );
    _radius = _animationController.drive(CurveTween(curve: standardEasing)).drive(_radiusTween)
      ..addListener(
        () => setState(() {
          /* _radius.value has changed */
        }),
      );
  }

  @override
  void didChangeDependencies() {
    super.didChangeDependencies();
    assert(debugCheckHasMediaQuery(context));
    themeData = Theme.of(context);
    localizations = MaterialLocalizations.of(context);
  }

  @override
  void didUpdateWidget(_Dial oldWidget) {
    super.didUpdateWidget(oldWidget);
    if (widget.hourMinuteMode != oldWidget.hourMinuteMode ||
        widget.selectedTime != oldWidget.selectedTime) {
      if (!_dragging) {
        _animateTo(_getThetaForTime(widget.selectedTime), _getRadiusForTime(widget.selectedTime));
      }
    }
  }

  @override
  void dispose() {
    _animationController.dispose();
    painter?.dispose();
    super.dispose();
  }

  static double _nearest(double target, double a, double b) {
    return ((target - a).abs() < (target - b).abs()) ? a : b;
  }

  void _animateTo(double targetTheta, double targetRadius) {
    void animateToValue({
      required double target,
      required Animation<double> animation,
      required Tween<double> tween,
      required AnimationController controller,
      required double min,
      required double max,
    }) {
      double beginValue = _nearest(target, animation.value, max);
      beginValue = _nearest(target, beginValue, min);
      tween
        ..begin = beginValue
        ..end = target;
      controller
        ..value = 0
        ..forward();
    }

    animateToValue(
      target: targetTheta,
      animation: _theta,
      tween: _thetaTween,
      controller: _animationController,
      min: _theta.value - _kTwoPi,
      max: _theta.value + _kTwoPi,
    );
    animateToValue(
      target: targetRadius,
      animation: _radius,
      tween: _radiusTween,
      controller: _animationController,
      min: 0,
      max: 1,
    );
  }

  double _getRadiusForTime(TimeOfDay time) {
    switch (widget.hourMinuteMode) {
      case _HourMinuteMode.hour:
        return switch (widget.hourDialType) {
          _HourDialType.twentyFourHourDoubleRing => time.hour >= 12 ? 0 : 1,
          _HourDialType.twentyFourHour || _HourDialType.twelveHour => 1,
        };
      case _HourMinuteMode.minute:
        return 1;
    }
  }

  double _getThetaForTime(TimeOfDay time) {
    final int hoursFactor = switch (widget.hourDialType) {
      _HourDialType.twentyFourHour => TimeOfDay.hoursPerDay,
      _HourDialType.twentyFourHourDoubleRing => TimeOfDay.hoursPerPeriod,
      _HourDialType.twelveHour => TimeOfDay.hoursPerPeriod,
    };
    final double fraction = switch (widget.hourMinuteMode) {
      _HourMinuteMode.hour => (time.hour / hoursFactor) % hoursFactor,
      _HourMinuteMode.minute => (time.minute / TimeOfDay.minutesPerHour) % TimeOfDay.minutesPerHour,
    };
    return (math.pi / 2 - fraction * _kTwoPi) % _kTwoPi;
  }

  TimeOfDay _getTimeForTheta(double theta, {bool roundMinutes = false, required double radius}) {
    final double fraction = (0.25 - (theta % _kTwoPi) / _kTwoPi) % 1;
    switch (widget.hourMinuteMode) {
      case _HourMinuteMode.hour:
        int newHour;
        switch (widget.hourDialType) {
          case _HourDialType.twentyFourHour:
            newHour = (fraction * TimeOfDay.hoursPerDay).round() % TimeOfDay.hoursPerDay;
          case _HourDialType.twentyFourHourDoubleRing:
            newHour = (fraction * TimeOfDay.hoursPerPeriod).round() % TimeOfDay.hoursPerPeriod;
            if (radius < 0.5) {
              newHour = newHour + TimeOfDay.hoursPerPeriod;
            }
          case _HourDialType.twelveHour:
            newHour = (fraction * TimeOfDay.hoursPerPeriod).round() % TimeOfDay.hoursPerPeriod;
            newHour = newHour + widget.selectedTime.periodOffset;
        }
        return widget.selectedTime.replacing(hour: newHour);
      case _HourMinuteMode.minute:
        int minute = (fraction * TimeOfDay.minutesPerHour).round() % TimeOfDay.minutesPerHour;
        if (roundMinutes) {
          // Round the minutes to nearest 5 minute interval.
          minute = ((minute + 2) ~/ 5) * 5 % TimeOfDay.minutesPerHour;
        }
        return widget.selectedTime.replacing(minute: minute);
    }
  }

  TimeOfDay _notifyOnChangedIfNeeded({bool roundMinutes = false}) {
    final TimeOfDay current = _getTimeForTheta(
      _theta.value,
      roundMinutes: roundMinutes,
      radius: _radius.value,
    );
    if (widget.onChanged == null) {
      return current;
    }
    if (current != widget.selectedTime) {
      widget.onChanged!(current);
    }
    return current;
  }

  void _updateThetaForPan({bool roundMinutes = false}) {
    setState(() {
      final Offset offset = _position! - _center!;
      final double labelRadius = _dialSize!.shortestSide / 2 - _kTimePickerDialPadding;
      final double innerRadius = labelRadius - _kTimePickerInnerDialOffset;
      double angle = (math.atan2(offset.dx, offset.dy) - math.pi / 2) % _kTwoPi;
      final double radius = clampDouble(
        (offset.distance - innerRadius) / _kTimePickerInnerDialOffset,
        0,
        1,
      );
      if (roundMinutes) {
        angle = _getThetaForTime(
          _getTimeForTheta(angle, roundMinutes: roundMinutes, radius: radius),
        );
      }
      // The controller doesn't animate during the pan gesture.
      _thetaTween
        ..begin = angle
        ..end = angle;
      _radiusTween
        ..begin = radius
        ..end = radius;
    });
  }

  Offset? _position;
  Offset? _center;
  Size? _dialSize;

  void _handlePanStart(DragStartDetails details) {
    assert(!_dragging);
    _dragging = true;
    final RenderBox box = context.findRenderObject()! as RenderBox;
    _position = box.globalToLocal(details.globalPosition);
    _dialSize = box.size;
    _center = _dialSize!.center(Offset.zero);
    _updateThetaForPan();
    _notifyOnChangedIfNeeded();
  }

  void _handlePanUpdate(DragUpdateDetails details) {
    _position = _position! + details.delta;
    _updateThetaForPan();
    _notifyOnChangedIfNeeded();
  }

  void _handlePanEnd(DragEndDetails details) {
    assert(_dragging);
    _dragging = false;
    _position = null;
    _center = null;
    _dialSize = null;
    _animateTo(_getThetaForTime(widget.selectedTime), _getRadiusForTime(widget.selectedTime));
    if (widget.hourMinuteMode == _HourMinuteMode.hour) {
      widget.onHourSelected?.call();
    }
  }

  void _handleTapUp(TapUpDetails details) {
    final RenderBox box = context.findRenderObject()! as RenderBox;
    _position = box.globalToLocal(details.globalPosition);
    _center = box.size.center(Offset.zero);
    _dialSize = box.size;
    _updateThetaForPan(roundMinutes: true);
    _notifyOnChangedIfNeeded(roundMinutes: true);
    if (widget.hourMinuteMode == _HourMinuteMode.hour) {
      widget.onHourSelected?.call();
    }
    final TimeOfDay time = _getTimeForTheta(
      _theta.value,
      roundMinutes: true,
      radius: _radius.value,
    );
    _animateTo(_getThetaForTime(time), _getRadiusForTime(time));
    _dragging = false;
    _position = null;
    _center = null;
    _dialSize = null;
  }

  void _selectHour(int hour) {
    final TimeOfDay time;

    TimeOfDay getAmPmTime() {
      return switch (widget.selectedTime.period) {
        DayPeriod.am => TimeOfDay(hour: hour, minute: widget.selectedTime.minute),
        DayPeriod.pm => TimeOfDay(
          hour: hour + TimeOfDay.hoursPerPeriod,
          minute: widget.selectedTime.minute,
        ),
      };
    }

    switch (widget.hourMinuteMode) {
      case _HourMinuteMode.hour:
        switch (widget.hourDialType) {
          case _HourDialType.twentyFourHour:
          case _HourDialType.twentyFourHourDoubleRing:
            time = TimeOfDay(hour: hour, minute: widget.selectedTime.minute);
          case _HourDialType.twelveHour:
            time = getAmPmTime();
        }
      case _HourMinuteMode.minute:
        time = getAmPmTime();
    }
    final double angle = _getThetaForTime(time);
    _thetaTween
      ..begin = angle
      ..end = angle;
    _notifyOnChangedIfNeeded();
  }

  void _selectMinute(int minute) {
    final TimeOfDay time = TimeOfDay(hour: widget.selectedTime.hour, minute: minute);
    final double angle = _getThetaForTime(time);
    _thetaTween
      ..begin = angle
      ..end = angle;
    _notifyOnChangedIfNeeded();
  }

  static const List<TimeOfDay> _amHours = <TimeOfDay>[
    TimeOfDay(hour: 12, minute: 0),
    TimeOfDay(hour: 1, minute: 0),
    TimeOfDay(hour: 2, minute: 0),
    TimeOfDay(hour: 3, minute: 0),
    TimeOfDay(hour: 4, minute: 0),
    TimeOfDay(hour: 5, minute: 0),
    TimeOfDay(hour: 6, minute: 0),
    TimeOfDay(hour: 7, minute: 0),
    TimeOfDay(hour: 8, minute: 0),
    TimeOfDay(hour: 9, minute: 0),
    TimeOfDay(hour: 10, minute: 0),
    TimeOfDay(hour: 11, minute: 0),
  ];

  // On M2, there's no inner ring of numbers.
  static const List<TimeOfDay> _twentyFourHoursM2 = <TimeOfDay>[
    TimeOfDay(hour: 0, minute: 0),
    TimeOfDay(hour: 2, minute: 0),
    TimeOfDay(hour: 4, minute: 0),
    TimeOfDay(hour: 6, minute: 0),
    TimeOfDay(hour: 8, minute: 0),
    TimeOfDay(hour: 10, minute: 0),
    TimeOfDay(hour: 12, minute: 0),
    TimeOfDay(hour: 14, minute: 0),
    TimeOfDay(hour: 16, minute: 0),
    TimeOfDay(hour: 18, minute: 0),
    TimeOfDay(hour: 20, minute: 0),
    TimeOfDay(hour: 22, minute: 0),
  ];

  static const List<TimeOfDay> _twentyFourHours = <TimeOfDay>[
    TimeOfDay(hour: 0, minute: 0),
    TimeOfDay(hour: 1, minute: 0),
    TimeOfDay(hour: 2, minute: 0),
    TimeOfDay(hour: 3, minute: 0),
    TimeOfDay(hour: 4, minute: 0),
    TimeOfDay(hour: 5, minute: 0),
    TimeOfDay(hour: 6, minute: 0),
    TimeOfDay(hour: 7, minute: 0),
    TimeOfDay(hour: 8, minute: 0),
    TimeOfDay(hour: 9, minute: 0),
    TimeOfDay(hour: 10, minute: 0),
    TimeOfDay(hour: 11, minute: 0),
    TimeOfDay(hour: 12, minute: 0),
    TimeOfDay(hour: 13, minute: 0),
    TimeOfDay(hour: 14, minute: 0),
    TimeOfDay(hour: 15, minute: 0),
    TimeOfDay(hour: 16, minute: 0),
    TimeOfDay(hour: 17, minute: 0),
    TimeOfDay(hour: 18, minute: 0),
    TimeOfDay(hour: 19, minute: 0),
    TimeOfDay(hour: 20, minute: 0),
    TimeOfDay(hour: 21, minute: 0),
    TimeOfDay(hour: 22, minute: 0),
    TimeOfDay(hour: 23, minute: 0),
  ];

  _TappableLabel _buildTappableLabel({
    required TextStyle? textStyle,
    required int selectedValue,
    required int value,
    required bool inner,
    required String label,
    required VoidCallback onTap,
  }) {
    return _TappableLabel(
      value: value,
      inner: inner,
      painter: TextPainter(
        text: TextSpan(style: textStyle, text: label),
        textDirection: TextDirection.ltr,
        textScaler: MediaQuery.textScalerOf(context).clamp(maxScaleFactor: 2.0),
      )..layout(),
      onTap: onTap,
    );
  }

  List<_TappableLabel> _build24HourRing({
    required TextStyle? textStyle,
    required int selectedValue,
  }) {
    return <_TappableLabel>[
      if (themeData.useMaterial3)
        for (final TimeOfDay timeOfDay in _twentyFourHours)
          _buildTappableLabel(
            textStyle: textStyle,
            selectedValue: selectedValue,
            inner: timeOfDay.hour >= 12,
            value: timeOfDay.hour,
            label:
                // The M3 specs for 24-hour ring show 0 hour as 00, but for 1-9,
                // the specs show single digit.
                timeOfDay.hour != 0
                ? localizations.formatDecimal(timeOfDay.hour)
                : localizations.formatHour(timeOfDay, alwaysUse24HourFormat: true),
            onTap: () {
              _selectHour(timeOfDay.hour);
            },
          ),
      if (!themeData.useMaterial3)
        for (final TimeOfDay timeOfDay in _twentyFourHoursM2)
          _buildTappableLabel(
            textStyle: textStyle,
            selectedValue: selectedValue,
            inner: false,
            value: timeOfDay.hour,
            label: localizations.formatHour(timeOfDay, alwaysUse24HourFormat: true),
            onTap: () {
              _selectHour(timeOfDay.hour);
            },
          ),
    ];
  }

  List<_TappableLabel> _build12HourRing({
    required TextStyle? textStyle,
    required int selectedValue,
  }) {
    return <_TappableLabel>[
      for (final TimeOfDay timeOfDay in _amHours)
        _buildTappableLabel(
          textStyle: textStyle,
          selectedValue: selectedValue,
          inner: false,
          value: timeOfDay.hour,
          label: localizations.formatHour(
            timeOfDay,
            alwaysUse24HourFormat: MediaQuery.alwaysUse24HourFormatOf(context),
          ),
          onTap: () {
            _selectHour(timeOfDay.hour);
          },
        ),
    ];
  }

  List<_TappableLabel> _buildMinutes({required TextStyle? textStyle, required int selectedValue}) {
    const List<TimeOfDay> minuteMarkerValues = <TimeOfDay>[
      TimeOfDay(hour: 0, minute: 0),
      TimeOfDay(hour: 0, minute: 5),
      TimeOfDay(hour: 0, minute: 10),
      TimeOfDay(hour: 0, minute: 15),
      TimeOfDay(hour: 0, minute: 20),
      TimeOfDay(hour: 0, minute: 25),
      TimeOfDay(hour: 0, minute: 30),
      TimeOfDay(hour: 0, minute: 35),
      TimeOfDay(hour: 0, minute: 40),
      TimeOfDay(hour: 0, minute: 45),
      TimeOfDay(hour: 0, minute: 50),
      TimeOfDay(hour: 0, minute: 55),
    ];

    return <_TappableLabel>[
      for (final TimeOfDay timeOfDay in minuteMarkerValues)
        _buildTappableLabel(
          textStyle: textStyle,
          selectedValue: selectedValue,
          inner: false,
          value: timeOfDay.minute,
          label: localizations.formatMinute(timeOfDay),
          onTap: () {
            _selectMinute(timeOfDay.minute);
          },
        ),
    ];
  }

  @override
  Widget build(BuildContext context) {
    final ThemeData theme = Theme.of(context);
    final TimePickerThemeData timePickerTheme = TimePickerTheme.of(context);
    final _TimePickerDefaults defaultTheme = theme.useMaterial3
        ? _TimePickerDefaultsM3(context)
        : _TimePickerDefaultsM2(context);
    final Color backgroundColor =
        timePickerTheme.dialBackgroundColor ?? defaultTheme.dialBackgroundColor;
    final Color dialHandColor = timePickerTheme.dialHandColor ?? defaultTheme.dialHandColor;
    final TextStyle labelStyle = timePickerTheme.dialTextStyle ?? defaultTheme.dialTextStyle;
    final Color dialTextUnselectedColor = WidgetStateProperty.resolveAs<Color>(
      timePickerTheme.dialTextColor ?? defaultTheme.dialTextColor,
      <WidgetState>{},
    );
    final Color dialTextSelectedColor = WidgetStateProperty.resolveAs<Color>(
      timePickerTheme.dialTextColor ?? defaultTheme.dialTextColor,
      <WidgetState>{WidgetState.selected},
    );
    final TextStyle resolvedUnselectedLabelStyle = labelStyle.copyWith(
      color: dialTextUnselectedColor,
    );
    final TextStyle resolvedSelectedLabelStyle = labelStyle.copyWith(color: dialTextSelectedColor);
    final Color dotColor = dialTextSelectedColor;

    List<_TappableLabel> primaryLabels;
    List<_TappableLabel> selectedLabels;
    final int selectedDialValue;
    final double radiusValue;
    switch (widget.hourMinuteMode) {
      case _HourMinuteMode.hour:
        switch (widget.hourDialType) {
          case _HourDialType.twentyFourHour:
          case _HourDialType.twentyFourHourDoubleRing:
            selectedDialValue = widget.selectedTime.hour;
            primaryLabels = _build24HourRing(
              textStyle: resolvedUnselectedLabelStyle,
              selectedValue: selectedDialValue,
            );
            selectedLabels = _build24HourRing(
              textStyle: resolvedSelectedLabelStyle,
              selectedValue: selectedDialValue,
            );
            radiusValue = theme.useMaterial3 ? _radius.value : 1;
          case _HourDialType.twelveHour:
            selectedDialValue = widget.selectedTime.hourOfPeriod;
            primaryLabels = _build12HourRing(
              textStyle: resolvedUnselectedLabelStyle,
              selectedValue: selectedDialValue,
            );
            selectedLabels = _build12HourRing(
              textStyle: resolvedSelectedLabelStyle,
              selectedValue: selectedDialValue,
            );
            radiusValue = 1;
        }
      case _HourMinuteMode.minute:
        selectedDialValue = widget.selectedTime.minute;
        primaryLabels = _buildMinutes(
          textStyle: resolvedUnselectedLabelStyle,
          selectedValue: selectedDialValue,
        );
        selectedLabels = _buildMinutes(
          textStyle: resolvedSelectedLabelStyle,
          selectedValue: selectedDialValue,
        );
        radiusValue = 1;
    }
    painter?.dispose();
    painter = _DialPainter(
      selectedValue: selectedDialValue,
      primaryLabels: primaryLabels,
      selectedLabels: selectedLabels,
      backgroundColor: backgroundColor,
      handColor: dialHandColor,
      handWidth: defaultTheme.handWidth,
      dotColor: dotColor,
      dotRadius: defaultTheme.dotRadius,
      centerRadius: defaultTheme.centerRadius,
      theta: _theta.value,
      radius: radiusValue,
      textDirection: Directionality.of(context),
    );

    return GestureDetector(
      excludeFromSemantics: true,
      onPanStart: _handlePanStart,
      onPanUpdate: _handlePanUpdate,
      onPanEnd: _handlePanEnd,
      onTapUp: _handleTapUp,
      child: CustomPaint(painter: painter),
    );
  }
}

class _TimePickerInput extends StatefulWidget {
  const _TimePickerInput({
    required this.initialSelectedTime,
    required this.errorInvalidText,
    required this.hourLabelText,
    required this.minuteLabelText,
    required this.helpText,
    required this.autofocusHour,
    required this.autofocusMinute,
    required this.emptyInitialTime,
    this.restorationId,
  });

  /// The time initially selected when the dialog is shown.
  final TimeOfDay initialSelectedTime;

  /// Optionally provide your own validation error text.
  final String? errorInvalidText;

  /// Optionally provide your own hour label text.
  final String? hourLabelText;

  /// Optionally provide your own minute label text.
  final String? minuteLabelText;

  final String helpText;

  final bool? autofocusHour;

  final bool? autofocusMinute;

  /// Restoration ID to save and restore the state of the time picker input
  /// widget.
  ///
  /// If it is non-null, the widget will persist and restore its state
  ///
  /// The state of this widget is persisted in a [RestorationBucket] claimed
  /// from the surrounding [RestorationScope] using the provided restoration ID.
  final String? restorationId;

  /// If true and [TimePickerEntryMode.input] is used, hour and minute fields
  /// start empty instead of using [initialSelectedTime].
  ///
  /// Useful when users prefer manual input without clearing pre-filled values.
  /// Ignored in dial mode.
  final bool emptyInitialTime;

  @override
  _TimePickerInputState createState() => _TimePickerInputState();
}

class _TimePickerInputState extends State<_TimePickerInput> with RestorationMixin {
  late final RestorableTimeOfDay _selectedTime = RestorableTimeOfDay(widget.initialSelectedTime);
  final RestorableBool hourHasError = RestorableBool(false);
  final RestorableBool minuteHasError = RestorableBool(false);

  @override
  void dispose() {
    _selectedTime.dispose();
    hourHasError.dispose();
    minuteHasError.dispose();
    super.dispose();
  }

  @override
  String? get restorationId => widget.restorationId;

  @override
  void restoreState(RestorationBucket? oldBucket, bool initialRestore) {
    registerForRestoration(_selectedTime, 'selected_time');
    registerForRestoration(hourHasError, 'hour_has_error');
    registerForRestoration(minuteHasError, 'minute_has_error');
  }

  int? _parseHour(String? value) {
    if (value == null) {
      return null;
    }

    int? newHour = int.tryParse(value);
    if (newHour == null) {
      return null;
    }

    if (MediaQuery.alwaysUse24HourFormatOf(context)) {
      if (newHour >= 0 && newHour < 24) {
        return newHour;
      }
    } else {
      if (newHour > 0 && newHour < 13) {
        if ((_selectedTime.value.period == DayPeriod.pm && newHour != 12) ||
            (_selectedTime.value.period == DayPeriod.am && newHour == 12)) {
          newHour = (newHour + TimeOfDay.hoursPerPeriod) % TimeOfDay.hoursPerDay;
        }
        return newHour;
      }
    }
    return null;
  }

  int? _parseMinute(String? value) {
    if (value == null) {
      return null;
    }

    final int? newMinute = int.tryParse(value);
    if (newMinute == null) {
      return null;
    }

    if (newMinute >= 0 && newMinute < 60) {
      return newMinute;
    }
    return null;
  }

  void _handleHourSavedSubmitted(String? value) {
    final int? newHour = _parseHour(value);
    if (newHour != null) {
      _selectedTime.value = TimeOfDay(hour: newHour, minute: _selectedTime.value.minute);
      _TimePickerModel.setSelectedTime(context, _selectedTime.value);
      FocusScope.of(context).requestFocus();
    }
  }

  void _handleHourChanged(String value) {
    final int? newHour = _parseHour(value);
    if (newHour != null && value.length == 2) {
      // If a valid hour is typed, move focus to the minute TextField.
      FocusScope.of(context).nextFocus();
    }
  }

  void _handleMinuteSavedSubmitted(String? value) {
    final int? newMinute = _parseMinute(value);
    if (newMinute != null) {
      _selectedTime.value = TimeOfDay(hour: _selectedTime.value.hour, minute: int.parse(value!));
      _TimePickerModel.setSelectedTime(context, _selectedTime.value);
      FocusScope.of(context).unfocus();
    }
  }

  void _handleDayPeriodChanged(TimeOfDay value) {
    _selectedTime.value = value;
    _TimePickerModel.setSelectedTime(context, _selectedTime.value);
  }

  String? _validateHour(String? value) {
    final int? newHour = _parseHour(value);
    setState(() {
      hourHasError.value = newHour == null;
    });
    // This is used as the validator for the [TextFormField].
    // Returning an empty string allows the field to go into an error state.
    // Returning null means no error in the validation of the entered text.
    return newHour == null ? '' : null;
  }

  String? _validateMinute(String? value) {
    final int? newMinute = _parseMinute(value);
    setState(() {
      minuteHasError.value = newMinute == null;
    });
    // This is used as the validator for the [TextFormField].
    // Returning an empty string allows the field to go into an error state.
    // Returning null means no error in the validation of the entered text.
    return newMinute == null ? '' : null;
  }

  @override
  Widget build(BuildContext context) {
    assert(debugCheckHasMediaQuery(context));
    final TimeOfDayFormat timeOfDayFormat = MaterialLocalizations.of(
      context,
    ).timeOfDayFormat(alwaysUse24HourFormat: _TimePickerModel.use24HourFormatOf(context));
    final bool use24HourDials = hourFormat(of: timeOfDayFormat) != HourFormat.h;
    final ThemeData theme = Theme.of(context);
    final TimePickerThemeData timePickerTheme = _TimePickerModel.themeOf(context);
    final _TimePickerDefaults defaultTheme = _TimePickerModel.defaultThemeOf(context);
    final TextStyle hourMinuteStyle =
        timePickerTheme.hourMinuteTextStyle ?? defaultTheme.hourMinuteTextStyle;

    final double minInteractiveVerticalPadding = math.max(
      0,
      2 * kMinInteractiveDimension - defaultTheme.dayPeriodInputSize.height,
    );

    return Padding(
      padding: _TimePickerModel.useMaterial3Of(context)
          ? EdgeInsets.zero
          : const EdgeInsets.symmetric(horizontal: 16),
      child: Column(
        crossAxisAlignment: CrossAxisAlignment.start,
        children: <Widget>[
          Padding(
            padding: EdgeInsetsDirectional.only(
              bottom:
                  (_TimePickerModel.useMaterial3Of(context) ? 20 : 24) -
                  minInteractiveVerticalPadding / 2,
            ),
            child: Text(
              widget.helpText,
              style:
                  _TimePickerModel.themeOf(context).helpTextStyle ??
                  _TimePickerModel.defaultThemeOf(context).helpTextStyle,
            ),
          ),
          Row(
            crossAxisAlignment: CrossAxisAlignment.start,
            children: <Widget>[
              if (!use24HourDials &&
                  timeOfDayFormat == TimeOfDayFormat.a_space_h_colon_mm) ...<Widget>[
                Padding(
                  padding: const EdgeInsetsDirectional.only(end: 12),
                  child: _DayPeriodControl(onPeriodChanged: _handleDayPeriodChanged),
                ),
              ],
              Expanded(
<<<<<<< HEAD
                child: Row(
                  crossAxisAlignment: CrossAxisAlignment.start,
                  // Hour/minutes should not change positions in RTL locales.
                  textDirection: TextDirection.ltr,
                  children: <Widget>[
                    Expanded(
                      child: Column(
                        crossAxisAlignment: CrossAxisAlignment.stretch,
                        children: <Widget>[
                          Padding(
                            padding: const EdgeInsets.only(bottom: 10),
                            child: _HourTextField(
                              restorationId: 'hour_text_field',
                              selectedTime: _selectedTime.value,
                              style: hourMinuteStyle,
                              autofocus: widget.autofocusHour,
                              inputAction: TextInputAction.next,
                              validator: _validateHour,
                              onSavedSubmitted: _handleHourSavedSubmitted,
                              onChanged: _handleHourChanged,
                              hourLabelText: widget.hourLabelText,
                              emptyInitialTime: widget.emptyInitialTime,
                            ),
                          ),
                          if (!hourHasError.value && !minuteHasError.value)
                            ExcludeSemantics(
                              child: Text(
                                widget.hourLabelText ??
                                    MaterialLocalizations.of(context).timePickerHourLabel,
                                style: theme.textTheme.bodySmall,
                                maxLines: 1,
                                overflow: TextOverflow.ellipsis,
=======
                child: Padding(
                  padding: EdgeInsetsDirectional.only(top: minInteractiveVerticalPadding / 2),
                  child: Row(
                    crossAxisAlignment: CrossAxisAlignment.start,
                    // Hour/minutes should not change positions in RTL locales.
                    textDirection: TextDirection.ltr,
                    children: <Widget>[
                      Expanded(
                        child: Column(
                          crossAxisAlignment: CrossAxisAlignment.start,
                          children: <Widget>[
                            Padding(
                              padding: const EdgeInsets.only(bottom: 10),
                              child: _HourTextField(
                                restorationId: 'hour_text_field',
                                selectedTime: _selectedTime.value,
                                style: hourMinuteStyle,
                                autofocus: widget.autofocusHour,
                                inputAction: TextInputAction.next,
                                validator: _validateHour,
                                onSavedSubmitted: _handleHourSavedSubmitted,
                                onChanged: _handleHourChanged,
                                hourLabelText: widget.hourLabelText,
                                emptyInitialTime: widget.emptyInitialTime,
>>>>>>> 440e7c29
                              ),
                            ),
                            if (!hourHasError.value && !minuteHasError.value)
                              ExcludeSemantics(
                                child: Text(
                                  widget.hourLabelText ??
                                      MaterialLocalizations.of(context).timePickerHourLabel,
                                  style: theme.textTheme.bodySmall,
                                  maxLines: 1,
                                  overflow: TextOverflow.ellipsis,
                                ),
                              ),
                          ],
                        ),
                      ),
<<<<<<< HEAD
                    ),
                    Padding(
                      padding: const EdgeInsets.only(bottom: 10),
                      child: _TimeSelectorSeparator(timeOfDayFormat: timeOfDayFormat),
                    ),
                    Expanded(
                      child: Column(
                        crossAxisAlignment: CrossAxisAlignment.stretch,
                        children: <Widget>[
                          Padding(
                            padding: const EdgeInsets.only(bottom: 10),
                            child: _MinuteTextField(
                              restorationId: 'minute_text_field',
                              selectedTime: _selectedTime.value,
                              style: hourMinuteStyle,
                              autofocus: widget.autofocusMinute,
                              inputAction: TextInputAction.done,
                              validator: _validateMinute,
                              onSavedSubmitted: _handleMinuteSavedSubmitted,
                              minuteLabelText: widget.minuteLabelText,
                              emptyInitialTime: widget.emptyInitialTime,
                            ),
                          ),
                          if (!hourHasError.value && !minuteHasError.value)
                            ExcludeSemantics(
                              child: Text(
                                widget.minuteLabelText ??
                                    MaterialLocalizations.of(context).timePickerMinuteLabel,
                                style: theme.textTheme.bodySmall,
                                maxLines: 1,
                                overflow: TextOverflow.ellipsis,
=======
                      _TimeSelectorSeparator(timeOfDayFormat: timeOfDayFormat),
                      Expanded(
                        child: Column(
                          crossAxisAlignment: CrossAxisAlignment.start,
                          children: <Widget>[
                            Padding(
                              padding: const EdgeInsets.only(bottom: 10),
                              child: _MinuteTextField(
                                restorationId: 'minute_text_field',
                                selectedTime: _selectedTime.value,
                                style: hourMinuteStyle,
                                autofocus: widget.autofocusMinute,
                                inputAction: TextInputAction.done,
                                validator: _validateMinute,
                                onSavedSubmitted: _handleMinuteSavedSubmitted,
                                minuteLabelText: widget.minuteLabelText,
                                emptyInitialTime: widget.emptyInitialTime,
>>>>>>> 440e7c29
                              ),
                            ),
                            if (!hourHasError.value && !minuteHasError.value)
                              ExcludeSemantics(
                                child: Text(
                                  widget.minuteLabelText ??
                                      MaterialLocalizations.of(context).timePickerMinuteLabel,
                                  style: theme.textTheme.bodySmall,
                                  maxLines: 1,
                                  overflow: TextOverflow.ellipsis,
                                ),
                              ),
                          ],
                        ),
                      ),
                    ],
                  ),
                ),
              ),
              if (!use24HourDials &&
                  timeOfDayFormat != TimeOfDayFormat.a_space_h_colon_mm) ...<Widget>[
                Padding(
                  padding: const EdgeInsetsDirectional.only(start: 12),
                  child: _DayPeriodControl(onPeriodChanged: _handleDayPeriodChanged),
                ),
              ],
            ],
          ),
          if (hourHasError.value || minuteHasError.value)
            Text(
              widget.errorInvalidText ?? MaterialLocalizations.of(context).invalidTimeLabel,
              style: theme.textTheme.bodyMedium!.copyWith(color: theme.colorScheme.error),
            )
          else
            const SizedBox(height: 2),
        ],
      ),
    );
  }
}

class _HourTextField extends StatelessWidget {
  const _HourTextField({
    required this.selectedTime,
    required this.style,
    required this.autofocus,
    required this.inputAction,
    required this.validator,
    required this.onSavedSubmitted,
    required this.onChanged,
    required this.hourLabelText,
    required this.emptyInitialTime,
    this.restorationId,
  });

  final TimeOfDay selectedTime;
  final TextStyle style;
  final bool? autofocus;
  final TextInputAction inputAction;
  final FormFieldValidator<String> validator;
  final ValueChanged<String?> onSavedSubmitted;
  final ValueChanged<String> onChanged;
  final String? hourLabelText;
  final String? restorationId;
  final bool emptyInitialTime;

  @override
  Widget build(BuildContext context) {
    return _HourMinuteTextField(
      restorationId: restorationId,
      selectedTime: selectedTime,
      isHour: true,
      autofocus: autofocus,
      inputAction: inputAction,
      style: style,
      semanticHintText: hourLabelText ?? MaterialLocalizations.of(context).timePickerHourLabel,
      validator: validator,
      onSavedSubmitted: onSavedSubmitted,
      emptyInitialTime: emptyInitialTime,
      onChanged: onChanged,
    );
  }
}

class _MinuteTextField extends StatelessWidget {
  const _MinuteTextField({
    required this.selectedTime,
    required this.style,
    required this.autofocus,
    required this.inputAction,
    required this.validator,
    required this.onSavedSubmitted,
    required this.minuteLabelText,
    required this.emptyInitialTime,
    this.restorationId,
  });

  final TimeOfDay selectedTime;
  final TextStyle style;
  final bool? autofocus;
  final TextInputAction inputAction;
  final FormFieldValidator<String> validator;
  final ValueChanged<String?> onSavedSubmitted;
  final String? minuteLabelText;
  final String? restorationId;
  final bool emptyInitialTime;

  @override
  Widget build(BuildContext context) {
    return _HourMinuteTextField(
      restorationId: restorationId,
      selectedTime: selectedTime,
      isHour: false,
      autofocus: autofocus,
      inputAction: inputAction,
      style: style,
      semanticHintText: minuteLabelText ?? MaterialLocalizations.of(context).timePickerMinuteLabel,
      validator: validator,
      emptyInitialTime: emptyInitialTime,
      onSavedSubmitted: onSavedSubmitted,
    );
  }
}

class _HourMinuteTextField extends StatefulWidget {
  const _HourMinuteTextField({
    required this.selectedTime,
    required this.isHour,
    required this.autofocus,
    required this.inputAction,
    required this.style,
    required this.semanticHintText,
    required this.validator,
    required this.onSavedSubmitted,
    this.restorationId,
    required this.emptyInitialTime,
    this.onChanged,
  });

  final TimeOfDay selectedTime;
  final bool isHour;
  final bool? autofocus;
  final TextInputAction inputAction;
  final TextStyle style;
  final String semanticHintText;
  final FormFieldValidator<String> validator;
  final ValueChanged<String?> onSavedSubmitted;
  final ValueChanged<String>? onChanged;
  final String? restorationId;
  final bool emptyInitialTime;

  @override
  _HourMinuteTextFieldState createState() => _HourMinuteTextFieldState();
}

class _HourMinuteTextFieldState extends State<_HourMinuteTextField> with RestorationMixin {
  final RestorableTextEditingController controller = RestorableTextEditingController();
  final RestorableBool controllerHasBeenSet = RestorableBool(false);
  late FocusNode focusNode;

  @override
  void initState() {
    super.initState();
    focusNode = FocusNode()
      ..addListener(() {
        setState(() {
          // Rebuild when focus changes.
          if (kIsWeb && focusNode.hasFocus && primaryFocus?.context != null) {
            Actions.maybeInvoke(
              primaryFocus!.context!,
              const SelectAllTextIntent(SelectionChangedCause.keyboard),
            );
          }
        });
      });
  }

  @override
  void didChangeDependencies() {
    super.didChangeDependencies();
    // Only set the text value if it has not been populated with a localized
    // version yet.
    // If emptyInitialTime is true, set it to an empty string to indicate no
    // initial time.
    if (!controllerHasBeenSet.value) {
      controllerHasBeenSet.value = true;
      final String initialTextValue = widget.emptyInitialTime ? '' : _formattedValue;
      controller.value.value = TextEditingValue(text: initialTextValue);
    }
  }

  @override
  void dispose() {
    controller.dispose();
    controllerHasBeenSet.dispose();
    focusNode.dispose();
    super.dispose();
  }

  @override
  String? get restorationId => widget.restorationId;

  @override
  void restoreState(RestorationBucket? oldBucket, bool initialRestore) {
    registerForRestoration(controller, 'text_editing_controller');
    registerForRestoration(controllerHasBeenSet, 'has_controller_been_set');
  }

  String get _formattedValue {
    final bool alwaysUse24HourFormat = MediaQuery.alwaysUse24HourFormatOf(context);
    final MaterialLocalizations localizations = MaterialLocalizations.of(context);
    return !widget.isHour
        ? localizations.formatMinute(widget.selectedTime)
        : localizations.formatHour(
            widget.selectedTime,
            alwaysUse24HourFormat: alwaysUse24HourFormat,
          );
  }

  @override
  Widget build(BuildContext context) {
    final ThemeData theme = Theme.of(context);
    final TimePickerThemeData timePickerTheme = TimePickerTheme.of(context);
    final _TimePickerDefaults defaultTheme = theme.useMaterial3
        ? _TimePickerDefaultsM3(context)
        : _TimePickerDefaultsM2(context);
    final bool alwaysUse24HourFormat = MediaQuery.alwaysUse24HourFormatOf(context);

    final InputDecorationThemeData inputDecorationTheme =
        timePickerTheme.inputDecorationTheme ?? defaultTheme.inputDecorationTheme;
    InputDecoration inputDecoration = InputDecoration(
      // Prevent the error text from appearing when
      // timePickerTheme.inputDecorationTheme is used.
      // TODO(tahatesser): Remove this workaround once
      // https://github.com/flutter/flutter/issues/54104
      // is fixed.
      errorStyle: defaultTheme.inputDecorationTheme.errorStyle,
    ).applyDefaults(inputDecorationTheme);
    // Remove the hint text when focused because the centered cursor
    // appears odd above the hint text.
    // Clear the hint text when emptyInitialTime is true.
    final String? hintText = focusNode.hasFocus || widget.emptyInitialTime ? null : _formattedValue;

    // Because the fill color is specified in both the inputDecorationTheme and
    // the TimePickerTheme, if there's one in the user's input decoration theme,
    // use that. If not, but there's one in the user's
    // timePickerTheme.hourMinuteColor, use that, and otherwise use the default.
    // We ignore the value in the fillColor of the input decoration in the
    // default theme here, but it's the same as the hourMinuteColor.
    final Color startingFillColor =
        timePickerTheme.inputDecorationTheme?.fillColor ??
        timePickerTheme.hourMinuteColor ??
        defaultTheme.hourMinuteColor;
    final Color fillColor;
    if (theme.useMaterial3) {
      fillColor = WidgetStateProperty.resolveAs<Color>(startingFillColor, <WidgetState>{
        if (focusNode.hasFocus) WidgetState.focused,
        if (focusNode.hasFocus) WidgetState.selected,
      });
    } else {
      fillColor = focusNode.hasFocus ? Colors.transparent : startingFillColor;
    }

    inputDecoration = inputDecoration.copyWith(hintText: hintText, fillColor: fillColor);

    final Set<WidgetState> states = <WidgetState>{
      if (focusNode.hasFocus) WidgetState.focused,
      if (focusNode.hasFocus) WidgetState.selected,
    };
    final Color effectiveTextColor = WidgetStateProperty.resolveAs<Color>(
      timePickerTheme.hourMinuteTextColor ?? defaultTheme.hourMinuteTextColor,
      states,
    );
    final TextStyle effectiveStyle = WidgetStateProperty.resolveAs<TextStyle>(
      widget.style,
      states,
    ).copyWith(color: effectiveTextColor);

    return SizedBox.fromSize(
      size: alwaysUse24HourFormat
          ? defaultTheme.hourMinuteInputSize24Hour
          : defaultTheme.hourMinuteInputSize,
      child: MediaQuery.withNoTextScaling(
        child: UnmanagedRestorationScope(
          bucket: bucket,
          child: Semantics(
            label: widget.semanticHintText,
            child: TextFormField(
              restorationId: 'hour_minute_text_form_field',
              autofocus: widget.autofocus ?? false,
              expands: true,
              maxLines: null,
              inputFormatters: <TextInputFormatter>[LengthLimitingTextInputFormatter(2)],
              focusNode: focusNode,
              textAlign: TextAlign.center,
              textInputAction: widget.inputAction,
              keyboardType: TextInputType.number,
              style: effectiveStyle,
              controller: controller.value,
              decoration: inputDecoration,
              validator: widget.validator,
              onEditingComplete: () => widget.onSavedSubmitted(controller.value.text),
              onSaved: widget.onSavedSubmitted,
              onFieldSubmitted: widget.onSavedSubmitted,
              onChanged: widget.onChanged,
            ),
          ),
        ),
      ),
    );
  }
}

/// Signature for when the time picker entry mode is changed.
typedef EntryModeChangeCallback = void Function(TimePickerEntryMode mode);

/// A Material Design time picker designed to appear inside a popup dialog.
///
/// Pass this widget to [showDialog]. The value returned by [showDialog] is the
/// selected [TimeOfDay] if the user taps the "OK" button, or null if the user
/// taps the "CANCEL" button. The selected time is reported by calling
/// [Navigator.pop].
///
/// Use [showTimePicker] to show a dialog already containing a [TimePickerDialog].
class TimePickerDialog extends StatefulWidget {
  /// Creates a Material Design time picker.
  const TimePickerDialog({
    super.key,
    required this.initialTime,
    this.cancelText,
    this.confirmText,
    this.helpText,
    this.errorInvalidText,
    this.hourLabelText,
    this.minuteLabelText,
    this.restorationId,
    this.initialEntryMode = TimePickerEntryMode.dial,
    this.orientation,
    this.onEntryModeChanged,
    this.switchToInputEntryModeIcon,
    this.switchToTimerEntryModeIcon,
    this.emptyInitialInput = false,
  });

  /// The time initially selected when the dialog is shown.
  final TimeOfDay initialTime;

  /// Optionally provide your own text for the cancel button.
  ///
  /// If null, the button uses [MaterialLocalizations.cancelButtonLabel].
  final String? cancelText;

  /// Optionally provide your own text for the confirm button.
  ///
  /// If null, the button uses [MaterialLocalizations.okButtonLabel].
  final String? confirmText;

  /// Optionally provide your own help text to the header of the time picker.
  final String? helpText;

  /// Optionally provide your own validation error text.
  final String? errorInvalidText;

  /// Optionally provide your own hour label text.
  final String? hourLabelText;

  /// Optionally provide your own minute label text.
  final String? minuteLabelText;

  /// Restoration ID to save and restore the state of the [TimePickerDialog].
  ///
  /// If it is non-null, the time picker will persist and restore the
  /// dialog's state.
  ///
  /// The state of this widget is persisted in a [RestorationBucket] claimed
  /// from the surrounding [RestorationScope] using the provided restoration ID.
  ///
  /// See also:
  ///
  ///  * [RestorationManager], which explains how state restoration works in
  ///    Flutter.
  final String? restorationId;

  /// The entry mode for the picker. Whether it's text input or a dial.
  final TimePickerEntryMode initialEntryMode;

  /// The optional [orientation] parameter sets the [Orientation] to use when
  /// displaying the dialog.
  ///
  /// By default, the orientation is derived from the [MediaQueryData.size] of
  /// the ambient [MediaQuery]. If the aspect of the size is tall, then
  /// [Orientation.portrait] is used, if the size is wide, then
  /// [Orientation.landscape] is used.
  ///
  /// Use this parameter to override the default and force the dialog to appear
  /// in either portrait or landscape mode regardless of the aspect of the
  /// [MediaQueryData.size].
  final Orientation? orientation;

  /// Callback called when the selected entry mode is changed.
  final EntryModeChangeCallback? onEntryModeChanged;

  /// {@macro flutter.material.time_picker.switchToInputEntryModeIcon}
  final Icon? switchToInputEntryModeIcon;

  /// {@macro flutter.material.time_picker.switchToTimerEntryModeIcon}
  final Icon? switchToTimerEntryModeIcon;

  /// If true and entry mode is [TimePickerEntryMode.input], the hour and minute
  /// fields will be empty on start instead of pre-filled with [initialTime].
  ///
  /// Has no effect in dial mode.
  final bool emptyInitialInput;

  @override
  State<TimePickerDialog> createState() => _TimePickerDialogState();
}

class _TimePickerDialogState extends State<TimePickerDialog> with RestorationMixin {
  late final RestorableEnum<TimePickerEntryMode> _entryMode = RestorableEnum<TimePickerEntryMode>(
    widget.initialEntryMode,
    values: TimePickerEntryMode.values,
  );
  late final RestorableTimeOfDay _selectedTime = RestorableTimeOfDay(widget.initialTime);
  final GlobalKey<FormState> _formKey = GlobalKey<FormState>();
  final RestorableEnum<AutovalidateMode> _autovalidateMode = RestorableEnum<AutovalidateMode>(
    AutovalidateMode.disabled,
    values: AutovalidateMode.values,
  );
  late final RestorableEnumN<Orientation> _orientation = RestorableEnumN<Orientation>(
    widget.orientation,
    values: Orientation.values,
  );

  // Base sizes
  static const Size _kTimePickerPortraitSize = Size(310, 468);
  static const Size _kTimePickerLandscapeSize = Size(524, 342);
  static const Size _kTimePickerLandscapeSizeM2 = Size(508, 300);
  static const Size _kTimePickerInputSize = Size(312, 252);
  static const double _kTimePickerInputMinimumHeight = 216;

  // Absolute minimum dialog sizes, which is the point at which it begins
  // scrolling to fit everything in.
  static const Size _kTimePickerMinPortraitSize = Size(238, 326);
  static const Size _kTimePickerMinLandscapeSize = Size(416, 248);
  static const Size _kTimePickerMinInputSize = Size(312, 196);

  @override
  void dispose() {
    _selectedTime.dispose();
    _entryMode.dispose();
    _autovalidateMode.dispose();
    _orientation.dispose();
    super.dispose();
  }

  @override
  String? get restorationId => widget.restorationId;

  @override
  void restoreState(RestorationBucket? oldBucket, bool initialRestore) {
    registerForRestoration(_selectedTime, 'selected_time');
    registerForRestoration(_entryMode, 'entry_mode');
    registerForRestoration(_autovalidateMode, 'autovalidate_mode');
    registerForRestoration(_orientation, 'orientation');
  }

  void _handleTimeChanged(TimeOfDay value) {
    if (value != _selectedTime.value) {
      setState(() {
        _selectedTime.value = value;
      });
    }
  }

  void _handleEntryModeChanged(TimePickerEntryMode value) {
    if (value != _entryMode.value) {
      setState(() {
        switch (_entryMode.value) {
          case TimePickerEntryMode.dial:
            _autovalidateMode.value = AutovalidateMode.disabled;
          case TimePickerEntryMode.input:
            _formKey.currentState!.save();
          case TimePickerEntryMode.dialOnly:
            break;
          case TimePickerEntryMode.inputOnly:
            break;
        }
        _entryMode.value = value;
        widget.onEntryModeChanged?.call(value);
      });
    }
  }

  void _toggleEntryMode() {
    switch (_entryMode.value) {
      case TimePickerEntryMode.dial:
        _handleEntryModeChanged(TimePickerEntryMode.input);
      case TimePickerEntryMode.input:
        _handleEntryModeChanged(TimePickerEntryMode.dial);
      case TimePickerEntryMode.dialOnly:
      case TimePickerEntryMode.inputOnly:
        FlutterError('Can not change entry mode from $_entryMode');
    }
  }

  void _handleCancel() {
    Navigator.pop(context);
  }

  void _handleOk() {
    if (_entryMode.value == TimePickerEntryMode.input ||
        _entryMode.value == TimePickerEntryMode.inputOnly) {
      final FormState form = _formKey.currentState!;
      if (!form.validate()) {
        setState(() {
          _autovalidateMode.value = AutovalidateMode.always;
        });
        return;
      }
      form.save();
    }
    Navigator.pop(context, _selectedTime.value);
  }

  Size _minDialogSize(BuildContext context, {required bool useMaterial3}) {
    final Orientation orientation = _orientation.value ?? MediaQuery.orientationOf(context);

    switch (_entryMode.value) {
      case TimePickerEntryMode.dial:
      case TimePickerEntryMode.dialOnly:
        return switch (orientation) {
          Orientation.portrait => _kTimePickerMinPortraitSize,
          Orientation.landscape => _kTimePickerMinLandscapeSize,
        };
      case TimePickerEntryMode.input:
      case TimePickerEntryMode.inputOnly:
        final MaterialLocalizations localizations = MaterialLocalizations.of(context);
        final TimeOfDayFormat timeOfDayFormat = localizations.timeOfDayFormat(
          alwaysUse24HourFormat: MediaQuery.alwaysUse24HourFormatOf(context),
        );
        final double timePickerWidth;
        switch (timeOfDayFormat) {
          case TimeOfDayFormat.HH_colon_mm:
          case TimeOfDayFormat.HH_dot_mm:
          case TimeOfDayFormat.frenchCanadian:
          case TimeOfDayFormat.H_colon_mm:
            final _TimePickerDefaults defaultTheme = useMaterial3
                ? _TimePickerDefaultsM3(context)
                : _TimePickerDefaultsM2(context);
            timePickerWidth =
                _kTimePickerMinInputSize.width - defaultTheme.dayPeriodPortraitSize.width - 12;
          case TimeOfDayFormat.a_space_h_colon_mm:
          case TimeOfDayFormat.h_colon_mm_space_a:
            timePickerWidth = _kTimePickerMinInputSize.width - (useMaterial3 ? 32 : 0);
        }
        return Size(timePickerWidth, _kTimePickerMinInputSize.height);
    }
  }

  Size _dialogSize(BuildContext context, {required bool useMaterial3}) {
    final Orientation orientation = _orientation.value ?? MediaQuery.orientationOf(context);
    // Constrain the textScaleFactor to prevent layout issues. Since only some
    // parts of the time picker scale up with textScaleFactor, we cap the factor
    // to 1.1 as that provides enough space to reasonably fit all the content.
    //
    // 14 is a common font size used to compute the effective text scale.
    const double fontSizeToScale = 14.0;
    final double textScaleFactor =
        MediaQuery.textScalerOf(context).clamp(maxScaleFactor: 1.1).scale(fontSizeToScale) /
        fontSizeToScale;

    final Size timePickerSize;
    switch (_entryMode.value) {
      case TimePickerEntryMode.dial:
      case TimePickerEntryMode.dialOnly:
        switch (orientation) {
          case Orientation.portrait:
            timePickerSize = _kTimePickerPortraitSize;
          case Orientation.landscape:
            timePickerSize = Size(
              _kTimePickerLandscapeSize.width * textScaleFactor,
              useMaterial3 ? _kTimePickerLandscapeSize.height : _kTimePickerLandscapeSizeM2.height,
            );
        }
      case TimePickerEntryMode.input:
      case TimePickerEntryMode.inputOnly:
        final MaterialLocalizations localizations = MaterialLocalizations.of(context);
        final TimeOfDayFormat timeOfDayFormat = localizations.timeOfDayFormat(
          alwaysUse24HourFormat: MediaQuery.alwaysUse24HourFormatOf(context),
        );
        final double timePickerWidth;
        switch (timeOfDayFormat) {
          case TimeOfDayFormat.HH_colon_mm:
          case TimeOfDayFormat.HH_dot_mm:
          case TimeOfDayFormat.frenchCanadian:
          case TimeOfDayFormat.H_colon_mm:
            final _TimePickerDefaults defaultTheme = useMaterial3
                ? _TimePickerDefaultsM3(context)
                : _TimePickerDefaultsM2(context);
            timePickerWidth =
                _kTimePickerInputSize.width - defaultTheme.dayPeriodPortraitSize.width - 12;
          case TimeOfDayFormat.a_space_h_colon_mm:
          case TimeOfDayFormat.h_colon_mm_space_a:
            timePickerWidth = _kTimePickerInputSize.width - (useMaterial3 ? 32 : 0);
        }
        timePickerSize = Size(timePickerWidth, _kTimePickerInputSize.height);
    }
    return Size(timePickerSize.width, timePickerSize.height * textScaleFactor);
  }

  @override
  Widget build(BuildContext context) {
    assert(debugCheckHasMediaQuery(context));
    final ThemeData theme = Theme.of(context);
    final TimePickerThemeData pickerTheme = TimePickerTheme.of(context);
    final _TimePickerDefaults defaultTheme = theme.useMaterial3
        ? _TimePickerDefaultsM3(context)
        : _TimePickerDefaultsM2(context);
    final ShapeBorder shape = pickerTheme.shape ?? defaultTheme.shape;
    final Color entryModeIconColor =
        pickerTheme.entryModeIconColor ?? defaultTheme.entryModeIconColor;
    final MaterialLocalizations localizations = MaterialLocalizations.of(context);

    final Widget actions = Padding(
      padding: EdgeInsetsDirectional.only(start: theme.useMaterial3 ? 0 : 4),
      child: Row(
        children: <Widget>[
          if (_entryMode.value == TimePickerEntryMode.dial ||
              _entryMode.value == TimePickerEntryMode.input)
            IconButton(
              // In material3 mode, we want to use the color as part of the
              // button style which applies its own opacity. In material2 mode,
              // we want to use the color as the color, which already includes
              // the opacity.
              color: theme.useMaterial3 ? null : entryModeIconColor,
              style: theme.useMaterial3
                  ? IconButton.styleFrom(foregroundColor: entryModeIconColor)
                  : null,
              onPressed: _toggleEntryMode,
              icon: _entryMode.value == TimePickerEntryMode.dial
                  ? widget.switchToInputEntryModeIcon ?? const Icon(Icons.keyboard_outlined)
                  : widget.switchToTimerEntryModeIcon ?? const Icon(Icons.access_time),
              tooltip: _entryMode.value == TimePickerEntryMode.dial
                  ? MaterialLocalizations.of(context).inputTimeModeButtonLabel
                  : MaterialLocalizations.of(context).dialModeButtonLabel,
            ),
          Expanded(
            child: ConstrainedBox(
              constraints: const BoxConstraints(minHeight: 36),
              child: Align(
                alignment: AlignmentDirectional.centerEnd,
                child: OverflowBar(
                  spacing: 8,
                  overflowAlignment: OverflowBarAlignment.end,
                  children: <Widget>[
                    TextButton(
                      style: pickerTheme.cancelButtonStyle ?? defaultTheme.cancelButtonStyle,
                      onPressed: _handleCancel,
                      child: Text(
                        widget.cancelText ??
                            (theme.useMaterial3
                                ? localizations.cancelButtonLabel
                                : localizations.cancelButtonLabel.toUpperCase()),
                      ),
                    ),
                    TextButton(
                      style: pickerTheme.confirmButtonStyle ?? defaultTheme.confirmButtonStyle,
                      onPressed: _handleOk,
                      child: Text(widget.confirmText ?? localizations.okButtonLabel),
                    ),
                  ],
                ),
              ),
            ),
          ),
        ],
      ),
    );

    final Offset tapTargetSizeOffset = switch (theme.materialTapTargetSize) {
      MaterialTapTargetSize.padded => Offset.zero,
      // _dialogSize returns "padded" sizes.
      MaterialTapTargetSize.shrinkWrap => const Offset(0, -12),
    };
    final Size dialogSize =
        _dialogSize(context, useMaterial3: theme.useMaterial3) + tapTargetSizeOffset;
    final Size minDialogSize =
        _minDialogSize(context, useMaterial3: theme.useMaterial3) + tapTargetSizeOffset;
    return Dialog(
      shape: shape,
      elevation: pickerTheme.elevation ?? defaultTheme.elevation,
      backgroundColor: pickerTheme.backgroundColor ?? defaultTheme.backgroundColor,
      insetPadding: EdgeInsets.symmetric(
        horizontal: 16,
        vertical:
            (_entryMode.value == TimePickerEntryMode.input ||
                _entryMode.value == TimePickerEntryMode.inputOnly)
            ? 0
            : 24,
      ),
      child: Padding(
        padding: pickerTheme.padding ?? defaultTheme.padding,
        child: LayoutBuilder(
          builder: (BuildContext context, BoxConstraints constraints) {
            final Size constrainedSize = constraints.constrain(dialogSize);
            final Size allowedSize = Size(
              constrainedSize.width < minDialogSize.width
                  ? minDialogSize.width
                  : constrainedSize.width,
              constrainedSize.height < minDialogSize.height
                  ? minDialogSize.height
                  : constrainedSize.height,
            );
            return SingleChildScrollView(
              restorationId: 'time_picker_scroll_view_horizontal',
              scrollDirection: Axis.horizontal,
              child: SingleChildScrollView(
                restorationId: 'time_picker_scroll_view_vertical',
                child: AnimatedContainer(
                  width: allowedSize.width,
                  duration: _kDialogSizeAnimationDuration,
                  curve: Curves.easeIn,
                  constraints: BoxConstraints(
                    minHeight: _kTimePickerInputMinimumHeight,
                    maxHeight: allowedSize.height,
                  ),
                  child: Column(
                    mainAxisSize: MainAxisSize.min,
                    mainAxisAlignment: MainAxisAlignment.spaceBetween,
                    crossAxisAlignment: CrossAxisAlignment.start,
                    children: <Widget>[
                      Builder(
                        builder: (BuildContext context) {
                          final Widget child = Form(
                            key: _formKey,
                            autovalidateMode: _autovalidateMode.value,
                            child: _TimePicker(
                              time: widget.initialTime,
                              onTimeChanged: _handleTimeChanged,
                              helpText: widget.helpText,
                              cancelText: widget.cancelText,
                              confirmText: widget.confirmText,
                              errorInvalidText: widget.errorInvalidText,
                              hourLabelText: widget.hourLabelText,
                              minuteLabelText: widget.minuteLabelText,
                              restorationId: 'time_picker',
                              entryMode: _entryMode.value,
                              orientation: widget.orientation,
                              onEntryModeChanged: _handleEntryModeChanged,
                              switchToInputEntryModeIcon: widget.switchToInputEntryModeIcon,
                              switchToTimerEntryModeIcon: widget.switchToTimerEntryModeIcon,
                              emptyInitialInput: widget.emptyInitialInput,
                            ),
                          );
                          if (_entryMode.value != TimePickerEntryMode.input &&
                              _entryMode.value != TimePickerEntryMode.inputOnly) {
                            return Flexible(child: child);
                          }
                          return child;
                        },
                      ),
                      actions,
                    ],
                  ),
                ),
              ),
            );
          },
        ),
      ),
    );
  }
}

// The _TimePicker widget is constructed so that in the future we could expose
// this as a public API for embedding time pickers into other non-dialog
// widgets, once we're sure we want to support that.

/// A Time Picker widget that can be embedded into another widget.
class _TimePicker extends StatefulWidget {
  /// Creates a const Material Design time picker.
  const _TimePicker({
    required this.time,
    required this.onTimeChanged,
    this.helpText,
    this.cancelText,
    this.confirmText,
    this.errorInvalidText,
    this.hourLabelText,
    this.minuteLabelText,
    this.restorationId,
    this.entryMode = TimePickerEntryMode.dial,
    this.orientation,
    this.onEntryModeChanged,
    this.switchToInputEntryModeIcon,
    this.switchToTimerEntryModeIcon,
    required this.emptyInitialInput,
  });

  /// Optionally provide your own text for the help text at the top of the
  /// control.
  ///
  /// If null, the widget uses [MaterialLocalizations.timePickerDialHelpText]
  /// when the [entryMode] is [TimePickerEntryMode.dial], and
  /// [MaterialLocalizations.timePickerInputHelpText] when the [entryMode] is
  /// [TimePickerEntryMode.input].
  final String? helpText;

  /// Optionally provide your own text for the cancel button.
  ///
  /// If null, the button uses [MaterialLocalizations.cancelButtonLabel].
  final String? cancelText;

  /// Optionally provide your own text for the confirm button.
  ///
  /// If null, the button uses [MaterialLocalizations.okButtonLabel].
  final String? confirmText;

  /// Optionally provide your own validation error text.
  final String? errorInvalidText;

  /// Optionally provide your own hour label text.
  final String? hourLabelText;

  /// Optionally provide your own minute label text.
  final String? minuteLabelText;

  /// Restoration ID to save and restore the state of the [TimePickerDialog].
  ///
  /// If it is non-null, the time picker will persist and restore the
  /// dialog's state.
  ///
  /// The state of this widget is persisted in a [RestorationBucket] claimed
  /// from the surrounding [RestorationScope] using the provided restoration ID.
  ///
  /// See also:
  ///
  ///  * [RestorationManager], which explains how state restoration works in
  ///    Flutter.
  final String? restorationId;

  /// The initial entry mode for the picker. Whether it's text input or a dial.
  final TimePickerEntryMode entryMode;

  /// The currently selected time of day.
  final TimeOfDay time;

  final ValueChanged<TimeOfDay>? onTimeChanged;

  /// The optional [orientation] parameter sets the [Orientation] to use when
  /// displaying the dialog.
  ///
  /// By default, the orientation is derived from the [MediaQueryData.size] of
  /// the ambient [MediaQuery]. If the aspect of the size is tall, then
  /// [Orientation.portrait] is used, if the size is wide, then
  /// [Orientation.landscape] is used.
  ///
  /// Use this parameter to override the default and force the dialog to appear
  /// in either portrait or landscape mode regardless of the aspect of the
  /// [MediaQueryData.size].
  final Orientation? orientation;

  /// Callback called when the selected entry mode is changed.
  final EntryModeChangeCallback? onEntryModeChanged;

  /// {@macro flutter.material.time_picker.switchToInputEntryModeIcon}
  final Icon? switchToInputEntryModeIcon;

  /// {@macro flutter.material.time_picker.switchToTimerEntryModeIcon}
  final Icon? switchToTimerEntryModeIcon;

  /// If true, input fields start empty in input mode.
  final bool emptyInitialInput;

  @override
  State<_TimePicker> createState() => _TimePickerState();
}

class _TimePickerState extends State<_TimePicker> with RestorationMixin {
  Timer? _vibrateTimer;
  late MaterialLocalizations localizations;
  final RestorableEnum<_HourMinuteMode> _hourMinuteMode = RestorableEnum<_HourMinuteMode>(
    _HourMinuteMode.hour,
    values: _HourMinuteMode.values,
  );
  final RestorableEnumN<_HourMinuteMode> _lastModeAnnounced = RestorableEnumN<_HourMinuteMode>(
    null,
    values: _HourMinuteMode.values,
  );
  final RestorableBoolN _autofocusHour = RestorableBoolN(null);
  final RestorableBoolN _autofocusMinute = RestorableBoolN(null);
  late final RestorableEnumN<Orientation> _orientation = RestorableEnumN<Orientation>(
    widget.orientation,
    values: Orientation.values,
  );
  RestorableTimeOfDay get selectedTime => _selectedTime;
  late final RestorableTimeOfDay _selectedTime = RestorableTimeOfDay(widget.time);

  @override
  void dispose() {
    _vibrateTimer?.cancel();
    _vibrateTimer = null;
    _orientation.dispose();
    _selectedTime.dispose();
    _hourMinuteMode.dispose();
    _lastModeAnnounced.dispose();
    _autofocusHour.dispose();
    _autofocusMinute.dispose();
    super.dispose();
  }

  @override
  void didChangeDependencies() {
    super.didChangeDependencies();
    localizations = MaterialLocalizations.of(context);
  }

  @override
  void didUpdateWidget(_TimePicker oldWidget) {
    super.didUpdateWidget(oldWidget);
    if (oldWidget.orientation != widget.orientation) {
      _orientation.value = widget.orientation;
    }
    if (oldWidget.time != widget.time) {
      _selectedTime.value = widget.time;
    }
  }

  void _setEntryMode(TimePickerEntryMode mode) {
    widget.onEntryModeChanged?.call(mode);
  }

  @override
  String? get restorationId => widget.restorationId;

  @override
  void restoreState(RestorationBucket? oldBucket, bool initialRestore) {
    registerForRestoration(_hourMinuteMode, 'hour_minute_mode');
    registerForRestoration(_lastModeAnnounced, 'last_mode_announced');
    registerForRestoration(_autofocusHour, 'autofocus_hour');
    registerForRestoration(_autofocusMinute, 'autofocus_minute');
    registerForRestoration(_selectedTime, 'selected_time');
    registerForRestoration(_orientation, 'orientation');
  }

  void _vibrate() {
    switch (Theme.of(context).platform) {
      case TargetPlatform.android:
      case TargetPlatform.fuchsia:
      case TargetPlatform.linux:
      case TargetPlatform.windows:
        _vibrateTimer?.cancel();
        _vibrateTimer = Timer(_kVibrateCommitDelay, () {
          HapticFeedback.vibrate();
          _vibrateTimer = null;
        });
      case TargetPlatform.iOS:
      case TargetPlatform.macOS:
        break;
    }
  }

  void _handleHourMinuteModeChanged(_HourMinuteMode mode) {
    _vibrate();
    setState(() {
      _hourMinuteMode.value = mode;
    });
  }

  void _handleEntryModeToggle() {
    setState(() {
      TimePickerEntryMode newMode = widget.entryMode;
      switch (widget.entryMode) {
        case TimePickerEntryMode.dial:
          newMode = TimePickerEntryMode.input;
        case TimePickerEntryMode.input:
          _autofocusHour.value = false;
          _autofocusMinute.value = false;
          newMode = TimePickerEntryMode.dial;
        case TimePickerEntryMode.dialOnly:
        case TimePickerEntryMode.inputOnly:
          FlutterError('Can not change entry mode from ${widget.entryMode}');
      }
      _setEntryMode(newMode);
    });
  }

  void _handleTimeChanged(TimeOfDay value) {
    _vibrate();
    setState(() {
      _selectedTime.value = value;
      widget.onTimeChanged?.call(value);
    });
  }

  void _handleHourDoubleTapped() {
    _autofocusHour.value = true;
    _handleEntryModeToggle();
  }

  void _handleMinuteDoubleTapped() {
    _autofocusMinute.value = true;
    _handleEntryModeToggle();
  }

  void _handleHourSelected() {
    setState(() {
      _hourMinuteMode.value = _HourMinuteMode.minute;
    });
  }

  @override
  Widget build(BuildContext context) {
    assert(debugCheckHasMediaQuery(context));
    final TimeOfDayFormat timeOfDayFormat = localizations.timeOfDayFormat(
      alwaysUse24HourFormat: MediaQuery.alwaysUse24HourFormatOf(context),
    );
    final ThemeData theme = Theme.of(context);
    final _TimePickerDefaults defaultTheme = theme.useMaterial3
        ? _TimePickerDefaultsM3(context, entryMode: widget.entryMode)
        : _TimePickerDefaultsM2(context);
    final Orientation orientation = _orientation.value ?? MediaQuery.orientationOf(context);
    final HourFormat timeOfDayHour = hourFormat(of: timeOfDayFormat);
    final _HourDialType hourMode = switch (timeOfDayHour) {
      HourFormat.HH ||
      HourFormat.H when theme.useMaterial3 => _HourDialType.twentyFourHourDoubleRing,
      HourFormat.HH || HourFormat.H => _HourDialType.twentyFourHour,
      HourFormat.h => _HourDialType.twelveHour,
    };

    final String helpText;
    final Widget picker;
    switch (widget.entryMode) {
      case TimePickerEntryMode.dial:
      case TimePickerEntryMode.dialOnly:
        helpText =
            widget.helpText ??
            (theme.useMaterial3
                ? localizations.timePickerDialHelpText
                : localizations.timePickerDialHelpText.toUpperCase());

        // The vertical adjustment used to make both AM/PM buttons accessible.
        // Because the period selector height is increased based on this value,
        // the dial padding has to be decreased of the same amount.
        final double portraitMinInteractiveVerticalAdjustment = math.max(
          0,
          2 * kMinInteractiveDimension - defaultTheme.dayPeriodPortraitSize.height,
        );
        final EdgeInsetsGeometry dialPadding = switch (orientation) {
          Orientation.portrait => EdgeInsets.only(
            left: 12,
            right: 12,
            top: 36 - portraitMinInteractiveVerticalAdjustment / 2,
          ),
          Orientation.landscape => const EdgeInsetsDirectional.only(start: 64),
        };

        final Widget dial = Padding(
          padding: dialPadding,
          child: ExcludeSemantics(
            child: SizedBox.fromSize(
              size: defaultTheme.dialSize,
              child: AspectRatio(
                aspectRatio: 1,
                child: _Dial(
                  hourMinuteMode: _hourMinuteMode.value,
                  hourDialType: hourMode,
                  selectedTime: _selectedTime.value,
                  onChanged: _handleTimeChanged,
                  onHourSelected: _handleHourSelected,
                ),
              ),
            ),
          ),
        );

        switch (orientation) {
          case Orientation.portrait:
            picker = Column(
              mainAxisSize: MainAxisSize.min,
              crossAxisAlignment: CrossAxisAlignment.stretch,
              children: <Widget>[
                Padding(
                  padding: EdgeInsets.symmetric(horizontal: theme.useMaterial3 ? 0 : 16),
                  child: _TimePickerHeader(helpText: helpText),
                ),
                Expanded(
                  child: Column(
                    mainAxisSize: MainAxisSize.min,
                    children: <Widget>[
                      // Dial grows and shrinks with the available space.
                      Expanded(
                        child: Padding(
                          padding: EdgeInsets.symmetric(horizontal: theme.useMaterial3 ? 0 : 16),
                          child: dial,
                        ),
                      ),
                    ],
                  ),
                ),
              ],
            );
          case Orientation.landscape:
            picker = Column(
              children: <Widget>[
                Expanded(
                  child: Padding(
                    padding: EdgeInsets.symmetric(horizontal: theme.useMaterial3 ? 0 : 16),
                    child: Row(
                      crossAxisAlignment: CrossAxisAlignment.stretch,
                      children: <Widget>[
                        _TimePickerHeader(helpText: helpText),
                        Expanded(child: dial),
                      ],
                    ),
                  ),
                ),
              ],
            );
        }
      case TimePickerEntryMode.input:
      case TimePickerEntryMode.inputOnly:
        final String helpText =
            widget.helpText ??
            (theme.useMaterial3
                ? localizations.timePickerInputHelpText
                : localizations.timePickerInputHelpText.toUpperCase());

        picker = Column(
          mainAxisSize: MainAxisSize.min,
          children: <Widget>[
            _TimePickerInput(
              initialSelectedTime: _selectedTime.value,
              errorInvalidText: widget.errorInvalidText,
              hourLabelText: widget.hourLabelText,
              minuteLabelText: widget.minuteLabelText,
              helpText: helpText,
              autofocusHour: _autofocusHour.value,
              autofocusMinute: _autofocusMinute.value,
              restorationId: 'time_picker_input',
              emptyInitialTime: widget.emptyInitialInput,
            ),
          ],
        );
    }
    return _TimePickerModel(
      entryMode: widget.entryMode,
      selectedTime: _selectedTime.value,
      hourMinuteMode: _hourMinuteMode.value,
      orientation: orientation,
      onHourMinuteModeChanged: _handleHourMinuteModeChanged,
      onHourDoubleTapped: _handleHourDoubleTapped,
      onMinuteDoubleTapped: _handleMinuteDoubleTapped,
      hourDialType: hourMode,
      onSelectedTimeChanged: _handleTimeChanged,
      useMaterial3: theme.useMaterial3,
      use24HourFormat: MediaQuery.alwaysUse24HourFormatOf(context),
      theme: TimePickerTheme.of(context),
      defaultTheme: defaultTheme,
      child: picker,
    );
  }
}

/// Shows a dialog containing a Material Design time picker.
///
/// The returned Future resolves to the time selected by the user when the user
/// closes the dialog. If the user cancels the dialog, null is returned.
///
/// {@tool snippet} Show a dialog with [initialTime] equal to the current time.
///
/// ```dart
/// Future<TimeOfDay?> selectedTime = showTimePicker(
///   initialTime: TimeOfDay.now(),
///   context: context,
/// );
/// ```
/// {@end-tool}
///
/// The [context], [barrierDismissible], [barrierColor], [barrierLabel],
/// [useRootNavigator] and [routeSettings] arguments are passed to [showDialog],
/// the documentation for which discusses how it is used.
///
/// The [builder] parameter can be used to wrap the dialog widget to add
/// inherited widgets like [Localizations.override], [Directionality], or
/// [MediaQuery].
///
/// The `initialEntryMode` parameter can be used to determine the initial time
/// entry selection of the picker (either a clock dial or text input).
///
/// Optional strings for the [helpText], [cancelText], [errorInvalidText],
/// [hourLabelText], [minuteLabelText] and [confirmText] can be provided to
/// override the default values.
///
/// The optional [orientation] parameter sets the [Orientation] to use when
/// displaying the dialog. By default, the orientation is derived from the
/// [MediaQueryData.size] of the ambient [MediaQuery]: wide sizes use the
/// landscape orientation, and tall sizes use the portrait orientation. Use this
/// parameter to override the default and force the dialog to appear in either
/// portrait or landscape mode.
///
/// {@template flutter.material.time_picker.switchToInputEntryModeIcon}
/// The optional [switchToInputEntryModeIcon] argument can be used to customize
/// the input method icon that is shown when the [TimePickerEntryMode]
/// is [TimePickerEntryMode.dial].
///
/// Defaults to an [Icon] widget with [Icons.keyboard_outlined] as icon.
/// {@endtemplate}
///
/// {@template flutter.material.time_picker.switchToTimerEntryModeIcon}
/// The optional [switchToTimerEntryModeIcon] argument can be used to customize
/// the input method icon that is shown when the [TimePickerEntryMode]
/// is [TimePickerEntryMode.input].
///
/// Defaults to an [Icon] widget with [Icons.access_time] as icon.
/// {@endtemplate}
///
/// {@macro flutter.widgets.RawDialogRoute}
///
/// By default, the time picker gets its colors from the overall theme's
/// [ColorScheme]. The time picker can be further customized by providing a
/// [TimePickerThemeData] to the overall theme.
///
/// {@tool snippet} Show a dialog with the text direction overridden to be
/// [TextDirection.rtl].
///
/// ```dart
/// Future<TimeOfDay?> selectedTimeRTL = showTimePicker(
///   context: context,
///   initialTime: TimeOfDay.now(),
///   builder: (BuildContext context, Widget? child) {
///     return Directionality(
///       textDirection: TextDirection.rtl,
///       child: child!,
///     );
///   },
/// );
/// ```
/// {@end-tool}
///
/// {@tool snippet} Show a dialog with time unconditionally displayed in 24 hour
/// format.
///
/// ```dart
/// Future<TimeOfDay?> selectedTime24Hour = showTimePicker(
///   context: context,
///   initialTime: const TimeOfDay(hour: 10, minute: 47),
///   builder: (BuildContext context, Widget? child) {
///     return MediaQuery(
///       data: MediaQuery.of(context).copyWith(alwaysUse24HourFormat: true),
///       child: child!,
///     );
///   },
/// );
/// ```
/// {@end-tool}
///
/// {@tool dartpad}
/// This example illustrates how to open a time picker, and allows exploring
/// some of the variations in the types of time pickers that may be shown.
///
/// ** See code in examples/api/lib/material/time_picker/show_time_picker.0.dart **
/// {@end-tool}
///
/// See also:
///
/// * [showDatePicker], which shows a dialog that contains a Material Design
///   date picker.
/// * [TimePickerThemeData], which allows you to customize the colors,
///   typography, and shape of the time picker.
/// * [DisplayFeatureSubScreen], which documents the specifics of how
///   [DisplayFeature]s can split the screen into sub-screens.
Future<TimeOfDay?> showTimePicker({
  required BuildContext context,
  required TimeOfDay initialTime,
  TransitionBuilder? builder,
  bool barrierDismissible = true,
  Color? barrierColor,
  String? barrierLabel,
  bool useRootNavigator = true,
  TimePickerEntryMode initialEntryMode = TimePickerEntryMode.dial,
  String? cancelText,
  String? confirmText,
  String? helpText,
  String? errorInvalidText,
  String? hourLabelText,
  String? minuteLabelText,
  RouteSettings? routeSettings,
  EntryModeChangeCallback? onEntryModeChanged,
  Offset? anchorPoint,
  Orientation? orientation,
  Icon? switchToInputEntryModeIcon,
  Icon? switchToTimerEntryModeIcon,
  bool emptyInitialInput = false,
}) async {
  assert(debugCheckHasMaterialLocalizations(context));

  final Widget dialog = TimePickerDialog(
    initialTime: initialTime,
    initialEntryMode: initialEntryMode,
    cancelText: cancelText,
    confirmText: confirmText,
    helpText: helpText,
    errorInvalidText: errorInvalidText,
    hourLabelText: hourLabelText,
    minuteLabelText: minuteLabelText,
    orientation: orientation,
    onEntryModeChanged: onEntryModeChanged,
    switchToInputEntryModeIcon: switchToInputEntryModeIcon,
    switchToTimerEntryModeIcon: switchToTimerEntryModeIcon,
    emptyInitialInput: emptyInitialInput,
  );
  return showDialog<TimeOfDay>(
    context: context,
    barrierDismissible: barrierDismissible,
    barrierColor: barrierColor,
    barrierLabel: barrierLabel,
    useRootNavigator: useRootNavigator,
    builder: (BuildContext context) {
      return builder == null ? dialog : builder(context, dialog);
    },
    routeSettings: routeSettings,
    anchorPoint: anchorPoint,
  );
}

// An abstract base class for the M2 and M3 defaults below, so that their return
// types can be non-nullable.
abstract class _TimePickerDefaults extends TimePickerThemeData {
  @override
  Color get backgroundColor;

  @override
  ButtonStyle get cancelButtonStyle;

  @override
  ButtonStyle get confirmButtonStyle;

  @override
  BorderSide get dayPeriodBorderSide;

  @override
  Color get dayPeriodColor;

  @override
  OutlinedBorder get dayPeriodShape;

  Size get dayPeriodInputSize;
  Size get dayPeriodLandscapeSize;
  Size get dayPeriodPortraitSize;

  @override
  Color get dayPeriodTextColor;

  @override
  TextStyle get dayPeriodTextStyle;

  @override
  Color get dialBackgroundColor;

  @override
  Color get dialHandColor;

  // Sizes that are generated from the tokens, but these aren't ones we're ready
  // to expose in the theme.
  Size get dialSize;
  double get handWidth;
  double get dotRadius;
  double get centerRadius;

  @override
  Color get dialTextColor;

  @override
  TextStyle get dialTextStyle;

  @override
  double get elevation;

  @override
  Color get entryModeIconColor;

  @override
  TextStyle get helpTextStyle;

  @override
  Color get hourMinuteColor;

  @override
  ShapeBorder get hourMinuteShape;

  Size get hourMinuteSize;
  Size get hourMinuteSize24Hour;
  Size get hourMinuteInputSize;
  Size get hourMinuteInputSize24Hour;

  @override
  Color get hourMinuteTextColor;

  @override
  TextStyle get hourMinuteTextStyle;

  @override
  InputDecorationThemeData get inputDecorationTheme;

  @override
  EdgeInsetsGeometry get padding;

  @override
  ShapeBorder get shape;
}

// These theme defaults are not auto-generated: they match the values for the
// Material 2 spec, which are not expected to change.
class _TimePickerDefaultsM2 extends _TimePickerDefaults {
  _TimePickerDefaultsM2(this.context) : super();

  final BuildContext context;

  late final ColorScheme _colors = Theme.of(context).colorScheme;
  late final TextTheme _textTheme = Theme.of(context).textTheme;
  static const OutlinedBorder _kDefaultShape = RoundedRectangleBorder(
    borderRadius: BorderRadius.all(Radius.circular(4)),
  );

  @override
  Color get backgroundColor {
    return _colors.surface;
  }

  @override
  ButtonStyle get cancelButtonStyle {
    return TextButton.styleFrom();
  }

  @override
  ButtonStyle get confirmButtonStyle {
    return TextButton.styleFrom();
  }

  @override
  BorderSide get dayPeriodBorderSide {
    return BorderSide(
      color: Color.alphaBlend(_colors.onSurface.withOpacity(0.38), _colors.surface),
    );
  }

  @override
  Color get dayPeriodColor {
    return MaterialStateColor.resolveWith((Set<WidgetState> states) {
      if (states.contains(WidgetState.selected)) {
        return _colors.primary.withOpacity(_colors.brightness == Brightness.dark ? 0.24 : 0.12);
      }
      // The unselected day period should match the overall picker dialog color.
      // Making it transparent enables that without being redundant and allows
      // the optional elevation overlay for dark mode to be visible.
      return Colors.transparent;
    });
  }

  @override
  OutlinedBorder get dayPeriodShape {
    return _kDefaultShape;
  }

  @override
  Size get dayPeriodPortraitSize {
    return const Size(52, 80);
  }

  @override
  Size get dayPeriodLandscapeSize {
    return const Size(0, 40);
  }

  @override
  Size get dayPeriodInputSize {
    return const Size(52, 70);
  }

  @override
  Color get dayPeriodTextColor {
    return MaterialStateColor.resolveWith((Set<WidgetState> states) {
      return states.contains(WidgetState.selected)
          ? _colors.primary
          : _colors.onSurface.withOpacity(0.60);
    });
  }

  @override
  TextStyle get dayPeriodTextStyle {
    return _textTheme.titleMedium!.copyWith(color: dayPeriodTextColor);
  }

  @override
  Color get dialBackgroundColor {
    return _colors.onSurface.withOpacity(_colors.brightness == Brightness.dark ? 0.12 : 0.08);
  }

  @override
  Color get dialHandColor {
    return _colors.primary;
  }

  @override
  Size get dialSize {
    return const Size.square(280);
  }

  @override
  double get handWidth {
    return 2;
  }

  @override
  double get dotRadius {
    return 22;
  }

  @override
  double get centerRadius {
    return 4;
  }

  @override
  Color get dialTextColor {
    return MaterialStateColor.resolveWith((Set<WidgetState> states) {
      if (states.contains(WidgetState.selected)) {
        return _colors.surface;
      }
      return _colors.onSurface;
    });
  }

  @override
  TextStyle get dialTextStyle {
    return _textTheme.bodyLarge!;
  }

  @override
  double get elevation {
    return 6;
  }

  @override
  Color get entryModeIconColor {
    return _colors.onSurface.withOpacity(_colors.brightness == Brightness.dark ? 1.0 : 0.6);
  }

  @override
  TextStyle get helpTextStyle {
    return _textTheme.labelSmall!;
  }

  @override
  Color get hourMinuteColor {
    return MaterialStateColor.resolveWith((Set<WidgetState> states) {
      return states.contains(WidgetState.selected)
          ? _colors.primary.withOpacity(_colors.brightness == Brightness.dark ? 0.24 : 0.12)
          : _colors.onSurface.withOpacity(0.12);
    });
  }

  @override
  ShapeBorder get hourMinuteShape {
    return _kDefaultShape;
  }

  @override
  Size get hourMinuteSize {
    return const Size(96, 80);
  }

  @override
  Size get hourMinuteSize24Hour {
    return const Size(114, 80);
  }

  @override
  Size get hourMinuteInputSize {
    return const Size(96, 70);
  }

  @override
  Size get hourMinuteInputSize24Hour {
    return const Size(114, 70);
  }

  @override
  Color get hourMinuteTextColor {
    return MaterialStateColor.resolveWith((Set<WidgetState> states) {
      return states.contains(WidgetState.selected) ? _colors.primary : _colors.onSurface;
    });
  }

  @override
  TextStyle get hourMinuteTextStyle {
    return _textTheme.displayMedium!;
  }

  Color get _hourMinuteInputColor {
    return MaterialStateColor.resolveWith((Set<WidgetState> states) {
      return states.contains(WidgetState.selected)
          ? Colors.transparent
          : _colors.onSurface.withOpacity(0.12);
    });
  }

  @override
  InputDecorationThemeData get inputDecorationTheme {
    return InputDecorationThemeData(
      contentPadding: EdgeInsets.zero,
      filled: true,
      fillColor: _hourMinuteInputColor,
      focusColor: Colors.transparent,
      enabledBorder: const OutlineInputBorder(borderSide: BorderSide(color: Colors.transparent)),
      errorBorder: OutlineInputBorder(borderSide: BorderSide(color: _colors.error, width: 2)),
      focusedBorder: OutlineInputBorder(borderSide: BorderSide(color: _colors.primary, width: 2)),
      focusedErrorBorder: OutlineInputBorder(
        borderSide: BorderSide(color: _colors.error, width: 2),
      ),
      hintStyle: hourMinuteTextStyle.copyWith(color: _colors.onSurface.withOpacity(0.36)),
      // Prevent the error text from appearing.
      // TODO(rami-a): Remove this workaround once
      // https://github.com/flutter/flutter/issues/54104
      // is fixed.
      errorStyle: const TextStyle(fontSize: 0, height: 1),
    );
  }

  @override
  EdgeInsetsGeometry get padding {
    return const EdgeInsets.fromLTRB(8, 18, 8, 8);
  }

  @override
  ShapeBorder get shape {
    return _kDefaultShape;
  }
}

// BEGIN GENERATED TOKEN PROPERTIES - TimePicker

// Do not edit by hand. The code between the "BEGIN GENERATED" and
// "END GENERATED" comments are generated from data in the Material
// Design token database by the script:
//   dev/tools/gen_defaults/bin/gen_defaults.dart.

// dart format off
class _TimePickerDefaultsM3 extends _TimePickerDefaults {
  _TimePickerDefaultsM3(this.context, { this.entryMode = TimePickerEntryMode.dial });

  final BuildContext context;
  final TimePickerEntryMode entryMode;

  late final ColorScheme _colors = Theme.of(context).colorScheme;
  late final TextTheme _textTheme = Theme.of(context).textTheme;

  @override
  Color get backgroundColor {
    return _colors.surfaceContainerHigh;
  }

  @override
  ButtonStyle get cancelButtonStyle {
    return TextButton.styleFrom();
  }

  @override
  ButtonStyle get confirmButtonStyle {
    return TextButton.styleFrom();
  }

  @override
  BorderSide get dayPeriodBorderSide {
    return BorderSide(color: _colors.outline);
  }

  @override
  Color get dayPeriodColor {
    return MaterialStateColor.resolveWith((Set<WidgetState> states) {
      if (states.contains(WidgetState.selected)) {
        return _colors.tertiaryContainer;
      }
      // The unselected day period should match the overall picker dialog color.
      // Making it transparent enables that without being redundant and allows
      // the optional elevation overlay for dark mode to be visible.
      return Colors.transparent;
    });
  }

  @override
  OutlinedBorder get dayPeriodShape {
    return const RoundedRectangleBorder(borderRadius: BorderRadius.all(Radius.circular(8.0))).copyWith(side: dayPeriodBorderSide);
  }

  @override
  Size get dayPeriodPortraitSize {
    return const Size(52, 80);
  }

  @override
  Size get dayPeriodLandscapeSize {
    return const Size(216, 38);
  }

  @override
  Size get dayPeriodInputSize {
    // Input size is eight pixels smaller than the portrait size in the spec,
    // but there's not token for it yet.
    return Size(dayPeriodPortraitSize.width, dayPeriodPortraitSize.height - 8);
  }

  @override
  Color get dayPeriodTextColor {
    return MaterialStateColor.resolveWith((Set<WidgetState> states) {
      if (states.contains(WidgetState.selected)) {
        if (states.contains(WidgetState.focused)) {
          return _colors.onTertiaryContainer;
        }
        if (states.contains(WidgetState.hovered)) {
          return _colors.onTertiaryContainer;
        }
        if (states.contains(WidgetState.pressed)) {
          return _colors.onTertiaryContainer;
        }
        return _colors.onTertiaryContainer;
      }
      if (states.contains(WidgetState.focused)) {
        return _colors.onSurfaceVariant;
      }
      if (states.contains(WidgetState.hovered)) {
        return _colors.onSurfaceVariant;
      }
      if (states.contains(WidgetState.pressed)) {
        return _colors.onSurfaceVariant;
      }
      return _colors.onSurfaceVariant;
    });
  }

  @override
  TextStyle get dayPeriodTextStyle {
    return _textTheme.titleMedium!.copyWith(color: dayPeriodTextColor);
  }

  @override
  Color get dialBackgroundColor {
    return _colors.surfaceContainerHighest;
  }

  @override
  Color get dialHandColor {
    return _colors.primary;
  }

  @override
  Size get dialSize {
    return const Size.square(256.0);
  }

  @override
  double get handWidth {
    return const Size(2, double.infinity).width;
  }

  @override
  double get dotRadius {
    return const Size.square(48.0).width / 2;
  }

  @override
  double get centerRadius {
    return const Size.square(8.0).width / 2;
  }

  @override
  Color get dialTextColor {
    return MaterialStateColor.resolveWith((Set<WidgetState> states) {
      if (states.contains(WidgetState.selected)) {
        return _colors.onPrimary;
      }
      return _colors.onSurface;
    });
  }

  @override
  TextStyle get dialTextStyle {
    return _textTheme.bodyLarge!;
  }

  @override
  double get elevation {
    return 6.0;
  }

  @override
  Color get entryModeIconColor {
    return _colors.onSurface;
  }

  @override
  TextStyle get helpTextStyle {
    return MaterialStateTextStyle.resolveWith((Set<WidgetState> states) {
      final TextStyle textStyle = _textTheme.labelMedium!;
      return textStyle.copyWith(color: _colors.onSurfaceVariant);
    });
  }

  @override
  EdgeInsetsGeometry get padding {
    return const EdgeInsets.all(24);
  }

  @override
  Color get hourMinuteColor {
    return MaterialStateColor.resolveWith((Set<WidgetState> states) {
      if (states.contains(WidgetState.selected)) {
        Color overlayColor = _colors.primaryContainer;
        if (states.contains(WidgetState.pressed)) {
          overlayColor = _colors.onPrimaryContainer;
        } else if (states.contains(WidgetState.hovered)) {
          const double hoverOpacity = 0.08;
          overlayColor = _colors.onPrimaryContainer.withOpacity(hoverOpacity);
        } else if (states.contains(WidgetState.focused)) {
          const double focusOpacity = 0.1;
          overlayColor = _colors.onPrimaryContainer.withOpacity(focusOpacity);
        }
        return Color.alphaBlend(overlayColor, _colors.primaryContainer);
      } else {
        Color overlayColor = _colors.surfaceContainerHighest;
        if (states.contains(WidgetState.pressed)) {
          overlayColor = _colors.onSurface;
        } else if (states.contains(WidgetState.hovered)) {
          const double hoverOpacity = 0.08;
          overlayColor = _colors.onSurface.withOpacity(hoverOpacity);
        } else if (states.contains(WidgetState.focused)) {
          const double focusOpacity = 0.1;
          overlayColor = _colors.onSurface.withOpacity(focusOpacity);
        }
        return Color.alphaBlend(overlayColor, _colors.surfaceContainerHighest);
      }
    });
  }

  @override
  ShapeBorder get hourMinuteShape {
    return const RoundedRectangleBorder(borderRadius: BorderRadius.all(Radius.circular(8.0)));
  }

  @override
  Size get hourMinuteSize {
    return const Size(96, 80);
  }

  @override
  Size get hourMinuteSize24Hour {
    return Size(const Size(114, double.infinity).width, hourMinuteSize.height);
  }

  @override
  Size get hourMinuteInputSize {
    // Input size is eight pixels smaller than the regular size in the spec, but
    // there's not token for it yet.
    return Size(hourMinuteSize.width, hourMinuteSize.height - 8);
  }

  @override
  Size get hourMinuteInputSize24Hour {
    // Input size is eight pixels smaller than the regular size in the spec, but
    // there's not token for it yet.
    return Size(hourMinuteSize24Hour.width, hourMinuteSize24Hour.height - 8);
  }

  @override
  Color get hourMinuteTextColor {
    return MaterialStateColor.resolveWith((Set<WidgetState> states) {
      return _hourMinuteTextColor.resolve(states);
    });
  }

  WidgetStateProperty<Color> get _hourMinuteTextColor {
    return WidgetStateProperty.resolveWith((Set<WidgetState> states) {
      if (states.contains(WidgetState.selected)) {
        if (states.contains(WidgetState.pressed)) {
          return _colors.onPrimaryContainer;
        }
        if (states.contains(WidgetState.hovered)) {
          return _colors.onPrimaryContainer;
        }
        if (states.contains(WidgetState.focused)) {
          return _colors.onPrimaryContainer;
        }
        return _colors.onPrimaryContainer;
      } else {
        // unselected
        if (states.contains(WidgetState.pressed)) {
          return _colors.onSurface;
        }
        if (states.contains(WidgetState.hovered)) {
          return _colors.onSurface;
        }
        if (states.contains(WidgetState.focused)) {
          return _colors.onSurface;
        }
        return _colors.onSurface;
      }
    });
  }

  @override
  TextStyle get hourMinuteTextStyle {
    return MaterialStateTextStyle.resolveWith((Set<WidgetState> states) {
      // TODO(tahatesser): Update this when https://github.com/flutter/flutter/issues/131247 is fixed.
      // This is using the correct text style from Material 3 spec.
      // https://m3.material.io/components/time-pickers/specs#fd0b6939-edab-4058-82e1-93d163945215
      return switch (entryMode) {
        TimePickerEntryMode.dial || TimePickerEntryMode.dialOnly
          => _textTheme.displayLarge!.copyWith(color: _hourMinuteTextColor.resolve(states)),
        TimePickerEntryMode.input || TimePickerEntryMode.inputOnly
          => _textTheme.displayMedium!.copyWith(color: _hourMinuteTextColor.resolve(states)),
      };
    });
  }

  @override
  InputDecorationThemeData get inputDecorationTheme {
    // This is NOT correct, but there's no token for
    // 'time-input.container.shape', so this is using the radius from the shape
    // for the hour/minute selector. It's a BorderRadiusGeometry, so we have to
    // resolve it before we can use it.
    final BorderRadius selectorRadius = const RoundedRectangleBorder(borderRadius: BorderRadius.all(Radius.circular(8.0)))
      .borderRadius
      .resolve(Directionality.of(context));
    return InputDecorationThemeData(
      contentPadding: EdgeInsets.zero,
      filled: true,
      // This should be derived from a token, but there isn't one for 'time-input'.
      fillColor: hourMinuteColor,
      // This should be derived from a token, but there isn't one for 'time-input'.
      focusColor: _colors.primaryContainer,
      enabledBorder: OutlineInputBorder(
        borderRadius: selectorRadius,
        borderSide: const BorderSide(color: Colors.transparent),
      ),
      errorBorder: OutlineInputBorder(
        borderRadius: selectorRadius,
        borderSide: BorderSide(color: _colors.error, width: 2),
      ),
      focusedBorder: OutlineInputBorder(
        borderRadius: selectorRadius,
        borderSide: BorderSide(color: _colors.primary, width: 2),
      ),
      focusedErrorBorder: OutlineInputBorder(
        borderRadius: selectorRadius,
        borderSide: BorderSide(color: _colors.error, width: 2),
      ),
      hintStyle: hourMinuteTextStyle.copyWith(color: _colors.onSurface.withOpacity(0.36)),
      // Prevent the error text from appearing.
      // TODO(rami-a): Remove this workaround once
      // https://github.com/flutter/flutter/issues/54104
      // is fixed.
      errorStyle: const TextStyle(fontSize: 0),
    );
  }

  @override
  ShapeBorder get shape {
    return const RoundedRectangleBorder(borderRadius: BorderRadius.all(Radius.circular(28.0)));
  }

  @override
  WidgetStateProperty<Color?>? get timeSelectorSeparatorColor {
    // TODO(tahatesser): Update this when tokens are available.
    // This is taken from https://m3.material.io/components/time-pickers/specs.
    return MaterialStatePropertyAll<Color>(_colors.onSurface);
  }

  @override
  WidgetStateProperty<TextStyle?>? get timeSelectorSeparatorTextStyle {
    // TODO(tahatesser): Update this when tokens are available.
    // This is taken from https://m3.material.io/components/time-pickers/specs.
    return MaterialStatePropertyAll<TextStyle?>(_textTheme.displayLarge);
  }
}
// dart format on

// END GENERATED TOKEN PROPERTIES - TimePicker<|MERGE_RESOLUTION|>--- conflicted
+++ resolved
@@ -1923,40 +1923,6 @@
                 ),
               ],
               Expanded(
-<<<<<<< HEAD
-                child: Row(
-                  crossAxisAlignment: CrossAxisAlignment.start,
-                  // Hour/minutes should not change positions in RTL locales.
-                  textDirection: TextDirection.ltr,
-                  children: <Widget>[
-                    Expanded(
-                      child: Column(
-                        crossAxisAlignment: CrossAxisAlignment.stretch,
-                        children: <Widget>[
-                          Padding(
-                            padding: const EdgeInsets.only(bottom: 10),
-                            child: _HourTextField(
-                              restorationId: 'hour_text_field',
-                              selectedTime: _selectedTime.value,
-                              style: hourMinuteStyle,
-                              autofocus: widget.autofocusHour,
-                              inputAction: TextInputAction.next,
-                              validator: _validateHour,
-                              onSavedSubmitted: _handleHourSavedSubmitted,
-                              onChanged: _handleHourChanged,
-                              hourLabelText: widget.hourLabelText,
-                              emptyInitialTime: widget.emptyInitialTime,
-                            ),
-                          ),
-                          if (!hourHasError.value && !minuteHasError.value)
-                            ExcludeSemantics(
-                              child: Text(
-                                widget.hourLabelText ??
-                                    MaterialLocalizations.of(context).timePickerHourLabel,
-                                style: theme.textTheme.bodySmall,
-                                maxLines: 1,
-                                overflow: TextOverflow.ellipsis,
-=======
                 child: Padding(
                   padding: EdgeInsetsDirectional.only(top: minInteractiveVerticalPadding / 2),
                   child: Row(
@@ -1966,7 +1932,7 @@
                     children: <Widget>[
                       Expanded(
                         child: Column(
-                          crossAxisAlignment: CrossAxisAlignment.start,
+                          crossAxisAlignment: CrossAxisAlignment.stretch,
                           children: <Widget>[
                             Padding(
                               padding: const EdgeInsets.only(bottom: 10),
@@ -1981,7 +1947,6 @@
                                 onChanged: _handleHourChanged,
                                 hourLabelText: widget.hourLabelText,
                                 emptyInitialTime: widget.emptyInitialTime,
->>>>>>> 440e7c29
                               ),
                             ),
                             if (!hourHasError.value && !minuteHasError.value)
@@ -1997,43 +1962,10 @@
                           ],
                         ),
                       ),
-<<<<<<< HEAD
-                    ),
-                    Padding(
-                      padding: const EdgeInsets.only(bottom: 10),
-                      child: _TimeSelectorSeparator(timeOfDayFormat: timeOfDayFormat),
-                    ),
-                    Expanded(
-                      child: Column(
-                        crossAxisAlignment: CrossAxisAlignment.stretch,
-                        children: <Widget>[
-                          Padding(
-                            padding: const EdgeInsets.only(bottom: 10),
-                            child: _MinuteTextField(
-                              restorationId: 'minute_text_field',
-                              selectedTime: _selectedTime.value,
-                              style: hourMinuteStyle,
-                              autofocus: widget.autofocusMinute,
-                              inputAction: TextInputAction.done,
-                              validator: _validateMinute,
-                              onSavedSubmitted: _handleMinuteSavedSubmitted,
-                              minuteLabelText: widget.minuteLabelText,
-                              emptyInitialTime: widget.emptyInitialTime,
-                            ),
-                          ),
-                          if (!hourHasError.value && !minuteHasError.value)
-                            ExcludeSemantics(
-                              child: Text(
-                                widget.minuteLabelText ??
-                                    MaterialLocalizations.of(context).timePickerMinuteLabel,
-                                style: theme.textTheme.bodySmall,
-                                maxLines: 1,
-                                overflow: TextOverflow.ellipsis,
-=======
                       _TimeSelectorSeparator(timeOfDayFormat: timeOfDayFormat),
                       Expanded(
                         child: Column(
-                          crossAxisAlignment: CrossAxisAlignment.start,
+                          crossAxisAlignment: CrossAxisAlignment.stretch,
                           children: <Widget>[
                             Padding(
                               padding: const EdgeInsets.only(bottom: 10),
@@ -2047,7 +1979,6 @@
                                 onSavedSubmitted: _handleMinuteSavedSubmitted,
                                 minuteLabelText: widget.minuteLabelText,
                                 emptyInitialTime: widget.emptyInitialTime,
->>>>>>> 440e7c29
                               ),
                             ),
                             if (!hourHasError.value && !minuteHasError.value)
