// Copyright 2014 The Flutter Authors. All rights reserved.
// Use of this source code is governed by a BSD-style license that can be
// found in the LICENSE file.

/// @docImport 'app.dart';
/// @docImport 'floating_action_button.dart';
/// @docImport 'icon_button.dart';
/// @docImport 'popup_menu.dart';
library;

import 'dart:async';

import 'package:flutter/foundation.dart';
import 'package:flutter/gestures.dart';
import 'package:flutter/rendering.dart';
import 'package:flutter/services.dart';
import 'package:flutter/widgets.dart';

import 'colors.dart';
import 'text_theme.dart';
import 'theme.dart';
import 'tooltip_theme.dart';
import 'tooltip_visibility.dart';

/// Signature for when a tooltip is triggered.
typedef TooltipTriggeredCallback = void Function();

/// A special [MouseRegion] that when nested, only the first [_ExclusiveMouseRegion]
/// to be hit in hit-testing order will be added to the BoxHitTestResult (i.e.,
/// child over parent, last sibling over first sibling).
///
/// The [onEnter] method will be called when a mouse pointer enters this
/// [MouseRegion], and there is no other [_ExclusiveMouseRegion]s obstructing
/// this [_ExclusiveMouseRegion] from receiving the events. This includes the
/// case where the mouse cursor stays within the paint bounds of an outer
/// [_ExclusiveMouseRegion], but moves outside of the bounds of the inner
/// [_ExclusiveMouseRegion] that was initially blocking the outer widget.
///
/// Likewise, [onExit] is called when the a mouse pointer moves out of the paint
/// bounds of this widget, or moves into another [_ExclusiveMouseRegion] that
/// overlaps this widget in hit-testing order.
///
/// This widget doesn't affect [MouseRegion]s that aren't [_ExclusiveMouseRegion]s,
/// or other [HitTestTarget]s in the tree.
class _ExclusiveMouseRegion extends MouseRegion {
  const _ExclusiveMouseRegion({super.onEnter, super.onExit, super.cursor, super.child});

  @override
  _RenderExclusiveMouseRegion createRenderObject(BuildContext context) {
    return _RenderExclusiveMouseRegion(onEnter: onEnter, onExit: onExit, cursor: cursor);
  }
}

class _RenderExclusiveMouseRegion extends RenderMouseRegion {
  _RenderExclusiveMouseRegion({super.onEnter, super.onExit, super.cursor});

  static bool isOutermostMouseRegion = true;
  static bool foundInnermostMouseRegion = false;

  @override
  bool hitTest(BoxHitTestResult result, {required Offset position}) {
    bool isHit = false;
    final bool outermost = isOutermostMouseRegion;
    isOutermostMouseRegion = false;
    if (size.contains(position)) {
      isHit = hitTestChildren(result, position: position) || hitTestSelf(position);
      if ((isHit || behavior == HitTestBehavior.translucent) && !foundInnermostMouseRegion) {
        foundInnermostMouseRegion = true;
        result.add(BoxHitTestEntry(this, position));
      }
    }

    if (outermost) {
      // The outermost region resets the global states.
      isOutermostMouseRegion = true;
      foundInnermostMouseRegion = false;
    }
    return isHit;
  }
}

/// A Material Design tooltip.
///
/// Tooltips provide text labels which help explain the function of a button or
/// other user interface action. Wrap the button in a [Tooltip] widget and provide
/// a message which will be shown when the widget is long pressed.
///
/// Many widgets, such as [IconButton], [FloatingActionButton], and
/// [PopupMenuButton] have a `tooltip` property that, when non-null, causes the
/// widget to include a [Tooltip] in its build.
///
/// Tooltips improve the accessibility of visual widgets by proving a textual
/// representation of the widget, which, for example, can be vocalized by a
/// screen reader.
///
/// {@youtube 560 315 https://www.youtube.com/watch?v=EeEfD5fI-5Q}
///
/// {@tool dartpad}
/// This example show a basic [Tooltip] which has a [Text] as child.
/// [message] contains your label to be shown by the tooltip when
/// the child that Tooltip wraps is hovered over on web or desktop. On mobile,
/// the tooltip is shown when the widget is long pressed.
///
/// This tooltip will default to showing above the [Text] instead of below
/// because its ambient [TooltipThemeData.preferBelow] is false.
/// (See the use of [MaterialApp.theme].)
/// Setting that piece of theme data is recommended to avoid having a finger or
/// cursor hide the tooltip. For other ways to set that piece of theme data see:
///
/// * [Theme.data], [ThemeData.tooltipTheme]
/// * [TooltipTheme.data]
///
/// or it can be set directly on each tooltip with [Tooltip.preferBelow].
///
/// ** See code in examples/api/lib/material/tooltip/tooltip.0.dart **
/// {@end-tool}
///
/// {@tool dartpad}
/// This example covers most of the attributes available in Tooltip.
/// `decoration` has been used to give a gradient and borderRadius to Tooltip.
/// `constraints` has been used to set the minimum width of the Tooltip.
/// `preferBelow` is true; the tooltip will prefer showing below [Tooltip]'s child widget.
/// However, it may show the tooltip above if there's not enough space
/// below the widget.
/// `textStyle` has been used to set the font size of the 'message'.
/// `showDuration` accepts a Duration to continue showing the message after the long
/// press has been released or the mouse pointer exits the child widget.
/// `waitDuration` accepts a Duration for which a mouse pointer has to hover over the child
/// widget before the tooltip is shown.
///
/// ** See code in examples/api/lib/material/tooltip/tooltip.1.dart **
/// {@end-tool}
///
/// {@tool dartpad}
/// This example shows a rich [Tooltip] that specifies the [richMessage]
/// parameter instead of the [message] parameter (only one of these may be
/// non-null. Any [InlineSpan] can be specified for the [richMessage] attribute,
/// including [WidgetSpan].
///
/// ** See code in examples/api/lib/material/tooltip/tooltip.2.dart **
/// {@end-tool}
///
/// {@tool dartpad}
/// This example shows how [Tooltip] can be shown manually with [TooltipTriggerMode.manual]
/// by calling the [TooltipState.ensureTooltipVisible] function.
///
/// ** See code in examples/api/lib/material/tooltip/tooltip.3.dart **
/// {@end-tool}
///
/// See also:
///
///  * <https://material.io/design/components/tooltips.html>
///  * [TooltipTheme] or [ThemeData.tooltipTheme]
///  * [TooltipVisibility]
class Tooltip extends StatefulWidget {
  /// Creates a tooltip.
  ///
  /// By default, tooltips should adhere to the
  /// [Material specification](https://material.io/design/components/tooltips.html#spec).
  /// If the optional constructor parameters are not defined, the values
  /// provided by [TooltipTheme.of] will be used if a [TooltipTheme] is present
  /// or specified in [ThemeData].
  ///
  /// All parameters that are defined in the constructor will
  /// override the default values _and_ the values in [TooltipTheme.of].
  ///
  /// Only one of [message] and [richMessage] may be non-null.
  const Tooltip({
    super.key,
    this.message,
    this.richMessage,
    @Deprecated(
      'Use Tooltip.constraints instead. '
      'This feature was deprecated after v3.30.0-0.1.pre.',
    )
    this.height,
    this.constraints,
    this.padding,
    this.margin,
    this.verticalOffset,
    this.preferBelow,
    this.excludeFromSemantics,
    this.decoration,
    this.textStyle,
    this.textAlign,
    this.waitDuration,
    this.showDuration,
    this.exitDuration,
    this.enableTapToDismiss = true,
    this.triggerMode,
    this.enableFeedback,
    this.onTriggered,
    this.mouseCursor,
    this.ignorePointer,
    this.child,
  }) : assert(
         (message == null) != (richMessage == null),
         'Either `message` or `richMessage` must be specified',
<<<<<<< HEAD
=======
       ),
       assert(
         height == null || constraints == null,
         'Only one of `height` and `constraints` may be specified.',
>>>>>>> a79e7a98
       );

  /// The text to display in the tooltip.
  ///
  /// Only one of [message] and [richMessage] may be non-null.
  final String? message;

  /// The rich text to display in the tooltip.
  ///
  /// Only one of [message] and [richMessage] may be non-null.
  final InlineSpan? richMessage;

  /// The minimum height of the [Tooltip]'s message.
  @Deprecated(
    'Use Tooltip.constraints instead. '
    'This feature was deprecated after v3.30.0-0.1.pre.',
  )
  final double? height;

  /// Constrains the size of the [Tooltip]'s message.
  ///
  /// If null, then the [TooltipThemeData.constraints] of the ambient [ThemeData.tooltipTheme]
  /// will be used. If that is also null, then a default value will be picked based on the current
  /// platform. For desktop platforms, the default value is `BoxConstraints(minHeight: 24.0)`,
  /// while for mobile platforms the default value is `BoxConstraints(minHeight: 32.0)`.
  final BoxConstraints? constraints;

  /// The amount of space by which to inset the [Tooltip]'s message.
  ///
  /// On mobile, defaults to 16.0 logical pixels horizontally and 4.0 vertically.
  /// On desktop, defaults to 8.0 logical pixels horizontally and 4.0 vertically.
  final EdgeInsetsGeometry? padding;

  /// The empty space that surrounds the tooltip.
  ///
  /// Defines the tooltip's outer [Container.margin]. By default, a
  /// long tooltip will span the width of its window. If long enough,
  /// a tooltip might also span the window's height. This property allows
  /// one to define how much space the tooltip must be inset from the edges
  /// of their display window.
  ///
  /// If this property is null, then [TooltipThemeData.margin] is used.
  /// If [TooltipThemeData.margin] is also null, the default margin is
  /// 0.0 logical pixels on all sides.
  ///
  /// See also:
  ///
  ///  * [constraints], which allow setting an explicit size for the tooltip.
  final EdgeInsetsGeometry? margin;

  /// The vertical gap between the widget and the displayed tooltip.
  ///
  /// When [preferBelow] is set to true and tooltips have sufficient space to
  /// display themselves, this property defines how much vertical space
  /// tooltips will position themselves under their corresponding widgets.
  /// Otherwise, tooltips will position themselves above their corresponding
  /// widgets with the given offset.
  final double? verticalOffset;

  /// Whether the tooltip defaults to being displayed below the widget.
  ///
  /// If there is insufficient space to display the tooltip in
  /// the preferred direction, the tooltip will be displayed in the opposite
  /// direction.
  ///
  /// If this property is null, then [TooltipThemeData.preferBelow] is used.
  /// If that is also null, the default value is true.
  ///
  /// Applying [TooltipThemeData.preferBelow]: `false` for the entire app
  /// is recommended to avoid having a finger or cursor hide a tooltip.
  final bool? preferBelow;

  /// Whether the tooltip's [message] or [richMessage] should be excluded from
  /// the semantics tree.
  ///
  /// Defaults to false. A tooltip will add a [Semantics] label that is set to
  /// [Tooltip.message] if non-null, or the plain text value of
  /// [Tooltip.richMessage] otherwise. Set this property to true if the app is
  /// going to provide its own custom semantics label.
  final bool? excludeFromSemantics;

  /// The widget below this widget in the tree.
  ///
  /// {@macro flutter.widgets.ProxyWidget.child}
  final Widget? child;

  /// Specifies the tooltip's shape and background color.
  ///
  /// The tooltip shape defaults to a rounded rectangle with a border radius of
  /// 4.0. Tooltips will also default to an opacity of 90% and with the color
  /// [Colors.grey]\[700\] if [ThemeData.brightness] is [Brightness.light], and
  /// [Colors.white] if it is [Brightness.dark].
  final Decoration? decoration;

  /// The style to use for the message of the tooltip.
  ///
  /// If null, the message's [TextStyle] will be determined based on
  /// [ThemeData]. If [ThemeData.brightness] is set to [Brightness.dark],
  /// [TextTheme.bodyMedium] of [ThemeData.textTheme] will be used with
  /// [Colors.white]. Otherwise, if [ThemeData.brightness] is set to
  /// [Brightness.light], [TextTheme.bodyMedium] of [ThemeData.textTheme] will be
  /// used with [Colors.black].
  final TextStyle? textStyle;

  /// How the message of the tooltip is aligned horizontally.
  ///
  /// If this property is null, then [TooltipThemeData.textAlign] is used.
  /// If [TooltipThemeData.textAlign] is also null, the default value is
  /// [TextAlign.start].
  final TextAlign? textAlign;

  /// The length of time that a pointer must hover over a tooltip's widget
  /// before the tooltip will be shown.
  ///
  /// Defaults to 0 milliseconds (tooltips are shown immediately upon hover).
  final Duration? waitDuration;

  /// The length of time that the tooltip will be shown after a long press is
  /// released (if triggerMode is [TooltipTriggerMode.longPress]) or a tap is
  /// released (if triggerMode is [TooltipTriggerMode.tap]). This property
  /// does not affect mouse pointer devices.
  ///
  /// Defaults to 1.5 seconds for long press and tap released
  ///
  /// See also:
  ///
  ///  * [exitDuration], which allows configuring the time until a pointer
  /// disappears when hovering.
  final Duration? showDuration;

  /// The length of time that a pointer must have stopped hovering over a
  /// tooltip's widget before the tooltip will be hidden.
  ///
  /// Defaults to 100 milliseconds.
  ///
  /// See also:
  ///
  ///  * [showDuration], which allows configuring the length of time that a
  /// tooltip will be visible after touch events are released.
  final Duration? exitDuration;

  /// Whether the tooltip can be dismissed by tap.
  ///
  /// The default value is true.
  final bool enableTapToDismiss;

  /// The [TooltipTriggerMode] that will show the tooltip.
  ///
  /// If this property is null, then [TooltipThemeData.triggerMode] is used.
  /// If [TooltipThemeData.triggerMode] is also null, the default mode is
  /// [TooltipTriggerMode.longPress].
  ///
  /// This property does not affect mouse devices. Setting [triggerMode] to
  /// [TooltipTriggerMode.manual] will not prevent the tooltip from showing when
  /// the mouse cursor hovers over it.
  final TooltipTriggerMode? triggerMode;

  /// Whether the tooltip should provide acoustic and/or haptic feedback.
  ///
  /// For example, on Android a tap will produce a clicking sound and a
  /// long-press will produce a short vibration, when feedback is enabled.
  ///
  /// When null, the default value is true.
  ///
  /// See also:
  ///
  ///  * [Feedback], for providing platform-specific feedback to certain actions.
  final bool? enableFeedback;

  /// Called when the Tooltip is triggered.
  ///
  /// The tooltip is triggered after a tap when [triggerMode] is [TooltipTriggerMode.tap]
  /// or after a long press when [triggerMode] is [TooltipTriggerMode.longPress].
  final TooltipTriggeredCallback? onTriggered;

  /// The cursor for a mouse pointer when it enters or is hovering over the
  /// widget.
  ///
  /// If this property is null, [MouseCursor.defer] will be used.
  final MouseCursor? mouseCursor;

  /// Whether this tooltip should be invisible to hit testing.
  ///
  /// If no value is passed, pointer events are ignored unless the tooltip has a
  /// [richMessage] instead of a [message].
  ///
  /// See also:
  ///
  /// * [IgnorePointer], for more information about how pointer events are
  /// handled or ignored.
  final bool? ignorePointer;

  static final List<TooltipState> _openedTooltips = <TooltipState>[];

  /// Dismiss all of the tooltips that are currently shown on the screen,
  /// including those with mouse cursors currently hovering over them.
  ///
  /// This method returns true if it successfully dismisses the tooltips. It
  /// returns false if there is no tooltip shown on the screen.
  static bool dismissAllToolTips() {
    if (_openedTooltips.isNotEmpty) {
      // Avoid concurrent modification.
      final List<TooltipState> openedTooltips = _openedTooltips.toList();
      for (final TooltipState state in openedTooltips) {
        assert(state.mounted);
        state._scheduleDismissTooltip(withDelay: Duration.zero);
      }
      return true;
    }
    return false;
  }

  @override
  State<Tooltip> createState() => TooltipState();

  @override
  void debugFillProperties(DiagnosticPropertiesBuilder properties) {
    super.debugFillProperties(properties);
    properties.add(
      StringProperty(
        'message',
        message,
        showName: message == null,
        defaultValue: message == null ? null : kNoDefaultValue,
      ),
    );
    properties.add(
      StringProperty(
        'richMessage',
        richMessage?.toPlainText(),
        showName: richMessage == null,
        defaultValue: richMessage == null ? null : kNoDefaultValue,
      ),
    );
    properties.add(DoubleProperty('height', height, defaultValue: null));
    properties.add(
      DiagnosticsProperty<BoxConstraints>('constraints', constraints, defaultValue: null),
    );
    properties.add(DiagnosticsProperty<EdgeInsetsGeometry>('padding', padding, defaultValue: null));
    properties.add(DiagnosticsProperty<EdgeInsetsGeometry>('margin', margin, defaultValue: null));
    properties.add(DoubleProperty('vertical offset', verticalOffset, defaultValue: null));
    properties.add(
      FlagProperty(
        'position',
        value: preferBelow,
        ifTrue: 'below',
        ifFalse: 'above',
        showName: true,
      ),
    );
    properties.add(
      FlagProperty('semantics', value: excludeFromSemantics, ifTrue: 'excluded', showName: true),
    );
    properties.add(
      DiagnosticsProperty<Duration>('wait duration', waitDuration, defaultValue: null),
    );
    properties.add(
      DiagnosticsProperty<Duration>('show duration', showDuration, defaultValue: null),
    );
    properties.add(
      DiagnosticsProperty<Duration>('exit duration', exitDuration, defaultValue: null),
    );
    properties.add(
      DiagnosticsProperty<TooltipTriggerMode>('triggerMode', triggerMode, defaultValue: null),
    );
    properties.add(
      FlagProperty('enableFeedback', value: enableFeedback, ifTrue: 'true', showName: true),
    );
    properties.add(DiagnosticsProperty<TextAlign>('textAlign', textAlign, defaultValue: null));
  }
}

/// Contains the state for a [Tooltip].
///
/// This class can be used to programmatically show the Tooltip, see the
/// [ensureTooltipVisible] method.
class TooltipState extends State<Tooltip> with SingleTickerProviderStateMixin {
  static const double _defaultVerticalOffset = 24.0;
  static const bool _defaultPreferBelow = true;
  static const EdgeInsetsGeometry _defaultMargin = EdgeInsets.zero;
  static const Duration _fadeInDuration = Duration(milliseconds: 150);
  static const Duration _fadeOutDuration = Duration(milliseconds: 75);
  static const Duration _defaultShowDuration = Duration(milliseconds: 1500);
  static const Duration _defaultHoverExitDuration = Duration(milliseconds: 100);
  static const Duration _defaultWaitDuration = Duration.zero;
  static const bool _defaultExcludeFromSemantics = false;
  static const TooltipTriggerMode _defaultTriggerMode = TooltipTriggerMode.longPress;
  static const bool _defaultEnableFeedback = true;
  static const TextAlign _defaultTextAlign = TextAlign.start;

  final OverlayPortalController _overlayController = OverlayPortalController();

  // From InheritedWidgets
  late bool _visible;
  late TooltipThemeData _tooltipTheme;

  Duration get _showDuration =>
      widget.showDuration ?? _tooltipTheme.showDuration ?? _defaultShowDuration;
  Duration get _hoverExitDuration =>
      widget.exitDuration ?? _tooltipTheme.exitDuration ?? _defaultHoverExitDuration;
  Duration get _waitDuration =>
      widget.waitDuration ?? _tooltipTheme.waitDuration ?? _defaultWaitDuration;
  TooltipTriggerMode get _triggerMode =>
      widget.triggerMode ?? _tooltipTheme.triggerMode ?? _defaultTriggerMode;
  bool get _enableFeedback =>
      widget.enableFeedback ?? _tooltipTheme.enableFeedback ?? _defaultEnableFeedback;

  /// The plain text message for this tooltip.
  ///
  /// This value will either come from [Tooltip.message] or [Tooltip.richMessage].
  String get _tooltipMessage => widget.message ?? widget.richMessage!.toPlainText();

  Timer? _timer;
  AnimationController? _backingController;
  AnimationController get _controller {
    return _backingController ??= AnimationController(
      duration: _fadeInDuration,
      reverseDuration: _fadeOutDuration,
      vsync: this,
    )..addStatusListener(_handleStatusChanged);
  }

  CurvedAnimation? _backingOverlayAnimation;
  CurvedAnimation get _overlayAnimation {
    return _backingOverlayAnimation ??= CurvedAnimation(
      parent: _controller,
      curve: Curves.fastOutSlowIn,
    );
  }

  LongPressGestureRecognizer? _longPressRecognizer;
  TapGestureRecognizer? _tapRecognizer;

  // The ids of mouse devices that are keeping the tooltip from being dismissed.
  //
  // Device ids are added to this set in _handleMouseEnter, and removed in
  // _handleMouseExit. The set is cleared in _handleTapToDismiss, typically when
  // a PointerDown event interacts with some other UI component.
  final Set<int> _activeHoveringPointerDevices = <int>{};

  AnimationStatus _animationStatus = AnimationStatus.dismissed;
  void _handleStatusChanged(AnimationStatus status) {
    assert(mounted);
    switch ((_animationStatus.isDismissed, status.isDismissed)) {
      case (false, true):
        Tooltip._openedTooltips.remove(this);
        _overlayController.hide();
      case (true, false):
        _overlayController.show();
        Tooltip._openedTooltips.add(this);
        SemanticsService.tooltip(_tooltipMessage);
      case (true, true) || (false, false):
        break;
    }
    _animationStatus = status;
  }

  void _scheduleShowTooltip({required Duration withDelay, Duration? showDuration}) {
    assert(mounted);
    void show() {
      assert(mounted);
      if (!_visible) {
        return;
      }
      _controller.forward();
      _timer?.cancel();
      _timer = showDuration == null ? null : Timer(showDuration, _controller.reverse);
    }

    assert(
      !(_timer?.isActive ?? false) || _controller.status != AnimationStatus.reverse,
      'timer must not be active when the tooltip is fading out',
    );
    if (_controller.isDismissed && withDelay.inMicroseconds > 0) {
      _timer?.cancel();
      _timer = Timer(withDelay, show);
    } else {
      show(); // If the tooltip is already fading in or fully visible, skip the
      // animation and show the tooltip immediately.
    }
  }

  void _scheduleDismissTooltip({required Duration withDelay}) {
    assert(mounted);
    assert(
      !(_timer?.isActive ?? false) || _backingController?.status != AnimationStatus.reverse,
      'timer must not be active when the tooltip is fading out',
    );

    _timer?.cancel();
    _timer = null;
    // Use _backingController instead of _controller to prevent the lazy getter
    // from instantiating an AnimationController unnecessarily.
    if (_backingController?.isForwardOrCompleted ?? false) {
      // Dismiss when the tooltip is fading in: if there's a dismiss delay we'll
      // allow the fade in animation to continue until the delay timer fires.
      if (withDelay.inMicroseconds > 0) {
        _timer = Timer(withDelay, _controller.reverse);
      } else {
        _controller.reverse();
      }
    }
  }

  void _handlePointerDown(PointerDownEvent event) {
    assert(mounted);
    // PointerDeviceKinds that don't support hovering.
    const Set<PointerDeviceKind> triggerModeDeviceKinds = <PointerDeviceKind>{
      PointerDeviceKind.invertedStylus,
      PointerDeviceKind.stylus,
      PointerDeviceKind.touch,
      PointerDeviceKind.unknown,
      // MouseRegion only tracks PointerDeviceKind == mouse.
      PointerDeviceKind.trackpad,
    };
    switch (_triggerMode) {
      case TooltipTriggerMode.longPress:
        final LongPressGestureRecognizer recognizer =
            _longPressRecognizer ??= LongPressGestureRecognizer(
              debugOwner: this,
              supportedDevices: triggerModeDeviceKinds,
            );
        recognizer
          ..onLongPressCancel = _handleTapToDismiss
          ..onLongPress = _handleLongPress
          ..onLongPressUp = _handlePressUp
          ..addPointer(event);
      case TooltipTriggerMode.tap:
        final TapGestureRecognizer recognizer =
            _tapRecognizer ??= TapGestureRecognizer(
              debugOwner: this,
              supportedDevices: triggerModeDeviceKinds,
            );
        recognizer
          ..onTapCancel = _handleTapToDismiss
          ..onTap = _handleTap
          ..addPointer(event);
      case TooltipTriggerMode.manual:
        break;
    }
  }

  // For PointerDownEvents, this method will be called after _handlePointerDown.
  void _handleGlobalPointerEvent(PointerEvent event) {
    assert(mounted);
    if (_tapRecognizer?.primaryPointer == event.pointer ||
        _longPressRecognizer?.primaryPointer == event.pointer) {
      // This is a pointer of interest specified by the trigger mode, since it's
      // picked up by the recognizer.
      //
      // The recognizer will later determine if this is indeed a "trigger"
      // gesture and dismiss the tooltip if that's not the case. However there's
      // still a chance that the PointerEvent was cancelled before the gesture
      // recognizer gets to emit a tap/longPress down, in which case the onCancel
      // callback (_handleTapToDismiss) will not be called.
      return;
    }
    if ((_timer == null && _controller.isDismissed) || event is! PointerDownEvent) {
      return;
    }
    _handleTapToDismiss();
  }

  // The primary pointer is not part of a "trigger" gesture so the tooltip
  // should be dismissed.
  void _handleTapToDismiss() {
    if (!widget.enableTapToDismiss) {
      return;
    }
    _scheduleDismissTooltip(withDelay: Duration.zero);
    _activeHoveringPointerDevices.clear();
  }

  void _handleTap() {
    if (!_visible) {
      return;
    }
    final bool tooltipCreated = _controller.isDismissed;
    if (tooltipCreated && _enableFeedback) {
      assert(_triggerMode == TooltipTriggerMode.tap);
      Feedback.forTap(context);
    }
    widget.onTriggered?.call();
    _scheduleShowTooltip(
      withDelay: Duration.zero,
      // _activeHoveringPointerDevices keep the tooltip visible.
      showDuration: _activeHoveringPointerDevices.isEmpty ? _showDuration : null,
    );
  }

  // When a "trigger" gesture is recognized and the pointer down even is a part
  // of it.
  void _handleLongPress() {
    if (!_visible) {
      return;
    }
    final bool tooltipCreated = _visible && _controller.isDismissed;
    if (tooltipCreated && _enableFeedback) {
      assert(_triggerMode == TooltipTriggerMode.longPress);
      Feedback.forLongPress(context);
    }
    widget.onTriggered?.call();
    _scheduleShowTooltip(withDelay: Duration.zero);
  }

  void _handlePressUp() {
    if (_activeHoveringPointerDevices.isNotEmpty) {
      return;
    }
    _scheduleDismissTooltip(withDelay: _showDuration);
  }

  // # Current Hovering Behavior:
  // 1. Hovered tooltips don't show more than one at a time, for each mouse
  //    device. For example, a chip with a delete icon typically shouldn't show
  //    both the delete icon tooltip and the chip tooltip at the same time.
  // 2. Hovered tooltips are dismissed when:
  //    i. [dismissAllToolTips] is called, even these tooltips are still hovered
  //    ii. a unrecognized PointerDownEvent occurred within the application
  //    (even these tooltips are still hovered),
  //    iii. The last hovering device leaves the tooltip.
  void _handleMouseEnter(PointerEnterEvent event) {
    // _handleMouseEnter is only called when the mouse starts to hover over this
    // tooltip (including the actual tooltip it shows on the overlay), and this
    // tooltip is the first to be hit in the widget tree's hit testing order.
    // See also _ExclusiveMouseRegion for the exact behavior.
    _activeHoveringPointerDevices.add(event.device);
    // Dismiss other open tooltips unless they're kept visible by other mice.
    // The mouse tracker implementation always dispatches all `onExit` events
    // before dispatching any `onEnter` events, so `event.device` must have
    // already been removed from _activeHoveringPointerDevices of the tooltips
    // that are no longer being hovered over.
    final List<TooltipState> tooltipsToDismiss =
        Tooltip._openedTooltips
            .where((TooltipState tooltip) => tooltip._activeHoveringPointerDevices.isEmpty)
            .toList();
    for (final TooltipState tooltip in tooltipsToDismiss) {
      assert(tooltip.mounted);
      tooltip._scheduleDismissTooltip(withDelay: Duration.zero);
    }
    _scheduleShowTooltip(withDelay: tooltipsToDismiss.isNotEmpty ? Duration.zero : _waitDuration);
  }

  void _handleMouseExit(PointerExitEvent event) {
    if (_activeHoveringPointerDevices.isEmpty) {
      return;
    }
    _activeHoveringPointerDevices.remove(event.device);
    if (_activeHoveringPointerDevices.isEmpty) {
      _scheduleDismissTooltip(withDelay: _hoverExitDuration);
    }
  }

  /// Shows the tooltip if it is not already visible.
  ///
  /// After made visible by this method, The tooltip does not automatically
  /// dismiss after `waitDuration`, until the user dismisses/re-triggers it, or
  /// [Tooltip.dismissAllToolTips] is called.
  ///
  /// Returns `false` when the tooltip shouldn't be shown or when the tooltip
  /// was already visible.
  bool ensureTooltipVisible() {
    if (!_visible) {
      return false;
    }

    _timer?.cancel();
    _timer = null;
    if (_controller.isForwardOrCompleted) {
      return false;
    }
    _scheduleShowTooltip(withDelay: Duration.zero);
    return true;
  }

  @protected
  @override
  void initState() {
    super.initState();
    // Listen to global pointer events so that we can hide a tooltip immediately
    // if some other control is clicked on. Pointer events are dispatched to
    // global routes **after** other routes.
    GestureBinding.instance.pointerRouter.addGlobalRoute(_handleGlobalPointerEvent);
  }

  @protected
  @override
  void didChangeDependencies() {
    super.didChangeDependencies();
    _visible = TooltipVisibility.of(context);
    _tooltipTheme = TooltipTheme.of(context);
  }

  // https://material.io/components/tooltips#specs
  double _getDefaultTooltipHeight() {
    return switch (Theme.of(context).platform) {
      TargetPlatform.macOS || TargetPlatform.linux || TargetPlatform.windows => 24.0,
      TargetPlatform.android || TargetPlatform.fuchsia || TargetPlatform.iOS => 32.0,
    };
  }

  EdgeInsets _getDefaultPadding() {
    return switch (Theme.of(context).platform) {
      TargetPlatform.macOS ||
      TargetPlatform.linux ||
      TargetPlatform.windows => const EdgeInsets.symmetric(horizontal: 8.0, vertical: 4.0),
      TargetPlatform.android ||
      TargetPlatform.fuchsia ||
      TargetPlatform.iOS => const EdgeInsets.symmetric(horizontal: 16.0, vertical: 4.0),
    };
  }

  static double _getDefaultFontSize(TargetPlatform platform) {
    return switch (platform) {
      TargetPlatform.macOS || TargetPlatform.linux || TargetPlatform.windows => 12.0,
      TargetPlatform.android || TargetPlatform.fuchsia || TargetPlatform.iOS => 14.0,
    };
  }

  Widget _buildTooltipOverlay(BuildContext context) {
    final OverlayState overlayState = Overlay.of(context, debugRequiredFor: widget);
    final RenderBox box = this.context.findRenderObject()! as RenderBox;
    final Offset target = box.localToGlobal(
      box.size.center(Offset.zero),
      ancestor: overlayState.context.findRenderObject(),
    );

    final (TextStyle defaultTextStyle, BoxDecoration defaultDecoration) = switch (Theme.of(
      context,
    )) {
      ThemeData(
        brightness: Brightness.dark,
        :final TextTheme textTheme,
        :final TargetPlatform platform,
      ) =>
        (
          textTheme.bodyMedium!.copyWith(
            color: Colors.black,
            fontSize: _getDefaultFontSize(platform),
          ),
          BoxDecoration(
            color: Colors.white.withOpacity(0.9),
            borderRadius: const BorderRadius.all(Radius.circular(4)),
          ),
        ),
      ThemeData(
        brightness: Brightness.light,
        :final TextTheme textTheme,
        :final TargetPlatform platform,
      ) =>
        (
          textTheme.bodyMedium!.copyWith(
            color: Colors.white,
            fontSize: _getDefaultFontSize(platform),
          ),
          BoxDecoration(
            color: Colors.grey[700]!.withOpacity(0.9),
            borderRadius: const BorderRadius.all(Radius.circular(4)),
          ),
        ),
    };

    final TooltipThemeData tooltipTheme = _tooltipTheme;
    final BoxConstraints defaultConstraints = BoxConstraints(
      minHeight: widget.height ?? tooltipTheme.height ?? _getDefaultTooltipHeight(),
    );
    final _TooltipOverlay overlayChild = _TooltipOverlay(
      richMessage: widget.richMessage ?? TextSpan(text: widget.message),
      constraints: widget.constraints ?? tooltipTheme.constraints ?? defaultConstraints,
      padding: widget.padding ?? tooltipTheme.padding ?? _getDefaultPadding(),
      margin: widget.margin ?? tooltipTheme.margin ?? _defaultMargin,
      onEnter: _handleMouseEnter,
      onExit: _handleMouseExit,
      decoration: widget.decoration ?? tooltipTheme.decoration ?? defaultDecoration,
      textStyle: widget.textStyle ?? tooltipTheme.textStyle ?? defaultTextStyle,
      textAlign: widget.textAlign ?? tooltipTheme.textAlign ?? _defaultTextAlign,
      animation: _overlayAnimation,
      target: target,
      verticalOffset:
          widget.verticalOffset ?? tooltipTheme.verticalOffset ?? _defaultVerticalOffset,
      preferBelow: widget.preferBelow ?? tooltipTheme.preferBelow ?? _defaultPreferBelow,
      ignorePointer: widget.ignorePointer ?? widget.message != null,
    );

    return SelectionContainer.maybeOf(context) == null
        ? overlayChild
        : SelectionContainer.disabled(child: overlayChild);
  }

  @protected
  @override
  void dispose() {
    GestureBinding.instance.pointerRouter.removeGlobalRoute(_handleGlobalPointerEvent);
    Tooltip._openedTooltips.remove(this);
    // _longPressRecognizer.dispose() and _tapRecognizer.dispose() may call
    // their registered onCancel callbacks if there's a gesture in progress.
    // Remove the onCancel callbacks to prevent the registered callbacks from
    // triggering unnecessary side effects (such as animations).
    _longPressRecognizer?.onLongPressCancel = null;
    _longPressRecognizer?.dispose();
    _tapRecognizer?.onTapCancel = null;
    _tapRecognizer?.dispose();
    _timer?.cancel();
    _backingController?.dispose();
    _backingOverlayAnimation?.dispose();
    super.dispose();
  }

  @protected
  @override
  Widget build(BuildContext context) {
    // If message is empty then no need to create a tooltip overlay to show
    // the empty black container so just return the wrapped child as is or
    // empty container if child is not specified.
    if (_tooltipMessage.isEmpty) {
      return widget.child ?? const SizedBox.shrink();
    }
    assert(debugCheckHasOverlay(context));
    final bool excludeFromSemantics =
        widget.excludeFromSemantics ??
        _tooltipTheme.excludeFromSemantics ??
        _defaultExcludeFromSemantics;
    Widget result = Semantics(
      tooltip: excludeFromSemantics ? null : _tooltipMessage,
      child: widget.child,
    );

    // Only check for gestures if tooltip should be visible.
    if (_visible) {
      result = _ExclusiveMouseRegion(
        onEnter: _handleMouseEnter,
        onExit: _handleMouseExit,
        cursor: widget.mouseCursor ?? MouseCursor.defer,
        child: Listener(
          onPointerDown: _handlePointerDown,
          behavior: HitTestBehavior.opaque,
          child: result,
        ),
      );
    }
    return OverlayPortal(
      controller: _overlayController,
      overlayChildBuilder: _buildTooltipOverlay,
      child: result,
    );
  }
}

/// A delegate for computing the layout of a tooltip to be displayed above or
/// below a target specified in the global coordinate system.
class _TooltipPositionDelegate extends SingleChildLayoutDelegate {
  /// Creates a delegate for computing the layout of a tooltip.
  _TooltipPositionDelegate({
    required this.target,
    required this.verticalOffset,
    required this.preferBelow,
  });

  /// The offset of the target the tooltip is positioned near in the global
  /// coordinate system.
  final Offset target;

  /// The amount of vertical distance between the target and the displayed
  /// tooltip.
  final double verticalOffset;

  /// Whether the tooltip is displayed below its widget by default.
  ///
  /// If there is insufficient space to display the tooltip in the preferred
  /// direction, the tooltip will be displayed in the opposite direction.
  final bool preferBelow;

  @override
  BoxConstraints getConstraintsForChild(BoxConstraints constraints) => constraints.loosen();

  @override
  Offset getPositionForChild(Size size, Size childSize) {
    return positionDependentBox(
      size: size,
      childSize: childSize,
      target: target,
      verticalOffset: verticalOffset,
      preferBelow: preferBelow,
    );
  }

  @override
  bool shouldRelayout(_TooltipPositionDelegate oldDelegate) {
    return target != oldDelegate.target ||
        verticalOffset != oldDelegate.verticalOffset ||
        preferBelow != oldDelegate.preferBelow;
  }
}

class _TooltipOverlay extends StatelessWidget {
  const _TooltipOverlay({
    required this.richMessage,
    required this.constraints,
    this.padding,
    this.margin,
    this.decoration,
    required this.textStyle,
    required this.textAlign,
    required this.animation,
    required this.target,
    required this.verticalOffset,
    required this.preferBelow,
    required this.ignorePointer,
    this.onEnter,
    this.onExit,
  });

  final InlineSpan richMessage;
  final BoxConstraints constraints;
  final EdgeInsetsGeometry? padding;
  final EdgeInsetsGeometry? margin;
  final Decoration? decoration;
  final TextStyle textStyle;
  final TextAlign textAlign;
  final Animation<double> animation;
  final Offset target;
  final double verticalOffset;
  final bool preferBelow;
  final PointerEnterEventListener? onEnter;
  final PointerExitEventListener? onExit;
  final bool ignorePointer;

  @override
  Widget build(BuildContext context) {
    Widget result = FadeTransition(
      opacity: animation,
      child: ConstrainedBox(
        constraints: constraints,
        child: DefaultTextStyle(
          style: textStyle,
          textAlign: textAlign,
          child: Semantics(
            container: true,
            child: Container(
              decoration: decoration,
              padding: padding,
              margin: margin,
              child: Center(
                widthFactor: 1.0,
                heightFactor: 1.0,
                child: Text.rich(richMessage, style: textStyle, textAlign: textAlign),
              ),
            ),
          ),
        ),
      ),
    );
    if (onEnter != null || onExit != null) {
      result = _ExclusiveMouseRegion(onEnter: onEnter, onExit: onExit, child: result);
    }
    return Positioned.fill(
      bottom: MediaQuery.maybeViewInsetsOf(context)?.bottom ?? 0.0,
      child: CustomSingleChildLayout(
        delegate: _TooltipPositionDelegate(
          target: target,
          verticalOffset: verticalOffset,
          preferBelow: preferBelow,
        ),
        child: IgnorePointer(ignoring: ignorePointer, child: result),
      ),
    );
  }
}<|MERGE_RESOLUTION|>--- conflicted
+++ resolved
@@ -196,13 +196,10 @@
   }) : assert(
          (message == null) != (richMessage == null),
          'Either `message` or `richMessage` must be specified',
-<<<<<<< HEAD
-=======
        ),
        assert(
          height == null || constraints == null,
          'Only one of `height` and `constraints` may be specified.',
->>>>>>> a79e7a98
        );
 
   /// The text to display in the tooltip.
