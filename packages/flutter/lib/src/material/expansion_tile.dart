// Copyright 2014 The Flutter Authors. All rights reserved.
// Use of this source code is governed by a BSD-style license that can be
// found in the LICENSE file.

/// @docImport 'circle_avatar.dart';
/// @docImport 'text_theme.dart';
library;

import 'dart:async';

import 'package:flutter/foundation.dart';
import 'package:flutter/rendering.dart';
import 'package:flutter/widgets.dart';

import 'color_scheme.dart';
import 'colors.dart';
import 'expansion_tile_theme.dart';
import 'icons.dart';
import 'list_tile.dart';
import 'list_tile_theme.dart';
import 'material.dart';
import 'material_localizations.dart';
import 'theme.dart';
import 'theme_data.dart';

const Duration _kExpand = Duration(milliseconds: 200);

/// Enables control over a single [ExpansionTile]'s expanded/collapsed state.
///
/// It can be useful to expand or collapse an [ExpansionTile]
/// programmatically, for example to reconfigure an existing expansion
/// tile based on a system event. To do so, create an [ExpansionTile]
/// with an [ExpansionTileController] that's owned by a stateful widget
/// or look up the tile's automatically created [ExpansionTileController]
/// with [ExpansionTileController.of]
///
/// The controller's [expand] and [collapse] methods cause the
/// the [ExpansionTile] to rebuild, so they may not be called from
/// a build method.
class ExpansionTileController {
  /// Create a controller to be used with [ExpansionTile.controller].
  ExpansionTileController();

  _ExpansionTileState? _state;

  /// Whether the [ExpansionTile] built with this controller is in expanded state.
  ///
  /// This property doesn't take the animation into account. It reports `true`
  /// even if the expansion animation is not completed.
  ///
  /// See also:
  ///
  ///  * [expand], which expands the [ExpansionTile].
  ///  * [collapse], which collapses the [ExpansionTile].
  ///  * [ExpansionTile.controller] to create an ExpansionTile with a controller.
  bool get isExpanded {
    assert(_state != null);
    return _state!._isExpanded;
  }

  /// Expands the [ExpansionTile] that was built with this controller;
  ///
  /// Normally the tile is expanded automatically when the user taps on the header.
  /// It is sometimes useful to trigger the expansion programmatically due
  /// to external changes.
  ///
  /// If the tile is already in the expanded state (see [isExpanded]), calling
  /// this method has no effect.
  ///
  /// Calling this method may cause the [ExpansionTile] to rebuild, so it may
  /// not be called from a build method.
  ///
  /// Calling this method will trigger an [ExpansionTile.onExpansionChanged] callback.
  ///
  /// See also:
  ///
  ///  * [collapse], which collapses the tile.
  ///  * [isExpanded] to check whether the tile is expanded.
  ///  * [ExpansionTile.controller] to create an ExpansionTile with a controller.
  void expand() {
    assert(_state != null);
    if (!isExpanded) {
      _state!._toggleExpansion();
    }
  }

  /// Collapses the [ExpansionTile] that was built with this controller.
  ///
  /// Normally the tile is collapsed automatically when the user taps on the header.
  /// It can be useful sometimes to trigger the collapse programmatically due
  /// to some external changes.
  ///
  /// If the tile is already in the collapsed state (see [isExpanded]), calling
  /// this method has no effect.
  ///
  /// Calling this method may cause the [ExpansionTile] to rebuild, so it may
  /// not be called from a build method.
  ///
  /// Calling this method will trigger an [ExpansionTile.onExpansionChanged] callback.
  ///
  /// See also:
  ///
  ///  * [expand], which expands the tile.
  ///  * [isExpanded] to check whether the tile is expanded.
  ///  * [ExpansionTile.controller] to create an ExpansionTile with a controller.
  void collapse() {
    assert(_state != null);
    if (isExpanded) {
      _state!._toggleExpansion();
    }
  }

  /// Finds the [ExpansionTileController] for the closest [ExpansionTile] instance
  /// that encloses the given context.
  ///
  /// If no [ExpansionTile] encloses the given context, calling this
  /// method will cause an assert in debug mode, and throw an
  /// exception in release mode.
  ///
  /// To return null if there is no [ExpansionTile] use [maybeOf] instead.
  ///
  /// {@tool dartpad}
  /// Typical usage of the [ExpansionTileController.of] function is to call it from within the
  /// `build` method of a descendant of an [ExpansionTile].
  ///
  /// When the [ExpansionTile] is actually created in the same `build`
  /// function as the callback that refers to the controller, then the
  /// `context` argument to the `build` function can't be used to find
  /// the [ExpansionTileController] (since it's "above" the widget
  /// being returned in the widget tree). In cases like that you can
  /// add a [Builder] widget, which provides a new scope with a
  /// [BuildContext] that is "under" the [ExpansionTile]:
  ///
  /// ** See code in examples/api/lib/material/expansion_tile/expansion_tile.1.dart **
  /// {@end-tool}
  ///
  /// A more efficient solution is to split your build function into
  /// several widgets. This introduces a new context from which you
  /// can obtain the [ExpansionTileController]. With this approach you
  /// would have an outer widget that creates the [ExpansionTile]
  /// populated by instances of your new inner widgets, and then in
  /// these inner widgets you would use [ExpansionTileController.of].
  static ExpansionTileController of(BuildContext context) {
    final _ExpansionTileState? result = context.findAncestorStateOfType<_ExpansionTileState>();
    if (result != null) {
      return result._tileController;
    }
    throw FlutterError.fromParts(<DiagnosticsNode>[
      ErrorSummary(
        'ExpansionTileController.of() called with a context that does not contain a ExpansionTile.',
      ),
      ErrorDescription(
        'No ExpansionTile ancestor could be found starting from the context that was passed to ExpansionTileController.of(). '
        'This usually happens when the context provided is from the same StatefulWidget as that '
        'whose build function actually creates the ExpansionTile widget being sought.',
      ),
      ErrorHint(
        'There are several ways to avoid this problem. The simplest is to use a Builder to get a '
        'context that is "under" the ExpansionTile. For an example of this, please see the '
        'documentation for ExpansionTileController.of():\n'
        '  https://api.flutter.dev/flutter/material/ExpansionTile/of.html',
      ),
      ErrorHint(
        'A more efficient solution is to split your build function into several widgets. This '
        'introduces a new context from which you can obtain the ExpansionTile. In this solution, '
        'you would have an outer widget that creates the ExpansionTile populated by instances of '
        'your new inner widgets, and then in these inner widgets you would use ExpansionTileController.of().\n'
        'An other solution is assign a GlobalKey to the ExpansionTile, '
        'then use the key.currentState property to obtain the ExpansionTile rather than '
        'using the ExpansionTileController.of() function.',
      ),
      context.describeElement('The context used was'),
    ]);
  }

  /// Finds the [ExpansionTile] from the closest instance of this class that
  /// encloses the given context and returns its [ExpansionTileController].
  ///
  /// If no [ExpansionTile] encloses the given context then return null.
  /// To throw an exception instead, use [of] instead of this function.
  ///
  /// See also:
  ///
  ///  * [of], a similar function to this one that throws if no [ExpansionTile]
  ///    encloses the given context. Also includes some sample code in its
  ///    documentation.
  static ExpansionTileController? maybeOf(BuildContext context) {
    return context.findAncestorStateOfType<_ExpansionTileState>()?._tileController;
  }
}

/// A single-line [ListTile] with an expansion arrow icon that expands or collapses
/// the tile to reveal or hide the [children].
///
/// This widget is typically used with [ListView] to create an "expand /
/// collapse" list entry. When used with scrolling widgets like [ListView], a
/// unique [PageStorageKey] must be specified as the [key], to enable the
/// [ExpansionTile] to save and restore its expanded state when it is scrolled
/// in and out of view.
///
/// This class overrides the [ListTileThemeData.iconColor] and [ListTileThemeData.textColor]
/// theme properties for its [ListTile]. These colors animate between values when
/// the tile is expanded and collapsed: between [iconColor], [collapsedIconColor] and
/// between [textColor] and [collapsedTextColor].
///
/// The expansion arrow icon is shown on the right by default in left-to-right languages
/// (i.e. the trailing edge). This can be changed using [controlAffinity]. This maps
/// to the [leading] and [trailing] properties of [ExpansionTile].
///
/// {@tool dartpad}
/// This example demonstrates how the [ExpansionTile] icon's location and appearance
/// can be customized.
///
/// ** See code in examples/api/lib/material/expansion_tile/expansion_tile.0.dart **
/// {@end-tool}
///
/// {@tool dartpad}
/// This example demonstrates how an [ExpansionTileController] can be used to
/// programmatically expand or collapse an [ExpansionTile].
///
/// ** See code in examples/api/lib/material/expansion_tile/expansion_tile.1.dart **
/// {@end-tool}
///
/// See also:
///
///  * [ListTile], useful for creating expansion tile [children] when the
///    expansion tile represents a sublist.
///  * The "Expand and collapse" section of
///    <https://material.io/components/lists#types>
class ExpansionTile extends StatefulWidget {
  /// Creates a single-line [ListTile] with an expansion arrow icon that expands or collapses
  /// the tile to reveal or hide the [children]. The [initiallyExpanded] property must
  /// be non-null.
  const ExpansionTile({
    super.key,
    this.leading,
    required this.title,
    this.subtitle,
    this.onExpansionChanged,
    this.children = const <Widget>[],
    this.trailing,
    this.showTrailingIcon = true,
    this.initiallyExpanded = false,
    this.maintainState = false,
    this.tilePadding,
    this.expandedCrossAxisAlignment,
    this.expandedAlignment,
    this.childrenPadding,
    this.childrenBackgroundColor,
    this.backgroundColor,
    this.collapsedBackgroundColor,
    this.textColor,
    this.collapsedTextColor,
    this.iconColor,
    this.collapsedIconColor,
    this.shape,
    this.collapsedShape,
    this.clipBehavior,
    this.controlAffinity,
    this.controller,
    this.dense,
    this.visualDensity,
    this.minTileHeight,
    this.enableFeedback = true,
    this.enabled = true,
    this.expansionAnimationStyle,
    this.internalAddSemanticForOnTap = false,
  }) : assert(
         expandedCrossAxisAlignment != CrossAxisAlignment.baseline,
         'CrossAxisAlignment.baseline is not supported since the expanded children '
         'are aligned in a column, not a row. Try to use another constant.',
       );

  /// A widget to display before the title.
  ///
  /// Typically a [CircleAvatar] widget.
  ///
  /// Depending on the value of [controlAffinity], the [leading] widget
  /// may replace the rotating expansion arrow icon.
  final Widget? leading;

  /// The primary content of the list item.
  ///
  /// Typically a [Text] widget.
  final Widget title;

  /// Additional content displayed below the title.
  ///
  /// Typically a [Text] widget.
  final Widget? subtitle;

  /// Called when the tile expands or collapses.
  ///
  /// When the tile starts expanding, this function is called with the value
  /// true. When the tile starts collapsing, this function is called with
  /// the value false.
  final ValueChanged<bool>? onExpansionChanged;

  /// The widgets that are displayed when the tile expands.
  ///
  /// Typically [ListTile] widgets.
  final List<Widget> children;

  /// The color to display behind the sublist when expanded.
  ///
  /// If this property is null then [ExpansionTileThemeData.backgroundColor] is used. If that
  /// is also null then Colors.transparent is used.
  ///
  /// See also:
  ///
  /// * [ExpansionTileTheme.of], which returns the nearest [ExpansionTileTheme]'s
  ///   [ExpansionTileThemeData].
  final Color? backgroundColor;

  /// When not null, defines the background color of tile when the sublist is collapsed.
  ///
  /// If this property is null then [ExpansionTileThemeData.collapsedBackgroundColor] is used.
  /// If that is also null then Colors.transparent is used.
  ///
  /// See also:
  ///
  /// * [ExpansionTileTheme.of], which returns the nearest [ExpansionTileTheme]'s
  ///   [ExpansionTileThemeData].
  final Color? collapsedBackgroundColor;

  /// A widget to display after the title.
  ///
  /// Depending on the value of [controlAffinity], the [trailing] widget
  /// may replace the rotating expansion arrow icon.
  final Widget? trailing;

  /// Specifies if the [ExpansionTile] should build a default trailing icon if [trailing] is null.
  final bool showTrailingIcon;

  /// Specifies if the list tile is initially expanded (true) or collapsed (false, the default).
  final bool initiallyExpanded;

  /// Specifies whether the state of the children is maintained when the tile expands and collapses.
  ///
  /// When true, the children are kept in the tree while the tile is collapsed.
  /// When false (default), the children are removed from the tree when the tile is
  /// collapsed and recreated upon expansion.
  final bool maintainState;

  /// Specifies padding for the [ListTile].
  ///
  /// Analogous to [ListTile.contentPadding], this property defines the insets for
  /// the [leading], [title], [subtitle] and [trailing] widgets. It does not inset
  /// the expanded [children] widgets.
  ///
  /// If this property is null then [ExpansionTileThemeData.tilePadding] is used. If that
  /// is also null then the tile's padding is `EdgeInsets.symmetric(horizontal: 16.0)`.
  ///
  /// See also:
  ///
  /// * [ExpansionTileTheme.of], which returns the nearest [ExpansionTileTheme]'s
  ///   [ExpansionTileThemeData].
  final EdgeInsetsGeometry? tilePadding;

  /// Specifies the alignment of [children], which are arranged in a column when
  /// the tile is expanded.
  ///
  /// The internals of the expanded tile make use of a [Column] widget for
  /// [children], and [Align] widget to align the column. The [expandedAlignment]
  /// parameter is passed directly into the [Align].
  ///
  /// Modifying this property controls the alignment of the column within the
  /// expanded tile, not the alignment of [children] widgets within the column.
  /// To align each child within [children], see [expandedCrossAxisAlignment].
  ///
  /// The width of the column is the width of the widest child widget in [children].
  ///
  /// If this property is null then [ExpansionTileThemeData.expandedAlignment]is used. If that
  /// is also null then the value of [expandedAlignment] is [Alignment.center].
  ///
  /// See also:
  ///
  /// * [ExpansionTileTheme.of], which returns the nearest [ExpansionTileTheme]'s
  ///   [ExpansionTileThemeData].
  final Alignment? expandedAlignment;

  /// Specifies the alignment of each child within [children] when the tile is expanded.
  ///
  /// The internals of the expanded tile make use of a [Column] widget for
  /// [children], and the `crossAxisAlignment` parameter is passed directly into
  /// the [Column].
  ///
  /// Modifying this property controls the cross axis alignment of each child
  /// within its [Column]. The width of the [Column] that houses [children] will
  /// be the same as the widest child widget in [children]. The width of the
  /// [Column] might not be equal to the width of the expanded tile.
  ///
  /// To align the [Column] along the expanded tile, use the [expandedAlignment]
  /// property instead.
  ///
  /// When the value is null, the value of [expandedCrossAxisAlignment] is
  /// [CrossAxisAlignment.center].
  final CrossAxisAlignment? expandedCrossAxisAlignment;

  /// Specifies padding for [children].
  ///
  /// If this property is null then [ExpansionTileThemeData.childrenPadding] is used. If that
  /// is also null then the value of [childrenPadding] is [EdgeInsets.zero].
  ///
  /// See also:
  ///
  /// * [ExpansionTileTheme.of], which returns the nearest [ExpansionTileTheme]'s
  ///   [ExpansionTileThemeData].
  final EdgeInsetsGeometry? childrenPadding;

  /// The color to display behind the expanded children section of the tile.
  ///
  /// If this property is null, the value from [ExpansionTileThemeData.childrenBackgroundColor] is
  /// used if specified. If both are null, then [backgroundColor] will be used.
  ///
  /// * [ExpansionTileTheme.of], which returns the nearest [ExpansionTileTheme]'s
  ///   [ExpansionTileThemeData].
  final Color? childrenBackgroundColor;

  /// The icon color of tile's expansion arrow icon when the sublist is expanded.
  ///
  /// Used to override to the [ListTileThemeData.iconColor].
  ///
  /// If this property is null then [ExpansionTileThemeData.iconColor] is used. If that
  /// is also null then the value of [ColorScheme.primary] is used.
  ///
  /// See also:
  ///
  /// * [ExpansionTileTheme.of], which returns the nearest [ExpansionTileTheme]'s
  ///   [ExpansionTileThemeData].
  final Color? iconColor;

  /// The icon color of tile's expansion arrow icon when the sublist is collapsed.
  ///
  /// Used to override to the [ListTileThemeData.iconColor].
  ///
  /// If this property is null then [ExpansionTileThemeData.collapsedIconColor] is used. If that
  /// is also null and [ThemeData.useMaterial3] is true, [ColorScheme.onSurface] is used. Otherwise,
  /// defaults to [ThemeData.unselectedWidgetColor] color.
  ///
  /// See also:
  ///
  /// * [ExpansionTileTheme.of], which returns the nearest [ExpansionTileTheme]'s
  ///   [ExpansionTileThemeData].
  final Color? collapsedIconColor;

  /// The color of the tile's titles when the sublist is expanded.
  ///
  /// Used to override to the [ListTileThemeData.textColor].
  ///
  /// If this property is null then [ExpansionTileThemeData.textColor] is used. If that
  /// is also null then and [ThemeData.useMaterial3] is true, color of the [TextTheme.bodyLarge]
  /// will be used for the [title] and [subtitle]. Otherwise, defaults to [ColorScheme.primary] color.
  ///
  /// See also:
  ///
  /// * [ExpansionTileTheme.of], which returns the nearest [ExpansionTileTheme]'s
  ///   [ExpansionTileThemeData].
  final Color? textColor;

  /// The color of the tile's titles when the sublist is collapsed.
  ///
  /// Used to override to the [ListTileThemeData.textColor].
  ///
  /// If this property is null then [ExpansionTileThemeData.collapsedTextColor] is used.
  /// If that is also null and [ThemeData.useMaterial3] is true, color of the
  /// [TextTheme.bodyLarge] will be used for the [title] and [subtitle]. Otherwise,
  /// defaults to color of the [TextTheme.titleMedium].
  ///
  /// See also:
  ///
  /// * [ExpansionTileTheme.of], which returns the nearest [ExpansionTileTheme]'s
  ///   [ExpansionTileThemeData].
  final Color? collapsedTextColor;

  /// The tile's border shape when the sublist is expanded.
  ///
  /// If this property is null, the [ExpansionTileThemeData.shape] is used. If that
  /// is also null, a [Border] with vertical sides default to [ThemeData.dividerColor] is used
  ///
  /// See also:
  ///
  /// * [ExpansionTileTheme.of], which returns the nearest [ExpansionTileTheme]'s
  ///   [ExpansionTileThemeData].
  final ShapeBorder? shape;

  /// The tile's border shape when the sublist is collapsed.
  ///
  /// If this property is null, the [ExpansionTileThemeData.collapsedShape] is used. If that
  /// is also null, a [Border] with vertical sides default to Color [Colors.transparent] is used
  ///
  /// See also:
  ///
  /// * [ExpansionTileTheme.of], which returns the nearest [ExpansionTileTheme]'s
  ///   [ExpansionTileThemeData].
  final ShapeBorder? collapsedShape;

  /// {@macro flutter.material.Material.clipBehavior}
  ///
  /// If this is not null and a custom collapsed or expanded shape is provided,
  /// the value of [clipBehavior] will be used to clip the expansion tile.
  ///
  /// If this property is null, the [ExpansionTileThemeData.clipBehavior] is used. If that
  /// is also null, defaults to [Clip.antiAlias].
  ///
  /// See also:
  ///
  /// * [ExpansionTileTheme.of], which returns the nearest [ExpansionTileTheme]'s
  ///   [ExpansionTileThemeData].
  final Clip? clipBehavior;

  /// Typically used to force the expansion arrow icon to the tile's leading or trailing edge.
  ///
  /// By default, the value of [controlAffinity] is [ListTileControlAffinity.platform],
  /// which means that the expansion arrow icon will appear on the tile's trailing edge.
  final ListTileControlAffinity? controlAffinity;

  /// If provided, the controller can be used to expand and collapse tiles.
  ///
  /// In cases were control over the tile's state is needed from a callback triggered
  /// by a widget within the tile, [ExpansionTileController.of] may be more convenient
  /// than supplying a controller.
  final ExpansionTileController? controller;

  /// {@macro flutter.material.ListTile.dense}
  final bool? dense;

  /// Defines how compact the expansion tile's layout will be.
  ///
  /// {@macro flutter.material.themedata.visualDensity}
  final VisualDensity? visualDensity;

  /// {@macro flutter.material.ListTile.minTileHeight}
  final double? minTileHeight;

  /// {@macro flutter.material.ListTile.enableFeedback}
  final bool? enableFeedback;

  /// Whether this expansion tile is interactive.
  ///
  /// If false, the internal [ListTile] will be disabled, changing its
  /// appearance according to the theme and disabling user interaction.
  ///
  /// Even if disabled, the expansion can still be toggled programmatically
  /// through an [ExpansionTileController].
  final bool enabled;

  /// Used to override the expansion animation curve and duration.
  ///
  /// If [AnimationStyle.duration] is provided, it will be used to override
  /// the expansion animation duration. If it is null, then [AnimationStyle.duration]
  /// from the [ExpansionTileThemeData.expansionAnimationStyle] will be used.
  /// Otherwise, defaults to 200ms.
  ///
  /// If [AnimationStyle.curve] is provided, it will be used to override
  /// the expansion animation curve. If it is null, then [AnimationStyle.curve]
  /// from the [ExpansionTileThemeData.expansionAnimationStyle] will be used.
  /// Otherwise, defaults to [Curves.easeIn].
  ///
  /// If [AnimationStyle.reverseCurve] is provided, it will be used to override
  /// the collapse animation curve. If it is null, then [AnimationStyle.reverseCurve]
  /// from the [ExpansionTileThemeData.expansionAnimationStyle] will be used.
  /// Otherwise, the same curve will be used as for expansion.
  ///
  /// To disable the theme animation, use [AnimationStyle.noAnimation].
  ///
  /// {@tool dartpad}
  /// This sample showcases how to override the [ExpansionTile] expansion
  /// animation curve and duration using [AnimationStyle].
  ///
  /// ** See code in examples/api/lib/material/expansion_tile/expansion_tile.2.dart **
  /// {@end-tool}
  final AnimationStyle? expansionAnimationStyle;

  /// Whether to add button:true to the semantics if onTap is provided.
  /// This is a temporary flag to help changing the behavior of ListTile onTap semantics.
  ///
  // TODO(hangyujin): Remove this flag after fixing related g3 tests and flipping
  // the default value to true.
  final bool internalAddSemanticForOnTap;

  @override
  State<ExpansionTile> createState() => _ExpansionTileState();
}

class _ExpansionTileState extends State<ExpansionTile> with SingleTickerProviderStateMixin {
  static final Animatable<double> _easeOutTween = CurveTween(curve: Curves.easeOut);
  static final Animatable<double> _easeInTween = CurveTween(curve: Curves.easeIn);
  static final Animatable<double> _halfTween = Tween<double>(begin: 0.0, end: 0.5);

  final ShapeBorderTween _borderTween = ShapeBorderTween();
  final ColorTween _headerColorTween = ColorTween();
  final ColorTween _iconColorTween = ColorTween();
  final ColorTween _backgroundColorTween = ColorTween();
  final Tween<double> _heightFactorTween = Tween<double>(begin: 0.0, end: 1.0);

  late AnimationController _animationController;
  late Animation<double> _iconTurns;
  late CurvedAnimation _heightFactor;
  late Animation<ShapeBorder?> _border;
  late Animation<Color?> _headerColor;
  late Animation<Color?> _iconColor;
  late Animation<Color?> _backgroundColor;

  bool _isExpanded = false;
  late ExpansionTileController _tileController;
  Timer? _timer;

  @override
  void initState() {
    super.initState();
    _animationController = AnimationController(duration: _kExpand, vsync: this);
    _heightFactor = CurvedAnimation(
      parent: _animationController.drive(_heightFactorTween),
      curve: Curves.easeIn,
    );
    _iconTurns = _animationController.drive(_halfTween.chain(_easeInTween));
    _border = _animationController.drive(_borderTween.chain(_easeOutTween));
    _headerColor = _animationController.drive(_headerColorTween.chain(_easeInTween));
    _iconColor = _animationController.drive(_iconColorTween.chain(_easeInTween));
    _backgroundColor = _animationController.drive(_backgroundColorTween.chain(_easeOutTween));

    _isExpanded =
        PageStorage.maybeOf(context)?.readState(context) as bool? ?? widget.initiallyExpanded;
    if (_isExpanded) {
      _animationController.value = 1.0;
    }

    assert(widget.controller?._state == null);
    _tileController = widget.controller ?? ExpansionTileController();
    _tileController._state = this;
  }

  @override
  void dispose() {
    _tileController._state = null;
    _animationController.dispose();
    _heightFactor.dispose();
    _timer?.cancel();
    _timer = null;
    super.dispose();
  }

  void _toggleExpansion() {
    final TextDirection textDirection = WidgetsLocalizations.of(context).textDirection;
    final MaterialLocalizations localizations = MaterialLocalizations.of(context);
    final String stateHint = _isExpanded ? localizations.expandedHint : localizations.collapsedHint;
    setState(() {
      _isExpanded = !_isExpanded;
      if (_isExpanded) {
        _animationController.forward();
      } else {
        _animationController.reverse().then<void>((void value) {
          if (!mounted) {
            return;
          }
          setState(() {
            // Rebuild without widget.children.
          });
        });
      }
      PageStorage.maybeOf(context)?.writeState(context, _isExpanded);
    });
    widget.onExpansionChanged?.call(_isExpanded);

    if (defaultTargetPlatform == TargetPlatform.iOS) {
      // TODO(tahatesser): This is a workaround for VoiceOver interrupting
      // semantic announcements on iOS. https://github.com/flutter/flutter/issues/122101.
      _timer?.cancel();
      _timer = Timer(const Duration(seconds: 1), () {
        SemanticsService.announce(stateHint, textDirection);
        _timer?.cancel();
        _timer = null;
      });
    } else {
      SemanticsService.announce(stateHint, textDirection);
    }
  }

  void _handleTap() {
    _toggleExpansion();
  }

  // Platform or null affinity defaults to trailing.
  ListTileControlAffinity _effectiveAffinity() {
    final ListTileThemeData listTileTheme = ListTileTheme.of(context);
    final ListTileControlAffinity affinity =
        widget.controlAffinity ?? listTileTheme.controlAffinity ?? ListTileControlAffinity.trailing;
    switch (affinity) {
      case ListTileControlAffinity.leading:
        return ListTileControlAffinity.leading;
      case ListTileControlAffinity.trailing:
      case ListTileControlAffinity.platform:
        return ListTileControlAffinity.trailing;
    }
  }

  Widget? _buildIcon(BuildContext context) {
    return RotationTransition(turns: _iconTurns, child: const Icon(Icons.expand_more));
  }

  Widget? _buildLeadingIcon(BuildContext context) {
    if (_effectiveAffinity() != ListTileControlAffinity.leading) {
      return null;
    }
    return _buildIcon(context);
  }

  Widget? _buildTrailingIcon(BuildContext context) {
    if (_effectiveAffinity() != ListTileControlAffinity.trailing) {
      return null;
    }
    return _buildIcon(context);
  }

  Widget _buildChildren(BuildContext context, Widget? child) {
    final ThemeData theme = Theme.of(context);
    final ExpansionTileThemeData expansionTileTheme = ExpansionTileTheme.of(context);
<<<<<<< HEAD
    final Color backgroundColor = _backgroundColor.value ?? expansionTileTheme.backgroundColor ?? Colors.transparent;
    final Color childrenBackgroundColor = widget.childrenBackgroundColor ?? expansionTileTheme.childrenBackgroundColor ?? backgroundColor;
    final ShapeBorder expansionTileBorder = _border.value ?? const Border(
      top: BorderSide(color: Colors.transparent),
      bottom: BorderSide(color: Colors.transparent),
    );
    final Clip clipBehavior = widget.clipBehavior ?? expansionTileTheme.clipBehavior ?? Clip.antiAlias;
=======
    final Color backgroundColor =
        _backgroundColor.value ?? expansionTileTheme.backgroundColor ?? Colors.transparent;
    final ShapeBorder expansionTileBorder =
        _border.value ??
        const Border(
          top: BorderSide(color: Colors.transparent),
          bottom: BorderSide(color: Colors.transparent),
        );
    final Clip clipBehavior =
        widget.clipBehavior ?? expansionTileTheme.clipBehavior ?? Clip.antiAlias;
>>>>>>> 2d17299f
    final MaterialLocalizations localizations = MaterialLocalizations.of(context);
    final String onTapHint =
        _isExpanded
            ? localizations.expansionTileExpandedTapHint
            : localizations.expansionTileCollapsedTapHint;
    String? semanticsHint;
    switch (theme.platform) {
      case TargetPlatform.iOS:
      case TargetPlatform.macOS:
        semanticsHint =
            _isExpanded
                ? '${localizations.collapsedHint}\n ${localizations.expansionTileExpandedHint}'
                : '${localizations.expandedHint}\n ${localizations.expansionTileCollapsedHint}';
      case TargetPlatform.android:
      case TargetPlatform.fuchsia:
      case TargetPlatform.linux:
      case TargetPlatform.windows:
        break;
    }

    final Decoration decoration = ShapeDecoration(
      color: backgroundColor,
      shape: expansionTileBorder,
    );

    final Widget tile = Padding(
      padding: decoration.padding,
      child: Column(
        mainAxisSize: MainAxisSize.min,
        children: <Widget>[
          Semantics(
            hint: semanticsHint,
            onTapHint: onTapHint,
            child: ListTileTheme.merge(
              iconColor: _iconColor.value ?? expansionTileTheme.iconColor,
              textColor: _headerColor.value,
              child: ListTile(
                enabled: widget.enabled,
                onTap: _handleTap,
                dense: widget.dense,
                visualDensity: widget.visualDensity,
                enableFeedback: widget.enableFeedback,
                contentPadding: widget.tilePadding ?? expansionTileTheme.tilePadding,
                leading: widget.leading ?? _buildLeadingIcon(context),
                title: widget.title,
                subtitle: widget.subtitle,
                trailing:
                    widget.showTrailingIcon ? widget.trailing ?? _buildTrailingIcon(context) : null,
                minTileHeight: widget.minTileHeight,
                internalAddSemanticForOnTap: widget.internalAddSemanticForOnTap,
              ),
            ),
          ),
          ClipRect(
            child: Align(
              alignment:
                  widget.expandedAlignment ??
                  expansionTileTheme.expandedAlignment ??
                  Alignment.center,
              heightFactor: _heightFactor.value,
              child: ColoredBox(
                color: childrenBackgroundColor,
                child: child,
              ),
            ),
          ),
        ],
      ),
    );

    final bool isShapeProvided =
        widget.shape != null ||
        expansionTileTheme.shape != null ||
        widget.collapsedShape != null ||
        expansionTileTheme.collapsedShape != null;

    if (isShapeProvided) {
      return Material(
        clipBehavior: clipBehavior,
        color: backgroundColor,
        shape: expansionTileBorder,
        child: tile,
      );
    }

    return DecoratedBox(decoration: decoration, child: tile);
  }

  @override
  void didUpdateWidget(covariant ExpansionTile oldWidget) {
    super.didUpdateWidget(oldWidget);
    final ThemeData theme = Theme.of(context);
    final ExpansionTileThemeData expansionTileTheme = ExpansionTileTheme.of(context);
    final ExpansionTileThemeData defaults =
        theme.useMaterial3 ? _ExpansionTileDefaultsM3(context) : _ExpansionTileDefaultsM2(context);
    if (widget.collapsedShape != oldWidget.collapsedShape || widget.shape != oldWidget.shape) {
      _updateShapeBorder(expansionTileTheme, theme);
    }
    if (widget.collapsedTextColor != oldWidget.collapsedTextColor ||
        widget.textColor != oldWidget.textColor) {
      _updateHeaderColor(expansionTileTheme, defaults);
    }
    if (widget.collapsedIconColor != oldWidget.collapsedIconColor ||
        widget.iconColor != oldWidget.iconColor) {
      _updateIconColor(expansionTileTheme, defaults);
    }
    if (widget.backgroundColor != oldWidget.backgroundColor ||
        widget.collapsedBackgroundColor != oldWidget.collapsedBackgroundColor) {
      _updateBackgroundColor(expansionTileTheme);
    }
    if (widget.expansionAnimationStyle != oldWidget.expansionAnimationStyle) {
      _updateAnimationDuration(expansionTileTheme);
      _updateHeightFactorCurve(expansionTileTheme);
    }
  }

  @override
  void didChangeDependencies() {
    final ThemeData theme = Theme.of(context);
    final ExpansionTileThemeData expansionTileTheme = ExpansionTileTheme.of(context);
    final ExpansionTileThemeData defaults =
        theme.useMaterial3 ? _ExpansionTileDefaultsM3(context) : _ExpansionTileDefaultsM2(context);
    _updateAnimationDuration(expansionTileTheme);
    _updateShapeBorder(expansionTileTheme, theme);
    _updateHeaderColor(expansionTileTheme, defaults);
    _updateIconColor(expansionTileTheme, defaults);
    _updateBackgroundColor(expansionTileTheme);
    _updateHeightFactorCurve(expansionTileTheme);
    super.didChangeDependencies();
  }

  void _updateAnimationDuration(ExpansionTileThemeData expansionTileTheme) {
    _animationController.duration =
        widget.expansionAnimationStyle?.duration ??
        expansionTileTheme.expansionAnimationStyle?.duration ??
        _kExpand;
  }

  void _updateShapeBorder(ExpansionTileThemeData expansionTileTheme, ThemeData theme) {
    _borderTween
      ..begin =
          widget.collapsedShape ??
          expansionTileTheme.collapsedShape ??
          const Border(
            top: BorderSide(color: Colors.transparent),
            bottom: BorderSide(color: Colors.transparent),
          )
      ..end =
          widget.shape ??
          expansionTileTheme.shape ??
          Border(
            top: BorderSide(color: theme.dividerColor),
            bottom: BorderSide(color: theme.dividerColor),
          );
  }

  void _updateHeaderColor(
    ExpansionTileThemeData expansionTileTheme,
    ExpansionTileThemeData defaults,
  ) {
    _headerColorTween
      ..begin =
          widget.collapsedTextColor ??
          expansionTileTheme.collapsedTextColor ??
          defaults.collapsedTextColor
      ..end = widget.textColor ?? expansionTileTheme.textColor ?? defaults.textColor;
  }

  void _updateIconColor(
    ExpansionTileThemeData expansionTileTheme,
    ExpansionTileThemeData defaults,
  ) {
    _iconColorTween
      ..begin =
          widget.collapsedIconColor ??
          expansionTileTheme.collapsedIconColor ??
          defaults.collapsedIconColor
      ..end = widget.iconColor ?? expansionTileTheme.iconColor ?? defaults.iconColor;
  }

  void _updateBackgroundColor(ExpansionTileThemeData expansionTileTheme) {
    _backgroundColorTween
      ..begin = widget.collapsedBackgroundColor ?? expansionTileTheme.collapsedBackgroundColor
      ..end = widget.backgroundColor ?? expansionTileTheme.backgroundColor;
  }

  void _updateHeightFactorCurve(ExpansionTileThemeData expansionTileTheme) {
    _heightFactor.curve =
        widget.expansionAnimationStyle?.curve ??
        expansionTileTheme.expansionAnimationStyle?.curve ??
        Curves.easeIn;
    _heightFactor.reverseCurve =
        widget.expansionAnimationStyle?.reverseCurve ??
        expansionTileTheme.expansionAnimationStyle?.reverseCurve;
  }

  @override
  Widget build(BuildContext context) {
    final ExpansionTileThemeData expansionTileTheme = ExpansionTileTheme.of(context);
    final bool closed = !_isExpanded && _animationController.isDismissed;
    final bool shouldRemoveChildren = closed && !widget.maintainState;

    final Widget result = Offstage(
      offstage: closed,
      child: TickerMode(
        enabled: !closed,
        child: Padding(
          padding: widget.childrenPadding ?? expansionTileTheme.childrenPadding ?? EdgeInsets.zero,
          child: Material(
            child: Column(
              crossAxisAlignment: widget.expandedCrossAxisAlignment ?? CrossAxisAlignment.center,
              children: widget.children,
            ),
          ),
        ),
      ),
    );

    return AnimatedBuilder(
      animation: _animationController.view,
      builder: _buildChildren,
      child: shouldRemoveChildren ? null : result,
    );
  }
}

class _ExpansionTileDefaultsM2 extends ExpansionTileThemeData {
  _ExpansionTileDefaultsM2(this.context);

  final BuildContext context;
  late final ThemeData _theme = Theme.of(context);
  late final ColorScheme _colorScheme = _theme.colorScheme;

  @override
  Color? get textColor => _colorScheme.primary;

  @override
  Color? get iconColor => _colorScheme.primary;

  @override
  Color? get collapsedTextColor => _theme.textTheme.titleMedium!.color;

  @override
  Color? get collapsedIconColor => _theme.unselectedWidgetColor;
}

// BEGIN GENERATED TOKEN PROPERTIES - ExpansionTile

// Do not edit by hand. The code between the "BEGIN GENERATED" and
// "END GENERATED" comments are generated from data in the Material
// Design token database by the script:
//   dev/tools/gen_defaults/bin/gen_defaults.dart.

// dart format off
class _ExpansionTileDefaultsM3 extends ExpansionTileThemeData {
  _ExpansionTileDefaultsM3(this.context);

  final BuildContext context;
  late final ThemeData _theme = Theme.of(context);
  late final ColorScheme _colors = _theme.colorScheme;

  @override
  Color? get textColor => _colors.onSurface;

  @override
  Color? get iconColor => _colors.primary;

  @override
  Color? get collapsedTextColor => _colors.onSurface;

  @override
  Color? get collapsedIconColor => _colors.onSurfaceVariant;
}
// dart format on

// END GENERATED TOKEN PROPERTIES - ExpansionTile<|MERGE_RESOLUTION|>--- conflicted
+++ resolved
@@ -716,17 +716,10 @@
   Widget _buildChildren(BuildContext context, Widget? child) {
     final ThemeData theme = Theme.of(context);
     final ExpansionTileThemeData expansionTileTheme = ExpansionTileTheme.of(context);
-<<<<<<< HEAD
-    final Color backgroundColor = _backgroundColor.value ?? expansionTileTheme.backgroundColor ?? Colors.transparent;
-    final Color childrenBackgroundColor = widget.childrenBackgroundColor ?? expansionTileTheme.childrenBackgroundColor ?? backgroundColor;
-    final ShapeBorder expansionTileBorder = _border.value ?? const Border(
-      top: BorderSide(color: Colors.transparent),
-      bottom: BorderSide(color: Colors.transparent),
-    );
-    final Clip clipBehavior = widget.clipBehavior ?? expansionTileTheme.clipBehavior ?? Clip.antiAlias;
-=======
     final Color backgroundColor =
         _backgroundColor.value ?? expansionTileTheme.backgroundColor ?? Colors.transparent;
+    final Color childrenBackgroundColor =
+        widget.childrenBackgroundColor ?? expansionTileTheme.childrenBackgroundColor ?? backgroundColor;
     final ShapeBorder expansionTileBorder =
         _border.value ??
         const Border(
@@ -735,7 +728,6 @@
         );
     final Clip clipBehavior =
         widget.clipBehavior ?? expansionTileTheme.clipBehavior ?? Clip.antiAlias;
->>>>>>> 2d17299f
     final MaterialLocalizations localizations = MaterialLocalizations.of(context);
     final String onTapHint =
         _isExpanded
