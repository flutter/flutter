// Copyright 2014 The Flutter Authors. All rights reserved.
// Use of this source code is governed by a BSD-style license that can be
// found in the LICENSE file.

<<<<<<< HEAD
import 'package:flutter/material.dart';
=======
import 'dart:async';

import 'package:flutter/foundation.dart';
>>>>>>> ffbeb5a3
import 'package:flutter/rendering.dart';
import 'package:flutter/widgets.dart';

import 'color_scheme.dart';
import 'colors.dart';
import 'expansion_tile_theme.dart';
import 'icons.dart';
import 'list_tile.dart';
import 'list_tile_theme.dart';
import 'material.dart';
import 'material_localizations.dart';
import 'theme.dart';
import 'theme_data.dart';

const Duration _kExpand = Duration(milliseconds: 200);

/// Enables control over a single [ExpansionTile]'s expanded/collapsed state.
///
/// It can be useful to expand or collapse an [ExpansionTile]
/// programmatically, for example to reconfigure an existing expansion
/// tile based on a system event. To do so, create an [ExpansionTile]
/// with an [ExpansionTileController] that's owned by a stateful widget
/// or look up the tile's automatically created [ExpansionTileController]
/// with [ExpansionTileController.of]
///
/// The controller's [expand] and [collapse] methods cause the
/// the [ExpansionTile] to rebuild, so they may not be called from
/// a build method.
class ExpansionTileController {
  /// Create a controller to be used with [ExpansionTile.controller].
  ExpansionTileController();

  _ExpansionTileState? _state;

  /// Whether the [ExpansionTile] built with this controller is in expanded state.
  ///
  /// This property doesn't take the animation into account. It reports `true`
  /// even if the expansion animation is not completed.
  ///
  /// See also:
  ///
  ///  * [expand], which expands the [ExpansionTile].
  ///  * [collapse], which collapses the [ExpansionTile].
  ///  * [ExpansionTile.controller] to create an ExpansionTile with a controller.
  bool get isExpanded {
    assert(_state != null);
    return _state!._isExpanded;
  }

  /// Expands the [ExpansionTile] that was built with this controller;
  ///
  /// Normally the tile is expanded automatically when the user taps on the header.
  /// It is sometimes useful to trigger the expansion programmatically due
  /// to external changes.
  ///
  /// If the tile is already in the expanded state (see [isExpanded]), calling
  /// this method has no effect.
  ///
  /// Calling this method may cause the [ExpansionTile] to rebuild, so it may
  /// not be called from a build method.
  ///
  /// Calling this method will trigger an [ExpansionTile.onExpansionChanged] callback.
  ///
  /// See also:
  ///
  ///  * [collapse], which collapses the tile.
  ///  * [isExpanded] to check whether the tile is expanded.
  ///  * [ExpansionTile.controller] to create an ExpansionTile with a controller.
  void expand() {
    assert(_state != null);
    if (!isExpanded) {
      _state!._toggleExpansion();
    }
  }

  /// Collapses the [ExpansionTile] that was built with this controller.
  ///
  /// Normally the tile is collapsed automatically when the user taps on the header.
  /// It can be useful sometimes to trigger the collapse programmatically due
  /// to some external changes.
  ///
  /// If the tile is already in the collapsed state (see [isExpanded]), calling
  /// this method has no effect.
  ///
  /// Calling this method may cause the [ExpansionTile] to rebuild, so it may
  /// not be called from a build method.
  ///
  /// Calling this method will trigger an [ExpansionTile.onExpansionChanged] callback.
  ///
  /// See also:
  ///
  ///  * [expand], which expands the tile.
  ///  * [isExpanded] to check whether the tile is expanded.
  ///  * [ExpansionTile.controller] to create an ExpansionTile with a controller.
  void collapse() {
    assert(_state != null);
    if (isExpanded) {
      _state!._toggleExpansion();
    }
  }

  /// Finds the [ExpansionTileController] for the closest [ExpansionTile] instance
  /// that encloses the given context.
  ///
  /// If no [ExpansionTile] encloses the given context, calling this
  /// method will cause an assert in debug mode, and throw an
  /// exception in release mode.
  ///
  /// To return null if there is no [ExpansionTile] use [maybeOf] instead.
  ///
  /// {@tool dartpad}
  /// Typical usage of the [ExpansionTileController.of] function is to call it from within the
  /// `build` method of a descendant of an [ExpansionTile].
  ///
  /// When the [ExpansionTile] is actually created in the same `build`
  /// function as the callback that refers to the controller, then the
  /// `context` argument to the `build` function can't be used to find
  /// the [ExpansionTileController] (since it's "above" the widget
  /// being returned in the widget tree). In cases like that you can
  /// add a [Builder] widget, which provides a new scope with a
  /// [BuildContext] that is "under" the [ExpansionTile]:
  ///
  /// ** See code in examples/api/lib/material/expansion_tile/expansion_tile.1.dart **
  /// {@end-tool}
  ///
  /// A more efficient solution is to split your build function into
  /// several widgets. This introduces a new context from which you
  /// can obtain the [ExpansionTileController]. With this approach you
  /// would have an outer widget that creates the [ExpansionTile]
  /// populated by instances of your new inner widgets, and then in
  /// these inner widgets you would use [ExpansionTileController.of].
  static ExpansionTileController of(BuildContext context) {
    final _ExpansionTileState? result = context.findAncestorStateOfType<_ExpansionTileState>();
    if (result != null) {
      return result._tileController;
    }
    throw FlutterError.fromParts(<DiagnosticsNode>[
      ErrorSummary(
        'ExpansionTileController.of() called with a context that does not contain a ExpansionTile.',
      ),
      ErrorDescription(
        'No ExpansionTile ancestor could be found starting from the context that was passed to ExpansionTileController.of(). '
        'This usually happens when the context provided is from the same StatefulWidget as that '
        'whose build function actually creates the ExpansionTile widget being sought.',
      ),
      ErrorHint(
        'There are several ways to avoid this problem. The simplest is to use a Builder to get a '
        'context that is "under" the ExpansionTile. For an example of this, please see the '
        'documentation for ExpansionTileController.of():\n'
        '  https://api.flutter.dev/flutter/material/ExpansionTile/of.html',
      ),
      ErrorHint(
        'A more efficient solution is to split your build function into several widgets. This '
        'introduces a new context from which you can obtain the ExpansionTile. In this solution, '
        'you would have an outer widget that creates the ExpansionTile populated by instances of '
        'your new inner widgets, and then in these inner widgets you would use ExpansionTileController.of().\n'
        'An other solution is assign a GlobalKey to the ExpansionTile, '
        'then use the key.currentState property to obtain the ExpansionTile rather than '
        'using the ExpansionTileController.of() function.',
      ),
      context.describeElement('The context used was'),
    ]);
  }

  /// Finds the [ExpansionTile] from the closest instance of this class that
  /// encloses the given context and returns its [ExpansionTileController].
  ///
  /// If no [ExpansionTile] encloses the given context then return null.
  /// To throw an exception instead, use [of] instead of this function.
  ///
  /// See also:
  ///
  ///  * [of], a similar function to this one that throws if no [ExpansionTile]
  ///    encloses the given context. Also includes some sample code in its
  ///    documentation.
  static ExpansionTileController? maybeOf(BuildContext context) {
    return context.findAncestorStateOfType<_ExpansionTileState>()?._tileController;
  }
}

/// A single-line [ListTile] with an expansion arrow icon that expands or collapses
/// the tile to reveal or hide the [children].
///
/// This widget is typically used with [ListView] to create an "expand /
/// collapse" list entry. When used with scrolling widgets like [ListView], a
/// unique [PageStorageKey] must be specified as the [key], to enable the
/// [ExpansionTile] to save and restore its expanded state when it is scrolled
/// in and out of view.
///
/// This class overrides the [ListTileThemeData.iconColor] and [ListTileThemeData.textColor]
/// theme properties for its [ListTile]. These colors animate between values when
/// the tile is expanded and collapsed: between [iconColor], [collapsedIconColor] and
/// between [textColor] and [collapsedTextColor].
///
/// The expansion arrow icon is shown on the right by default in left-to-right languages
/// (i.e. the trailing edge). This can be changed using [controlAffinity]. This maps
/// to the [leading] and [trailing] properties of [ExpansionTile].
///
/// {@tool dartpad}
/// This example demonstrates how the [ExpansionTile] icon's location and appearance
/// can be customized.
///
/// ** See code in examples/api/lib/material/expansion_tile/expansion_tile.0.dart **
/// {@end-tool}
///
/// {@tool dartpad}
/// This example demonstrates how an [ExpansionTileController] can be used to
/// programmatically expand or collapse an [ExpansionTile].
///
/// ** See code in examples/api/lib/material/expansion_tile/expansion_tile.1.dart **
/// {@end-tool}
///
/// See also:
///
///  * [ListTile], useful for creating expansion tile [children] when the
///    expansion tile represents a sublist.
///  * The "Expand and collapse" section of
///    <https://material.io/components/lists#types>
class ExpansionTile extends StatefulWidget {
  /// Creates a single-line [ListTile] with an expansion arrow icon that expands or collapses
  /// the tile to reveal or hide the [children]. The [initiallyExpanded] property must
  /// be non-null.
  const ExpansionTile({
    super.key,
    this.leading,
    required this.title,
    this.subtitle,
    this.onExpansionChanged,
    this.children = const <Widget>[],
    this.trailing,
    this.showTrailingIcon = true,
    this.initiallyExpanded = false,
    this.maintainState = false,
    this.tilePadding,
    this.expandedCrossAxisAlignment,
    this.expandedAlignment,
    this.childrenPadding,
    this.backgroundColor,
    this.collapsedBackgroundColor,
    this.textColor,
    this.collapsedTextColor,
    this.iconColor,
    this.collapsedIconColor,
    this.shape,
    this.collapsedShape,
    this.clipBehavior,
    this.controlAffinity,
    this.overlayColor,
    this.controller,
    this.dense,
    this.visualDensity,
    this.minTileHeight,
    this.enableFeedback = true,
    this.enabled = true,
    this.expansionAnimationStyle,
  }) : assert(
       expandedCrossAxisAlignment != CrossAxisAlignment.baseline,
       'CrossAxisAlignment.baseline is not supported since the expanded children '
           'are aligned in a column, not a row. Try to use another constant.',
       );

  /// A widget to display before the title.
  ///
  /// Typically a [CircleAvatar] widget.
  ///
  /// Depending on the value of [controlAffinity], the [leading] widget
  /// may replace the rotating expansion arrow icon.
  final Widget? leading;

  /// The primary content of the list item.
  ///
  /// Typically a [Text] widget.
  final Widget title;

  /// Additional content displayed below the title.
  ///
  /// Typically a [Text] widget.
  final Widget? subtitle;

  /// Called when the tile expands or collapses.
  ///
  /// When the tile starts expanding, this function is called with the value
  /// true. When the tile starts collapsing, this function is called with
  /// the value false.
  final ValueChanged<bool>? onExpansionChanged;

  /// The widgets that are displayed when the tile expands.
  ///
  /// Typically [ListTile] widgets.
  final List<Widget> children;

  /// The color to display behind the sublist when expanded.
  ///
  /// If this property is null then [ExpansionTileThemeData.backgroundColor] is used. If that
  /// is also null then Colors.transparent is used.
  ///
  /// See also:
  ///
  /// * [ExpansionTileTheme.of], which returns the nearest [ExpansionTileTheme]'s
  ///   [ExpansionTileThemeData].
  final Color? backgroundColor;

  /// When not null, defines the background color of tile when the sublist is collapsed.
  ///
  /// If this property is null then [ExpansionTileThemeData.collapsedBackgroundColor] is used.
  /// If that is also null then Colors.transparent is used.
  ///
  /// See also:
  ///
  /// * [ExpansionTileTheme.of], which returns the nearest [ExpansionTileTheme]'s
  ///   [ExpansionTileThemeData].
  final Color? collapsedBackgroundColor;

  /// A widget to display after the title.
  ///
  /// Depending on the value of [controlAffinity], the [trailing] widget
  /// may replace the rotating expansion arrow icon.
  final Widget? trailing;

  /// Specifies if the [ExpansionTile] should build a default trailing icon if [trailing] is null.
  final bool showTrailingIcon;

  /// Specifies if the list tile is initially expanded (true) or collapsed (false, the default).
  final bool initiallyExpanded;

  /// Specifies whether the state of the children is maintained when the tile expands and collapses.
  ///
  /// When true, the children are kept in the tree while the tile is collapsed.
  /// When false (default), the children are removed from the tree when the tile is
  /// collapsed and recreated upon expansion.
  final bool maintainState;

  /// Specifies padding for the [ListTile].
  ///
  /// Analogous to [ListTile.contentPadding], this property defines the insets for
  /// the [leading], [title], [subtitle] and [trailing] widgets. It does not inset
  /// the expanded [children] widgets.
  ///
  /// If this property is null then [ExpansionTileThemeData.tilePadding] is used. If that
  /// is also null then the tile's padding is `EdgeInsets.symmetric(horizontal: 16.0)`.
  ///
  /// See also:
  ///
  /// * [ExpansionTileTheme.of], which returns the nearest [ExpansionTileTheme]'s
  ///   [ExpansionTileThemeData].
  final EdgeInsetsGeometry? tilePadding;

  /// Specifies the alignment of [children], which are arranged in a column when
  /// the tile is expanded.
  ///
  /// The internals of the expanded tile make use of a [Column] widget for
  /// [children], and [Align] widget to align the column. The [expandedAlignment]
  /// parameter is passed directly into the [Align].
  ///
  /// Modifying this property controls the alignment of the column within the
  /// expanded tile, not the alignment of [children] widgets within the column.
  /// To align each child within [children], see [expandedCrossAxisAlignment].
  ///
  /// The width of the column is the width of the widest child widget in [children].
  ///
  /// If this property is null then [ExpansionTileThemeData.expandedAlignment]is used. If that
  /// is also null then the value of [expandedAlignment] is [Alignment.center].
  ///
  /// See also:
  ///
  /// * [ExpansionTileTheme.of], which returns the nearest [ExpansionTileTheme]'s
  ///   [ExpansionTileThemeData].
  final Alignment? expandedAlignment;

  /// Specifies the alignment of each child within [children] when the tile is expanded.
  ///
  /// The internals of the expanded tile make use of a [Column] widget for
  /// [children], and the `crossAxisAlignment` parameter is passed directly into
  /// the [Column].
  ///
  /// Modifying this property controls the cross axis alignment of each child
  /// within its [Column]. The width of the [Column] that houses [children] will
  /// be the same as the widest child widget in [children]. The width of the
  /// [Column] might not be equal to the width of the expanded tile.
  ///
  /// To align the [Column] along the expanded tile, use the [expandedAlignment]
  /// property instead.
  ///
  /// When the value is null, the value of [expandedCrossAxisAlignment] is
  /// [CrossAxisAlignment.center].
  final CrossAxisAlignment? expandedCrossAxisAlignment;

  /// Specifies padding for [children].
  ///
  /// If this property is null then [ExpansionTileThemeData.childrenPadding] is used. If that
  /// is also null then the value of [childrenPadding] is [EdgeInsets.zero].
  ///
  /// See also:
  ///
  /// * [ExpansionTileTheme.of], which returns the nearest [ExpansionTileTheme]'s
  ///   [ExpansionTileThemeData].
  final EdgeInsetsGeometry? childrenPadding;

  /// The icon color of tile's expansion arrow icon when the sublist is expanded.
  ///
  /// Used to override to the [ListTileThemeData.iconColor].
  ///
  /// If this property is null then [ExpansionTileThemeData.iconColor] is used. If that
  /// is also null then the value of [ColorScheme.primary] is used.
  ///
  /// See also:
  ///
  /// * [ExpansionTileTheme.of], which returns the nearest [ExpansionTileTheme]'s
  ///   [ExpansionTileThemeData].
  final Color? iconColor;

  /// The icon color of tile's expansion arrow icon when the sublist is collapsed.
  ///
  /// Used to override to the [ListTileThemeData.iconColor].
  ///
  /// If this property is null then [ExpansionTileThemeData.collapsedIconColor] is used. If that
  /// is also null and [ThemeData.useMaterial3] is true, [ColorScheme.onSurface] is used. Otherwise,
  /// defaults to [ThemeData.unselectedWidgetColor] color.
  ///
  /// See also:
  ///
  /// * [ExpansionTileTheme.of], which returns the nearest [ExpansionTileTheme]'s
  ///   [ExpansionTileThemeData].
  final Color? collapsedIconColor;


  /// The color of the tile's titles when the sublist is expanded.
  ///
  /// Used to override to the [ListTileThemeData.textColor].
  ///
  /// If this property is null then [ExpansionTileThemeData.textColor] is used. If that
  /// is also null then and [ThemeData.useMaterial3] is true, color of the [TextTheme.bodyLarge]
  /// will be used for the [title] and [subtitle]. Otherwise, defaults to [ColorScheme.primary] color.
  ///
  /// See also:
  ///
  /// * [ExpansionTileTheme.of], which returns the nearest [ExpansionTileTheme]'s
  ///   [ExpansionTileThemeData].
  final Color? textColor;

  /// The color of the tile's titles when the sublist is collapsed.
  ///
  /// Used to override to the [ListTileThemeData.textColor].
  ///
  /// If this property is null then [ExpansionTileThemeData.collapsedTextColor] is used.
  /// If that is also null and [ThemeData.useMaterial3] is true, color of the
  /// [TextTheme.bodyLarge] will be used for the [title] and [subtitle]. Otherwise,
  /// defaults to color of the [TextTheme.titleMedium].
  ///
  /// See also:
  ///
  /// * [ExpansionTileTheme.of], which returns the nearest [ExpansionTileTheme]'s
  ///   [ExpansionTileThemeData].
  final Color? collapsedTextColor;

  /// The tile's border shape when the sublist is expanded.
  ///
  /// If this property is null, the [ExpansionTileThemeData.shape] is used. If that
  /// is also null, a [Border] with vertical sides default to [ThemeData.dividerColor] is used
  ///
  /// See also:
  ///
  /// * [ExpansionTileTheme.of], which returns the nearest [ExpansionTileTheme]'s
  ///   [ExpansionTileThemeData].
  final ShapeBorder? shape;

  /// The tile's border shape when the sublist is collapsed.
  ///
  /// If this property is null, the [ExpansionTileThemeData.collapsedShape] is used. If that
  /// is also null, a [Border] with vertical sides default to Color [Colors.transparent] is used
  ///
  /// See also:
  ///
  /// * [ExpansionTileTheme.of], which returns the nearest [ExpansionTileTheme]'s
  ///   [ExpansionTileThemeData].
  final ShapeBorder? collapsedShape;

  /// {@macro flutter.material.Material.clipBehavior}
  ///
  /// If this is not null and a custom collapsed or expanded shape is provided,
  /// the value of [clipBehavior] will be used to clip the expansion tile.
  ///
  /// If this property is null, the [ExpansionTileThemeData.clipBehavior] is used. If that
  /// is also null, defaults to [Clip.antiAlias].
  ///
  /// See also:
  ///
  /// * [ExpansionTileTheme.of], which returns the nearest [ExpansionTileTheme]'s
  ///   [ExpansionTileThemeData].
  final Clip? clipBehavior;

  /// Typically used to force the expansion arrow icon to the tile's leading or trailing edge.
  ///
  /// By default, the value of [controlAffinity] is [ListTileControlAffinity.platform],
  /// which means that the expansion arrow icon will appear on the tile's trailing edge.
  final ListTileControlAffinity? controlAffinity;

  /// {@macro flutter.material.inkwell.overlayColor}
  final MaterialStateProperty<Color?>? overlayColor;
  
  /// If provided, the controller can be used to expand and collapse tiles.
  ///
  /// In cases were control over the tile's state is needed from a callback triggered
  /// by a widget within the tile, [ExpansionTileController.of] may be more convenient
  /// than supplying a controller.
  final ExpansionTileController? controller;

  /// {@macro flutter.material.ListTile.dense}
  final bool? dense;

  /// Defines how compact the expansion tile's layout will be.
  ///
  /// {@macro flutter.material.themedata.visualDensity}
  final VisualDensity? visualDensity;

  /// {@macro flutter.material.ListTile.minTileHeight}
  final double? minTileHeight;

  /// {@macro flutter.material.ListTile.enableFeedback}
  final bool? enableFeedback;

  /// Whether this expansion tile is interactive.
  ///
  /// If false, the internal [ListTile] will be disabled, changing its
  /// appearance according to the theme and disabling user interaction.
  ///
  /// Even if disabled, the expansion can still be toggled programmatically
  /// through an [ExpansionTileController].
  final bool enabled;

  /// Used to override the expansion animation curve and duration.
  ///
  /// If [AnimationStyle.duration] is provided, it will be used to override
  /// the expansion animation duration. If it is null, then [AnimationStyle.duration]
  /// from the [ExpansionTileThemeData.expansionAnimationStyle] will be used.
  /// Otherwise, defaults to 200ms.
  ///
  /// If [AnimationStyle.curve] is provided, it will be used to override
  /// the expansion animation curve. If it is null, then [AnimationStyle.curve]
  /// from the [ExpansionTileThemeData.expansionAnimationStyle] will be used.
  /// Otherwise, defaults to [Curves.easeIn].
  ///
  /// If [AnimationStyle.reverseCurve] is provided, it will be used to override
  /// the collapse animation curve. If it is null, then [AnimationStyle.reverseCurve]
  /// from the [ExpansionTileThemeData.expansionAnimationStyle] will be used.
  /// Otherwise, the same curve will be used as for expansion.
  ///
  /// To disable the theme animation, use [AnimationStyle.noAnimation].
  ///
  /// {@tool dartpad}
  /// This sample showcases how to override the [ExpansionTile] expansion
  /// animation curve and duration using [AnimationStyle].
  ///
  /// ** See code in examples/api/lib/material/expansion_tile/expansion_tile.2.dart **
  /// {@end-tool}
  final AnimationStyle? expansionAnimationStyle;

  @override
  State<ExpansionTile> createState() => _ExpansionTileState();
}

class _ExpansionTileState extends State<ExpansionTile> with SingleTickerProviderStateMixin {
  static final Animatable<double> _easeOutTween = CurveTween(curve: Curves.easeOut);
  static final Animatable<double> _easeInTween = CurveTween(curve: Curves.easeIn);
  static final Animatable<double> _halfTween = Tween<double>(begin: 0.0, end: 0.5);

  final ShapeBorderTween _borderTween = ShapeBorderTween();
  final ColorTween _headerColorTween = ColorTween();
  final ColorTween _iconColorTween = ColorTween();
  final ColorTween _backgroundColorTween = ColorTween();
  final Tween<double> _heightFactorTween = Tween<double>(begin: 0.0, end: 1.0);

  late AnimationController _animationController;
  late Animation<double> _iconTurns;
  late CurvedAnimation _heightFactor;
  late Animation<ShapeBorder?> _border;
  late Animation<Color?> _headerColor;
  late Animation<Color?> _iconColor;
  late Animation<Color?> _backgroundColor;

  bool _isExpanded = false;
  late ExpansionTileController _tileController;
  Timer? _timer;

  @override
  void initState() {
    super.initState();
    _animationController = AnimationController(duration: _kExpand, vsync: this);
    _heightFactor = CurvedAnimation(
      parent: _animationController.drive(_heightFactorTween),
      curve: Curves.easeIn,
    );
    _iconTurns = _animationController.drive(_halfTween.chain(_easeInTween));
    _border = _animationController.drive(_borderTween.chain(_easeOutTween));
    _headerColor = _animationController.drive(_headerColorTween.chain(_easeInTween));
    _iconColor = _animationController.drive(_iconColorTween.chain(_easeInTween));
    _backgroundColor = _animationController.drive(_backgroundColorTween.chain(_easeOutTween));

    _isExpanded = PageStorage.maybeOf(context)?.readState(context) as bool? ?? widget.initiallyExpanded;
    if (_isExpanded) {
      _animationController.value = 1.0;
    }

    assert(widget.controller?._state == null);
    _tileController = widget.controller ?? ExpansionTileController();
    _tileController._state = this;
  }

  @override
  void dispose() {
    _tileController._state = null;
    _animationController.dispose();
    _timer?.cancel();
    _timer = null;
    super.dispose();
  }

  void _toggleExpansion() {
    final TextDirection textDirection = WidgetsLocalizations.of(context).textDirection;
    final MaterialLocalizations localizations = MaterialLocalizations.of(context);
    final String stateHint = _isExpanded ? localizations.expandedHint : localizations.collapsedHint;
    setState(() {
      _isExpanded = !_isExpanded;
      if (_isExpanded) {
        _animationController.forward();
      } else {
        _animationController.reverse().then<void>((void value) {
          if (!mounted) {
            return;
          }
          setState(() {
            // Rebuild without widget.children.
          });
        });
      }
      PageStorage.maybeOf(context)?.writeState(context, _isExpanded);
    });
    widget.onExpansionChanged?.call(_isExpanded);

    if (defaultTargetPlatform == TargetPlatform.iOS) {
      // TODO(tahatesser): This is a workaround for VoiceOver interrupting
      // semantic announcements on iOS. https://github.com/flutter/flutter/issues/122101.
      _timer?.cancel();
      _timer = Timer(const Duration(seconds: 1), () {
        SemanticsService.announce(stateHint, textDirection);
        _timer?.cancel();
        _timer = null;
      });
    } else {
      SemanticsService.announce(stateHint, textDirection);
    }
  }

  void _handleTap() {
    _toggleExpansion();
  }

  // Platform or null affinity defaults to trailing.
  ListTileControlAffinity _effectiveAffinity(ListTileControlAffinity? affinity) {
    switch (affinity ?? ListTileControlAffinity.trailing) {
      case ListTileControlAffinity.leading:
        return ListTileControlAffinity.leading;
      case ListTileControlAffinity.trailing:
      case ListTileControlAffinity.platform:
        return ListTileControlAffinity.trailing;
    }
  }

  Widget? _buildIcon(BuildContext context) {
    return RotationTransition(
      turns: _iconTurns,
      child: const Icon(Icons.expand_more),
    );
  }

  Widget? _buildLeadingIcon(BuildContext context) {
    if (_effectiveAffinity(widget.controlAffinity) != ListTileControlAffinity.leading) {
      return null;
    }
    return _buildIcon(context);
  }

  Widget? _buildTrailingIcon(BuildContext context) {
    if (_effectiveAffinity(widget.controlAffinity) != ListTileControlAffinity.trailing) {
      return null;
    }
    return _buildIcon(context);
  }

  Widget _buildChildren(BuildContext context, Widget? child) {
    final ThemeData theme = Theme.of(context);
    final ExpansionTileThemeData expansionTileTheme = ExpansionTileTheme.of(context);
    final Color backgroundColor = _backgroundColor.value ?? expansionTileTheme.backgroundColor ?? Colors.transparent;
    final ShapeBorder expansionTileBorder = _border.value ?? const Border(
      top: BorderSide(color: Colors.transparent),
      bottom: BorderSide(color: Colors.transparent),
    );
    final Clip clipBehavior = widget.clipBehavior ?? expansionTileTheme.clipBehavior ?? Clip.antiAlias;
    final MaterialLocalizations localizations = MaterialLocalizations.of(context);
    final String onTapHint = _isExpanded
      ? localizations.expansionTileExpandedTapHint
      : localizations.expansionTileCollapsedTapHint;
    String? semanticsHint;
    switch (theme.platform) {
      case TargetPlatform.iOS:
      case TargetPlatform.macOS:
        semanticsHint = _isExpanded
          ? '${localizations.collapsedHint}\n ${localizations.expansionTileExpandedHint}'
          : '${localizations.expandedHint}\n ${localizations.expansionTileCollapsedHint}';
      case TargetPlatform.android:
      case TargetPlatform.fuchsia:
      case TargetPlatform.linux:
      case TargetPlatform.windows:
        break;
    }

    final Decoration decoration = ShapeDecoration(
      color: backgroundColor,
      shape: expansionTileBorder,
    );

    final Widget tile = Padding(
      padding: decoration.padding,
      child: Column(
        mainAxisSize: MainAxisSize.min,
        children: <Widget>[
          Semantics(
            hint: semanticsHint,
            onTapHint: onTapHint,
            child: ListTileTheme.merge(
              iconColor: _iconColor.value ?? expansionTileTheme.iconColor,
              textColor: _headerColor.value,
              child: ListTile(
                enabled: widget.enabled,
                onTap: _handleTap,
                dense: widget.dense,
                visualDensity: widget.visualDensity,
                enableFeedback: widget.enableFeedback,
                contentPadding: widget.tilePadding ?? expansionTileTheme.tilePadding,
                leading: widget.leading ?? _buildLeadingIcon(context),
                title: widget.title,
                subtitle: widget.subtitle,
<<<<<<< HEAD
                trailing: widget.trailing ?? _buildTrailingIcon(context),
                hoverColor: widget.overlayColor?.resolve(<MaterialState>{MaterialState.hovered}),
                focusColor: widget.overlayColor?.resolve(<MaterialState>{MaterialState.focused}),
                selectedColor: widget.overlayColor?.resolve(<MaterialState>{MaterialState.selected}),
=======
                trailing: widget.showTrailingIcon ? widget.trailing ?? _buildTrailingIcon(context) : null,
                minTileHeight: widget.minTileHeight,
>>>>>>> ffbeb5a3
              ),
            ),
          ),
          ClipRect(
            child: Align(
              alignment: widget.expandedAlignment
                ?? expansionTileTheme.expandedAlignment
                ?? Alignment.center,
              heightFactor: _heightFactor.value,
              child: child,
            ),
          ),
        ],
      ),
    );

    final bool isShapeProvided = widget.shape != null || expansionTileTheme.shape != null
      || widget.collapsedShape != null || expansionTileTheme.collapsedShape != null;

    if (isShapeProvided) {
      return Material(
        clipBehavior: clipBehavior,
        color: backgroundColor,
        shape: expansionTileBorder,
        child: tile,
      );
    }

    return DecoratedBox(
      decoration: decoration,
      child: tile,
    );
  }

  @override
  void didUpdateWidget(covariant ExpansionTile oldWidget) {
    super.didUpdateWidget(oldWidget);
    final ThemeData theme = Theme.of(context);
    final ExpansionTileThemeData expansionTileTheme = ExpansionTileTheme.of(context);
    final ExpansionTileThemeData defaults = theme.useMaterial3
      ? _ExpansionTileDefaultsM3(context)
      : _ExpansionTileDefaultsM2(context);
    if (widget.collapsedShape != oldWidget.collapsedShape
      || widget.shape != oldWidget.shape) {
      _updateShapeBorder(expansionTileTheme, theme);
    }
    if (widget.collapsedTextColor != oldWidget.collapsedTextColor
      || widget.textColor != oldWidget.textColor) {
      _updateHeaderColor(expansionTileTheme, defaults);
    }
    if (widget.collapsedIconColor != oldWidget.collapsedIconColor
      || widget.iconColor != oldWidget.iconColor) {
      _updateIconColor(expansionTileTheme, defaults);
    }
    if (widget.backgroundColor != oldWidget.backgroundColor
      || widget.collapsedBackgroundColor != oldWidget.collapsedBackgroundColor) {
      _updateBackgroundColor(expansionTileTheme);
    }
    if (widget.expansionAnimationStyle != oldWidget.expansionAnimationStyle) {
      _updateAnimationDuration(expansionTileTheme);
      _updateHeightFactorCurve(expansionTileTheme);
    }
  }

  @override
  void didChangeDependencies() {
    final ThemeData theme = Theme.of(context);
    final ExpansionTileThemeData expansionTileTheme = ExpansionTileTheme.of(context);
    final ExpansionTileThemeData defaults = theme.useMaterial3
      ? _ExpansionTileDefaultsM3(context)
      : _ExpansionTileDefaultsM2(context);
    _updateAnimationDuration(expansionTileTheme);
    _updateShapeBorder(expansionTileTheme, theme);
    _updateHeaderColor(expansionTileTheme, defaults);
    _updateIconColor(expansionTileTheme, defaults);
    _updateBackgroundColor(expansionTileTheme);
    _updateHeightFactorCurve(expansionTileTheme);
    super.didChangeDependencies();
  }

  void _updateAnimationDuration(ExpansionTileThemeData expansionTileTheme) {
    _animationController.duration = widget.expansionAnimationStyle?.duration
      ?? expansionTileTheme.expansionAnimationStyle?.duration
      ?? _kExpand;
  }

  void _updateShapeBorder(ExpansionTileThemeData expansionTileTheme, ThemeData theme) {
    _borderTween
      ..begin = widget.collapsedShape
        ?? expansionTileTheme.collapsedShape
        ?? const Border(
          top: BorderSide(color: Colors.transparent),
          bottom: BorderSide(color: Colors.transparent),
        )
      ..end = widget.shape
        ?? expansionTileTheme.shape
        ?? Border(
          top: BorderSide(color: theme.dividerColor),
          bottom: BorderSide(color: theme.dividerColor),
        );
  }

  void _updateHeaderColor(ExpansionTileThemeData expansionTileTheme, ExpansionTileThemeData defaults) {
    _headerColorTween
      ..begin = widget.collapsedTextColor
        ?? expansionTileTheme.collapsedTextColor
        ?? defaults.collapsedTextColor
      ..end = widget.textColor ?? expansionTileTheme.textColor ?? defaults.textColor;
  }

  void _updateIconColor(ExpansionTileThemeData expansionTileTheme, ExpansionTileThemeData defaults) {
    _iconColorTween
      ..begin = widget.collapsedIconColor
        ?? expansionTileTheme.collapsedIconColor
        ?? defaults.collapsedIconColor
      ..end = widget.iconColor ?? expansionTileTheme.iconColor ?? defaults.iconColor;
  }

  void _updateBackgroundColor(ExpansionTileThemeData expansionTileTheme) {
    _backgroundColorTween
      ..begin = widget.collapsedBackgroundColor ?? expansionTileTheme.collapsedBackgroundColor
      ..end = widget.backgroundColor ?? expansionTileTheme.backgroundColor;
  }

  void _updateHeightFactorCurve(ExpansionTileThemeData expansionTileTheme) {
    _heightFactor.curve = widget.expansionAnimationStyle?.curve
      ?? expansionTileTheme.expansionAnimationStyle?.curve
      ?? Curves.easeIn;
    _heightFactor.reverseCurve = widget.expansionAnimationStyle?.reverseCurve
      ?? expansionTileTheme.expansionAnimationStyle?.reverseCurve;
  }

  @override
  Widget build(BuildContext context) {
    final ExpansionTileThemeData expansionTileTheme = ExpansionTileTheme.of(context);
    final bool closed = !_isExpanded && _animationController.isDismissed;
    final bool shouldRemoveChildren = closed && !widget.maintainState;

    final Widget result = Offstage(
      offstage: closed,
      child: TickerMode(
        enabled: !closed,
        child: Padding(
          padding: widget.childrenPadding ?? expansionTileTheme.childrenPadding ?? EdgeInsets.zero,
          child: Column(
            crossAxisAlignment: widget.expandedCrossAxisAlignment ?? CrossAxisAlignment.center,
            children: widget.children,
          ),
        ),
      ),
    );

    return AnimatedBuilder(
      animation: _animationController.view,
      builder: _buildChildren,
      child: shouldRemoveChildren ? null : result,
    );
  }
}

class _ExpansionTileDefaultsM2 extends ExpansionTileThemeData {
  _ExpansionTileDefaultsM2(this.context);

  final BuildContext context;
  late final ThemeData _theme = Theme.of(context);
  late final ColorScheme _colorScheme = _theme.colorScheme;

  @override
  Color? get textColor => _colorScheme.primary;

  @override
  Color? get iconColor => _colorScheme.primary;

  @override
  Color? get collapsedTextColor => _theme.textTheme.titleMedium!.color;

  @override
  Color? get collapsedIconColor => _theme.unselectedWidgetColor;
}

// BEGIN GENERATED TOKEN PROPERTIES - ExpansionTile

// Do not edit by hand. The code between the "BEGIN GENERATED" and
// "END GENERATED" comments are generated from data in the Material
// Design token database by the script:
//   dev/tools/gen_defaults/bin/gen_defaults.dart.

class _ExpansionTileDefaultsM3 extends ExpansionTileThemeData {
  _ExpansionTileDefaultsM3(this.context);

  final BuildContext context;
  late final ThemeData _theme = Theme.of(context);
  late final ColorScheme _colors = _theme.colorScheme;

  @override
  Color? get textColor => _colors.onSurface;

  @override
  Color? get iconColor => _colors.primary;

  @override
  Color? get collapsedTextColor => _colors.onSurface;

  @override
  Color? get collapsedIconColor => _colors.onSurfaceVariant;
}

// END GENERATED TOKEN PROPERTIES - ExpansionTile<|MERGE_RESOLUTION|>--- conflicted
+++ resolved
@@ -2,13 +2,10 @@
 // Use of this source code is governed by a BSD-style license that can be
 // found in the LICENSE file.
 
-<<<<<<< HEAD
+import 'dart:async';
+
+import 'package:flutter/foundation.dart';
 import 'package:flutter/material.dart';
-=======
-import 'dart:async';
-
-import 'package:flutter/foundation.dart';
->>>>>>> ffbeb5a3
 import 'package:flutter/rendering.dart';
 import 'package:flutter/widgets.dart';
 
@@ -751,15 +748,11 @@
                 leading: widget.leading ?? _buildLeadingIcon(context),
                 title: widget.title,
                 subtitle: widget.subtitle,
-<<<<<<< HEAD
-                trailing: widget.trailing ?? _buildTrailingIcon(context),
+                trailing: widget.showTrailingIcon ? widget.trailing ?? _buildTrailingIcon(context) : null,
+                minTileHeight: widget.minTileHeight,
                 hoverColor: widget.overlayColor?.resolve(<MaterialState>{MaterialState.hovered}),
                 focusColor: widget.overlayColor?.resolve(<MaterialState>{MaterialState.focused}),
                 selectedColor: widget.overlayColor?.resolve(<MaterialState>{MaterialState.selected}),
-=======
-                trailing: widget.showTrailingIcon ? widget.trailing ?? _buildTrailingIcon(context) : null,
-                minTileHeight: widget.minTileHeight,
->>>>>>> ffbeb5a3
               ),
             ),
           ),
