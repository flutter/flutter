// Copyright 2014 The Flutter Authors. All rights reserved.
// Use of this source code is governed by a BSD-style license that can be
// found in the LICENSE file.

import 'package:flutter/rendering.dart';
import 'package:flutter/widgets.dart';

import 'color_scheme.dart';
import 'colors.dart';
import 'expansion_tile_theme.dart';
import 'icons.dart';
import 'list_tile.dart';
import 'list_tile_theme.dart';
import 'material.dart';
import 'material_localizations.dart';
import 'theme.dart';
import 'theme_data.dart';

const Duration _kExpand = Duration(milliseconds: 200);

/// Enables control over a single [ExpansionTile]'s expanded/collapsed state.
///
/// It can be useful to expand or collapse an [ExpansionTile]
/// programatically, for example to reconfigure an existing expansion
/// tile based on a system event. To do so, create an [ExpansionTile]
/// with an [ExpansionTileController] that's owned by a stateful widget
/// or look up the tile's automatically created [ExpansionTileController]
/// with [ExpansionTileController.of]
///
/// The controller's [expand] and [collapse] methods cause the
/// the [ExpansionTile] to rebuild, so they may not be called from
/// a build method.
class ExpansionTileController {
  /// Create a controller to be used with [ExpansionTile.controller].
  ExpansionTileController();

  _ExpansionTileState? _state;

  /// Whether the [ExpansionTile] built with this controller is in expanded state.
  ///
  /// This property doesn't take the animation into account. It reports `true`
  /// even if the expansion animation is not completed.
  ///
  /// See also:
  ///
  ///  * [expand], which expands the [ExpansionTile].
  ///  * [collapse], which collapses the [ExpansionTile].
  ///  * [ExpansionTile.controller] to create an ExpansionTile with a controller.
  bool get isExpanded {
    assert(_state != null);
    return _state!._isExpanded;
  }

  /// Expands the [ExpansionTile] that was built with this controller;
  ///
  /// Normally the tile is expanded automatically when the user taps on the header.
  /// It is sometimes useful to trigger the expansion programmatically due
  /// to external changes.
  ///
  /// If the tile is already in the expanded state (see [isExpanded]), calling
  /// this method has no effect.
  ///
  /// Calling this method may cause the [ExpansionTile] to rebuild, so it may
  /// not be called from a build method.
  ///
  /// Calling this method will trigger an [ExpansionTile.onExpansionChanged] callback.
  ///
  /// See also:
  ///
  ///  * [collapse], which collapses the tile.
  ///  * [isExpanded] to check whether the tile is expanded.
  ///  * [ExpansionTile.controller] to create an ExpansionTile with a controller.
  void expand() {
    assert(_state != null);
    if (!isExpanded) {
      _state!._toggleExpansion();
    }
  }

  /// Collapses the [ExpansionTile] that was built with this controller.
  ///
  /// Normally the tile is collapsed automatically when the user taps on the header.
  /// It can be useful sometimes to trigger the collapse programmatically due
  /// to some external changes.
  ///
  /// If the tile is already in the collapsed state (see [isExpanded]), calling
  /// this method has no effect.
  ///
  /// Calling this method may cause the [ExpansionTile] to rebuild, so it may
  /// not be called from a build method.
  ///
  /// Calling this method will trigger an [ExpansionTile.onExpansionChanged] callback.
  ///
  /// See also:
  ///
  ///  * [expand], which expands the tile.
  ///  * [isExpanded] to check whether the tile is expanded.
  ///  * [ExpansionTile.controller] to create an ExpansionTile with a controller.
  void collapse() {
    assert(_state != null);
    if (isExpanded) {
      _state!._toggleExpansion();
    }
  }

  /// Finds the [ExpansionTileController] for the closest [ExpansionTile] instance
  /// that encloses the given context.
  ///
  /// If no [ExpansionTile] encloses the given context, calling this
  /// method will cause an assert in debug mode, and throw an
  /// exception in release mode.
  ///
  /// To return null if there is no [ExpansionTile] use [maybeOf] instead.
  ///
  /// {@tool dartpad}
  /// Typical usage of the [ExpansionTileController.of] function is to call it from within the
  /// `build` method of a descendant of an [ExpansionTile].
  ///
  /// When the [ExpansionTile] is actually created in the same `build`
  /// function as the callback that refers to the controller, then the
  /// `context` argument to the `build` function can't be used to find
  /// the [ExpansionTileController] (since it's "above" the widget
  /// being returned in the widget tree). In cases like that you can
  /// add a [Builder] widget, which provides a new scope with a
  /// [BuildContext] that is "under" the [ExpansionTile]:
  ///
  /// ** See code in examples/api/lib/material/expansion_tile/expansion_tile.1.dart **
  /// {@end-tool}
  ///
  /// A more efficient solution is to split your build function into
  /// several widgets. This introduces a new context from which you
  /// can obtain the [ExpansionTileController]. With this approach you
  /// would have an outer widget that creates the [ExpansionTile]
  /// populated by instances of your new inner widgets, and then in
  /// these inner widgets you would use [ExpansionTileController.of].
  static ExpansionTileController of(BuildContext context) {
    final _ExpansionTileState? result = context.findAncestorStateOfType<_ExpansionTileState>();
    if (result != null) {
      return result._tileController;
    }
    throw FlutterError.fromParts(<DiagnosticsNode>[
      ErrorSummary(
        'ExpansionTileController.of() called with a context that does not contain a ExpansionTile.',
      ),
      ErrorDescription(
        'No ExpansionTile ancestor could be found starting from the context that was passed to ExpansionTileController.of(). '
        'This usually happens when the context provided is from the same StatefulWidget as that '
        'whose build function actually creates the ExpansionTile widget being sought.',
      ),
      ErrorHint(
        'There are several ways to avoid this problem. The simplest is to use a Builder to get a '
        'context that is "under" the ExpansionTile. For an example of this, please see the '
        'documentation for ExpansionTileController.of():\n'
        '  https://api.flutter.dev/flutter/material/ExpansionTile/of.html',
      ),
      ErrorHint(
        'A more efficient solution is to split your build function into several widgets. This '
        'introduces a new context from which you can obtain the ExpansionTile. In this solution, '
        'you would have an outer widget that creates the ExpansionTile populated by instances of '
        'your new inner widgets, and then in these inner widgets you would use ExpansionTileController.of().\n'
        'An other solution is assign a GlobalKey to the ExpansionTile, '
        'then use the key.currentState property to obtain the ExpansionTile rather than '
        'using the ExpansionTileController.of() function.',
      ),
      context.describeElement('The context used was'),
    ]);
  }

  /// Finds the [ExpansionTile] from the closest instance of this class that
  /// encloses the given context and returns its [ExpansionTileController].
  ///
  /// If no [ExpansionTile] encloses the given context then return null.
  /// To throw an exception instead, use [of] instead of this function.
  ///
  /// See also:
  ///
  ///  * [of], a similar function to this one that throws if no [ExpansionTile]
  ///    encloses the given context. Also includes some sample code in its
  ///    documentation.
  static ExpansionTileController? maybeOf(BuildContext context) {
    return context.findAncestorStateOfType<_ExpansionTileState>()?._tileController;
  }
}

/// A single-line [ListTile] with an expansion arrow icon that expands or collapses
/// the tile to reveal or hide the [children].
///
/// This widget is typically used with [ListView] to create an "expand /
/// collapse" list entry. When used with scrolling widgets like [ListView], a
/// unique [PageStorageKey] must be specified as the [key], to enable the
/// [ExpansionTile] to save and restore its expanded state when it is scrolled
/// in and out of view.
///
/// This class overrides the [ListTileThemeData.iconColor] and [ListTileThemeData.textColor]
/// theme properties for its [ListTile]. These colors animate between values when
/// the tile is expanded and collapsed: between [iconColor], [collapsedIconColor] and
/// between [textColor] and [collapsedTextColor].
///
/// The expansion arrow icon is shown on the right by default in left-to-right languages
/// (i.e. the trailing edge). This can be changed using [controlAffinity]. This maps
/// to the [leading] and [trailing] properties of [ExpansionTile].
///
/// {@tool dartpad}
/// This example demonstrates how the [ExpansionTile] icon's location and appearance
/// can be customized.
///
/// ** See code in examples/api/lib/material/expansion_tile/expansion_tile.0.dart **
/// {@end-tool}
///
/// {@tool dartpad}
/// This example demonstrates how an [ExpansionTileController] can be used to
/// programatically expand or collapse an [ExpansionTile].
///
/// ** See code in examples/api/lib/material/expansion_tile/expansion_tile.1.dart **
/// {@end-tool}
///
/// See also:
///
///  * [ListTile], useful for creating expansion tile [children] when the
///    expansion tile represents a sublist.
///  * The "Expand and collapse" section of
///    <https://material.io/components/lists#types>
class ExpansionTile extends StatefulWidget {
  /// Creates a single-line [ListTile] with an expansion arrow icon that expands or collapses
  /// the tile to reveal or hide the [children]. The [initiallyExpanded] property must
  /// be non-null.
  const ExpansionTile({
    super.key,
    this.leading,
    required this.title,
    this.subtitle,
    this.onExpansionChanged,
    this.children = const <Widget>[],
    this.trailing,
    this.initiallyExpanded = false,
    this.maintainState = false,
    this.tilePadding,
    this.expandedCrossAxisAlignment,
    this.expandedAlignment,
    this.childrenPadding,
    this.backgroundColor,
    this.collapsedBackgroundColor,
    this.textColor,
    this.collapsedTextColor,
    this.iconColor,
    this.collapsedIconColor,
    this.shape,
    this.collapsedShape,
    this.clipBehavior,
    this.controlAffinity,
    this.controller,
    this.dense,
    this.visualDensity,
    this.enableFeedback = true,
<<<<<<< HEAD
    this.enabled = true,
=======
    this.expansionAnimationStyle,
>>>>>>> c22c19b6
  }) : assert(
       expandedCrossAxisAlignment != CrossAxisAlignment.baseline,
       'CrossAxisAlignment.baseline is not supported since the expanded children '
           'are aligned in a column, not a row. Try to use another constant.',
       );

  /// A widget to display before the title.
  ///
  /// Typically a [CircleAvatar] widget.
  ///
  /// Depending on the value of [controlAffinity], the [leading] widget
  /// may replace the rotating expansion arrow icon.
  final Widget? leading;

  /// The primary content of the list item.
  ///
  /// Typically a [Text] widget.
  final Widget title;

  /// Additional content displayed below the title.
  ///
  /// Typically a [Text] widget.
  final Widget? subtitle;

  /// Called when the tile expands or collapses.
  ///
  /// When the tile starts expanding, this function is called with the value
  /// true. When the tile starts collapsing, this function is called with
  /// the value false.
  final ValueChanged<bool>? onExpansionChanged;

  /// The widgets that are displayed when the tile expands.
  ///
  /// Typically [ListTile] widgets.
  final List<Widget> children;

  /// The color to display behind the sublist when expanded.
  ///
  /// If this property is null then [ExpansionTileThemeData.backgroundColor] is used. If that
  /// is also null then Colors.transparent is used.
  ///
  /// See also:
  ///
  /// * [ExpansionTileTheme.of], which returns the nearest [ExpansionTileTheme]'s
  ///   [ExpansionTileThemeData].
  final Color? backgroundColor;

  /// When not null, defines the background color of tile when the sublist is collapsed.
  ///
  /// If this property is null then [ExpansionTileThemeData.collapsedBackgroundColor] is used.
  /// If that is also null then Colors.transparent is used.
  ///
  /// See also:
  ///
  /// * [ExpansionTileTheme.of], which returns the nearest [ExpansionTileTheme]'s
  ///   [ExpansionTileThemeData].
  final Color? collapsedBackgroundColor;

  /// A widget to display after the title.
  ///
  /// Depending on the value of [controlAffinity], the [trailing] widget
  /// may replace the rotating expansion arrow icon.
  final Widget? trailing;

  /// Specifies if the list tile is initially expanded (true) or collapsed (false, the default).
  final bool initiallyExpanded;

  /// Specifies whether the state of the children is maintained when the tile expands and collapses.
  ///
  /// When true, the children are kept in the tree while the tile is collapsed.
  /// When false (default), the children are removed from the tree when the tile is
  /// collapsed and recreated upon expansion.
  final bool maintainState;

  /// Specifies padding for the [ListTile].
  ///
  /// Analogous to [ListTile.contentPadding], this property defines the insets for
  /// the [leading], [title], [subtitle] and [trailing] widgets. It does not inset
  /// the expanded [children] widgets.
  ///
  /// If this property is null then [ExpansionTileThemeData.tilePadding] is used. If that
  /// is also null then the tile's padding is `EdgeInsets.symmetric(horizontal: 16.0)`.
  ///
  /// See also:
  ///
  /// * [ExpansionTileTheme.of], which returns the nearest [ExpansionTileTheme]'s
  ///   [ExpansionTileThemeData].
  final EdgeInsetsGeometry? tilePadding;

  /// Specifies the alignment of [children], which are arranged in a column when
  /// the tile is expanded.
  ///
  /// The internals of the expanded tile make use of a [Column] widget for
  /// [children], and [Align] widget to align the column. The [expandedAlignment]
  /// parameter is passed directly into the [Align].
  ///
  /// Modifying this property controls the alignment of the column within the
  /// expanded tile, not the alignment of [children] widgets within the column.
  /// To align each child within [children], see [expandedCrossAxisAlignment].
  ///
  /// The width of the column is the width of the widest child widget in [children].
  ///
  /// If this property is null then [ExpansionTileThemeData.expandedAlignment]is used. If that
  /// is also null then the value of [expandedAlignment] is [Alignment.center].
  ///
  /// See also:
  ///
  /// * [ExpansionTileTheme.of], which returns the nearest [ExpansionTileTheme]'s
  ///   [ExpansionTileThemeData].
  final Alignment? expandedAlignment;

  /// Specifies the alignment of each child within [children] when the tile is expanded.
  ///
  /// The internals of the expanded tile make use of a [Column] widget for
  /// [children], and the `crossAxisAlignment` parameter is passed directly into
  /// the [Column].
  ///
  /// Modifying this property controls the cross axis alignment of each child
  /// within its [Column]. The width of the [Column] that houses [children] will
  /// be the same as the widest child widget in [children]. The width of the
  /// [Column] might not be equal to the width of the expanded tile.
  ///
  /// To align the [Column] along the expanded tile, use the [expandedAlignment]
  /// property instead.
  ///
  /// When the value is null, the value of [expandedCrossAxisAlignment] is
  /// [CrossAxisAlignment.center].
  final CrossAxisAlignment? expandedCrossAxisAlignment;

  /// Specifies padding for [children].
  ///
  /// If this property is null then [ExpansionTileThemeData.childrenPadding] is used. If that
  /// is also null then the value of [childrenPadding] is [EdgeInsets.zero].
  ///
  /// See also:
  ///
  /// * [ExpansionTileTheme.of], which returns the nearest [ExpansionTileTheme]'s
  ///   [ExpansionTileThemeData].
  final EdgeInsetsGeometry? childrenPadding;

  /// The icon color of tile's expansion arrow icon when the sublist is expanded.
  ///
  /// Used to override to the [ListTileThemeData.iconColor].
  ///
  /// If this property is null then [ExpansionTileThemeData.iconColor] is used. If that
  /// is also null then the value of [ColorScheme.primary] is used.
  ///
  /// See also:
  ///
  /// * [ExpansionTileTheme.of], which returns the nearest [ExpansionTileTheme]'s
  ///   [ExpansionTileThemeData].
  final Color? iconColor;

  /// The icon color of tile's expansion arrow icon when the sublist is collapsed.
  ///
  /// Used to override to the [ListTileThemeData.iconColor].
  ///
  /// If this property is null then [ExpansionTileThemeData.collapsedIconColor] is used. If that
  /// is also null and [ThemeData.useMaterial3] is true, [ColorScheme.onSurface] is used. Otherwise,
  /// defaults to [ThemeData.unselectedWidgetColor] color.
  ///
  /// See also:
  ///
  /// * [ExpansionTileTheme.of], which returns the nearest [ExpansionTileTheme]'s
  ///   [ExpansionTileThemeData].
  final Color? collapsedIconColor;


  /// The color of the tile's titles when the sublist is expanded.
  ///
  /// Used to override to the [ListTileThemeData.textColor].
  ///
  /// If this property is null then [ExpansionTileThemeData.textColor] is used. If that
  /// is also null then and [ThemeData.useMaterial3] is true, color of the [TextTheme.bodyLarge]
  /// will be used for the [title] and [subtitle]. Otherwise, defaults to [ColorScheme.primary] color.
  ///
  /// See also:
  ///
  /// * [ExpansionTileTheme.of], which returns the nearest [ExpansionTileTheme]'s
  ///   [ExpansionTileThemeData].
  final Color? textColor;

  /// The color of the tile's titles when the sublist is collapsed.
  ///
  /// Used to override to the [ListTileThemeData.textColor].
  ///
  /// If this property is null then [ExpansionTileThemeData.collapsedTextColor] is used.
  /// If that is also null and [ThemeData.useMaterial3] is true, color of the
  /// [TextTheme.bodyLarge] will be used for the [title] and [subtitle]. Otherwise,
  /// defaults to color of the [TextTheme.titleMedium].
  ///
  /// See also:
  ///
  /// * [ExpansionTileTheme.of], which returns the nearest [ExpansionTileTheme]'s
  ///   [ExpansionTileThemeData].
  final Color? collapsedTextColor;

  /// The tile's border shape when the sublist is expanded.
  ///
  /// If this property is null, the [ExpansionTileThemeData.shape] is used. If that
  /// is also null, a [Border] with vertical sides default to [ThemeData.dividerColor] is used
  ///
  /// See also:
  ///
  /// * [ExpansionTileTheme.of], which returns the nearest [ExpansionTileTheme]'s
  ///   [ExpansionTileThemeData].
  final ShapeBorder? shape;

  /// The tile's border shape when the sublist is collapsed.
  ///
  /// If this property is null, the [ExpansionTileThemeData.collapsedShape] is used. If that
  /// is also null, a [Border] with vertical sides default to Color [Colors.transparent] is used
  ///
  /// See also:
  ///
  /// * [ExpansionTileTheme.of], which returns the nearest [ExpansionTileTheme]'s
  ///   [ExpansionTileThemeData].
  final ShapeBorder? collapsedShape;

  /// {@macro flutter.material.Material.clipBehavior}
  ///
  /// If this property is null, the [ExpansionTileThemeData.clipBehavior] is used. If that
  /// is also null, a [Clip.none] is used
  ///
  /// See also:
  ///
  /// * [ExpansionTileTheme.of], which returns the nearest [ExpansionTileTheme]'s
  ///   [ExpansionTileThemeData].
  final Clip? clipBehavior;

  /// Typically used to force the expansion arrow icon to the tile's leading or trailing edge.
  ///
  /// By default, the value of [controlAffinity] is [ListTileControlAffinity.platform],
  /// which means that the expansion arrow icon will appear on the tile's trailing edge.
  final ListTileControlAffinity? controlAffinity;

  /// If provided, the controller can be used to expand and collapse tiles.
  ///
  /// In cases were control over the tile's state is needed from a callback triggered
  /// by a widget within the tile, [ExpansionTileController.of] may be more convenient
  /// than supplying a controller.
  final ExpansionTileController? controller;

  /// {@macro flutter.material.ListTile.dense}
  final bool? dense;

  /// Defines how compact the expansion tile's layout will be.
  ///
  /// {@macro flutter.material.themedata.visualDensity}
  final VisualDensity? visualDensity;

  /// {@macro flutter.material.ListTile.enableFeedback}
  final bool? enableFeedback;

<<<<<<< HEAD
  /// Whether this expansion tile is interactive.
  ///
  /// If false, the internal [ListTile] will be disabled, changing its
  /// appearance according to the theme and disabling user interaction.
  ///
  /// Even if disabled, the expansion can still be toggled programmatically
  /// through an [ExpansionTileController].
  final bool enabled;
=======
  /// Used to override the expansion animation curve and duration.
  ///
  /// If [AnimationStyle.duration] is provided, it will be used to override
  /// the expansion animation duration. If it is null, then [AnimationStyle.duration]
  /// from the [ExpansionTileThemeData.expansionAnimationStyle] will be used.
  /// Otherwise, defaults to 200ms.
  ///
  /// If [AnimationStyle.curve] is provided, it will be used to override
  /// the expansion animation curve. If it is null, then [AnimationStyle.curve]
  /// from the [ExpansionTileThemeData.expansionAnimationStyle] will be used.
  /// Otherwise, defaults to [Curves.easeIn].
  ///
  /// To disable the theme animation, use [AnimationStyle.noAnimation].
  ///
  /// {@tool dartpad}
  /// This sample showcases how to override the [ExpansionTile] expansion
  /// animation curve and duration using [AnimationStyle].
  ///
  /// ** See code in examples/api/lib/material/expansion_tile/expansion_tile.2.dart **
  /// {@end-tool}
  final AnimationStyle? expansionAnimationStyle;
>>>>>>> c22c19b6

  @override
  State<ExpansionTile> createState() => _ExpansionTileState();
}

class _ExpansionTileState extends State<ExpansionTile> with SingleTickerProviderStateMixin {
  static final Animatable<double> _easeOutTween = CurveTween(curve: Curves.easeOut);
  static final Animatable<double> _easeInTween = CurveTween(curve: Curves.easeIn);
  static final Animatable<double> _halfTween = Tween<double>(begin: 0.0, end: 0.5);

  final ShapeBorderTween _borderTween = ShapeBorderTween();
  final ColorTween _headerColorTween = ColorTween();
  final ColorTween _iconColorTween = ColorTween();
  final ColorTween _backgroundColorTween = ColorTween();
  final CurveTween _heightFactorTween = CurveTween(curve: Curves.easeIn);

  late AnimationController _animationController;
  late Animation<double> _iconTurns;
  late Animation<double> _heightFactor;
  late Animation<ShapeBorder?> _border;
  late Animation<Color?> _headerColor;
  late Animation<Color?> _iconColor;
  late Animation<Color?> _backgroundColor;

  bool _isExpanded = false;
  late ExpansionTileController _tileController;

  @override
  void initState() {
    super.initState();
    _animationController = AnimationController(duration: _kExpand, vsync: this);
    _heightFactor = _animationController.drive(_heightFactorTween);
    _iconTurns = _animationController.drive(_halfTween.chain(_easeInTween));
    _border = _animationController.drive(_borderTween.chain(_easeOutTween));
    _headerColor = _animationController.drive(_headerColorTween.chain(_easeInTween));
    _iconColor = _animationController.drive(_iconColorTween.chain(_easeInTween));
    _backgroundColor = _animationController.drive(_backgroundColorTween.chain(_easeOutTween));

    _isExpanded = PageStorage.maybeOf(context)?.readState(context) as bool? ?? widget.initiallyExpanded;
    if (_isExpanded) {
      _animationController.value = 1.0;
    }

    assert(widget.controller?._state == null);
    _tileController = widget.controller ?? ExpansionTileController();
    _tileController._state = this;
  }

  @override
  void dispose() {
    _tileController._state = null;
    _animationController.dispose();
    super.dispose();
  }

  void _toggleExpansion() {
    final TextDirection textDirection = WidgetsLocalizations.of(context).textDirection;
    final MaterialLocalizations localizations = MaterialLocalizations.of(context);
    final String stateHint = _isExpanded ? localizations.expandedHint : localizations.collapsedHint;
    setState(() {
      _isExpanded = !_isExpanded;
      if (_isExpanded) {
        _animationController.forward();
      } else {
        _animationController.reverse().then<void>((void value) {
          if (!mounted) {
            return;
          }
          setState(() {
            // Rebuild without widget.children.
          });
        });
      }
      PageStorage.maybeOf(context)?.writeState(context, _isExpanded);
    });
    widget.onExpansionChanged?.call(_isExpanded);
    SemanticsService.announce(stateHint, textDirection);
  }

  void _handleTap() {
    _toggleExpansion();
  }

  // Platform or null affinity defaults to trailing.
  ListTileControlAffinity _effectiveAffinity(ListTileControlAffinity? affinity) {
    switch (affinity ?? ListTileControlAffinity.trailing) {
      case ListTileControlAffinity.leading:
        return ListTileControlAffinity.leading;
      case ListTileControlAffinity.trailing:
      case ListTileControlAffinity.platform:
        return ListTileControlAffinity.trailing;
    }
  }

  Widget? _buildIcon(BuildContext context) {
    return RotationTransition(
      turns: _iconTurns,
      child: const Icon(Icons.expand_more),
    );
  }

  Widget? _buildLeadingIcon(BuildContext context) {
    if (_effectiveAffinity(widget.controlAffinity) != ListTileControlAffinity.leading) {
      return null;
    }
    return _buildIcon(context);
  }

  Widget? _buildTrailingIcon(BuildContext context) {
    if (_effectiveAffinity(widget.controlAffinity) != ListTileControlAffinity.trailing) {
      return null;
    }
    return _buildIcon(context);
  }

  Widget _buildChildren(BuildContext context, Widget? child) {
    final ThemeData theme = Theme.of(context);
    final ExpansionTileThemeData expansionTileTheme = ExpansionTileTheme.of(context);
    final ShapeBorder expansionTileBorder = _border.value ?? const Border(
            top: BorderSide(color: Colors.transparent),
            bottom: BorderSide(color: Colors.transparent),
          );
    final Clip clipBehavior = widget.clipBehavior ?? expansionTileTheme.clipBehavior ?? Clip.none;
    final MaterialLocalizations localizations = MaterialLocalizations.of(context);
    final String onTapHint = _isExpanded
      ? localizations.expansionTileExpandedTapHint
      : localizations.expansionTileCollapsedTapHint;
    String? semanticsHint;
    switch (theme.platform) {
      case TargetPlatform.iOS:
      case TargetPlatform.macOS:
        semanticsHint = _isExpanded
          ? '${localizations.collapsedHint}\n ${localizations.expansionTileExpandedHint}'
          : '${localizations.expandedHint}\n ${localizations.expansionTileCollapsedHint}';
      case TargetPlatform.android:
      case TargetPlatform.fuchsia:
      case TargetPlatform.linux:
      case TargetPlatform.windows:
        break;
    }

    return Container(
      clipBehavior: clipBehavior,
      decoration: ShapeDecoration(
        color: _backgroundColor.value ?? expansionTileTheme.backgroundColor ?? Colors.transparent,
        shape: expansionTileBorder,
      ),
      child: Column(
        mainAxisSize: MainAxisSize.min,
        children: <Widget>[
          Semantics(
            hint: semanticsHint,
            onTapHint: onTapHint,
            child: ListTileTheme.merge(
              iconColor: _iconColor.value ?? expansionTileTheme.iconColor,
              textColor: _headerColor.value,
              child: ListTile(
                enabled: widget.enabled,
                onTap: _handleTap,
                dense: widget.dense,
                visualDensity: widget.visualDensity,
                enableFeedback: widget.enableFeedback,
                contentPadding: widget.tilePadding ?? expansionTileTheme.tilePadding,
                leading: widget.leading ?? _buildLeadingIcon(context),
                title: widget.title,
                subtitle: widget.subtitle,
                trailing: widget.trailing ?? _buildTrailingIcon(context),
              ),
            ),
          ),
          ClipRect(
            child: Align(
              alignment: widget.expandedAlignment
                ?? expansionTileTheme.expandedAlignment
                ?? Alignment.center,
              heightFactor: _heightFactor.value,
              child: child,
            ),
          ),
        ],
      ),
    );
  }

  @override
  void didUpdateWidget(covariant ExpansionTile oldWidget) {
    super.didUpdateWidget(oldWidget);
    final ThemeData theme = Theme.of(context);
    final ExpansionTileThemeData expansionTileTheme = ExpansionTileTheme.of(context);
    final ExpansionTileThemeData defaults = theme.useMaterial3
      ? _ExpansionTileDefaultsM3(context)
      : _ExpansionTileDefaultsM2(context);
    if (widget.collapsedShape != oldWidget.collapsedShape
      || widget.shape != oldWidget.shape) {
      _updateShapeBorder(expansionTileTheme, theme);
    }
    if (widget.collapsedTextColor != oldWidget.collapsedTextColor
      || widget.textColor != oldWidget.textColor) {
      _updateHeaderColor(expansionTileTheme, defaults);
    }
    if (widget.collapsedIconColor != oldWidget.collapsedIconColor
      || widget.iconColor != oldWidget.iconColor) {
      _updateIconColor(expansionTileTheme, defaults);
    }
    if (widget.backgroundColor != oldWidget.backgroundColor
      || widget.collapsedBackgroundColor != oldWidget.collapsedBackgroundColor) {
      _updateBackgroundColor(expansionTileTheme);
    }
    if (widget.expansionAnimationStyle != oldWidget.expansionAnimationStyle) {
      _updateAnimationDuration(expansionTileTheme);
      _updateHeightFactorCurve(expansionTileTheme);
    }
  }

  @override
  void didChangeDependencies() {
    final ThemeData theme = Theme.of(context);
    final ExpansionTileThemeData expansionTileTheme = ExpansionTileTheme.of(context);
    final ExpansionTileThemeData defaults = theme.useMaterial3
      ? _ExpansionTileDefaultsM3(context)
      : _ExpansionTileDefaultsM2(context);
    _updateAnimationDuration(expansionTileTheme);
    _updateShapeBorder(expansionTileTheme, theme);
    _updateHeaderColor(expansionTileTheme, defaults);
    _updateIconColor(expansionTileTheme, defaults);
    _updateBackgroundColor(expansionTileTheme);
    _updateHeightFactorCurve(expansionTileTheme);
    super.didChangeDependencies();
  }

  void _updateAnimationDuration(ExpansionTileThemeData expansionTileTheme) {
    _animationController.duration = widget.expansionAnimationStyle?.duration
      ?? expansionTileTheme.expansionAnimationStyle?.duration
      ?? _kExpand;
  }

  void _updateShapeBorder(ExpansionTileThemeData expansionTileTheme, ThemeData theme) {
    _borderTween
      ..begin = widget.collapsedShape
        ?? expansionTileTheme.collapsedShape
        ?? const Border(
          top: BorderSide(color: Colors.transparent),
          bottom: BorderSide(color: Colors.transparent),
        )
      ..end = widget.shape
        ?? expansionTileTheme.shape
        ?? Border(
          top: BorderSide(color: theme.dividerColor),
          bottom: BorderSide(color: theme.dividerColor),
        );
  }

  void _updateHeaderColor(ExpansionTileThemeData expansionTileTheme, ExpansionTileThemeData defaults) {
    _headerColorTween
      ..begin = widget.collapsedTextColor
        ?? expansionTileTheme.collapsedTextColor
        ?? defaults.collapsedTextColor
      ..end = widget.textColor ?? expansionTileTheme.textColor ?? defaults.textColor;
  }

  void _updateIconColor(ExpansionTileThemeData expansionTileTheme, ExpansionTileThemeData defaults) {
    _iconColorTween
      ..begin = widget.collapsedIconColor
        ?? expansionTileTheme.collapsedIconColor
        ?? defaults.collapsedIconColor
      ..end = widget.iconColor ?? expansionTileTheme.iconColor ?? defaults.iconColor;
  }

  void _updateBackgroundColor(ExpansionTileThemeData expansionTileTheme) {
    _backgroundColorTween
      ..begin = widget.collapsedBackgroundColor ?? expansionTileTheme.collapsedBackgroundColor
      ..end = widget.backgroundColor ?? expansionTileTheme.backgroundColor;
  }

  void _updateHeightFactorCurve(ExpansionTileThemeData expansionTileTheme) {
    _heightFactorTween.curve = widget.expansionAnimationStyle?.curve
      ?? expansionTileTheme.expansionAnimationStyle?.curve
      ?? Curves.easeIn;
  }

  @override
  Widget build(BuildContext context) {
    final ExpansionTileThemeData expansionTileTheme = ExpansionTileTheme.of(context);
    final bool closed = !_isExpanded && _animationController.isDismissed;
    final bool shouldRemoveChildren = closed && !widget.maintainState;

    final Widget result = Offstage(
      offstage: closed,
      child: TickerMode(
        enabled: !closed,
        child: Padding(
          padding: widget.childrenPadding ?? expansionTileTheme.childrenPadding ?? EdgeInsets.zero,
          child: Column(
            crossAxisAlignment: widget.expandedCrossAxisAlignment ?? CrossAxisAlignment.center,
            children: widget.children,
          ),
        ),
      ),
    );

    return AnimatedBuilder(
      animation: _animationController.view,
      builder: _buildChildren,
      child: shouldRemoveChildren ? null : result,
    );
  }
}

class _ExpansionTileDefaultsM2 extends ExpansionTileThemeData {
  _ExpansionTileDefaultsM2(this.context);

  final BuildContext context;
  late final ThemeData _theme = Theme.of(context);
  late final ColorScheme _colorScheme = _theme.colorScheme;

  @override
  Color? get textColor => _colorScheme.primary;

  @override
  Color? get iconColor => _colorScheme.primary;

  @override
  Color? get collapsedTextColor => _theme.textTheme.titleMedium!.color;

  @override
  Color? get collapsedIconColor => _theme.unselectedWidgetColor;
}

// BEGIN GENERATED TOKEN PROPERTIES - ExpansionTile

// Do not edit by hand. The code between the "BEGIN GENERATED" and
// "END GENERATED" comments are generated from data in the Material
// Design token database by the script:
//   dev/tools/gen_defaults/bin/gen_defaults.dart.

class _ExpansionTileDefaultsM3 extends ExpansionTileThemeData {
  _ExpansionTileDefaultsM3(this.context);

  final BuildContext context;
  late final ThemeData _theme = Theme.of(context);
  late final ColorScheme _colors = _theme.colorScheme;

  @override
  Color? get textColor => _colors.onSurface;

  @override
  Color? get iconColor => _colors.primary;

  @override
  Color? get collapsedTextColor => _colors.onSurface;

  @override
  Color? get collapsedIconColor => _colors.onSurfaceVariant;
}

// END GENERATED TOKEN PROPERTIES - ExpansionTile<|MERGE_RESOLUTION|>--- conflicted
+++ resolved
@@ -252,11 +252,8 @@
     this.dense,
     this.visualDensity,
     this.enableFeedback = true,
-<<<<<<< HEAD
     this.enabled = true,
-=======
     this.expansionAnimationStyle,
->>>>>>> c22c19b6
   }) : assert(
        expandedCrossAxisAlignment != CrossAxisAlignment.baseline,
        'CrossAxisAlignment.baseline is not supported since the expanded children '
@@ -511,7 +508,6 @@
   /// {@macro flutter.material.ListTile.enableFeedback}
   final bool? enableFeedback;
 
-<<<<<<< HEAD
   /// Whether this expansion tile is interactive.
   ///
   /// If false, the internal [ListTile] will be disabled, changing its
@@ -520,7 +516,7 @@
   /// Even if disabled, the expansion can still be toggled programmatically
   /// through an [ExpansionTileController].
   final bool enabled;
-=======
+
   /// Used to override the expansion animation curve and duration.
   ///
   /// If [AnimationStyle.duration] is provided, it will be used to override
@@ -542,7 +538,6 @@
   /// ** See code in examples/api/lib/material/expansion_tile/expansion_tile.2.dart **
   /// {@end-tool}
   final AnimationStyle? expansionAnimationStyle;
->>>>>>> c22c19b6
 
   @override
   State<ExpansionTile> createState() => _ExpansionTileState();
