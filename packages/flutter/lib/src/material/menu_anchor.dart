--- conflicted
+++ resolved
@@ -17,7 +17,6 @@
 import 'package:flutter/scheduler.dart';
 import 'package:flutter/services.dart';
 import 'package:flutter/widgets.dart';
-import 'package:flutter/material.dart';
 
 import 'button_style.dart';
 import 'button_style_button.dart';
@@ -314,39 +313,6 @@
   }
 }
 
-class _MenuAnchorStateController {
-  bool _supportsMultiWindow = false;
-  final OverlayPortalController _overlayController = OverlayPortalController(
-      debugLabel: kReleaseMode ? null : 'MenuAnchor controller');
-  final WindowCreatorController _windowCreatorController =
-      WindowCreatorController();
-
-  set supportsMultiWindow(bool value) {
-    _supportsMultiWindow = value;
-  }
-
-  bool get isOpen =>
-      _overlayController.isShowing || _windowCreatorController.isShowing();
-
-  void hide(BuildContext context) {
-    if (_overlayController.isShowing) {
-      _overlayController.hide();
-    }
-
-    if (_windowCreatorController.isShowing()) {
-      _windowCreatorController.hide(context);
-    }
-  }
-
-  void show(BuildContext context) {
-    if (_supportsMultiWindow) {
-      _windowCreatorController.show(context);
-    } else {
-      _overlayController.show();
-    }
-  }
-}
-
 class _MenuAnchorState extends State<MenuAnchor> {
   // This is the global key that is used later to determine the bounding rect
   // for the anchor's region that the CustomSingleChildLayout's delegate
@@ -361,17 +327,12 @@
   final List<_MenuAnchorState> _anchorChildren = <_MenuAnchorState>[];
   ScrollPosition? _scrollPosition;
   Size? _viewSize;
-<<<<<<< HEAD
-  final _MenuAnchorStateController _anchorStateController =
-      _MenuAnchorStateController();
-  bool get _isOpen => _anchorStateController.isOpen;
-=======
   final OverlayPortalController _overlayController = OverlayPortalController(
     debugLabel: kReleaseMode ? null : 'MenuAnchor controller',
   );
->>>>>>> 1587233c
   Offset? _menuPosition;
   Axis get _orientation => Axis.vertical;
+  bool get _isOpen => _overlayController.isShowing;
   bool get _isRoot => _parent == null;
   MenuController get _menuController => widget.controller ?? _internalMenuController!;
 
@@ -442,72 +403,11 @@
 
   @override
   Widget build(BuildContext context) {
-    final MultiWindowAppContext? multiWindowAppContext =
-        MultiWindowAppContext.of(context);
-    final WindowContext? windowContext = WindowContext.of(context);
-
-    late Widget child;
-    final MenuAnchor anchorWidget = widget;
-    final _MenuAnchorState anchor = this;
-
     Widget contents = _buildContents(context);
     if (widget.layerLink != null) {
       contents = CompositedTransformTarget(link: widget.layerLink!, child: contents);
     }
 
-<<<<<<< HEAD
-    if (multiWindowAppContext != null && windowContext != null) {
-      _anchorStateController.supportsMultiWindow = true;
-      child = AutoSizedWindowCreator(
-          widgetBuilder: (BuildContext context) {
-            return _MenuPanel(
-              orientation: anchor._orientation,
-              menuStyle: anchorWidget.style,
-              children: anchorWidget.menuChildren,
-            );
-          },
-          windowBuilder:
-              (WidgetBuilder builder, Size windowSize, Window parent) {
-            final BuildContext anchorContext = _anchorKey.currentContext!;
-            final RenderBox box =
-                anchorContext.findRenderObject()! as RenderBox;
-            final Offset position = box.localToGlobal(Offset.zero);
-            return createPopup(
-                context: context,
-                parent: windowContext.window,
-                size: windowSize,
-                anchorRect: Rect.fromPoints(
-                    position,
-                    Offset(position.dx + box.size.width,
-                        position.dy + box.size.height)),
-                positioner: const WindowPositioner(
-                    parentAnchor: WindowPositionerAnchor.bottomRight,
-                    childAnchor: WindowPositionerAnchor.topLeft),
-                builder: (BuildContext context) {
-                  return MaterialApp(home: builder(context));
-                });
-          },
-          controller: _anchorStateController._windowCreatorController,
-          child: contents);
-    } else {
-      child = OverlayPortal(
-        controller: _anchorStateController._overlayController,
-        overlayChildBuilder: (BuildContext context) {
-          return _Submenu(
-            anchor: this,
-            layerLink: widget.layerLink,
-            menuStyle: widget.style,
-            alignmentOffset: widget.alignmentOffset ?? Offset.zero,
-            menuPosition: _menuPosition,
-            clipBehavior: widget.clipBehavior,
-            menuChildren: widget.menuChildren,
-            crossAxisUnconstrained: widget.crossAxisUnconstrained,
-          );
-        },
-        child: contents,
-      );
-    }
-=======
     Widget child = OverlayPortal(
       controller: _overlayController,
       overlayChildBuilder: (BuildContext context) {
@@ -524,7 +424,6 @@
       },
       child: contents,
     );
->>>>>>> 1587233c
 
     if (!widget.anchorTapClosesMenu) {
       child = TapRegion(
@@ -538,13 +437,6 @@
       );
     }
 
-<<<<<<< HEAD
-    return _MenuAnchorScope(
-      anchorKey: _anchorKey,
-      anchor: this,
-      isOpen: _isOpen,
-      child: child,
-=======
     // This `Shortcuts` is needed so that shortcuts work when the focus is on
     // MenuAnchor (specifically, the root menu, since submenus have their own
     // `Shortcuts`).
@@ -554,7 +446,6 @@
       // also provided by the children.
       includeSemantics: false,
       child: _MenuAnchorScope(anchorKey: _anchorKey, anchor: this, isOpen: _isOpen, child: child),
->>>>>>> 1587233c
     );
   }
 
@@ -635,10 +526,6 @@
   }
 
   void _focusButton() {
-    if (widget.controller?._anchor?._anchorStateController._supportsMultiWindow ?? false) {
-      return;
-    }
-
     if (widget.childFocusNode == null) {
       return;
     }
@@ -680,11 +567,11 @@
       ),
     );
     _parent?._closeChildren(); // Close all siblings.
-    assert(!_anchorStateController.isOpen);
+    assert(!_overlayController.isShowing);
 
     _parent?._childChangedOpenState();
     _menuPosition = position;
-    _anchorStateController.show(context);
+    _overlayController.show();
 
     if (_isRoot) {
       _focusButton();
@@ -710,10 +597,10 @@
     _closeChildren(inDispose: inDispose);
     // Don't hide if we're in the middle of a build.
     if (SchedulerBinding.instance.schedulerPhase != SchedulerPhase.persistentCallbacks) {
-      _anchorStateController.hide(context);
+      _overlayController.hide();
     } else if (!inDispose) {
       SchedulerBinding.instance.addPostFrameCallback((_) {
-        _anchorStateController.hide(context);
+        _overlayController.hide();
       }, debugLabel: 'MenuAnchor.hide');
     }
     if (!inDispose) {
@@ -771,8 +658,7 @@
 
   /// Whether or not the associated menu is currently open.
   bool get isOpen {
-    assert(_anchor != null);
-    return _anchor!._isOpen;
+    return _anchor?._isOpen ?? false;
   }
 
   /// Close the menu that this menu controller is associated with.
@@ -785,8 +671,7 @@
   /// scrolled by an ancestor, or the view changes size, then any open menu will
   /// automatically close.
   void close() {
-    assert(_anchor != null);
-    _anchor!._close();
+    _anchor?._close();
   }
 
   /// Opens the menu that this menu controller is associated with.
