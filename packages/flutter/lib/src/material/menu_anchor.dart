--- conflicted
+++ resolved
@@ -3610,8 +3610,6 @@
     return Offset(x, y);
   }
 
-<<<<<<< HEAD
-=======
   @override
   bool shouldRelayout(_MenuLayout oldDelegate) {
     return anchorRect != oldDelegate.anchorRect ||
@@ -3626,7 +3624,6 @@
         !setEquals(avoidBounds, oldDelegate.avoidBounds);
   }
 
->>>>>>> 31c7177f
   Rect _closestScreen(Iterable<Rect> screens, Offset point) {
     Rect closest = screens.first;
     for (final Rect screen in screens) {
