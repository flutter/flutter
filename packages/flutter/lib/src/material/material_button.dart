// Copyright 2018 The Chromium Authors. All rights reserved.
// Use of this source code is governed by a BSD-style license that can be
// found in the LICENSE file.

import 'dart:ui';

import 'package:flutter/foundation.dart';
import 'package:flutter/rendering.dart';
import 'package:flutter/widgets.dart';

import 'button.dart';
import 'button_theme.dart';
import 'constants.dart';
import 'ink_well.dart';
import 'material.dart';
import 'theme.dart';
import 'theme_data.dart';

/// A utility class for building Material buttons that depend on the
/// ambient [ButtonTheme] and [Theme].
///
/// The button's size will expand to fit the child widget, if necessary.
///
/// MaterialButtons whose [onPressed] and [onLongPress] callbacks are null will be disabled. To have
/// an enabled button, make sure to pass a non-null value for [onPressed] or [onLongPress].
///
/// Rather than using this class directly, consider using [FlatButton],
/// [OutlineButton], or [RaisedButton], which configure this class with
/// appropriate defaults that match the material design specification.
///
/// To create a button directly, without inheriting theme defaults, use
/// [RawMaterialButton].
///
/// If you want an ink-splash effect for taps, but don't want to use a button,
/// consider using [InkWell] directly.
///
/// See also:
///
///  * [IconButton], to create buttons that contain icons rather than text.
class MaterialButton extends StatelessWidget {
  /// Creates a material button.
  ///
  /// Rather than creating a material button directly, consider using
  /// [FlatButton] or [RaisedButton]. To create a custom Material button
  /// consider using [RawMaterialButton].
  ///
  /// The [autofocus] and [clipBehavior] arguments must not be null.
  /// Additionally,  [elevation], [hoverElevation], [focusElevation],
  /// [highlightElevation], and [disabledElevation] must be non-negative, if
  /// specified.
  const MaterialButton({
    Key key,
    @required this.onPressed,
    this.onLongPress,
    this.onHighlightChanged,
    this.textTheme,
    this.textColor,
    this.disabledTextColor,
    this.color,
    this.disabledColor,
    this.focusColor,
    this.hoverColor,
    this.highlightColor,
    this.splashColor,
    this.colorBrightness,
    this.elevation,
    this.focusElevation,
    this.hoverElevation,
    this.highlightElevation,
    this.disabledElevation,
    this.padding,
    this.shape,
    this.clipBehavior = Clip.none,
    this.focusNode,
    this.autofocus = false,
    this.materialTapTargetSize,
    this.animationDuration,
    this.minWidth,
    this.height,
    this.enableFeedback = true,
    this.child,
  }) : assert(clipBehavior != null),
       assert(autofocus != null),
       assert(elevation == null || elevation >= 0.0),
       assert(focusElevation == null || focusElevation >= 0.0),
       assert(hoverElevation == null || hoverElevation >= 0.0),
       assert(highlightElevation == null || highlightElevation >= 0.0),
       assert(disabledElevation == null || disabledElevation >= 0.0),
       super(key: key);

  /// The callback that is called when the button is tapped or otherwise activated.
  ///
  /// If this callback and [onLongPress] are null, then the button will be disabled.
  ///
  /// See also:
  ///
  ///  * [enabled], which is true if the button is enabled.
  final VoidCallback onPressed;

  /// The callback that is called when the button is long-pressed.
  ///
  /// If this callback and [onPressed] are null, then the button will be disabled.
  ///
  /// See also:
  ///
  ///  * [enabled], which is true if the button is enabled.
  final VoidCallback onLongPress;

  /// Called by the underlying [InkWell] widget's [InkWell.onHighlightChanged]
  /// callback.
  ///
  /// If [onPressed] changes from null to non-null while a gesture is ongoing,
  /// this can fire during the build phase (in which case calling
  /// [State.setState] is not allowed).
  final ValueChanged<bool> onHighlightChanged;

  /// Defines the button's base colors, and the defaults for the button's minimum
  /// size, internal padding, and shape.
  ///
  /// Defaults to `ButtonTheme.of(context).textTheme`.
  final ButtonTextTheme textTheme;

  /// The color to use for this button's text.
  ///
  /// The button's [Material.textStyle] will be the current theme's button
  /// text style, [ThemeData.textTheme.button], configured with this color.
  ///
  /// The default text color depends on the button theme's text theme,
  /// [ButtonThemeData.textTheme].
  ///
  /// If [textColor] is a [MaterialStateProperty<Color>], [disabledTextColor]
  /// will be ignored.
  ///
  /// See also:
  ///
  ///  * [disabledTextColor], the text color to use when the button has been
  ///    disabled.
  final Color textColor;

  /// The color to use for this button's text when the button is disabled.
  ///
  /// The button's [Material.textStyle] will be the current theme's button
  /// text style, [ThemeData.textTheme.button], configured with this color.
  ///
  /// The default value is the theme's disabled color,
  /// [ThemeData.disabledColor].
  ///
  /// If [textColor] is a [MaterialStateProperty<Color>], [disabledTextColor]
  /// will be ignored.
  ///
  /// See also:
  ///
  ///  * [textColor] - The color to use for this button's text when the button is [enabled].
  final Color disabledTextColor;

  /// The button's fill color, displayed by its [Material], while it
  /// is in its default (unpressed, [enabled]) state.
  ///
  /// The default fill color is the theme's button color, [ThemeData.buttonColor].
  ///
  /// See also:
  ///
  ///  * [disabledColor] - the fill color of the button when the button is disabled.
  final Color color;

  /// The fill color of the button when the button is disabled.
  ///
  /// The default value of this color is the theme's disabled color,
  /// [ThemeData.disabledColor].
  ///
  /// See also:
  ///
  ///  * [color] - the fill color of the button when the button is [enabled].
  final Color disabledColor;

  /// The splash color of the button's [InkWell].
  ///
  /// The ink splash indicates that the button has been touched. It
  /// appears on top of the button's child and spreads in an expanding
  /// circle beginning where the touch occurred.
  ///
  /// The default splash color is the current theme's splash color,
  /// [ThemeData.splashColor].
  ///
  /// The appearance of the splash can be configured with the theme's splash
  /// factory, [ThemeData.splashFactory].
  final Color splashColor;

  /// The fill color of the button's [Material] when it has the input focus.
  ///
  /// The button changed focus color when the button has the input focus. It
  /// appears behind the button's child.
  final Color focusColor;

  /// The fill color of the button's [Material] when a pointer is hovering over
  /// it.
  ///
  /// The button changes fill color when a pointer is hovering over the button.
  /// It appears behind the button's child.
  final Color hoverColor;

  /// The highlight color of the button's [InkWell].
  ///
  /// The highlight indicates that the button is actively being pressed. It
  /// appears on top of the button's child and quickly spreads to fill
  /// the button, and then fades out.
  ///
  /// If [textTheme] is [ButtonTextTheme.primary], the default highlight color is
  /// transparent (in other words the highlight doesn't appear). Otherwise it's
  /// the current theme's highlight color, [ThemeData.highlightColor].
  final Color highlightColor;

  /// The z-coordinate at which to place this button relative to its parent.
  ///
  /// This controls the size of the shadow below the raised button.
  ///
  /// Defaults to 2, the appropriate elevation for raised buttons. The value
  /// is always non-negative.
  ///
  /// See also:
  ///
  ///  * [FlatButton], a button with no elevation or fill color.
  ///  * [focusElevation], the elevation when the button is focused.
  ///  * [hoverElevation], the elevation when a pointer is hovering over the
  ///    button.
  ///  * [disabledElevation], the elevation when the button is disabled.
  ///  * [highlightElevation], the elevation when the button is pressed.
  final double elevation;

  /// The elevation for the button's [Material] when the button
  /// is [enabled] and a pointer is hovering over it.
  ///
  /// Defaults to 4.0. The value is always non-negative.
  ///
  /// See also:
  ///
  ///  * [elevation], the default elevation.
  ///  * [focusElevation], the elevation when the button is focused.
  ///  * [disabledElevation], the elevation when the button is disabled.
  ///  * [highlightElevation], the elevation when the button is pressed.
  final double hoverElevation;

  /// The elevation for the button's [Material] when the button
  /// is [enabled] and has the input focus.
  ///
  /// Defaults to 4.0. The value is always non-negative.
  ///
  /// See also:
  ///
  ///  * [elevation], the default elevation.
  ///  * [hoverElevation], the elevation when a pointer is hovering over the
  ///    button.
  ///  * [disabledElevation], the elevation when the button is disabled.
  ///  * [highlightElevation], the elevation when the button is pressed.
  final double focusElevation;

  /// The elevation for the button's [Material] relative to its parent when the
  /// button is [enabled] and pressed.
  ///
  /// This controls the size of the shadow below the button. When a tap
  /// down gesture occurs within the button, its [InkWell] displays a
  /// [highlightColor] "highlight".
  ///
  /// Defaults to 8.0. The value is always non-negative.
  ///
  /// See also:
  ///
  ///  * [elevation], the default elevation.
  ///  * [focusElevation], the elevation when the button is focused.
  ///  * [hoverElevation], the elevation when a pointer is hovering over the
  ///    button.
  ///  * [disabledElevation], the elevation when the button is disabled.
  final double highlightElevation;

  /// The elevation for the button's [Material] relative to its parent when the
  /// button is not [enabled].
  ///
  /// Defaults to 0.0. The value is always non-negative.
  ///
  /// See also:
  ///
  ///  * [elevation], the default elevation.
  ///  * [highlightElevation], the elevation when the button is pressed.
  final double disabledElevation;

  /// The theme brightness to use for this button.
  ///
  /// Defaults to the theme's brightness in [ThemeData.brightness]. Setting
  /// this value determines the button text's colors based on
  /// [ButtonThemeData.getTextColor].
  ///
  /// See also:
  ///
  ///  * [ButtonTextTheme], uses [Brightness] to determine text color.
  final Brightness colorBrightness;

  /// The button's label.
  ///
  /// Often a [Text] widget in all caps.
  final Widget child;

  /// Whether the button is enabled or disabled.
  ///
  /// Buttons are disabled by default. To enable a button, set its [onPressed]
  /// or [onLongPress] properties to a non-null value.
  bool get enabled => onPressed != null || onLongPress != null;

  /// The internal padding for the button's [child].
  ///
  /// Defaults to the value from the current [ButtonTheme],
  /// [ButtonThemeData.padding].
  final EdgeInsetsGeometry padding;

  /// The shape of the button's [Material].
  ///
  /// The button's highlight and splash are clipped to this shape. If the
  /// button has an elevation, then its drop shadow is defined by this
  /// shape as well.
  ///
  /// Defaults to the value from the current [ButtonTheme],
  /// [ButtonThemeData.shape].
  final ShapeBorder shape;

  /// {@macro flutter.widgets.Clip}
  ///
  /// Defaults to [Clip.none], and must not be null.
  final Clip clipBehavior;

  /// {@macro flutter.widgets.Focus.focusNode}
  final FocusNode focusNode;

  /// {@macro flutter.widgets.Focus.autofocus}
  final bool autofocus;

  /// Defines the duration of animated changes for [shape] and [elevation].
  ///
  /// The default value is [kThemeChangeDuration].
  final Duration animationDuration;

  /// Configures the minimum size of the tap target.
  ///
  /// Defaults to [ThemeData.materialTapTargetSize].
  ///
  /// See also:
  ///
  ///  * [MaterialTapTargetSize], for a description of how this affects tap targets.
  final MaterialTapTargetSize materialTapTargetSize;

  /// The smallest horizontal extent that the button will occupy.
  ///
  /// Defaults to the value from the current [ButtonTheme].
  final double minWidth;

  /// The vertical extent of the button.
  ///
  /// Defaults to the value from the current [ButtonTheme].
  final double height;

  /// Whether detected gestures should provide acoustic and/or haptic feedback.
  ///
  /// For example, on Android a tap will produce a clicking sound and a
  /// long-press will produce a short vibration, when feedback is enabled.
  ///
  /// See also:
  ///
  ///  * [Feedback] for providing platform-specific feedback to certain actions.
  final bool enableFeedback;

  @override
  Widget build(BuildContext context) {
    final ThemeData theme = Theme.of(context);
    final ButtonThemeData buttonTheme = ButtonTheme.of(context);

    return RawMaterialButton(
      onPressed: onPressed,
<<<<<<< HEAD
      enableFeedback: enableFeedback,
=======
      onLongPress: onLongPress,
>>>>>>> 28a214ba
      onHighlightChanged: onHighlightChanged,
      fillColor: buttonTheme.getFillColor(this),
      textStyle: theme.textTheme.button.copyWith(color: buttonTheme.getTextColor(this)),
      focusColor: focusColor ?? buttonTheme.getFocusColor(this) ?? theme.focusColor,
      hoverColor: hoverColor ?? buttonTheme.getHoverColor(this) ?? theme.hoverColor,
      highlightColor: highlightColor ?? theme.highlightColor,
      splashColor: splashColor ?? theme.splashColor,
      elevation: buttonTheme.getElevation(this),
      focusElevation: buttonTheme.getFocusElevation(this),
      hoverElevation: buttonTheme.getHoverElevation(this),
      highlightElevation: buttonTheme.getHighlightElevation(this),
      padding: buttonTheme.getPadding(this),
      constraints: buttonTheme.getConstraints(this).copyWith(
        minWidth: minWidth,
        minHeight: height,
      ),
      shape: buttonTheme.getShape(this),
      clipBehavior: clipBehavior,
      focusNode: focusNode,
      autofocus: autofocus,
      animationDuration: buttonTheme.getAnimationDuration(this),
      child: child,
      materialTapTargetSize: materialTapTargetSize ?? theme.materialTapTargetSize,
    );
  }

  @override
  void debugFillProperties(DiagnosticPropertiesBuilder properties) {
    super.debugFillProperties(properties);
    properties.add(FlagProperty('enabled', value: enabled, ifFalse: 'disabled'));
    properties.add(DiagnosticsProperty<ButtonTextTheme>('textTheme', textTheme, defaultValue: null));
    properties.add(ColorProperty('textColor', textColor, defaultValue: null));
    properties.add(ColorProperty('disabledTextColor', disabledTextColor, defaultValue: null));
    properties.add(ColorProperty('color', color, defaultValue: null));
    properties.add(ColorProperty('disabledColor', disabledColor, defaultValue: null));
    properties.add(ColorProperty('focusColor', focusColor, defaultValue: null));
    properties.add(ColorProperty('hoverColor', hoverColor, defaultValue: null));
    properties.add(ColorProperty('highlightColor', highlightColor, defaultValue: null));
    properties.add(ColorProperty('splashColor', splashColor, defaultValue: null));
    properties.add(DiagnosticsProperty<Brightness>('colorBrightness', colorBrightness, defaultValue: null));
    properties.add(DiagnosticsProperty<EdgeInsetsGeometry>('padding', padding, defaultValue: null));
    properties.add(DiagnosticsProperty<ShapeBorder>('shape', shape, defaultValue: null));
    properties.add(DiagnosticsProperty<FocusNode>('focusNode', focusNode, defaultValue: null));
    properties.add(DiagnosticsProperty<MaterialTapTargetSize>('materialTapTargetSize', materialTapTargetSize, defaultValue: null));
  }
}

/// The type of [MaterialButton]s created with [RaisedButton.icon], [FlatButton.icon],
/// and [OutlineButton.icon].
///
/// This mixin only exists to give the "label and icon" button widgets a distinct
/// type for the sake of [ButtonTheme].
mixin MaterialButtonWithIconMixin { }<|MERGE_RESOLUTION|>--- conflicted
+++ resolved
@@ -373,11 +373,8 @@
 
     return RawMaterialButton(
       onPressed: onPressed,
-<<<<<<< HEAD
-      enableFeedback: enableFeedback,
-=======
       onLongPress: onLongPress,
->>>>>>> 28a214ba
+      enableFeedback: enableFeedback,      
       onHighlightChanged: onHighlightChanged,
       fillColor: buttonTheme.getFillColor(this),
       textStyle: theme.textTheme.button.copyWith(color: buttonTheme.getTextColor(this)),
