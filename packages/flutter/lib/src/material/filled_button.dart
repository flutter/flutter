--- conflicted
+++ resolved
@@ -550,19 +550,20 @@
     final double effectiveTextScale =
         MediaQuery.textScalerOf(context).scale(defaultFontSize) / 14.0;
 
-    final EdgeInsetsGeometry scaledPadding = useMaterial3
-        ? ButtonStyleButton.scaledPadding(
-            const EdgeInsetsDirectional.fromSTEB(16, 0, 24, 0),
-            const EdgeInsetsDirectional.fromSTEB(8, 0, 12, 0),
-            const EdgeInsetsDirectional.fromSTEB(4, 0, 6, 0),
-            effectiveTextScale,
-          )
-        : ButtonStyleButton.scaledPadding(
-            const EdgeInsetsDirectional.fromSTEB(12, 0, 16, 0),
-            const EdgeInsets.symmetric(horizontal: 8),
-            const EdgeInsetsDirectional.fromSTEB(8, 0, 4, 0),
-            effectiveTextScale,
-          );
+    final EdgeInsetsGeometry scaledPadding =
+        useMaterial3
+            ? ButtonStyleButton.scaledPadding(
+              const EdgeInsetsDirectional.fromSTEB(16, 0, 24, 0),
+              const EdgeInsetsDirectional.fromSTEB(8, 0, 12, 0),
+              const EdgeInsetsDirectional.fromSTEB(4, 0, 6, 0),
+              effectiveTextScale,
+            )
+            : ButtonStyleButton.scaledPadding(
+              const EdgeInsetsDirectional.fromSTEB(12, 0, 16, 0),
+              const EdgeInsets.symmetric(horizontal: 8),
+              const EdgeInsetsDirectional.fromSTEB(8, 0, 4, 0),
+              effectiveTextScale,
+            );
     return buttonStyle.copyWith(
       padding: MaterialStatePropertyAll<EdgeInsetsGeometry>(scaledPadding),
     );
@@ -598,9 +599,10 @@
     return Row(
       mainAxisSize: MainAxisSize.min,
       spacing: lerpDouble(8, 4, scale)!,
-      children: effectiveIconAlignment == IconAlignment.start
-          ? <Widget>[icon, Flexible(child: label)]
-          : <Widget>[Flexible(child: label), icon],
+      children:
+          effectiveIconAlignment == IconAlignment.start
+              ? <Widget>[icon, Flexible(child: label)]
+              : <Widget>[Flexible(child: label), icon],
     );
   }
 }
@@ -731,19 +733,9 @@
     const MaterialStatePropertyAll<OutlinedBorder>(StadiumBorder());
 
   @override
-<<<<<<< HEAD
   MaterialStateProperty<MouseCursor?>? get mouseCursor => MaterialStateProperty.all<MouseCursor?>(
     kIsWeb ? SystemMouseCursors.click : SystemMouseCursors.basic,
   );
-=======
-  WidgetStateProperty<MouseCursor?>? get mouseCursor =>
-    WidgetStateProperty.resolveWith((Set<WidgetState> states) {
-      if (states.contains(WidgetState.disabled)) {
-        return SystemMouseCursors.basic;
-      }
-      return SystemMouseCursors.click;
-    });
->>>>>>> 1a5ec4dd
 
   @override
   VisualDensity? get visualDensity => Theme.of(context).visualDensity;
@@ -884,19 +876,9 @@
     const MaterialStatePropertyAll<OutlinedBorder>(StadiumBorder());
 
   @override
-<<<<<<< HEAD
   MaterialStateProperty<MouseCursor?>? get mouseCursor => MaterialStateProperty.all<MouseCursor?>(
     kIsWeb ? SystemMouseCursors.click : SystemMouseCursors.basic,
   );
-=======
-  WidgetStateProperty<MouseCursor?>? get mouseCursor =>
-    WidgetStateProperty.resolveWith((Set<WidgetState> states) {
-      if (states.contains(WidgetState.disabled)) {
-        return SystemMouseCursors.basic;
-      }
-      return SystemMouseCursors.click;
-    });
->>>>>>> 1a5ec4dd
 
   @override
   VisualDensity? get visualDensity => Theme.of(context).visualDensity;
