--- conflicted
+++ resolved
@@ -2,11 +2,7 @@
 // Use of this source code is governed by a BSD-style license that can be
 // found in the LICENSE file.
 
-<<<<<<< HEAD
-import 'dart:ui' as ui show FlutterView, Scene, SemanticsUpdate;
-=======
-import 'dart:ui' as ui show ParagraphBuilder, SemanticsUpdate;
->>>>>>> 5de43e20
+import 'dart:ui' as ui show FlutterView, Scene, ParagraphBuilder, SemanticsUpdate;
 
 import 'package:flutter/foundation.dart';
 import 'package:flutter/gestures.dart';
