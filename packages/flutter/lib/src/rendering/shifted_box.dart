// Copyright 2014 The Flutter Authors. All rights reserved.
// Use of this source code is governed by a BSD-style license that can be
// found in the LICENSE file.

import 'dart:math' as math;

import 'package:flutter/foundation.dart';

import 'box.dart';
import 'debug.dart';
import 'debug_overflow_indicator.dart';
import 'layer.dart';
import 'layout_helper.dart';
import 'object.dart';
import 'stack.dart' show RelativeRect;

/// Signature for a function that transforms a [BoxConstraints] to another
/// [BoxConstraints].
///
/// Used by [RenderConstraintsTransformBox] and [ConstraintsTransformBox].
/// Typically the caller requires the returned [BoxConstraints] to be
/// [BoxConstraints.isNormalized].
typedef BoxConstraintsTransform = BoxConstraints Function(BoxConstraints constraints);

/// Abstract class for one-child-layout render boxes that provide control over
/// the child's position.
abstract class RenderShiftedBox extends RenderBox with RenderObjectWithChildMixin<RenderBox> {
  /// Initializes the [child] property for subclasses.
  RenderShiftedBox(RenderBox? child) {
    this.child = child;
  }

  @override
  double computeMinIntrinsicWidth(double height) {
    return child?.getMinIntrinsicWidth(height) ?? 0.0;
  }

  @override
  double computeMaxIntrinsicWidth(double height) {
    return child?.getMaxIntrinsicWidth(height) ?? 0.0;
  }

  @override
  double computeMinIntrinsicHeight(double width) {
    return child?.getMinIntrinsicHeight(width) ?? 0.0;
  }

  @override
  double computeMaxIntrinsicHeight(double width) {
    return child?.getMaxIntrinsicHeight(width) ?? 0.0;
  }

  @override
  double? computeDistanceToActualBaseline(TextBaseline baseline) {
    double? result;
    final RenderBox? child = this.child;
    assert(!debugNeedsLayout);
    if (child != null) {
      assert(!child.debugNeedsLayout);
      result = child.getDistanceToActualBaseline(baseline);
      final BoxParentData childParentData = child.parentData! as BoxParentData;
      if (result != null) {
        result += childParentData.offset.dy;
      }
    } else {
      result = super.computeDistanceToActualBaseline(baseline);
    }
    return result;
  }

  @override
  void paint(PaintingContext context, Offset offset) {
    final RenderBox? child = this.child;
    if (child != null) {
      final BoxParentData childParentData = child.parentData! as BoxParentData;
      context.paintChild(child, childParentData.offset + offset);
    }
  }

  @override
  bool hitTestChildren(BoxHitTestResult result, { required Offset position }) {
    final RenderBox? child = this.child;
    if (child != null) {
      final BoxParentData childParentData = child.parentData! as BoxParentData;
      return result.addWithPaintOffset(
        offset: childParentData.offset,
        position: position,
        hitTest: (BoxHitTestResult result, Offset transformed) {
          assert(transformed == position - childParentData.offset);
          return child.hitTest(result, position: transformed);
        },
      );
    }
    return false;
  }
}

/// Insets its child by the given padding.
///
/// When passing layout constraints to its child, padding shrinks the
/// constraints by the given padding, causing the child to layout at a smaller
/// size. Padding then sizes itself to its child's size, inflated by the
/// padding, effectively creating empty space around the child.
class RenderPadding extends RenderShiftedBox {
  /// Creates a render object that insets its child.
  ///
  /// The [padding] argument must have non-negative insets.
  RenderPadding({
    required EdgeInsetsGeometry padding,
    TextDirection? textDirection,
    RenderBox? child,
  }) : assert(padding.isNonNegative),
       _textDirection = textDirection,
       _padding = padding,
       super(child);

  EdgeInsets? _resolvedPaddingCache;
  EdgeInsets get _resolvedPadding {
    final EdgeInsets returnValue = _resolvedPaddingCache ??= padding.resolve(textDirection);
    assert(returnValue.isNonNegative);
    return returnValue;
  }

  void _markNeedResolution() {
    _resolvedPaddingCache = null;
    markNeedsLayout();
  }

  /// The amount to pad the child in each dimension.
  ///
  /// If this is set to an [EdgeInsetsDirectional] object, then [textDirection]
  /// must not be null.
  EdgeInsetsGeometry get padding => _padding;
  EdgeInsetsGeometry _padding;
  set padding(EdgeInsetsGeometry value) {
    assert(value.isNonNegative);
    if (_padding == value) {
      return;
    }
    _padding = value;
    _markNeedResolution();
  }

  /// The text direction with which to resolve [padding].
  ///
  /// This may be changed to null, but only after the [padding] has been changed
  /// to a value that does not depend on the direction.
  TextDirection? get textDirection => _textDirection;
  TextDirection? _textDirection;
  set textDirection(TextDirection? value) {
    if (_textDirection == value) {
      return;
    }
    _textDirection = value;
    _markNeedResolution();
  }

  @override
  double computeMinIntrinsicWidth(double height) {
    final EdgeInsets padding = _resolvedPadding;
    if (child != null) {
      // Relies on double.infinity absorption.
      return child!.getMinIntrinsicWidth(math.max(0.0, height - padding.vertical)) + padding.horizontal;
    }
    return padding.horizontal;
  }

  @override
  double computeMaxIntrinsicWidth(double height) {
    final EdgeInsets padding = _resolvedPadding;
    if (child != null) {
      // Relies on double.infinity absorption.
      return child!.getMaxIntrinsicWidth(math.max(0.0, height - padding.vertical)) + padding.horizontal;
    }
    return padding.horizontal;
  }

  @override
  double computeMinIntrinsicHeight(double width) {
    final EdgeInsets padding = _resolvedPadding;
    if (child != null) {
      // Relies on double.infinity absorption.
      return child!.getMinIntrinsicHeight(math.max(0.0, width - padding.horizontal)) + padding.vertical;
    }
    return padding.vertical;
  }

  @override
  double computeMaxIntrinsicHeight(double width) {
    final EdgeInsets padding = _resolvedPadding;
    if (child != null) {
      // Relies on double.infinity absorption.
      return child!.getMaxIntrinsicHeight(math.max(0.0, width - padding.horizontal)) + padding.vertical;
    }
    return padding.vertical;
  }

  @override
  @protected
  Size computeDryLayout(covariant BoxConstraints constraints) {
    final EdgeInsets padding = _resolvedPadding;
    if (child == null) {
      return constraints.constrain(Size(padding.horizontal, padding.vertical));
    }
    final BoxConstraints innerConstraints = constraints.deflate(padding);
    final Size childSize = child!.getDryLayout(innerConstraints);
    return constraints.constrain(Size(
      padding.horizontal + childSize.width,
      padding.vertical + childSize.height,
    ));
  }

  @override
  double? computeDryBaseline(covariant BoxConstraints constraints, TextBaseline baseline) {
    final RenderBox? child = this.child;
    if (child == null) {
      return null;
    }
    final EdgeInsets padding = _resolvedPadding;
    final BoxConstraints innerConstraints = constraints.deflate(padding);
    final BaselineOffset result = BaselineOffset(child.getDryBaseline(innerConstraints, baseline)) + padding.top;
    return result.offset;
  }

  @override
  void performLayout() {
    final BoxConstraints constraints = this.constraints;
    final EdgeInsets padding = _resolvedPadding;
    if (child == null) {
      size = constraints.constrain(Size(padding.horizontal, padding.vertical));
      return;
    }
    final BoxConstraints innerConstraints = constraints.deflate(padding);
    child!.layout(innerConstraints, parentUsesSize: true);
    final BoxParentData childParentData = child!.parentData! as BoxParentData;
    childParentData.offset = Offset(padding.left, padding.top);
    size = constraints.constrain(Size(
      padding.horizontal + child!.size.width,
      padding.vertical + child!.size.height,
    ));
  }

  @override
  void debugPaintSize(PaintingContext context, Offset offset) {
    super.debugPaintSize(context, offset);
    assert(() {
      final Rect outerRect = offset & size;
      debugPaintPadding(context.canvas, outerRect, child != null ? _resolvedPaddingCache!.deflateRect(outerRect) : null);
      return true;
    }());
  }

  @override
  void debugFillProperties(DiagnosticPropertiesBuilder properties) {
    super.debugFillProperties(properties);
    properties.add(DiagnosticsProperty<EdgeInsetsGeometry>('padding', padding));
    properties.add(EnumProperty<TextDirection>('textDirection', textDirection, defaultValue: null));
  }
}

/// Abstract class for one-child-layout render boxes that use a
/// [AlignmentGeometry] to align their children.
abstract class RenderAligningShiftedBox extends RenderShiftedBox {
  /// Initializes member variables for subclasses.
  ///
  /// The [textDirection] must be non-null if the [alignment] is
  /// direction-sensitive.
  RenderAligningShiftedBox({
    AlignmentGeometry alignment = Alignment.center,
    required TextDirection? textDirection,
    RenderBox? child,
  }) : _alignment = alignment,
       _textDirection = textDirection,
       super(child);

<<<<<<< HEAD
  @protected
  Alignment get _resolvedAlignment => _resolvedAlignmentCache ??= alignment.resolve(textDirection);
  Alignment? _resolvedAlignmentCache;
=======
  /// The [Alignment] to use for aligning the child.
  ///
  /// This is the [alignment] resolved against [textDirection]. Subclasses should
  /// use [resolvedAlignment] instead of [alignment] directly, for computing the
  /// child's offset.
  ///
  /// The [performLayout] method will be called when the value changes.
  @protected
  Alignment get resolvedAlignment => _resolvedAlignment ??= alignment.resolve(textDirection);
  Alignment? _resolvedAlignment;
>>>>>>> 0ed26dc8

  void _markNeedResolution() {
    _resolvedAlignmentCache = null;
    markNeedsLayout();
  }

  /// How to align the child.
  ///
  /// The x and y values of the alignment control the horizontal and vertical
  /// alignment, respectively. An x value of -1.0 means that the left edge of
  /// the child is aligned with the left edge of the parent whereas an x value
  /// of 1.0 means that the right edge of the child is aligned with the right
  /// edge of the parent. Other values interpolate (and extrapolate) linearly.
  /// For example, a value of 0.0 means that the center of the child is aligned
  /// with the center of the parent.
  ///
  /// If this is set to an [AlignmentDirectional] object, then
  /// [textDirection] must not be null.
  AlignmentGeometry get alignment => _alignment;
  AlignmentGeometry _alignment;
  /// Sets the alignment to a new value, and triggers a layout update.
  set alignment(AlignmentGeometry value) {
    if (_alignment == value) {
      return;
    }
    _alignment = value;
    _markNeedResolution();
  }

  /// The text direction with which to resolve [alignment].
  ///
  /// This may be changed to null, but only after [alignment] has been changed
  /// to a value that does not depend on the direction.
  TextDirection? get textDirection => _textDirection;
  TextDirection? _textDirection;
  set textDirection(TextDirection? value) {
    if (_textDirection == value) {
      return;
    }
    _textDirection = value;
    _markNeedResolution();
  }

  /// Apply the current [alignment] to the [child].
  ///
  /// Subclasses should call this method if they have a child, to have
  /// this class perform the actual alignment. If there is no child,
  /// do not call this method.
  ///
  /// This method must be called after the child has been laid out and
  /// this object's own size has been set.
  @protected
  void alignChild() {
    assert(child != null);
    assert(!child!.debugNeedsLayout);
    assert(child!.hasSize);
    assert(hasSize);
    final BoxParentData childParentData = child!.parentData! as BoxParentData;
<<<<<<< HEAD
    childParentData.offset = _resolvedAlignment.alongOffset(size - child!.size as Offset);
=======
    childParentData.offset = resolvedAlignment.alongOffset(size - child!.size as Offset);
>>>>>>> 0ed26dc8
  }

  @override
  void debugFillProperties(DiagnosticPropertiesBuilder properties) {
    super.debugFillProperties(properties);
    properties.add(DiagnosticsProperty<AlignmentGeometry>('alignment', alignment));
    properties.add(EnumProperty<TextDirection>('textDirection', textDirection, defaultValue: null));
  }
}

/// Positions its child using an [AlignmentGeometry].
///
/// For example, to align a box at the bottom right, you would pass this box a
/// tight constraint that is bigger than the child's natural size,
/// with an alignment of [Alignment.bottomRight].
///
/// By default, sizes to be as big as possible in both axes. If either axis is
/// unconstrained, then in that direction it will be sized to fit the child's
/// dimensions. Using widthFactor and heightFactor you can force this latter
/// behavior in all cases.
class RenderPositionedBox extends RenderAligningShiftedBox {
  /// Creates a render object that positions its child.
  RenderPositionedBox({
    super.child,
    double? widthFactor,
    double? heightFactor,
    super.alignment,
    super.textDirection,
  }) : assert(widthFactor == null || widthFactor >= 0.0),
       assert(heightFactor == null || heightFactor >= 0.0),
       _widthFactor = widthFactor,
       _heightFactor = heightFactor;

  /// If non-null, sets its width to the child's width multiplied by this factor.
  ///
  /// Can be both greater and less than 1.0 but must be positive.
  double? get widthFactor => _widthFactor;
  double? _widthFactor;
  set widthFactor(double? value) {
    assert(value == null || value >= 0.0);
    if (_widthFactor == value) {
      return;
    }
    _widthFactor = value;
    markNeedsLayout();
  }

  /// If non-null, sets its height to the child's height multiplied by this factor.
  ///
  /// Can be both greater and less than 1.0 but must be positive.
  double? get heightFactor => _heightFactor;
  double? _heightFactor;
  set heightFactor(double? value) {
    assert(value == null || value >= 0.0);
    if (_heightFactor == value) {
      return;
    }
    _heightFactor = value;
    markNeedsLayout();
  }

  @override
  double computeMinIntrinsicWidth(double height) {
    return super.computeMinIntrinsicWidth(height) * (_widthFactor ?? 1);
  }

  @override
  double computeMaxIntrinsicWidth(double height) {
    return super.computeMaxIntrinsicWidth(height) * (_widthFactor ?? 1);
  }

  @override
  double computeMinIntrinsicHeight(double width) {
    return super.computeMinIntrinsicHeight(width)  * (_heightFactor ?? 1);
  }

  @override
  double computeMaxIntrinsicHeight(double width) {
    return super.computeMaxIntrinsicHeight(width)  * (_heightFactor ?? 1);
  }

  @override
  @protected
  Size computeDryLayout(covariant BoxConstraints constraints) {
    final bool shrinkWrapWidth = _widthFactor != null || constraints.maxWidth == double.infinity;
    final bool shrinkWrapHeight = _heightFactor != null || constraints.maxHeight == double.infinity;
    if (child != null) {
      final Size childSize = child!.getDryLayout(constraints.loosen());
      return constraints.constrain(Size(
        shrinkWrapWidth ? childSize.width * (_widthFactor ?? 1.0) : double.infinity,
        shrinkWrapHeight ? childSize.height * (_heightFactor ?? 1.0) : double.infinity,
      ));
    }
    return constraints.constrain(Size(
      shrinkWrapWidth ? 0.0 : double.infinity,
      shrinkWrapHeight ? 0.0 : double.infinity,
    ));
  }

  @override
  void performLayout() {
    final BoxConstraints constraints = this.constraints;
    final bool shrinkWrapWidth = _widthFactor != null || constraints.maxWidth == double.infinity;
    final bool shrinkWrapHeight = _heightFactor != null || constraints.maxHeight == double.infinity;

    if (child != null) {
      child!.layout(constraints.loosen(), parentUsesSize: true);
      size = constraints.constrain(Size(
        shrinkWrapWidth ? child!.size.width * (_widthFactor ?? 1.0) : double.infinity,
        shrinkWrapHeight ? child!.size.height * (_heightFactor ?? 1.0) : double.infinity,
      ));
      alignChild();
    } else {
      size = constraints.constrain(Size(
        shrinkWrapWidth ? 0.0 : double.infinity,
        shrinkWrapHeight ? 0.0 : double.infinity,
      ));
    }
  }

  @override
  void debugPaintSize(PaintingContext context, Offset offset) {
    super.debugPaintSize(context, offset);
    assert(() {
      final Paint paint;
      if (child != null && !child!.size.isEmpty) {
        final Path path;
        paint = Paint()
          ..style = PaintingStyle.stroke
          ..strokeWidth = 1.0
          ..color = const Color(0xFFFFFF00);
        path = Path();
        final BoxParentData childParentData = child!.parentData! as BoxParentData;
        if (childParentData.offset.dy > 0.0) {
          // vertical alignment arrows
          final double headSize = math.min(childParentData.offset.dy * 0.2, 10.0);
          path
            ..moveTo(offset.dx + size.width / 2.0, offset.dy)
            ..relativeLineTo(0.0, childParentData.offset.dy - headSize)
            ..relativeLineTo(headSize, 0.0)
            ..relativeLineTo(-headSize, headSize)
            ..relativeLineTo(-headSize, -headSize)
            ..relativeLineTo(headSize, 0.0)
            ..moveTo(offset.dx + size.width / 2.0, offset.dy + size.height)
            ..relativeLineTo(0.0, -childParentData.offset.dy + headSize)
            ..relativeLineTo(headSize, 0.0)
            ..relativeLineTo(-headSize, -headSize)
            ..relativeLineTo(-headSize, headSize)
            ..relativeLineTo(headSize, 0.0);
          context.canvas.drawPath(path, paint);
        }
        if (childParentData.offset.dx > 0.0) {
          // horizontal alignment arrows
          final double headSize = math.min(childParentData.offset.dx * 0.2, 10.0);
          path
            ..moveTo(offset.dx, offset.dy + size.height / 2.0)
            ..relativeLineTo(childParentData.offset.dx - headSize, 0.0)
            ..relativeLineTo(0.0, headSize)
            ..relativeLineTo(headSize, -headSize)
            ..relativeLineTo(-headSize, -headSize)
            ..relativeLineTo(0.0, headSize)
            ..moveTo(offset.dx + size.width, offset.dy + size.height / 2.0)
            ..relativeLineTo(-childParentData.offset.dx + headSize, 0.0)
            ..relativeLineTo(0.0, headSize)
            ..relativeLineTo(-headSize, -headSize)
            ..relativeLineTo(headSize, -headSize)
            ..relativeLineTo(0.0, headSize);
          context.canvas.drawPath(path, paint);
        }
      } else {
        paint = Paint()
          ..color = const Color(0x90909090);
        context.canvas.drawRect(offset & size, paint);
      }
      return true;
    }());
  }

  @override
  void debugFillProperties(DiagnosticPropertiesBuilder properties) {
    super.debugFillProperties(properties);
    properties.add(DoubleProperty('widthFactor', _widthFactor, ifNull: 'expand'));
    properties.add(DoubleProperty('heightFactor', _heightFactor, ifNull: 'expand'));
  }
}

/// How much space should be occupied by the [OverflowBox] if there is no
/// overflow.
enum OverflowBoxFit {
  /// The widget will size itself to be as large as the parent allows.
  max,

  /// The widget will follow the child's size.
  ///
  /// More specifically, the render object will size itself to match the size of
  /// its child within the constraints of its parent, or as small as the
  /// parent allows if no child is set.
  deferToChild,
}

/// A render object that imposes different constraints on its child than it gets
/// from its parent, possibly allowing the child to overflow the parent.
///
/// A render overflow box proxies most functions in the render box protocol to
/// its child, except that when laying out its child, it passes constraints
/// based on the minWidth, maxWidth, minHeight, and maxHeight fields instead of
/// just passing the parent's constraints in. Specifically, it overrides any of
/// the equivalent fields on the constraints given by the parent with the
/// constraints given by these fields for each such field that is not null. It
/// then sizes itself based on the parent's constraints' maxWidth and maxHeight,
/// ignoring the child's dimensions.
///
/// For example, if you wanted a box to always render 50 pixels high, regardless
/// of where it was rendered, you would wrap it in a
/// RenderConstrainedOverflowBox with minHeight and maxHeight set to 50.0.
/// Generally speaking, to avoid confusing behavior around hit testing, a
/// RenderConstrainedOverflowBox should usually be wrapped in a RenderClipRect.
///
/// The child is positioned according to [alignment]. To position a smaller
/// child inside a larger parent, use [RenderPositionedBox] and
/// [RenderConstrainedBox] rather than RenderConstrainedOverflowBox.
///
/// See also:
///
///  * [RenderConstraintsTransformBox] for a render object that applies an
///    arbitrary transform to its constraints before sizing its child using
///    the new constraints, treating any overflow as error.
///  * [RenderSizedOverflowBox], a render object that is a specific size but
///    passes its original constraints through to its child, which it allows to
///    overflow.
class RenderConstrainedOverflowBox extends RenderAligningShiftedBox {
  /// Creates a render object that lets its child overflow itself.
  RenderConstrainedOverflowBox({
    super.child,
    double? minWidth,
    double? maxWidth,
    double? minHeight,
    double? maxHeight,
    OverflowBoxFit fit = OverflowBoxFit.max,
    super.alignment,
    super.textDirection,
  }) : _minWidth = minWidth,
       _maxWidth = maxWidth,
       _minHeight = minHeight,
       _maxHeight = maxHeight,
       _fit = fit;

  /// The minimum width constraint to give the child. Set this to null (the
  /// default) to use the constraint from the parent instead.
  double? get minWidth => _minWidth;
  double? _minWidth;
  set minWidth(double? value) {
    if (_minWidth == value) {
      return;
    }
    _minWidth = value;
    markNeedsLayout();
  }

  /// The maximum width constraint to give the child. Set this to null (the
  /// default) to use the constraint from the parent instead.
  double? get maxWidth => _maxWidth;
  double? _maxWidth;
  set maxWidth(double? value) {
    if (_maxWidth == value) {
      return;
    }
    _maxWidth = value;
    markNeedsLayout();
  }

  /// The minimum height constraint to give the child. Set this to null (the
  /// default) to use the constraint from the parent instead.
  double? get minHeight => _minHeight;
  double? _minHeight;
  set minHeight(double? value) {
    if (_minHeight == value) {
      return;
    }
    _minHeight = value;
    markNeedsLayout();
  }

  /// The maximum height constraint to give the child. Set this to null (the
  /// default) to use the constraint from the parent instead.
  double? get maxHeight => _maxHeight;
  double? _maxHeight;
  set maxHeight(double? value) {
    if (_maxHeight == value) {
      return;
    }
    _maxHeight = value;
    markNeedsLayout();
  }

  /// The way to size the render object.
  ///
  /// This only affects scenario when the child does not indeed overflow.
  /// If set to [OverflowBoxFit.deferToChild], the render object will size
  /// itself to match the size of its child within the constraints of its
  /// parent, or as small as the parent allows if no child is set.
  /// If set to [OverflowBoxFit.max] (the default), the
  /// render object will size itself to be as large as the parent allows.
  OverflowBoxFit get fit => _fit;
  OverflowBoxFit _fit;
  set fit(OverflowBoxFit value) {
    if (_fit == value) {
      return;
    }
    _fit = value;
    markNeedsLayoutForSizedByParentChange();
  }

  BoxConstraints _getInnerConstraints(BoxConstraints constraints) {
    return BoxConstraints(
      minWidth: _minWidth ?? constraints.minWidth,
      maxWidth: _maxWidth ?? constraints.maxWidth,
      minHeight: _minHeight ?? constraints.minHeight,
      maxHeight: _maxHeight ?? constraints.maxHeight,
    );
  }

  @override
  bool get sizedByParent {
    return switch (fit) {
      OverflowBoxFit.max => true,
      // If deferToChild, the size will be as small as its child when non-overflowing,
      // thus it cannot be sizedByParent.
      OverflowBoxFit.deferToChild => false,
    };
  }

  @override
  @protected
  Size computeDryLayout(covariant BoxConstraints constraints) {
    return switch (fit) {
      OverflowBoxFit.max => constraints.biggest,
      OverflowBoxFit.deferToChild => child?.getDryLayout(constraints) ?? constraints.smallest,
    };
  }

  @override
  double? computeDryBaseline(covariant BoxConstraints constraints, TextBaseline baseline) {
    final RenderBox? child = this.child;
    if (child == null) {
      return null;
    }
    final BoxConstraints childConstraints = _getInnerConstraints(constraints);
    final double? result = child.getDryBaseline(childConstraints, baseline);
    if (result == null) {
      return null;
    }
    final Size childSize = child.getDryLayout(childConstraints);
    final Size size = getDryLayout(constraints);
    return result + _resolvedAlignment.alongOffset(size - childSize as Offset).dy;
  }

  @override
  void performLayout() {
    if (child != null) {
      child!.layout(_getInnerConstraints(constraints), parentUsesSize: true);
      switch (fit) {
        case OverflowBoxFit.max:
          assert(sizedByParent);
        case OverflowBoxFit.deferToChild:
          size = constraints.constrain(child!.size);
      }
      alignChild();
    } else {
      switch (fit) {
        case OverflowBoxFit.max:
          assert(sizedByParent);
        case OverflowBoxFit.deferToChild:
          size = constraints.smallest;
      }
    }
  }

  @override
  void debugFillProperties(DiagnosticPropertiesBuilder properties) {
    super.debugFillProperties(properties);
    properties.add(DoubleProperty('minWidth', minWidth, ifNull: 'use parent minWidth constraint'));
    properties.add(DoubleProperty('maxWidth', maxWidth, ifNull: 'use parent maxWidth constraint'));
    properties.add(DoubleProperty('minHeight', minHeight, ifNull: 'use parent minHeight constraint'));
    properties.add(DoubleProperty('maxHeight', maxHeight, ifNull: 'use parent maxHeight constraint'));
    properties.add(EnumProperty<OverflowBoxFit>('fit', fit));
  }
}

/// A [RenderBox] that applies an arbitrary transform to its constraints,
/// and sizes its child using the resulting [BoxConstraints], optionally
/// clipping, or treating the overflow as an error.
///
/// This [RenderBox] sizes its child using a [BoxConstraints] created by
/// applying [constraintsTransform] to this [RenderBox]'s own [constraints].
/// This box will then attempt to adopt the same size, within the limits of its
/// own constraints. If it ends up with a different size, it will align the
/// child based on [alignment]. If the box cannot expand enough to accommodate
/// the entire child, the child will be clipped if [clipBehavior] is not
/// [Clip.none].
///
/// In debug mode, if [clipBehavior] is [Clip.none] and the child overflows the
/// container, a warning will be printed on the console, and black and yellow
/// striped areas will appear where the overflow occurs.
///
/// When [child] is null, this [RenderBox] takes the smallest possible size and
/// never overflows.
///
/// This [RenderBox] can be used to ensure some of [child]'s natural dimensions
/// are honored, and get an early warning during development otherwise. For
/// instance, if [child] requires a minimum height to fully display its content,
/// [constraintsTransform] can be set to a function that removes the `maxHeight`
/// constraint from the incoming [BoxConstraints], so that if the parent
/// [RenderObject] fails to provide enough vertical space, a warning will be
/// displayed in debug mode, while still allowing [child] to grow vertically.
///
/// See also:
///
///  * [ConstraintsTransformBox], the widget that makes use of this
///    [RenderObject] and exposes the same functionality.
///  * [RenderConstrainedBox], which renders a box which imposes constraints
///    on its child.
///  * [RenderConstrainedOverflowBox], which renders a box that imposes different
///    constraints on its child than it gets from its parent, possibly allowing
///    the child to overflow the parent.
///  * [RenderConstraintsTransformBox] for a render object that applies an
///    arbitrary transform to its constraints before sizing its child using
///    the new constraints, treating any overflow as error.
class RenderConstraintsTransformBox extends RenderAligningShiftedBox with DebugOverflowIndicatorMixin {
  /// Creates a [RenderBox] that sizes itself to the child and modifies the
  /// [constraints] before passing it down to that child.
  RenderConstraintsTransformBox({
    required super.alignment,
    required super.textDirection,
    required BoxConstraintsTransform constraintsTransform,
    super.child,
    Clip clipBehavior = Clip.none,
  }) : _constraintsTransform = constraintsTransform,
       _clipBehavior = clipBehavior;

  /// {@macro flutter.widgets.constraintsTransform}
  BoxConstraintsTransform get constraintsTransform => _constraintsTransform;
  BoxConstraintsTransform _constraintsTransform;
  set constraintsTransform(BoxConstraintsTransform value) {
    if (_constraintsTransform == value) {
      return;
    }
    _constraintsTransform = value;
    // The RenderObject only needs layout if the new transform maps the current
    // `constraints` to a different value, or the render object has never been
    // laid out before.
    final bool needsLayout = _childConstraints == null
                          || _childConstraints != value(constraints);
    if (needsLayout) {
      markNeedsLayout();
    }
  }

  /// {@macro flutter.material.Material.clipBehavior}
  ///
  /// {@macro flutter.widgets.ConstraintsTransformBox.clipBehavior}
  ///
  /// Defaults to [Clip.none].
  Clip get clipBehavior => _clipBehavior;
  Clip _clipBehavior;
  set clipBehavior(Clip value) {
    if (value != _clipBehavior) {
      _clipBehavior = value;
      markNeedsPaint();
      markNeedsSemanticsUpdate();
    }
  }

  @override
  double computeMinIntrinsicHeight(double width) {
    return super.computeMinIntrinsicHeight(
      constraintsTransform(BoxConstraints(maxWidth: width)).maxWidth,
    );
  }

  @override
  double computeMaxIntrinsicHeight(double width) {
    return super.computeMaxIntrinsicHeight(
      constraintsTransform(BoxConstraints(maxWidth: width)).maxWidth,
    );
  }

  @override
  double computeMinIntrinsicWidth(double height) {
    return super.computeMinIntrinsicWidth(
      constraintsTransform(BoxConstraints(maxHeight: height)).maxHeight,
    );
  }

  @override
  double computeMaxIntrinsicWidth(double height) {
    return super.computeMaxIntrinsicWidth(
      constraintsTransform(BoxConstraints(maxHeight: height)).maxHeight,
    );
  }

  @override
  @protected
  Size computeDryLayout(covariant BoxConstraints constraints) {
    final Size? childSize = child?.getDryLayout(constraintsTransform(constraints));
    return childSize == null ? constraints.smallest : constraints.constrain(childSize);
  }

  @override
  double? computeDryBaseline(covariant BoxConstraints constraints, TextBaseline baseline) {
    final RenderBox? child = this.child;
    if (child == null) {
      return null;
    }
    final BoxConstraints childConstraints = constraintsTransform(constraints);
    final double? result = child.getDryBaseline(childConstraints, baseline);
    if (result == null) {
      return null;
    }
    final Size childSize = child.getDryLayout(childConstraints);
    final Size size = constraints.constrain(childSize);
    return result + _resolvedAlignment.alongOffset(size - childSize as Offset).dy;
  }

  Rect _overflowContainerRect = Rect.zero;
  Rect _overflowChildRect = Rect.zero;
  bool _isOverflowing = false;

  BoxConstraints? _childConstraints;

  @override
  void performLayout() {
    final BoxConstraints constraints = this.constraints;
    final RenderBox? child = this.child;
    if (child != null) {
      final BoxConstraints childConstraints = constraintsTransform(constraints);
      assert(childConstraints.isNormalized, '$childConstraints is not normalized');
      _childConstraints = childConstraints;
      child.layout(childConstraints, parentUsesSize: true);
      size = constraints.constrain(child.size);
      alignChild();
      final BoxParentData childParentData = child.parentData! as BoxParentData;
      _overflowContainerRect = Offset.zero & size;
      _overflowChildRect = childParentData.offset & child.size;
    } else {
      size = constraints.smallest;
      _overflowContainerRect = Rect.zero;
      _overflowChildRect = Rect.zero;
    }
    _isOverflowing = RelativeRect.fromRect(_overflowContainerRect, _overflowChildRect).hasInsets;
  }

  @override
  void paint(PaintingContext context, Offset offset) {
    // There's no point in drawing the child if we're empty, or there is no
    // child.
    if (child == null || size.isEmpty) {
      return;
    }

    if (!_isOverflowing) {
      super.paint(context, offset);
      return;
    }

    // We have overflow and the clipBehavior isn't none. Clip it.
    _clipRectLayer.layer = context.pushClipRect(
      needsCompositing,
      offset,
      Offset.zero & size,
      super.paint,
      clipBehavior: clipBehavior,
      oldLayer: _clipRectLayer.layer,
    );

    // Display the overflow indicator if clipBehavior is Clip.none.
    assert(() {
      switch (clipBehavior) {
        case Clip.none:
          paintOverflowIndicator(context, offset, _overflowContainerRect, _overflowChildRect);
        case Clip.hardEdge:
        case Clip.antiAlias:
        case Clip.antiAliasWithSaveLayer:
          break;
      }
      return true;
    }());
  }

  final LayerHandle<ClipRectLayer> _clipRectLayer = LayerHandle<ClipRectLayer>();

  @override
  void dispose() {
    _clipRectLayer.layer = null;
    super.dispose();
  }

  @override
  Rect? describeApproximatePaintClip(RenderObject child) {
    switch (clipBehavior) {
      case Clip.none:
        return null;
      case Clip.hardEdge:
      case Clip.antiAlias:
      case Clip.antiAliasWithSaveLayer:
        return _isOverflowing ? Offset.zero & size : null;
    }
  }

  @override
  String toStringShort() {
    String header = super.toStringShort();
    if (!kReleaseMode) {
      if (_isOverflowing) {
        header += ' OVERFLOWING';
      }
    }
    return header;
  }
}

/// A render object that is a specific size but passes its original constraints
/// through to its child, which it allows to overflow.
///
/// If the child's resulting size differs from this render object's size, then
/// the child is aligned according to the [alignment] property.
///
/// See also:
///
///  * [RenderConstraintsTransformBox] for a render object that applies an
///    arbitrary transform to its constraints before sizing its child using
///    the new constraints, treating any overflow as error.
///  * [RenderConstrainedOverflowBox] for a render object that imposes
///    different constraints on its child than it gets from its parent,
///    possibly allowing the child to overflow the parent.
class RenderSizedOverflowBox extends RenderAligningShiftedBox {
  /// Creates a render box of a given size that lets its child overflow.
  ///
  /// The [textDirection] argument must not be null if the [alignment] is
  /// direction-sensitive.
  RenderSizedOverflowBox({
    super.child,
    required Size requestedSize,
    super.alignment,
    super.textDirection,
  }) : _requestedSize = requestedSize;

  /// The size this render box should attempt to be.
  Size get requestedSize => _requestedSize;
  Size _requestedSize;
  set requestedSize(Size value) {
    if (_requestedSize == value) {
      return;
    }
    _requestedSize = value;
    markNeedsLayout();
  }

  @override
  double computeMinIntrinsicWidth(double height) {
    return _requestedSize.width;
  }

  @override
  double computeMaxIntrinsicWidth(double height) {
    return _requestedSize.width;
  }

  @override
  double computeMinIntrinsicHeight(double width) {
    return _requestedSize.height;
  }

  @override
  double computeMaxIntrinsicHeight(double width) {
    return _requestedSize.height;
  }

  @override
  double? computeDistanceToActualBaseline(TextBaseline baseline) {
    return child?.getDistanceToActualBaseline(baseline)
        ?? super.computeDistanceToActualBaseline(baseline);
  }

  @override
  double? computeDryBaseline(covariant BoxConstraints constraints, TextBaseline baseline) {
    final RenderBox? child = this.child;
    if (child == null) {
      return null;
    }
    final double? result = child.getDryBaseline(constraints, baseline);
    if (result == null) {
      return null;
    }
    final Size childSize = child.getDryLayout(constraints);
    final Size size = getDryLayout(constraints);
    return result + _resolvedAlignment.alongOffset(size - childSize as Offset).dy;
  }

  @override
  @protected
  Size computeDryLayout(covariant BoxConstraints constraints) {
    return constraints.constrain(_requestedSize);
  }

  @override
  void performLayout() {
    size = constraints.constrain(_requestedSize);
    if (child != null) {
      child!.layout(constraints, parentUsesSize: true);
      alignChild();
    }
  }
}

/// Sizes its child to a fraction of the total available space.
///
/// For both its width and height, this render object imposes a tight
/// constraint on its child that is a multiple (typically less than 1.0) of the
/// maximum constraint it received from its parent on that axis. If the factor
/// for a given axis is null, then the constraints from the parent are just
/// passed through instead.
///
/// It then tries to size itself to the size of its child. Where this is not
/// possible (e.g. if the constraints from the parent are themselves tight), the
/// child is aligned according to [alignment].
class RenderFractionallySizedOverflowBox extends RenderAligningShiftedBox {
  /// Creates a render box that sizes its child to a fraction of the total available space.
  ///
  /// If non-null, the [widthFactor] and [heightFactor] arguments must be
  /// non-negative.
  ///
  /// The [textDirection] must be non-null if the [alignment] is
  /// direction-sensitive.
  RenderFractionallySizedOverflowBox({
    super.child,
    double? widthFactor,
    double? heightFactor,
    super.alignment,
    super.textDirection,
  }) : _widthFactor = widthFactor,
       _heightFactor = heightFactor {
    assert(_widthFactor == null || _widthFactor! >= 0.0);
    assert(_heightFactor == null || _heightFactor! >= 0.0);
  }

  /// If non-null, the factor of the incoming width to use.
  ///
  /// If non-null, the child is given a tight width constraint that is the max
  /// incoming width constraint multiplied by this factor. If null, the child is
  /// given the incoming width constraints.
  double? get widthFactor => _widthFactor;
  double? _widthFactor;
  set widthFactor(double? value) {
    assert(value == null || value >= 0.0);
    if (_widthFactor == value) {
      return;
    }
    _widthFactor = value;
    markNeedsLayout();
  }

  /// If non-null, the factor of the incoming height to use.
  ///
  /// If non-null, the child is given a tight height constraint that is the max
  /// incoming width constraint multiplied by this factor. If null, the child is
  /// given the incoming width constraints.
  double? get heightFactor => _heightFactor;
  double? _heightFactor;
  set heightFactor(double? value) {
    assert(value == null || value >= 0.0);
    if (_heightFactor == value) {
      return;
    }
    _heightFactor = value;
    markNeedsLayout();
  }

  BoxConstraints _getInnerConstraints(BoxConstraints constraints) {
    double minWidth = constraints.minWidth;
    double maxWidth = constraints.maxWidth;
    if (_widthFactor != null) {
      final double width = maxWidth * _widthFactor!;
      minWidth = width;
      maxWidth = width;
    }
    double minHeight = constraints.minHeight;
    double maxHeight = constraints.maxHeight;
    if (_heightFactor != null) {
      final double height = maxHeight * _heightFactor!;
      minHeight = height;
      maxHeight = height;
    }
    return BoxConstraints(
      minWidth: minWidth,
      maxWidth: maxWidth,
      minHeight: minHeight,
      maxHeight: maxHeight,
    );
  }

  @override
  double computeMinIntrinsicWidth(double height) {
    final double result;
    if (child == null) {
      result = super.computeMinIntrinsicWidth(height);
    } else { // the following line relies on double.infinity absorption
      result = child!.getMinIntrinsicWidth(height * (_heightFactor ?? 1.0));
    }
    assert(result.isFinite);
    return result / (_widthFactor ?? 1.0);
  }

  @override
  double computeMaxIntrinsicWidth(double height) {
    final double result;
    if (child == null) {
      result = super.computeMaxIntrinsicWidth(height);
    } else { // the following line relies on double.infinity absorption
      result = child!.getMaxIntrinsicWidth(height * (_heightFactor ?? 1.0));
    }
    assert(result.isFinite);
    return result / (_widthFactor ?? 1.0);
  }

  @override
  double computeMinIntrinsicHeight(double width) {
    final double result;
    if (child == null) {
      result = super.computeMinIntrinsicHeight(width);
    } else { // the following line relies on double.infinity absorption
      result = child!.getMinIntrinsicHeight(width * (_widthFactor ?? 1.0));
    }
    assert(result.isFinite);
    return result / (_heightFactor ?? 1.0);
  }

  @override
  double computeMaxIntrinsicHeight(double width) {
    final double result;
    if (child == null) {
      result = super.computeMaxIntrinsicHeight(width);
    } else { // the following line relies on double.infinity absorption
      result = child!.getMaxIntrinsicHeight(width * (_widthFactor ?? 1.0));
    }
    assert(result.isFinite);
    return result / (_heightFactor ?? 1.0);
  }

  @override
  @protected
  Size computeDryLayout(covariant BoxConstraints constraints) {
    if (child != null) {
      final Size childSize = child!.getDryLayout(_getInnerConstraints(constraints));
      return constraints.constrain(childSize);
    }
    return constraints.constrain(_getInnerConstraints(constraints).constrain(Size.zero));
  }

  @override
  double? computeDryBaseline(covariant BoxConstraints constraints, TextBaseline baseline) {
    final RenderBox? child = this.child;
    if (child == null) {
      return null;
    }
    final BoxConstraints childConstraints = _getInnerConstraints(constraints);
    final double? result = child.getDryBaseline(childConstraints, baseline);
    if (result == null) {
      return null;
    }
    final Size childSize = child.getDryLayout(childConstraints);
    final Size size = getDryLayout(constraints);
    return result + _resolvedAlignment.alongOffset(size - childSize as Offset).dy;
  }

  @override
  void performLayout() {
    if (child != null) {
      child!.layout(_getInnerConstraints(constraints), parentUsesSize: true);
      size = constraints.constrain(child!.size);
      alignChild();
    } else {
      size = constraints.constrain(_getInnerConstraints(constraints).constrain(Size.zero));
    }
  }

  @override
  void debugFillProperties(DiagnosticPropertiesBuilder properties) {
    super.debugFillProperties(properties);
    properties.add(DoubleProperty('widthFactor', _widthFactor, ifNull: 'pass-through'));
    properties.add(DoubleProperty('heightFactor', _heightFactor, ifNull: 'pass-through'));
  }
}

/// A delegate for computing the layout of a render object with a single child.
///
/// Used by [CustomSingleChildLayout] (in the widgets library) and
/// [RenderCustomSingleChildLayoutBox] (in the rendering library).
///
/// When asked to layout, [CustomSingleChildLayout] first calls [getSize] with
/// its incoming constraints to determine its size. It then calls
/// [getConstraintsForChild] to determine the constraints to apply to the child.
/// After the child completes its layout, [RenderCustomSingleChildLayoutBox]
/// calls [getPositionForChild] to determine the child's position.
///
/// The [shouldRelayout] method is called when a new instance of the class
/// is provided, to check if the new instance actually represents different
/// information.
///
/// The most efficient way to trigger a relayout is to supply a `relayout`
/// argument to the constructor of the [SingleChildLayoutDelegate]. The custom
/// layout will listen to this value and relayout whenever the Listenable
/// notifies its listeners, such as when an [Animation] ticks. This allows
/// the custom layout to avoid the build phase of the pipeline.
///
/// See also:
///
///  * [CustomSingleChildLayout], the widget that uses this delegate.
///  * [RenderCustomSingleChildLayoutBox], render object that uses this
///    delegate.
abstract class SingleChildLayoutDelegate {
  /// Creates a layout delegate.
  ///
  /// The layout will update whenever [relayout] notifies its listeners.
  const SingleChildLayoutDelegate({ Listenable? relayout }) : _relayout = relayout;

  final Listenable? _relayout;

  /// The size of this object given the incoming constraints.
  ///
  /// Defaults to the biggest size that satisfies the given constraints.
  Size getSize(BoxConstraints constraints) => constraints.biggest;

  /// The constraints for the child given the incoming constraints.
  ///
  /// During layout, the child is given the layout constraints returned by this
  /// function. The child is required to pick a size for itself that satisfies
  /// these constraints.
  ///
  /// Defaults to the given constraints.
  BoxConstraints getConstraintsForChild(BoxConstraints constraints) => constraints;

  /// The position where the child should be placed.
  ///
  /// The `size` argument is the size of the parent, which might be different
  /// from the value returned by [getSize] if that size doesn't satisfy the
  /// constraints passed to [getSize]. The `childSize` argument is the size of
  /// the child, which will satisfy the constraints returned by
  /// [getConstraintsForChild].
  ///
  /// Defaults to positioning the child in the upper left corner of the parent.
  Offset getPositionForChild(Size size, Size childSize) => Offset.zero;

  /// Called whenever a new instance of the custom layout delegate class is
  /// provided to the [RenderCustomSingleChildLayoutBox] object, or any time
  /// that a new [CustomSingleChildLayout] object is created with a new instance
  /// of the custom layout delegate class (which amounts to the same thing,
  /// because the latter is implemented in terms of the former).
  ///
  /// If the new instance represents different information than the old
  /// instance, then the method should return true, otherwise it should return
  /// false.
  ///
  /// If the method returns false, then the [getSize],
  /// [getConstraintsForChild], and [getPositionForChild] calls might be
  /// optimized away.
  ///
  /// It's possible that the layout methods will get called even if
  /// [shouldRelayout] returns false (e.g. if an ancestor changed its layout).
  /// It's also possible that the layout method will get called
  /// without [shouldRelayout] being called at all (e.g. if the parent changes
  /// size).
  bool shouldRelayout(covariant SingleChildLayoutDelegate oldDelegate);
}

/// Defers the layout of its single child to a delegate.
///
/// The delegate can determine the layout constraints for the child and can
/// decide where to position the child. The delegate can also determine the size
/// of the parent, but the size of the parent cannot depend on the size of the
/// child.
class RenderCustomSingleChildLayoutBox extends RenderShiftedBox {
  /// Creates a render box that defers its layout to a delegate.
  ///
  /// The [delegate] argument must not be null.
  RenderCustomSingleChildLayoutBox({
    RenderBox? child,
    required SingleChildLayoutDelegate delegate,
  }) : _delegate = delegate,
       super(child);

  /// A delegate that controls this object's layout.
  SingleChildLayoutDelegate get delegate => _delegate;
  SingleChildLayoutDelegate _delegate;
  set delegate(SingleChildLayoutDelegate newDelegate) {
    if (_delegate == newDelegate) {
      return;
    }
    final SingleChildLayoutDelegate oldDelegate = _delegate;
    if (newDelegate.runtimeType != oldDelegate.runtimeType || newDelegate.shouldRelayout(oldDelegate)) {
      markNeedsLayout();
    }
    _delegate = newDelegate;
    if (attached) {
      oldDelegate._relayout?.removeListener(markNeedsLayout);
      newDelegate._relayout?.addListener(markNeedsLayout);
    }
  }

  @override
  void attach(PipelineOwner owner) {
    super.attach(owner);
    _delegate._relayout?.addListener(markNeedsLayout);
  }

  @override
  void detach() {
    _delegate._relayout?.removeListener(markNeedsLayout);
    super.detach();
  }

  Size _getSize(BoxConstraints constraints) {
    return constraints.constrain(_delegate.getSize(constraints));
  }

  // TODO(ianh): It's a bit dubious to be using the getSize function from the delegate to
  // figure out the intrinsic dimensions. We really should either not support intrinsics,
  // or we should expose intrinsic delegate callbacks and throw if they're not implemented.

  @override
  double computeMinIntrinsicWidth(double height) {
    final double width = _getSize(BoxConstraints.tightForFinite(height: height)).width;
    if (width.isFinite) {
      return width;
    }
    return 0.0;
  }

  @override
  double computeMaxIntrinsicWidth(double height) {
    final double width = _getSize(BoxConstraints.tightForFinite(height: height)).width;
    if (width.isFinite) {
      return width;
    }
    return 0.0;
  }

  @override
  double computeMinIntrinsicHeight(double width) {
    final double height = _getSize(BoxConstraints.tightForFinite(width: width)).height;
    if (height.isFinite) {
      return height;
    }
    return 0.0;
  }

  @override
  double computeMaxIntrinsicHeight(double width) {
    final double height = _getSize(BoxConstraints.tightForFinite(width: width)).height;
    if (height.isFinite) {
      return height;
    }
    return 0.0;
  }

  @override
  @protected
  Size computeDryLayout(covariant BoxConstraints constraints) {
    return _getSize(constraints);
  }

  @override
  double? computeDryBaseline(covariant BoxConstraints constraints, TextBaseline baseline) {
    final RenderBox? child = this.child;
    if (child == null) {
      return null;
    }
    final BoxConstraints childConstraints = delegate.getConstraintsForChild(constraints);
    final double? result = child.getDryBaseline(childConstraints, baseline);
    if (result == null) {
      return null;
    }
    return result + delegate.getPositionForChild(
      _getSize(constraints),
      childConstraints.isTight ? childConstraints.smallest : child.getDryLayout(childConstraints),
    ).dy;
  }

  @override
  void performLayout() {
    size = _getSize(constraints);
    if (child != null) {
      final BoxConstraints childConstraints = delegate.getConstraintsForChild(constraints);
      assert(childConstraints.debugAssertIsValid(isAppliedConstraint: true));
      child!.layout(childConstraints, parentUsesSize: !childConstraints.isTight);
      final BoxParentData childParentData = child!.parentData! as BoxParentData;
      childParentData.offset = delegate.getPositionForChild(size, childConstraints.isTight ? childConstraints.smallest : child!.size);
    }
  }
}

/// Shifts the child down such that the child's baseline (or the
/// bottom of the child, if the child has no baseline) is [baseline]
/// logical pixels below the top of this box, then sizes this box to
/// contain the child.
///
/// If [baseline] is less than the distance from the top of the child
/// to the baseline of the child, then the child will overflow the top
/// of the box. This is typically not desirable, in particular, that
/// part of the child will not be found when doing hit tests, so the
/// user cannot interact with that part of the child.
///
/// This box will be sized so that its bottom is coincident with the
/// bottom of the child. This means if this box shifts the child down,
/// there will be space between the top of this box and the top of the
/// child, but there is never space between the bottom of the child
/// and the bottom of the box.
class RenderBaseline extends RenderShiftedBox {
  /// Creates a [RenderBaseline] object.
  RenderBaseline({
    RenderBox? child,
    required double baseline,
    required TextBaseline baselineType,
  }) : _baseline = baseline,
       _baselineType = baselineType,
       super(child);

  /// The number of logical pixels from the top of this box at which to position
  /// the child's baseline.
  double get baseline => _baseline;
  double _baseline;
  set baseline(double value) {
    if (_baseline == value) {
      return;
    }
    _baseline = value;
    markNeedsLayout();
  }

  /// The type of baseline to use for positioning the child.
  TextBaseline get baselineType => _baselineType;
  TextBaseline _baselineType;
  set baselineType(TextBaseline value) {
    if (_baselineType == value) {
      return;
    }
    _baselineType = value;
    markNeedsLayout();
  }

  ({Size size, double top}) _computeSizes(covariant BoxConstraints constraints, ChildLayouter layoutChild, ChildBaselineGetter getBaseline) {
    final RenderBox? child = this.child;
    if (child == null) {
      return (size: constraints.smallest, top: 0);
    }
    final BoxConstraints childConstraints = constraints.loosen();
    final Size childSize = layoutChild(child, childConstraints);
    final double childBaseline = getBaseline(child, childConstraints, baselineType) ?? childSize.height;
    final double top = baseline - childBaseline;
    return (size: constraints.constrain(Size(childSize.width, top + childSize.height)), top: top);
  }

  @override
  @protected
  Size computeDryLayout(covariant BoxConstraints constraints) {
    return _computeSizes(constraints, ChildLayoutHelper.dryLayoutChild, ChildLayoutHelper.getDryBaseline).size;
  }

  @override
  double? computeDryBaseline(covariant BoxConstraints constraints, TextBaseline baseline) {
    final RenderBox? child = this.child;
    final double? result1 = child?.getDryBaseline(constraints.loosen(), baseline);
    final double? result2 = child?.getDryBaseline(constraints.loosen(), baselineType);
    if (result1 == null || result2 == null) {
      return null;
    }
    return this.baseline + result1 - result2;
  }

  @override
  void performLayout() {
    final (:Size size, :double top) = _computeSizes(constraints, ChildLayoutHelper.layoutChild, ChildLayoutHelper.getBaseline);
    this.size = size;
    (child?.parentData as BoxParentData?)?.offset = Offset(0.0, top);
  }

  @override
  void debugFillProperties(DiagnosticPropertiesBuilder properties) {
    super.debugFillProperties(properties);
    properties.add(DoubleProperty('baseline', baseline));
    properties.add(EnumProperty<TextBaseline>('baselineType', baselineType));
  }
}<|MERGE_RESOLUTION|>--- conflicted
+++ resolved
@@ -273,11 +273,6 @@
        _textDirection = textDirection,
        super(child);
 
-<<<<<<< HEAD
-  @protected
-  Alignment get _resolvedAlignment => _resolvedAlignmentCache ??= alignment.resolve(textDirection);
-  Alignment? _resolvedAlignmentCache;
-=======
   /// The [Alignment] to use for aligning the child.
   ///
   /// This is the [alignment] resolved against [textDirection]. Subclasses should
@@ -288,10 +283,9 @@
   @protected
   Alignment get resolvedAlignment => _resolvedAlignment ??= alignment.resolve(textDirection);
   Alignment? _resolvedAlignment;
->>>>>>> 0ed26dc8
 
   void _markNeedResolution() {
-    _resolvedAlignmentCache = null;
+    _resolvedAlignment = null;
     markNeedsLayout();
   }
 
@@ -347,11 +341,7 @@
     assert(child!.hasSize);
     assert(hasSize);
     final BoxParentData childParentData = child!.parentData! as BoxParentData;
-<<<<<<< HEAD
-    childParentData.offset = _resolvedAlignment.alongOffset(size - child!.size as Offset);
-=======
     childParentData.offset = resolvedAlignment.alongOffset(size - child!.size as Offset);
->>>>>>> 0ed26dc8
   }
 
   @override
@@ -706,7 +696,7 @@
     }
     final Size childSize = child.getDryLayout(childConstraints);
     final Size size = getDryLayout(constraints);
-    return result + _resolvedAlignment.alongOffset(size - childSize as Offset).dy;
+    return result + resolvedAlignment.alongOffset(size - childSize as Offset).dy;
   }
 
   @override
@@ -873,7 +863,7 @@
     }
     final Size childSize = child.getDryLayout(childConstraints);
     final Size size = constraints.constrain(childSize);
-    return result + _resolvedAlignment.alongOffset(size - childSize as Offset).dy;
+    return result + resolvedAlignment.alongOffset(size - childSize as Offset).dy;
   }
 
   Rect _overflowContainerRect = Rect.zero;
@@ -1048,7 +1038,7 @@
     }
     final Size childSize = child.getDryLayout(constraints);
     final Size size = getDryLayout(constraints);
-    return result + _resolvedAlignment.alongOffset(size - childSize as Offset).dy;
+    return result + resolvedAlignment.alongOffset(size - childSize as Offset).dy;
   }
 
   @override
@@ -1224,7 +1214,7 @@
     }
     final Size childSize = child.getDryLayout(childConstraints);
     final Size size = getDryLayout(constraints);
-    return result + _resolvedAlignment.alongOffset(size - childSize as Offset).dy;
+    return result + resolvedAlignment.alongOffset(size - childSize as Offset).dy;
   }
 
   @override
